--- conflicted
+++ resolved
@@ -39,7 +39,6 @@
             onToggle(!value)
         }
     }
-<<<<<<< HEAD
 
     return (
         <button
@@ -71,31 +70,4 @@
             />
         </button>
     )
-=======
-    public render(): JSX.Element | null {
-        return (
-            <button
-                type="button"
-                className={`toggle ${this.props.disabled ? 'toggle__disabled' : ''} ${this.props.className || ''}`}
-                id={this.props.id}
-                title={this.props.title}
-                value={this.props.value ? 1 : 0}
-                onClick={this.onClick}
-                tabIndex={this.props.tabIndex}
-                data-test={this.props.dataTest}
-            >
-                <span
-                    className={`toggle__bar ${this.props.value ? 'toggle__bar--active' : ''} ${
-                        this.props.disabled ? 'toggle__bar--disabled' : ''
-                    }`}
-                />
-                <span
-                    className={`toggle__knob ${this.props.value ? 'toggle__knob--active' : ''} ${
-                        this.props.disabled ? 'toggle__knob--disabled' : ''
-                    }`}
-                />
-            </button>
-        )
-    }
->>>>>>> 25f533c0
 }