--- conflicted
+++ resolved
@@ -128,14 +128,13 @@
         description: 'Commits made before a certain date',
     },
     {
-<<<<<<< HEAD
         aliases: ['content'],
         description:
             'Explicitly overrides the search pattern. Used for explicitly delineating the search pattern to search for in case of clashes.',
-=======
+    },
+    {
         aliases: ['message'],
         description: 'Commits with messages matching a certain string',
->>>>>>> 8cd1419f
     },
 ]
 
