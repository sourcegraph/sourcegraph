"Bazel go dependencies"

load("@bazel_gazelle//:deps.bzl", "go_repository")

def go_dependencies():
    """The go dependencies in this macro are auto-updated by gazelle

    To update run,

        bazel run //:gazelle-update-repos
    """
    go_repository(
        name = "build_buf_gen_go_bufbuild_protovalidate_protocolbuffers_go",
        build_file_proto_mode = "disable_global",
        importpath = "buf.build/gen/go/bufbuild/protovalidate/protocolbuffers/go",
        sum = "h1:tdpHgTbmbvEIARu+bixzmleMi14+3imnpoFXz+Qzjp4=",
        version = "v1.31.0-20230802163732-1c33ebd9ecfa.1",
    )
    go_repository(
        name = "cat_dario_mergo",
        build_file_proto_mode = "disable_global",
        importpath = "dario.cat/mergo",
        sum = "h1:AGCNq9Evsj31mOgNPcLyXc+4PNABt905YmuqPYYpBWk=",
        version = "v1.0.0",
    )
    go_repository(
        name = "cc_mvdan_gofumpt",
        build_file_proto_mode = "disable_global",
        importpath = "mvdan.cc/gofumpt",
        sum = "h1:0EQ+Z56k8tXjj/6TQD25BFNKQXpCvT0rnansIc7Ug5E=",
        version = "v0.5.0",
    )
    go_repository(
        name = "co_honnef_go_tools",
        build_file_proto_mode = "disable_global",
        importpath = "honnef.co/go/tools",
        sum = "h1:UoveltGrhghAA7ePc+e+QYDHXrBps2PqFZiHkGR/xK8=",
        version = "v0.0.1-2020.1.4",
    )
    go_repository(
        name = "com_connectrpc_connect",
        build_file_proto_mode = "disable_global",
        importpath = "connectrpc.com/connect",
        sum = "h1:rOdrK/RTI/7TVnn3JsVxt3n028MlTRwmK5Q4heSpjis=",
        version = "v1.16.1",
    )
    go_repository(
        name = "com_connectrpc_grpcreflect",
        build_file_proto_mode = "disable_global",
        importpath = "connectrpc.com/grpcreflect",
        sum = "h1:Q6og1S7HinmtbEuBvARLNwYmTbhEGRpHDhqrPNlmK+U=",
        version = "v1.2.0",
    )
    go_repository(
        name = "com_connectrpc_otelconnect",
        build_file_proto_mode = "disable_global",
        importpath = "connectrpc.com/otelconnect",
        sum = "h1:ZH55ZZtcJOTKWWLy3qmL4Pam4RzRWBJFOqTPyAqCXkY=",
        version = "v0.7.0",
    )
    go_repository(
        name = "com_github_99designs_gqlgen",
        build_file_proto_mode = "disable_global",
        importpath = "github.com/99designs/gqlgen",
        sum = "h1:yczvlwMsfcVu/JtejqfrLwXuSP0yZFhmcss3caEvHw8=",
        version = "v0.17.2",
    )
    go_repository(
        name = "com_github_adalogics_go_fuzz_headers",
        build_file_proto_mode = "disable_global",
        importpath = "github.com/AdaLogics/go-fuzz-headers",
        sum = "h1:bvDV9vkmnHYOMsOr4WLk+Vo07yKIzd94sVoIqshQ4bU=",
        version = "v0.0.0-20230811130428-ced1acdcaa24",
    )
    go_repository(
        name = "com_github_adamkorcz_go_118_fuzz_build",
        build_file_proto_mode = "disable_global",
        importpath = "github.com/AdamKorcz/go-118-fuzz-build",
        sum = "h1:+vTEFqeoeur6XSq06bs+roX3YiT49gUniJK7Zky7Xjg=",
        version = "v0.0.0-20221215162035-5330a85ea652",
    )
    go_repository(
        name = "com_github_agext_levenshtein",
        build_file_proto_mode = "disable_global",
        importpath = "github.com/agext/levenshtein",
        sum = "h1:YB2fHEn0UJagG8T1rrWknE3ZQzWM06O8AMAatNn7lmo=",
        version = "v1.2.3",
    )
    go_repository(
        name = "com_github_agnivade_levenshtein",
        build_file_proto_mode = "disable_global",
        importpath = "github.com/agnivade/levenshtein",
        sum = "h1:QY8M92nrzkmr798gCo3kmMyqXFzdQVpxLlGPRBij0P8=",
        version = "v1.1.1",
    )
    go_repository(
        name = "com_github_ajstarks_svgo",
        build_file_proto_mode = "disable_global",
        importpath = "github.com/ajstarks/svgo",
        sum = "h1:slYM766cy2nI3BwyRiyQj/Ud48djTMtMebDqepE95rw=",
        version = "v0.0.0-20211024235047-1546f124cd8b",
    )
    go_repository(
        name = "com_github_alecthomas_assert_v2",
        build_file_proto_mode = "disable_global",
        importpath = "github.com/alecthomas/assert/v2",
        sum = "h1:XivOgYcduV98QCahG8T5XTezV5bylXe+lBxLG2K2ink=",
        version = "v2.2.1",
    )
    go_repository(
        name = "com_github_alecthomas_chroma",
        build_file_proto_mode = "disable_global",
        importpath = "github.com/alecthomas/chroma",
        sum = "h1:7XDcGkCQopCNKjZHfYrNLraA+M7e0fMiJ/Mfikbfjek=",
        version = "v0.10.0",
    )
    go_repository(
        name = "com_github_alecthomas_chroma_v2",
        build_file_proto_mode = "disable_global",
        importpath = "github.com/alecthomas/chroma/v2",
        sum = "h1:Wh8qLEgMMsN7mgyG8/qIpegky2Hvzr4By6gEF7cmWgw=",
        version = "v2.12.0",
    )
    go_repository(
        name = "com_github_alecthomas_kingpin",
        build_file_proto_mode = "disable_global",
        importpath = "github.com/alecthomas/kingpin",
        sum = "h1:5svnBTFgJjZvGKyYBtMB0+m5wvrbUHiqye8wRJMlnYI=",
        version = "v2.2.6+incompatible",
    )
    go_repository(
        name = "com_github_alecthomas_kingpin_v2",
        build_file_proto_mode = "disable_global",
        importpath = "github.com/alecthomas/kingpin/v2",
        sum = "h1:f48lwail6p8zpO1bC4TxtqACaGqHYA22qkHjHpqDjYY=",
        version = "v2.4.0",
    )
    go_repository(
        name = "com_github_alecthomas_participle_v2",
        build_file_proto_mode = "disable_global",
        importpath = "github.com/alecthomas/participle/v2",
        sum = "h1:z7dElHRrOEEq45F2TG5cbQihMtNTv8vwldytDj7Wrz4=",
        version = "v2.1.0",
    )
    go_repository(
        name = "com_github_alecthomas_repr",
        build_file_proto_mode = "disable_global",
        importpath = "github.com/alecthomas/repr",
        sum = "h1:HAzS41CIzNW5syS8Mf9UwXhNH1J9aix/BvDRf1Ml2Yk=",
        version = "v0.2.0",
    )
    go_repository(
        name = "com_github_alecthomas_template",
        build_file_proto_mode = "disable_global",
        importpath = "github.com/alecthomas/template",
        sum = "h1:JYp7IbQjafoB+tBA3gMyHYHrpOtNuDiK/uB5uXxq5wM=",
        version = "v0.0.0-20190718012654-fb15b899a751",
    )
    go_repository(
        name = "com_github_alecthomas_units",
        build_file_proto_mode = "disable_global",
        importpath = "github.com/alecthomas/units",
        sum = "h1:s6gZFSlWYmbqAuRjVTiNNhvNRfY2Wxp9nhfyel4rklc=",
        version = "v0.0.0-20211218093645-b94a6e3cc137",
    )
    go_repository(
        name = "com_github_alexflint_go_arg",
        build_file_proto_mode = "disable_global",
        importpath = "github.com/alexflint/go-arg",
        sum = "h1:lDWZAXxpAnZUq4qwb86p/3rIJJ2Li81EoMbTMujhVa0=",
        version = "v1.4.2",
    )
    go_repository(
        name = "com_github_alexflint_go_scalar",
        build_file_proto_mode = "disable_global",
        importpath = "github.com/alexflint/go-scalar",
        sum = "h1:NGupf1XV/Xb04wXskDFzS0KWOLH632W/EO4fAFi+A70=",
        version = "v1.0.0",
    )
    go_repository(
        name = "com_github_amit7itz_goset",
        build_file_proto_mode = "disable_global",
        importpath = "github.com/amit7itz/goset",
        sum = "h1:LTn5swPM1a0vFr3yluIQHjvNTfbp7z87baV9x2ugS+4=",
        version = "v1.0.1",
    )
    go_repository(
        name = "com_github_anchore_go_struct_converter",
        build_file_proto_mode = "disable_global",
        importpath = "github.com/anchore/go-struct-converter",
        sum = "h1:aM1rlcoLz8y5B2r4tTLMiVTrMtpfY0O8EScKJxaSaEc=",
        version = "v0.0.0-20221118182256-c68fdcfa2092",
    )
    go_repository(
        name = "com_github_andres_erbsen_clock",
        build_file_proto_mode = "disable_global",
        importpath = "github.com/andres-erbsen/clock",
        sum = "h1:MzBOUgng9orim59UnfUTLRjMpd09C5uEVQ6RPGeCaVI=",
        version = "v0.0.0-20160526145045-9e14626cd129",
    )
    go_repository(
        name = "com_github_andreyvit_diff",
        build_file_proto_mode = "disable_global",
        importpath = "github.com/andreyvit/diff",
        sum = "h1:bvNMNQO63//z+xNgfBlViaCIJKLlCJ6/fmUseuG0wVQ=",
        version = "v0.0.0-20170406064948-c7f18ee00883",
    )
    go_repository(
        name = "com_github_andybalholm_brotli",
        build_file_proto_mode = "disable_global",
        importpath = "github.com/andybalholm/brotli",
        sum = "h1:8uQZIdzKmjc/iuPu7O2ioW48L81FgatrcpfFmiq/cCs=",
        version = "v1.0.5",
    )
    go_repository(
        name = "com_github_andybalholm_cascadia",
        build_file_proto_mode = "disable_global",
        importpath = "github.com/andybalholm/cascadia",
        sum = "h1:3Xi6Dw5lHF15JtdcmAHD3i1+T8plmv7BQ/nsViSLyss=",
        version = "v1.3.2",
    )
    go_repository(
        name = "com_github_andybalholm_stroke",
        build_file_proto_mode = "disable_global",
        importpath = "github.com/andybalholm/stroke",
        sum = "h1:uF5Q/hWnDU1XZeT6CsrRSxHLroUSEYYO3kgES+yd+So=",
        version = "v0.0.0-20221221101821-bd29b49d73f0",
    )
    go_repository(
        name = "com_github_andygrunwald_go_gerrit",
        build_file_proto_mode = "disable_global",
        importpath = "github.com/andygrunwald/go-gerrit",
        sum = "h1:q9HI3vudtbNNvaZl+l0oM7cQ07OES2x7ysiVwZpk89E=",
        version = "v0.0.0-20230628115649-c44fe2fbf2ca",
    )
    go_repository(
        name = "com_github_anmitsu_go_shlex",
        build_file_proto_mode = "disable_global",
        importpath = "github.com/anmitsu/go-shlex",
        sum = "h1:9AeTilPcZAjCFIImctFaOjnTIavg87rW78vTPkQqLI8=",
        version = "v0.0.0-20200514113438-38f4b401e2be",
    )
    go_repository(
        name = "com_github_antihax_optional",
        build_file_proto_mode = "disable_global",
        importpath = "github.com/antihax/optional",
        sum = "h1:xK2lYat7ZLaVVcIuj82J8kIro4V6kDe0AUDFboUCwcg=",
        version = "v1.0.0",
    )
    go_repository(
        name = "com_github_antlr_antlr4_runtime_go_antlr_v4",
        build_file_proto_mode = "disable_global",
        importpath = "github.com/antlr/antlr4/runtime/Go/antlr/v4",
        sum = "h1:goHVqTbFX3AIo0tzGr14pgfAW2ZfPChKO21Z9MGf/gk=",
        version = "v4.0.0-20230512164433-5d1fd1a340c9",
    )
    go_repository(
        name = "com_github_antonmedv_expr",
        build_file_proto_mode = "disable_global",
        importpath = "github.com/antonmedv/expr",
        sum = "h1:uzMxTbpHpOqV20RrNvBKHGojNwdRpcrgoFtgF4J8xtg=",
        version = "v1.10.5",
    )
    go_repository(
        name = "com_github_aokoli_goutils",
        build_file_proto_mode = "disable_global",
        importpath = "github.com/aokoli/goutils",
        sum = "h1:7fpzNGoJ3VA8qcrm++XEE1QUe0mIwNeLa02Nwq7RDkg=",
        version = "v1.0.1",
    )
    go_repository(
        name = "com_github_apache_arrow_go_v15",
        build_file_proto_mode = "disable_global",
        importpath = "github.com/apache/arrow/go/v15",
        sum = "h1:60IliRbiyTWCWjERBCkO1W4Qun9svcYoZrSLcyOsMLE=",
        version = "v15.0.2",
    )
    go_repository(
        name = "com_github_apache_thrift",
        build_file_proto_mode = "disable_global",
        importpath = "github.com/apache/thrift",
        sum = "h1:cMd2aj52n+8VoAtvSvLn4kDC3aZ6IAkBuqWQ2IDu7wo=",
        version = "v0.17.0",
    )
    go_repository(
        name = "com_github_apparentlymart_go_versions",
        build_file_proto_mode = "disable_global",
        importpath = "github.com/apparentlymart/go-versions",
        sum = "h1:ECIpSn0adcYNsBfSRwdDdz9fWlL+S/6EUd9+irwkBgU=",
        version = "v1.0.1",
    )
    go_repository(
        name = "com_github_arbovm_levenshtein",
        build_file_proto_mode = "disable_global",
        importpath = "github.com/arbovm/levenshtein",
        sum = "h1:jfIu9sQUG6Ig+0+Ap1h4unLjW6YQJpKZVmUzxsD4E/Q=",
        version = "v0.0.0-20160628152529-48b4e1c0c4d0",
    )
    go_repository(
        name = "com_github_armon_circbuf",
        build_file_proto_mode = "disable_global",
        importpath = "github.com/armon/circbuf",
        sum = "h1:7Ip0wMmLHLRJdrloDxZfhMm0xrLXZS8+COSu2bXmEQs=",
        version = "v0.0.0-20190214190532-5111143e8da2",
    )
    go_repository(
        name = "com_github_armon_consul_api",
        build_file_proto_mode = "disable_global",
        importpath = "github.com/armon/consul-api",
        sum = "h1:G1bPvciwNyF7IUmKXNt9Ak3m6u9DE1rF+RmtIkBpVdA=",
        version = "v0.0.0-20180202201655-eb2c6b5be1b6",
    )
    go_repository(
        name = "com_github_armon_go_metrics",
        build_file_proto_mode = "disable_global",
        importpath = "github.com/armon/go-metrics",
        sum = "h1:FR+drcQStOe+32sYyJYyZ7FIdgoGGBnwLl+flodp8Uo=",
        version = "v0.3.10",
    )
    go_repository(
        name = "com_github_armon_go_radix",
        build_file_proto_mode = "disable_global",
        importpath = "github.com/armon/go-radix",
        sum = "h1:F4z6KzEeeQIMeLFa97iZU6vupzoecKdU5TX24SNppXI=",
        version = "v1.0.0",
    )
    go_repository(
        name = "com_github_armon_go_socks5",
        build_file_proto_mode = "disable_global",
        importpath = "github.com/armon/go-socks5",
        sum = "h1:0CwZNZbxp69SHPdPJAN/hZIm0C4OItdklCFmMRWYpio=",
        version = "v0.0.0-20160902184237-e75332964ef5",
    )
    go_repository(
        name = "com_github_asaskevich_govalidator",
        build_file_proto_mode = "disable_global",
        importpath = "github.com/asaskevich/govalidator",
        sum = "h1:DklsrG3dyBCFEj5IhUbnKptjxatkF07cF2ak3yi77so=",
        version = "v0.0.0-20230301143203-a9d515a09cc2",
    )
    go_repository(
        name = "com_github_aws_aws_sdk_go",
        build_file_proto_mode = "disable_global",
        importpath = "github.com/aws/aws-sdk-go",
        sum = "h1:X34pX5t0LIZXjBY11yf9JKMP3c1aZgirh+5PjtaZyJ4=",
        version = "v1.44.128",
    )
    go_repository(
        name = "com_github_aws_aws_sdk_go_v2",
        build_file_proto_mode = "disable_global",
        importpath = "github.com/aws/aws-sdk-go-v2",
        sum = "h1:Y773UK7OBqhzi5VDXMi1zVGsoj+CVHs2eaC2bDsLwi0=",
        version = "v1.17.6",
    )
    go_repository(
        name = "com_github_aws_aws_sdk_go_v2_aws_protocol_eventstream",
        build_file_proto_mode = "disable_global",
        importpath = "github.com/aws/aws-sdk-go-v2/aws/protocol/eventstream",
        sum = "h1:dK82zF6kkPeCo8J1e+tGx4JdvDIQzj7ygIoLg8WMuGs=",
        version = "v1.4.10",
    )
    go_repository(
        name = "com_github_aws_aws_sdk_go_v2_config",
        build_file_proto_mode = "disable_global",
        importpath = "github.com/aws/aws-sdk-go-v2/config",
        sum = "h1:4r7gsCu8Ekwl5iJGE/GmspA2UifqySCCkyyyPFeWs3w=",
        version = "v1.18.16",
    )
    go_repository(
        name = "com_github_aws_aws_sdk_go_v2_credentials",
        build_file_proto_mode = "disable_global",
        importpath = "github.com/aws/aws-sdk-go-v2/credentials",
        sum = "h1:GgToSxaENX/1zXIGNFfiVk4hxryYJ5Vt4Mh8XLAL7Lc=",
        version = "v1.13.16",
    )
    go_repository(
        name = "com_github_aws_aws_sdk_go_v2_feature_ec2_imds",
        build_file_proto_mode = "disable_global",
        importpath = "github.com/aws/aws-sdk-go-v2/feature/ec2/imds",
        sum = "h1:5qyqXASrX2zy5cTnoHHa4N2c3Lc94GH7gjnBP3GwKdU=",
        version = "v1.12.24",
    )
    go_repository(
        name = "com_github_aws_aws_sdk_go_v2_feature_s3_manager",
        build_file_proto_mode = "disable_global",
        importpath = "github.com/aws/aws-sdk-go-v2/feature/s3/manager",
        sum = "h1:kFDCPqqVvb9vYcW82L7xYfrBGpuxXQ/8A/zYVayRQK4=",
        version = "v1.11.56",
    )
    go_repository(
        name = "com_github_aws_aws_sdk_go_v2_internal_configsources",
        build_file_proto_mode = "disable_global",
        importpath = "github.com/aws/aws-sdk-go-v2/internal/configsources",
        sum = "h1:y+8n9AGDjikyXoMBTRaHHHSaFEB8267ykmvyPodJfys=",
        version = "v1.1.30",
    )
    go_repository(
        name = "com_github_aws_aws_sdk_go_v2_internal_endpoints_v2",
        build_file_proto_mode = "disable_global",
        importpath = "github.com/aws/aws-sdk-go-v2/internal/endpoints/v2",
        sum = "h1:r+Kv+SEJquhAZXaJ7G4u44cIwXV3f8K+N482NNAzJZA=",
        version = "v2.4.24",
    )
    go_repository(
        name = "com_github_aws_aws_sdk_go_v2_internal_ini",
        build_file_proto_mode = "disable_global",
        importpath = "github.com/aws/aws-sdk-go-v2/internal/ini",
        sum = "h1:hf+Vhp5WtTdcSdE+yEcUz8L73sAzN0R+0jQv+Z51/mI=",
        version = "v1.3.31",
    )
    go_repository(
        name = "com_github_aws_aws_sdk_go_v2_internal_v4a",
        build_file_proto_mode = "disable_global",
        importpath = "github.com/aws/aws-sdk-go-v2/internal/v4a",
        sum = "h1:lTqBRUuy8oLhBsnnVZf14uRbIHPHCrGqg4Plc8gU/1U=",
        version = "v1.0.22",
    )
    go_repository(
        name = "com_github_aws_aws_sdk_go_v2_service_appconfig",
        build_file_proto_mode = "disable_global",
        importpath = "github.com/aws/aws-sdk-go-v2/service/appconfig",
        sum = "h1:5fez51yE//mtmaEkh9JTAcLl4xg60Ha86pE+FIqinGc=",
        version = "v1.4.2",
    )
    go_repository(
        name = "com_github_aws_aws_sdk_go_v2_service_cloudwatch",
        build_file_proto_mode = "disable_global",
        importpath = "github.com/aws/aws-sdk-go-v2/service/cloudwatch",
        sum = "h1:5WstmcviZ9X/h5nORkGT4akyLmWjrLxE9s8oKkFhkD4=",
        version = "v1.15.0",
    )
    go_repository(
        name = "com_github_aws_aws_sdk_go_v2_service_codecommit",
        build_file_proto_mode = "disable_global",
        importpath = "github.com/aws/aws-sdk-go-v2/service/codecommit",
        sum = "h1:iEqboXubLCABYFoClUyX/Bv8DfhmV39hPKdRbs21/kI=",
        version = "v1.11.0",
    )
    go_repository(
        name = "com_github_aws_aws_sdk_go_v2_service_internal_accept_encoding",
        build_file_proto_mode = "disable_global",
        importpath = "github.com/aws/aws-sdk-go-v2/service/internal/accept-encoding",
        sum = "h1:y2+VQzC6Zh2ojtV2LoC0MNwHWc6qXv/j2vrQtlftkdA=",
        version = "v1.9.11",
    )
    go_repository(
        name = "com_github_aws_aws_sdk_go_v2_service_internal_checksum",
        build_file_proto_mode = "disable_global",
        importpath = "github.com/aws/aws-sdk-go-v2/service/internal/checksum",
        sum = "h1:B/hO3jfWRm7hP00UeieNlI5O2xP5WJ27tyJG5lzc7AM=",
        version = "v1.1.25",
    )
    go_repository(
        name = "com_github_aws_aws_sdk_go_v2_service_internal_presigned_url",
        build_file_proto_mode = "disable_global",
        importpath = "github.com/aws/aws-sdk-go-v2/service/internal/presigned-url",
        sum = "h1:c5qGfdbCHav6viBwiyDns3OXqhqAbGjfIB4uVu2ayhk=",
        version = "v1.9.24",
    )
    go_repository(
        name = "com_github_aws_aws_sdk_go_v2_service_internal_s3shared",
        build_file_proto_mode = "disable_global",
        importpath = "github.com/aws/aws-sdk-go-v2/service/internal/s3shared",
        sum = "h1:i4RH8DLv/BHY0fCrXYQDr+DGnWzaxB3Ee/esxUaSavk=",
        version = "v1.13.24",
    )
    go_repository(
        name = "com_github_aws_aws_sdk_go_v2_service_kms",
        build_file_proto_mode = "disable_global",
        importpath = "github.com/aws/aws-sdk-go-v2/service/kms",
        sum = "h1:A8FMqkP+OlnSiVY+2QakwqW0fAGnE18TqPig/T7aJU0=",
        version = "v1.14.0",
    )
    go_repository(
        name = "com_github_aws_aws_sdk_go_v2_service_s3",
        build_file_proto_mode = "disable_global",
        importpath = "github.com/aws/aws-sdk-go-v2/service/s3",
        sum = "h1:zzTm99krKsFcF4N7pu2z17yCcAZpQYZ7jnJZPIgEMXE=",
        version = "v1.30.6",
    )
    go_repository(
        name = "com_github_aws_aws_sdk_go_v2_service_sso",
        build_file_proto_mode = "disable_global",
        importpath = "github.com/aws/aws-sdk-go-v2/service/sso",
        sum = "h1:bdKIX6SVF3nc3xJFw6Nf0igzS6Ff/louGq8Z6VP/3Hs=",
        version = "v1.12.5",
    )
    go_repository(
        name = "com_github_aws_aws_sdk_go_v2_service_sts",
        build_file_proto_mode = "disable_global",
        importpath = "github.com/aws/aws-sdk-go-v2/service/sts",
        sum = "h1:rIFn5J3yDoeuKCE9sESXqM5POTAhOP1du3bv/qTL+tE=",
        version = "v1.18.6",
    )
    go_repository(
        name = "com_github_aws_constructs_go_constructs_v10",
        build_file_proto_mode = "disable_global",
        importpath = "github.com/aws/constructs-go/constructs/v10",
        sum = "h1:LsjBIMiaDX/vqrXWhzTquBJ9pPdi02/H+z1DCwg0PEM=",
        version = "v10.3.0",
    )
    go_repository(
        name = "com_github_aws_jsii_runtime_go",
        build_file_proto_mode = "disable_global",
        importpath = "github.com/aws/jsii-runtime-go",
        sum = "h1:ulW8WgW9xchCkGc8SBKSQwpm+4/MwoFkYuCsOD8NnMU=",
        version = "v1.98.0",
    )
    go_repository(
        name = "com_github_aws_smithy_go",
        build_file_proto_mode = "disable_global",
        importpath = "github.com/aws/smithy-go",
        sum = "h1:hgz0X/DX0dGqTYpGALqXJoRKRj5oQ7150i5FdTePzO8=",
        version = "v1.13.5",
    )
    go_repository(
        name = "com_github_aybabtme_iocontrol",
        build_file_proto_mode = "disable_global",
        importpath = "github.com/aybabtme/iocontrol",
        sum = "h1:0NmehRCgyk5rljDQLKUO+cRJCnduDyn11+zGZIc9Z48=",
        version = "v0.0.0-20150809002002-ad15bcfc95a0",
    )
    go_repository(
        name = "com_github_aymanbagabas_go_osc52_v2",
        build_file_proto_mode = "disable_global",
        importpath = "github.com/aymanbagabas/go-osc52/v2",
        sum = "h1:HwpRHbFMcZLEVr42D4p7XBqjyuxQH5SMiErDT4WkJ2k=",
        version = "v2.0.1",
    )
    go_repository(
        name = "com_github_aymerick_douceur",
        build_file_proto_mode = "disable_global",
        importpath = "github.com/aymerick/douceur",
        sum = "h1:Mv+mAeH1Q+n9Fr+oyamOlAkUNPWPlA8PPGR0QAaYuPk=",
        version = "v0.2.0",
    )
    go_repository(
        name = "com_github_azure_azure_sdk_for_go",
        build_file_proto_mode = "disable_global",
        importpath = "github.com/Azure/azure-sdk-for-go",
        sum = "h1:HzKLt3kIwMm4KeJYTdx9EbjRYTySD/t8i1Ee/W5EGXw=",
        version = "v65.0.0+incompatible",
    )
    go_repository(
        name = "com_github_azure_azure_sdk_for_go_sdk_ai_azopenai",
        build_file_proto_mode = "disable_global",
        importpath = "github.com/Azure/azure-sdk-for-go/sdk/ai/azopenai",
        sum = "h1:jQ5K0LChwOu8Kx2pkBeUCskXT/UCL7dKNMIm0QUHI+0=",
        version = "v0.5.0",
    )
    go_repository(
        name = "com_github_azure_azure_sdk_for_go_sdk_azcore",
        build_file_proto_mode = "disable_global",
        importpath = "github.com/Azure/azure-sdk-for-go/sdk/azcore",
        sum = "h1:c4k2FIYIh4xtwqrQwV0Ct1v5+ehlNXj5NI/MWVsiTkQ=",
        version = "v1.9.2",
    )
    go_repository(
        name = "com_github_azure_azure_sdk_for_go_sdk_azidentity",
        build_file_proto_mode = "disable_global",
        importpath = "github.com/Azure/azure-sdk-for-go/sdk/azidentity",
        sum = "h1:BMAjVKJM0U/CYF27gA0ZMmXGkOcvfFtD0oHVZ1TIPRI=",
        version = "v1.4.0",
    )
    go_repository(
        name = "com_github_azure_azure_sdk_for_go_sdk_internal",
        build_file_proto_mode = "disable_global",
        importpath = "github.com/Azure/azure-sdk-for-go/sdk/internal",
        sum = "h1:LqbJ/WzJUwBf8UiaSzgX7aMclParm9/5Vgp+TY51uBQ=",
        version = "v1.5.2",
    )
    go_repository(
        name = "com_github_azure_azure_sdk_for_go_sdk_storage_azblob",
        build_file_proto_mode = "disable_global",
        importpath = "github.com/Azure/azure-sdk-for-go/sdk/storage/azblob",
        sum = "h1:QSdcrd/UFJv6Bp/CfoVf2SrENpFn9P6Yh8yb+xNhYMM=",
        version = "v0.4.1",
    )
    go_repository(
        name = "com_github_azure_go_ansiterm",
        build_file_proto_mode = "disable_global",
        importpath = "github.com/Azure/go-ansiterm",
        sum = "h1:L/gRVlceqvL25UVaW/CKtUDjefjrs0SPonmDGUVOYP0=",
        version = "v0.0.0-20230124172434-306776ec8161",
    )
    go_repository(
        name = "com_github_azure_go_autorest",
        build_file_proto_mode = "disable_global",
        importpath = "github.com/Azure/go-autorest",
        sum = "h1:V5VMDjClD3GiElqLWO7mz2MxNAK/vTfRHdAubSIPRgs=",
        version = "v14.2.0+incompatible",
    )
    go_repository(
        name = "com_github_azure_go_autorest_autorest",
        build_file_proto_mode = "disable_global",
        importpath = "github.com/Azure/go-autorest/autorest",
        sum = "h1:ndAExarwr5Y+GaHE6VCaY1kyS/HwwGGyuimVhWsHOEM=",
        version = "v0.11.28",
    )
    go_repository(
        name = "com_github_azure_go_autorest_autorest_adal",
        build_file_proto_mode = "disable_global",
        importpath = "github.com/Azure/go-autorest/autorest/adal",
        sum = "h1:jjQnVFXPfekaqb8vIsv2G1lxshoW+oGv4MDlhRtnYZk=",
        version = "v0.9.21",
    )
    go_repository(
        name = "com_github_azure_go_autorest_autorest_date",
        build_file_proto_mode = "disable_global",
        importpath = "github.com/Azure/go-autorest/autorest/date",
        sum = "h1:7gUk1U5M/CQbp9WoqinNzJar+8KY+LPI6wiWrP/myHw=",
        version = "v0.3.0",
    )
    go_repository(
        name = "com_github_azure_go_autorest_autorest_mocks",
        build_file_proto_mode = "disable_global",
        importpath = "github.com/Azure/go-autorest/autorest/mocks",
        sum = "h1:K0laFcLE6VLTOwNgSxaGbUcLPuGXlNkbVvq4cW4nIHk=",
        version = "v0.4.1",
    )
    go_repository(
        name = "com_github_azure_go_autorest_autorest_to",
        build_file_proto_mode = "disable_global",
        importpath = "github.com/Azure/go-autorest/autorest/to",
        sum = "h1:oXVqrxakqqV1UZdSazDOPOLvOIz+XA683u8EctwboHk=",
        version = "v0.4.0",
    )
    go_repository(
        name = "com_github_azure_go_autorest_autorest_validation",
        build_file_proto_mode = "disable_global",
        importpath = "github.com/Azure/go-autorest/autorest/validation",
        sum = "h1:AgyqjAd94fwNAoTjl/WQXg4VvFeRFpO+UhNyRXqF1ac=",
        version = "v0.3.1",
    )
    go_repository(
        name = "com_github_azure_go_autorest_logger",
        build_file_proto_mode = "disable_global",
        importpath = "github.com/Azure/go-autorest/logger",
        sum = "h1:IG7i4p/mDa2Ce4TRyAO8IHnVhAVF3RFU+ZtXWSmf4Tg=",
        version = "v0.2.1",
    )
    go_repository(
        name = "com_github_azure_go_autorest_tracing",
        build_file_proto_mode = "disable_global",
        importpath = "github.com/Azure/go-autorest/tracing",
        sum = "h1:TYi4+3m5t6K48TGI9AUdb+IzbnSxvnvUMfuitfgcfuo=",
        version = "v0.6.0",
    )
    go_repository(
        name = "com_github_azuread_microsoft_authentication_library_for_go",
        build_file_proto_mode = "disable_global",
        importpath = "github.com/AzureAD/microsoft-authentication-library-for-go",
        sum = "h1:WpB/QDNLpMw72xHJc34BNNykqSOeEJDAWkhf0u12/Jk=",
        version = "v1.1.1",
    )
    go_repository(
        name = "com_github_bahlo_generic_list_go",
        build_file_proto_mode = "disable_global",
        importpath = "github.com/bahlo/generic-list-go",
        sum = "h1:5sz/EEAK+ls5wF+NeqDpk5+iNdMDXrh3z3nPnH1Wvgk=",
        version = "v0.2.0",
    )
    go_repository(
        name = "com_github_bazelbuild_bazel_gazelle",
        build_file_proto_mode = "disable_global",
        importpath = "github.com/bazelbuild/bazel-gazelle",
        sum = "h1:Bvg+zEHWYwWrhJT4WxyvcU3y1DEJpT/XlPYEfIn9lUI=",
        version = "v0.35.0",
    )
    go_repository(
        name = "com_github_bazelbuild_buildtools",
        build_file_proto_mode = "disable_global",
        importpath = "github.com/bazelbuild/buildtools",
        sum = "h1:2Gc2Q6hVR1SJ8bBI9Ybzoggp8u/ED2WkM4MfvEIn9+c=",
        version = "v0.0.0-20231115204819-d4c9dccdfbb1",
    )
    go_repository(
        name = "com_github_bazelbuild_rules_go",
        build_file_proto_mode = "disable_global",
        importpath = "github.com/bazelbuild/rules_go",
        sum = "h1:TTl2buKt0lqJe5s6up5FtaB1F95Wg997Lv15MWetU88=",
        version = "v0.47.0",
    )
    go_repository(
        name = "com_github_becheran_wildmatch_go",
        build_file_proto_mode = "disable_global",
        importpath = "github.com/becheran/wildmatch-go",
        sum = "h1:mE3dGGkTmpKtT4Z+88t8RStG40yN9T+kFEGj2PZFSzA=",
        version = "v1.0.0",
    )
    go_repository(
        name = "com_github_beevik_etree",
        build_file_proto_mode = "disable_global",
        importpath = "github.com/beevik/etree",
        sum = "h1:hQTc+pylzIKDb23yYprodCWWTt+ojFfUZyzU09a/hmU=",
        version = "v1.3.0",
    )
    go_repository(
        name = "com_github_benbjohnson_clock",
        build_file_proto_mode = "disable_global",
        importpath = "github.com/benbjohnson/clock",
        sum = "h1:VvXlSJBzZpA/zum6Sj74hxwYI2DIxRWuNIoXAzHZz5o=",
        version = "v1.3.5",
    )
    go_repository(
        name = "com_github_beorn7_perks",
        build_file_proto_mode = "disable_global",
        importpath = "github.com/beorn7/perks",
        sum = "h1:VlbKKnNfV8bJzeqoa4cOKqO6bYr3WgKZxO8Z16+hsOM=",
        version = "v1.0.1",
    )
    go_repository(
        name = "com_github_bevzzz_nb",
        build_file_proto_mode = "disable_global",
        importpath = "github.com/bevzzz/nb",
        sum = "h1:Pg2p4TXttIRquLZjz5cfffPfWeUCHVBPUhdcDhwbccI=",
        version = "v0.3.0",
    )
    go_repository(
        name = "com_github_bevzzz_nb_extension_extra_goldmark_jupyter",
        build_file_proto_mode = "disable_global",
        importpath = "github.com/bevzzz/nb/extension/extra/goldmark-jupyter",
        sum = "h1:F/vUmFPZ6+URUo2WXyraB0JUkcpcHBFws9QYcv673l0=",
        version = "v0.0.0-20240131001330-e69229bd9da4",
    )
    go_repository(
        name = "com_github_bevzzz_nb_synth",
        build_file_proto_mode = "disable_global",
        importpath = "github.com/bevzzz/nb-synth",
        sum = "h1:CH1+0p2ywCtqQbDL2KpwRn+XL71Peyhlshusdbn13kk=",
        version = "v0.0.0-20240128164931-35fdda0583a0",
    )
    go_repository(
        name = "com_github_bgentry_speakeasy",
        build_file_proto_mode = "disable_global",
        importpath = "github.com/bgentry/speakeasy",
        sum = "h1:ByYyxL9InA1OWqxJqqp2A5pYHUrCiAL6K3J+LKSsQkY=",
        version = "v0.1.0",
    )
    go_repository(
        name = "com_github_bitly_go_simplejson",
        build_file_proto_mode = "disable_global",
        importpath = "github.com/bitly/go-simplejson",
        sum = "h1:6IH+V8/tVMab511d5bn4M7EwGXZf9Hj6i2xSwkNEM+Y=",
        version = "v0.5.0",
    )
    go_repository(
        name = "com_github_bits_and_blooms_bitset",
        build_file_proto_mode = "disable_global",
        importpath = "github.com/bits-and-blooms/bitset",
        sum = "h1:FD+XqgOZDUxxZ8hzoBFuV9+cGWY9CslN6d5MS5JVb4c=",
        version = "v1.8.0",
    )
    go_repository(
        name = "com_github_bketelsen_crypt",
        build_file_proto_mode = "disable_global",
        importpath = "github.com/bketelsen/crypt",
        sum = "h1:w/jqZtC9YD4DS/Vp9GhWfWcCpuAL58oTnLoI8vE9YHU=",
        version = "v0.0.4",
    )
    go_repository(
        name = "com_github_blang_semver_v4",
        build_file_proto_mode = "disable_global",
        importpath = "github.com/blang/semver/v4",
        sum = "h1:1PFHFE6yCCTv8C1TeyNNarDzntLi7wMI5i/pzqYIsAM=",
        version = "v4.0.0",
    )
    go_repository(
        name = "com_github_bmatcuk_doublestar",
        build_file_proto_mode = "disable_global",
        importpath = "github.com/bmatcuk/doublestar",
        sum = "h1:gPypJ5xD31uhX6Tf54sDPUOBXTqKH4c9aPY66CyQrS0=",
        version = "v1.3.4",
    )
    go_repository(
        name = "com_github_bmatcuk_doublestar_v4",
        build_file_proto_mode = "disable_global",
        importpath = "github.com/bmatcuk/doublestar/v4",
        sum = "h1:FH9SifrbvJhnlQpztAx++wlkk70QBf0iBWDwNy7PA4I=",
        version = "v4.6.1",
    )
    go_repository(
        name = "com_github_boj_redistore",
        build_file_proto_mode = "disable_global",
        importpath = "github.com/boj/redistore",
        sum = "h1:RmdPFa+slIr4SCBg4st/l/vZWVe9QJKMXGO60Bxbe04=",
        version = "v0.0.0-20180917114910-cd5dcc76aeff",
    )
    go_repository(
        name = "com_github_bradfitz_gomemcache",
        build_file_proto_mode = "disable_global",
        importpath = "github.com/bradfitz/gomemcache",
        sum = "h1:7IjN4QP3c38xhg6wz8R3YjoU+6S9e7xBc0DAVLLIpHE=",
        version = "v0.0.0-20170208213004-1952afaa557d",
    )
    go_repository(
        name = "com_github_bradleyjkemp_cupaloy_v2",
        build_file_proto_mode = "disable_global",
        importpath = "github.com/bradleyjkemp/cupaloy/v2",
        sum = "h1:knToPYa2xtfg42U3I6punFEjaGFKWQRXJwj0JTv4mTs=",
        version = "v2.6.0",
    )
    go_repository(
        name = "com_github_bshuster_repo_logrus_logstash_hook",
        build_file_proto_mode = "disable_global",
        importpath = "github.com/bshuster-repo/logrus-logstash-hook",
        sum = "h1:e+C0SB5R1pu//O4MQ3f9cFuPGoOVeF2fE4Og9otCc70=",
        version = "v1.0.0",
    )
    go_repository(
        name = "com_github_bsm_ginkgo_v2",
        build_file_proto_mode = "disable_global",
        importpath = "github.com/bsm/ginkgo/v2",
        sum = "h1:ItPMPH90RbmZJt5GtkcNvIRuGEdwlBItdNVoyzaNQao=",
        version = "v2.7.0",
    )
    go_repository(
        name = "com_github_bsm_gomega",
        build_file_proto_mode = "disable_global",
        importpath = "github.com/bsm/gomega",
        sum = "h1:LhQm+AFcgV2M0WyKroMASzAzCAJVpAxQXv4SaI9a69Y=",
        version = "v1.26.0",
    )
    go_repository(
        name = "com_github_bufbuild_buf",
        build_file_proto_mode = "disable_global",
        importpath = "github.com/bufbuild/buf",
        sum = "h1:HFxKrR8wFcZwrBInN50K/oJX/WOtPVq24rHb/ArjfBA=",
        version = "v1.25.0",
    )
    go_repository(
        name = "com_github_bufbuild_connect_go",
        build_file_proto_mode = "disable_global",
        importpath = "github.com/bufbuild/connect-go",
        sum = "h1:JIgAeNuFpo+SUPfU19Yt5TcWlznsN5Bv10/gI/6Pjoc=",
        version = "v1.9.0",
    )
    go_repository(
        name = "com_github_bufbuild_connect_opentelemetry_go",
        build_file_proto_mode = "disable_global",
        importpath = "github.com/bufbuild/connect-opentelemetry-go",
        sum = "h1:6JAn10SNqlQ/URhvRNGrIlczKw1wEXknBUUtmWqOiak=",
        version = "v0.4.0",
    )
    go_repository(
        name = "com_github_bufbuild_protocompile",
        build_file_proto_mode = "disable_global",
        importpath = "github.com/bufbuild/protocompile",
        sum = "h1:mixz5lJX4Hiz4FpqFREJHIXLfaLBntfaJv1h+/jS+Qg=",
        version = "v0.5.1",
    )
    go_repository(
        name = "com_github_bufbuild_protovalidate_go",
        build_file_proto_mode = "disable_global",
        importpath = "github.com/bufbuild/protovalidate-go",
        sum = "h1:pJr07sYhliyfj/STAM7hU4J3FKpVeLVKvOBmOTN8j+s=",
        version = "v0.2.1",
    )
    go_repository(
        name = "com_github_buger_jsonparser",
        build_file_proto_mode = "disable_global",
        importpath = "github.com/buger/jsonparser",
        sum = "h1:2PnMjfWD7wBILjqQbt530v576A/cAbQvEW9gGIpYMUs=",
        version = "v1.1.1",
    )
    go_repository(
        name = "com_github_bugsnag_bugsnag_go",
        build_file_proto_mode = "disable_global",
        importpath = "github.com/bugsnag/bugsnag-go",
        sum = "h1:rFt+Y/IK1aEZkEHchZRSq9OQbsSzIT/OrI8YFFmRIng=",
        version = "v0.0.0-20141110184014-b1d153021fcd",
    )
    go_repository(
        name = "com_github_bugsnag_osext",
        build_file_proto_mode = "disable_global",
        importpath = "github.com/bugsnag/osext",
        sum = "h1:otBG+dV+YK+Soembjv71DPz3uX/V/6MMlSyD9JBQ6kQ=",
        version = "v0.0.0-20130617224835-0dd3f918b21b",
    )
    go_repository(
        name = "com_github_bugsnag_panicwrap",
        build_file_proto_mode = "disable_global",
        importpath = "github.com/bugsnag/panicwrap",
        sum = "h1:nvj0OLI3YqYXer/kZD8Ri1aaunCxIEsOst1BVJswV0o=",
        version = "v0.0.0-20151223152923-e2c28503fcd0",
    )
    go_repository(
        name = "com_github_buildkite_go_buildkite_v3",
        build_file_proto_mode = "disable_global",
        importpath = "github.com/buildkite/go-buildkite/v3",
        sum = "h1:5kX1fFDj3Co7cP6cqZKuW1VoCJz3u4cOx6wfdCeM4ZA=",
        version = "v3.0.1",
    )
    go_repository(
        name = "com_github_burntsushi_toml",
        build_file_proto_mode = "disable_global",
        importpath = "github.com/BurntSushi/toml",
        sum = "h1:o7IhLm0Msx3BaB+n3Ag7L8EVlByGnpq14C4YWiu/gL8=",
        version = "v1.3.2",
    )
    go_repository(
        name = "com_github_burntsushi_xgb",
        build_file_proto_mode = "disable_global",
        importpath = "github.com/BurntSushi/xgb",
        sum = "h1:1BDTz0u9nC3//pOCMdNH+CiXJVYJh5UQNCOBG7jbELc=",
        version = "v0.0.0-20160522181843-27f122750802",
    )
    go_repository(
        name = "com_github_bwesterb_go_ristretto",
        build_file_proto_mode = "disable_global",
        importpath = "github.com/bwesterb/go-ristretto",
        sum = "h1:1w53tCkGhCQ5djbat3+MH0BAQ5Kfgbt56UZQ/JMzngw=",
        version = "v1.2.3",
    )
    go_repository(
        name = "com_github_c2h5oh_datasize",
        build_file_proto_mode = "disable_global",
        importpath = "github.com/c2h5oh/datasize",
        sum = "h1:6+ZFm0flnudZzdSE0JxlhR2hKnGPcNB35BjQf4RYQDY=",
        version = "v0.0.0-20220606134207-859f65c6625b",
    )
    go_repository(
        name = "com_github_campoy_embedmd",
        build_file_proto_mode = "disable_global",
        importpath = "github.com/campoy/embedmd",
        sum = "h1:V4kI2qTJJLf4J29RzI/MAt2c3Bl4dQSYPuflzwFH2hY=",
        version = "v1.0.0",
    )
    go_repository(
        name = "com_github_cenkalti_backoff",
        build_file_proto_mode = "disable_global",
        importpath = "github.com/cenkalti/backoff",
        sum = "h1:tNowT99t7UNflLxfYYSlKYsBpXdEet03Pg2g16Swow4=",
        version = "v2.2.1+incompatible",
    )
    go_repository(
        name = "com_github_cenkalti_backoff_v4",
        build_file_proto_mode = "disable_global",
        importpath = "github.com/cenkalti/backoff/v4",
        sum = "h1:MyRJ/UdXutAwSAT+s3wNd7MfTIcy71VQueUuFK343L8=",
        version = "v4.3.0",
    )
    go_repository(
        name = "com_github_census_instrumentation_opencensus_proto",
        build_file_proto_mode = "disable_global",
        importpath = "github.com/census-instrumentation/opencensus-proto",
        sum = "h1:iKLQ0xPNFxR/2hzXZMrBo8f1j86j5WHzznCCQxV/b8g=",
        version = "v0.4.1",
    )
    go_repository(
        name = "com_github_cespare_xxhash",
        build_file_proto_mode = "disable_global",
        importpath = "github.com/cespare/xxhash",
        sum = "h1:a6HrQnmkObjyL+Gs60czilIUGqrzKutQD6XZog3p+ko=",
        version = "v1.1.0",
    )
    go_repository(
        name = "com_github_cespare_xxhash_v2",
        build_file_proto_mode = "disable_global",
        importpath = "github.com/cespare/xxhash/v2",
        sum = "h1:UL815xU9SqsFlibzuggzjXhog7bL6oX9BbNZnL2UFvs=",
        version = "v2.3.0",
    )
    go_repository(
        name = "com_github_chainguard_dev_clog",
        build_file_proto_mode = "disable_global",
        importpath = "github.com/chainguard-dev/clog",
        sum = "h1:E2y3L/nM7vRzwyROQgmuB+Egm/d1rHOyip0Bq4AyVow=",
        version = "v1.2.3-0.20240116182827-04bee692f7a8",
    )
    go_repository(
        name = "com_github_chainguard_dev_go_apk",
        build_file_proto_mode = "disable_global",
        importpath = "github.com/chainguard-dev/go-apk",
        patch_args = ["-p1"],
        patches = [
            "//third_party/com_github_chainguard_dev_go_apk:newest-file-selection-fix.patch",
        ],
        sum = "h1:riuOFg3Ay1Js10GQtCAsCL2Hp2DJweUlYjKaxXteYV8=",
        version = "v0.0.0-20240130195846-91a06ffe6715",
    )
    go_repository(
        name = "com_github_charmbracelet_glamour",
        build_file_proto_mode = "disable_global",
        importpath = "github.com/charmbracelet/glamour",
        sum = "h1:wu15ykPdB7X6chxugG/NNfDUbyyrCLV9XBalj5wdu3g=",
        version = "v0.5.0",
    )
    go_repository(
        name = "com_github_chromedp_cdproto",
        build_file_proto_mode = "disable_global",
        importpath = "github.com/chromedp/cdproto",
        sum = "h1:aPflPkRFkVwbW6dmcVqfgwp1i+UWGFH6VgR1Jim5Ygc=",
        version = "v0.0.0-20230802225258-3cf4e6d46a89",
    )
    go_repository(
        name = "com_github_chromedp_chromedp",
        build_file_proto_mode = "disable_global",
        importpath = "github.com/chromedp/chromedp",
        sum = "h1:dKtNz4kApb06KuSXoTQIyUC2TrA0fhGDwNZf3bcgfKw=",
        version = "v0.9.2",
    )
    go_repository(
        name = "com_github_chromedp_sysutil",
        build_file_proto_mode = "disable_global",
        importpath = "github.com/chromedp/sysutil",
        sum = "h1:+ZxhTpfpZlmchB58ih/LBHX52ky7w2VhQVKQMucy3Ic=",
        version = "v1.0.0",
    )
    go_repository(
        name = "com_github_chzyer_logex",
        build_file_proto_mode = "disable_global",
        importpath = "github.com/chzyer/logex",
        sum = "h1:+eqR0HfOetur4tgnC8ftU5imRnhi4te+BadWS95c5AM=",
        version = "v1.2.0",
    )
    go_repository(
        name = "com_github_chzyer_readline",
        build_file_proto_mode = "disable_global",
        importpath = "github.com/chzyer/readline",
        sum = "h1:upd/6fQk4src78LMRzh5vItIt361/o4uq553V8B5sGI=",
        version = "v1.5.1",
    )
    go_repository(
        name = "com_github_chzyer_test",
        build_file_proto_mode = "disable_global",
        importpath = "github.com/chzyer/test",
        sum = "h1:dZ0/VyGgQdVGAss6Ju0dt5P0QltE0SFY5Woh6hbIfiQ=",
        version = "v0.0.0-20210722231415-061457976a23",
    )
    go_repository(
        name = "com_github_client9_misspell",
        build_file_proto_mode = "disable_global",
        importpath = "github.com/client9/misspell",
        sum = "h1:ta993UF76GwbvJcIo3Y68y/M3WxlpEHPWIGDkJYwzJI=",
        version = "v0.3.4",
    )
    go_repository(
        name = "com_github_cloudflare_circl",
        build_file_proto_mode = "disable_global",
        importpath = "github.com/cloudflare/circl",
        patches = [
            "//third_party/com_github_cloudflare_circl:math_fp25519_BUILD_bazel.patch",  # keep
            "//third_party/com_github_cloudflare_circl:math_fp448_BUILD_bazel.patch",  # keep
            "//third_party/com_github_cloudflare_circl:dh_x25519_BUILD_bazel.patch",  # keep
            "//third_party/com_github_cloudflare_circl:dh_x448_BUILD_bazel.patch",  # keep
        ],
        sum = "h1:qlCDlTPz2n9fu58M0Nh1J/JzcFpfgkFHHX3O35r5vcU=",
        version = "v1.3.7",
    )
    go_repository(
        name = "com_github_cloudykit_fastprinter",
        build_file_proto_mode = "disable_global",
        importpath = "github.com/CloudyKit/fastprinter",
        sum = "h1:sR+/8Yb4slttB4vD+b9btVEnWgL3Q00OBTzVT8B9C0c=",
        version = "v0.0.0-20200109182630-33d98a066a53",
    )
    go_repository(
        name = "com_github_cloudykit_jet_v6",
        build_file_proto_mode = "disable_global",
        importpath = "github.com/CloudyKit/jet/v6",
        sum = "h1:EpcZ6SR9n28BUGtNJSvlBqf90IpjeFr36Tizxhn/oME=",
        version = "v6.2.0",
    )
    go_repository(
        name = "com_github_cncf_udpa_go",
        build_file_proto_mode = "disable_global",
        importpath = "github.com/cncf/udpa/go",
        sum = "h1:hzAQntlaYRkVSFEfj9OTWlVV1H155FMD8BTKktLv0QI=",
        version = "v0.0.0-20210930031921-04548b0d99d4",
    )
    go_repository(
        name = "com_github_cncf_xds_go",
        build_file_proto_mode = "disable_global",
        importpath = "github.com/cncf/xds/go",
        sum = "h1:DBmgJDC9dTfkVyGgipamEh2BpGYxScCH1TOF1LL1cXc=",
        version = "v0.0.0-20240318125728-8a4994d93e50",
    )
    go_repository(
        name = "com_github_cockroachdb_apd",
        build_file_proto_mode = "disable_global",
        importpath = "github.com/cockroachdb/apd",
        sum = "h1:3LFP3629v+1aKXU5Q37mxmRxX/pIu1nijXydLShEq5I=",
        version = "v1.1.0",
    )
    go_repository(
        name = "com_github_cockroachdb_apd_v2",
        build_file_proto_mode = "disable_global",
        importpath = "github.com/cockroachdb/apd/v2",
        sum = "h1:y1Rh3tEU89D+7Tgbw+lp52T6p/GJLpDmNvr10UWqLTE=",
        version = "v2.0.1",
    )
    go_repository(
        name = "com_github_cockroachdb_datadriven",
        build_file_proto_mode = "disable_global",
        importpath = "github.com/cockroachdb/datadriven",
        sum = "h1:H9MtNqVoVhvd9nCBwOyDjUEdZCREqbIdCJD93PBm/jA=",
        version = "v1.0.2",
    )
    go_repository(
        name = "com_github_cockroachdb_errors",
        build_file_proto_mode = "disable_global",
        importpath = "github.com/cockroachdb/errors",
        sum = "h1:xSEW75zKaKCWzR3OfxXUxgrk/NtT4G1MiOv5lWZazG8=",
        version = "v1.11.1",
    )
    go_repository(
        name = "com_github_cockroachdb_logtags",
        build_file_proto_mode = "disable_global",
        importpath = "github.com/cockroachdb/logtags",
        sum = "h1:r6VH0faHjZeQy818SGhaone5OnYfxFR/+AzdY3sf5aE=",
        version = "v0.0.0-20230118201751-21c54148d20b",
    )
    go_repository(
        name = "com_github_cockroachdb_redact",
        build_file_proto_mode = "disable_global",
        importpath = "github.com/cockroachdb/redact",
        sum = "h1:u1PMllDkdFfPWaNGMyLD1+so+aq3uUItthCFqzwPJ30=",
        version = "v1.1.5",
    )
    go_repository(
        name = "com_github_codegangsta_inject",
        build_file_proto_mode = "disable_global",
        importpath = "github.com/codegangsta/inject",
        sum = "h1:sDMmm+q/3+BukdIpxwO365v/Rbspp2Nt5XntgQRXq8Q=",
        version = "v0.0.0-20150114235600-33e0aa1cb7c0",
    )
    go_repository(
        name = "com_github_common_nighthawk_go_figure",
        build_file_proto_mode = "disable_global",
        importpath = "github.com/common-nighthawk/go-figure",
        sum = "h1:J5BL2kskAlV9ckgEsNQXscjIaLiOYiZ75d4e94E6dcQ=",
        version = "v0.0.0-20210622060536-734e95fb86be",
    )
    go_repository(
        name = "com_github_containerd_cgroups",
        build_file_proto_mode = "disable_global",
        importpath = "github.com/containerd/cgroups",
        sum = "h1:v8rEWFl6EoqHB+swVNjVoCJE8o3jX7e8nqBGPLaDFBM=",
        version = "v1.1.0",
    )
    go_repository(
        name = "com_github_containerd_console",
        build_file_proto_mode = "disable_global",
        importpath = "github.com/containerd/console",
        sum = "h1:lIr7SlA5PxZyMV30bDW0MGbiOPXwc63yRuCP0ARubLw=",
        version = "v1.0.3",
    )
    go_repository(
        name = "com_github_containerd_containerd",
        build_file_proto_mode = "disable_global",
        importpath = "github.com/containerd/containerd",
        sum = "h1:UF2gdONnxO8I6byZXDi5sXWiWvlW3D/sci7dTQimEJo=",
        version = "v1.7.2",
    )
    go_repository(
        name = "com_github_containerd_continuity",
        build_file_proto_mode = "disable_global",
        importpath = "github.com/containerd/continuity",
        sum = "h1:wQnVrjIyQ8vhU2sgOiL5T07jo+ouqc2bnKsv5/EqGhU=",
        version = "v0.4.1",
    )
    go_repository(
        name = "com_github_containerd_fifo",
        build_file_proto_mode = "disable_global",
        importpath = "github.com/containerd/fifo",
        sum = "h1:4I2mbh5stb1u6ycIABlBw9zgtlK8viPI9QkQNRQEEmY=",
        version = "v1.1.0",
    )
    go_repository(
        name = "com_github_containerd_fuse_overlayfs_snapshotter",
        build_file_proto_mode = "disable_global",
        importpath = "github.com/containerd/fuse-overlayfs-snapshotter",
        sum = "h1:Xy9Tkx0tk/SsMfLDFc69wzqSrxQHYEFELHBO/Z8XO3M=",
        version = "v1.0.2",
    )
    go_repository(
        name = "com_github_containerd_go_cni",
        build_file_proto_mode = "disable_global",
        importpath = "github.com/containerd/go-cni",
        sum = "h1:ORi7P1dYzCwVM6XPN4n3CbkuOx/NZ2DOqy+SHRdo9rU=",
        version = "v1.1.9",
    )
    go_repository(
        name = "com_github_containerd_go_runc",
        build_file_proto_mode = "disable_global",
        importpath = "github.com/containerd/go-runc",
        sum = "h1:OX4f+/i2y5sUT7LhmcJH7GYrjjhHa1QI4e8yO0gGleA=",
        version = "v1.1.0",
    )
    go_repository(
        name = "com_github_containerd_log",
        build_file_proto_mode = "disable_global",
        importpath = "github.com/containerd/log",
        sum = "h1:TCJt7ioM2cr/tfR8GPbGf9/VRAX8D2B4PjzCpfX540I=",
        version = "v0.1.0",
    )
    go_repository(
        name = "com_github_containerd_nydus_snapshotter",
        build_file_proto_mode = "disable_global",
        importpath = "github.com/containerd/nydus-snapshotter",
        sum = "h1:7SOrMU2YmLzfbsr5J7liMZJlNi5WT6vtIOxLGv+iz7E=",
        version = "v0.8.2",
    )
    go_repository(
        name = "com_github_containerd_stargz_snapshotter",
        build_file_proto_mode = "disable_global",
        importpath = "github.com/containerd/stargz-snapshotter",
        sum = "h1:OTUVZoPSPs8mGgmQUE1dqw3WX/3nrsmsurW7UPLWl1U=",
        version = "v0.14.3",
    )
    go_repository(
        name = "com_github_containerd_stargz_snapshotter_estargz",
        build_file_proto_mode = "disable_global",
        importpath = "github.com/containerd/stargz-snapshotter/estargz",
        sum = "h1:OqlDCK3ZVUO6C3B/5FSkDwbkEETK84kQgEeFwDC+62k=",
        version = "v0.14.3",
    )
    go_repository(
        name = "com_github_containerd_ttrpc",
        build_file_proto_mode = "disable_global",
        importpath = "github.com/containerd/ttrpc",
        sum = "h1:9vqZr0pxwOF5koz6N0N3kJ0zDHokrcPxIR/ZR2YFtOs=",
        version = "v1.2.2",
    )
    go_repository(
        name = "com_github_containerd_typeurl_v2",
        build_file_proto_mode = "disable_global",
        importpath = "github.com/containerd/typeurl/v2",
        sum = "h1:3Q4Pt7i8nYwy2KmQWIw2+1hTvwTE/6w9FqcttATPO/4=",
        version = "v2.1.1",
    )
    go_repository(
        name = "com_github_containernetworking_cni",
        build_file_proto_mode = "disable_global",
        importpath = "github.com/containernetworking/cni",
        sum = "h1:wtRGZVv7olUHMOqouPpn3cXJWpJgM6+EUl31EQbXALQ=",
        version = "v1.1.2",
    )
    go_repository(
        name = "com_github_coreos_bbolt",
        build_file_proto_mode = "disable_global",
        importpath = "github.com/coreos/bbolt",
        sum = "h1:wZwiHHUieZCquLkDL0B8UhzreNWsPHooDAG3q34zk0s=",
        version = "v1.3.2",
    )
    go_repository(
        name = "com_github_coreos_etcd",
        build_file_proto_mode = "disable_global",
        importpath = "github.com/coreos/etcd",
        sum = "h1:jFneRYjIvLMLhDLCzuTuU4rSJUjRplcJQ7pD7MnhC04=",
        version = "v3.3.10+incompatible",
    )
    go_repository(
        name = "com_github_coreos_go_iptables",
        # We need to explictly turn this on, because the repository
        # has a script named "build"  at the root which makes tricks
        # gazelle into thinking it already has a Buildfile
        build_file_generation = "on",
        build_file_proto_mode = "disable_global",
        importpath = "github.com/coreos/go-iptables",
        sum = "h1:is9qnZMPYjLd8LYqmm/qlE+wwEgJIkTYdhV3rfZo4jk=",
        version = "v0.6.0",
    )
    go_repository(
        name = "com_github_coreos_go_oidc",
        build_file_proto_mode = "disable_global",
        importpath = "github.com/coreos/go-oidc",
        sum = "h1:mh48q/BqXqgjVHpy2ZY7WnWAbenxRjsz9N1i1YxjHAk=",
        version = "v2.2.1+incompatible",
    )
    go_repository(
        name = "com_github_coreos_go_semver",
        build_file_proto_mode = "disable_global",
        importpath = "github.com/coreos/go-semver",
        sum = "h1:yi21YpKnrx1gt5R+la8n5WgS0kCrsPp33dmEyHReZr4=",
        version = "v0.3.1",
    )
    go_repository(
        name = "com_github_coreos_go_systemd",
        build_file_proto_mode = "disable_global",
        importpath = "github.com/coreos/go-systemd",
        sum = "h1:JOrtw2xFKzlg+cbHpyrpLDmnN1HqhBfnX7WDiW7eG2c=",
        version = "v0.0.0-20190719114852-fd7a80b32e1f",
    )
    go_repository(
        name = "com_github_coreos_go_systemd_v22",
        build_file_proto_mode = "disable_global",
        importpath = "github.com/coreos/go-systemd/v22",
        sum = "h1:RrqgGjYQKalulkV8NGVIfkXQf6YYmOyiJKk8iXXhfZs=",
        version = "v22.5.0",
    )
    go_repository(
        name = "com_github_coreos_pkg",
        build_file_proto_mode = "disable_global",
        importpath = "github.com/coreos/pkg",
        sum = "h1:lBNOc5arjvs8E5mO2tbpBpLoyyu8B6e44T7hJy6potg=",
        version = "v0.0.0-20180928190104-399ea9e2e55f",
    )
    go_repository(
        name = "com_github_cpuguy83_go_md2man_v2",
        build_file_proto_mode = "disable_global",
        importpath = "github.com/cpuguy83/go-md2man/v2",
        sum = "h1:qMCsGGgs+MAzDFyp9LpAe1Lqy/fY/qCovCm0qnXZOBM=",
        version = "v2.0.3",
    )
    go_repository(
        name = "com_github_creack_pty",
        build_file_proto_mode = "disable_global",
        importpath = "github.com/creack/pty",
        sum = "h1:1/QdRyBaHHJP61QkWMXlOIBfsgdDeeKfK8SYVUWJKf0=",
        version = "v1.1.21",
    )
    go_repository(
        name = "com_github_crewjam_httperr",
        build_file_proto_mode = "disable_global",
        importpath = "github.com/crewjam/httperr",
        sum = "h1:b2BfXR8U3AlIHwNeFFvZ+BV1LFvKLlzMjzaTnZMybNo=",
        version = "v0.2.0",
    )
    go_repository(
        name = "com_github_crewjam_saml",
        build_file_proto_mode = "disable_global",
        importpath = "github.com/crewjam/saml",
        sum = "h1:g9FBNx62osKusnFzs3QTN5L9CVA/Egfgm+stJShzw/c=",
        version = "v0.4.14",
    )
    go_repository(
        # This is no longer used but we keep it for backwards compatability
        # tests while on 5.0.x.
        name = "com_github_crewjam_saml_samlidp",
        build_file_proto_mode = "disable_global",
        importpath = "github.com/crewjam/saml/samlidp",
        sum = "h1:13Ix7LoUJ0Yu5F+s6Aw8Afc8x+n98RSJNGHpxEbcYus=",
        version = "v0.0.0-20221211125903-d951aa2d145a",
    )  # keep
    go_repository(
        name = "com_github_cyphar_filepath_securejoin",
        build_file_proto_mode = "disable_global",
        importpath = "github.com/cyphar/filepath-securejoin",
        sum = "h1:Ugdm7cg7i6ZK6x3xDF1oEu1nfkyfH53EtKeQYTC3kyg=",
        version = "v0.2.4",
    )
    go_repository(
        name = "com_github_danieljoos_wincred",
        build_file_proto_mode = "disable_global",
        importpath = "github.com/danieljoos/wincred",
        sum = "h1:dl9cBrupW8+r5250DYkYxocLeZ1Y4vB1kxgtjxw8GQs=",
        version = "v1.2.1",
    )
    go_repository(
        name = "com_github_danwakefield_fnmatch",
        build_file_proto_mode = "disable_global",
        importpath = "github.com/danwakefield/fnmatch",
        sum = "h1:y5HC9v93H5EPKqaS1UYVg1uYah5Xf51mBfIoWehClUQ=",
        version = "v0.0.0-20160403171240-cbb64ac3d964",
    )
    go_repository(
        name = "com_github_datadog_zstd",
        build_file_proto_mode = "disable_global",
        importpath = "github.com/DataDog/zstd",
        sum = "h1:+K/VEwIAaPcHiMtQvpLD4lqW7f0Gk3xdYZmI1hD+CXo=",
        version = "v1.5.0",
    )
    go_repository(
        name = "com_github_dave_jennifer",
        build_file_proto_mode = "disable_global",
        importpath = "github.com/dave/jennifer",
        sum = "h1:T4T/67t6RAA5AIV6+NP8Uk/BIsXgDoqEowgycdQQLuk=",
        version = "v1.6.1",
    )
    go_repository(
        name = "com_github_davecgh_go_spew",
        build_file_proto_mode = "disable_global",
        importpath = "github.com/davecgh/go-spew",
        sum = "h1:U9qPSI2PIWSS1VwoXQT9A3Wy9MM3WgvqSxFWenqJduM=",
        version = "v1.1.2-0.20180830191138-d8f796af33cc",
    )
    go_repository(
        name = "com_github_daviddengcn_go_colortext",
        build_file_proto_mode = "disable_global",
        importpath = "github.com/daviddengcn/go-colortext",
        sum = "h1:ANqDyC0ys6qCSvuEK7l3g5RaehL/Xck9EX8ATG8oKsE=",
        version = "v1.0.0",
    )
    go_repository(
        name = "com_github_dchest_uniuri",
        build_file_proto_mode = "disable_global",
        importpath = "github.com/dchest/uniuri",
        sum = "h1:koIcOUdrTIivZgSLhHQvKgqdWZq5d7KdMEWF1Ud6+5g=",
        version = "v1.2.0",
    )
    go_repository(
        name = "com_github_decred_dcrd_dcrec_secp256k1_v4",
        build_file_proto_mode = "disable_global",
        importpath = "github.com/decred/dcrd/dcrec/secp256k1/v4",
        sum = "h1:8UrgZ3GkP4i/CLijOJx79Yu+etlyjdBU4sfcs2WYQMs=",
        version = "v4.2.0",
    )
    go_repository(
        name = "com_github_dennwc_varint",
        build_file_proto_mode = "disable_global",
        importpath = "github.com/dennwc/varint",
        sum = "h1:kGNFFSSw8ToIy3obO/kKr8U9GZYUAxQEVuix4zfDWzE=",
        version = "v1.0.0",
    )
    go_repository(
        name = "com_github_denverdino_aliyungo",
        build_file_proto_mode = "disable_global",
        importpath = "github.com/denverdino/aliyungo",
        sum = "h1:p6poVbjHDkKa+wtC8frBMwQtT3BmqGYBjzMwJ63tuR4=",
        version = "v0.0.0-20190125010748-a747050bb1ba",
    )
    go_repository(
        name = "com_github_derision_test_glock",
        build_file_proto_mode = "disable_global",
        importpath = "github.com/derision-test/glock",
        sum = "h1:b6sViZG+Cm6QtdpqbfWEjaBVbzNPntIS4GzsxpS+CmM=",
        version = "v1.0.0",
    )
    go_repository(
        name = "com_github_derision_test_go_mockgen_v2",
        build_file_proto_mode = "disable_global",
        importpath = "github.com/derision-test/go-mockgen/v2",
        replace = "github.com/strum355/go-mockgen/v2",
        sum = "h1:HT7S36ajdunj9LQLfLKfXNvjpWtvohn3xKzOwuo5OUc=",
        version = "v2.0.0-20240306201845-b2e8d553a343",
    )
    go_repository(
        name = "com_github_dghubble_go_twitter",
        build_file_proto_mode = "disable_global",
        importpath = "github.com/dghubble/go-twitter",
        sum = "h1:XQu6o3AwJx/jsg9LZ41uIeUdXK5be099XFfFn6H9ikk=",
        version = "v0.0.0-20221104224141-912508c3888b",
    )
    go_repository(
        name = "com_github_dghubble_gologin_v2",
        build_file_proto_mode = "disable_global",
        importpath = "github.com/dghubble/gologin/v2",
        sum = "h1:Ga0dxZ2C/8MrMtC0qFLIg1K7cVjZQWSbTj/MIgFqMAg=",
        version = "v2.4.0",
    )
    go_repository(
        name = "com_github_dghubble_oauth1",
        build_file_proto_mode = "disable_global",
        importpath = "github.com/dghubble/oauth1",
        sum = "h1:pwcinOZy8z6XkNxvPmUDY52M7RDPxt0Xw1zgZ6Cl5JA=",
        version = "v0.7.2",
    )
    go_repository(
        name = "com_github_dghubble_sling",
        build_file_proto_mode = "disable_global",
        importpath = "github.com/dghubble/sling",
        sum = "h1:AxjTubpVyozMvbBCtXcsWEyGGgUZutC5YGrfxPNVOcQ=",
        version = "v1.4.1",
    )
    go_repository(
        name = "com_github_dgraph_io_ristretto",
        build_file_proto_mode = "disable_global",
        importpath = "github.com/dgraph-io/ristretto",
        sum = "h1:6CWw5tJNgpegArSHpNHJKldNeq03FQCwYvfMVWajOK8=",
        version = "v0.1.1",
    )
    go_repository(
        name = "com_github_dgrijalva_jwt_go",
        build_file_proto_mode = "disable_global",
        importpath = "github.com/dgrijalva/jwt-go",
        sum = "h1:7qlOGliEKZXTDg6OTjfoBKDXWrumCAMpl/TFQ4/5kLM=",
        version = "v3.2.0+incompatible",
    )
    go_repository(
        name = "com_github_dgryski_go_farm",
        build_file_proto_mode = "disable_global",
        importpath = "github.com/dgryski/go-farm",
        sum = "h1:tdlZCpZ/P9DhczCTSixgIKmwPv6+wP5DGjqLYw5SUiA=",
        version = "v0.0.0-20190423205320-6a90982ecee2",
    )
    go_repository(
        name = "com_github_dgryski_go_rendezvous",
        build_file_proto_mode = "disable_global",
        importpath = "github.com/dgryski/go-rendezvous",
        sum = "h1:lO4WD4F/rVNCu3HqELle0jiPLLBs70cWOduZpkS1E78=",
        version = "v0.0.0-20200823014737-9f7001d12a5f",
    )
    go_repository(
        name = "com_github_dgryski_go_sip13",
        build_file_proto_mode = "disable_global",
        importpath = "github.com/dgryski/go-sip13",
        sum = "h1:9cOfvEwjQxdwKuNDTQSaMKNRvwKwgZG+U4HrjeRKHso=",
        version = "v0.0.0-20200911182023-62edffca9245",
    )
    go_repository(
        name = "com_github_dgryski_trifles",
        build_file_proto_mode = "disable_global",
        importpath = "github.com/dgryski/trifles",
        sum = "h1:fRzb/w+pyskVMQ+UbP35JkH8yB7MYb4q/qhBarqZE6g=",
        version = "v0.0.0-20200323201526-dd97f9abfb48",
    )
    go_repository(
        name = "com_github_di_wu_parser",
        build_file_proto_mode = "disable_global",
        importpath = "github.com/di-wu/parser",
        sum = "h1:I9oHJ8spBXOeL7Wps0ffkFFFiXJf/pk7NX9lcAMqRMU=",
        version = "v0.2.2",
    )
    go_repository(
        name = "com_github_di_wu_xsd_datetime",
        build_file_proto_mode = "disable_global",
        importpath = "github.com/di-wu/xsd-datetime",
        sum = "h1:vZoGNkbzpBNoc+JyfVLEbutNDNydYV8XwHeV7eUJoxI=",
        version = "v1.0.0",
    )
    go_repository(
        name = "com_github_digitalocean_godo",
        build_file_proto_mode = "disable_global",
        importpath = "github.com/digitalocean/godo",
        sum = "h1:SAEdw63xOMmzlwCeCWjLH1GcyDPUjbSAR1Bh7VELxzc=",
        version = "v1.88.0",
    )
    go_repository(
        name = "com_github_dimchansky_utfbom",
        build_file_proto_mode = "disable_global",
        importpath = "github.com/dimchansky/utfbom",
        sum = "h1:vV6w1AhK4VMnhBno/TPVCoK9U/LP0PkLCS9tbxHdi/U=",
        version = "v1.1.1",
    )
    go_repository(
        name = "com_github_distribution_distribution_v3",
        build_file_proto_mode = "disable_global",
        importpath = "github.com/distribution/distribution/v3",
        sum = "h1:ou+y/Ko923eBli6zJ/TeB2iH38PmytV2UkHJnVdaPtU=",
        version = "v3.0.0-20220128175647-b60926597a1b",
    )
    go_repository(
        name = "com_github_distribution_reference",
        build_file_proto_mode = "disable_global",
        importpath = "github.com/distribution/reference",
        sum = "h1:/FUIFXtfc/x2gpa5/VGfiGLuOIdYa1t65IKK2OFGvA0=",
        version = "v0.5.0",
    )
    go_repository(
        name = "com_github_djherbis_buffer",
        build_file_proto_mode = "disable_global",
        importpath = "github.com/djherbis/buffer",
        sum = "h1:PH5Dd2ss0C7CRRhQCZ2u7MssF+No9ide8Ye71nPHcrQ=",
        version = "v1.2.0",
    )
    go_repository(
        name = "com_github_djherbis_nio_v3",
        build_file_proto_mode = "disable_global",
        importpath = "github.com/djherbis/nio/v3",
        sum = "h1:6wxhnuppteMa6RHA4L81Dq7ThkZH8SwnDzXDYy95vB4=",
        version = "v3.0.1",
    )
    go_repository(
        name = "com_github_dlclark_regexp2",
        build_file_proto_mode = "disable_global",
        importpath = "github.com/dlclark/regexp2",
        sum = "h1:+/GIL799phkJqYW+3YbOd8LCcbHzT0Pbo8zl70MHsq0=",
        version = "v1.10.0",
    )
    go_repository(
        name = "com_github_dnaeon_go_vcr",
        build_file_proto_mode = "disable_global",
        importpath = "github.com/dnaeon/go-vcr",
        sum = "h1:zHCHvJYTMh1N7xnV7zf1m1GPBF9Ad0Jk/whtQ1663qI=",
        version = "v1.2.0",
    )
    go_repository(
        name = "com_github_docker_cli",
        build_file_proto_mode = "disable_global",
        importpath = "github.com/docker/cli",
        sum = "h1:6GEdvxwEA451/+Y3GtqIGn/MNjujQazUlxC6uGu8Tog=",
        version = "v25.0.2+incompatible",
    )
    go_repository(
        name = "com_github_docker_distribution",
        build_file_proto_mode = "disable_global",
        importpath = "github.com/docker/distribution",
        sum = "h1:AtKxIZ36LoNK51+Z6RpzLpddBirtxJnzDrHLEKxTAYk=",
        version = "v2.8.3+incompatible",
    )
    go_repository(
        name = "com_github_docker_docker",
        build_file_proto_mode = "disable_global",
        importpath = "github.com/docker/docker",
        sum = "h1:UmQydMduGkrD5nQde1mecF/YnSbTOaPeFIeP5C4W+DE=",
        version = "v25.0.5+incompatible",
    )
    go_repository(
        name = "com_github_docker_docker_credential_helpers",
        build_file_proto_mode = "disable_global",
        importpath = "github.com/docker/docker-credential-helpers",
        sum = "h1:j/eKUktUltBtMzKqmfLB0PAgqYyMHOp5vfsD1807oKo=",
        version = "v0.8.1",
    )
    go_repository(
        name = "com_github_docker_go_connections",
        build_file_proto_mode = "disable_global",
        importpath = "github.com/docker/go-connections",
        sum = "h1:USnMq7hx7gwdVZq1L49hLXaFtUdTADjXGp+uj1Br63c=",
        version = "v0.5.0",
    )
    go_repository(
        name = "com_github_docker_go_events",
        build_file_proto_mode = "disable_global",
        importpath = "github.com/docker/go-events",
        sum = "h1:+pKlWGMw7gf6bQ+oDZB4KHQFypsfjYlq/C4rfL7D3g8=",
        version = "v0.0.0-20190806004212-e31b211e4f1c",
    )
    go_repository(
        name = "com_github_docker_go_metrics",
        build_file_proto_mode = "disable_global",
        importpath = "github.com/docker/go-metrics",
        sum = "h1:AgB/0SvBxihN0X8OR4SjsblXkbMvalQ8cjmtKQ2rQV8=",
        version = "v0.0.1",
    )
    go_repository(
        name = "com_github_docker_go_units",
        build_file_proto_mode = "disable_global",
        importpath = "github.com/docker/go-units",
        sum = "h1:69rxXcBk27SvSaaxTtLh/8llcHD8vYHT7WSdRZ/jvr4=",
        version = "v0.5.0",
    )
    go_repository(
        name = "com_github_docker_libtrust",
        build_file_proto_mode = "disable_global",
        importpath = "github.com/docker/libtrust",
        sum = "h1:ZClxb8laGDf5arXfYcAtECDFgAgHklGI8CxgjHnXKJ4=",
        version = "v0.0.0-20150114040149-fa567046d9b1",
    )
    go_repository(
        name = "com_github_docopt_docopt_go",
        build_file_proto_mode = "disable_global",
        importpath = "github.com/docopt/docopt-go",
        sum = "h1:bWDMxwH3px2JBh6AyO7hdCn/PkvCZXii8TGj7sbtEbQ=",
        version = "v0.0.0-20180111231733-ee0de3bc6815",
    )
    go_repository(
        name = "com_github_dominodatalab_os_release",
        build_file_proto_mode = "disable_global",
        importpath = "github.com/dominodatalab/os-release",
        sum = "h1:oEt43goQgsL1DzoOyQ/UZHQw7t9TqwyJec9W0vh0wfE=",
        version = "v0.0.0-20190522011736-bcdb4a3e3c2f",
    )
    go_repository(
        name = "com_github_dop251_goja",
        build_file_proto_mode = "disable_global",
        importpath = "github.com/dop251/goja",
        sum = "h1:wi6jN5LVt/ljaBG4ue79Ekzb12QfJ52L9Q98tl8SWhw=",
        version = "v0.0.0-20231027120936-b396bb4c349d",
    )
    go_repository(
        name = "com_github_dop251_goja_nodejs",
        build_file_proto_mode = "disable_global",
        importpath = "github.com/dop251/goja_nodejs",
        sum = "h1:W1n4DvpzZGOISgp7wWNtraLcHtnmnTwBlJidqtMIuwQ=",
        version = "v0.0.0-20211022123610-8dd9abb0616d",
    )
    go_repository(
        name = "com_github_dsoprea_go_exif_v3",
        build_file_proto_mode = "disable_global",
        importpath = "github.com/dsoprea/go-exif/v3",
        sum = "h1:/IE4iW7gvY7BablV1XY0unqhMv26EYpOquVMwoBo/wc=",
        version = "v3.0.1",
    )
    go_repository(
        name = "com_github_dsoprea_go_logging",
        build_file_proto_mode = "disable_global",
        importpath = "github.com/dsoprea/go-logging",
        sum = "h1:l+vLbuxptsC6VQyQsfD7NnEC8BZuFpz45PgY+pH8YTg=",
        version = "v0.0.0-20200710184922-b02d349568dd",
    )
    go_repository(
        name = "com_github_dsoprea_go_png_image_structure_v2",
        build_file_proto_mode = "disable_global",
        importpath = "github.com/dsoprea/go-png-image-structure/v2",
        sum = "h1:2zNIgrJTspLxUKoJGl0Ln24+hufPKSjP3cu4++5MeSE=",
        version = "v2.0.0-20210512210324-29b889a6093d",
    )
    go_repository(
        name = "com_github_dsoprea_go_utility_v2",
        build_file_proto_mode = "disable_global",
        importpath = "github.com/dsoprea/go-utility/v2",
        sum = "h1:DilThiXje0z+3UQ5YjYiSRRzVdtamFpvBQXKwMglWqw=",
        version = "v2.0.0-20221003172846-a3e1774ef349",
    )
    go_repository(
        name = "com_github_dustin_go_humanize",
        build_file_proto_mode = "disable_global",
        importpath = "github.com/dustin/go-humanize",
        sum = "h1:GzkhY7T5VNhEkwH0PVJgjz+fX1rhBrR7pRT3mDkpeCY=",
        version = "v1.0.1",
    )
    go_repository(
        name = "com_github_edsrzf_mmap_go",
        build_file_proto_mode = "disable_global",
        importpath = "github.com/edsrzf/mmap-go",
        sum = "h1:6EUwBLQ/Mcr1EYLE4Tn1VdW1A4ckqCQWZBw8Hr0kjpQ=",
        version = "v1.1.0",
    )
    go_repository(
        name = "com_github_eknkc_amber",
        build_file_proto_mode = "disable_global",
        importpath = "github.com/eknkc/amber",
        sum = "h1:clC1lXBpe2kTj2VHdaIu9ajZQe4kcEY9j0NsnDDBZ3o=",
        version = "v0.0.0-20171010120322-cdade1c07385",
    )
    go_repository(
        name = "com_github_elazarl_goproxy",
        build_file_proto_mode = "disable_global",
        importpath = "github.com/elazarl/goproxy",
        sum = "h1:mATvB/9r/3gvcejNsXKSkQ6lcIaNec2nyfOdlTBR2lU=",
        version = "v0.0.0-20230808193330-2592e75ae04a",
    )
    go_repository(
        name = "com_github_elimity_com_scim",
        build_file_proto_mode = "disable_global",
        importpath = "github.com/elimity-com/scim",
        sum = "h1:6fUaAaX4Xe07LhVrHNmpfnlU41Nsto4skz4vhVqGwYk=",
        version = "v0.0.0-20220121082953-15165b1a61c8",
    )
    go_repository(
        name = "com_github_emicklei_go_restful",
        build_file_proto_mode = "disable_global",
        importpath = "github.com/emicklei/go-restful",
        sum = "h1:H2pdYOb3KQ1/YsqVWoWNLQO+fusocsw354rqGTZtAgw=",
        version = "v0.0.0-20170410110728-ff4f55a20633",
    )
    go_repository(
        name = "com_github_emicklei_go_restful_v3",
        build_file_proto_mode = "disable_global",
        importpath = "github.com/emicklei/go-restful/v3",
        sum = "h1:rAQeMHw1c7zTmncogyy8VvRZwtkmkZ4FxERmMY4rD+g=",
        version = "v3.11.0",
    )
    go_repository(
        name = "com_github_emicklei_proto",
        build_file_proto_mode = "disable_global",
        importpath = "github.com/emicklei/proto",
        sum = "h1:XbpwxmuOPrdES97FrSfpyy67SSCV/wBIKXqgJzh6hNw=",
        version = "v1.6.15",
    )
    go_repository(
        name = "com_github_emirpasic_gods",
        build_file_proto_mode = "disable_global",
        importpath = "github.com/emirpasic/gods",
        sum = "h1:FXtiHYKDGKCW2KzwZKx0iC0PQmdlorYgdFG9jPXJ1Bc=",
        version = "v1.18.1",
    )
    go_repository(
        name = "com_github_envoyproxy_go_control_plane",
        build_file_proto_mode = "disable_global",
        importpath = "github.com/envoyproxy/go-control-plane",
        sum = "h1:4X+VP1GHd1Mhj6IB5mMeGbLCleqxjletLK6K0rbxyZI=",
        version = "v0.12.0",
    )
    go_repository(
        name = "com_github_envoyproxy_protoc_gen_validate",
        build_file_proto_mode = "disable_global",
        importpath = "github.com/envoyproxy/protoc-gen-validate",
        sum = "h1:gVPz/FMfvh57HdSJQyvBtF00j8JU4zdyUgIUNhlgg0A=",
        version = "v1.0.4",
    )
    go_repository(
        name = "com_github_ericpauley_go_quantize",
        build_file_proto_mode = "disable_global",
        importpath = "github.com/ericpauley/go-quantize",
        sum = "h1:BBade+JlV/f7JstZ4pitd4tHhpN+w+6I+LyOS7B4fyU=",
        version = "v0.0.0-20200331213906-ae555eb2afa4",
    )
    go_repository(
        name = "com_github_evanphx_json_patch",
        build_file_proto_mode = "disable_global",
        importpath = "github.com/evanphx/json-patch",
        sum = "h1:jBYDEEiFBPxA0v50tFdvOzQQTCvpL6mnFh5mB2/l16U=",
        version = "v5.6.0+incompatible",
    )
    go_repository(
        name = "com_github_evanphx_json_patch_v5",
        build_file_proto_mode = "disable_global",
        importpath = "github.com/evanphx/json-patch/v5",
        sum = "h1:lRj6N9Nci7MvzrXuX6HFzU8XjmhPiXPlsKEy1u0KQro=",
        version = "v5.8.0",
    )
    go_repository(
        name = "com_github_facebookgo_clock",
        build_file_proto_mode = "disable_global",
        importpath = "github.com/facebookgo/clock",
        sum = "h1:yDWHCSQ40h88yih2JAcL6Ls/kVkSE8GFACTGVnMPruw=",
        version = "v0.0.0-20150410010913-600d898af40a",
    )
    go_repository(
        name = "com_github_facebookgo_ensure",
        build_file_proto_mode = "disable_global",
        importpath = "github.com/facebookgo/ensure",
        sum = "h1:8ISkoahWXwZR41ois5lSJBSVw4D0OV19Ht/JSTzvSv0=",
        version = "v0.0.0-20200202191622-63f1cf65ac4c",
    )
    go_repository(
        name = "com_github_facebookgo_limitgroup",
        build_file_proto_mode = "disable_global",
        importpath = "github.com/facebookgo/limitgroup",
        sum = "h1:IeaD1VDVBPlx3viJT9Md8if8IxxJnO+x0JCGb054heg=",
        version = "v0.0.0-20150612190941-6abd8d71ec01",
    )
    go_repository(
        name = "com_github_facebookgo_muster",
        build_file_proto_mode = "disable_global",
        importpath = "github.com/facebookgo/muster",
        sum = "h1:a4DFiKFJiDRGFD1qIcqGLX/WlUMD9dyLSLDt+9QZgt8=",
        version = "v0.0.0-20150708232844-fd3d7953fd52",
    )
    go_repository(
        name = "com_github_facebookgo_stack",
        build_file_proto_mode = "disable_global",
        importpath = "github.com/facebookgo/stack",
        sum = "h1:JWuenKqqX8nojtoVVWjGfOF9635RETekkoH6Cc9SX0A=",
        version = "v0.0.0-20160209184415-751773369052",
    )
    go_repository(
        name = "com_github_facebookgo_subset",
        build_file_proto_mode = "disable_global",
        importpath = "github.com/facebookgo/subset",
        sum = "h1:7HZCaLC5+BZpmbhCOZJ293Lz68O7PYrF2EzeiFMwCLk=",
        version = "v0.0.0-20200203212716-c811ad88dec4",
    )
    go_repository(
        name = "com_github_fatih_color",
        build_file_proto_mode = "disable_global",
        importpath = "github.com/fatih/color",
        sum = "h1:zmkK9Ngbjj+K0yRhTVONQh1p/HknKYSlNT+vZCzyokM=",
        version = "v1.16.0",
    )
    go_repository(
        name = "com_github_fatih_structs",
        build_file_proto_mode = "disable_global",
        importpath = "github.com/fatih/structs",
        sum = "h1:Q7juDM0QtcnhCpeyLGQKyg4TOIghuNXrkL32pHAUMxo=",
        version = "v1.1.0",
    )
    go_repository(
        name = "com_github_felixge_fgprof",
        build_file_proto_mode = "disable_global",
        importpath = "github.com/felixge/fgprof",
        sum = "h1:VvyZxILNuCiUCSXtPtYmmtGvb65nqXh2QFWc0Wpf2/g=",
        version = "v0.9.3",
    )
    go_repository(
        name = "com_github_felixge_httpsnoop",
        build_file_proto_mode = "disable_global",
        importpath = "github.com/felixge/httpsnoop",
        sum = "h1:NFTV2Zj1bL4mc9sqWACXbQFVBBg2W3GPvqp8/ESS2Wg=",
        version = "v1.0.4",
    )
    go_repository(
        name = "com_github_flosch_pongo2_v4",
        build_file_proto_mode = "disable_global",
        importpath = "github.com/flosch/pongo2/v4",
        sum = "h1:gv+5Pe3vaSVmiJvh/BZa82b7/00YUGm0PIyVVLop0Hw=",
        version = "v4.0.2",
    )
    go_repository(
        name = "com_github_form3tech_oss_jwt_go",
        build_file_proto_mode = "disable_global",
        importpath = "github.com/form3tech-oss/jwt-go",
        sum = "h1:TcekIExNqud5crz4xD2pavyTgWiPvpYe4Xau31I0PRk=",
        version = "v3.2.2+incompatible",
    )
    go_repository(
        name = "com_github_frankban_quicktest",
        build_file_proto_mode = "disable_global",
        importpath = "github.com/frankban/quicktest",
        sum = "h1:g2rn0vABPOOXmZUj+vbmUp0lPoXEMuhTpIluN0XL9UY=",
        version = "v1.14.4",
    )
    go_repository(
        name = "com_github_fsnotify_fsnotify",
        build_file_proto_mode = "disable_global",
        importpath = "github.com/fsnotify/fsnotify",
        sum = "h1:5ZeiG5gIjLqPKLl+f5zv++9ZO2oxA6hmZ3e7G0mMW1M=",
        version = "v1.7.1-0.20240403050945-7086bea086b7",
    )
    go_repository(
        name = "com_github_fullstorydev_grpcui",
        build_file_proto_mode = "disable_global",
        importpath = "github.com/fullstorydev/grpcui",
        sum = "h1:lVXozTNkJJouBL+wpmvxMnltiwYp8mgyd0TRs93i6Rw=",
        version = "v1.3.1",
    )
    go_repository(
        name = "com_github_fullstorydev_grpcurl",
        build_file_proto_mode = "disable_global",
        importpath = "github.com/fullstorydev/grpcurl",
        sum = "h1:xJWosq3BQovQ4QrdPO72OrPiWuGgEsxY8ldYsJbPrqI=",
        version = "v1.8.7",
    )
    go_repository(
        name = "com_github_garyburd_redigo",
        build_file_proto_mode = "disable_global",
        importpath = "github.com/garyburd/redigo",
        sum = "h1:Sk0u0gIncQaQD23zAoAZs2DNi2u2l5UTLi4CmCBL5v8=",
        version = "v1.1.1-0.20170914051019-70e1b1943d4f",
    )
    go_repository(
        name = "com_github_gen2brain_beeep",
        build_file_proto_mode = "disable_global",
        importpath = "github.com/gen2brain/beeep",
        sum = "h1:Xh9mvwEmhbdXlRSsgn+N0zj/NqnKvpeqL08oKDHln2s=",
        version = "v0.0.0-20210529141713-5586760f0cc1",
    )
    go_repository(
        name = "com_github_getsentry_sentry_go",
        build_file_proto_mode = "disable_global",
        importpath = "github.com/getsentry/sentry-go",
        sum = "h1:Pv98CIbtB3LkMWmXi4Joa5OOcwbmnX88sF5qbK3r3Ps=",
        version = "v0.27.0",
    )
    go_repository(
        name = "com_github_gfleury_go_bitbucket_v1",
        build_file_proto_mode = "disable_global",
        importpath = "github.com/gfleury/go-bitbucket-v1",
        sum = "h1:Ea58sAu8LX/NS7z3aeL+YX/7+FSd9jsxq6Ecpz7QEDM=",
        version = "v0.0.0-20230626192437-8d7be5866751",
    )
    go_repository(
        name = "com_github_ghodss_yaml",
        build_file_proto_mode = "disable_global",
        importpath = "github.com/ghodss/yaml",
        replace = "github.com/sourcegraph/yaml",
        sum = "h1:z/MpntplPaW6QW95pzcAR/72Z5TWDyDnSo0EOcyij9o=",
        version = "v1.0.1-0.20200714132230-56936252f152",
    )
    go_repository(
        name = "com_github_gin_contrib_sse",
        build_file_proto_mode = "disable_global",
        importpath = "github.com/gin-contrib/sse",
        sum = "h1:Y/yl/+YNO8GZSjAhjMsSuLt29uWRFHdHYUb5lYOV9qE=",
        version = "v0.1.0",
    )
    go_repository(
        name = "com_github_gin_gonic_gin",
        build_file_proto_mode = "disable_global",
        importpath = "github.com/gin-gonic/gin",
        sum = "h1:4+fr/el88TOO3ewCmQr8cx/CtZ/umlIRIs5M4NTNjf8=",
        version = "v1.8.1",
    )
    go_repository(
        name = "com_github_gitchander_permutation",
        build_file_proto_mode = "disable_global",
        importpath = "github.com/gitchander/permutation",
        sum = "h1:FUKJibWQu771xr/AwLn2/PbVp9AsgqfkObByTf8kJnI=",
        version = "v0.0.0-20210517125447-a5d73722e1b1",
    )
    go_repository(
        name = "com_github_gliderlabs_ssh",
        build_file_proto_mode = "disable_global",
        importpath = "github.com/gliderlabs/ssh",
        sum = "h1:OcaySEmAQJgyYcArR+gGGTHCyE7nvhEMTlYY+Dp8CpY=",
        version = "v0.3.5",
    )
    go_repository(
        name = "com_github_globalsign_mgo",
        build_file_proto_mode = "disable_global",
        importpath = "github.com/globalsign/mgo",
        sum = "h1:DujepqpGd1hyOd7aW59XpK7Qymp8iy83xq74fLr21is=",
        version = "v0.0.0-20181015135952-eeefdecb41b8",
    )
    go_repository(
        name = "com_github_go_chi_chi_v5",
        build_file_proto_mode = "disable_global",
        importpath = "github.com/go-chi/chi/v5",
        sum = "h1:rLz5avzKpjqxrYwXNfmjkrYYXOyLJd37pz53UFHC6vk=",
        version = "v5.0.10",
    )
    go_repository(
        name = "com_github_go_enry_go_enry_v2",
        build_file_proto_mode = "disable_global",
        importpath = "github.com/go-enry/go-enry/v2",
        sum = "h1:QrY3hx/RiqCJJRbdU0MOcjfTM1a586J0WSooqdlJIhs=",
        version = "v2.8.4",
    )
    go_repository(
        name = "com_github_go_enry_go_oniguruma",
        build_file_proto_mode = "disable_global",
        importpath = "github.com/go-enry/go-oniguruma",
        sum = "h1:k8aAMuJfMrqm/56SG2lV9Cfti6tC4x8673aHCcBk+eo=",
        version = "v1.2.1",
    )
    go_repository(
        name = "com_github_go_errors_errors",
        build_file_proto_mode = "disable_global",
        importpath = "github.com/go-errors/errors",
        sum = "h1:ZwEMSLRCapFLflTpT7NKaAc7ukJ8ZPEjzlxt8rPN8bk=",
        version = "v1.5.1",
    )
    go_repository(
        name = "com_github_go_fonts_latin_modern",
        build_file_proto_mode = "disable_global",
        importpath = "github.com/go-fonts/latin-modern",
        sum = "h1:/cT8A7uavYKvglYXvrdDw4oS5ZLkcOU22fa2HJ1/JVM=",
        version = "v0.3.1",
    )
    go_repository(
        name = "com_github_go_fonts_liberation",
        build_file_proto_mode = "disable_global",
        importpath = "github.com/go-fonts/liberation",
        sum = "h1:XuwG0vGHFBPRRI8Qwbi5tIvR3cku9LUfZGq/Ar16wlQ=",
        version = "v0.3.2",
    )
    go_repository(
        name = "com_github_go_git_gcfg",
        build_file_proto_mode = "disable_global",
        importpath = "github.com/go-git/gcfg",
        sum = "h1:+zs/tPmkDkHx3U66DAb0lQFJrpS6731Oaa12ikc+DiI=",
        version = "v1.5.1-0.20230307220236-3a3c6141e376",
    )
    go_repository(
        name = "com_github_go_git_go_billy_v5",
        build_file_proto_mode = "disable_global",
        importpath = "github.com/go-git/go-billy/v5",
        sum = "h1:yEY4yhzCDuMGSv83oGxiBotRzhwhNr8VZyphhiu+mTU=",
        version = "v5.5.0",
    )
    go_repository(
        name = "com_github_go_git_go_git_fixtures_v4",
        build_file_proto_mode = "disable_global",
        importpath = "github.com/go-git/go-git-fixtures/v4",
        sum = "h1:eMje31YglSBqCdIqdhKBW8lokaMrL3uTkpGYlE2OOT4=",
        version = "v4.3.2-0.20231010084843-55a94097c399",
    )
    go_repository(
        name = "com_github_go_git_go_git_v5",
        build_file_proto_mode = "disable_global",
        importpath = "github.com/go-git/go-git/v5",
        sum = "h1:XIZc1p+8YzypNr34itUfSvYJcv+eYdTnTvOZ2vD3cA4=",
        version = "v5.11.0",
    )
    go_repository(
        name = "com_github_go_gl_glfw",
        build_file_proto_mode = "disable_global",
        importpath = "github.com/go-gl/glfw",
        sum = "h1:QbL/5oDUmRBzO9/Z7Seo6zf912W/a6Sr4Eu0G/3Jho0=",
        version = "v0.0.0-20190409004039-e6da0acd62b1",
    )
    go_repository(
        name = "com_github_go_gl_glfw_v3_3_glfw",
        build_file_proto_mode = "disable_global",
        importpath = "github.com/go-gl/glfw/v3.3/glfw",
        sum = "h1:WtGNWLvXpe6ZudgnXrq0barxBImvnnJoMEhXAzcbM0I=",
        version = "v0.0.0-20200222043503-6f7a984d4dc4",
    )
    go_repository(
        name = "com_github_go_json_experiment_json",
        build_file_proto_mode = "disable_global",
        importpath = "github.com/go-json-experiment/json",
        sum = "h1:ymLjT4f35nQbASLnvxEde4XOBL+Sn7rFuV+FOJqkljg=",
        version = "v0.0.0-20231102232822-2e55bd4e08b0",
    )
    go_repository(
        name = "com_github_go_kit_kit",
        build_file_proto_mode = "disable_global",
        importpath = "github.com/go-kit/kit",
        sum = "h1:dXFJfIHVvUcpSgDOV+Ne6t7jXri8Tfv2uOLHUZ2XNuo=",
        version = "v0.10.0",
    )
    go_repository(
        name = "com_github_go_kit_log",
        build_file_proto_mode = "disable_global",
        importpath = "github.com/go-kit/log",
        sum = "h1:MRVx0/zhvdseW+Gza6N9rVzU/IVzaeE1SFI4raAhmBU=",
        version = "v0.2.1",
    )
    go_repository(
        name = "com_github_go_latex_latex",
        build_file_proto_mode = "disable_global",
        importpath = "github.com/go-latex/latex",
        sum = "h1:DfZQkvEbdmOe+JK2TMtBM+0I9GSdzE2y/L1/AmD8xKc=",
        version = "v0.0.0-20231108140139-5c1ce85aa4ea",
    )
    go_repository(
        name = "com_github_go_ldap_ldap",
        build_file_proto_mode = "disable_global",
        importpath = "github.com/go-ldap/ldap",
        sum = "h1:kD5HQcAzlQ7yrhfn+h+MSABeAy/jAJhvIJ/QDllP44g=",
        version = "v3.0.2+incompatible",
    )
    go_repository(
        name = "com_github_go_logfmt_logfmt",
        build_file_proto_mode = "disable_global",
        importpath = "github.com/go-logfmt/logfmt",
        sum = "h1:otpy5pqBCBZ1ng9RQ0dPu4PN7ba75Y/aA+UpowDyNVA=",
        version = "v0.5.1",
    )
    go_repository(
        name = "com_github_go_logr_logr",
        build_file_proto_mode = "disable_global",
        importpath = "github.com/go-logr/logr",
        sum = "h1:6pFjapn8bFcIbiKo3XT4j/BhANplGihG6tvd+8rYgrY=",
        version = "v1.4.2",
    )
    go_repository(
        name = "com_github_go_logr_stdr",
        build_file_proto_mode = "disable_global",
        importpath = "github.com/go-logr/stdr",
        sum = "h1:hSWxHoqTgW2S2qGc0LTAI563KZ5YKYRhT3MFKZMbjag=",
        version = "v1.2.2",
    )
    go_repository(
        name = "com_github_go_logr_zapr",
        build_file_proto_mode = "disable_global",
        importpath = "github.com/go-logr/zapr",
        sum = "h1:XGdV8XW8zdwFiwOA2Dryh1gj2KRQyOOoNmBy4EplIcQ=",
        version = "v1.3.0",
    )
    go_repository(
        name = "com_github_go_martini_martini",
        build_file_proto_mode = "disable_global",
        importpath = "github.com/go-martini/martini",
        sum = "h1:xveKWz2iaueeTaUgdetzel+U7exyigDYBryyVfV/rZk=",
        version = "v0.0.0-20170121215854-22fa46961aab",
    )
    go_repository(
        name = "com_github_go_ole_go_ole",
        build_file_proto_mode = "disable_global",
        importpath = "github.com/go-ole/go-ole",
        sum = "h1:/Fpf6oFPoeFik9ty7siob0G6Ke8QvQEuVcuChpwXzpY=",
        version = "v1.2.6",
    )
    go_repository(
        name = "com_github_go_openapi_analysis",
        build_file_proto_mode = "disable_global",
        importpath = "github.com/go-openapi/analysis",
        sum = "h1:ZDFLvSNxpDaomuCueM0BlSXxpANBlFYiBvr+GXrvIHc=",
        version = "v0.21.4",
    )
    go_repository(
        name = "com_github_go_openapi_errors",
        build_file_proto_mode = "disable_global",
        importpath = "github.com/go-openapi/errors",
        sum = "h1:unTcVm6PispJsMECE3zWgvG4xTiKda1LIR5rCRWLG6M=",
        version = "v0.20.4",
    )
    go_repository(
        name = "com_github_go_openapi_jsonpointer",
        build_file_proto_mode = "disable_global",
        importpath = "github.com/go-openapi/jsonpointer",
        sum = "h1:ESKJdU9ASRfaPNOPRx12IUyA1vn3R9GiE3KYD14BXdQ=",
        version = "v0.20.0",
    )
    go_repository(
        name = "com_github_go_openapi_jsonreference",
        build_file_proto_mode = "disable_global",
        importpath = "github.com/go-openapi/jsonreference",
        sum = "h1:3sVjiK66+uXK/6oQ8xgcRKcFgQ5KXa2KvnJRumpMGbE=",
        version = "v0.20.2",
    )
    go_repository(
        name = "com_github_go_openapi_loads",
        build_file_proto_mode = "disable_global",
        importpath = "github.com/go-openapi/loads",
        sum = "h1:r2a/xFIYeZ4Qd2TnGpWDIQNcP80dIaZgf704za8enro=",
        version = "v0.21.2",
    )
    go_repository(
        name = "com_github_go_openapi_runtime",
        build_file_proto_mode = "disable_global",
        importpath = "github.com/go-openapi/runtime",
        sum = "h1:HYOFtG00FM1UvqrcxbEJg/SwvDRvYLQKGhw2zaQjTcc=",
        version = "v0.26.0",
    )
    go_repository(
        name = "com_github_go_openapi_spec",
        build_file_proto_mode = "disable_global",
        importpath = "github.com/go-openapi/spec",
        sum = "h1:xnlYNQAwKd2VQRRfwTEI0DcK+2cbuvI/0c7jx3gA8/8=",
        version = "v0.20.9",
    )
    go_repository(
        name = "com_github_go_openapi_strfmt",
        build_file_proto_mode = "disable_global",
        importpath = "github.com/go-openapi/strfmt",
        sum = "h1:rspiXgNWgeUzhjo1YU01do6qsahtJNByjLVbPLNHb8k=",
        version = "v0.21.7",
    )
    go_repository(
        name = "com_github_go_openapi_swag",
        build_file_proto_mode = "disable_global",
        importpath = "github.com/go-openapi/swag",
        sum = "h1:QLMzNJnMGPRNDCbySlcj1x01tzU8/9LTTL9hZZZogBU=",
        version = "v0.22.4",
    )
    go_repository(
        name = "com_github_go_openapi_validate",
        build_file_proto_mode = "disable_global",
        importpath = "github.com/go-openapi/validate",
        sum = "h1:G+c2ub6q47kfX1sOBLwIQwzBVt8qmOAARyo/9Fqs9NU=",
        version = "v0.22.1",
    )
    go_repository(
        name = "com_github_go_pdf_fpdf",
        build_file_proto_mode = "disable_global",
        importpath = "github.com/go-pdf/fpdf",
        sum = "h1:PPvSaUuo1iMi9KkaAn90NuKi+P4gwMedWPHhj8YlJQw=",
        version = "v0.9.0",
    )
    go_repository(
        name = "com_github_go_playground_locales",
        build_file_proto_mode = "disable_global",
        importpath = "github.com/go-playground/locales",
        sum = "h1:u50s323jtVGugKlcYeyzC0etD1HifMjqmJqb8WugfUU=",
        version = "v0.14.0",
    )
    go_repository(
        name = "com_github_go_playground_universal_translator",
        build_file_proto_mode = "disable_global",
        importpath = "github.com/go-playground/universal-translator",
        sum = "h1:82dyy6p4OuJq4/CByFNOn/jYrnRPArHwAcmLoJZxyho=",
        version = "v0.18.0",
    )
    go_repository(
        name = "com_github_go_playground_validator_v10",
        build_file_proto_mode = "disable_global",
        importpath = "github.com/go-playground/validator/v10",
        sum = "h1:prmOlTVv+YjZjmRmNSF3VmspqJIxJWXmqUsHwfTRRkQ=",
        version = "v10.11.1",
    )
    go_repository(
        name = "com_github_go_redis_redis",
        build_file_proto_mode = "disable_global",
        importpath = "github.com/go-redis/redis",
        sum = "h1:K0pv1D7EQUjfyoMql+r/jZqCLizCGKFlFgcHWWmHQjg=",
        version = "v6.15.9+incompatible",
    )
    go_repository(
        name = "com_github_go_redis_redis_v7",
        build_file_proto_mode = "disable_global",
        importpath = "github.com/go-redis/redis/v7",
        sum = "h1:7obg6wUoj05T0EpY0o8B59S9w5yeMWql7sw2kwNW1x4=",
        version = "v7.4.0",
    )
    go_repository(
        name = "com_github_go_redis_redis_v8",
        build_file_proto_mode = "disable_global",
        importpath = "github.com/go-redis/redis/v8",
        sum = "h1:AcZZR7igkdvfVmQTPnu9WE37LRrO/YrBH5zWyjDC0oI=",
        version = "v8.11.5",
    )
    go_repository(
        name = "com_github_go_redsync_redsync_v4",
        build_file_proto_mode = "disable_global",
        importpath = "github.com/go-redsync/redsync/v4",
        sum = "h1:rq2RvdTI0obznMdxKUWGdmmulo7lS9yCzb8fgDKOlbM=",
        version = "v4.8.1",
    )
    go_repository(
        name = "com_github_go_resty_resty_v2",
        build_file_proto_mode = "disable_global",
        importpath = "github.com/go-resty/resty/v2",
        sum = "h1:JVrqSeQfdhYRFk24TvhTZWU0q8lfCojxZQFi3Ou7+uY=",
        version = "v2.1.1-0.20191201195748-d7b97669fe48",
    )
    go_repository(
        name = "com_github_go_sourcemap_sourcemap",
        build_file_proto_mode = "disable_global",
        importpath = "github.com/go-sourcemap/sourcemap",
        sum = "h1:W1iEw64niKVGogNgBN3ePyLFfuisuzeidWPMPWmECqU=",
        version = "v2.1.3+incompatible",
    )
    go_repository(
        name = "com_github_go_sql_driver_mysql",
        build_file_proto_mode = "disable_global",
        importpath = "github.com/go-sql-driver/mysql",
        sum = "h1:lUIinVbN1DY0xBg0eMOzmmtGoHwWBbvnWubQUrtU8EI=",
        version = "v1.7.1",
    )
    go_repository(
        name = "com_github_go_stack_stack",
        build_file_proto_mode = "disable_global",
        importpath = "github.com/go-stack/stack",
        sum = "h1:ntEHSVwIt7PNXNpgPmVfMrNhLtgjlmnZha2kOpuRiDw=",
        version = "v1.8.1",
    )
    go_repository(
        name = "com_github_go_task_slim_sprig",
        build_file_proto_mode = "disable_global",
        importpath = "github.com/go-task/slim-sprig",
        sum = "h1:tfuBGBXKqDEevZMzYi5KSi8KkcZtzBcTgAUUtapy0OI=",
        version = "v0.0.0-20230315185526-52ccab3ef572",
    )
    go_repository(
        name = "com_github_go_test_deep",
        build_file_proto_mode = "disable_global",
        importpath = "github.com/go-test/deep",
        sum = "h1:u2CU3YKy9I2pmu9pX0eq50wCgjfGIt539SqR7FbHiho=",
        version = "v1.0.4",
    )
    go_repository(
        name = "com_github_go_text_typesetting",
        build_file_proto_mode = "disable_global",
        importpath = "github.com/go-text/typesetting",
        sum = "h1:FQivqchis6bE2/9uF70M2gmmLpe82esEm2QadL0TEJo=",
        version = "v0.0.0-20230803102845-24e03d8b5372",
    )
    go_repository(
        name = "com_github_go_toast_toast",
        build_file_proto_mode = "disable_global",
        importpath = "github.com/go-toast/toast",
        sum = "h1:qZNfIGkIANxGv/OqtnntR4DfOY2+BgwR60cAcu/i3SE=",
        version = "v0.0.0-20190211030409-01e6764cf0a4",
    )
    go_repository(
        name = "com_github_go_viper_mapstructure_v2",
        build_file_proto_mode = "disable_global",
        importpath = "github.com/go-viper/mapstructure/v2",
        sum = "h1:dhn8MZ1gZ0mzeodTG3jt5Vj/o87xZKuNAprG2mQfMfc=",
        version = "v2.0.0",
    )
    go_repository(
        name = "com_github_go_zookeeper_zk",
        build_file_proto_mode = "disable_global",
        importpath = "github.com/go-zookeeper/zk",
        sum = "h1:7M2kwOsc//9VeeFiPtf+uSJlVpU66x9Ba5+8XK7/TDg=",
        version = "v1.0.3",
    )
    go_repository(
        name = "com_github_gobuffalo_attrs",
        build_file_proto_mode = "disable_global",
        importpath = "github.com/gobuffalo/attrs",
        sum = "h1:hSkbZ9XSyjyBirMeqSqUrK+9HboWrweVlzRNqoBi2d4=",
        version = "v0.0.0-20190224210810-a9411de4debd",
    )
    go_repository(
        name = "com_github_gobuffalo_depgen",
        build_file_proto_mode = "disable_global",
        importpath = "github.com/gobuffalo/depgen",
        sum = "h1:31atYa/UW9V5q8vMJ+W6wd64OaaTHUrCUXER358zLM4=",
        version = "v0.1.0",
    )
    go_repository(
        name = "com_github_gobuffalo_envy",
        build_file_proto_mode = "disable_global",
        importpath = "github.com/gobuffalo/envy",
        sum = "h1:GlXgaiBkmrYMHco6t4j7SacKO4XUjvh5pwXh0f4uxXU=",
        version = "v1.7.0",
    )
    go_repository(
        name = "com_github_gobuffalo_flect",
        build_file_proto_mode = "disable_global",
        importpath = "github.com/gobuffalo/flect",
        sum = "h1:3GQ53z7E3o00C/yy7Ko8VXqQXoJGLkrTQCLTF1EjoXU=",
        version = "v0.1.3",
    )
    go_repository(
        name = "com_github_gobuffalo_genny",
        build_file_proto_mode = "disable_global",
        importpath = "github.com/gobuffalo/genny",
        sum = "h1:iQ0D6SpNXIxu52WESsD+KoQ7af2e3nCfnSBoSF/hKe0=",
        version = "v0.1.1",
    )
    go_repository(
        name = "com_github_gobuffalo_gitgen",
        build_file_proto_mode = "disable_global",
        importpath = "github.com/gobuffalo/gitgen",
        sum = "h1:mSVZ4vj4khv+oThUfS+SQU3UuFIZ5Zo6UNcvK8E8Mz8=",
        version = "v0.0.0-20190315122116-cc086187d211",
    )
    go_repository(
        name = "com_github_gobuffalo_gogen",
        build_file_proto_mode = "disable_global",
        importpath = "github.com/gobuffalo/gogen",
        sum = "h1:dLg+zb+uOyd/mKeQUYIbwbNmfRsr9hd/WtYWepmayhI=",
        version = "v0.1.1",
    )
    go_repository(
        name = "com_github_gobuffalo_logger",
        build_file_proto_mode = "disable_global",
        importpath = "github.com/gobuffalo/logger",
        sum = "h1:8thhT+kUJMTMy3HlX4+y9Da+BNJck+p109tqqKp7WDs=",
        version = "v0.0.0-20190315122211-86e12af44bc2",
    )
    go_repository(
        name = "com_github_gobuffalo_mapi",
        build_file_proto_mode = "disable_global",
        importpath = "github.com/gobuffalo/mapi",
        sum = "h1:fq9WcL1BYrm36SzK6+aAnZ8hcp+SrmnDyAxhNx8dvJk=",
        version = "v1.0.2",
    )
    go_repository(
        name = "com_github_gobuffalo_packd",
        build_file_proto_mode = "disable_global",
        importpath = "github.com/gobuffalo/packd",
        sum = "h1:4sGKOD8yaYJ+dek1FDkwcxCHA40M4kfKgFHx8N2kwbU=",
        version = "v0.1.0",
    )
    go_repository(
        name = "com_github_gobuffalo_packr_v2",
        build_file_proto_mode = "disable_global",
        importpath = "github.com/gobuffalo/packr/v2",
        sum = "h1:Ir9W9XIm9j7bhhkKE9cokvtTl1vBm62A/fene/ZCj6A=",
        version = "v2.2.0",
    )
    go_repository(
        name = "com_github_gobuffalo_syncx",
        build_file_proto_mode = "disable_global",
        importpath = "github.com/gobuffalo/syncx",
        sum = "h1:tpom+2CJmpzAWj5/VEHync2rJGi+epHNIeRSWjzGA+4=",
        version = "v0.0.0-20190224160051-33c29581e754",
    )
    go_repository(
        name = "com_github_gobwas_glob",
        build_file_proto_mode = "disable_global",
        importpath = "github.com/gobwas/glob",
        sum = "h1:A4xDbljILXROh+kObIiy5kIaPYD8e96x1tgBhUI5J+Y=",
        version = "v0.2.3",
    )
    go_repository(
        name = "com_github_gobwas_httphead",
        build_file_proto_mode = "disable_global",
        importpath = "github.com/gobwas/httphead",
        sum = "h1:exrUm0f4YX0L7EBwZHuCF4GDp8aJfVeBrlLQrs6NqWU=",
        version = "v0.1.0",
    )
    go_repository(
        name = "com_github_gobwas_pool",
        build_file_proto_mode = "disable_global",
        importpath = "github.com/gobwas/pool",
        sum = "h1:xfeeEhW7pwmX8nuLVlqbzVc7udMDrwetjEv+TZIz1og=",
        version = "v0.2.1",
    )
    go_repository(
        name = "com_github_gobwas_ws",
        build_file_proto_mode = "disable_global",
        importpath = "github.com/gobwas/ws",
        sum = "h1:F2aeBZrm2NDsc7vbovKrWSogd4wvfAxg0FQ89/iqOTk=",
        version = "v1.2.1",
    )
    go_repository(
        name = "com_github_goccmack_gocc",
        build_file_proto_mode = "disable_global",
        importpath = "github.com/goccmack/gocc",
        sum = "h1:FSii2UQeSLngl3jFoR4tUKZLprO7qUlh/TKKticc0BM=",
        version = "v0.0.0-20230228185258-2292f9e40198",
    )
    go_repository(
        name = "com_github_goccy_go_json",
        build_file_proto_mode = "disable_global",
        importpath = "github.com/goccy/go-json",
        sum = "h1:CrxCmQqYDkv1z7lO7Wbh2HN93uovUHgrECaO5ZrCXAU=",
        version = "v0.10.2",
    )
    go_repository(
        name = "com_github_goccy_go_yaml",
        build_file_proto_mode = "disable_global",
        importpath = "github.com/goccy/go-yaml",
        sum = "h1:n7Z+zx8S9f9KgzG6KtQKf+kwqXZlLNR2F6018Dgau54=",
        version = "v1.11.0",
    )
    go_repository(
        name = "com_github_godbus_dbus_v5",
        build_file_proto_mode = "disable_global",
        importpath = "github.com/godbus/dbus/v5",
        sum = "h1:4KLkAxT3aOY8Li4FRJe/KvhoNFFxo0m6fNuFUO8QJUk=",
        version = "v5.1.0",
    )
    go_repository(
        name = "com_github_gofrs_flock",
        build_file_proto_mode = "disable_global",
        importpath = "github.com/gofrs/flock",
        sum = "h1:+gYjHKf32LDeiEEFhQaotPbLuUXjY5ZqxKgXy7n59aw=",
        version = "v0.8.1",
    )
    go_repository(
        name = "com_github_gofrs_uuid",
        build_file_proto_mode = "disable_global",
        importpath = "github.com/gofrs/uuid",
        sum = "h1:0/KbAdpx3UXAx1kEOWHJeOkpbgRFGHVgv+CFIY7dBJI=",
        version = "v4.3.1+incompatible",
    )
    go_repository(
        name = "com_github_gofrs_uuid_v5",
        build_file_proto_mode = "disable_global",
        importpath = "github.com/gofrs/uuid/v5",
        sum = "h1:p544++a97kEL+svbcFbCQVM9KFu0Yo25UoISXGNNH9M=",
        version = "v5.0.0",
    )
    go_repository(
        name = "com_github_gogo_googleapis",
        build_file_proto_mode = "disable_global",
        importpath = "github.com/gogo/googleapis",
        sum = "h1:1Yx4Myt7BxzvUr5ldGSbwYiZG6t9wGBZ+8/fX3Wvtq0=",
        version = "v1.4.1",
    )
    go_repository(
        name = "com_github_gogo_protobuf",
        build_file_proto_mode = "disable_global",
        importpath = "github.com/gogo/protobuf",
        sum = "h1:Ov1cvc58UF3b5XjBnZv7+opcTcQFZebYjWzi34vdm4Q=",
        version = "v1.3.2",
    )
    go_repository(
        name = "com_github_gogo_status",
        build_file_proto_mode = "disable_global",
        importpath = "github.com/gogo/status",
        sum = "h1:+eIkrewn5q6b30y+g/BJINVVdi2xH7je5MPJ3ZPK3JA=",
        version = "v1.1.0",
    )
    go_repository(
        name = "com_github_golang_freetype",
        build_file_proto_mode = "disable_global",
        importpath = "github.com/golang/freetype",
        sum = "h1:DACJavvAHhabrF08vX0COfcOBJRhZ8lUbR+ZWIs0Y5g=",
        version = "v0.0.0-20170609003504-e2365dfdc4a0",
    )
    go_repository(
        name = "com_github_golang_gddo",
        build_file_proto_mode = "disable_global",
        importpath = "github.com/golang/gddo",
        sum = "h1:16RtHeWGkJMc80Etb8RPCcKevXGldr57+LOyZt8zOlg=",
        version = "v0.0.0-20210115222349-20d68f94ee1f",
    )
    go_repository(
        name = "com_github_golang_geo",
        build_file_proto_mode = "disable_global",
        importpath = "github.com/golang/geo",
        sum = "h1:HKlyj6in2JV6wVkmQ4XmG/EIm+SCYlPZ+V4GWit7Z+I=",
        version = "v0.0.0-20230421003525-6adc56603217",
    )
    go_repository(
        name = "com_github_golang_glog",
        build_file_proto_mode = "disable_global",
        importpath = "github.com/golang/glog",
        sum = "h1:uCdmnmatrKCgMBlM4rMuJZWOkPDqdbZPnrMXDY4gI68=",
        version = "v1.2.0",
    )
    go_repository(
        name = "com_github_golang_groupcache",
        build_file_proto_mode = "disable_global",
        importpath = "github.com/golang/groupcache",
        sum = "h1:oI5xCqsCo564l8iNU+DwB5epxmsaqB+rhGL0m5jtYqE=",
        version = "v0.0.0-20210331224755-41bb18bfe9da",
    )
    go_repository(
        name = "com_github_golang_jwt_jwt_v4",
        build_file_proto_mode = "disable_global",
        importpath = "github.com/golang-jwt/jwt/v4",
        sum = "h1:7cYmW1XlMY7h7ii7UhUyChSgS5wUJEnm9uZVTGqOWzg=",
        version = "v4.5.0",
    )
    go_repository(
        name = "com_github_golang_jwt_jwt_v5",
        build_file_proto_mode = "disable_global",
        importpath = "github.com/golang-jwt/jwt/v5",
        sum = "h1:OuVbFODueb089Lh128TAcimifWaLhJwVflnrgM17wHk=",
        version = "v5.2.1",
    )
    go_repository(
        name = "com_github_golang_lint",
        build_file_proto_mode = "disable_global",
        importpath = "github.com/golang/lint",
        replace = "golang.org/x/lint",
        sum = "h1:J5lckAjkw6qYlOZNj90mLYNTEKDvWeuc1yieZ8qUzUE=",
        version = "v0.0.0-20191125180803-fdd1cda4f05f",
    )
    go_repository(
        name = "com_github_golang_mock",
        build_file_proto_mode = "disable_global",
        importpath = "github.com/golang/mock",
        sum = "h1:YojYx61/OLFsiv6Rw1Z96LpldJIy31o+UHmwAUMJ6/U=",
        version = "v1.7.0-rc.1",
    )
    go_repository(
        name = "com_github_golang_protobuf",
        build_file_proto_mode = "disable_global",
        importpath = "github.com/golang/protobuf",
        sum = "h1:i7eJL8qZTpSEXOPTxNKhASYpMn+8e5Q6AdndVa1dWek=",
        version = "v1.5.4",
    )
    go_repository(
        name = "com_github_golang_snappy",
        build_file_proto_mode = "disable_global",
        importpath = "github.com/golang/snappy",
        sum = "h1:yAGX7huGHXlcLOEtBnF4w7FQwA26wojNCwOYAEhLjQM=",
        version = "v0.0.4",
    )
    go_repository(
        name = "com_github_golang_sql_civil",
        build_file_proto_mode = "disable_global",
        importpath = "github.com/golang-sql/civil",
        sum = "h1:au07oEsX2xN0ktxqI+Sida1w446QrXBRJ0nee3SNZlA=",
        version = "v0.0.0-20220223132316-b832511892a9",
    )
    go_repository(
        name = "com_github_golang_sql_sqlexp",
        build_file_proto_mode = "disable_global",
        importpath = "github.com/golang-sql/sqlexp",
        sum = "h1:ZCD6MBpcuOVfGVqsEmY5/4FtYiKz6tSyUv9LPEDei6A=",
        version = "v0.1.0",
    )
    go_repository(
        name = "com_github_golangplus_bytes",
        build_file_proto_mode = "disable_global",
        importpath = "github.com/golangplus/bytes",
        sum = "h1:YQKBijBVMsBxIiXT4IEhlKR2zHohjEqPole4umyDX+c=",
        version = "v1.0.0",
    )
    go_repository(
        name = "com_github_golangplus_fmt",
        build_file_proto_mode = "disable_global",
        importpath = "github.com/golangplus/fmt",
        sum = "h1:FnUKtw86lXIPfBMc3FimNF3+ABcV+aH5F17OOitTN+E=",
        version = "v1.0.0",
    )
    go_repository(
        name = "com_github_golangplus_testing",
        build_file_proto_mode = "disable_global",
        importpath = "github.com/golangplus/testing",
        sum = "h1:+ZeeiKZENNOMkTTELoSySazi+XaEhVO0mb+eanrSEUQ=",
        version = "v1.0.0",
    )
    go_repository(
        name = "com_github_gomodule_oauth1",
        build_file_proto_mode = "disable_global",
        importpath = "github.com/gomodule/oauth1",
        sum = "h1:/nNHAD99yipOEspQFbAnNmwGTZ1UNXiD/+JLxwx79fo=",
        version = "v0.2.0",
    )
    go_repository(
        name = "com_github_gomodule_redigo",
        build_file_proto_mode = "disable_global",
        importpath = "github.com/gomodule/redigo",
        replace = "github.com/gomodule/redigo",
        sum = "h1:Sl3u+2BI/kk+VEatbj0scLdrFhjPmbxOc1myhDP41ws=",
        version = "v1.8.9",
    )
    go_repository(
        name = "com_github_google_btree",
        build_file_proto_mode = "disable_global",
        importpath = "github.com/google/btree",
        sum = "h1:gK4Kx5IaGY9CD5sPJ36FHiBJ6ZXl0kilRiiCj+jdYp4=",
        version = "v1.0.1",
    )
    go_repository(
        name = "com_github_google_cel_go",
        build_file_proto_mode = "disable_global",
        importpath = "github.com/google/cel-go",
        sum = "h1:6ebJFzu1xO2n7TLtN+UBqShGBhlD85bhvglh5DpcfqQ=",
        version = "v0.17.7",
    )
    go_repository(
        name = "com_github_google_flatbuffers",
        build_file_proto_mode = "disable_global",
        importpath = "github.com/google/flatbuffers",
        sum = "h1:M9dgRyhJemaM4Sw8+66GHBu8ioaQmyPLg1b8VwK5WJg=",
        version = "v23.5.26+incompatible",
    )
    go_repository(
        name = "com_github_google_gnostic",
        build_file_proto_mode = "disable_global",
        importpath = "github.com/google/gnostic",
        sum = "h1:FhTMOKj2VhjpouxvWJAV1TL304uMlb9zcDqkl6cEI54=",
        version = "v0.5.7-v3refs",
    )
    go_repository(
        name = "com_github_google_gnostic_models",
        build_file_proto_mode = "disable_global",
        importpath = "github.com/google/gnostic-models",
        sum = "h1:yo/ABAfM5IMRsS1VnXjTBvUb61tFIHozhlYvRgGre9I=",
        version = "v0.6.8",
    )
    go_repository(
        name = "com_github_google_go_cmp",
        build_file_proto_mode = "disable_global",
        importpath = "github.com/google/go-cmp",
        sum = "h1:ofyhxvXcZhMsU5ulbFiLKl/XBFqE1GSq7atu8tAmTRI=",
        version = "v0.6.0",
    )
    go_repository(
        name = "com_github_google_go_containerregistry",
        build_file_proto_mode = "disable_global",
        importpath = "github.com/google/go-containerregistry",
        sum = "h1:rUEt426sR6nyrL3gt+18ibRcvYpKYdpsa5ZW7MA08dQ=",
        version = "v0.16.1",
    )
    go_repository(
        name = "com_github_google_go_github_v27",
        build_file_proto_mode = "disable_global",
        importpath = "github.com/google/go-github/v27",
        sum = "h1:oiOZuBmGHvrGM1X9uNUAUlLgp5r1UUO/M/KnbHnLRlQ=",
        version = "v27.0.6",
    )
    go_repository(
        name = "com_github_google_go_github_v48",
        build_file_proto_mode = "disable_global",
        importpath = "github.com/google/go-github/v48",
        sum = "h1:68puzySE6WqUY9KWmpOsDEQfDZsso98rT6pZcz9HqcE=",
        version = "v48.2.0",
    )
    go_repository(
        name = "com_github_google_go_github_v55",
        build_file_proto_mode = "disable_global",
        importpath = "github.com/google/go-github/v55",
        sum = "h1:4pp/1tNMB9X/LuAhs5i0KQAE40NmiR/y6prLNb9x9cg=",
        version = "v55.0.0",
    )
    go_repository(
        name = "com_github_google_go_pkcs11",
        build_file_proto_mode = "disable_global",
        importpath = "github.com/google/go-pkcs11",
        sum = "h1:OF1IPgv+F4NmqmJ98KTjdN97Vs1JxDPB3vbmYzV2dpk=",
        version = "v0.2.1-0.20230907215043-c6f79328ddf9",
    )
    go_repository(
        name = "com_github_google_go_querystring",
        build_file_proto_mode = "disable_global",
        importpath = "github.com/google/go-querystring",
        sum = "h1:AnCroh3fv4ZBgVIf1Iwtovgjaw/GiKJo8M8yD/fhyJ8=",
        version = "v1.1.0",
    )
    go_repository(
        name = "com_github_google_gofuzz",
        build_file_proto_mode = "disable_global",
        importpath = "github.com/google/gofuzz",
        sum = "h1:xRy4A+RhZaiKjJ1bPfwQ8sedCA+YS2YcCHW6ec7JMi0=",
        version = "v1.2.0",
    )
    go_repository(
        name = "com_github_google_martian",
        build_file_proto_mode = "disable_global",
        importpath = "github.com/google/martian",
        sum = "h1:/CP5g8u/VJHijgedC/Legn3BAbAaWPgecwXBIDzw5no=",
        version = "v2.1.0+incompatible",
    )
    go_repository(
        name = "com_github_google_martian_v3",
        build_file_proto_mode = "disable_global",
        importpath = "github.com/google/martian/v3",
        sum = "h1:DIhPTQrbPkgs2yJYdXU/eNACCG5DVQjySNRNlflZ9Fc=",
        version = "v3.3.3",
    )
    go_repository(
        name = "com_github_google_pprof",
        build_file_proto_mode = "disable_global",
        importpath = "github.com/google/pprof",
        sum = "h1:PxlBVtIFHR/mtWk2i0gTEdCz+jBnqiuHNSki0epDbVs=",
        version = "v0.0.0-20231205033806-a5a03c77bf08",
    )
    go_repository(
        name = "com_github_google_renameio",
        build_file_proto_mode = "disable_global",
        importpath = "github.com/google/renameio",
        sum = "h1:GOZbcHa3HfsPKPlmyPyN2KEohoMXOhdMbHrvbpl2QaA=",
        version = "v0.1.0",
    )
    go_repository(
        name = "com_github_google_s2a_go",
        build_file_proto_mode = "disable_global",
        importpath = "github.com/google/s2a-go",
        sum = "h1:60BLSyTrOV4/haCDW4zb1guZItoSq8foHCXrAnjBo/o=",
        version = "v0.1.7",
    )
    go_repository(
        name = "com_github_google_shlex",
        build_file_proto_mode = "disable_global",
        importpath = "github.com/google/shlex",
        sum = "h1:El6M4kTTCOh6aBiKaUGG7oYTSPP8MxqL4YI3kZKwcP4=",
        version = "v0.0.0-20191202100458-e7afc7fbc510",
    )
    go_repository(
        name = "com_github_google_slothfs",
        build_file_proto_mode = "disable_global",
        importpath = "github.com/google/slothfs",
        sum = "h1:iuModVoTuW2lBUobX9QBgqD+ipHbWKug6n8qkJfDtUE=",
        version = "v0.0.0-20190717100203-59c1163fd173",
    )
    go_repository(
        name = "com_github_google_uuid",
        build_file_proto_mode = "disable_global",
        importpath = "github.com/google/uuid",
        sum = "h1:NIvaJDMOsjHA8n1jAhLSgzrAzy1Hgr+hNrb57e+94F0=",
        version = "v1.6.0",
    )
    go_repository(
        name = "com_github_googleapis_enterprise_certificate_proxy",
        build_file_proto_mode = "disable_global",
        importpath = "github.com/googleapis/enterprise-certificate-proxy",
        sum = "h1:Vie5ybvEvT75RniqhfFxPRy3Bf7vr3h0cechB90XaQs=",
        version = "v0.3.2",
    )
    go_repository(
        name = "com_github_googleapis_gax_go",
        build_file_proto_mode = "disable_global",
        importpath = "github.com/googleapis/gax-go",
        sum = "h1:j0GKcs05QVmm7yesiZq2+9cxHkNK9YM6zKx4D2qucQU=",
        version = "v2.0.0+incompatible",
    )
    go_repository(
        name = "com_github_googleapis_gax_go_v2",
        build_file_proto_mode = "disable_global",
        importpath = "github.com/googleapis/gax-go/v2",
        sum = "h1:9gWcmF85Wvq4ryPFvGFaOgPIs1AQX0d0bcbGw4Z96qg=",
        version = "v2.12.4",
    )
    go_repository(
        name = "com_github_googleapis_gnostic",
        build_file_proto_mode = "disable_global",
        importpath = "github.com/googleapis/gnostic",
        replace = "github.com/googleapis/gnostic",
        sum = "h1:9fHAtK0uDfpveeqqo1hkEZJcFvYXAiCN3UutL8F9xHw=",
        version = "v0.5.5",
    )
    go_repository(
        name = "com_github_googlecloudplatform_opentelemetry_operations_go_detectors_gcp",
        build_file_proto_mode = "disable_global",
        importpath = "github.com/GoogleCloudPlatform/opentelemetry-operations-go/detectors/gcp",
        sum = "h1:N4xzkSD2BkRwEZSPf3C2eUZxjS5trpo4gOwRh8mu+BA=",
        version = "v1.24.0",
    )
    go_repository(
        name = "com_github_googlecloudplatform_opentelemetry_operations_go_exporter_metric",
        build_file_proto_mode = "disable_global",
        importpath = "github.com/GoogleCloudPlatform/opentelemetry-operations-go/exporter/metric",
        sum = "h1:3NFk9VndrMV+XxMOxv9UersPP9FIDxsV6ggF6C1dQqU=",
        version = "v0.48.0",
    )
    go_repository(
        name = "com_github_googlecloudplatform_opentelemetry_operations_go_exporter_trace",
        build_file_proto_mode = "disable_global",
        importpath = "github.com/GoogleCloudPlatform/opentelemetry-operations-go/exporter/trace",
        sum = "h1:TBo1ql03qmVkZzEndpfkS4i9dOgCVvO0rQP7HEth110=",
        version = "v1.24.0",
    )
    go_repository(
        name = "com_github_googlecloudplatform_opentelemetry_operations_go_internal_cloudmock",
        build_file_proto_mode = "disable_global",
        importpath = "github.com/GoogleCloudPlatform/opentelemetry-operations-go/internal/cloudmock",
        sum = "h1:3vze4eFE3z2tDy2iSeI7yCQ17L8iLxN4OkXgvTr979s=",
        version = "v0.48.0",
    )
    go_repository(
        name = "com_github_googlecloudplatform_opentelemetry_operations_go_internal_resourcemapping",
        build_file_proto_mode = "disable_global",
        importpath = "github.com/GoogleCloudPlatform/opentelemetry-operations-go/internal/resourcemapping",
        sum = "h1:ng6QH9Z4bAXCf0Z1cjR5hKESyc1BUiOrfIOhN+nHfRU=",
        version = "v0.48.0",
    )
    go_repository(
        name = "com_github_gophercloud_gophercloud",
        build_file_proto_mode = "disable_global",
        importpath = "github.com/gophercloud/gophercloud",
        sum = "h1:9nTGx0jizmHxDobe4mck89FyQHVyA3CaXLIUSGJjP9k=",
        version = "v1.0.0",
    )
    go_repository(
        name = "com_github_gopherjs_gopherjs",
        build_file_proto_mode = "disable_global",
        importpath = "github.com/gopherjs/gopherjs",
        sum = "h1:fQnZVsXk8uxXIStYb0N4bGk7jeyTalG/wsZjQ25dO0g=",
        version = "v1.17.2",
    )
    go_repository(
        name = "com_github_gopherjs_gopherwasm",
        build_file_proto_mode = "disable_global",
        importpath = "github.com/gopherjs/gopherwasm",
        sum = "h1:fA2uLoctU5+T3OhOn2vYP0DVT6pxc7xhTlBB1paATqQ=",
        version = "v1.1.0",
    )
    go_repository(
        name = "com_github_gordonklaus_ineffassign",
        build_file_proto_mode = "disable_global",
        importpath = "github.com/gordonklaus/ineffassign",
        sum = "h1:vc7Dmrk4JwS0ZPS6WZvWlwDflgDTA26jItmbSj83nug=",
        version = "v0.0.0-20200309095847-7953dde2c7bf",
    )
    go_repository(
        name = "com_github_gorilla_context",
        build_file_proto_mode = "disable_global",
        importpath = "github.com/gorilla/context",
        sum = "h1:AWwleXJkX/nhcU9bZSnZoi3h/qGYqQAGhq6zZe/aQW8=",
        version = "v1.1.1",
    )
    go_repository(
        name = "com_github_gorilla_css",
        build_file_proto_mode = "disable_global",
        importpath = "github.com/gorilla/css",
        sum = "h1:BQqNyPTi50JCFMTw/b67hByjMVXZRwGha6wxVGkeihY=",
        version = "v1.0.0",
    )
    go_repository(
        name = "com_github_gorilla_handlers",
        build_file_proto_mode = "disable_global",
        importpath = "github.com/gorilla/handlers",
        sum = "h1:9lRY6j8DEeeBT10CvO9hGW0gmky0BprnvDI5vfhUHH4=",
        version = "v1.5.1",
    )
    go_repository(
        name = "com_github_gorilla_mux",
        build_file_proto_mode = "disable_global",
        importpath = "github.com/gorilla/mux",
        sum = "h1:i40aqfkR1h2SlN9hojwV5ZA91wcXFOvkdNIeFDP5koI=",
        version = "v1.8.0",
    )
    go_repository(
        name = "com_github_gorilla_schema",
        build_file_proto_mode = "disable_global",
        importpath = "github.com/gorilla/schema",
        sum = "h1:YufUaxZYCKGFuAq3c96BOhjgd5nmXiOY9NGzF247Tsc=",
        version = "v1.2.0",
    )
    go_repository(
        name = "com_github_gorilla_securecookie",
        build_file_proto_mode = "disable_global",
        importpath = "github.com/gorilla/securecookie",
        sum = "h1:miw7JPhV+b/lAHSXz4qd/nN9jRiAFV5FwjeKyCS8BvQ=",
        version = "v1.1.1",
    )
    go_repository(
        name = "com_github_gorilla_sessions",
        build_file_proto_mode = "disable_global",
        importpath = "github.com/gorilla/sessions",
        sum = "h1:DHd3rPN5lE3Ts3D8rKkQ8x/0kqfeNmBAaiSi+o7FsgI=",
        version = "v1.2.1",
    )
    go_repository(
        name = "com_github_gorilla_websocket",
        build_file_proto_mode = "disable_global",
        importpath = "github.com/gorilla/websocket",
        sum = "h1:PPwGk2jz7EePpoHN/+ClbZu8SPxiqlu12wZP/3sWmnc=",
        version = "v1.5.0",
    )
    go_repository(
        name = "com_github_gosimple_slug",
        build_file_proto_mode = "disable_global",
        importpath = "github.com/gosimple/slug",
        sum = "h1:xzuhj7G7cGtd34NXnW/yF0l+AGNfWqwgh/IXgFy7dnc=",
        version = "v1.12.0",
    )
    go_repository(
        name = "com_github_gosimple_unidecode",
        build_file_proto_mode = "disable_global",
        importpath = "github.com/gosimple/unidecode",
        sum = "h1:hZzFTMMqSswvf0LBJZCZgThIZrpDHFXux9KeGmn6T/o=",
        version = "v1.0.1",
    )
    go_repository(
        name = "com_github_goware_urlx",
        build_file_proto_mode = "disable_global",
        importpath = "github.com/goware/urlx",
        sum = "h1:BbvKl8oiXtJAzOzMqAQ0GfIhf96fKeNEZfm9ocNSUBI=",
        version = "v0.3.1",
    )
    go_repository(
        name = "com_github_grafana_regexp",
        build_file_proto_mode = "disable_global",
        importpath = "github.com/grafana/regexp",
        sum = "h1:7aN5cccjIqCLTzedH7MZzRZt5/lsAHch6Z3L2ZGn5FA=",
        version = "v0.0.0-20221123153739-15dc172cd2db",
    )
    go_repository(
        name = "com_github_grafana_tools_sdk",
        build_file_proto_mode = "disable_global",
        importpath = "github.com/grafana-tools/sdk",
        sum = "h1:PXZQA2WCxe85Tnn+WEvr8fDpfwibmEPgfgFEaC87G24=",
        version = "v0.0.0-20220919052116-6562121319fc",
    )
    go_repository(
        name = "com_github_graph_gophers_graphql_go",
        build_file_proto_mode = "disable_global",
        importpath = "github.com/graph-gophers/graphql-go",
        sum = "h1:fDqblo50TEpD0LY7RXk/LFVYEVqo3+tXMNMPSVXA1yc=",
        version = "v1.5.0",
    )
    go_repository(
        name = "com_github_graphql_go_graphql",
        build_file_proto_mode = "disable_global",
        importpath = "github.com/graphql-go/graphql",
        sum = "h1:p7/Ou/WpmulocJeEx7wjQy611rtXGQaAcXGqanuMMgc=",
        version = "v0.8.1",
    )
    go_repository(
        name = "com_github_gregjones_httpcache",
        build_file_proto_mode = "disable_global",
        importpath = "github.com/gregjones/httpcache",
        sum = "h1:+ngKgrYPPJrOjhax5N+uePQ0Fh1Z7PheYoUI/0nzkPA=",
        version = "v0.0.0-20190611155906-901d90724c79",
    )
    go_repository(
        name = "com_github_grpc_ecosystem_go_grpc_middleware",
        build_file_proto_mode = "disable_global",
        importpath = "github.com/grpc-ecosystem/go-grpc-middleware",
        sum = "h1:+9834+KizmvFV7pXQGSXQTsaWhq2GjuNUt0aUU0YBYw=",
        version = "v1.3.0",
    )
    go_repository(
        name = "com_github_grpc_ecosystem_go_grpc_middleware_providers_prometheus",
        build_file_proto_mode = "disable_global",
        importpath = "github.com/grpc-ecosystem/go-grpc-middleware/providers/prometheus",
        sum = "h1:mdLirNAJBxnGgyB6pjZLcs6ue/6eZGBui6gXspfq4ks=",
        version = "v1.0.0-rc.0",
    )
    go_repository(
        name = "com_github_grpc_ecosystem_go_grpc_middleware_v2",
        build_file_proto_mode = "disable_global",
        importpath = "github.com/grpc-ecosystem/go-grpc-middleware/v2",
        sum = "h1:2cz5kSrxzMYHiWOBbKj8itQm+nRykkB8aMv4ThcHYHA=",
        version = "v2.0.0",
    )
    go_repository(
        name = "com_github_grpc_ecosystem_go_grpc_prometheus",
        build_file_proto_mode = "disable_global",
        importpath = "github.com/grpc-ecosystem/go-grpc-prometheus",
        sum = "h1:Ovs26xHkKqVztRpIrF/92BcuyuQ/YW4NSIpoGtfXNho=",
        version = "v1.2.0",
    )
    go_repository(
        name = "com_github_grpc_ecosystem_grpc_gateway",
        build_file_proto_mode = "disable_global",
        importpath = "github.com/grpc-ecosystem/grpc-gateway",
        sum = "h1:gmcG1KaJ57LophUzW0Hy8NmPhnMZb4M0+kPpLofRdBo=",
        version = "v1.16.0",
    )
    go_repository(
        name = "com_github_grpc_ecosystem_grpc_gateway_v2",
        build_file_proto_mode = "disable_global",
        importpath = "github.com/grpc-ecosystem/grpc-gateway/v2",
        sum = "h1:bkypFPDjIYGfCYD5mRBvpqxfYX1YCS1PXdKYWi8FsN0=",
        version = "v2.20.0",
    )
    go_repository(
        name = "com_github_hamba_avro_v2",
        build_file_proto_mode = "disable_global",
        importpath = "github.com/hamba/avro/v2",
        sum = "h1:6PKpEWzJfNnvBgn7m2/8WYaDOUASxfDU+Jyb4ojDgFY=",
        version = "v2.17.2",
    )
    go_repository(
        name = "com_github_hanwen_go_fuse_v2",
        build_file_proto_mode = "disable_global",
        importpath = "github.com/hanwen/go-fuse/v2",
        sum = "h1:jo5QZYmBLNcl9ovypWaQ5yXMSSV+Ch68xoC3rtZvvBM=",
        version = "v2.2.0",
    )
    go_repository(
        name = "com_github_hashicorp_consul_api",
        build_file_proto_mode = "disable_global",
        importpath = "github.com/hashicorp/consul/api",
        sum = "h1:WYONYL2rxTXtlekAqblR2SCdJsizMDIj/uXb5wNy9zU=",
        version = "v1.15.3",
    )
    go_repository(
        name = "com_github_hashicorp_consul_sdk",
        build_file_proto_mode = "disable_global",
        importpath = "github.com/hashicorp/consul/sdk",
        sum = "h1:OJtKBtEjboEZvG6AOUdh4Z1Zbyu0WcxQ0qatRrZHTVU=",
        version = "v0.8.0",
    )
    go_repository(
        name = "com_github_hashicorp_cronexpr",
        build_file_proto_mode = "disable_global",
        importpath = "github.com/hashicorp/cronexpr",
        sum = "h1:NJZDd87hGXjoZBdvyCF9mX4DCq5Wy7+A/w+A7q0wn6c=",
        version = "v1.1.1",
    )
    go_repository(
        name = "com_github_hashicorp_errwrap",
        build_file_proto_mode = "disable_global",
        importpath = "github.com/hashicorp/errwrap",
        sum = "h1:OxrOeh75EUXMY8TBjag2fzXGZ40LB6IKw45YeGUDY2I=",
        version = "v1.1.0",
    )
    go_repository(
        name = "com_github_hashicorp_go_cleanhttp",
        build_file_proto_mode = "disable_global",
        importpath = "github.com/hashicorp/go-cleanhttp",
        sum = "h1:035FKYIWjmULyFRBKPs8TBQoi0x6d9G4xc9neXJWAZQ=",
        version = "v0.5.2",
    )
    go_repository(
        name = "com_github_hashicorp_go_hclog",
        build_file_proto_mode = "disable_global",
        importpath = "github.com/hashicorp/go-hclog",
        sum = "h1:La19f8d7WIlm4ogzNHB0JGqs5AUDAZ2UfCY4sJXcJdM=",
        version = "v1.2.0",
    )
    go_repository(
        name = "com_github_hashicorp_go_immutable_radix",
        build_file_proto_mode = "disable_global",
        importpath = "github.com/hashicorp/go-immutable-radix",
        sum = "h1:DKHmCUm2hRBK510BaiZlwvpD40f8bJFeZnpfm2KLowc=",
        version = "v1.3.1",
    )
    go_repository(
        name = "com_github_hashicorp_go_msgpack",
        build_file_proto_mode = "disable_global",
        importpath = "github.com/hashicorp/go-msgpack",
        sum = "h1:zKjpN5BK/P5lMYrLmBHdBULWbJ0XpYR+7NGzqkZzoD4=",
        version = "v0.5.3",
    )
    go_repository(
        name = "com_github_hashicorp_go_multierror",
        build_file_proto_mode = "disable_global",
        importpath = "github.com/hashicorp/go-multierror",
        sum = "h1:H5DkEtf6CXdFp0N0Em5UCwQpXMWke8IA0+lD48awMYo=",
        version = "v1.1.1",
    )
    go_repository(
        name = "com_github_hashicorp_go_net",
        build_file_proto_mode = "disable_global",
        importpath = "github.com/hashicorp/go.net",
        sum = "h1:sNCoNyDEvN1xa+X0baata4RdcpKwcMS6DH+xwfqPgjw=",
        version = "v0.0.1",
    )
    go_repository(
        name = "com_github_hashicorp_go_plugin",
        build_file_proto_mode = "disable_global",
        importpath = "github.com/hashicorp/go-plugin",
        sum = "h1:4OtAfUGbnKC6yS48p0CtMX2oFYtzFZVv6rok3cRWgnE=",
        version = "v1.0.1",
    )
    go_repository(
        name = "com_github_hashicorp_go_retryablehttp",
        build_file_proto_mode = "disable_global",
        importpath = "github.com/hashicorp/go-retryablehttp",
        sum = "h1:ZQgVdpTdAL7WpMIwLzCfbalOcSUdkDZnpUv3/+BxzFA=",
        version = "v0.7.4",
    )
    go_repository(
        name = "com_github_hashicorp_go_rootcerts",
        build_file_proto_mode = "disable_global",
        importpath = "github.com/hashicorp/go-rootcerts",
        sum = "h1:jzhAVGtqPKbwpyCPELlgNWhE1znq+qwJtW5Oi2viEzc=",
        version = "v1.0.2",
    )
    go_repository(
        name = "com_github_hashicorp_go_slug",
        build_file_proto_mode = "disable_global",
        importpath = "github.com/hashicorp/go-slug",
        sum = "h1:lYhmKXXonP4KGSz3JBmks6YpDRjP1cMA/yvcoPxoNw8=",
        version = "v0.12.1",
    )
    go_repository(
        name = "com_github_hashicorp_go_sockaddr",
        build_file_proto_mode = "disable_global",
        importpath = "github.com/hashicorp/go-sockaddr",
        sum = "h1:ztczhD1jLxIRjVejw8gFomI1BQZOe2WoVOu0SyteCQc=",
        version = "v1.0.2",
    )
    go_repository(
        name = "com_github_hashicorp_go_syslog",
        build_file_proto_mode = "disable_global",
        importpath = "github.com/hashicorp/go-syslog",
        sum = "h1:KaodqZuhUoZereWVIYmpUgZysurB1kBLX2j0MwMrUAE=",
        version = "v1.0.0",
    )
    go_repository(
        name = "com_github_hashicorp_go_tfe",
        build_file_proto_mode = "disable_global",
        importpath = "github.com/hashicorp/go-tfe",
        sum = "h1:5G84t70g70xWK5U0WaYb8wLfbC5fR6dvawqCkmMN5X0=",
        version = "v1.32.1",
    )
    go_repository(
        name = "com_github_hashicorp_go_uuid",
        build_file_proto_mode = "disable_global",
        importpath = "github.com/hashicorp/go-uuid",
        sum = "h1:2gKiV6YVmrJ1i2CKKa9obLvRieoRGviZFL26PcT/Co8=",
        version = "v1.0.3",
    )
    go_repository(
        name = "com_github_hashicorp_go_version",
        build_file_proto_mode = "disable_global",
        importpath = "github.com/hashicorp/go-version",
        sum = "h1:5tqGy27NaOTB8yJKUZELlFAS/LTKJkrmONwQKeRZfjY=",
        version = "v1.7.0",
    )
    go_repository(
        name = "com_github_hashicorp_golang_lru",
        build_file_proto_mode = "disable_global",
        importpath = "github.com/hashicorp/golang-lru",
        sum = "h1:YDjusn29QI/Das2iO9M0BHnIbxPeyuCHsjMW+lJfyTc=",
        version = "v0.5.4",
    )
    go_repository(
        name = "com_github_hashicorp_golang_lru_v2",
        build_file_proto_mode = "disable_global",
        importpath = "github.com/hashicorp/golang-lru/v2",
        sum = "h1:a+bsQ5rvGLjzHuww6tVxozPZFVghXaHOwFs4luLUK2k=",
        version = "v2.0.7",
    )
    go_repository(
        name = "com_github_hashicorp_hcl",
        build_file_proto_mode = "disable_global",
        importpath = "github.com/hashicorp/hcl",
        sum = "h1:0Anlzjpi4vEasTeNFn2mLJgTSwt0+6sfsiTG8qcWGx4=",
        version = "v1.0.0",
    )
    go_repository(
        name = "com_github_hashicorp_jsonapi",
        build_file_proto_mode = "disable_global",
        importpath = "github.com/hashicorp/jsonapi",
        sum = "h1:9ARUJJ1VVynB176G1HCwleORqCaXm/Vx0uUi0dL26I0=",
        version = "v0.0.0-20210826224640-ee7dae0fb22d",
    )
    go_repository(
        name = "com_github_hashicorp_logutils",
        build_file_proto_mode = "disable_global",
        importpath = "github.com/hashicorp/logutils",
        sum = "h1:dLEQVugN8vlakKOUE3ihGLTZJRB4j+M2cdTm/ORI65Y=",
        version = "v1.0.0",
    )
    go_repository(
        name = "com_github_hashicorp_mdns",
        build_file_proto_mode = "disable_global",
        importpath = "github.com/hashicorp/mdns",
        sum = "h1:sY0CMhFmjIPDMlTB+HfymFHCaYLhgifZ0QhjaYKD/UQ=",
        version = "v1.0.4",
    )
    go_repository(
        name = "com_github_hashicorp_memberlist",
        build_file_proto_mode = "disable_global",
        importpath = "github.com/hashicorp/memberlist",
        sum = "h1:8+567mCcFDnS5ADl7lrpxPMWiFCElyUEeW0gtj34fMA=",
        version = "v0.3.0",
    )
    go_repository(
        name = "com_github_hashicorp_nomad_api",
        build_file_proto_mode = "disable_global",
        importpath = "github.com/hashicorp/nomad/api",
        sum = "h1:jKwXhVS4F7qk0g8laz+Anz0g/6yaSJ3HqmSAuSNLUcA=",
        version = "v0.0.0-20221102143410-8a95f1239005",
    )
    go_repository(
        name = "com_github_hashicorp_serf",
        build_file_proto_mode = "disable_global",
        importpath = "github.com/hashicorp/serf",
        sum = "h1:hkdgbqizGQHuU5IPqYM1JdSMV8nKfpuOnZYXssk9muY=",
        version = "v0.9.7",
    )
    go_repository(
        name = "com_github_hashicorp_terraform_cdk_go_cdktf",
        build_file_proto_mode = "disable_global",
        importpath = "github.com/hashicorp/terraform-cdk-go/cdktf",
        sum = "h1:2qYAJMPlFg4zU8TfZWDa3nyaMIHX6GHQuZnliCosXCs=",
        version = "v0.20.7",
    )
    go_repository(
        name = "com_github_hashicorp_terraform_registry_address",
        build_file_proto_mode = "disable_global",
        importpath = "github.com/hashicorp/terraform-registry-address",
        sum = "h1:92LUg03NhfgZv44zpNTLBGIbiyTokQCDcdH5BhVHT3s=",
        version = "v0.2.0",
    )
    go_repository(
        name = "com_github_hashicorp_terraform_svchost",
        build_file_proto_mode = "disable_global",
        importpath = "github.com/hashicorp/terraform-svchost",
        sum = "h1:Zj6fR5wnpOHnJUmLyWozjMeDaVuE+cstMPj41/eKmSQ=",
        version = "v0.0.1",
    )
    go_repository(
        name = "com_github_hashicorp_vault_api",
        build_file_proto_mode = "disable_global",
        importpath = "github.com/hashicorp/vault/api",
        sum = "h1:j08Or/wryXT4AcHj1oCbMd7IijXcKzYUGw59LGu9onU=",
        version = "v1.0.4",
    )
    go_repository(
        name = "com_github_hashicorp_vault_sdk",
        build_file_proto_mode = "disable_global",
        importpath = "github.com/hashicorp/vault/sdk",
        sum = "h1:mOEPeOhT7jl0J4AMl1E705+BcmeRs1VmKNb9F0sMLy8=",
        version = "v0.1.13",
    )
    go_repository(
        name = "com_github_hashicorp_yamux",
        build_file_proto_mode = "disable_global",
        importpath = "github.com/hashicorp/yamux",
        sum = "h1:kJCB4vdITiW1eC1vq2e6IsrXKrZit1bv/TDYFGMp4BQ=",
        version = "v0.0.0-20181012175058-2f1d1f20f75d",
    )
    go_repository(
        name = "com_github_hdrhistogram_hdrhistogram_go",
        build_file_proto_mode = "disable_global",
        importpath = "github.com/HdrHistogram/hdrhistogram-go",
        sum = "h1:5IcZpTvzydCQeHzK4Ef/D5rrSqwxob0t8PQPMybUNFM=",
        version = "v1.1.2",
    )
    go_repository(
        name = "com_github_hetznercloud_hcloud_go",
        build_file_proto_mode = "disable_global",
        importpath = "github.com/hetznercloud/hcloud-go",
        sum = "h1:WCmFAhLRooih2QHAsbCbEdpIHnshQQmrPqsr3rHE1Ow=",
        version = "v1.35.3",
    )
    go_repository(
        name = "com_github_hexops_autogold",
        build_file_proto_mode = "disable_global",
        importpath = "github.com/hexops/autogold",
        sum = "h1:YgxF9OHWbEIUjhDbpnLhgVsjUDsiHDTyDfy2lrfdlzo=",
        version = "v1.3.1",
    )
    go_repository(
        name = "com_github_hexops_autogold_v2",
        build_file_proto_mode = "disable_global",
        importpath = "github.com/hexops/autogold/v2",
        sum = "h1:JPUXuZQGkcQMv7eeDXuNMovjfoRYaa0yVcm+F3voaGY=",
        version = "v2.2.1",
    )
    go_repository(
        name = "com_github_hexops_gotextdiff",
        build_file_proto_mode = "disable_global",
        importpath = "github.com/hexops/gotextdiff",
        sum = "h1:gitA9+qJrrTCsiCl7+kh75nPqQt1cx4ZkudSTLoUqJM=",
        version = "v1.0.3",
    )
    go_repository(
        name = "com_github_hexops_valast",
        build_file_proto_mode = "disable_global",
        importpath = "github.com/hexops/valast",
        sum = "h1:rETyycw+/L2ZVJHHNxEBgh8KUn+87WugH9MxcEv9PGs=",
        version = "v1.4.4",
    )
    go_repository(
        name = "com_github_hhatto_gocloc",
        build_file_proto_mode = "disable_global",
        importpath = "github.com/hhatto/gocloc",
        sum = "h1:deh3Xb1uqiySNgOccMNYb3HbKsUoQDzsZRpfQmbTIhs=",
        version = "v0.4.2",
    )
    go_repository(
        name = "com_github_hjson_hjson_go_v4",
        build_file_proto_mode = "disable_global",
        importpath = "github.com/hjson/hjson-go/v4",
        sum = "h1:wlm6IYYqHjOdXH1gHev4VoXCaW20HdQAGCxdOEEg2cs=",
        version = "v4.0.0",
    )
    go_repository(
        name = "com_github_honeycombio_libhoney_go",
        build_file_proto_mode = "disable_global",
        importpath = "github.com/honeycombio/libhoney-go",
        sum = "h1:TECEltZ48K6J4NG1JVYqmi0vCJNnHYooFor83fgKesA=",
        version = "v1.15.8",
    )
    go_repository(
        name = "com_github_hpcloud_tail",
        build_file_proto_mode = "disable_global",
        importpath = "github.com/hpcloud/tail",
        sum = "h1:nfCOvKYfkgYP8hkirhJocXT2+zOD8yUNjXaWfTlyFKI=",
        version = "v1.0.0",
    )
    go_repository(
        name = "com_github_huandu_xstrings",
        build_file_proto_mode = "disable_global",
        importpath = "github.com/huandu/xstrings",
        sum = "h1:D17IlohoQq4UcpqD7fDk80P7l+lwAmlFaBHgOipl2FU=",
        version = "v1.4.0",
    )
    go_repository(
        name = "com_github_hydrogen18_memlistener",
        build_file_proto_mode = "disable_global",
        importpath = "github.com/hydrogen18/memlistener",
        sum = "h1:JR7eDj8HD6eXrc5fWLbSUnfcQFL06PYvCc0DKQnWfaU=",
        version = "v1.0.0",
    )
    go_repository(
        name = "com_github_iancoleman_strcase",
        build_file_proto_mode = "disable_global",
        importpath = "github.com/iancoleman/strcase",
        sum = "h1:nTXanmYxhfFAMjZL34Ov6gkzEsSJZ5DbhxWjvSASxEI=",
        version = "v0.3.0",
    )
    go_repository(
        name = "com_github_ianlancetaylor_demangle",
        build_file_proto_mode = "disable_global",
        importpath = "github.com/ianlancetaylor/demangle",
        sum = "h1:BA4a7pe6ZTd9F8kXETBoijjFJ/ntaa//1wiH9BZu4zU=",
        version = "v0.0.0-20230524184225-eabc099b10ab",
    )
    go_repository(
        name = "com_github_imdario_mergo",
        build_file_proto_mode = "disable_global",
        importpath = "github.com/imdario/mergo",
        sum = "h1:wwQJbIsHYGMUyLSPrEq1CT16AhnhNJQ51+4fdHUnCl4=",
        version = "v0.3.16",
    )
    go_repository(
        name = "com_github_in_toto_in_toto_golang",
        build_file_proto_mode = "disable_global",
        importpath = "github.com/in-toto/in-toto-golang",
        sum = "h1:hb8bgwr0M2hGdDsLjkJ3ZqJ8JFLL/tgYdAxF/XEFBbY=",
        version = "v0.5.0",
    )
    go_repository(
        name = "com_github_inconshreveable_log15",
        build_file_proto_mode = "disable_global",
        importpath = "github.com/inconshreveable/log15",
        sum = "h1:n1DqxAo4oWPMvH1+v+DLYlMCecgumhhgnxAPdqDIFHI=",
        version = "v0.0.0-20201112154412-8562bdadbbac",
    )
    go_repository(
        name = "com_github_inconshreveable_mousetrap",
        build_file_proto_mode = "disable_global",
        importpath = "github.com/inconshreveable/mousetrap",
        sum = "h1:wN+x4NVGpMsO7ErUn/mUI3vEoE6Jt13X2s0bqwp9tc8=",
        version = "v1.1.0",
    )
    go_repository(
        name = "com_github_invopop_jsonschema",
        build_file_proto_mode = "disable_global",
        importpath = "github.com/invopop/jsonschema",
        sum = "h1:6ovsNSuvn9wEQVOyc72aycBMVQFKz7cPdMJn10CvzRI=",
        version = "v0.12.0",
    )
    go_repository(
        name = "com_github_ionos_cloud_sdk_go_v6",
        build_file_proto_mode = "disable_global",
        importpath = "github.com/ionos-cloud/sdk-go/v6",
        sum = "h1:vb6yqdpiqaytvreM0bsn2pXw+1YDvEk2RKSmBAQvgDQ=",
        version = "v6.1.3",
    )
    go_repository(
        name = "com_github_iris_contrib_schema",
        build_file_proto_mode = "disable_global",
        importpath = "github.com/iris-contrib/schema",
        sum = "h1:CPSBLyx2e91H2yJzPuhGuifVRnZBBJ3pCOMbOvPZaTw=",
        version = "v0.0.6",
    )
    go_repository(
        name = "com_github_itchyny_gojq",
        build_file_proto_mode = "disable_global",
        importpath = "github.com/itchyny/gojq",
        sum = "h1:6k8vVtsrhQSYgSGg827AD+PVVaB1NLXEdX+dda2oZCc=",
        version = "v0.12.14",
    )
    go_repository(
        name = "com_github_itchyny_timefmt_go",
        build_file_proto_mode = "disable_global",
        importpath = "github.com/itchyny/timefmt-go",
        sum = "h1:G0INE2la8S6ru/ZI5JecgyzbbJNs5lG1RcBqa7Jm6GE=",
        version = "v0.1.5",
    )
    go_repository(
        name = "com_github_jackc_chunkreader",
        build_file_proto_mode = "disable_global",
        importpath = "github.com/jackc/chunkreader",
        sum = "h1:4s39bBR8ByfqH+DKm8rQA3E1LHZWB9XWcrz8fqaZbe0=",
        version = "v1.0.0",
    )
    go_repository(
        name = "com_github_jackc_chunkreader_v2",
        build_file_proto_mode = "disable_global",
        importpath = "github.com/jackc/chunkreader/v2",
        sum = "h1:i+RDz65UE+mmpjTfyz0MoVTnzeYxroil2G82ki7MGG8=",
        version = "v2.0.1",
    )
    go_repository(
        name = "com_github_jackc_pgconn",
        build_file_proto_mode = "disable_global",
        importpath = "github.com/jackc/pgconn",
        sum = "h1:bVoTr12EGANZz66nZPkMInAV/KHD2TxH9npjXXgiB3w=",
        version = "v1.14.3",
    )
    go_repository(
        name = "com_github_jackc_pgerrcode",
        build_file_proto_mode = "disable_global",
        importpath = "github.com/jackc/pgerrcode",
        sum = "h1:s+4MhCQ6YrzisK6hFJUX53drDT4UsSW3DEhKn0ifuHw=",
        version = "v0.0.0-20220416144525-469b46aa5efa",
    )
    go_repository(
        name = "com_github_jackc_pgio",
        build_file_proto_mode = "disable_global",
        importpath = "github.com/jackc/pgio",
        sum = "h1:g12B9UwVnzGhueNavwioyEEpAmqMe1E/BN9ES+8ovkE=",
        version = "v1.0.0",
    )
    go_repository(
        name = "com_github_jackc_pgmock",
        build_file_proto_mode = "disable_global",
        importpath = "github.com/jackc/pgmock",
        sum = "h1:DadwsjnMwFjfWc9y5Wi/+Zz7xoE5ALHsRQlOctkOiHc=",
        version = "v0.0.0-20210724152146-4ad1a8207f65",
    )
    go_repository(
        name = "com_github_jackc_pgpassfile",
        build_file_proto_mode = "disable_global",
        importpath = "github.com/jackc/pgpassfile",
        sum = "h1:/6Hmqy13Ss2zCq62VdNG8tM1wchn8zjSGOBJ6icpsIM=",
        version = "v1.0.0",
    )
    go_repository(
        name = "com_github_jackc_pgproto3",
        build_file_proto_mode = "disable_global",
        importpath = "github.com/jackc/pgproto3",
        sum = "h1:FYYE4yRw+AgI8wXIinMlNjBbp/UitDJwfj5LqqewP1A=",
        version = "v1.1.0",
    )
    go_repository(
        name = "com_github_jackc_pgproto3_v2",
        build_file_proto_mode = "disable_global",
        importpath = "github.com/jackc/pgproto3/v2",
        sum = "h1:1HLSx5H+tXR9pW3in3zaztoEwQYRC9SQaYUHjTSUOag=",
        version = "v2.3.3",
    )
    go_repository(
        name = "com_github_jackc_pgservicefile",
        build_file_proto_mode = "disable_global",
        importpath = "github.com/jackc/pgservicefile",
        sum = "h1:L0QtFUgDarD7Fpv9jeVMgy/+Ec0mtnmYuImjTz6dtDA=",
        version = "v0.0.0-20231201235250-de7065d80cb9",
    )
    go_repository(
        name = "com_github_jackc_pgtype",
        build_file_proto_mode = "disable_global",
        importpath = "github.com/jackc/pgtype",
        sum = "h1:y+xUdabmyMkJLyApYuPj38mW+aAIqCe5uuBB51rH3Vw=",
        version = "v1.14.0",
    )
    go_repository(
        name = "com_github_jackc_pgx_v4",
        build_file_proto_mode = "disable_global",
        importpath = "github.com/jackc/pgx/v4",
        sum = "h1:xVpYkNR5pk5bMCZGfClbO962UIqVABcAGt7ha1s/FeU=",
        version = "v4.18.2",
    )
    go_repository(
        name = "com_github_jackc_pgx_v5",
        build_file_proto_mode = "disable_global",
        importpath = "github.com/jackc/pgx/v5",
        sum = "h1:Xp2aQS8uXButQdnCMWNmvx6UysWQQC+u1EoizjguY+8=",
        version = "v5.5.4",
    )
    go_repository(
        name = "com_github_jackc_puddle",
        build_file_proto_mode = "disable_global",
        importpath = "github.com/jackc/puddle",
        sum = "h1:eHK/5clGOatcjX3oWGBO/MpxpbHzSwud5EWTSCI+MX0=",
        version = "v1.3.0",
    )
    go_repository(
        name = "com_github_jackc_puddle_v2",
        build_file_proto_mode = "disable_global",
        importpath = "github.com/jackc/puddle/v2",
        sum = "h1:RhxXJtFG022u4ibrCSMSiu5aOq1i77R3OHKNJj77OAk=",
        version = "v2.2.1",
    )
    go_repository(
        name = "com_github_jbenet_go_context",
        build_file_proto_mode = "disable_global",
        importpath = "github.com/jbenet/go-context",
        sum = "h1:BQSFePA1RWJOlocH6Fxy8MmwDt+yVQYULKfN0RoTN8A=",
        version = "v0.0.0-20150711004518-d14ea06fba99",
    )
    go_repository(
        name = "com_github_jdxcode_netrc",
        build_file_proto_mode = "disable_global",
        importpath = "github.com/jdxcode/netrc",
        sum = "h1:2uT3aivO7NVpUPGcQX7RbHijHMyWix/yCnIrCWc+5co=",
        version = "v0.0.0-20221124155335-4616370d1a84",
    )
    go_repository(
        name = "com_github_jessevdk_go_flags",
        build_file_proto_mode = "disable_global",
        importpath = "github.com/jessevdk/go-flags",
        sum = "h1:1jKYvbxEjfUl0fmqTCOfonvskHHXMjBySTLW4y9LFvc=",
        version = "v1.5.0",
    )
    go_repository(
        name = "com_github_jhump_gopoet",
        build_file_proto_mode = "disable_global",
        importpath = "github.com/jhump/gopoet",
        sum = "h1:gYjOPnzHd2nzB37xYQZxj4EIQNpBrBskRqQQ3q4ZgSg=",
        version = "v0.1.0",
    )
    go_repository(
        name = "com_github_jhump_goprotoc",
        build_file_proto_mode = "disable_global",
        importpath = "github.com/jhump/goprotoc",
        sum = "h1:Y1UgUX+txUznfqcGdDef8ZOVlyQvnV0pKWZH08RmZuo=",
        version = "v0.5.0",
    )
    go_repository(
        name = "com_github_jhump_protocompile",
        build_file_proto_mode = "disable_global",
        importpath = "github.com/jhump/protocompile",
        sum = "h1:BNuUg9k2EiJmlMwjoef3e8vZLHplbVw6DrjGFjLL+Yo=",
        version = "v0.0.0-20220216033700-d705409f108f",
    )
    go_repository(
        name = "com_github_jhump_protoreflect",
        build_file_proto_mode = "disable_global",
        importpath = "github.com/jhump/protoreflect",
        sum = "h1:HUMERORf3I3ZdX05WaQ6MIpd/NJ434hTp5YiKgfCL6c=",
        version = "v1.15.1",
    )
    go_repository(
        name = "com_github_jinzhu_copier",
        build_file_proto_mode = "disable_global",
        importpath = "github.com/jinzhu/copier",
        sum = "h1:w3ciUoD19shMCRargcpm0cm91ytaBhDvuRpz1ODO/U8=",
        version = "v0.4.0",
    )
    go_repository(
        name = "com_github_jinzhu_inflection",
        build_file_proto_mode = "disable_global",
        importpath = "github.com/jinzhu/inflection",
        sum = "h1:K317FqzuhWc8YvSVlFMCCUb36O/S9MCKRDI7QkRKD/E=",
        version = "v1.0.0",
    )
    go_repository(
        name = "com_github_jinzhu_now",
        build_file_proto_mode = "disable_global",
        importpath = "github.com/jinzhu/now",
        sum = "h1:/o9tlHleP7gOFmsnYNz3RGnqzefHA47wQpKrrdTIwXQ=",
        version = "v1.1.5",
    )
    go_repository(
        name = "com_github_jmespath_go_jmespath",
        build_file_proto_mode = "disable_global",
        importpath = "github.com/jmespath/go-jmespath",
        sum = "h1:BEgLn5cpjn8UN1mAw4NjwDrS35OdebyEtFe+9YPoQUg=",
        version = "v0.4.0",
    )
    go_repository(
        name = "com_github_jmespath_go_jmespath_internal_testify",
        build_file_proto_mode = "disable_global",
        importpath = "github.com/jmespath/go-jmespath/internal/testify",
        sum = "h1:shLQSRRSCCPj3f2gpwzGwWFoC7ycTf1rcQZHOlsJ6N8=",
        version = "v1.5.1",
    )
    go_repository(
        name = "com_github_johncgriffin_overflow",
        build_file_proto_mode = "disable_global",
        importpath = "github.com/JohnCGriffin/overflow",
        sum = "h1:RGWPOewvKIROun94nF7v2cua9qP+thov/7M50KEoeSU=",
        version = "v0.0.0-20211019200055-46fa312c352c",
    )
    go_repository(
        name = "com_github_joho_godotenv",
        build_file_proto_mode = "disable_global",
        importpath = "github.com/joho/godotenv",
        sum = "h1:7eLL/+HRGLY0ldzfGMeQkb7vMd0as4CfYvUVzLqw0N0=",
        version = "v1.5.1",
    )
    go_repository(
        name = "com_github_joker_jade",
        build_file_proto_mode = "disable_global",
        importpath = "github.com/Joker/jade",
        sum = "h1:Qbeh12Vq6BxURXT1qZBRHsDxeURB8ztcL6f3EXSGeHk=",
        version = "v1.1.3",
    )
    go_repository(
        name = "com_github_jomei_notionapi",
        build_file_proto_mode = "disable_global",
        importpath = "github.com/jomei/notionapi",
        sum = "h1:+7c32xWtKJEghIiaKgFg9yBpqh95pxxlqX/CWjqHpkw=",
        version = "v1.13.0",
    )
    go_repository(
        name = "com_github_jonboulle_clockwork",
        build_file_proto_mode = "disable_global",
        importpath = "github.com/jonboulle/clockwork",
        sum = "h1:p4Cf1aMWXnXAUh8lVfewRBx1zaTSYKrKMF2g3ST4RZ4=",
        version = "v0.4.0",
    )
    go_repository(
        name = "com_github_jordan_wright_email",
        build_file_proto_mode = "disable_global",
        importpath = "github.com/jordan-wright/email",
        sum = "h1:jdpOPRN1zP63Td1hDQbZW73xKmzDvZHzVdNYxhnTMDA=",
        version = "v4.0.1-0.20210109023952-943e75fe5223+incompatible",
    )
    go_repository(
        name = "com_github_josharian_intern",
        build_file_proto_mode = "disable_global",
        importpath = "github.com/josharian/intern",
        sum = "h1:vlS4z54oSdjm0bgjRigI+G1HpF+tI+9rE5LLzOg8HmY=",
        version = "v1.0.0",
    )
    go_repository(
        name = "com_github_jpillora_backoff",
        build_file_proto_mode = "disable_global",
        importpath = "github.com/jpillora/backoff",
        sum = "h1:uvFg412JmmHBHw7iwprIxkPMI+sGQ4kzOWsMeHnm2EA=",
        version = "v1.0.0",
    )
    go_repository(
        name = "com_github_json_iterator_go",
        build_file_proto_mode = "disable_global",
        importpath = "github.com/json-iterator/go",
        sum = "h1:PV8peI4a0ysnczrg+LtxykD8LfKY9ML6u2jnxaEnrnM=",
        version = "v1.1.12",
    )
    go_repository(
        name = "com_github_jstemmer_go_junit_report",
        build_file_proto_mode = "disable_global",
        importpath = "github.com/jstemmer/go-junit-report",
        sum = "h1:6QPYqodiu3GuPL+7mfx+NwDdp2eTkp9IfEUpgAwUN0o=",
        version = "v0.9.1",
    )
    go_repository(
        name = "com_github_jtolds_gls",
        build_file_proto_mode = "disable_global",
        importpath = "github.com/jtolds/gls",
        sum = "h1:xdiiI2gbIgH/gLH7ADydsJ1uDOEzR8yvV7C0MuV77Wo=",
        version = "v4.20.0+incompatible",
    )
    go_repository(
        name = "com_github_julienschmidt_httprouter",
        build_file_proto_mode = "disable_global",
        importpath = "github.com/julienschmidt/httprouter",
        sum = "h1:U0609e9tgbseu3rBINet9P48AI/D3oJs4dN7jwJOQ1U=",
        version = "v1.3.0",
    )
    go_repository(
        name = "com_github_jung_kurt_gofpdf",
        build_file_proto_mode = "disable_global",
        importpath = "github.com/jung-kurt/gofpdf",
        sum = "h1:jgbatWHfRlPYiK85qgevsZTHviWXKwB1TTiKdz5PtRc=",
        version = "v1.16.2",
    )
    go_repository(
        name = "com_github_k0kubun_go_ansi",
        build_file_proto_mode = "disable_global",
        importpath = "github.com/k0kubun/go-ansi",
        sum = "h1:qGQQKEcAR99REcMpsXCp3lJ03zYT1PkRd3kQGPn9GVg=",
        version = "v0.0.0-20180517002512-3bf9e2903213",
    )
    go_repository(
        name = "com_github_k0kubun_pp_v3",
        build_file_proto_mode = "disable_global",
        importpath = "github.com/k0kubun/pp/v3",
        sum = "h1:ifxtqJkRZhw3h554/z/8zm6AAbyO4LLKDlA5eV+9O8Q=",
        version = "v3.1.0",
    )
    go_repository(
        name = "com_github_k3a_html2text",
        build_file_proto_mode = "disable_global",
        importpath = "github.com/k3a/html2text",
        sum = "h1:ks4hKSTdiTRsLr0DM771mI5TvsoG6zH7m1Ulv7eJRHw=",
        version = "v1.1.0",
    )
    go_repository(
        name = "com_github_karlseguin_expect",
        build_file_proto_mode = "disable_global",
        importpath = "github.com/karlseguin/expect",
        sum = "h1:OF4mqjblc450v8nKARBS5Q0AweBNR0A+O3VjjpxwBrg=",
        version = "v1.0.7",
    )
    go_repository(
        name = "com_github_karlseguin_typed",
        build_file_proto_mode = "disable_global",
        importpath = "github.com/karlseguin/typed",
        sum = "h1:ND0eDpwiUFIrm/n1ehxUyh/XNGs9zkYrLxtGqENSalY=",
        version = "v1.1.8",
    )
    go_repository(
        name = "com_github_karrick_godirwalk",
        build_file_proto_mode = "disable_global",
        importpath = "github.com/karrick/godirwalk",
        sum = "h1:lOpSw2vJP0y5eLBW906QwKsUK/fe/QDyoqM5rnnuPDY=",
        version = "v1.10.3",
    )
    go_repository(
        name = "com_github_kataras_blocks",
        build_file_proto_mode = "disable_global",
        importpath = "github.com/kataras/blocks",
        sum = "h1:cF3RDY/vxnSRezc7vLFlQFTYXG/yAr1o7WImJuZbzC4=",
        version = "v0.0.7",
    )
    go_repository(
        name = "com_github_kataras_golog",
        build_file_proto_mode = "disable_global",
        importpath = "github.com/kataras/golog",
        sum = "h1:isP8th4PJH2SrbkciKnylaND9xoTtfxv++NB+DF0l9g=",
        version = "v0.1.8",
    )
    go_repository(
        name = "com_github_kataras_iris_v12",
        build_file_proto_mode = "disable_global",
        importpath = "github.com/kataras/iris/v12",
        sum = "h1:WzDY5nGuW/LgVaFS5BtTkW3crdSKJ/FEgWnxPnIVVLI=",
        version = "v12.2.0",
    )
    go_repository(
        name = "com_github_kataras_pio",
        build_file_proto_mode = "disable_global",
        importpath = "github.com/kataras/pio",
        sum = "h1:kqreJ5KOEXGMwHAWHDwIl+mjfNCPhAwZPa8gK7MKlyw=",
        version = "v0.0.11",
    )
    go_repository(
        name = "com_github_kataras_sitemap",
        build_file_proto_mode = "disable_global",
        importpath = "github.com/kataras/sitemap",
        sum = "h1:w71CRMMKYMJh6LR2wTgnk5hSgjVNB9KL60n5e2KHvLY=",
        version = "v0.0.6",
    )
    go_repository(
        name = "com_github_kataras_tunnel",
        build_file_proto_mode = "disable_global",
        importpath = "github.com/kataras/tunnel",
        sum = "h1:sCAqWuJV7nPzGrlb0os3j49lk2JhILT0rID38NHNLpA=",
        version = "v0.0.4",
    )
    go_repository(
        name = "com_github_kballard_go_shellquote",
        build_file_proto_mode = "disable_global",
        importpath = "github.com/kballard/go-shellquote",
        sum = "h1:Z9n2FFNUXsshfwJMBgNA0RU6/i7WVaAegv3PtuIHPMs=",
        version = "v0.0.0-20180428030007-95032a82bc51",
    )
    go_repository(
        name = "com_github_keegancsmith_rpc",
        build_file_proto_mode = "disable_global",
        importpath = "github.com/keegancsmith/rpc",
        sum = "h1:wGWOpjcNrZaY8GDYZJfvyxmlLljm3YQWF+p918DXtDk=",
        version = "v1.3.0",
    )
    go_repository(
        name = "com_github_keegancsmith_sqlf",
        build_file_proto_mode = "disable_global",
        importpath = "github.com/keegancsmith/sqlf",
        sum = "h1:b3DZm7eILJYkj4igLMjIvUM8fI4Ey4LCV5Wk8JGL+uA=",
        version = "v1.1.1",
    )
    go_repository(
        name = "com_github_keegancsmith_tmpfriend",
        build_file_proto_mode = "disable_global",
        importpath = "github.com/keegancsmith/tmpfriend",
        sum = "h1:xa9SZfAid/jlS3kjwAvVDQFpe6t8SiS0Vl/H51BZYww=",
        version = "v0.0.0-20180423180255-86e88902a513",
    )
    go_repository(
        name = "com_github_kevinburke_ssh_config",
        build_file_proto_mode = "disable_global",
        importpath = "github.com/kevinburke/ssh_config",
        sum = "h1:x584FjTGwHzMwvHx18PXxbBVzfnxogHaAReU4gf13a4=",
        version = "v1.2.0",
    )
    go_repository(
        name = "com_github_kevinmbeaulieu_eq_go",
        build_file_proto_mode = "disable_global",
        importpath = "github.com/kevinmbeaulieu/eq-go",
        sum = "h1:AQgYHURDOmnVJ62jnEk0W/7yFKEn+Lv8RHN6t7mB0Zo=",
        version = "v1.0.0",
    )
    go_repository(
        name = "com_github_khan_genqlient",
        build_file_proto_mode = "disable_global",
        importpath = "github.com/Khan/genqlient",
        sum = "h1:TMZJ+tl/BpbmGyIBiXzKzUftDhw4ZWxQZ+1ydn0gyII=",
        version = "v0.5.0",
    )
    go_repository(
        name = "com_github_kisielk_errcheck",
        build_file_proto_mode = "disable_global",
        importpath = "github.com/kisielk/errcheck",
        sum = "h1:e8esj/e4R+SAOwFwN+n3zr0nYeCyeweozKfO23MvHzY=",
        version = "v1.5.0",
    )
    go_repository(
        name = "com_github_kisielk_gotool",
        build_file_proto_mode = "disable_global",
        importpath = "github.com/kisielk/gotool",
        sum = "h1:AV2c/EiW3KqPNT9ZKl07ehoAGi4C5/01Cfbblndcapg=",
        version = "v1.0.0",
    )
    go_repository(
        name = "com_github_klauspost_asmfmt",
        build_file_proto_mode = "disable_global",
        importpath = "github.com/klauspost/asmfmt",
        sum = "h1:4Ri7ox3EwapiOjCki+hw14RyKk201CN4rzyCJRFLpK4=",
        version = "v1.3.2",
    )
    go_repository(
        name = "com_github_klauspost_compress",
        build_file_proto_mode = "disable_global",
        importpath = "github.com/klauspost/compress",
        sum = "h1:YcnTYrq7MikUT7k0Yb5eceMmALQPYBW/Xltxn0NAMnU=",
        version = "v1.17.8",
    )
    go_repository(
        name = "com_github_klauspost_cpuid_v2",
        build_file_proto_mode = "disable_global",
        importpath = "github.com/klauspost/cpuid/v2",
        sum = "h1:0E5MSMDEoAulmXNFquVs//DdoomxaoTY1kUhbc/qbZg=",
        version = "v2.2.5",
    )
    go_repository(
        name = "com_github_klauspost_pgzip",
        build_file_proto_mode = "disable_global",
        importpath = "github.com/klauspost/pgzip",
        sum = "h1:8RXeL5crjEUFnR2/Sn6GJNWtSQ3Dk8pq4CL3jvdDyjU=",
        version = "v1.2.6",
    )
    go_repository(
        name = "com_github_kljensen_snowball",
        build_file_proto_mode = "disable_global",
        importpath = "github.com/kljensen/snowball",
        sum = "h1:6DZLCcZeL0cLfodx+Md4/OLC6b/bfurWUOUGs1ydfOU=",
        version = "v0.6.0",
    )
    go_repository(
        name = "com_github_knadh_koanf",
        build_file_proto_mode = "disable_global",
        importpath = "github.com/knadh/koanf",
        sum = "h1:q2TSd/3Pyc/5yP9ldIrSdIz26MCcyNQzW0pEAugLPNs=",
        version = "v1.5.0",
    )
    go_repository(
        name = "com_github_knadh_koanf_maps",
        build_file_proto_mode = "disable_global",
        importpath = "github.com/knadh/koanf/maps",
        sum = "h1:G5TjmUh2D7G2YWf5SQQqSiHRJEjaicvU0KpypqB3NIs=",
        version = "v0.1.1",
    )
    go_repository(
        name = "com_github_knadh_koanf_providers_confmap",
        build_file_proto_mode = "disable_global",
        importpath = "github.com/knadh/koanf/providers/confmap",
        sum = "h1:gOkxhHkemwG4LezxxN8DMOFopOPghxRVp7JbIvdvqzU=",
        version = "v0.1.0",
    )
    go_repository(
        name = "com_github_knadh_koanf_v2",
        build_file_proto_mode = "disable_global",
        importpath = "github.com/knadh/koanf/v2",
        sum = "h1:/R8eXqasSTsmDCsAyYj+81Wteg8AqrV9CP6gvsTsOmM=",
        version = "v2.1.1",
    )
    go_repository(
        name = "com_github_kolo_xmlrpc",
        build_file_proto_mode = "disable_global",
        importpath = "github.com/kolo/xmlrpc",
        sum = "h1:udzkj9S/zlT5X367kqJis0QP7YMxobob6zhzq6Yre00=",
        version = "v0.0.0-20220921171641-a4b6fa1dd06b",
    )
    go_repository(
        name = "com_github_konsorten_go_windows_terminal_sequences",
        build_file_proto_mode = "disable_global",
        importpath = "github.com/konsorten/go-windows-terminal-sequences",
        sum = "h1:CE8S1cTafDpPvMhIxNJKvHsGVBgn1xWYf1NbHQhywc8=",
        version = "v1.0.3",
    )
    go_repository(
        name = "com_github_kr_fs",
        build_file_proto_mode = "disable_global",
        importpath = "github.com/kr/fs",
        sum = "h1:Jskdu9ieNAYnjxsi0LbQp1ulIKZV1LAFgK1tWhpZgl8=",
        version = "v0.1.0",
    )
    go_repository(
        name = "com_github_kr_logfmt",
        build_file_proto_mode = "disable_global",
        importpath = "github.com/kr/logfmt",
        sum = "h1:T+h1c/A9Gawja4Y9mFVWj2vyii2bbUNDw3kt9VxK2EY=",
        version = "v0.0.0-20140226030751-b84e30acd515",
    )
    go_repository(
        name = "com_github_kr_pretty",
        build_file_proto_mode = "disable_global",
        importpath = "github.com/kr/pretty",
        sum = "h1:flRD4NNwYAUpkphVc1HcthR4KEIFJ65n8Mw5qdRn3LE=",
        version = "v0.3.1",
    )
    go_repository(
        name = "com_github_kr_pty",
        build_file_proto_mode = "disable_global",
        importpath = "github.com/kr/pty",
        sum = "h1:AkaSdXYQOWeaO3neb8EM634ahkXXe3jYbVh/F9lq+GI=",
        version = "v1.1.8",
    )
    go_repository(
        name = "com_github_kr_text",
        build_file_proto_mode = "disable_global",
        importpath = "github.com/kr/text",
        sum = "h1:5Nx0Ya0ZqY2ygV366QzturHI13Jq95ApcVaJBhpS+AY=",
        version = "v0.2.0",
    )
    go_repository(
        name = "com_github_kylelemons_godebug",
        build_file_proto_mode = "disable_global",
        importpath = "github.com/kylelemons/godebug",
        sum = "h1:RPNrshWIDI6G2gRW9EHilWtl7Z6Sb1BR0xunSBf0SNc=",
        version = "v1.1.0",
    )
    go_repository(
        name = "com_github_labstack_echo_v4",
        build_file_proto_mode = "disable_global",
        importpath = "github.com/labstack/echo/v4",
        sum = "h1:5CiyngihEO4HXsz3vVsJn7f8xAlWwRr3aY6Ih280ZKA=",
        version = "v4.10.0",
    )
    go_repository(
        name = "com_github_labstack_gommon",
        build_file_proto_mode = "disable_global",
        importpath = "github.com/labstack/gommon",
        sum = "h1:y7cvthEAEbU0yHOf4axH8ZG2NH8knB9iNSoTO8dyIk8=",
        version = "v0.4.0",
    )
    go_repository(
        name = "com_github_leodido_go_urn",
        build_file_proto_mode = "disable_global",
        importpath = "github.com/leodido/go-urn",
        sum = "h1:BqpAaACuzVSgi/VLzGZIobT2z4v53pjosyNd9Yv6n/w=",
        version = "v1.2.1",
    )
    go_repository(
        name = "com_github_lestrrat_go_blackmagic",
        build_file_proto_mode = "disable_global",
        importpath = "github.com/lestrrat-go/blackmagic",
        sum = "h1:Cg2gVSc9h7sz9NOByczrbUvLopQmXrfFx//N+AkAr5k=",
        version = "v1.0.2",
    )
    go_repository(
        name = "com_github_lestrrat_go_httpcc",
        build_file_proto_mode = "disable_global",
        importpath = "github.com/lestrrat-go/httpcc",
        sum = "h1:ydWCStUeJLkpYyjLDHihupbn2tYmZ7m22BGkcvZZrIE=",
        version = "v1.0.1",
    )
    go_repository(
        name = "com_github_lestrrat_go_httprc",
        build_file_proto_mode = "disable_global",
        importpath = "github.com/lestrrat-go/httprc",
        sum = "h1:bsTfiH8xaKOJPrg1R+E3iE/AWZr/x0Phj9PBTG/OLUk=",
        version = "v1.0.5",
    )
    go_repository(
        name = "com_github_lestrrat_go_iter",
        build_file_proto_mode = "disable_global",
        importpath = "github.com/lestrrat-go/iter",
        sum = "h1:gMXo1q4c2pHmC3dn8LzRhJfP1ceCbgSiT9lUydIzltI=",
        version = "v1.0.2",
    )
    go_repository(
        name = "com_github_lestrrat_go_jwx_v2",
        build_file_proto_mode = "disable_global",
        importpath = "github.com/lestrrat-go/jwx/v2",
        sum = "h1:jAPKupy4uHgrHFEdjVjNkUgoBKtVDgrQPB/h55FHrR0=",
        version = "v2.0.21",
    )
    go_repository(
        name = "com_github_lestrrat_go_option",
        build_file_proto_mode = "disable_global",
        importpath = "github.com/lestrrat-go/option",
        sum = "h1:oAzP2fvZGQKWkvHa1/SAcFolBEca1oN+mQ7eooNBEYU=",
        version = "v1.0.1",
    )
    go_repository(
        name = "com_github_letsencrypt_boulder",
        build_file_proto_mode = "disable_global",
        importpath = "github.com/letsencrypt/boulder",
        sum = "h1:WGrKdjHtWC67RX96eTkYD2f53NDHhrq/7robWTAfk4s=",
        version = "v0.0.0-20231026200631-000cd05d5491",
    )
    go_repository(
        name = "com_github_lib_pq",
        build_file_proto_mode = "disable_global",
        importpath = "github.com/lib/pq",
        sum = "h1:p7ZhMD+KsSRozJr34udlUrhboJwWAgCg34+/ZZNvZZw=",
        version = "v1.10.7",
    )
    go_repository(
        name = "com_github_linode_linodego",
        build_file_proto_mode = "disable_global",
        importpath = "github.com/linode/linodego",
        sum = "h1:+lxNZw4avRxhCqGjwfPgQ2PvMT+vOL0OMsTdzixR7hQ=",
        version = "v1.9.3",
    )
    go_repository(
        name = "com_github_logrusorgru_aurora_v3",
        build_file_proto_mode = "disable_global",
        importpath = "github.com/logrusorgru/aurora/v3",
        sum = "h1:R6zcoZZbvVcGMvDCKo45A9U/lzYyzl5NfYIvznmDfE4=",
        version = "v3.0.0",
    )
    go_repository(
        name = "com_github_lucasb_eyer_go_colorful",
        build_file_proto_mode = "disable_global",
        importpath = "github.com/lucasb-eyer/go-colorful",
        sum = "h1:1nnpGOrhyZZuNyfu1QjKiUICQ74+3FNCN69Aj6K7nkY=",
        version = "v1.2.0",
    )
    go_repository(
        name = "com_github_lufia_plan9stats",
        build_file_proto_mode = "disable_global",
        importpath = "github.com/lufia/plan9stats",
        sum = "h1:6E+4a0GO5zZEnZ81pIr0yLvtUWk2if982qA3F3QD6H4=",
        version = "v0.0.0-20211012122336-39d0f177ccd0",
    )
    go_repository(
        name = "com_github_lyft_protoc_gen_star_v2",
        build_file_proto_mode = "disable_global",
        importpath = "github.com/lyft/protoc-gen-star/v2",
        sum = "h1:/3+/2sWyXeMLzKd1bX+ixWKgEMsULrIivpDsuaF441o=",
        version = "v2.0.3",
    )
    go_repository(
        name = "com_github_machinebox_graphql",
        build_file_proto_mode = "disable_global",
        importpath = "github.com/machinebox/graphql",
        sum = "h1:dWKpJligYKhYKO5A2gvNhkJdQMNZeChZYyBbrZkBZfo=",
        version = "v0.2.2",
    )
    go_repository(
        name = "com_github_magefile_mage",
        build_file_proto_mode = "disable_global",
        importpath = "github.com/magefile/mage",
        sum = "h1:6QDX3g6z1YvJ4olPhT1wksUcSa/V0a1B+pJb73fBjyo=",
        version = "v1.14.0",
    )
    go_repository(
        name = "com_github_magiconair_properties",
        build_file_proto_mode = "disable_global",
        importpath = "github.com/magiconair/properties",
        sum = "h1:b6kJs+EmPFMYGkow9GiUyCyOvIwYetYJ3fSaWak/Gls=",
        version = "v1.8.5",
    )
    go_repository(
        name = "com_github_mailgun_raymond_v2",
        build_file_proto_mode = "disable_global",
        importpath = "github.com/mailgun/raymond/v2",
        sum = "h1:5dmlB680ZkFG2RN/0lvTAghrSxIESeu9/2aeDqACtjw=",
        version = "v2.0.48",
    )
    go_repository(
        name = "com_github_mailru_easyjson",
        build_file_proto_mode = "disable_global",
        importpath = "github.com/mailru/easyjson",
        sum = "h1:UGYAvKxe3sBsEDzO8ZeWOSlIQfWFlxbzLZe7hwFURr0=",
        version = "v0.7.7",
    )
    go_repository(
        name = "com_github_makenowjust_heredoc_v2",
        build_file_proto_mode = "disable_global",
        importpath = "github.com/MakeNowJust/heredoc/v2",
        sum = "h1:rlCHh70XXXv7toz95ajQWOWQnN4WNLt0TdpZYIR/J6A=",
        version = "v2.0.1",
    )
    go_repository(
        name = "com_github_markbates_oncer",
        build_file_proto_mode = "disable_global",
        importpath = "github.com/markbates/oncer",
        sum = "h1:JgVTCPf0uBVcUSWpyXmGpgOc62nK5HWUBKAGc3Qqa5k=",
        version = "v0.0.0-20181203154359-bf2de49a0be2",
    )
    go_repository(
        name = "com_github_markbates_safe",
        build_file_proto_mode = "disable_global",
        importpath = "github.com/markbates/safe",
        sum = "h1:yjZkbvRM6IzKj9tlu/zMJLS0n/V351OZWRnF3QfaUxI=",
        version = "v1.0.1",
    )
    go_repository(
        name = "com_github_masterminds_goutils",
        build_file_proto_mode = "disable_global",
        importpath = "github.com/Masterminds/goutils",
        sum = "h1:5nUrii3FMTL5diU80unEVvNevw1nH4+ZV4DSLVJLSYI=",
        version = "v1.1.1",
    )
    go_repository(
        name = "com_github_masterminds_semver",
        build_file_proto_mode = "disable_global",
        importpath = "github.com/Masterminds/semver",
        sum = "h1:H65muMkzWKEuNDnfl9d70GUjFniHKHRbFPGBuZ3QEww=",
        version = "v1.5.0",
    )
    go_repository(
        name = "com_github_masterminds_semver_v3",
        build_file_proto_mode = "disable_global",
        importpath = "github.com/Masterminds/semver/v3",
        sum = "h1:RN9w6+7QoMeJVGyfmbcgs28Br8cvmnucEXnY0rYXWg0=",
        version = "v3.2.1",
    )
    go_repository(
        name = "com_github_masterminds_sprig",
        build_file_proto_mode = "disable_global",
        importpath = "github.com/Masterminds/sprig",
        sum = "h1:z4yfnGrZ7netVz+0EDJ0Wi+5VZCSYp4Z0m2dk6cEM60=",
        version = "v2.22.0+incompatible",
    )
    go_repository(
        name = "com_github_matryer_is",
        build_file_proto_mode = "disable_global",
        importpath = "github.com/matryer/is",
        sum = "h1:92UTHpy8CDwaJ08GqLDzhhuixiBUUD1p3AU6PHddz4A=",
        version = "v1.2.0",
    )
    go_repository(
        name = "com_github_matryer_moq",
        build_file_proto_mode = "disable_global",
        importpath = "github.com/matryer/moq",
        sum = "h1:Q06vEqnBYjjfx5KKgHfYRKE/lvlRu+Nj+xodG4YdHnU=",
        version = "v0.2.3",
    )
    go_repository(
        name = "com_github_mattermost_xml_roundtrip_validator",
        build_file_proto_mode = "disable_global",
        importpath = "github.com/mattermost/xml-roundtrip-validator",
        sum = "h1:RXbVD2UAl7A7nOTR4u7E3ILa4IbtvKBHw64LDsmu9hU=",
        version = "v0.1.0",
    )
    go_repository(
        name = "com_github_mattn_go_colorable",
        build_file_proto_mode = "disable_global",
        importpath = "github.com/mattn/go-colorable",
        sum = "h1:fFA4WZxdEF4tXPZVKMLwD8oUnCTTo08duU7wxecdEvA=",
        version = "v0.1.13",
    )
    go_repository(
        name = "com_github_mattn_go_isatty",
        build_file_proto_mode = "disable_global",
        importpath = "github.com/mattn/go-isatty",
        sum = "h1:xfD0iDuEKnDkl03q4limB+vH+GxLEtL/jb4xVJSWWEY=",
        version = "v0.0.20",
    )
    go_repository(
        name = "com_github_mattn_go_runewidth",
        build_file_proto_mode = "disable_global",
        importpath = "github.com/mattn/go-runewidth",
        sum = "h1:UNAjwbU9l54TA3KzvqLGxwWjHmMgBUVhBiTjelZgg3U=",
        version = "v0.0.15",
    )
    go_repository(
        name = "com_github_mattn_go_sqlite3",
        build_file_proto_mode = "disable_global",
        importpath = "github.com/mattn/go-sqlite3",
        sum = "h1:yOQRA0RpS5PFz/oikGwBEqvAWhWg5ufRz4ETLjwpU1Y=",
        version = "v1.14.16",
    )
    go_repository(
        name = "com_github_matttproud_golang_protobuf_extensions",
        build_file_proto_mode = "disable_global",
        importpath = "github.com/matttproud/golang_protobuf_extensions",
        sum = "h1:mmDVorXM7PCGKw94cs5zkfA9PSy5pEvNWRP0ET0TIVo=",
        version = "v1.0.4",
    )
    go_repository(
        name = "com_github_matttproud_golang_protobuf_extensions_v2",
        build_file_proto_mode = "disable_global",
        importpath = "github.com/matttproud/golang_protobuf_extensions/v2",
        sum = "h1:jWpvCLoY8Z/e3VKvlsiIGKtc+UG6U5vzxaoagmhXfyg=",
        version = "v2.0.0",
    )
    go_repository(
        name = "com_github_maxbrunsfeld_counterfeiter_v6",
        build_file_proto_mode = "disable_global",
        importpath = "github.com/maxbrunsfeld/counterfeiter/v6",
        sum = "h1:NicmruxkeqHjDv03SfSxqmaLuisddudfP3h5wdXFbhM=",
        version = "v6.8.1",
    )
    go_repository(
        name = "com_github_mazznoer_csscolorparser",
        build_file_proto_mode = "disable_global",
        importpath = "github.com/mazznoer/csscolorparser",
        sum = "h1:vug4zh6loQxAUxfU1DZEu70gTPufDPspamZlHAkKcxE=",
        version = "v0.1.3",
    )
    go_repository(
        name = "com_github_microcosm_cc_bluemonday",
        build_file_proto_mode = "disable_global",
        importpath = "github.com/microcosm-cc/bluemonday",
        sum = "h1:xbqSvqzQMeEHCqMi64VAs4d8uy6Mequs3rQ0k/Khz58=",
        version = "v1.0.26",
    )
    go_repository(
        name = "com_github_microsoft_go_mssqldb",
        build_file_proto_mode = "disable_global",
        importpath = "github.com/microsoft/go-mssqldb",
        sum = "h1:mM3gYdVwEPFrlg/Dvr2DNVEgYFG7L42l+dGc67NNNpc=",
        version = "v1.6.0",
    )
    go_repository(
        name = "com_github_microsoft_go_winio",
        build_file_proto_mode = "disable_global",
        importpath = "github.com/Microsoft/go-winio",
        sum = "h1:9/kr64B9VUZrLm5YYwbGtUJnMgqWVOdUAXu6Migciow=",
        version = "v0.6.1",
    )
    go_repository(
        name = "com_github_microsoft_hcsshim",
        build_file_proto_mode = "disable_global",
        importpath = "github.com/Microsoft/hcsshim",
        sum = "h1:YSZVvlIIDD1UxQpJp0h+dnpLUw+TrY0cx8obKsp3bek=",
        version = "v0.10.0-rc.8",
    )
    go_repository(
        name = "com_github_miekg_dns",
        build_file_proto_mode = "disable_global",
        importpath = "github.com/miekg/dns",
        sum = "h1:DQUfb9uc6smULcREF09Uc+/Gd46YWqJd5DbpPE9xkcA=",
        version = "v1.1.50",
    )
    go_repository(
        name = "com_github_minio_asm2plan9s",
        build_file_proto_mode = "disable_global",
        importpath = "github.com/minio/asm2plan9s",
        sum = "h1:AMFGa4R4MiIpspGNG7Z948v4n35fFGB3RR3G/ry4FWs=",
        version = "v0.0.0-20200509001527-cdd76441f9d8",
    )
    go_repository(
        name = "com_github_minio_c2goasm",
        build_file_proto_mode = "disable_global",
        importpath = "github.com/minio/c2goasm",
        sum = "h1:+n/aFZefKZp7spd8DFdX7uMikMLXX4oubIzJF4kv/wI=",
        version = "v0.0.0-20190812172519-36a3d3bbc4f3",
    )
    go_repository(
        name = "com_github_mitchellh_cli",
        build_file_proto_mode = "disable_global",
        importpath = "github.com/mitchellh/cli",
        sum = "h1:tEElEatulEHDeedTxwckzyYMA5c86fbmNIUL1hBIiTg=",
        version = "v1.1.0",
    )
    go_repository(
        name = "com_github_mitchellh_colorstring",
        build_file_proto_mode = "disable_global",
        importpath = "github.com/mitchellh/colorstring",
        sum = "h1:62I3jR2EmQ4l5rM/4FEfDWcRD+abF5XlKShorW5LRoQ=",
        version = "v0.0.0-20190213212951-d06e56a500db",
    )
    go_repository(
        name = "com_github_mitchellh_copystructure",
        build_file_proto_mode = "disable_global",
        importpath = "github.com/mitchellh/copystructure",
        sum = "h1:vpKXTN4ewci03Vljg/q9QvCGUDttBOGBIa15WveJJGw=",
        version = "v1.2.0",
    )
    go_repository(
        name = "com_github_mitchellh_go_homedir",
        build_file_proto_mode = "disable_global",
        importpath = "github.com/mitchellh/go-homedir",
        sum = "h1:lukF9ziXFxDFPkA1vsr5zpc1XuPDn/wFntq5mG+4E0Y=",
        version = "v1.1.0",
    )
    go_repository(
        name = "com_github_mitchellh_go_testing_interface",
        build_file_proto_mode = "disable_global",
        importpath = "github.com/mitchellh/go-testing-interface",
        sum = "h1:fzU/JVNcaqHQEcVFAKeR41fkiLdIPrefOvVG1VZ96U0=",
        version = "v1.0.0",
    )
    go_repository(
        name = "com_github_mitchellh_go_wordwrap",
        build_file_proto_mode = "disable_global",
        importpath = "github.com/mitchellh/go-wordwrap",
        sum = "h1:TLuKupo69TCn6TQSyGxwI1EblZZEsQ0vMlAFQflz0v0=",
        version = "v1.0.1",
    )
    go_repository(
        name = "com_github_mitchellh_gox",
        build_file_proto_mode = "disable_global",
        importpath = "github.com/mitchellh/gox",
        sum = "h1:lfGJxY7ToLJQjHHwi0EX6uYBdK78egf954SQl13PQJc=",
        version = "v0.4.0",
    )
    go_repository(
        name = "com_github_mitchellh_hashstructure",
        build_file_proto_mode = "disable_global",
        importpath = "github.com/mitchellh/hashstructure",
        sum = "h1:P6P1hdjqAAknpY/M1CGipelZgp+4y9ja9kmUZPXP+H0=",
        version = "v1.1.0",
    )
    go_repository(
        name = "com_github_mitchellh_hashstructure_v2",
        build_file_proto_mode = "disable_global",
        importpath = "github.com/mitchellh/hashstructure/v2",
        sum = "h1:vGKWl0YJqUNxE8d+h8f6NJLcCJrgbhC4NcD46KavDd4=",
        version = "v2.0.2",
    )
    go_repository(
        name = "com_github_mitchellh_iochan",
        build_file_proto_mode = "disable_global",
        importpath = "github.com/mitchellh/iochan",
        sum = "h1:C+X3KsSTLFVBr/tK1eYN/vs4rJcvsiLU338UhYPJWeY=",
        version = "v1.0.0",
    )
    go_repository(
        name = "com_github_mitchellh_mapstructure",
        build_file_proto_mode = "disable_global",
        importpath = "github.com/mitchellh/mapstructure",
        sum = "h1:BpfhmLKZf+SjVanKKhCgf3bg+511DmU9eDQTen7LLbY=",
        version = "v1.5.1-0.20220423185008-bf980b35cac4",
    )
    go_repository(
        name = "com_github_mitchellh_osext",
        build_file_proto_mode = "disable_global",
        importpath = "github.com/mitchellh/osext",
        sum = "h1:2+myh5ml7lgEU/51gbeLHfKGNfgEQQIWrlbdaOsidbQ=",
        version = "v0.0.0-20151018003038-5e2d6d41470f",
    )
    go_repository(
        name = "com_github_mitchellh_reflectwalk",
        build_file_proto_mode = "disable_global",
        importpath = "github.com/mitchellh/reflectwalk",
        sum = "h1:G2LzWKi524PWgd3mLHV8Y5k7s6XUvT0Gef6zxSIeXaQ=",
        version = "v1.0.2",
    )
    go_repository(
        name = "com_github_mmcloughlin_avo",
        build_file_proto_mode = "disable_global",
        importpath = "github.com/mmcloughlin/avo",
        sum = "h1:nAco9/aI9Lg2kiuROBY6BhCI/z0t5jEvJfjWbL8qXLU=",
        version = "v0.5.0",
    )
    go_repository(
        name = "com_github_moby_buildkit",
        build_file_proto_mode = "disable_global",
        importpath = "github.com/moby/buildkit",
        sum = "h1:RNHH1l3HDhYyZafr5EgstEu8aGNCwyfvMtrQDtjH9T0=",
        version = "v0.12.5",
    )
    go_repository(
        name = "com_github_moby_locker",
        build_file_proto_mode = "disable_global",
        importpath = "github.com/moby/locker",
        sum = "h1:fOXqR41zeveg4fFODix+1Ch4mj/gT0NE1XJbp/epuBg=",
        version = "v1.0.1",
    )
    go_repository(
        name = "com_github_moby_patternmatcher",
        build_file_proto_mode = "disable_global",
        importpath = "github.com/moby/patternmatcher",
        sum = "h1:YCZgJOeULcxLw1Q+sVR636pmS7sPEn1Qo2iAN6M7DBo=",
        version = "v0.5.0",
    )
    go_repository(
        name = "com_github_moby_spdystream",
        build_file_proto_mode = "disable_global",
        importpath = "github.com/moby/spdystream",
        sum = "h1:cjW1zVyyoiM0T7b6UoySUFqzXMoqRckQtXwGPiBhOM8=",
        version = "v0.2.0",
    )
    go_repository(
        name = "com_github_moby_sys_mount",
        build_file_proto_mode = "disable_global",
        importpath = "github.com/moby/sys/mount",
        sum = "h1:fX1SVkXFJ47XWDoeFW4Sq7PdQJnV2QIDZAqjNqgEjUs=",
        version = "v0.3.3",
    )
    go_repository(
        name = "com_github_moby_sys_mountinfo",
        build_file_proto_mode = "disable_global",
        importpath = "github.com/moby/sys/mountinfo",
        sum = "h1:BzJjoreD5BMFNmD9Rus6gdd1pLuecOFPt8wC+Vygl78=",
        version = "v0.6.2",
    )
    go_repository(
        name = "com_github_moby_sys_sequential",
        build_file_proto_mode = "disable_global",
        importpath = "github.com/moby/sys/sequential",
        sum = "h1:OPvI35Lzn9K04PBbCLW0g4LcFAJgHsvXsRyewg5lXtc=",
        version = "v0.5.0",
    )
    go_repository(
        name = "com_github_moby_sys_signal",
        build_file_proto_mode = "disable_global",
        importpath = "github.com/moby/sys/signal",
        sum = "h1:25RW3d5TnQEoKvRbEKUGay6DCQ46IxAVTT9CUMgmsSI=",
        version = "v0.7.0",
    )
    go_repository(
        name = "com_github_moby_term",
        build_file_proto_mode = "disable_global",
        importpath = "github.com/moby/term",
        sum = "h1:xt8Q1nalod/v7BqbG21f8mQPqH+xAaC9C3N3wfWbVP0=",
        version = "v0.5.0",
    )
    go_repository(
        name = "com_github_modern_go_concurrent",
        build_file_proto_mode = "disable_global",
        importpath = "github.com/modern-go/concurrent",
        sum = "h1:TRLaZ9cD/w8PVh93nsPXa1VrQ6jlwL5oN8l14QlcNfg=",
        version = "v0.0.0-20180306012644-bacd9c7ef1dd",
    )
    go_repository(
        name = "com_github_modern_go_reflect2",
        build_file_proto_mode = "disable_global",
        importpath = "github.com/modern-go/reflect2",
        sum = "h1:xBagoLtFs94CBntxluKeaWgTMpvLxC4ur3nMaC9Gz0M=",
        version = "v1.0.2",
    )
    go_repository(
        name = "com_github_modocache_gover",
        build_file_proto_mode = "disable_global",
        importpath = "github.com/modocache/gover",
        sum = "h1:8Q0qkMVC/MmWkpIdlvZgcv2o2jrlF6zqVOh7W5YHdMA=",
        version = "v0.0.0-20171022184752-b58185e213c5",
    )
    go_repository(
        name = "com_github_monochromegane_go_gitignore",
        build_file_proto_mode = "disable_global",
        importpath = "github.com/monochromegane/go-gitignore",
        sum = "h1:n6/2gBQ3RWajuToeY6ZtZTIKv2v7ThUy5KKusIT0yc0=",
        version = "v0.0.0-20200626010858-205db1a8cc00",
    )
    go_repository(
        name = "com_github_montanaflynn_stats",
        build_file_proto_mode = "disable_global",
        importpath = "github.com/montanaflynn/stats",
        sum = "h1:r3y12KyNxj/Sb/iOE46ws+3mS1+MZca1wlHQFPsY/JU=",
        version = "v0.7.0",
    )
    go_repository(
        name = "com_github_morikuni_aec",
        build_file_proto_mode = "disable_global",
        importpath = "github.com/morikuni/aec",
        sum = "h1:nP9CBfwrvYnBRgY6qfDQkygYDmYwOilePFkwzv4dU8A=",
        version = "v1.0.0",
    )
    go_repository(
        name = "com_github_mostynb_go_grpc_compression",
        build_file_proto_mode = "disable_global",
        importpath = "github.com/mostynb/go-grpc-compression",
        sum = "h1:42/BKWMy0KEJGSdWvzqIyOZ95YcR9mLPqKctH7Uo//I=",
        version = "v1.2.3",
    )
    go_repository(
        name = "com_github_mpvl_unique",
        build_file_proto_mode = "disable_global",
        importpath = "github.com/mpvl/unique",
        sum = "h1:D5x39vF5KCwKQaw+OC9ZPiLVHXz3UFw2+psEX+gYcto=",
        version = "v0.0.0-20150818121801-cbe035fff7de",
    )
    go_repository(
        name = "com_github_mroth_weightedrand_v2",
        build_file_proto_mode = "disable_global",
        importpath = "github.com/mroth/weightedrand/v2",
        sum = "h1:zrEVDIaau/E4QLOKu02kpg8T8myweFlMGikIgbIdrRA=",
        version = "v2.0.1",
    )
    go_repository(
        name = "com_github_mschoch_smat",
        build_file_proto_mode = "disable_global",
        importpath = "github.com/mschoch/smat",
        sum = "h1:8imxQsjDm8yFEAVBe7azKmKSgzSkZXDuKkSq9374khM=",
        version = "v0.2.0",
    )
    go_repository(
        name = "com_github_muesli_reflow",
        build_file_proto_mode = "disable_global",
        importpath = "github.com/muesli/reflow",
        sum = "h1:IFsN6K9NfGtjeggFP+68I4chLZV2yIKsXJFNZ+eWh6s=",
        version = "v0.3.0",
    )
    go_repository(
        name = "com_github_muesli_termenv",
        build_file_proto_mode = "disable_global",
        importpath = "github.com/muesli/termenv",
        sum = "h1:GohcuySI0QmI3wN8Ok9PtKGkgkFIk7y6Vpb5PvrY+Wo=",
        version = "v0.15.2",
    )
    go_repository(
        name = "com_github_munnerz_goautoneg",
        build_file_proto_mode = "disable_global",
        importpath = "github.com/munnerz/goautoneg",
        sum = "h1:C3w9PqII01/Oq1c1nUAm88MOHcQC9l5mIlSMApZMrHA=",
        version = "v0.0.0-20191010083416-a7dc8b61c822",
    )
    go_repository(
        name = "com_github_mwitkow_go_conntrack",
        build_file_proto_mode = "disable_global",
        importpath = "github.com/mwitkow/go-conntrack",
        sum = "h1:KUppIJq7/+SVif2QVs3tOP0zanoHgBEVAwHxUSIzRqU=",
        version = "v0.0.0-20190716064945-2f068394615f",
    )
    go_repository(
        name = "com_github_mwitkow_go_proto_validators",
        build_file_proto_mode = "disable_global",
        importpath = "github.com/mwitkow/go-proto-validators",
        sum = "h1:qRlmpTzm2pstMKKzTdvwPCF5QfBNURSlAgN/R+qbKos=",
        version = "v0.3.2",
    )
    go_repository(
        name = "com_github_mxk_go_flowrate",
        build_file_proto_mode = "disable_global",
        importpath = "github.com/mxk/go-flowrate",
        sum = "h1:y5//uYreIhSUg3J1GEMiLbxo1LJaP8RfCpH6pymGZus=",
        version = "v0.0.0-20140419014527-cca7078d478f",
    )
    go_repository(
        name = "com_github_ncw_swift",
        build_file_proto_mode = "disable_global",
        importpath = "github.com/ncw/swift",
        sum = "h1:4DQRPj35Y41WogBxyhOXlrI37nzGlyEcsforeudyYPQ=",
        version = "v1.0.47",
    )
    go_repository(
        name = "com_github_neelance_astrewrite",
        build_file_proto_mode = "disable_global",
        importpath = "github.com/neelance/astrewrite",
        sum = "h1:D6paGObi5Wud7xg83MaEFyjxQB1W5bz5d0IFppr+ymk=",
        version = "v0.0.0-20160511093645-99348263ae86",
    )
    go_repository(
        name = "com_github_neelance_sourcemap",
        build_file_proto_mode = "disable_global",
        importpath = "github.com/neelance/sourcemap",
        sum = "h1:bY6ktFuJkt+ZXkX0RChQch2FtHpWQLVS8Qo1YasiIVk=",
        version = "v0.0.0-20200213170602-2833bce08e4c",
    )
    go_repository(
        name = "com_github_niemeyer_pretty",
        build_file_proto_mode = "disable_global",
        importpath = "github.com/niemeyer/pretty",
        sum = "h1:fD57ERR4JtEqsWbfPhv4DMiApHyliiK5xCTNVSPiaAs=",
        version = "v0.0.0-20200227124842-a10e7caefd8e",
    )
    go_repository(
        name = "com_github_nightlyone_lockfile",
        build_file_proto_mode = "disable_global",
        importpath = "github.com/nightlyone/lockfile",
        sum = "h1:RHep2cFKK4PonZJDdEl4GmkabuhbsRMgk/k3uAmxBiA=",
        version = "v1.0.0",
    )
    go_repository(
        name = "com_github_nishanths_predeclared",
        build_file_proto_mode = "disable_global",
        importpath = "github.com/nishanths/predeclared",
        sum = "h1:3f0nxAmdj/VoCGN/ijdMy7bj6SBagaqYg1B0hu8clMA=",
        version = "v0.0.0-20200524104333-86fad755b4d3",
    )
    go_repository(
        name = "com_github_npillmayer_nestext",
        build_file_proto_mode = "disable_global",
        importpath = "github.com/npillmayer/nestext",
        sum = "h1:2dkbzJ5xMcyJW5b8wwrX+nnRNvf/Nn1KwGhIauGyE2E=",
        version = "v0.1.3",
    )
    go_repository(
        name = "com_github_nu7hatch_gouuid",
        build_file_proto_mode = "disable_global",
        importpath = "github.com/nu7hatch/gouuid",
        sum = "h1:VhgPp6v9qf9Agr/56bj7Y/xa04UccTW04VP0Qed4vnQ=",
        version = "v0.0.0-20131221200532-179d4d0c4d8d",
    )
    go_repository(
        name = "com_github_nxadm_tail",
        build_file_proto_mode = "disable_global",
        importpath = "github.com/nxadm/tail",
        sum = "h1:8feyoE3OzPrcshW5/MJ4sGESc5cqmGkGCWlco4l0bqY=",
        version = "v1.4.11",
    )
    go_repository(
        name = "com_github_nytimes_gziphandler",
        build_file_proto_mode = "disable_global",
        importpath = "github.com/NYTimes/gziphandler",
        sum = "h1:ZUDjpQae29j0ryrS0u/B8HZfJBtBQHjqw2rQ2cqUQ3I=",
        version = "v1.1.1",
    )
    go_repository(
        name = "com_github_oklog_run",
        build_file_proto_mode = "disable_global",
        importpath = "github.com/oklog/run",
        sum = "h1:GEenZ1cK0+q0+wsJew9qUg/DyD8k3JzYsZAi5gYi2mA=",
        version = "v1.1.0",
    )
    go_repository(
        name = "com_github_oklog_ulid",
        build_file_proto_mode = "disable_global",
        importpath = "github.com/oklog/ulid",
        sum = "h1:EGfNDEx6MqHz8B3uNV6QAib1UR2Lm97sHi3ocA6ESJ4=",
        version = "v1.3.1",
    )
    go_repository(
        name = "com_github_olekukonko_tablewriter",
        build_file_proto_mode = "disable_global",
        importpath = "github.com/olekukonko/tablewriter",
        sum = "h1:P2Ga83D34wi1o9J6Wh1mRuqd4mF/x/lgBS7N7AbDhec=",
        version = "v0.0.5",
    )
    go_repository(
        name = "com_github_oneofone_xxhash",
        build_file_proto_mode = "disable_global",
        importpath = "github.com/OneOfOne/xxhash",
        sum = "h1:KMrpdQIwFcEqXDklaen+P1axHaj9BSKzvpUUfnHldSE=",
        version = "v1.2.2",
    )
    go_repository(
        name = "com_github_onsi_ginkgo",
        build_file_proto_mode = "disable_global",
        importpath = "github.com/onsi/ginkgo",
        sum = "h1:8xi0RTUf59SOSfEtZMvwTvXYMzG4gV23XVHOZiXNtnE=",
        version = "v1.16.5",
    )
    go_repository(
        name = "com_github_onsi_ginkgo_v2",
        build_file_proto_mode = "disable_global",
        importpath = "github.com/onsi/ginkgo/v2",
        sum = "h1:vSmGj2Z5YPb9JwCWT6z6ihcUvDhuXLc3sJiqd3jMKAY=",
        version = "v2.14.0",
    )
    go_repository(
        name = "com_github_onsi_gomega",
        build_file_proto_mode = "disable_global",
        importpath = "github.com/onsi/gomega",
        sum = "h1:hvMK7xYz4D3HapigLTeGdId/NcfQx1VHMJc60ew99+8=",
        version = "v1.30.0",
    )
    go_repository(
        name = "com_github_opencontainers_go_digest",
        build_file_proto_mode = "disable_global",
        importpath = "github.com/opencontainers/go-digest",
        sum = "h1:apOUWs51W5PlhuyGyz9FCeeBIOUDA/6nW8Oi/yOhh5U=",
        version = "v1.0.0",
    )
    go_repository(
        name = "com_github_opencontainers_image_spec",
        build_file_proto_mode = "disable_global",
        importpath = "github.com/opencontainers/image-spec",
        sum = "h1:XDqvyKsJEbRtATzkgItUqBA7QHk58yxX1Ov9HERHNqU=",
        version = "v1.1.0-rc6",
    )
    go_repository(
        name = "com_github_opencontainers_runc",
        build_file_proto_mode = "disable_global",
        importpath = "github.com/opencontainers/runc",
        sum = "h1:y2EZDS8sNng4Ksf0GUYNhKbTShZJPJg1FiXJNH/uoCk=",
        version = "v1.1.7",
    )
    go_repository(
        name = "com_github_opencontainers_runtime_spec",
        build_file_proto_mode = "disable_global",
        importpath = "github.com/opencontainers/runtime-spec",
        sum = "h1:ucBtEms2tamYYW/SvGpvq9yUN0NEVL6oyLEwDcTSrk8=",
        version = "v1.1.0-rc.2",
    )
    go_repository(
        name = "com_github_opencontainers_selinux",
        build_file_proto_mode = "disable_global",
        importpath = "github.com/opencontainers/selinux",
        sum = "h1:+5Zbo97w3Lbmb3PeqQtpmTkMwsW5nRI3YaLpt7tQ7oU=",
        version = "v1.11.0",
    )

    go_repository(
        # This is no longer used but we keep it for backwards compatability
        # tests while on 5.0.x.
        name = "com_github_opentracing_contrib_go_stdlib",
        build_file_proto_mode = "disable_global",
        importpath = "github.com/opentracing-contrib/go-stdlib",
        sum = "h1:TBS7YuVotp8myLon4Pv7BtCBzOTo1DeZCld0Z63mW2w=",
        version = "v1.0.0",
    )  # keep
    go_repository(
        name = "com_github_opentracing_opentracing_go",
        build_file_proto_mode = "disable_global",
        importpath = "github.com/opentracing/opentracing-go",
        sum = "h1:uEJPy/1a5RIPAJ0Ov+OIO8OxWu77jEv+1B0VhjKrZUs=",
        version = "v1.2.0",
    )
    go_repository(
        name = "com_github_opsgenie_opsgenie_go_sdk_v2",
        build_file_proto_mode = "disable_global",
        importpath = "github.com/opsgenie/opsgenie-go-sdk-v2",
        sum = "h1:0h+YoXSyipf6XQGyIaDg6z5jwRik1JSm+sQetnD7vGY=",
        version = "v1.2.22",
    )
    go_repository(
        name = "com_github_oschwald_maxminddb_golang",
        build_file_proto_mode = "disable_global",
        importpath = "github.com/oschwald/maxminddb-golang",
        sum = "h1:9FnTOD0YOhP7DGxGsq4glzpGy5+w7pq50AS6wALUMYs=",
        version = "v1.12.0",
    )
    go_repository(
        name = "com_github_ovh_go_ovh",
        build_file_proto_mode = "disable_global",
        importpath = "github.com/ovh/go-ovh",
        sum = "h1:bHXZmw8nTgZin4Nv7JuaLs0KG5x54EQR7migYTd1zrk=",
        version = "v1.1.0",
    )
    go_repository(
        name = "com_github_package_url_packageurl_go",
        build_file_proto_mode = "disable_global",
        importpath = "github.com/package-url/packageurl-go",
        sum = "h1:0H2DQt6DHd/NeRlVwW4EZ4oEI6Bn40XlNPRqegcxuo4=",
        version = "v0.1.2",
    )
    go_repository(
        name = "com_github_pascaldekloe_goe",
        build_file_proto_mode = "disable_global",
        importpath = "github.com/pascaldekloe/goe",
        sum = "h1:cBOtyMzM9HTpWjXfbbunk26uA6nG3a8n06Wieeh0MwY=",
        version = "v0.1.0",
    )
    go_repository(
        name = "com_github_pborman_uuid",
        build_file_proto_mode = "disable_global",
        importpath = "github.com/pborman/uuid",
        sum = "h1:J7Q5mO4ysT1dv8hyrUGHb9+ooztCXu1D8MY8DZYsu3g=",
        version = "v1.2.0",
    )
    go_repository(
        name = "com_github_pelletier_go_toml",
        build_file_proto_mode = "disable_global",
        importpath = "github.com/pelletier/go-toml",
        sum = "h1:4yBQzkHv+7BHq2PQUZF3Mx0IYxG7LsP222s7Agd3ve8=",
        version = "v1.9.5",
    )
    go_repository(
        name = "com_github_pelletier_go_toml_v2",
        build_file_proto_mode = "disable_global",
        importpath = "github.com/pelletier/go-toml/v2",
        sum = "h1:ipoSadvV8oGUjnUbMub59IDPPwfxF694nG/jwbMiyQg=",
        version = "v2.0.5",
    )
    go_repository(
        name = "com_github_peterbourgon_diskv",
        build_file_proto_mode = "disable_global",
        importpath = "github.com/peterbourgon/diskv",
        sum = "h1:UBdAOUP5p4RWqPBg048CAvpKN+vxiaj6gdUUzhl4XmI=",
        version = "v2.0.1+incompatible",
    )
    go_repository(
        name = "com_github_peterbourgon_ff",
        build_file_proto_mode = "disable_global",
        importpath = "github.com/peterbourgon/ff",
        sum = "h1:xt1lxTG+Nr2+tFtysY7abFgPoH3Lug8CwYJMOmJRXhk=",
        version = "v1.7.1",
    )
    go_repository(
        name = "com_github_peterbourgon_ff_v3",
        build_file_proto_mode = "disable_global",
        importpath = "github.com/peterbourgon/ff/v3",
        sum = "h1:2J07/5/36kd9HYVt42Zve0xCeQ+LLRIvoKrt6sAZXJ4=",
        version = "v3.3.2",
    )
    go_repository(
        name = "com_github_peterhellberg_link",
        build_file_proto_mode = "disable_global",
        importpath = "github.com/peterhellberg/link",
        sum = "h1:s2+RH8EGuI/mI4QwrWGSYQCRz7uNgip9BaM04HKu5kc=",
        version = "v1.1.0",
    )
    go_repository(
        name = "com_github_pierrec_lz4",
        build_file_proto_mode = "disable_global",
        importpath = "github.com/pierrec/lz4",
        sum = "h1:2xWsjqPFWcplujydGg4WmhC/6fZqK42wMM8aXeqhl0I=",
        version = "v2.0.5+incompatible",
    )
    go_repository(
        name = "com_github_pierrec_lz4_v4",
        build_file_proto_mode = "disable_global",
        importpath = "github.com/pierrec/lz4/v4",
        sum = "h1:yOVMLb6qSIDP67pl/5F7RepeKYu/VmTyEXvuMI5d9mQ=",
        version = "v4.1.21",
    )
    go_repository(
        name = "com_github_pingcap_errors",
        build_file_proto_mode = "disable_global",
        importpath = "github.com/pingcap/errors",
        sum = "h1:lFuQV/oaUMGcD2tqt+01ROSmJs75VG1ToEOkZIZ4nE4=",
        version = "v0.11.4",
    )
    go_repository(
        name = "com_github_pjbgf_sha1cd",
        build_file_proto_mode = "disable_global",
        importpath = "github.com/pjbgf/sha1cd",
        sum = "h1:4D5XXmUUBUl/xQ6IjCkEAbqXskkq/4O7LmGn0AqMDs4=",
        version = "v0.3.0",
    )
    go_repository(
        name = "com_github_pkg_browser",
        build_file_proto_mode = "disable_global",
        importpath = "github.com/pkg/browser",
        sum = "h1:KoWmjvw+nsYOo29YJK9vDA65RGE3NrOnUtO7a+RF9HU=",
        version = "v0.0.0-20210911075715-681adbf594b8",
    )
    go_repository(
        name = "com_github_pkg_diff",
        build_file_proto_mode = "disable_global",
        importpath = "github.com/pkg/diff",
        sum = "h1:aoZm08cpOy4WuID//EZDgcC4zIxODThtZNPirFr42+A=",
        version = "v0.0.0-20210226163009-20ebb0f2a09e",
    )
    go_repository(
        name = "com_github_pkg_errors",
        build_file_proto_mode = "disable_global",
        importpath = "github.com/pkg/errors",
        sum = "h1:FEBLx1zS214owpjy7qsBeixbURkuhQAwrK5UwLGTwt4=",
        version = "v0.9.1",
    )
    go_repository(
        name = "com_github_pkg_profile",
        build_file_proto_mode = "disable_global",
        importpath = "github.com/pkg/profile",
        sum = "h1:hnbDkaNWPCLMO9wGLdBFTIZvzDrDfBM2072E1S9gJkA=",
        version = "v1.7.0",
    )
    go_repository(
        name = "com_github_pkg_sftp",
        build_file_proto_mode = "disable_global",
        importpath = "github.com/pkg/sftp",
        sum = "h1:VasscCm72135zRysgrJDKsntdmPN+OuU3+nnHYA9wyc=",
        version = "v1.10.1",
    )
    go_repository(
        name = "com_github_pkoukk_tiktoken_go",
        build_file_proto_mode = "disable_global",
        importpath = "github.com/pkoukk/tiktoken-go",
        sum = "h1:JF0TlJzhTbrI30wCvFuiw6FzP2+/bR+FIxUdgEAcUsw=",
        version = "v0.1.6",
    )
    go_repository(
        name = "com_github_pkoukk_tiktoken_go_loader",
        build_file_proto_mode = "disable_global",
        importpath = "github.com/pkoukk/tiktoken-go-loader",
        sum = "h1:aOB2gRFzZTCCPi3YsOQXJO771P/5876JAsdebMyazig=",
        version = "v0.0.1",
    )
    go_repository(
        name = "com_github_playwright_community_playwright_go",
        build_file_proto_mode = "disable_global",
        importpath = "github.com/playwright-community/playwright-go",
        sum = "h1:2JViSHpJQ/UL/PO1Gg6gXV5IcXAAsoBJ3KG9L3wKXto=",
        version = "v0.2000.1",
    )
    go_repository(
        name = "com_github_pmezard_go_difflib",
        build_file_proto_mode = "disable_global",
        importpath = "github.com/pmezard/go-difflib",
        sum = "h1:Jamvg5psRIccs7FGNTlIRMkT8wgtp5eCXdBlqhYGL6U=",
        version = "v1.0.1-0.20181226105442-5d4384ee4fb2",
    )
    go_repository(
        name = "com_github_posener_complete",
        build_file_proto_mode = "disable_global",
        importpath = "github.com/posener/complete",
        sum = "h1:NP0eAhjcjImqslEwo/1hq7gpajME0fTLTezBKDqfXqo=",
        version = "v1.2.3",
    )
    go_repository(
        name = "com_github_power_devops_perfstat",
        build_file_proto_mode = "disable_global",
        importpath = "github.com/power-devops/perfstat",
        sum = "h1:0LFwY6Q3gMACTjAbMZBjXAqTOzOwFaj2Ld6cjeQ7Rig=",
        version = "v0.0.0-20221212215047-62379fc7944b",
    )
    go_repository(
        name = "com_github_pquerna_cachecontrol",
        build_file_proto_mode = "disable_global",
        importpath = "github.com/pquerna/cachecontrol",
        sum = "h1:vBXSNuE5MYP9IJ5kjsdo8uq+w41jSPgvba2DEnkRx9k=",
        version = "v0.2.0",
    )
    go_repository(
        name = "com_github_prashantv_gostub",
        build_file_proto_mode = "disable_global",
        importpath = "github.com/prashantv/gostub",
        sum = "h1:BTyx3RfQjRHnUWaGF9oQos79AlQ5k8WNktv7VGvVH4g=",
        version = "v1.1.0",
    )
    go_repository(
        name = "com_github_prometheus_alertmanager",
        build_file_proto_mode = "disable_global",
        importpath = "github.com/prometheus/alertmanager",
        replace = "github.com/sourcegraph/alertmanager",
        sum = "h1:Mlytsllyx6d1eaKXt8urXX0YjP5Tq4UGV+BfL6Yc1aQ=",
        version = "v0.21.1-0.20211110092431-863f5b1ee51b",
    )
    go_repository(
        name = "com_github_prometheus_client_golang",
        build_file_proto_mode = "disable_global",
        importpath = "github.com/prometheus/client_golang",
        sum = "h1:wZWJDwK+NameRJuPGDhlnFgx8e8HN3XHQeLaYJFJBOE=",
        version = "v1.19.1",
    )
    go_repository(
        name = "com_github_prometheus_client_model",
        build_file_proto_mode = "disable_global",
        importpath = "github.com/prometheus/client_model",
        sum = "h1:ZKSh/rekM+n3CeS952MLRAdFwIKqeY8b62p8ais2e9E=",
        version = "v0.6.1",
    )
    go_repository(
        name = "com_github_prometheus_common",
        build_file_proto_mode = "disable_global",
        importpath = "github.com/prometheus/common",
        sum = "h1:ZlZy0BgJhTwVZUn7dLOkwCZHUkrAqd3WYtcFCWnM1D8=",
        version = "v0.54.0",
    )
    go_repository(
        name = "com_github_prometheus_common_assets",
        build_file_proto_mode = "disable_global",
        importpath = "github.com/prometheus/common/assets",
        sum = "h1:0P5OrzoHrYBOSM1OigWL3mY8ZvV2N4zIE/5AahrSrfM=",
        version = "v0.2.0",
    )
    go_repository(
        name = "com_github_prometheus_common_sigv4",
        build_file_proto_mode = "disable_global",
        importpath = "github.com/prometheus/common/sigv4",
        sum = "h1:qoVebwtwwEhS85Czm2dSROY5fTo2PAPEVdDeppTwGX4=",
        version = "v0.1.0",
    )
    go_repository(
        name = "com_github_prometheus_exporter_toolkit",
        build_file_proto_mode = "disable_global",
        importpath = "github.com/prometheus/exporter-toolkit",
        sum = "h1:sbJAfBXQFkG6sUkbwBun8MNdzW9+wd5YfPYofbmj0YM=",
        version = "v0.8.2",
    )
    go_repository(
        name = "com_github_prometheus_procfs",
        build_file_proto_mode = "disable_global",
        importpath = "github.com/prometheus/procfs",
        sum = "h1:YagwOFzUgYfKKHX6Dr+sHT7km/hxC76UB0learggepc=",
        version = "v0.15.1",
    )
    go_repository(
        name = "com_github_prometheus_prometheus",
        build_file_proto_mode = "disable_global",
        importpath = "github.com/prometheus/prometheus",
        sum = "h1:wmk5yNrQlkQ2OvZucMhUB4k78AVfG34szb1UtopS8Vc=",
        version = "v0.40.5",
    )
    go_repository(
        name = "com_github_prometheus_statsd_exporter",
        build_file_proto_mode = "disable_global",
        importpath = "github.com/prometheus/statsd_exporter",
        sum = "h1:7Pji/i2GuhK6Lu7DHrtTkFmNBCudCPT1pX2CziuyQR0=",
        version = "v0.22.7",
    )
    go_repository(
        name = "com_github_prometheus_tsdb",
        build_file_proto_mode = "disable_global",
        importpath = "github.com/prometheus/tsdb",
        sum = "h1:YZcsG11NqnK4czYLrWd9mpEuAJIHVQLwdrleYfszMAA=",
        version = "v0.7.1",
    )
    go_repository(
        name = "com_github_protocolbuffers_txtpbfmt",
        build_file_proto_mode = "disable_global",
        importpath = "github.com/protocolbuffers/txtpbfmt",
        sum = "h1:gSVONBi2HWMFXCa9jFdYvYk7IwW/mTLxWOF7rXS4LO0=",
        version = "v0.0.0-20201118171849-f6a6b3f636fc",
    )
    go_repository(
        name = "com_github_protonmail_go_crypto",
        build_file_proto_mode = "disable_global",
        importpath = "github.com/ProtonMail/go-crypto",
        sum = "h1:LRuvITjQWX+WIfr930YHG2HNfjR1uOfyf5vE0kC2U78=",
        version = "v1.0.0",
    )
    go_repository(
        name = "com_github_psanford_memfs",
        build_file_proto_mode = "disable_global",
        importpath = "github.com/psanford/memfs",
        sum = "h1:51xcRlSMBU5rhM9KahnJGfEsBPVPz3182TgFRowA8yY=",
        version = "v0.0.0-20230130182539-4dbf7e3e865e",
    )
    go_repository(
        name = "com_github_pseudomuto_protoc_gen_doc",
        build_file_proto_mode = "disable_global",
        importpath = "github.com/pseudomuto/protoc-gen-doc",
        sum = "h1:Ah259kcrio7Ix1Rhb6u8FCaOkzf9qRBqXnvAufg061w=",
        version = "v1.5.1",
    )
    go_repository(
        name = "com_github_pseudomuto_protokit",
        build_file_proto_mode = "disable_global",
        importpath = "github.com/pseudomuto/protokit",
        sum = "h1:kCYpE3thoR6Esm0CUvd5xbrDTOZPvQPTDeyXpZfrJdk=",
        version = "v0.2.1",
    )
    go_repository(
        name = "com_github_puerkitobio_goquery",
        build_file_proto_mode = "disable_global",
        importpath = "github.com/PuerkitoBio/goquery",
        sum = "h1:uQxhNlArOIdbrH1tr0UXwdVFgDcZDrZVdcpygAcwmWM=",
        version = "v1.8.1",
    )
    go_repository(
        name = "com_github_puerkitobio_purell",
        build_file_proto_mode = "disable_global",
        importpath = "github.com/PuerkitoBio/purell",
        sum = "h1:WEQqlqaGbrPkxLJWfBwQmfEAE1Z7ONdDLqrN38tNFfI=",
        version = "v1.1.1",
    )
    go_repository(
        name = "com_github_puerkitobio_rehttp",
        build_file_proto_mode = "disable_global",
        importpath = "github.com/PuerkitoBio/rehttp",
        sum = "h1:JFZ7OeK+hbJpTxhNB0NDZT47AuXqCU0Smxfjtph7/Rs=",
        version = "v1.1.0",
    )
    go_repository(
        name = "com_github_puerkitobio_urlesc",
        build_file_proto_mode = "disable_global",
        importpath = "github.com/PuerkitoBio/urlesc",
        sum = "h1:d+Bc7a5rLufV/sSk/8dngufqelfh6jnri85riMAaF/M=",
        version = "v0.0.0-20170810143723-de5bf2ad4578",
    )
    go_repository(
        name = "com_github_qustavo_sqlhooks_v2",
        build_file_proto_mode = "disable_global",
        importpath = "github.com/qustavo/sqlhooks/v2",
        sum = "h1:54yBemHnGHp/7xgT+pxwmIlMSDNYKx5JW5dfRAiCZi0=",
        version = "v2.1.0",
    )

    go_repository(
        # This is no longer used but we keep it for backwards compatability
        # tests while on 5.0.x.
        name = "com_github_rafaeljusto_redigomock",
        build_file_proto_mode = "disable_global",
        importpath = "github.com/rafaeljusto/redigomock",
        sum = "h1:d7uo5MVINMxnRr20MxbgDkmZ8QRfevjOVgEa4n0OZyY=",
        version = "v2.4.0+incompatible",
    )  # keep
    go_repository(
        name = "com_github_rafaeljusto_redigomock_v3",
        build_file_proto_mode = "disable_global",
        importpath = "github.com/rafaeljusto/redigomock/v3",
        sum = "h1:B4Y0XJQiPjpwYmkH55aratKX1VfR+JRqzmDKyZbC99o=",
        version = "v3.1.2",
    )
    go_repository(
        name = "com_github_rainycape_unidecode",
        build_file_proto_mode = "disable_global",
        importpath = "github.com/rainycape/unidecode",
        sum = "h1:ta7tUOvsPHVHGom5hKW5VXNc2xZIkfCKP8iaqOyYtUQ=",
        version = "v0.0.0-20150907023854-cb7f23ec59be",
    )
    go_repository(
        name = "com_github_redis_go_redis_extra_rediscmd_v9",
        build_file_proto_mode = "disable_global",
        importpath = "github.com/redis/go-redis/extra/rediscmd/v9",
        sum = "h1:EaDatTxkdHG+U3Bk4EUr+DZ7fOGwTfezUiUJMaIcaho=",
        version = "v9.0.5",
    )
    go_repository(
        name = "com_github_redis_go_redis_extra_redisotel_v9",
        build_file_proto_mode = "disable_global",
        importpath = "github.com/redis/go-redis/extra/redisotel/v9",
        sum = "h1:EfpWLLCyXw8PSM2/XNJLjI3Pb27yVE+gIAfeqp8LUCc=",
        version = "v9.0.5",
    )
    go_repository(
        name = "com_github_redis_go_redis_v9",
        build_file_proto_mode = "disable_global",
        importpath = "github.com/redis/go-redis/v9",
        sum = "h1:CuQcn5HIEeK7BgElubPP8CGtE0KakrnbBSTLjathl5o=",
        version = "v9.0.5",
    )
    go_repository(
        name = "com_github_remyoudompheng_bigfft",
        build_file_proto_mode = "disable_global",
        importpath = "github.com/remyoudompheng/bigfft",
        sum = "h1:W09IVJc94icq4NjY3clb7Lk8O1qJ8BdBEF8z0ibU0rE=",
        version = "v0.0.0-20230129092748-24d4a6f8daec",
    )
    go_repository(
        name = "com_github_rhnvrm_simples3",
        build_file_proto_mode = "disable_global",
        importpath = "github.com/rhnvrm/simples3",
        sum = "h1:H0DJwybR6ryQE+Odi9eqkHuzjYAeJgtGcGtuBwOhsH8=",
        version = "v0.6.1",
    )
    go_repository(
        name = "com_github_rickb777_date",
        build_file_proto_mode = "disable_global",
        importpath = "github.com/rickb777/date",
        sum = "h1:FS47C+yEMgIPE2ZUA67ekpU1CZXMSliHkeB/V+ZFUg4=",
        version = "v1.14.3",
    )
    go_repository(
        name = "com_github_rickb777_plural",
        build_file_proto_mode = "disable_global",
        importpath = "github.com/rickb777/plural",
        sum = "h1:4CU5NiUqXSM++2+7JCrX+oguXd2D7RY5O1YisMw1yCI=",
        version = "v1.2.2",
    )
    go_repository(
        name = "com_github_rivo_uniseg",
        build_file_proto_mode = "disable_global",
        importpath = "github.com/rivo/uniseg",
        sum = "h1:Sovz9sDSwbOz9tgUy8JpT+KgCkPYJEN/oYzlJiYTNLg=",
        version = "v0.4.6",
    )
    go_repository(
        name = "com_github_rjeczalik_notify",
        build_file_proto_mode = "disable_global",
        importpath = "github.com/rjeczalik/notify",
        sum = "h1:6rJAzHTGKXGj76sbRgDiDcYj/HniypXmSJo1SWakZeY=",
        version = "v0.9.3",
    )
    go_repository(
        name = "com_github_roaringbitmap_roaring",
        build_file_proto_mode = "disable_global",
        importpath = "github.com/RoaringBitmap/roaring",
        sum = "h1:aQmu9zQxDU0uhwR8SXOH/OrqEf+X8A0LQmwW3JX8Lcg=",
        version = "v1.3.0",
    )
    go_repository(
        name = "com_github_robert_nix_ansihtml",
        build_file_proto_mode = "disable_global",
        importpath = "github.com/robert-nix/ansihtml",
        sum = "h1:VTiyQ6/+AxSJoSSLsMecnkh8i0ZqOEdiRl/odOc64fc=",
        version = "v1.0.1",
    )
    go_repository(
        name = "com_github_rogpeppe_fastuuid",
        build_file_proto_mode = "disable_global",
        importpath = "github.com/rogpeppe/fastuuid",
        sum = "h1:Ppwyp6VYCF1nvBTXL3trRso7mXMlRrw9ooo375wvi2s=",
        version = "v1.2.0",
    )
    go_repository(
        name = "com_github_rogpeppe_go_internal",
        build_file_proto_mode = "disable_global",
        importpath = "github.com/rogpeppe/go-internal",
        sum = "h1:exVL4IDcn6na9z1rAb56Vxr+CgyK3nn3O+epU5NdKM8=",
        version = "v1.12.0",
    )
    go_repository(
        name = "com_github_rs_cors",
        build_file_proto_mode = "disable_global",
        importpath = "github.com/rs/cors",
        sum = "h1:0B9GE/r9Bc2UxRMMtymBkHTenPkHDv0CW4Y98GBY+po=",
        version = "v1.11.0",
    )
    go_repository(
        name = "com_github_rs_xid",
        build_file_proto_mode = "disable_global",
        importpath = "github.com/rs/xid",
        sum = "h1:mKX4bl4iPYJtEIxp6CYiUuLQ/8DYMoz0PUdtGgMFRVc=",
        version = "v1.5.0",
    )
    go_repository(
        name = "com_github_rs_zerolog",
        build_file_proto_mode = "disable_global",
        importpath = "github.com/rs/zerolog",
        sum = "h1:uPRuwkWF4J6fGsJ2R0Gn2jB1EQiav9k3S6CSdygQJXY=",
        version = "v1.15.0",
    )
    go_repository(
        name = "com_github_russellhaering_gosaml2",
        build_file_proto_mode = "disable_global",
        importpath = "github.com/russellhaering/gosaml2",
        sum = "h1:H/whrl8NuSoxyW46Ww5lKPskm+5K+qYLw9afqJ/Zef0=",
        version = "v0.9.1",
    )
    go_repository(
        name = "com_github_russellhaering_goxmldsig",
        build_file_proto_mode = "disable_global",
        importpath = "github.com/russellhaering/goxmldsig",
        sum = "h1:8UcDh/xGyQiyrW+Fq5t8f+l2DLB1+zlhYzkPUJ7Qhys=",
        version = "v1.4.0",
    )
    go_repository(
        name = "com_github_russross_blackfriday",
        build_file_proto_mode = "disable_global",
        importpath = "github.com/russross/blackfriday",
        replace = "github.com/russross/blackfriday",
        sum = "h1:HyvC0ARfnZBqnXwABFeSZHpKvJHJJfPz81GNueLj0oo=",
        version = "v1.5.2",
    )
    go_repository(
        name = "com_github_russross_blackfriday_v2",
        build_file_proto_mode = "disable_global",
        importpath = "github.com/russross/blackfriday/v2",
        sum = "h1:JIOH55/0cWyOuilr9/qlrm0BSXldqnqwMsf35Ld67mk=",
        version = "v2.1.0",
    )
    go_repository(
        name = "com_github_ryanuber_columnize",
        build_file_proto_mode = "disable_global",
        importpath = "github.com/ryanuber/columnize",
        sum = "h1:j1Wcmh8OrK4Q7GXY+V7SVSY8nUWQxHW5TkBe7YUl+2s=",
        version = "v2.1.0+incompatible",
    )
    go_repository(
        name = "com_github_ryanuber_go_glob",
        build_file_proto_mode = "disable_global",
        importpath = "github.com/ryanuber/go-glob",
        sum = "h1:iQh3xXAumdQ+4Ufa5b25cRpC5TYKlno6hsv6Cb3pkBk=",
        version = "v1.0.0",
    )
    go_repository(
        name = "com_github_sabhiram_go_gitignore",
        build_file_proto_mode = "disable_global",
        importpath = "github.com/sabhiram/go-gitignore",
        sum = "h1:OkMGxebDjyw0ULyrTYWeN0UNCCkmCWfjPnIA2W6oviI=",
        version = "v0.0.0-20210923224102-525f6e181f06",
    )
    go_repository(
        name = "com_github_satori_go_uuid",
        build_file_proto_mode = "disable_global",
        importpath = "github.com/satori/go.uuid",
        sum = "h1:0uYX9dsZ2yD7q2RtLRtPSdGDWzjeM3TbMJP9utgA0ww=",
        version = "v1.2.0",
    )
    go_repository(
        name = "com_github_scaleway_scaleway_sdk_go",
        build_file_proto_mode = "disable_global",
        importpath = "github.com/scaleway/scaleway-sdk-go",
        sum = "h1:0roa6gXKgyta64uqh52AQG3wzZXH21unn+ltzQSXML0=",
        version = "v1.0.0-beta.9",
    )
    go_repository(
        name = "com_github_schollz_closestmatch",
        build_file_proto_mode = "disable_global",
        importpath = "github.com/schollz/closestmatch",
        sum = "h1:Uel2GXEpJqOWBrlyI+oY9LTiyyjYS17cCYRqP13/SHk=",
        version = "v2.1.0+incompatible",
    )
    go_repository(
        name = "com_github_schollz_progressbar_v3",
        build_file_proto_mode = "disable_global",
        importpath = "github.com/schollz/progressbar/v3",
        sum = "h1:o8rySDYiQ59Mwzy2FELeHY5ZARXZTVJC7iHD6PEFUiE=",
        version = "v3.13.1",
    )
    go_repository(
        name = "com_github_scim2_filter_parser_v2",
        build_file_proto_mode = "disable_global",
        importpath = "github.com/scim2/filter-parser/v2",
        sum = "h1:QGadEcsmypxg8gYChRSM2j1edLyE/2j72j+hdmI4BJM=",
        version = "v2.2.0",
    )
    go_repository(
        name = "com_github_sclevine_spec",
        build_file_proto_mode = "disable_global",
        importpath = "github.com/sclevine/spec",
        sum = "h1:z/Q9idDcay5m5irkZ28M7PtQM4aOISzOpj4bUPkDee8=",
        version = "v1.4.0",
    )
    go_repository(
        name = "com_github_sean_seed",
        build_file_proto_mode = "disable_global",
        importpath = "github.com/sean-/seed",
        sum = "h1:nn5Wsu0esKSJiIVhscUtVbo7ada43DJhG55ua/hjS5I=",
        version = "v0.0.0-20170313163322-e2103e2c3529",
    )
    go_repository(
        name = "com_github_secure_systems_lab_go_securesystemslib",
        build_file_proto_mode = "disable_global",
        importpath = "github.com/secure-systems-lab/go-securesystemslib",
        sum = "h1:OwvJ5jQf9LnIAS83waAjPbcMsODrTQUpJ02eNLUoxBg=",
        version = "v0.7.0",
    )
    go_repository(
        name = "com_github_segmentio_asm",
        build_file_proto_mode = "disable_global",
        importpath = "github.com/segmentio/asm",
        sum = "h1:9BQrFxC+YOHJlTlHGkTrFWf59nbL3XnCoFLTwDCI7ys=",
        version = "v1.2.0",
    )
    go_repository(
        name = "com_github_segmentio_fasthash",
        build_file_proto_mode = "disable_global",
        importpath = "github.com/segmentio/fasthash",
        sum = "h1:EI9+KE1EwvMLBWwjpRDc+fEM+prwxDYbslddQGtrmhM=",
        version = "v1.0.3",
    )
    go_repository(
        name = "com_github_segmentio_ksuid",
        build_file_proto_mode = "disable_global",
        importpath = "github.com/segmentio/ksuid",
        sum = "h1:sBo2BdShXjmcugAMwjugoGUdUV0pcxY5mW4xKRn3v4c=",
        version = "v1.0.4",
    )
    go_repository(
        name = "com_github_sergi_go_diff",
        build_file_proto_mode = "disable_global",
        importpath = "github.com/sergi/go-diff",
        sum = "h1:xkr+Oxo4BOQKmkn/B9eMK0g5Kg/983T9DqqPHwYqD+8=",
        version = "v1.3.1",
    )
    go_repository(
        name = "com_github_serialx_hashring",
        build_file_proto_mode = "disable_global",
        importpath = "github.com/serialx/hashring",
        sum = "h1:ka9QPuQg2u4LGipiZGsgkg3rJCo4iIUCy75FddM0GRQ=",
        version = "v0.0.0-20190422032157-8b2912629002",
    )
    go_repository(
        name = "com_github_shibumi_go_pathspec",
        build_file_proto_mode = "disable_global",
        importpath = "github.com/shibumi/go-pathspec",
        sum = "h1:QUyMZhFo0Md5B8zV8x2tesohbb5kfbpTi9rBnKh5dkI=",
        version = "v1.3.0",
    )
    go_repository(
        name = "com_github_shirou_gopsutil_v3",
        build_file_proto_mode = "disable_global",
        importpath = "github.com/shirou/gopsutil/v3",
        sum = "h1:dEHgzZXt4LMNm+oYELpzl9YCqV65Yr/6SfrvgRBtXeU=",
        version = "v3.24.4",
    )
    go_repository(
        name = "com_github_shoenig_go_m1cpu",
        build_file_proto_mode = "disable_global",
        importpath = "github.com/shoenig/go-m1cpu",
        sum = "h1:nxdKQNcEB6vzgA2E2bvzKIYRuNj7XNJ4S/aRSwKzFtM=",
        version = "v0.1.6",
    )
    go_repository(
        name = "com_github_shoenig_test",
        build_file_proto_mode = "disable_global",
        importpath = "github.com/shoenig/test",
        sum = "h1:kVTaSd7WLz5WZ2IaoM0RSzRsUD+m8wRR+5qvntpn4LU=",
        version = "v0.6.4",
    )
    go_repository(
        name = "com_github_shopify_goreferrer",
        build_file_proto_mode = "disable_global",
        importpath = "github.com/Shopify/goreferrer",
        sum = "h1:KkH3I3sJuOLP3TjA/dfr4NAY8bghDwnXiU7cTKxQqo0=",
        version = "v0.0.0-20220729165902-8cddb4f5de06",
    )
    go_repository(
        name = "com_github_shopify_logrus_bugsnag",
        build_file_proto_mode = "disable_global",
        importpath = "github.com/Shopify/logrus-bugsnag",
        sum = "h1:UrqY+r/OJnIp5u0s1SbQ8dVfLCZJsnvazdBP5hS4iRs=",
        version = "v0.0.0-20171204204709-577dee27f20d",
    )
    go_repository(
        name = "com_github_shopspring_decimal",
        build_file_proto_mode = "disable_global",
        importpath = "github.com/shopspring/decimal",
        sum = "h1:abSATXmQEYyShuxI4/vyW3tV1MrKAJzCZ/0zLUXYbsQ=",
        version = "v1.2.0",
    )
    go_repository(
        name = "com_github_shurcool_go",
        build_file_proto_mode = "disable_global",
        importpath = "github.com/shurcooL/go",
        sum = "h1:aSISeOcal5irEhJd1M+IrApc0PdcN7e7Aj4yuEnOrfQ=",
        version = "v0.0.0-20200502201357-93f07166e636",
    )
    go_repository(
        name = "com_github_shurcool_go_goon",
        build_file_proto_mode = "disable_global",
        importpath = "github.com/shurcooL/go-goon",
        sum = "h1:llrF3Fs4018ePo4+G/HV/uQUqEI1HMDjCeOf2V6puPc=",
        version = "v0.0.0-20170922171312-37c2f522c041",
    )
    go_repository(
        name = "com_github_shurcool_httpfs",
        build_file_proto_mode = "disable_global",
        importpath = "github.com/shurcooL/httpfs",
        sum = "h1:bUGsEnyNbVPw06Bs80sCeARAlK8lhwqGyi6UT8ymuGk=",
        version = "v0.0.0-20190707220628-8d4bc4ba7749",
    )
    go_repository(
        name = "com_github_shurcool_httpgzip",
        build_file_proto_mode = "disable_global",
        importpath = "github.com/shurcooL/httpgzip",
        replace = "github.com/sourcegraph/httpgzip",
        sum = "h1:VaS8k40GiNVUxVx0ZUilU38NU6tWUHNQOX342DWtZUM=",
        version = "v0.0.0-20211015085752-0bad89b3b4df",
    )
    go_repository(
        name = "com_github_shurcool_sanitized_anchor_name",
        build_file_proto_mode = "disable_global",
        importpath = "github.com/shurcooL/sanitized_anchor_name",
        sum = "h1:PdmoCO6wvbs+7yrJyMORt4/BmY5IYyJwS/kOiWx8mHo=",
        version = "v1.0.0",
    )
    go_repository(
        name = "com_github_shurcool_vfsgen",
        build_file_proto_mode = "disable_global",
        importpath = "github.com/shurcooL/vfsgen",
        sum = "h1:pXY9qYc/MP5zdvqWEUH6SjNiu7VhSjuVFTFiTcphaLU=",
        version = "v0.0.0-20200824052919-0d455de96546",
    )
    go_repository(
        name = "com_github_sigstore_cosign_v2",
        build_file_proto_mode = "disable_global",
        importpath = "github.com/sigstore/cosign/v2",
        sum = "h1:HauwPOMYYaVdQsnvUbF0P+ZsVPrkTB0G7Eq65+z1bQc=",
        version = "v2.2.1",
    )
    go_repository(
        name = "com_github_sigstore_rekor",
        build_file_proto_mode = "disable_global",
        importpath = "github.com/sigstore/rekor",
        sum = "h1:pLZ0UjutL7SUdeiysmJCabnRqvI7DsIxnJj8c/+e0Fk=",
        version = "v1.3.3",
    )
    go_repository(
        name = "com_github_sigstore_sigstore",
        build_file_proto_mode = "disable_global",
        importpath = "github.com/sigstore/sigstore",
        sum = "h1:ij55dBhLwjICmLTBJZm7SqoQLdsu/oowDanACcJNs48=",
        version = "v1.7.5",
    )
    go_repository(
        name = "com_github_sirupsen_logrus",
        build_file_proto_mode = "disable_global",
        importpath = "github.com/sirupsen/logrus",
        sum = "h1:dueUQJ1C2q9oE3F7wvmSGAaVtTmUizReu6fjN8uqzbQ=",
        version = "v1.9.3",
    )
    go_repository(
        name = "com_github_skeema_knownhosts",
        build_file_proto_mode = "disable_global",
        importpath = "github.com/skeema/knownhosts",
        sum = "h1:SHWdIUa82uGZz+F+47k8SY4QhhI291cXCpopT1lK2AQ=",
        version = "v1.2.1",
    )
    go_repository(
        name = "com_github_skratchdot_open_golang",
        build_file_proto_mode = "disable_global",
        importpath = "github.com/skratchdot/open-golang",
        sum = "h1:JIAuq3EEf9cgbU6AtGPK4CTG3Zf6CKMNqf0MHTggAUA=",
        version = "v0.0.0-20200116055534-eef842397966",
    )
    go_repository(
        name = "com_github_slack_go_slack",
        build_file_proto_mode = "disable_global",
        importpath = "github.com/slack-go/slack",
        sum = "h1:BGbxa0kMsGEvLOEoZmYs8T1wWfoZXwmQFBb6FgYCXUA=",
        version = "v0.10.1",
    )
    go_repository(
        name = "com_github_smacker_go_tree_sitter",
        build_file_proto_mode = "disable_global",
        importpath = "github.com/smacker/go-tree-sitter",
        sum = "h1:PeBjmUlvTGvg6SyM4u7pyk8YCmdbgdFcGrwf7dRBV80=",
        version = "v0.0.0-20231219031718-233c2f923ac7",
    )
    go_repository(
        name = "com_github_smartystreets_assertions",
        build_file_proto_mode = "disable_global",
        importpath = "github.com/smartystreets/assertions",
        sum = "h1:Dx1kYM01xsSqKPno3aqLnrwac2LetPvN23diwyr69Qs=",
        version = "v1.13.0",
    )
    go_repository(
        name = "com_github_smartystreets_goconvey",
        build_file_proto_mode = "disable_global",
        importpath = "github.com/smartystreets/goconvey",
        sum = "h1:fv0U8FUIMPNf1L9lnHLvLhgicrIVChEkdzIKYqbNC9s=",
        version = "v1.6.4",
    )
    go_repository(
        name = "com_github_soheilhy_cmux",
        build_file_proto_mode = "disable_global",
        importpath = "github.com/soheilhy/cmux",
        sum = "h1:jjzc5WVemNEDTLwv9tlmemhC73tI08BNOIGwBOo10Js=",
        version = "v0.1.5",
    )
    go_repository(
        name = "com_github_sourcegraph_cloud_api",
        build_file_proto_mode = "disable_global",
        importpath = "github.com/sourcegraph/cloud-api",
        sum = "h1:ZCHR0jxMJ0QhwHbHnbXuWTJrIeJT6uuJZ5D8V2Csg6g=",
        version = "v0.0.0-20240501113836-ecd1d4cba9dd",
    )
    go_repository(
        name = "com_github_sourcegraph_conc",
        build_directives = [
            "gazelle:resolve go github.com/sourcegraph/sourcegraph/lib/errors @//lib/errors",
        ],
        build_file_proto_mode = "disable_global",
        importpath = "github.com/sourcegraph/conc",
        sum = "h1:0FsjN+u9fNXTS2C1JnJ6G/gkgcUg8dscyyfu3PwHWUQ=",
        version = "v0.3.1-0.20240108182409-4afefce20f9b",
    )
    go_repository(
        name = "com_github_sourcegraph_go_ctags",
        build_file_proto_mode = "disable_global",
        importpath = "github.com/sourcegraph/go-ctags",
        sum = "h1:jppwnpC+DT9tIiRbw21lD0drA9Jqu4X47iA4gTk4w8M=",
        version = "v0.0.0-20240325032535-71f1ec6e46e4",
    )
    go_repository(
        name = "com_github_sourcegraph_go_diff",
        build_file_proto_mode = "disable_global",
        importpath = "github.com/sourcegraph/go-diff",
        sum = "h1:11miag7hlORpW7ici5mL7T9PyiEsmVmf+8PFOvJ/ZrA=",
        version = "v0.6.2-0.20221123165719-f8cd299c40f3",
    )
    go_repository(
        name = "com_github_sourcegraph_go_jsonschema",
        build_file_proto_mode = "disable_global",
        importpath = "github.com/sourcegraph/go-jsonschema",
        sum = "h1:Bq9XPdAOBkA9NWeNEh2VeIlGlizg9rL5VkYFZje2S+4=",
        version = "v0.0.0-20221230021921-34aaf28fc4ac",
    )
    go_repository(
        name = "com_github_sourcegraph_go_langserver",
        build_file_proto_mode = "disable_global",
        importpath = "github.com/sourcegraph/go-langserver",
        sum = "h1:EX1bSaIbVia2U/Pt/2Z62y8wJS4Z4iNiK5VCeUKuBx8=",
        version = "v2.0.1-0.20181108233942-4a51fa2e1238+incompatible",
    )
    go_repository(
        name = "com_github_sourcegraph_go_lsp",
        build_file_proto_mode = "disable_global",
        importpath = "github.com/sourcegraph/go-lsp",
        sum = "h1:afLbh+ltiygTOB37ymZVwKlJwWZn+86syPTbrrOAydY=",
        version = "v0.0.0-20200429204803-219e11d77f5d",
    )
    go_repository(
        name = "com_github_sourcegraph_go_rendezvous",
        build_file_proto_mode = "disable_global",
        importpath = "github.com/sourcegraph/go-rendezvous",
        sum = "h1:uBLhh66Nf4BcRnvCkMVEuYZ/bQ9ok0rOlEJhfVUpJj4=",
        version = "v0.0.0-20210910070954-ef39ade5591d",
    )
    go_repository(
        name = "com_github_sourcegraph_jsonx",
        build_file_proto_mode = "disable_global",
        importpath = "github.com/sourcegraph/jsonx",
        sum = "h1:oAdWFqhStsWiiMP/vkkHiMXqFXzl1XfUNOdxKJbd6bI=",
        version = "v0.0.0-20200629203448-1a936bd500cf",
    )
    go_repository(
        name = "com_github_sourcegraph_log",
        build_file_proto_mode = "disable_global",
        importpath = "github.com/sourcegraph/log",
        sum = "h1:tHKdC+bXxxGJ0cy/R06kg6Z0zqwVGOWMx8uWsIwsaoY=",
        version = "v0.0.0-20231018134238-fbadff7458bb",
    )
    go_repository(
        name = "com_github_sourcegraph_log_logr",
        build_file_proto_mode = "disable_global",
        importpath = "github.com/sourcegraph/log/logr",
        sum = "h1:Ov40bLTzue0PfsOCGcRWEJt4Xh8ayq4OwBtawEqHgbM=",
        version = "v0.0.0-20240425170707-431bcb6c8668",
    )
    go_repository(
        name = "com_github_sourcegraph_managed_services_platform_cdktf_gen_cloudflare",
        build_file_proto_mode = "disable_global",
        importpath = "github.com/sourcegraph/managed-services-platform-cdktf/gen/cloudflare",
        sum = "h1:yd41laqjULwbfRLkxB29H1Ut8IfjaK0ZDlTCKbL6Tl0=",
        version = "v0.0.0-20240513203650-e2b1273f1c1a",
    )
    go_repository(
        name = "com_github_sourcegraph_managed_services_platform_cdktf_gen_google",
        build_file_proto_mode = "disable_global",
        importpath = "github.com/sourcegraph/managed-services-platform-cdktf/gen/google",
        sum = "h1:Pn4H0coHJdKScWcznY2eKDLkN7YT0E2B4Bq3fdUhGBI=",
        version = "v0.0.0-20240513203650-e2b1273f1c1a",
    )
    go_repository(
        name = "com_github_sourcegraph_managed_services_platform_cdktf_gen_google_beta",
        build_file_proto_mode = "disable_global",
        importpath = "github.com/sourcegraph/managed-services-platform-cdktf/gen/google_beta",
        sum = "h1:AkPNJAX4DqhE4DJ4z8cFv1L38bupC5Oidw+gwTAgSUg=",
        version = "v0.0.0-20240513203650-e2b1273f1c1a",
    )
    go_repository(
        name = "com_github_sourcegraph_managed_services_platform_cdktf_gen_nobl9",
        build_file_proto_mode = "disable_global",
        importpath = "github.com/sourcegraph/managed-services-platform-cdktf/gen/nobl9",
        sum = "h1:2mxm9uSAvpw929LBnr5xHXwYrV8rIw4LYD3Pufujw6Y=",
        version = "v0.0.0-20240513203650-e2b1273f1c1a",
    )
    go_repository(
        name = "com_github_sourcegraph_managed_services_platform_cdktf_gen_opsgenie",
        build_file_proto_mode = "disable_global",
        importpath = "github.com/sourcegraph/managed-services-platform-cdktf/gen/opsgenie",
        sum = "h1:a5CffqYMpDTeVZnz3a6ovY4AvKSuzhvjVJihE24BcKU=",
        version = "v0.0.0-20240513203650-e2b1273f1c1a",
    )
    go_repository(
        name = "com_github_sourcegraph_managed_services_platform_cdktf_gen_postgresql",
        build_file_proto_mode = "disable_global",
        importpath = "github.com/sourcegraph/managed-services-platform-cdktf/gen/postgresql",
        sum = "h1:Jy9vKM1mtyJYgx/DRSDftIuhL2MFO6esU84uj4deNn4=",
        version = "v0.0.0-20240513203650-e2b1273f1c1a",
    )
    go_repository(
        name = "com_github_sourcegraph_managed_services_platform_cdktf_gen_random",
        build_file_proto_mode = "disable_global",
        importpath = "github.com/sourcegraph/managed-services-platform-cdktf/gen/random",
        sum = "h1:Te08CFBDZrBcmICwwOvV5t3GW5GtRDaUSJEuyY0YDNw=",
        version = "v0.0.0-20240513203650-e2b1273f1c1a",
    )
    go_repository(
        name = "com_github_sourcegraph_managed_services_platform_cdktf_gen_sentry",
        build_file_proto_mode = "disable_global",
        importpath = "github.com/sourcegraph/managed-services-platform-cdktf/gen/sentry",
        sum = "h1:lws+6zhwD9KFG5c0mt0Xnhqw6uV/3LNv9ymQku0FbO0=",
        version = "v0.0.0-20240513203650-e2b1273f1c1a",
    )
    go_repository(
        name = "com_github_sourcegraph_managed_services_platform_cdktf_gen_slack",
        build_file_proto_mode = "disable_global",
        importpath = "github.com/sourcegraph/managed-services-platform-cdktf/gen/slack",
        sum = "h1:zE0TZON1DJlUxl3NTv8C82UrZN459jGidceiTEhFRYA=",
        version = "v0.0.0-20240513203650-e2b1273f1c1a",
    )
    go_repository(
        name = "com_github_sourcegraph_managed_services_platform_cdktf_gen_tfe",
        build_file_proto_mode = "disable_global",
        importpath = "github.com/sourcegraph/managed-services-platform-cdktf/gen/tfe",
        sum = "h1:I9YTsYSCvI3TodTamcfjts0KVOJ4gXmfIhlKlwa2bpU=",
        version = "v0.0.0-20240513203650-e2b1273f1c1a",
    )
    go_repository(
        name = "com_github_sourcegraph_mountinfo",
        build_file_proto_mode = "disable_global",
        importpath = "github.com/sourcegraph/mountinfo",
        sum = "h1:nBb4Cp27e5UH4Imc53cDcI+6WT6Hm5NR0TIguAqbjUI=",
        version = "v0.0.0-20240201124957-b314c0befab1",
    )
    go_repository(
        name = "com_github_sourcegraph_notionreposync",
        build_file_proto_mode = "disable_global",
        importpath = "github.com/sourcegraph/notionreposync",
        sum = "h1:1uwYDdt1HGBwl+5a1/zyUehFX4/1969Uv34vKlmltcY=",
        version = "v0.0.0-20240517090426-98b2d4b017d7",
    )
    go_repository(
        name = "com_github_sourcegraph_run",
        build_file_proto_mode = "disable_global",
        importpath = "github.com/sourcegraph/run",
        sum = "h1:3A8w5e8HIYPfafHekvmdmmh42RHKGVhmiTZAPJclg7I=",
        version = "v0.12.0",
    )
    go_repository(
        name = "com_github_sourcegraph_scip",
        # This fixes the build for sourcegraph/scip which depends on sourcegraph/sourcegraph/lib but
        # gazelle doesn't know how to resolve those packages from within sourcegraph/scip.
        build_directives = [
            "gazelle:resolve go github.com/sourcegraph/sourcegraph/lib/errors @//lib/errors",
            "gazelle:resolve go github.com/sourcegraph/sourcegraph/lib/codeintel/lsif/protocol @//lib/codeintel/lsif/protocol",
            "gazelle:resolve go github.com/sourcegraph/sourcegraph/lib/codeintel/lsif/protocol/reader @//lib/codeintel/lsif/protocol/reader",
            "gazelle:resolve go github.com/sourcegraph/sourcegraph/lib/codeintel/lsif/protocol/writer @//lib/codeintel/lsif/protocol/writer",
        ],
        build_file_proto_mode = "disable_global",
        importpath = "github.com/sourcegraph/scip",
        patch_args = ["-p1"],
        # For some reason, this isn't being included automatically, causing a test failure
        # when we try to use the dependency.
        patches = [
            "//third_party/com_github_sourcegraph_scip:add_parser_h_to_srcs.patch",
        ],
        sum = "h1:3EOkChYOntwHl0pPSAju7rj0oRuujh8owC4vjGDEr0s=",
        version = "v0.3.3",
    )
    go_repository(
        name = "com_github_sourcegraph_sourcegraph_accounts_sdk_go",
        build_directives = [
            "gazelle:resolve go github.com/sourcegraph/sourcegraph/lib/errors @//lib/errors",
            "gazelle:resolve go github.com/sourcegraph/sourcegraph/lib/background @//lib/background",
        ],
        build_file_proto_mode = "disable_global",
        importpath = "github.com/sourcegraph/sourcegraph-accounts-sdk-go",
        sum = "h1:+7J5NMA9FJDaf0IhNpIcTEg+Gzu/GN5dRT40wdFU10I=",
        version = "v0.0.0-20240531163352-fe74c17cf0d1",
    )
    go_repository(
        name = "com_github_sourcegraph_zoekt",
        build_file_proto_mode = "disable_global",
        importpath = "github.com/sourcegraph/zoekt",
        patch_args = ["-p1"],
        patches = [
            "//third_party/com_github_sourcegraph_zoekt:x_defs_version.patch",
        ],
        sum = "h1:p2PMQkXe01gWBLgYqpQKnbg6OzR62/Py1CK2YDbaRCU=",
        version = "v0.0.0-20240528215134-640102a4a30e",
    )
    go_repository(
        name = "com_github_spaolacci_murmur3",
        build_file_proto_mode = "disable_global",
        importpath = "github.com/spaolacci/murmur3",
        sum = "h1:qLC7fQah7D6K1B0ujays3HV9gkFtllcxhzImRR7ArPQ=",
        version = "v0.0.0-20180118202830-f09979ecbc72",
    )
    go_repository(
        name = "com_github_spdx_tools_golang",
        build_file_proto_mode = "disable_global",
        importpath = "github.com/spdx/tools-golang",
        sum = "h1:fJg3SVOGG+eIva9ZUBm/hvyA7PIPVFjRxUKe6fdAgwE=",
        version = "v0.5.1",
    )
    go_repository(
        name = "com_github_spf13_afero",
        build_file_proto_mode = "disable_global",
        importpath = "github.com/spf13/afero",
        sum = "h1:EaGW2JJh15aKOejeuJ+wpFSHnbd7GE6Wvp3TsNhb6LY=",
        version = "v1.10.0",
    )
    go_repository(
        name = "com_github_spf13_cast",
        build_file_proto_mode = "disable_global",
        importpath = "github.com/spf13/cast",
        sum = "h1:nFm6S0SMdyzrzcmThSipiEubIDy8WEXKNZ0UOgiRpng=",
        version = "v1.3.1",
    )
    go_repository(
        name = "com_github_spf13_cobra",
        build_file_proto_mode = "disable_global",
        importpath = "github.com/spf13/cobra",
        sum = "h1:7aJaZx1B85qltLMc546zn58BxxfZdR/W22ej9CFoEf0=",
        version = "v1.8.0",
    )
    go_repository(
        name = "com_github_spf13_jwalterweatherman",
        build_file_proto_mode = "disable_global",
        importpath = "github.com/spf13/jwalterweatherman",
        sum = "h1:ue6voC5bR5F8YxI5S67j9i582FU4Qvo2bmqnqMYADFk=",
        version = "v1.1.0",
    )
    go_repository(
        name = "com_github_spf13_pflag",
        build_file_proto_mode = "disable_global",
        importpath = "github.com/spf13/pflag",
        sum = "h1:iy+VFUOCP1a+8yFto/drg2CJ5u0yRoB7fZw3DKv/JXA=",
        version = "v1.0.5",
    )
    go_repository(
        name = "com_github_spf13_viper",
        build_file_proto_mode = "disable_global",
        importpath = "github.com/spf13/viper",
        sum = "h1:Kq1fyeebqsBfbjZj4EL7gj2IO0mMaiyjYUWcUsl2O44=",
        version = "v1.8.1",
    )
    go_repository(
        name = "com_github_stoewer_go_strcase",
        build_file_proto_mode = "disable_global",
        importpath = "github.com/stoewer/go-strcase",
        sum = "h1:g0eASXYtp+yvN9fK8sH94oCIk0fau9uV1/ZdJ0AVEzs=",
        version = "v1.3.0",
    )
    go_repository(
        name = "com_github_stretchr_objx",
        build_file_proto_mode = "disable_global",
        importpath = "github.com/stretchr/objx",
        sum = "h1:xuMeJ0Sdp5ZMRXx/aWO6RZxdr3beISkG5/G/aIRr3pY=",
        version = "v0.5.2",
    )
    go_repository(
        name = "com_github_stretchr_testify",
        build_file_proto_mode = "disable_global",
        importpath = "github.com/stretchr/testify",
        sum = "h1:HtqpIVDClZ4nwg75+f6Lvsy/wHu+3BoSGCbBAcpTsTg=",
        version = "v1.9.0",
    )
    go_repository(
        name = "com_github_stvp_go_udp_testing",
        build_file_proto_mode = "disable_global",
        importpath = "github.com/stvp/go-udp-testing",
        sum = "h1:LUsDduamlucuNnWcaTbXQ6aLILFcLXADpOzeEH3U+OI=",
        version = "v0.0.0-20201019212854-469649b16807",
    )
    go_repository(
        name = "com_github_stvp_tempredis",
        build_file_proto_mode = "disable_global",
        importpath = "github.com/stvp/tempredis",
        sum = "h1:QVqDTf3h2WHt08YuiTGPZLls0Wq99X9bWd0Q5ZSBesM=",
        version = "v0.0.0-20181119212430-b82af8480203",
    )
    go_repository(
        name = "com_github_subosito_gotenv",
        build_file_proto_mode = "disable_global",
        importpath = "github.com/subosito/gotenv",
        sum = "h1:Slr1R9HxAlEKefgq5jn9U+DnETlIUa6HfgEzj0g5d7s=",
        version = "v1.2.0",
    )
    go_repository(
        name = "com_github_substrait_io_substrait_go",
        build_file_proto_mode = "disable_global",
        importpath = "github.com/substrait-io/substrait-go",
        sum = "h1:buDnjsb3qAqTaNbOR7VKmNgXf4lYQxWEcnSGUWBtmN8=",
        version = "v0.4.2",
    )
    go_repository(
        name = "com_github_tadvi_systray",
        build_file_proto_mode = "disable_global",
        importpath = "github.com/tadvi/systray",
        sum = "h1:6yITBqGTE2lEeTPG04SN9W+iWHCRyHqlVYILiSXziwk=",
        version = "v0.0.0-20190226123456-11a2b8fa57af",
    )
    go_repository(
        name = "com_github_tdewolff_minify_v2",
        build_file_proto_mode = "disable_global",
        importpath = "github.com/tdewolff/minify/v2",
        sum = "h1:kejsHQMM17n6/gwdw53qsi6lg0TGddZADVyQOz1KMdE=",
        version = "v2.12.4",
    )
    go_repository(
        name = "com_github_tdewolff_parse_v2",
        build_file_proto_mode = "disable_global",
        importpath = "github.com/tdewolff/parse/v2",
        sum = "h1:KCkDvNUMof10e3QExio9OPZJT8SbdKojLBumw8YZycQ=",
        version = "v2.6.4",
    )
    go_repository(
        name = "com_github_temoto_robotstxt",
        build_file_proto_mode = "disable_global",
        importpath = "github.com/temoto/robotstxt",
        sum = "h1:W2pOjSJ6SWvldyEuiFXNxz3xZ8aiWX5LbfDiOFd7Fxg=",
        version = "v1.1.2",
    )
    go_repository(
        name = "com_github_tetratelabs_wazero",
        build_file_proto_mode = "disable_global",
        importpath = "github.com/tetratelabs/wazero",
        sum = "h1:nqw7zCldxE06B8zSZAY0ACrR9OH5QCcPwYmYlwtcwtE=",
        version = "v1.3.0",
    )
    go_repository(
        name = "com_github_throttled_throttled_v2",
        build_file_proto_mode = "disable_global",
        importpath = "github.com/throttled/throttled/v2",
        sum = "h1:IezKE1uHlYC/0Al05oZV6Ar+uN/znw3cy9J8banxhEY=",
        version = "v2.12.0",
    )
    go_repository(
        name = "com_github_tidwall_gjson",
        build_file_proto_mode = "disable_global",
        importpath = "github.com/tidwall/gjson",
        sum = "h1:6BBkirS0rAHjumnjHF6qgy5d2YAJ1TLIaFE2lzfOLqo=",
        version = "v1.14.2",
    )
    go_repository(
        name = "com_github_tidwall_match",
        build_file_proto_mode = "disable_global",
        importpath = "github.com/tidwall/match",
        sum = "h1:+Ho715JplO36QYgwN9PGYNhgZvoUSc9X2c80KVTi+GA=",
        version = "v1.1.1",
    )
    go_repository(
        name = "com_github_tidwall_pretty",
        build_file_proto_mode = "disable_global",
        importpath = "github.com/tidwall/pretty",
        sum = "h1:qjsOFOWWQl+N3RsoF5/ssm1pHmJJwhjlSbZ51I6wMl4=",
        version = "v1.2.1",
    )
    go_repository(
        name = "com_github_tidwall_sjson",
        build_file_proto_mode = "disable_global",
        importpath = "github.com/tidwall/sjson",
        sum = "h1:kLy8mja+1c9jlljvWTlSazM7cKDRfJuR/bOJhcY5NcY=",
        version = "v1.2.5",
    )
    go_repository(
        name = "com_github_titanous_rocacheck",
        build_file_proto_mode = "disable_global",
        importpath = "github.com/titanous/rocacheck",
        sum = "h1:e/5i7d4oYZ+C1wj2THlRK+oAhjeS/TRQwMfkIuet3w0=",
        version = "v0.0.0-20171023193734-afe73141d399",
    )

    go_repository(
        # This is no longer used but we keep it for backwards compatability
        # tests while on 5.2.x.
        name = "com_github_tj_assert",
        build_file_proto_mode = "disable_global",
        importpath = "github.com/tj/assert",
        sum = "h1:NSWpaDaurcAJY7PkL8Xt0PhZE7qpvbZl5ljd8r6U0bI=",
        version = "v0.0.0-20190920132354-ee03d75cd160",
    )  # keep
    go_repository(
        name = "com_github_tj_go_naturaldate",
        build_file_proto_mode = "disable_global",
        importpath = "github.com/tj/go-naturaldate",
        sum = "h1:OgJIPkR/Jk4bFMBLbxZ8w+QUxwjqSvzd9x+yXocY4RI=",
        version = "v1.3.0",
    )
    go_repository(
        name = "com_github_tklauser_go_sysconf",
        build_file_proto_mode = "disable_global",
        importpath = "github.com/tklauser/go-sysconf",
        sum = "h1:0QaGUFOdQaIVdPgfITYzaTegZvdCjmYO52cSFAEVmqU=",
        version = "v0.3.12",
    )
    go_repository(
        name = "com_github_tklauser_numcpus",
        build_file_proto_mode = "disable_global",
        importpath = "github.com/tklauser/numcpus",
        sum = "h1:ng9scYS7az0Bk4OZLvrNXNSAO2Pxr1XXRAPyjhIx+Fk=",
        version = "v0.6.1",
    )
    go_repository(
        name = "com_github_tmc_dot",
        build_file_proto_mode = "disable_global",
        importpath = "github.com/tmc/dot",
        sum = "h1:hwIpbdjckSFqmZ6hod7WZgGR7tVVrSUzZrBfNZl7AOg=",
        version = "v0.0.0-20210901225022-f9bc17da75c0",
    )
    go_repository(
        name = "com_github_tmc_grpc_websocket_proxy",
        build_file_proto_mode = "disable_global",
        importpath = "github.com/tmc/grpc-websocket-proxy",
        sum = "h1:6fotK7otjonDflCTK0BCfls4SPy3NcCVb5dqqmbRknE=",
        version = "v0.0.0-20220101234140-673ab2c3ae75",
    )
    go_repository(
        name = "com_github_tomnomnom_linkheader",
        build_file_proto_mode = "disable_global",
        importpath = "github.com/tomnomnom/linkheader",
        sum = "h1:nrZ3ySNYwJbSpD6ce9duiP+QkD3JuLCcWkdaehUS/3Y=",
        version = "v0.0.0-20180905144013-02ca5825eb80",
    )
    go_repository(
        name = "com_github_tonistiigi_fsutil",
        build_file_proto_mode = "disable_global",
        importpath = "github.com/tonistiigi/fsutil",
        sum = "h1:uUe8rNyVXM8moActoBol6Xf6xX2GMr7SosR2EywMvGg=",
        version = "v0.0.0-20230629203738-36ef4d8c0dbb",
    )
    go_repository(
        name = "com_github_tonistiigi_go_actions_cache",
        build_file_proto_mode = "disable_global",
        importpath = "github.com/tonistiigi/go-actions-cache",
        sum = "h1:8eY6m1mjgyB8XySUR7WvebTM8D/Vs86jLJzD/Tw7zkc=",
        version = "v0.0.0-20220404170428-0bdeb6e1eac7",
    )
    go_repository(
        name = "com_github_tonistiigi_go_archvariant",
        build_file_proto_mode = "disable_global",
        importpath = "github.com/tonistiigi/go-archvariant",
        sum = "h1:5LC1eDWiBNflnTF1prCiX09yfNHIxDC/aukdhCdTyb0=",
        version = "v1.0.0",
    )
    go_repository(
        name = "com_github_tonistiigi_units",
        build_file_proto_mode = "disable_global",
        importpath = "github.com/tonistiigi/units",
        sum = "h1:SXhTLE6pb6eld/v/cCndK0AMpt1wiVFb/YYmqB3/QG0=",
        version = "v0.0.0-20180711220420-6950e57a87ea",
    )
    go_repository(
        name = "com_github_tonistiigi_vt100",
        build_file_proto_mode = "disable_global",
        importpath = "github.com/tonistiigi/vt100",
        sum = "h1:Y/M5lygoNPKwVNLMPXgVfsRT40CSFKXCxuU8LoHySjs=",
        version = "v0.0.0-20230623042737-f9a4f7ef6531",
    )
    go_repository(
        name = "com_github_uber_gonduit",
        build_file_proto_mode = "disable_global",
        importpath = "github.com/uber/gonduit",
        sum = "h1:rP4TE8ZWChXDIkExuPMvB1TLWZWBrBQfY5qhIvJwKhk=",
        version = "v0.13.0",
    )
    go_repository(
        name = "com_github_uber_jaeger_client_go",
        build_file_proto_mode = "disable_global",
        importpath = "github.com/uber/jaeger-client-go",
        sum = "h1:D6wyKGCecFaSRUpo8lCVbaOOb6ThwMmTEbhRwtKR97o=",
        version = "v2.30.0+incompatible",
    )
    go_repository(
        name = "com_github_uber_jaeger_lib",
        build_file_proto_mode = "disable_global",
        importpath = "github.com/uber/jaeger-lib",
        sum = "h1:td4jdvLcExb4cBISKIpHuGoVXh+dVKhn2Um6rjCsSsg=",
        version = "v2.4.1+incompatible",
    )
    go_repository(
        name = "com_github_ugorji_go",
        build_file_proto_mode = "disable_global",
        importpath = "github.com/ugorji/go",
        sum = "h1:/68gy2h+1mWMrwZFeD1kQialdSzAb432dtpeJ42ovdo=",
        version = "v1.1.7",
    )
    go_repository(
        name = "com_github_ugorji_go_codec",
        build_file_proto_mode = "disable_global",
        importpath = "github.com/ugorji/go/codec",
        sum = "h1:YPXUKf7fYbp/y8xloBqZOw2qaVggbfwMlI8WM3wZUJ0=",
        version = "v1.2.7",
    )
    go_repository(
        name = "com_github_urfave_cli",
        build_file_proto_mode = "disable_global",
        importpath = "github.com/urfave/cli",
        sum = "h1:igJgVw1JdKH+trcLWLeLwZjU9fEfPesQ+9/e4MQ44S8=",
        version = "v1.22.12",
    )
    go_repository(
        name = "com_github_urfave_cli_v2",
        build_file_proto_mode = "disable_global",
        importpath = "github.com/urfave/cli/v2",
        sum = "h1:VAzn5oq403l5pHjc4OhD54+XGO9cdKVL/7lDjF+iKUs=",
        version = "v2.25.7",
    )
    go_repository(
        name = "com_github_urfave_negroni",
        build_file_proto_mode = "disable_global",
        importpath = "github.com/urfave/negroni",
        sum = "h1:kIimOitoypq34K7TG7DUaJ9kq/N4Ofuwi1sjz0KipXc=",
        version = "v1.0.0",
    )
    go_repository(
        name = "com_github_valyala_bytebufferpool",
        build_file_proto_mode = "disable_global",
        importpath = "github.com/valyala/bytebufferpool",
        sum = "h1:GqA5TC/0021Y/b9FG4Oi9Mr3q7XYx6KllzawFIhcdPw=",
        version = "v1.0.0",
    )
    go_repository(
        name = "com_github_valyala_fasthttp",
        build_file_proto_mode = "disable_global",
        importpath = "github.com/valyala/fasthttp",
        sum = "h1:CRq/00MfruPGFLTQKY8b+8SfdK60TxNztjRMnH0t1Yc=",
        version = "v1.40.0",
    )
    go_repository(
        name = "com_github_valyala_fasttemplate",
        build_file_proto_mode = "disable_global",
        importpath = "github.com/valyala/fasttemplate",
        sum = "h1:lxLXG0uE3Qnshl9QyaK6XJxMXlQZELvChBOCmQD0Loo=",
        version = "v1.2.2",
    )
    go_repository(
        name = "com_github_vbatts_tar_split",
        build_file_proto_mode = "disable_global",
        importpath = "github.com/vbatts/tar-split",
        sum = "h1:3bHCTIheBm1qFTcgh9oPu+nNBtX+XJIupG/vacinCts=",
        version = "v0.11.5",
    )
    go_repository(
        name = "com_github_vektah_gqlparser",
        build_file_proto_mode = "disable_global",
        importpath = "github.com/vektah/gqlparser",
        sum = "h1:ZsyLGn7/7jDNI+y4SEhI4yAxRChlv15pUHMjijT+e68=",
        version = "v1.1.2",
    )
    go_repository(
        name = "com_github_vektah_gqlparser_v2",
        build_file_proto_mode = "disable_global",
        importpath = "github.com/vektah/gqlparser/v2",
        sum = "h1:C02NsyEsL4TXJB7ndonqTfuQOL4XPIu0aAWugdmTgmc=",
        version = "v2.4.5",
    )
    go_repository(
        name = "com_github_vmihailenco_msgpack_v5",
        build_file_proto_mode = "disable_global",
        importpath = "github.com/vmihailenco/msgpack/v5",
        sum = "h1:5gO0H1iULLWGhs2H5tbAHIZTV8/cYafcFOr9znI5mJU=",
        version = "v5.3.5",
    )
    go_repository(
        name = "com_github_vmihailenco_tagparser_v2",
        build_file_proto_mode = "disable_global",
        importpath = "github.com/vmihailenco/tagparser/v2",
        sum = "h1:y09buUbR+b5aycVFQs/g70pqKVZNBmxwAhO7/IwNM9g=",
        version = "v2.0.0",
    )
    go_repository(
        name = "com_github_vultr_govultr_v2",
        build_file_proto_mode = "disable_global",
        importpath = "github.com/vultr/govultr/v2",
        sum = "h1:gej/rwr91Puc/tgh+j33p/BLR16UrIPnSr+AIwYWZQs=",
        version = "v2.17.2",
    )
    go_repository(
        name = "com_github_vvakame_gcplogurl",
        build_file_proto_mode = "disable_global",
        importpath = "github.com/vvakame/gcplogurl",
        sum = "h1:dH55ru2OQOIAKjZi5wwXjNnSfN0oXLFYkMQy908s+tU=",
        version = "v0.2.0",
    )
    go_repository(
        name = "com_github_wk8_go_ordered_map_v2",
        build_file_proto_mode = "disable_global",
        importpath = "github.com/wk8/go-ordered-map/v2",
        sum = "h1:5h/BUHu93oj4gIdvHHHGsScSTMijfx5PeYkE/fJgbpc=",
        version = "v2.1.8",
    )
    go_repository(
        name = "com_github_wsxiaoys_terminal",
        build_file_proto_mode = "disable_global",
        importpath = "github.com/wsxiaoys/terminal",
        sum = "h1:3UeQBvD0TFrlVjOeLOBz+CPAI8dnbqNSVwUwRrkp7vQ=",
        version = "v0.0.0-20160513160801-0940f3fc43a0",
    )
    go_repository(
        name = "com_github_xanzy_go_gitlab",
        build_file_proto_mode = "disable_global",
        importpath = "github.com/xanzy/go-gitlab",
        sum = "h1:jR8V9cK9jXRQDb46KOB20NCF3ksY09luaG0IfXE6p7w=",
        version = "v0.86.0",
    )
    go_repository(
        name = "com_github_xanzy_ssh_agent",
        build_file_proto_mode = "disable_global",
        importpath = "github.com/xanzy/ssh-agent",
        sum = "h1:+/15pJfg/RsTxqYcX6fHqOXZwwMP+2VyYWJeWM2qQFM=",
        version = "v0.3.3",
    )
    go_repository(
        name = "com_github_xdg_go_pbkdf2",
        build_file_proto_mode = "disable_global",
        importpath = "github.com/xdg-go/pbkdf2",
        sum = "h1:Su7DPu48wXMwC3bs7MCNG+z4FhcyEuz5dlvchbq0B0c=",
        version = "v1.0.0",
    )
    go_repository(
        name = "com_github_xdg_go_scram",
        build_file_proto_mode = "disable_global",
        importpath = "github.com/xdg-go/scram",
        sum = "h1:FHX5I5B4i4hKRVRBCFRxq1iQRej7WO3hhBuJf+UUySY=",
        version = "v1.1.2",
    )
    go_repository(
        name = "com_github_xdg_go_stringprep",
        build_file_proto_mode = "disable_global",
        importpath = "github.com/xdg-go/stringprep",
        sum = "h1:XLI/Ng3O1Atzq0oBs3TWm+5ZVgkq2aqdlvP9JtoZ6c8=",
        version = "v1.0.4",
    )
    go_repository(
        name = "com_github_xdg_scram",
        build_file_proto_mode = "disable_global",
        importpath = "github.com/xdg/scram",
        sum = "h1:u40Z8hqBAAQyv+vATcGgV0YCnDjqSL7/q/JyPhhJSPk=",
        version = "v0.0.0-20180814205039-7eeb5667e42c",
    )
    go_repository(
        name = "com_github_xdg_stringprep",
        build_file_proto_mode = "disable_global",
        importpath = "github.com/xdg/stringprep",
        sum = "h1:n+nNi93yXLkJvKwXNP9d55HC7lGK4H/SRcwB5IaUZLo=",
        version = "v0.0.0-20180714160509-73f8eece6fdc",
    )
    go_repository(
        name = "com_github_xeipuuv_gojsonpointer",
        build_file_proto_mode = "disable_global",
        importpath = "github.com/xeipuuv/gojsonpointer",
        sum = "h1:zGWFAtiMcyryUHoUjUJX0/lt1H2+i2Ka2n+D3DImSNo=",
        version = "v0.0.0-20190905194746-02993c407bfb",
    )
    go_repository(
        name = "com_github_xeipuuv_gojsonreference",
        build_file_proto_mode = "disable_global",
        importpath = "github.com/xeipuuv/gojsonreference",
        sum = "h1:EzJWgHovont7NscjpAxXsDA8S8BMYve8Y5+7cuRE7R0=",
        version = "v0.0.0-20180127040603-bd5ef7bd5415",
    )
    go_repository(
        name = "com_github_xeipuuv_gojsonschema",
        build_file_proto_mode = "disable_global",
        importpath = "github.com/xeipuuv/gojsonschema",
        sum = "h1:LhYJRs+L4fBtjZUfuSZIKGeVu0QRy8e5Xi7D17UxZ74=",
        version = "v1.2.0",
    )
    go_repository(
        name = "com_github_xeonx_timeago",
        build_file_proto_mode = "disable_global",
        importpath = "github.com/xeonx/timeago",
        sum = "h1:9rRzv48GlJC0vm+iBpLcWAr8YbETyN9Vij+7h2ammz4=",
        version = "v1.0.0-rc4",
    )
    go_repository(
        name = "com_github_xhit_go_str2duration_v2",
        build_file_proto_mode = "disable_global",
        importpath = "github.com/xhit/go-str2duration/v2",
        sum = "h1:lxklc02Drh6ynqX+DdPyp5pCKLUQpRT8bp8Ydu2Bstc=",
        version = "v2.1.0",
    )
    go_repository(
        name = "com_github_xiang90_probing",
        build_file_proto_mode = "disable_global",
        importpath = "github.com/xiang90/probing",
        sum = "h1:eY9dn8+vbi4tKz5Qo6v2eYzo7kUS51QINcR5jNpbZS8=",
        version = "v0.0.0-20190116061207-43a291ad63a2",
    )
    go_repository(
        name = "com_github_xlab_treeprint",
        build_file_proto_mode = "disable_global",
        importpath = "github.com/xlab/treeprint",
        sum = "h1:G/1DjNkPpfZCFt9CSh6b5/nY4VimlbHF3Rh4obvtzDk=",
        version = "v1.1.0",
    )
    go_repository(
        name = "com_github_xordataexchange_crypt",
        build_file_proto_mode = "disable_global",
        importpath = "github.com/xordataexchange/crypt",
        sum = "h1:ESFSdwYZvkeru3RtdrYueztKhOBCSAAzS4Gf+k0tEow=",
        version = "v0.0.3-0.20170626215501-b2862e3d0a77",
    )
    go_repository(
        name = "com_github_xrash_smetrics",
        build_file_proto_mode = "disable_global",
        importpath = "github.com/xrash/smetrics",
        sum = "h1:bAn7/zixMGCfxrRTfdpNzjtPYqr8smhKouy9mxVdGPU=",
        version = "v0.0.0-20201216005158-039620a65673",
    )
    go_repository(
        name = "com_github_xsam_otelsql",
        build_file_proto_mode = "disable_global",
        importpath = "github.com/XSAM/otelsql",
        sum = "h1:i9xtxtdcqXV768a5C6SoT/RkG+ue3JTOgkYInzlTOqs=",
        version = "v0.27.0",
    )
    go_repository(
        name = "com_github_yosssi_ace",
        build_file_proto_mode = "disable_global",
        importpath = "github.com/yosssi/ace",
        sum = "h1:tUkIP/BLdKqrlrPwcmH0shwEEhTRHoGnc1wFIWmaBUA=",
        version = "v0.0.5",
    )
    go_repository(
        name = "com_github_youmark_pkcs8",
        build_file_proto_mode = "disable_global",
        importpath = "github.com/youmark/pkcs8",
        sum = "h1:splanxYIlg+5LfHAM6xpdFEAYOk8iySO56hMFq6uLyA=",
        version = "v0.0.0-20181117223130-1be2e3e5546d",
    )
    go_repository(
        name = "com_github_yuin_goldmark",
        build_file_proto_mode = "disable_global",
        importpath = "github.com/yuin/goldmark",
        sum = "h1:3bajkSilaCbjdKVsKdZjZCLBNPL9pYzrCakKaf4U49U=",
        version = "v1.7.1",
    )
    go_repository(
        name = "com_github_yuin_goldmark_emoji",
        build_file_proto_mode = "disable_global",
        importpath = "github.com/yuin/goldmark-emoji",
        sum = "h1:ctuWEyzGBwiucEqxzwe0SOYDXPAucOrE9NQC18Wa1os=",
        version = "v1.0.1",
    )
    go_repository(
        name = "com_github_yuin_goldmark_highlighting_v2",
        build_file_proto_mode = "disable_global",
        importpath = "github.com/yuin/goldmark-highlighting/v2",
        sum = "h1:Py16JEzkSdKAtEFJjiaYLYBOWGXc1r/xHj/Q/5lA37k=",
        version = "v2.0.0-20220924101305-151362477c87",
    )
    go_repository(
        name = "com_github_yuin_gopher_lua",
        build_file_proto_mode = "disable_global",
        importpath = "github.com/yuin/gopher-lua",
        sum = "h1:k/gmLsJDWwWqbLCur2yWnJzwQEKRcAHXo6seXGuSwWw=",
        version = "v0.0.0-20210529063254-f4c35e4016d9",
    )
    go_repository(
        name = "com_github_yusufpapurcu_wmi",
        build_file_proto_mode = "disable_global",
        importpath = "github.com/yusufpapurcu/wmi",
        sum = "h1:zFUKzehAFReQwLys1b/iSMl+JQGSCSjtVqQn9bBrPo0=",
        version = "v1.2.4",
    )
    go_repository(
        name = "com_github_yvasiyarov_go_metrics",
        build_file_proto_mode = "disable_global",
        importpath = "github.com/yvasiyarov/go-metrics",
        sum = "h1:+lm10QQTNSBd8DVTNGHx7o/IKu9HYDvLMffDhbyLccI=",
        version = "v0.0.0-20140926110328-57bccd1ccd43",
    )
    go_repository(
        name = "com_github_yvasiyarov_gorelic",
        build_file_proto_mode = "disable_global",
        importpath = "github.com/yvasiyarov/gorelic",
        sum = "h1:hlE8//ciYMztlGpl/VA+Zm1AcTPHYkHJPbHqE6WJUXE=",
        version = "v0.0.0-20141212073537-a9bba5b9ab50",
    )
    go_repository(
        name = "com_github_yvasiyarov_newrelic_platform_go",
        build_file_proto_mode = "disable_global",
        importpath = "github.com/yvasiyarov/newrelic_platform_go",
        sum = "h1:ERexzlUfuTvpE74urLSbIQW0Z/6hF9t8U4NsJLaioAY=",
        version = "v0.0.0-20140908184405-b21fdbd4370f",
    )
    go_repository(
        name = "com_github_zeebo_assert",
        build_file_proto_mode = "disable_global",
        importpath = "github.com/zeebo/assert",
        sum = "h1:g7C04CbJuIDKNPFHmsk4hwZDO5O+kntRxzaUoNXj+IQ=",
        version = "v1.3.0",
    )
    go_repository(
        name = "com_github_zeebo_xxh3",
        build_file_proto_mode = "disable_global",
        importpath = "github.com/zeebo/xxh3",
        sum = "h1:xZmwmqxHZA8AI603jOQ0tMqmBr9lPeFwGg6d+xy9DC0=",
        version = "v1.0.2",
    )
    go_repository(
        name = "com_github_zenazn_goji",
        build_file_proto_mode = "disable_global",
        importpath = "github.com/zenazn/goji",
        sum = "h1:4lbD8Mx2h7IvloP7r2C0D6ltZP6Ufip8Hn0wmSK5LR8=",
        version = "v1.0.1",
    )
    go_repository(
        name = "com_google_cloud_go",
        build_file_proto_mode = "disable_global",
        importpath = "cloud.google.com/go",
        sum = "h1:OIPFAdfrFDFO2ve2U7r/H5SwSbBzEdrBdE7xkgwc+kY=",
        version = "v0.114.0",
    )
    go_repository(
        name = "com_google_cloud_go_accessapproval",
        build_file_proto_mode = "disable_global",
        importpath = "cloud.google.com/go/accessapproval",
        sum = "h1:vO95gvBi7qUgfA9SflexQs9hB4U4tnri/GwADIrLQy8=",
        version = "v1.7.7",
    )
    go_repository(
        name = "com_google_cloud_go_accesscontextmanager",
        build_file_proto_mode = "disable_global",
        importpath = "cloud.google.com/go/accesscontextmanager",
        sum = "h1:GgdNoDwZR5RIO3j8XwXqa6Gc6q5mP3KYMdFC7FEVyG4=",
        version = "v1.8.7",
    )
    go_repository(
        name = "com_google_cloud_go_aiplatform",
        build_file_proto_mode = "disable_global",
        importpath = "cloud.google.com/go/aiplatform",
        sum = "h1:YWeqD4BjYwrmY4fa+isGcw0P81lJ3dKVxbWxdBchoiU=",
        version = "v1.67.0",
    )
    go_repository(
        name = "com_google_cloud_go_analytics",
        build_file_proto_mode = "disable_global",
        importpath = "cloud.google.com/go/analytics",
        sum = "h1:O0fj88npvQFxg8LfXo7fArcSrC/wtAstGuWQ7dCHWjg=",
        version = "v0.23.2",
    )
    go_repository(
        name = "com_google_cloud_go_apigateway",
        build_file_proto_mode = "disable_global",
        importpath = "cloud.google.com/go/apigateway",
        sum = "h1:DO5Vn3zmY1aDyfoqni8e8+x+lwrfLCoAAbEui9NB0y8=",
        version = "v1.6.7",
    )
    go_repository(
        name = "com_google_cloud_go_apigeeconnect",
        build_file_proto_mode = "disable_global",
        importpath = "cloud.google.com/go/apigeeconnect",
        sum = "h1:z08Xuv7ZtaB2d4jsJi9/WhbnnI5s19wlLDZpssn3Fus=",
        version = "v1.6.7",
    )
    go_repository(
        name = "com_google_cloud_go_apigeeregistry",
        build_file_proto_mode = "disable_global",
        importpath = "cloud.google.com/go/apigeeregistry",
        sum = "h1:o1C/+IvzwYeV1doum61XmJQ/Bwpk/4+2DT1JyVu2x64=",
        version = "v0.8.5",
    )
    go_repository(
        name = "com_google_cloud_go_appengine",
        build_file_proto_mode = "disable_global",
        importpath = "cloud.google.com/go/appengine",
        sum = "h1:qYrjEHEFY7+CL4QlHIHuwTgrTnZbSKzdPFqgjZDsQNo=",
        version = "v1.8.7",
    )
    go_repository(
        name = "com_google_cloud_go_area120",
        build_file_proto_mode = "disable_global",
        importpath = "cloud.google.com/go/area120",
        sum = "h1:sUrR96yokdL6tTTXK0X13V1TLMta8/1u328bRG5lWZc=",
        version = "v0.8.7",
    )
    go_repository(
        name = "com_google_cloud_go_artifactregistry",
        build_file_proto_mode = "disable_global",
        importpath = "cloud.google.com/go/artifactregistry",
        sum = "h1:SSvoD0ofOydm5gA1++15pW9VPgQbk0OmNlcb7JczoO4=",
        version = "v1.14.9",
    )
    go_repository(
        name = "com_google_cloud_go_asset",
        build_file_proto_mode = "disable_global",
        importpath = "cloud.google.com/go/asset",
        sum = "h1:mCqyoaDjDzaW1RqmmQtCJuawb9nca5bEu7HvVcpZDwg=",
        version = "v1.19.1",
    )
    go_repository(
        name = "com_google_cloud_go_assuredworkloads",
        build_file_proto_mode = "disable_global",
        importpath = "cloud.google.com/go/assuredworkloads",
        sum = "h1:xieyFA+JKyTDkO/Z9UyVEpkHW8pDYykU51O4G0pvXEg=",
        version = "v1.11.7",
    )
    go_repository(
        name = "com_google_cloud_go_auth",
        build_file_proto_mode = "disable_global",
        importpath = "cloud.google.com/go/auth",
        sum = "h1:0QNO7VThG54LUzKiQxv8C6x1YX7lUrzlAa1nVLF8CIw=",
        version = "v0.5.1",
    )
    go_repository(
        name = "com_google_cloud_go_auth_oauth2adapt",
        build_file_proto_mode = "disable_global",
        importpath = "cloud.google.com/go/auth/oauth2adapt",
        sum = "h1:+TTV8aXpjeChS9M+aTtN/TjdQnzJvmzKFt//oWu7HX4=",
        version = "v0.2.2",
    )
    go_repository(
        name = "com_google_cloud_go_automl",
        build_file_proto_mode = "disable_global",
        importpath = "cloud.google.com/go/automl",
        sum = "h1:w9AyogtMLXbcy5kzXPvk/Q3MGQkgJH7ZDB8fAUUxTt8=",
        version = "v1.13.7",
    )
    go_repository(
        name = "com_google_cloud_go_baremetalsolution",
        build_file_proto_mode = "disable_global",
        importpath = "cloud.google.com/go/baremetalsolution",
        sum = "h1:W4oSMS6vRCo9DLr1RPyDP8oeLverbvhJRzaZSsipft8=",
        version = "v1.2.6",
    )
    go_repository(
        name = "com_google_cloud_go_batch",
        build_file_proto_mode = "disable_global",
        importpath = "cloud.google.com/go/batch",
        sum = "h1:yjAV0wkKYqO5Lh20dGdq5HDzQDG2qWWfbirLohNbpn0=",
        version = "v1.8.6",
    )
    go_repository(
        name = "com_google_cloud_go_beyondcorp",
        build_file_proto_mode = "disable_global",
        importpath = "cloud.google.com/go/beyondcorp",
        sum = "h1:KBcujO3QRvBIwzZLtvQEPB9SXdovHnMBx0V/uhucH9o=",
        version = "v1.0.6",
    )
    go_repository(
        name = "com_google_cloud_go_bigquery",
        build_file_proto_mode = "disable_global",
        importpath = "cloud.google.com/go/bigquery",
        sum = "h1:w2Goy9n6gh91LVi6B2Sc+HpBl8WbWhIyzdvVvrAuEIw=",
        version = "v1.61.0",
    )
    go_repository(
        name = "com_google_cloud_go_billing",
        build_file_proto_mode = "disable_global",
        importpath = "cloud.google.com/go/billing",
        sum = "h1:GbOg1uGvoV8FXxMStFoNcq5z9AEUwCpKt/6GNcuDSZM=",
        version = "v1.18.5",
    )
    go_repository(
        name = "com_google_cloud_go_binaryauthorization",
        build_file_proto_mode = "disable_global",
        importpath = "cloud.google.com/go/binaryauthorization",
        sum = "h1:RHnEM4HXbWShlGhPA0Jzj2YYETCHxmisNMU0OE2fXQM=",
        version = "v1.8.3",
    )
    go_repository(
        name = "com_google_cloud_go_certificatemanager",
        build_file_proto_mode = "disable_global",
        importpath = "cloud.google.com/go/certificatemanager",
        sum = "h1:XURrQhj5COWAEvICivbGID/Hu67AvMYHAhMRIyc3Ux8=",
        version = "v1.8.1",
    )
    go_repository(
        name = "com_google_cloud_go_channel",
        build_file_proto_mode = "disable_global",
        importpath = "cloud.google.com/go/channel",
        sum = "h1:PrplNaAS6Dn187e+OcGzyEKETX8iL3tCaDqcPPW7Zoo=",
        version = "v1.17.7",
    )
    go_repository(
        name = "com_google_cloud_go_cloudbuild",
        build_file_proto_mode = "disable_global",
        importpath = "cloud.google.com/go/cloudbuild",
        sum = "h1:zkCG1dBezxRM3dtgQ9h1Y+IJ7V+lARWgp0l9k/SZsfU=",
        version = "v1.16.1",
    )
    go_repository(
        name = "com_google_cloud_go_clouddms",
        build_file_proto_mode = "disable_global",
        importpath = "cloud.google.com/go/clouddms",
        sum = "h1:Q47KKoA0zsNcC9U5aCmop5TPPItVq4cx7Wwqgra+5PU=",
        version = "v1.7.6",
    )
    go_repository(
        name = "com_google_cloud_go_cloudsqlconn",
        build_file_proto_mode = "disable_global",
        importpath = "cloud.google.com/go/cloudsqlconn",
        sum = "h1:rMtPv66pkuk2K1ciCicjZY8Ma1DSyOYSoqwPUw/Timo=",
        version = "v1.5.1",
    )
    go_repository(
        name = "com_google_cloud_go_cloudtasks",
        build_file_proto_mode = "disable_global",
        importpath = "cloud.google.com/go/cloudtasks",
        sum = "h1:Y0HUuiCAVk9BojLItOycBl91tY25NXH8oFsyi1IC/U4=",
        version = "v1.12.8",
    )
    go_repository(
        name = "com_google_cloud_go_compute",
        build_file_proto_mode = "disable_global",
        importpath = "cloud.google.com/go/compute",
<<<<<<< HEAD
        sum = "h1:EGawh2RUnfHT5g8f/FX3Ds6KZuIBC77hZoDrBvEZw94=",
        version = "v1.27.0",
=======
        sum = "h1:ZRpHJedLtTpKgr3RV1Fx23NuaAEN1Zfx9hw1u4aJdjU=",
        version = "v1.25.1",
>>>>>>> 1bf52b7f
    )
    go_repository(
        name = "com_google_cloud_go_compute_metadata",
        build_file_proto_mode = "disable_global",
        importpath = "cloud.google.com/go/compute/metadata",
        sum = "h1:Tz+eQXMEqDIKRsmY3cHTL6FVaynIjX2QxYC4trgAKZc=",
        version = "v0.3.0",
    )
    go_repository(
        name = "com_google_cloud_go_contactcenterinsights",
        build_file_proto_mode = "disable_global",
        importpath = "cloud.google.com/go/contactcenterinsights",
        sum = "h1:46ertIh+cGkTg/lN7fN+TOx09SoM65dpdUp96vXBcMY=",
        version = "v1.13.2",
    )
    go_repository(
        name = "com_google_cloud_go_container",
        build_file_proto_mode = "disable_global",
        importpath = "cloud.google.com/go/container",
        sum = "h1:Vbu/3PZNrgV1Z5DGcRubQdUccX/uMUDNc+NgHNIfbEk=",
        version = "v1.35.1",
    )
    go_repository(
        name = "com_google_cloud_go_containeranalysis",
        build_file_proto_mode = "disable_global",
        importpath = "cloud.google.com/go/containeranalysis",
        sum = "h1:mSrneOVadcpnDZHJebg+ts/10azGTUKOCSQET7KdT7g=",
        version = "v0.11.6",
    )
    go_repository(
        name = "com_google_cloud_go_datacatalog",
        build_file_proto_mode = "disable_global",
        importpath = "cloud.google.com/go/datacatalog",
        sum = "h1:czcba5mxwRM5V//jSadyig0y+8aOHmN7gUl9GbHu59E=",
        version = "v1.20.1",
    )
    go_repository(
        name = "com_google_cloud_go_dataflow",
        build_file_proto_mode = "disable_global",
        importpath = "cloud.google.com/go/dataflow",
        sum = "h1:wKEakCbRevlwsWqTn34pWJUFmdbx0HKwpRH6HhU7NIs=",
        version = "v0.9.7",
    )
    go_repository(
        name = "com_google_cloud_go_dataform",
        build_file_proto_mode = "disable_global",
        importpath = "cloud.google.com/go/dataform",
        sum = "h1:MiK1Us7YP9+sdNViUE4X2B2vLScrKcjOPw5b6uamZvE=",
        version = "v0.9.4",
    )
    go_repository(
        name = "com_google_cloud_go_datafusion",
        build_file_proto_mode = "disable_global",
        importpath = "cloud.google.com/go/datafusion",
        sum = "h1:ViFnMnUK7LNcWvisZgihxXit76JxSHFeijYI5U/gjOE=",
        version = "v1.7.7",
    )
    go_repository(
        name = "com_google_cloud_go_datalabeling",
        build_file_proto_mode = "disable_global",
        importpath = "cloud.google.com/go/datalabeling",
        sum = "h1:M6irSHns6VxMro+IbvDxDJLD6tkfjlW+mo2MPaM23KA=",
        version = "v0.8.7",
    )
    go_repository(
        name = "com_google_cloud_go_dataplex",
        build_file_proto_mode = "disable_global",
        importpath = "cloud.google.com/go/dataplex",
        sum = "h1:e8SV0yKuSjgHEZaQcZwjKXe0ta1jZrvLxX/2i/IAG+8=",
        version = "v1.16.0",
    )
    go_repository(
        name = "com_google_cloud_go_dataproc_v2",
        build_file_proto_mode = "disable_global",
        importpath = "cloud.google.com/go/dataproc/v2",
        sum = "h1:RNMG5ffWKdbWOkwvjC4GqxLaxEaWFpm2hQCF2WFW/vo=",
        version = "v2.4.2",
    )
    go_repository(
        name = "com_google_cloud_go_dataqna",
        build_file_proto_mode = "disable_global",
        importpath = "cloud.google.com/go/dataqna",
        sum = "h1:qM60MGNTGsSJuzAziVJjtRA7pGby2dA8OuqdVRe/lYo=",
        version = "v0.8.7",
    )
    go_repository(
        name = "com_google_cloud_go_datastore",
        build_file_proto_mode = "disable_global",
        importpath = "cloud.google.com/go/datastore",
        sum = "h1:UEmzuUdyDE58HV2jcb0BoqwCAwsJS2mtHapCsMmhVh0=",
        version = "v1.17.0",
    )
    go_repository(
        name = "com_google_cloud_go_datastream",
        build_file_proto_mode = "disable_global",
        importpath = "cloud.google.com/go/datastream",
        sum = "h1:FfNUy9j3aRQ99L4a5Rdm82RMuiw0BIe3lpPn2ykom8k=",
        version = "v1.10.6",
    )
    go_repository(
        name = "com_google_cloud_go_deploy",
        build_file_proto_mode = "disable_global",
        importpath = "cloud.google.com/go/deploy",
        sum = "h1:fzbObuGgoViO0ArFuOQIJ2yr5bH5YzbORVvMDBrDC5I=",
        version = "v1.19.0",
    )
    go_repository(
        name = "com_google_cloud_go_dialogflow",
        build_file_proto_mode = "disable_global",
        importpath = "cloud.google.com/go/dialogflow",
        sum = "h1:C9wQ0odRYQsar0XqwCQb0c13BkRBsoSjOaejOg5ntgQ=",
        version = "v1.53.0",
    )
    go_repository(
        name = "com_google_cloud_go_dlp",
        build_file_proto_mode = "disable_global",
        importpath = "cloud.google.com/go/dlp",
        sum = "h1:/GQVl5gOPR2dUemrR2YJxZG5D9MCE3AYgmDxjzP54jI=",
        version = "v1.14.0",
    )
    go_repository(
        name = "com_google_cloud_go_documentai",
        build_file_proto_mode = "disable_global",
        importpath = "cloud.google.com/go/documentai",
        sum = "h1:Hey8tqO6q4bF0vG9gQTzHeP9bjitJ0rILNYWDanZVlE=",
        version = "v1.29.0",
    )
    go_repository(
        name = "com_google_cloud_go_domains",
        build_file_proto_mode = "disable_global",
        importpath = "cloud.google.com/go/domains",
        sum = "h1:IixFIMRzUJWZUAOe8s/K2X4Bvtp0A3xjHLljfNC4aSo=",
        version = "v0.9.7",
    )
    go_repository(
        name = "com_google_cloud_go_edgecontainer",
        build_file_proto_mode = "disable_global",
        importpath = "cloud.google.com/go/edgecontainer",
        sum = "h1:xa6MIQhGylE24QdWaxhfIfAJE3Pupcr+i77WEx3NJrg=",
        version = "v1.2.1",
    )
    go_repository(
        name = "com_google_cloud_go_errorreporting",
        build_file_proto_mode = "disable_global",
        importpath = "cloud.google.com/go/errorreporting",
        sum = "h1:kj1XEWMu8P0qlLhm3FwcaFsUvXChV/OraZwA70trRR0=",
        version = "v0.3.0",
    )
    go_repository(
        name = "com_google_cloud_go_essentialcontacts",
        build_file_proto_mode = "disable_global",
        importpath = "cloud.google.com/go/essentialcontacts",
        sum = "h1:p5Y7ZNVPiV9pEAHzvWiPcSiQRMQqcuHxOP0ZOP0vVww=",
        version = "v1.6.8",
    )
    go_repository(
        name = "com_google_cloud_go_eventarc",
        build_file_proto_mode = "disable_global",
        importpath = "cloud.google.com/go/eventarc",
        sum = "h1:we+qx5uCZ88aQzQS3MJXRvAh/ik+EmqVyjcW1oYFW44=",
        version = "v1.13.6",
    )
    go_repository(
        name = "com_google_cloud_go_filestore",
        build_file_proto_mode = "disable_global",
        importpath = "cloud.google.com/go/filestore",
        sum = "h1:CpRnsUpMU5gxUKyfh7TD0SM+E+7E4ORaDea2JctKfpY=",
        version = "v1.8.3",
    )
    go_repository(
        name = "com_google_cloud_go_firestore",
        build_file_proto_mode = "disable_global",
        importpath = "cloud.google.com/go/firestore",
        sum = "h1:/k8ppuWOtNuDHt2tsRV42yI21uaGnKDEQnRFeBpbFF8=",
        version = "v1.15.0",
    )
    go_repository(
        name = "com_google_cloud_go_functions",
        build_file_proto_mode = "disable_global",
        importpath = "cloud.google.com/go/functions",
        sum = "h1:83bd2lCgtu2nLbX2jrqsrQhIs7VuVA1N6Op5syeRVIg=",
        version = "v1.16.2",
    )
    go_repository(
        name = "com_google_cloud_go_gkebackup",
        build_file_proto_mode = "disable_global",
        importpath = "cloud.google.com/go/gkebackup",
        sum = "h1:wysUXEkggPwENZY3BXroOyWoyVfPypzaqNHgOZD9Kck=",
        version = "v1.5.0",
    )
    go_repository(
        name = "com_google_cloud_go_gkeconnect",
        build_file_proto_mode = "disable_global",
        importpath = "cloud.google.com/go/gkeconnect",
        sum = "h1:BfXsTXYs5xlicAlgbtlo8Cw+YdzU3PrlBg7dATJUwrk=",
        version = "v0.8.7",
    )
    go_repository(
        name = "com_google_cloud_go_gkehub",
        build_file_proto_mode = "disable_global",
        importpath = "cloud.google.com/go/gkehub",
        sum = "h1:bHwcvgh8AmcYm6p6/ZrWW3a7J7sKBDtqtsyVXKssnPs=",
        version = "v0.14.7",
    )
    go_repository(
        name = "com_google_cloud_go_gkemulticloud",
        build_file_proto_mode = "disable_global",
        importpath = "cloud.google.com/go/gkemulticloud",
        sum = "h1:zaWBakKPT6mPHVn5iefuRqttjpbNsb8LlMw9KgfyfyU=",
        version = "v1.2.0",
    )
    go_repository(
        name = "com_google_cloud_go_gsuiteaddons",
        build_file_proto_mode = "disable_global",
        importpath = "cloud.google.com/go/gsuiteaddons",
        sum = "h1:06Jg3JeLslEfBYX1sDqOPLnF7a3wmhNcDUXF/fVOb50=",
        version = "v1.6.7",
    )
    go_repository(
        name = "com_google_cloud_go_iam",
        build_file_proto_mode = "disable_global",
        importpath = "cloud.google.com/go/iam",
        sum = "h1:r7umDwhj+BQyz0ScZMp4QrGXjSTI3ZINnpgU2nlB/K0=",
        version = "v1.1.8",
    )
    go_repository(
        name = "com_google_cloud_go_iap",
        build_file_proto_mode = "disable_global",
        importpath = "cloud.google.com/go/iap",
        sum = "h1:rcuRS9XfOgr1v6TAoihVeSXntOnpVhFlVHtPfgOkLAo=",
        version = "v1.9.6",
    )
    go_repository(
        name = "com_google_cloud_go_ids",
        build_file_proto_mode = "disable_global",
        importpath = "cloud.google.com/go/ids",
        sum = "h1:wtd+r415yrfZ8LsB6yH6WrOZ26tYt7w6wy3i5a4HQZ8=",
        version = "v1.4.7",
    )
    go_repository(
        name = "com_google_cloud_go_iot",
        build_file_proto_mode = "disable_global",
        importpath = "cloud.google.com/go/iot",
        sum = "h1:M9SKIj9eoxoXCzytkLZVAuf5wmoui1OeDqEjC97wRbY=",
        version = "v1.7.7",
    )
    go_repository(
        name = "com_google_cloud_go_kms",
        build_file_proto_mode = "disable_global",
        importpath = "cloud.google.com/go/kms",
        sum = "h1:5k0wXqkxL+YcXd4viQzTqCgzzVKKxzgrK+rCZJytEQs=",
        version = "v1.17.1",
    )
    go_repository(
        name = "com_google_cloud_go_language",
        build_file_proto_mode = "disable_global",
        importpath = "cloud.google.com/go/language",
        sum = "h1:kOYJEcuZgyUX/i/4DFrfXPcrddm1XCQD2lDI5hIFmZQ=",
        version = "v1.12.5",
    )
    go_repository(
        name = "com_google_cloud_go_lifesciences",
        build_file_proto_mode = "disable_global",
        importpath = "cloud.google.com/go/lifesciences",
        sum = "h1:qqEmApr5YFOQjkrU8Jy6o6QpkESqfGbfrE6bnUZZbV8=",
        version = "v0.9.7",
    )
    go_repository(
        name = "com_google_cloud_go_logging",
        build_file_proto_mode = "disable_global",
        importpath = "cloud.google.com/go/logging",
        sum = "h1:f+ZXMqyrSJ5vZ5pE/zr0xC8y/M9BLNzQeLBwfeZ+wY4=",
        version = "v1.10.0",
    )
    go_repository(
        name = "com_google_cloud_go_longrunning",
        build_file_proto_mode = "disable_global",
        importpath = "cloud.google.com/go/longrunning",
        sum = "h1:WLbHekDbjK1fVFD3ibpFFVoyizlLRl73I7YKuAKilhU=",
        version = "v0.5.7",
    )
    go_repository(
        name = "com_google_cloud_go_managedidentities",
        build_file_proto_mode = "disable_global",
        importpath = "cloud.google.com/go/managedidentities",
        sum = "h1:uWA9WQyfA0JdkeAFymWUsa3qE9tC33LUElla790Ou1A=",
        version = "v1.6.7",
    )
    go_repository(
        name = "com_google_cloud_go_maps",
        build_file_proto_mode = "disable_global",
        importpath = "cloud.google.com/go/maps",
        sum = "h1:+//LeUr5ARVau1wVsxLkLnFtYviq9YFS+fB/mhfAOGQ=",
        version = "v1.11.0",
    )
    go_repository(
        name = "com_google_cloud_go_mediatranslation",
        build_file_proto_mode = "disable_global",
        importpath = "cloud.google.com/go/mediatranslation",
        sum = "h1:izgww3TlyvWyDWdFKnrASpbh12IkAuw8o2ION8sAjX0=",
        version = "v0.8.7",
    )
    go_repository(
        name = "com_google_cloud_go_memcache",
        build_file_proto_mode = "disable_global",
        importpath = "cloud.google.com/go/memcache",
        sum = "h1:hE7f3ze3+eWh/EbYXEz7oXkm0LXcr7UCoLklwi7gsLU=",
        version = "v1.10.7",
    )
    go_repository(
        name = "com_google_cloud_go_metastore",
        build_file_proto_mode = "disable_global",
        importpath = "cloud.google.com/go/metastore",
        sum = "h1:otHcJkci5f/sNRedrSM7eM81QRnu0yZ3HvkvWGphABA=",
        version = "v1.13.6",
    )
    go_repository(
        name = "com_google_cloud_go_monitoring",
        build_file_proto_mode = "disable_global",
        importpath = "cloud.google.com/go/monitoring",
        sum = "h1:NCXf8hfQi+Kmr56QJezXRZ6GPb80ZI7El1XztyUuLQI=",
        version = "v1.19.0",
    )
    go_repository(
        name = "com_google_cloud_go_networkconnectivity",
        build_file_proto_mode = "disable_global",
        importpath = "cloud.google.com/go/networkconnectivity",
        sum = "h1:jYpQ86mZ7OYZc7WadvCIlIaPXmXhr5nD7wgE/ekMVpM=",
        version = "v1.14.6",
    )
    go_repository(
        name = "com_google_cloud_go_networkmanagement",
        build_file_proto_mode = "disable_global",
        importpath = "cloud.google.com/go/networkmanagement",
        sum = "h1:Ex1/aYkA0areleSmOGXHvEFBGohteIYJr2SGPrjOUe0=",
        version = "v1.13.2",
    )
    go_repository(
        name = "com_google_cloud_go_networksecurity",
        build_file_proto_mode = "disable_global",
        importpath = "cloud.google.com/go/networksecurity",
        sum = "h1:aepEkfiwOvUL9eu3ginVZhTaXDRHncQKi9lTT1BycH0=",
        version = "v0.9.7",
    )
    go_repository(
        name = "com_google_cloud_go_notebooks",
        build_file_proto_mode = "disable_global",
        importpath = "cloud.google.com/go/notebooks",
        sum = "h1:sFU1ETg1HfIN/Tev8gD0dleAITLv7cHp0JClwFmJ6bo=",
        version = "v1.11.5",
    )
    go_repository(
        name = "com_google_cloud_go_optimization",
        build_file_proto_mode = "disable_global",
        importpath = "cloud.google.com/go/optimization",
        sum = "h1:FPfowA/LEckKTQT0A4NJMI2bSou999c2ZyFX1zGiYxY=",
        version = "v1.6.5",
    )
    go_repository(
        name = "com_google_cloud_go_orchestration",
        build_file_proto_mode = "disable_global",
        importpath = "cloud.google.com/go/orchestration",
        sum = "h1:C2WL4ZnclXsh4XickGhKYKlPjqVZj35y1sbRjdsZ3g4=",
        version = "v1.9.2",
    )
    go_repository(
        name = "com_google_cloud_go_orgpolicy",
        build_file_proto_mode = "disable_global",
        importpath = "cloud.google.com/go/orgpolicy",
        sum = "h1:fGftW2bPi8vTjQm57xlwtLBZQcrgC+c3HMFBzJ+KWPc=",
        version = "v1.12.3",
    )
    go_repository(
        name = "com_google_cloud_go_osconfig",
        build_file_proto_mode = "disable_global",
        importpath = "cloud.google.com/go/osconfig",
        sum = "h1:HXsXGFaFaLTklwKgSob/GSE+c3verYDQDgreFaosxyc=",
        version = "v1.12.7",
    )
    go_repository(
        name = "com_google_cloud_go_oslogin",
        build_file_proto_mode = "disable_global",
        importpath = "cloud.google.com/go/oslogin",
        sum = "h1:7AgOWH1oMPrB1AVU0/f47ADdOt+XfdBY7QRb8tcMUp8=",
        version = "v1.13.3",
    )
    go_repository(
        name = "com_google_cloud_go_phishingprotection",
        build_file_proto_mode = "disable_global",
        importpath = "cloud.google.com/go/phishingprotection",
        sum = "h1:CbCjfR/pgDHyRMu94o9nuGwaONEcarWnUfSGGw+I2ZI=",
        version = "v0.8.7",
    )
    go_repository(
        name = "com_google_cloud_go_policytroubleshooter",
        build_file_proto_mode = "disable_global",
        importpath = "cloud.google.com/go/policytroubleshooter",
        sum = "h1:LGt85MZUKlq9oqsbBL9+M6jAyeuR1TtCx6k5HfAQxTY=",
        version = "v1.10.5",
    )
    go_repository(
        name = "com_google_cloud_go_privatecatalog",
        build_file_proto_mode = "disable_global",
        importpath = "cloud.google.com/go/privatecatalog",
        sum = "h1:wGZKKJhYyuf4gcAEywQqQ6F19yxhBJGnzgyxOTbJjBw=",
        version = "v0.9.7",
    )
    go_repository(
        name = "com_google_cloud_go_profiler",
        build_file_proto_mode = "disable_global",
        importpath = "cloud.google.com/go/profiler",
        sum = "h1:ZeRDZbsOBDyRG0OiK0Op1/XWZ3xeLwJc9zjkzczUxyY=",
        version = "v0.4.0",
    )
    go_repository(
        name = "com_google_cloud_go_pubsub",
        build_file_proto_mode = "disable_global",
        importpath = "cloud.google.com/go/pubsub",
        sum = "h1:J1OT7h51ifATIedjqk/uBNPh+1hkvUaH4VKbz4UuAsc=",
        version = "v1.38.0",
    )
    go_repository(
        name = "com_google_cloud_go_pubsublite",
        build_file_proto_mode = "disable_global",
        importpath = "cloud.google.com/go/pubsublite",
        sum = "h1:pX+idpWMIH30/K7c0epN6V703xpIcMXWRjKJsz0tYGY=",
        version = "v1.8.1",
    )
    go_repository(
        name = "com_google_cloud_go_recaptchaenterprise_v2",
        build_file_proto_mode = "disable_global",
        importpath = "cloud.google.com/go/recaptchaenterprise/v2",
        sum = "h1:+QG02kE63W13vXI+rwAxFF3EhGX6K7gXwFz9OKwKcHw=",
        version = "v2.13.0",
    )
    go_repository(
        name = "com_google_cloud_go_recommendationengine",
        build_file_proto_mode = "disable_global",
        importpath = "cloud.google.com/go/recommendationengine",
        sum = "h1:N6n/TEr0FQzeP4ZtvF5daMszOhdZI94uMiPiAi9kFMo=",
        version = "v0.8.7",
    )
    go_repository(
        name = "com_google_cloud_go_recommender",
        build_file_proto_mode = "disable_global",
        importpath = "cloud.google.com/go/recommender",
        sum = "h1:v9x75vXP5wMXw3QG3xmgjVHLlqYufuLn/ht3oNWCA3w=",
        version = "v1.12.3",
    )
    go_repository(
        name = "com_google_cloud_go_redis",
        build_file_proto_mode = "disable_global",
        importpath = "cloud.google.com/go/redis",
        sum = "h1:YB4i013/3jdHgQf+MVUOX4GLNcuHPSWI94QMVc1pSIU=",
        version = "v1.15.0",
    )
    go_repository(
        name = "com_google_cloud_go_resourcemanager",
        build_file_proto_mode = "disable_global",
        importpath = "cloud.google.com/go/resourcemanager",
        sum = "h1:SdvD0PaPX60+yeKoSe16mawFpM0EPuiPPihTIVlhRsY=",
        version = "v1.9.7",
    )
    go_repository(
        name = "com_google_cloud_go_resourcesettings",
        build_file_proto_mode = "disable_global",
        importpath = "cloud.google.com/go/resourcesettings",
        sum = "h1:88SlpWtogkwjMuYTEl//qm36azX1OpawThAyvXT/hHw=",
        version = "v1.6.7",
    )
    go_repository(
        name = "com_google_cloud_go_retail",
        build_file_proto_mode = "disable_global",
        importpath = "cloud.google.com/go/retail",
        sum = "h1:msP5a8BOxVym2DvoubeWAxAeV6VhYkKnYHc2XOkd/+U=",
        version = "v1.16.2",
    )
    go_repository(
        name = "com_google_cloud_go_run",
        build_file_proto_mode = "disable_global",
        importpath = "cloud.google.com/go/run",
        sum = "h1:E4Z5e681Qh7UJrJRMCgYhp+3tkcoXiaKGh3UZmUPaAQ=",
        version = "v1.3.7",
    )
    go_repository(
        name = "com_google_cloud_go_scheduler",
        build_file_proto_mode = "disable_global",
        importpath = "cloud.google.com/go/scheduler",
        sum = "h1:Jn/unfNUgRiNJRc1nrApzimKiVj91UYlLT8mMfpUu48=",
        version = "v1.10.8",
    )
    go_repository(
        name = "com_google_cloud_go_secretmanager",
        build_file_proto_mode = "disable_global",
        importpath = "cloud.google.com/go/secretmanager",
        sum = "h1:TTGo2Vz7ZxYn2QbmuFP7Zo4lDm5VsbzBjDReo3SA5h4=",
        version = "v1.13.1",
    )
    go_repository(
        name = "com_google_cloud_go_security",
        build_file_proto_mode = "disable_global",
        importpath = "cloud.google.com/go/security",
        sum = "h1:u4RCnEQPvlrrnFRFinU0T3WsjtrsQErkWBfqTM5oUQI=",
        version = "v1.17.0",
    )
    go_repository(
        name = "com_google_cloud_go_securitycenter",
        build_file_proto_mode = "disable_global",
        importpath = "cloud.google.com/go/securitycenter",
        sum = "h1:Y8C0I/mzLbaxAl5cw3EaLox0Rvpy+VUwEuCGWIQDMU8=",
        version = "v1.30.0",
    )
    go_repository(
        name = "com_google_cloud_go_servicedirectory",
        build_file_proto_mode = "disable_global",
        importpath = "cloud.google.com/go/servicedirectory",
        sum = "h1:c3OAhTcZ8LbIiKps5T3p6i0QcPI8/aWYwOfoZobICKo=",
        version = "v1.11.7",
    )
    go_repository(
        name = "com_google_cloud_go_shell",
        build_file_proto_mode = "disable_global",
        importpath = "cloud.google.com/go/shell",
        sum = "h1:HxCzcUxSsCh6FJWkmbOUrGI1sKe4E1Yy4vaykn4RhJ4=",
        version = "v1.7.7",
    )
    go_repository(
        name = "com_google_cloud_go_spanner",
        build_file_proto_mode = "disable_global",
        importpath = "cloud.google.com/go/spanner",
        sum = "h1:P6+BY70Wtol4MtryBgnXZVTZfsdySEvWfz0EpyLwHi4=",
        version = "v1.63.0",
    )
    go_repository(
        name = "com_google_cloud_go_speech",
        build_file_proto_mode = "disable_global",
        importpath = "cloud.google.com/go/speech",
        sum = "h1:TcWEAOLQH1Lb2fhHS6/GjvAh+ue0dt4xUDHXHG6vF04=",
        version = "v1.23.1",
    )
    go_repository(
        name = "com_google_cloud_go_storage",
        build_file_proto_mode = "disable_global",
        importpath = "cloud.google.com/go/storage",
        sum = "h1:VEpDQV5CJxFmJ6ueWNsKxcr1QAYOXEgxDa+sBbJahPw=",
        version = "v1.40.0",
    )
    go_repository(
        name = "com_google_cloud_go_storagetransfer",
        build_file_proto_mode = "disable_global",
        importpath = "cloud.google.com/go/storagetransfer",
        sum = "h1:CXmoNEvz7y2NtHFZuH3Z8ASN43rxRINWa2Q/IlBzM2k=",
        version = "v1.10.6",
    )
    go_repository(
        name = "com_google_cloud_go_talent",
        build_file_proto_mode = "disable_global",
        importpath = "cloud.google.com/go/talent",
        sum = "h1:RoyEtftfJrbwJcu63zuWE4IjC76xMyVsJBhmleIp3bE=",
        version = "v1.6.8",
    )
    go_repository(
        name = "com_google_cloud_go_texttospeech",
        build_file_proto_mode = "disable_global",
        importpath = "cloud.google.com/go/texttospeech",
        sum = "h1:qR6Mu+EM2OfaZR1/Rl8BDBTVfi2X5OtwKKvJRSQyG+o=",
        version = "v1.7.7",
    )
    go_repository(
        name = "com_google_cloud_go_tpu",
        build_file_proto_mode = "disable_global",
        importpath = "cloud.google.com/go/tpu",
        sum = "h1:ngQokxUB1z2gvHn3vAf04m7SFnNYMiQIIpny81fCGAs=",
        version = "v1.6.7",
    )
    go_repository(
        name = "com_google_cloud_go_trace",
        build_file_proto_mode = "disable_global",
        importpath = "cloud.google.com/go/trace",
        sum = "h1:gK8z2BIJQ3KIYGddw9RJLne5Fx0FEXkrEQzPaeEYVvk=",
        version = "v1.10.7",
    )
    go_repository(
        name = "com_google_cloud_go_translate",
        build_file_proto_mode = "disable_global",
        importpath = "cloud.google.com/go/translate",
        sum = "h1:g+B29z4gtRGsiKDoTF+bNeH25bLRokAaElygX2FcZkE=",
        version = "v1.10.3",
    )
    go_repository(
        name = "com_google_cloud_go_video",
        build_file_proto_mode = "disable_global",
        importpath = "cloud.google.com/go/video",
        sum = "h1:ue/1C8TF8H2TMzKMBdNnFxT7QaeWMtqfDr9TSQGgUhA=",
        version = "v1.21.0",
    )
    go_repository(
        name = "com_google_cloud_go_videointelligence",
        build_file_proto_mode = "disable_global",
        importpath = "cloud.google.com/go/videointelligence",
        sum = "h1:SKBkFTuOclESLjQL1LwraqVFm2fL5oL9tbzKITU+FOY=",
        version = "v1.11.7",
    )
    go_repository(
        name = "com_google_cloud_go_vision_v2",
        build_file_proto_mode = "disable_global",
        importpath = "cloud.google.com/go/vision/v2",
        sum = "h1:j9RxG8DcyJO/D7/ps2pOey8VZys+TMqF79bWAhuM7QU=",
        version = "v2.8.2",
    )
    go_repository(
        name = "com_google_cloud_go_vmmigration",
        build_file_proto_mode = "disable_global",
        importpath = "cloud.google.com/go/vmmigration",
        sum = "h1:bf2qKqEN7iqT62IptQ/FDadoDLJI9sthyrW3PVaH8bY=",
        version = "v1.7.7",
    )
    go_repository(
        name = "com_google_cloud_go_vmwareengine",
        build_file_proto_mode = "disable_global",
        importpath = "cloud.google.com/go/vmwareengine",
        sum = "h1:x4KwHB4JlBEzMaITVhrbbpHrU+2I5LrlvHGEEluT0vc=",
        version = "v1.1.3",
    )
    go_repository(
        name = "com_google_cloud_go_vpcaccess",
        build_file_proto_mode = "disable_global",
        importpath = "cloud.google.com/go/vpcaccess",
        sum = "h1:F5woMLufKnshmDvPVxCzoC+Di12RYXQ1W8kNmpBT8z0=",
        version = "v1.7.7",
    )
    go_repository(
        name = "com_google_cloud_go_webrisk",
        build_file_proto_mode = "disable_global",
        importpath = "cloud.google.com/go/webrisk",
        sum = "h1:EWTSVagWWeQjVAsebiF/wJMwC5bq6Zz3LqOmD9Uid4s=",
        version = "v1.9.7",
    )
    go_repository(
        name = "com_google_cloud_go_websecurityscanner",
        build_file_proto_mode = "disable_global",
        importpath = "cloud.google.com/go/websecurityscanner",
        sum = "h1:R5OW5SNRqD0DSEmyWLUMNYAXWYnz/NLSXBawVFrc9a0=",
        version = "v1.6.7",
    )
    go_repository(
        name = "com_google_cloud_go_workflows",
        build_file_proto_mode = "disable_global",
        importpath = "cloud.google.com/go/workflows",
        sum = "h1:2bE69mh68law1UZWPjgmvOQsjsGSppRudABAXwNAy58=",
        version = "v1.12.6",
    )
    go_repository(
        name = "com_layeh_gopher_luar",
        build_file_proto_mode = "disable_global",
        importpath = "layeh.com/gopher-luar",
        sum = "h1:55b0mpBhN9XSshEd2Nz6WsbYXctyBT35azk4POQNSXo=",
        version = "v1.0.10",
    )
    go_repository(
        name = "com_lukechampine_uint128",
        build_file_proto_mode = "disable_global",
        importpath = "lukechampine.com/uint128",
        sum = "h1:cDdUVfRwDUDovz610ABgFD17nXD4/uDgVHl2sC3+sbo=",
        version = "v1.3.0",
    )
    go_repository(
        name = "com_shuralyov_dmitri_gpu_mtl",
        build_file_proto_mode = "disable_global",
        importpath = "dmitri.shuralyov.com/gpu/mtl",
        sum = "h1:VpgP7xuJadIUuKccphEpTJnWhS2jkQyMt6Y7pJCD7fY=",
        version = "v0.0.0-20190408044501-666a987793e9",
    )
    go_repository(
        name = "com_terrastruct_oss_d2",
        build_file_proto_mode = "disable_global",
        importpath = "oss.terrastruct.com/d2",
        sum = "h1:VgZgiwtMhh3uVR2mm7e0bdh25f1px3ZCPM/la5GKfMc=",
        version = "v0.6.5",
    )
    go_repository(
        name = "com_terrastruct_oss_util_go",
        build_file_proto_mode = "disable_global",
        importpath = "oss.terrastruct.com/util-go",
        sum = "h1:n6y6RoZCgZDchN4gLGlzNRO1Jdf9xOGGqohDBph5BG8=",
        version = "v0.0.0-20231101220827-55b3812542c2",
    )
    go_repository(
        name = "dev_bobheadxi_go_gobenchdata",
        build_file_proto_mode = "disable_global",
        importpath = "go.bobheadxi.dev/gobenchdata",
        sum = "h1:3Pts2nPUZdgFSU63nWzvfs2xRbK8WVSNeJ2H9e/Ypew=",
        version = "v1.3.1",
    )
    go_repository(
        name = "dev_bobheadxi_go_streamline",
        build_file_proto_mode = "disable_global",
        importpath = "go.bobheadxi.dev/streamline",
        sum = "h1:EwbDggkws9Qo/fl4Zo801Z8mgf4xZBOX7/bbfTthsy4=",
        version = "v1.3.2",
    )
    go_repository(
        name = "dev_cdr_slog",
        build_file_proto_mode = "disable_global",
        importpath = "cdr.dev/slog",
        sum = "h1:Jf+VOk2lif79HeTlnLaZ70zYTsuVSUEu/47U9VaG2Rw=",
        version = "v1.4.2-0.20221206192828-e4803b10ae17",
    )
    go_repository(
        name = "dev_chainguard_apko",
        build_file_proto_mode = "disable_global",
        importpath = "chainguard.dev/apko",
        sum = "h1:K8lM5Gu/Ny3Q4b4oGDNyz2YX3wHcs72CqfBcsPh25Vc=",
        version = "v0.14.0",
    )
    go_repository(
        name = "dev_lsp_go_uri",
        build_file_proto_mode = "disable_global",
        importpath = "go.lsp.dev/uri",
        sum = "h1:KcZJmh6nFIBeJzTugn5JTU6OOyG0lDOo3R9KwTxTYbo=",
        version = "v0.3.0",
    )
    go_repository(
        name = "ht_sr_git_sbinet_gg",
        build_file_proto_mode = "disable_global",
        importpath = "git.sr.ht/~sbinet/gg",
        sum = "h1:6V43j30HM623V329xA9Ntq+WJrMjDxRjuAB1LFWF5m8=",
        version = "v0.5.0",
    )
    go_repository(
        name = "in_gopkg_alecthomas_kingpin_v2",
        build_file_proto_mode = "disable_global",
        importpath = "gopkg.in/alecthomas/kingpin.v2",
        sum = "h1:jMFz6MfLP0/4fUyZle81rXUoxOBFi19VUFKVDOQfozc=",
        version = "v2.2.6",
    )
    go_repository(
        name = "in_gopkg_alexcesaro_statsd_v2",
        build_file_proto_mode = "disable_global",
        importpath = "gopkg.in/alexcesaro/statsd.v2",
        sum = "h1:FXkZSCZIH17vLCO5sO2UucTHsH9pc+17F6pl3JVCwMc=",
        version = "v2.0.0",
    )
    go_repository(
        name = "in_gopkg_asn1_ber_v1",
        build_file_proto_mode = "disable_global",
        importpath = "gopkg.in/asn1-ber.v1",
        sum = "h1:TxyelI5cVkbREznMhfzycHdkp5cLA7DpE+GKjSslYhM=",
        version = "v1.0.0-20181015200546-f715ec2f112d",
    )
    go_repository(
        name = "in_gopkg_check_v1",
        build_file_proto_mode = "disable_global",
        importpath = "gopkg.in/check.v1",
        sum = "h1:Hei/4ADfdWqJk1ZMxUNpqntNwaWcugrBjAiHlqqRiVk=",
        version = "v1.0.0-20201130134442-10cb98267c6c",
    )
    go_repository(
        name = "in_gopkg_errgo_v2",
        build_file_proto_mode = "disable_global",
        importpath = "gopkg.in/errgo.v2",
        sum = "h1:0vLT13EuvQ0hNvakwLuFZ/jYrLp5F3kcWHXdRggjCE8=",
        version = "v2.1.0",
    )
    go_repository(
        name = "in_gopkg_fsnotify_v1",
        build_file_proto_mode = "disable_global",
        importpath = "gopkg.in/fsnotify.v1",
        sum = "h1:xOHLXZwVvI9hhs+cLKq5+I5onOuwQLhQwiu63xxlHs4=",
        version = "v1.4.7",
    )
    go_repository(
        name = "in_gopkg_go_jose_go_jose_v2",
        build_file_proto_mode = "disable_global",
        importpath = "gopkg.in/go-jose/go-jose.v2",
        sum = "h1:qEzJlIDmG9q5VO0M/o8tGS65QMHMS1w01TQJB1VPJ4U=",
        version = "v2.6.1",
    )
    go_repository(
        name = "in_gopkg_go_playground_assert_v1",
        build_file_proto_mode = "disable_global",
        importpath = "gopkg.in/go-playground/assert.v1",
        sum = "h1:xoYuJVE7KT85PYWrN730RguIQO0ePzVRfFMXadIrXTM=",
        version = "v1.2.1",
    )
    go_repository(
        name = "in_gopkg_go_playground_validator_v9",
        build_file_proto_mode = "disable_global",
        importpath = "gopkg.in/go-playground/validator.v9",
        sum = "h1:SvGtYmN60a5CVKTOzMSyfzWDeZRxRuGvRQyEAKbw1xc=",
        version = "v9.29.1",
    )
    go_repository(
        name = "in_gopkg_inconshreveable_log15_v2",
        build_file_proto_mode = "disable_global",
        importpath = "gopkg.in/inconshreveable/log15.v2",
        sum = "h1:RlWgLqCMMIYYEVcAR5MDsuHlVkaIPDAF+5Dehzg8L5A=",
        version = "v2.0.0-20180818164646-67afb5ed74ec",
    )
    go_repository(
        name = "in_gopkg_inf_v0",
        build_file_proto_mode = "disable_global",
        importpath = "gopkg.in/inf.v0",
        sum = "h1:73M5CoZyi3ZLMOyDlQh031Cx6N9NDJ2Vvfl76EDAgDc=",
        version = "v0.9.1",
    )
    go_repository(
        name = "in_gopkg_ini_v1",
        build_file_proto_mode = "disable_global",
        importpath = "gopkg.in/ini.v1",
        sum = "h1:Dgnx+6+nfE+IfzjUEISNeydPJh9AXNNsWbGP9KzCsOA=",
        version = "v1.67.0",
    )
    go_repository(
        name = "in_gopkg_natefinch_lumberjack_v2",
        build_file_proto_mode = "disable_global",
        importpath = "gopkg.in/natefinch/lumberjack.v2",
        sum = "h1:bBRl1b0OH9s/DuPhuXpNl+VtCaJXFZ5/uEFST95x9zc=",
        version = "v2.2.1",
    )
    go_repository(
        name = "in_gopkg_resty_v1",
        build_file_proto_mode = "disable_global",
        importpath = "gopkg.in/resty.v1",
        sum = "h1:CuXP0Pjfw9rOuY6EP+UvtNvt5DSqHpIxILZKT/quCZI=",
        version = "v1.12.0",
    )
    go_repository(
        name = "in_gopkg_square_go_jose_v2",
        build_file_proto_mode = "disable_global",
        importpath = "gopkg.in/square/go-jose.v2",
        replace = "gopkg.in/go-jose/go-jose.v2",
        sum = "h1:nt80fvSDlhKWQgSWyHyy5CfmlQr+asih51R8PTWNKKs=",
        version = "v2.6.3",
    )
    go_repository(
        name = "in_gopkg_tomb_v1",
        build_file_proto_mode = "disable_global",
        importpath = "gopkg.in/tomb.v1",
        sum = "h1:uRGJdciOHaEIrze2W8Q3AKkepLTh2hOroT7a+7czfdQ=",
        version = "v1.0.0-20141024135613-dd632973f1e7",
    )
    go_repository(
        name = "in_gopkg_warnings_v0",
        build_file_proto_mode = "disable_global",
        importpath = "gopkg.in/warnings.v0",
        sum = "h1:wFXVbFY8DY5/xOe1ECiWdKCzZlxgshcYVNkBHstARME=",
        version = "v0.1.2",
    )
    go_repository(
        name = "in_gopkg_yaml_v2",
        build_file_proto_mode = "disable_global",
        importpath = "gopkg.in/yaml.v2",
        sum = "h1:D8xgwECY7CYvx+Y2n4sBz93Jn9JRvxdiyyo8CTfuKaY=",
        version = "v2.4.0",
    )
    go_repository(
        name = "in_gopkg_yaml_v3",
        build_file_proto_mode = "disable_global",
        importpath = "gopkg.in/yaml.v3",
        sum = "h1:fxVm/GzAzEWqLHuvctI91KS9hhNmmWOoWu0XTYJS7CA=",
        version = "v3.0.1",
    )
    go_repository(
        name = "io_etcd_go_bbolt",
        build_file_proto_mode = "disable_global",
        importpath = "go.etcd.io/bbolt",
        sum = "h1:xs88BrvEv273UsB79e0hcVrlUWmS0a8upikMFhSyAtA=",
        version = "v1.3.8",
    )
    go_repository(
        name = "io_etcd_go_etcd_api_v3",
        build_file_proto_mode = "disable_global",
        importpath = "go.etcd.io/etcd/api/v3",
        sum = "h1:szRajuUUbLyppkhs9K6BRtjY37l66XQQmw7oZRANE4k=",
        version = "v3.5.10",
    )
    go_repository(
        name = "io_etcd_go_etcd_client_pkg_v3",
        build_file_proto_mode = "disable_global",
        importpath = "go.etcd.io/etcd/client/pkg/v3",
        sum = "h1:kfYIdQftBnbAq8pUWFXfpuuxFSKzlmM5cSn76JByiT0=",
        version = "v3.5.10",
    )
    go_repository(
        name = "io_etcd_go_etcd_client_v2",
        build_file_proto_mode = "disable_global",
        importpath = "go.etcd.io/etcd/client/v2",
        sum = "h1:MrmRktzv/XF8CvtQt+P6wLUlURaNpSDJHFZhe//2QE4=",
        version = "v2.305.10",
    )
    go_repository(
        name = "io_etcd_go_etcd_client_v3",
        build_file_proto_mode = "disable_global",
        importpath = "go.etcd.io/etcd/client/v3",
        sum = "h1:W9TXNZ+oB3MCd/8UjxHTWK5J9Nquw9fQBLJd5ne5/Ao=",
        version = "v3.5.10",
    )
    go_repository(
        name = "io_etcd_go_etcd_pkg_v3",
        build_file_proto_mode = "disable_global",
        importpath = "go.etcd.io/etcd/pkg/v3",
        sum = "h1:WPR8K0e9kWl1gAhB5A7gEa5ZBTNkT9NdNWrR8Qpo1CM=",
        version = "v3.5.10",
    )
    go_repository(
        name = "io_etcd_go_etcd_raft_v3",
        build_file_proto_mode = "disable_global",
        importpath = "go.etcd.io/etcd/raft/v3",
        sum = "h1:cgNAYe7xrsrn/5kXMSaH8kM/Ky8mAdMqGOxyYwpP0LA=",
        version = "v3.5.10",
    )
    go_repository(
        name = "io_etcd_go_etcd_server_v3",
        build_file_proto_mode = "disable_global",
        importpath = "go.etcd.io/etcd/server/v3",
        sum = "h1:4NOGyOwD5sUZ22PiWYKmfxqoeh72z6EhYjNosKGLmZg=",
        version = "v3.5.10",
    )
    go_repository(
        name = "io_gorm_driver_postgres",
        build_file_proto_mode = "disable_global",
        importpath = "gorm.io/driver/postgres",
        sum = "h1:8ptbNJTDbEmhdr62uReG5BGkdQyeasu/FZHxI0IMGnM=",
        version = "v1.5.7",
    )
    go_repository(
        name = "io_gorm_driver_sqlite",
        build_file_proto_mode = "disable_global",
        importpath = "gorm.io/driver/sqlite",
        sum = "h1:zKYbzRCpBrT1bNijRnxLDJWPjVfImGEn0lSnUY5gZ+c=",
        version = "v1.5.0",
    )
    go_repository(
        name = "io_gorm_gorm",
        build_file_proto_mode = "disable_global",
        importpath = "gorm.io/gorm",
        sum = "h1:9DShaph9qhkIYw7QF91I/ynrr4cOO2PZra2PFD7Mfeg=",
        version = "v1.25.7-0.20240204074919-46816ad31dde",
    )
    go_repository(
        name = "io_gorm_plugin_opentelemetry",
        build_file_proto_mode = "disable_global",
        importpath = "gorm.io/plugin/opentelemetry",
        sum = "h1:7p0ocWELjSSRI7NCKPW2mVe6h43YPini99sNJcbsTuc=",
        version = "v0.1.4",
    )
    go_repository(
        name = "io_k8s_api",
        build_file_proto_mode = "disable_global",
        importpath = "k8s.io/api",
        sum = "h1:hBC7B9+MU+ptchxEqTNW2DkUosJpp1P+Wn6YncZ474A=",
        version = "v0.29.2",
    )
    go_repository(
        name = "io_k8s_apiextensions_apiserver",
        build_file_proto_mode = "disable_global",
        importpath = "k8s.io/apiextensions-apiserver",
        sum = "h1:UK3xB5lOWSnhaCk0RFZ0LUacPZz9RY4wi/yt2Iu+btg=",
        version = "v0.29.2",
    )
    go_repository(
        name = "io_k8s_apimachinery",
        build_file_proto_mode = "disable_global",
        importpath = "k8s.io/apimachinery",
        sum = "h1:EWGpfJ856oj11C52NRCHuU7rFDwxev48z+6DSlGNsV8=",
        version = "v0.29.2",
    )
    go_repository(
        name = "io_k8s_apiserver",
        build_file_proto_mode = "disable_global",
        importpath = "k8s.io/apiserver",
        sum = "h1:+Z9S0dSNr+CjnVXQePG8TcBWHr3Q7BmAr7NraHvsMiQ=",
        version = "v0.29.2",
    )
    go_repository(
        name = "io_k8s_client_go",
        build_file_proto_mode = "disable_global",
        importpath = "k8s.io/client-go",
        sum = "h1:FEg85el1TeZp+/vYJM7hkDlSTFZ+c5nnK44DJ4FyoRg=",
        version = "v0.29.2",
    )
    go_repository(
        name = "io_k8s_code_generator",
        build_file_proto_mode = "disable_global",
        importpath = "k8s.io/code-generator",
        sum = "h1:c9/iw2KnNpw2IRV+wwuG/Wns2TjPSgjWzbbjTevyiHI=",
        version = "v0.29.2",
    )
    go_repository(
        name = "io_k8s_component_base",
        build_file_proto_mode = "disable_global",
        importpath = "k8s.io/component-base",
        sum = "h1:lpiLyuvPA9yV1aQwGLENYyK7n/8t6l3nn3zAtFTJYe8=",
        version = "v0.29.2",
    )
    go_repository(
        name = "io_k8s_gengo",
        build_file_proto_mode = "disable_global",
        importpath = "k8s.io/gengo",
        sum = "h1:pWEwq4Asjm4vjW7vcsmijwBhOr1/shsbSYiWXmNGlks=",
        version = "v0.0.0-20230829151522-9cce18d56c01",
    )
    go_repository(
        name = "io_k8s_klog",
        build_file_proto_mode = "disable_global",
        importpath = "k8s.io/klog",
        sum = "h1:Pt+yjF5aB1xDSVbau4VsWe+dQNzA0qv1LlXdC2dF6Q8=",
        version = "v1.0.0",
    )
    go_repository(
        name = "io_k8s_klog_v2",
        build_file_proto_mode = "disable_global",
        importpath = "k8s.io/klog/v2",
        sum = "h1:U/Af64HJf7FcwMcXyKm2RPM22WZzyR7OSpYj5tg3cL0=",
        version = "v2.110.1",
    )
    go_repository(
        name = "io_k8s_kms",
        build_file_proto_mode = "disable_global",
        importpath = "k8s.io/kms",
        sum = "h1:MDsbp98gSlEQs7K7dqLKNNTwKFQRYYvO4UOlBOjNy6Y=",
        version = "v0.29.2",
    )
    go_repository(
        name = "io_k8s_kube_openapi",
        build_file_proto_mode = "disable_global",
        importpath = "k8s.io/kube-openapi",
        sum = "h1:aVUu9fTY98ivBPKR9Y5w/AuzbMm96cd3YHRTU83I780=",
        version = "v0.0.0-20231010175941-2dd684a91f00",
    )
    go_repository(
        name = "io_k8s_sigs_apiserver_network_proxy_konnectivity_client",
        build_file_proto_mode = "disable_global",
        importpath = "sigs.k8s.io/apiserver-network-proxy/konnectivity-client",
        sum = "h1:TgtAeesdhpm2SGwkQasmbeqDo8th5wOBA5h/AjTKA4I=",
        version = "v0.28.0",
    )
    go_repository(
        name = "io_k8s_sigs_controller_runtime",
        build_file_proto_mode = "disable_global",
        importpath = "sigs.k8s.io/controller-runtime",
        sum = "h1:65QmN7r3FWgTxDMz9fvGnO1kbf2nu+acg9p2R9oYYYk=",
        version = "v0.17.3",
    )
    go_repository(
        name = "io_k8s_sigs_json",
        build_file_proto_mode = "disable_global",
        importpath = "sigs.k8s.io/json",
        sum = "h1:EDPBXCAspyGV4jQlpZSudPeMmr1bNJefnuqLsRAsHZo=",
        version = "v0.0.0-20221116044647-bc3834ca7abd",
    )
    go_repository(
        name = "io_k8s_sigs_kustomize_kyaml",
        build_file_proto_mode = "disable_global",
        importpath = "sigs.k8s.io/kustomize/kyaml",
        sum = "h1:tNNQIC+8cc+aXFTVg+RtQAOsjwUdYBZRAgYOVI3RBc4=",
        version = "v0.13.3",
    )
    go_repository(
        name = "io_k8s_sigs_release_utils",
        build_file_proto_mode = "disable_global",
        importpath = "sigs.k8s.io/release-utils",
        sum = "h1:JKDOvhCk6zW8ipEOkpTGDH/mW3TI+XqtPp16aaQ79FU=",
        version = "v0.7.7",
    )
    go_repository(
        name = "io_k8s_sigs_structured_merge_diff_v4",
        build_file_proto_mode = "disable_global",
        importpath = "sigs.k8s.io/structured-merge-diff/v4",
        sum = "h1:150L+0vs/8DA78h1u02ooW1/fFq/Lwr+sGiqlzvrtq4=",
        version = "v4.4.1",
    )
    go_repository(
        name = "io_k8s_sigs_yaml",
        build_file_proto_mode = "disable_global",
        importpath = "sigs.k8s.io/yaml",
        sum = "h1:Mk1wCc2gy/F0THH0TAp1QYyJNzRm2KCLy3o5ASXVI5E=",
        version = "v1.4.0",
    )
    go_repository(
        name = "io_k8s_utils",
        build_file_proto_mode = "disable_global",
        importpath = "k8s.io/utils",
        sum = "h1:sgn3ZU783SCgtaSJjpcVVlRqd6GSnlTLKgpAAttJvpI=",
        version = "v0.0.0-20230726121419-3b25d923346b",
    )
    go_repository(
        name = "io_nhooyr_websocket",
        build_file_proto_mode = "disable_global",
        importpath = "nhooyr.io/websocket",
        sum = "h1:f/qXNc2/3DpoSZkHt1DQu6rj4zGC8JmkkLkWss0MgN0=",
        version = "v1.8.11",
    )
    go_repository(
        name = "io_opencensus_go",
        build_file_proto_mode = "disable_global",
        importpath = "go.opencensus.io",
        sum = "h1:y73uSU6J157QMP2kn2r30vwW1A2W2WFwSCGnAVxeaD0=",
        version = "v0.24.0",
    )
    go_repository(
        name = "io_opentelemetry_go_collector",
        build_file_proto_mode = "disable_global",
        importpath = "go.opentelemetry.io/collector",
        sum = "h1:M/ciCcReQsSDYG9bJ2Qwqk7pQILDJ2bM/l0MdeCAvJE=",
        version = "v0.102.1",
    )
    go_repository(
        name = "io_opentelemetry_go_collector_component",
        build_file_proto_mode = "disable_global",
        importpath = "go.opentelemetry.io/collector/component",
        sum = "h1:66z+LN5dVCXhvuVKD1b56/3cYLK+mtYSLIwlskYA9IQ=",
        version = "v0.102.1",
    )
    go_repository(
        name = "io_opentelemetry_go_collector_config_configauth",
        build_file_proto_mode = "disable_global",
        importpath = "go.opentelemetry.io/collector/config/configauth",
        sum = "h1:LuzijaZulMu4xmAUG8WA00ZKDlampH+ERjxclb40Q9g=",
        version = "v0.102.1",
    )
    go_repository(
        name = "io_opentelemetry_go_collector_config_configcompression",
        build_file_proto_mode = "disable_global",
        importpath = "go.opentelemetry.io/collector/config/configcompression",
        sum = "h1:B2q6XMO6xiF2s+14XjqAQHGY5UefR+PtkZ0WAlmSqpU=",
        version = "v1.9.0",
    )
    go_repository(
        name = "io_opentelemetry_go_collector_config_configgrpc",
        build_file_proto_mode = "disable_global",
        importpath = "go.opentelemetry.io/collector/config/configgrpc",
        sum = "h1:6Plnfx+xw/JH8k11MkljGoysPfn1u7hHbO2evteOTeE=",
        version = "v0.102.1",
    )
    go_repository(
        name = "io_opentelemetry_go_collector_config_confighttp",
        build_file_proto_mode = "disable_global",
        importpath = "go.opentelemetry.io/collector/config/confighttp",
        sum = "h1:tPw1Xf2PfDdrXoBKLY5Sd4Dh8FNm5i+6DKuky9XraIM=",
        version = "v0.102.1",
    )
    go_repository(
        name = "io_opentelemetry_go_collector_config_confignet",
        build_file_proto_mode = "disable_global",
        importpath = "go.opentelemetry.io/collector/config/confignet",
        sum = "h1:nSiAFQMzNCO4sDBztUxY73qFw4Vh0hVePq8+3wXUHtU=",
        version = "v0.102.1",
    )
    go_repository(
        name = "io_opentelemetry_go_collector_config_configopaque",
        build_file_proto_mode = "disable_global",
        importpath = "go.opentelemetry.io/collector/config/configopaque",
        sum = "h1:jocenLdK/rVG9UoGlnpiBxXLXgH5NhIXCrVSTyKVYuA=",
        version = "v1.9.0",
    )
    go_repository(
        name = "io_opentelemetry_go_collector_config_configretry",
        build_file_proto_mode = "disable_global",
        importpath = "go.opentelemetry.io/collector/config/configretry",
        sum = "h1:J5/tXBL8P7d7HT5dxsp2H+//SkwDXR66Z9UTgRgtAzk=",
        version = "v0.102.1",
    )
    go_repository(
        name = "io_opentelemetry_go_collector_config_configtelemetry",
        build_file_proto_mode = "disable_global",
        importpath = "go.opentelemetry.io/collector/config/configtelemetry",
        sum = "h1:f/CYcrOkaHd+COIJ2lWnEgBCHfhEycpbow4ZhrGwAlA=",
        version = "v0.102.1",
    )
    go_repository(
        name = "io_opentelemetry_go_collector_config_configtls",
        build_file_proto_mode = "disable_global",
        importpath = "go.opentelemetry.io/collector/config/configtls",
        sum = "h1:7fr+PU9BRg0HRc1Pn3WmDW/4WBHRjuo7o1CdG2vQKoA=",
        version = "v0.102.1",
    )
    go_repository(
        name = "io_opentelemetry_go_collector_config_internal",
        build_file_proto_mode = "disable_global",
        importpath = "go.opentelemetry.io/collector/config/internal",
        sum = "h1:HFsFD3xpHUuNHb8/UTz5crJw1cMHzsJQf/86sgD44hw=",
        version = "v0.102.1",
    )
    go_repository(
        name = "io_opentelemetry_go_collector_confmap",
        build_file_proto_mode = "disable_global",
        importpath = "go.opentelemetry.io/collector/confmap",
        sum = "h1:wZuH+d/P11Suz8wbp+xQCJ0BPE9m5pybtUe74c+rU7E=",
        version = "v0.102.1",
    )
    go_repository(
        name = "io_opentelemetry_go_collector_consumer",
        build_file_proto_mode = "disable_global",
        importpath = "go.opentelemetry.io/collector/consumer",
        sum = "h1:0CkgHhxwx4lI/m+hWjh607xyjooW5CObZ8hFQy5vvo0=",
        version = "v0.102.1",
    )
    go_repository(
        name = "io_opentelemetry_go_collector_exporter",
        build_file_proto_mode = "disable_global",
        importpath = "go.opentelemetry.io/collector/exporter",
        sum = "h1:4VURYgBNJscxfMhZWitzcwA1cig5a6pH0xZSpdECDnM=",
        version = "v0.102.1",
    )
    go_repository(
        name = "io_opentelemetry_go_collector_exporter_otlpexporter",
        build_file_proto_mode = "disable_global",
        importpath = "go.opentelemetry.io/collector/exporter/otlpexporter",
        sum = "h1:bOXE7u1iy0SKwH2mnVyIMKkvFIR9bn9iIm1Cf/CJlZU=",
        version = "v0.102.1",
    )
    go_repository(
        name = "io_opentelemetry_go_collector_exporter_otlphttpexporter",
        build_file_proto_mode = "disable_global",
        importpath = "go.opentelemetry.io/collector/exporter/otlphttpexporter",
        sum = "h1:9TaxHrkVtEdssDAHqV5yU9PARkFph7CvfLqC1wS6m+c=",
        version = "v0.102.1",
    )
    go_repository(
        name = "io_opentelemetry_go_collector_extension",
        build_file_proto_mode = "disable_global",
        importpath = "go.opentelemetry.io/collector/extension",
        sum = "h1:gAvE3w15q+Vv0Tj100jzcDpeMTyc8dAiemHRtJbspLg=",
        version = "v0.102.1",
    )
    go_repository(
        name = "io_opentelemetry_go_collector_extension_auth",
        build_file_proto_mode = "disable_global",
        importpath = "go.opentelemetry.io/collector/extension/auth",
        sum = "h1:GP6oBmpFJjxuVruPb9X40bdf6PNu9779i8anxa+wW6U=",
        version = "v0.102.1",
    )
    go_repository(
        name = "io_opentelemetry_go_collector_featuregate",
        build_file_proto_mode = "disable_global",
        importpath = "go.opentelemetry.io/collector/featuregate",
        sum = "h1:mC4/HnR5cx/kkG1RKOQAvHxxg5Ktmd9gpFdttPEXQtA=",
        version = "v1.9.0",
    )
    go_repository(
        name = "io_opentelemetry_go_collector_pdata",
        build_file_proto_mode = "disable_global",
        importpath = "go.opentelemetry.io/collector/pdata",
        sum = "h1:qyXe3HEVYYxerIYu0rzgo1Tx2d1Zs6iF+TCckbHLFOw=",
        version = "v1.9.0",
    )
    go_repository(
        name = "io_opentelemetry_go_collector_pdata_testdata",
        build_file_proto_mode = "disable_global",
        importpath = "go.opentelemetry.io/collector/pdata/testdata",
        sum = "h1:S3idZaJxy8M7mCC4PG4EegmtiSaOuh6wXWatKIui8xU=",
        version = "v0.102.1",
    )
    go_repository(
        name = "io_opentelemetry_go_collector_receiver",
        build_file_proto_mode = "disable_global",
        importpath = "go.opentelemetry.io/collector/receiver",
        sum = "h1:353t4U3o0RdU007JcQ4sRRzl72GHCJZwXDr8cCOcEbI=",
        version = "v0.102.1",
    )
    go_repository(
        name = "io_opentelemetry_go_collector_receiver_otlpreceiver",
        build_file_proto_mode = "disable_global",
        importpath = "go.opentelemetry.io/collector/receiver/otlpreceiver",
        sum = "h1:65/8lkVmOu6gwBw99W+QUQBeDC2qVTwlaiqy7/SpauY=",
        version = "v0.102.1",
    )
    go_repository(
        name = "io_opentelemetry_go_contrib_config",
        build_file_proto_mode = "disable_global",
        importpath = "go.opentelemetry.io/contrib/config",
        sum = "h1:b1rK5tGTuhhPirJiMxOcyQfZs76j2VapY6ODn3b2Dbs=",
        version = "v0.7.0",
    )
    go_repository(
        name = "io_opentelemetry_go_contrib_detectors_gcp",
        build_file_proto_mode = "disable_global",
        importpath = "go.opentelemetry.io/contrib/detectors/gcp",
        sum = "h1:eVfDeFAPnMFZUhNdDZ/BbpEmC7/xxDKTSba5NhJH88s=",
        version = "v1.27.0",
    )
    go_repository(
        name = "io_opentelemetry_go_contrib_instrumentation_google_golang_org_grpc_otelgrpc",
        build_file_proto_mode = "disable_global",
        importpath = "go.opentelemetry.io/contrib/instrumentation/google.golang.org/grpc/otelgrpc",
        sum = "h1:vS1Ao/R55RNV4O7TA2Qopok8yN+X0LIP6RVWLFkprck=",
        version = "v0.52.0",
    )

    # See https://github.com/open-telemetry/opentelemetry-go-contrib/issues/872
    go_repository(
        name = "io_opentelemetry_go_contrib_instrumentation_net_http_httptrace_otelhttptrace",
        build_directives = [
            "gazelle:resolve go go.opentelemetry.io/otel/exporters/otlp/internal @io_opentelemetry_go_otel//exporters/otlp/internal",
            "gazelle:resolve go go.opentelemetry.io/otel/exporters/otlp/internal/envconfig @io_opentelemetry_go_otel//exporters/otlp/internal/envconfig",
        ],
        build_file_proto_mode = "disable_global",
        importpath = "go.opentelemetry.io/contrib/instrumentation/net/http/httptrace/otelhttptrace",
        sum = "h1:ZjF6qLnAVNq6xUh0sK2mCEqwnRrpgr0mLALQXJL34NI=",
        version = "v0.40.0",
    )

    # See https://github.com/open-telemetry/opentelemetry-go-contrib/issues/872
    go_repository(
        name = "io_opentelemetry_go_contrib_instrumentation_net_http_otelhttp",
        build_directives = [
            "gazelle:resolve go go.opentelemetry.io/otel/exporters/otlp/internal @io_opentelemetry_go_otel//exporters/otlp/internal",
        ],
        build_file_proto_mode = "disable_global",
        importpath = "go.opentelemetry.io/contrib/instrumentation/net/http/otelhttp",
        sum = "h1:9l89oX4ba9kHbBol3Xin3leYJ+252h0zszDtBwyKe2A=",
        version = "v0.52.0",
    )
    go_repository(
        name = "io_opentelemetry_go_contrib_instrumentation_runtime",
        build_file_proto_mode = "disable_global",
        importpath = "go.opentelemetry.io/contrib/instrumentation/runtime",
        sum = "h1:EbmAUG9hEAMXyfWEasIt2kmh/WmXUznUksChApTgBGc=",
        version = "v0.42.0",
    )
    go_repository(
        name = "io_opentelemetry_go_contrib_propagators_b3",
        build_file_proto_mode = "disable_global",
        importpath = "go.opentelemetry.io/contrib/propagators/b3",
        sum = "h1:ImOVvHnku8jijXqkwCSyYKRDt2YrnGXD4BbhcpfbfJo=",
        version = "v1.17.0",
    )
    go_repository(
        name = "io_opentelemetry_go_contrib_propagators_jaeger",
        build_file_proto_mode = "disable_global",
        importpath = "go.opentelemetry.io/contrib/propagators/jaeger",
        sum = "h1:tJPpZAEsihJgRTnXrPjY3rjED8Av3EJdi1kvKCi1yMc=",
        version = "v1.27.0",
    )
    go_repository(
        name = "io_opentelemetry_go_contrib_propagators_opencensus",
        build_file_proto_mode = "disable_global",
        importpath = "go.opentelemetry.io/contrib/propagators/opencensus",
        sum = "h1:wQBFvTXNs/UcCiWEi0cadOGJ8LMxDSOWbNtldFS0VI4=",
        version = "v0.42.0",
    )
    go_repository(
        name = "io_opentelemetry_go_contrib_propagators_ot",
        build_file_proto_mode = "disable_global",
        importpath = "go.opentelemetry.io/contrib/propagators/ot",
        sum = "h1:xFPqk7ntRR87dqvl6RfeHiq9UlE8mPSuL6Dtr/zysL8=",
        version = "v1.27.0",
    )
    go_repository(
        name = "io_opentelemetry_go_otel",
        build_file_proto_mode = "disable_global",
        importpath = "go.opentelemetry.io/otel",
        sum = "h1:9BZoF3yMK/O1AafMiQTVu0YDj5Ea4hPhxCs7sGva+cg=",
        version = "v1.27.0",
    )
    go_repository(
        name = "io_opentelemetry_go_otel_bridge_opencensus",
        build_file_proto_mode = "disable_global",
        importpath = "go.opentelemetry.io/otel/bridge/opencensus",
        sum = "h1:YHivttTaDhbZIHuPlg1sWsy2P5gj57vzqPfkHItgbwQ=",
        version = "v0.39.0",
    )
    go_repository(
        name = "io_opentelemetry_go_otel_bridge_opentracing",
        build_file_proto_mode = "disable_global",
        importpath = "go.opentelemetry.io/otel/bridge/opentracing",
        sum = "h1:ZujpdLoATPdsyzp8hE5xW3jCNVZE46eMm42eu1JuxKk=",
        version = "v1.22.0",
    )
    go_repository(
        name = "io_opentelemetry_go_otel_exporters_jaeger",
        build_file_proto_mode = "disable_global",
        importpath = "go.opentelemetry.io/otel/exporters/jaeger",
        sum = "h1:D7UpUy2Xc2wsi1Ras6V40q806WM07rqoCWzXu7Sqy+4=",
        version = "v1.17.0",
    )
    go_repository(
        name = "io_opentelemetry_go_otel_exporters_otlp_internal_retry",
        build_file_proto_mode = "disable_global",
        importpath = "go.opentelemetry.io/otel/exporters/otlp/internal/retry",
        sum = "h1:t4ZwRPU+emrcvM2e9DHd0Fsf0JTPVcbfa/BhTDF03d0=",
        version = "v1.16.0",
    )
    go_repository(
        name = "io_opentelemetry_go_otel_exporters_otlp_otlpmetric",
        build_file_proto_mode = "disable_global",
        importpath = "go.opentelemetry.io/otel/exporters/otlp/otlpmetric",
        sum = "h1:f6BwB2OACc3FCbYVznctQ9V6KK7Vq6CjmYXJ7DeSs4E=",
        version = "v0.39.0",
    )
    go_repository(
        name = "io_opentelemetry_go_otel_exporters_otlp_otlpmetric_otlpmetricgrpc",
        build_file_proto_mode = "disable_global",
        importpath = "go.opentelemetry.io/otel/exporters/otlp/otlpmetric/otlpmetricgrpc",
        sum = "h1:bFgvUr3/O4PHj3VQcFEuYKvRZJX1SJDQ+11JXuSB3/w=",
        version = "v1.27.0",
    )
    go_repository(
        name = "io_opentelemetry_go_otel_exporters_otlp_otlpmetric_otlpmetrichttp",
        build_file_proto_mode = "disable_global",
        importpath = "go.opentelemetry.io/otel/exporters/otlp/otlpmetric/otlpmetrichttp",
        sum = "h1:CIHWikMsN3wO+wq1Tp5VGdVRTcON+DmOJSfDjXypKOc=",
        version = "v1.27.0",
    )

    # See https://github.com/open-telemetry/opentelemetry-go-contrib/issues/872
    go_repository(
        name = "io_opentelemetry_go_otel_exporters_otlp_otlptrace",
        build_directives = [
            "gazelle:resolve go go.opentelemetry.io/otel/exporters/otlp/internal @io_opentelemetry_go_otel//exporters/otlp/internal",
            "gazelle:resolve go go.opentelemetry.io/otel/exporters/otlp/internal/envconfig @io_opentelemetry_go_otel//exporters/otlp/internal/envconfig",
        ],
        build_file_proto_mode = "disable_global",
        importpath = "go.opentelemetry.io/otel/exporters/otlp/otlptrace",
        sum = "h1:R9DE4kQ4k+YtfLI2ULwX82VtNQ2J8yZmA7ZIF/D+7Mc=",
        version = "v1.27.0",
    )

    # See https://github.com/open-telemetry/opentelemetry-go-contrib/issues/872
    go_repository(
        name = "io_opentelemetry_go_otel_exporters_otlp_otlptrace_otlptracegrpc",
        build_directives = [
            "gazelle:resolve go go.opentelemetry.io/otel/exporters/otlp/internal @io_opentelemetry_go_otel//exporters/otlp/internal",
            "gazelle:resolve go go.opentelemetry.io/otel/exporters/otlp/internal/envconfig @io_opentelemetry_go_otel//exporters/otlp/internal/envconfig",
        ],
        build_file_proto_mode = "disable_global",
        importpath = "go.opentelemetry.io/otel/exporters/otlp/otlptrace/otlptracegrpc",
        sum = "h1:qFffATk0X+HD+f1Z8lswGiOQYKHRlzfmdJm0wEaVrFA=",
        version = "v1.27.0",
    )

    # See https://github.com/open-telemetry/opentelemetry-go-contrib/issues/872
    go_repository(
        name = "io_opentelemetry_go_otel_exporters_otlp_otlptrace_otlptracehttp",
        build_directives = [
            "gazelle:resolve go go.opentelemetry.io/otel/exporters/otlp/internal @io_opentelemetry_go_otel//exporters/otlp/internal",
            "gazelle:resolve go go.opentelemetry.io/otel/exporters/otlp/internal/envconfig @io_opentelemetry_go_otel//exporters/otlp/internal/envconfig",
        ],
        build_file_proto_mode = "disable_global",
        importpath = "go.opentelemetry.io/otel/exporters/otlp/otlptrace/otlptracehttp",
        sum = "h1:QY7/0NeRPKlzusf40ZE4t1VlMKbqSNT7cJRYzWuja0s=",
        version = "v1.27.0",
    )
    go_repository(
        name = "io_opentelemetry_go_otel_exporters_prometheus",
        build_file_proto_mode = "disable_global",
        importpath = "go.opentelemetry.io/otel/exporters/prometheus",
        sum = "h1:Er5I1g/YhfYv9Affk9nJLfH/+qCCVVg1f2R9AbJfqDQ=",
        version = "v0.49.0",
    )
    go_repository(
        name = "io_opentelemetry_go_otel_exporters_stdout_stdoutmetric",
        build_file_proto_mode = "disable_global",
        importpath = "go.opentelemetry.io/otel/exporters/stdout/stdoutmetric",
        sum = "h1:/jlt1Y8gXWiHG9FBx6cJaIC5hYx5Fe64nC8w5Cylt/0=",
        version = "v1.27.0",
    )
    go_repository(
        name = "io_opentelemetry_go_otel_exporters_stdout_stdouttrace",
        build_file_proto_mode = "disable_global",
        importpath = "go.opentelemetry.io/otel/exporters/stdout/stdouttrace",
        sum = "h1:/0YaXu3755A/cFbtXp+21lkXgI0QE5avTWA2HjU9/WE=",
        version = "v1.27.0",
    )
    go_repository(
        name = "io_opentelemetry_go_otel_metric",
        build_file_proto_mode = "disable_global",
        importpath = "go.opentelemetry.io/otel/metric",
        sum = "h1:hvj3vdEKyeCi4YaYfNjv2NUje8FqKqUY8IlF0FxV/ik=",
        version = "v1.27.0",
    )
    go_repository(
        name = "io_opentelemetry_go_otel_sdk",
        build_file_proto_mode = "disable_global",
        importpath = "go.opentelemetry.io/otel/sdk",
        sum = "h1:mlk+/Y1gLPLn84U4tI8d3GNJmGT/eXe3ZuOXN9kTWmI=",
        version = "v1.27.0",
    )
    go_repository(
        name = "io_opentelemetry_go_otel_sdk_metric",
        build_file_proto_mode = "disable_global",
        importpath = "go.opentelemetry.io/otel/sdk/metric",
        sum = "h1:5uGNOlpXi+Hbo/DRoI31BSb1v+OGcpv2NemcCrOL8gI=",
        version = "v1.27.0",
    )
    go_repository(
        name = "io_opentelemetry_go_otel_trace",
        build_file_proto_mode = "disable_global",
        importpath = "go.opentelemetry.io/otel/trace",
        sum = "h1:IqYb813p7cmbHk0a5y6pD5JPakbVfftRXABGt5/Rscw=",
        version = "v1.27.0",
    )
    go_repository(
        name = "io_opentelemetry_go_proto_otlp",
        build_file_proto_mode = "disable_global",
        importpath = "go.opentelemetry.io/proto/otlp",
        sum = "h1:pVeZGk7nXDC9O2hncA6nHldxEjm6LByfA2aN8IOkz94=",
        version = "v1.2.0",
    )
    go_repository(
        name = "io_rsc_binaryregexp",
        build_file_proto_mode = "disable_global",
        importpath = "rsc.io/binaryregexp",
        sum = "h1:HfqmD5MEmC0zvwBuF187nq9mdnXjXsSivRiXN7SmRkE=",
        version = "v0.2.0",
    )
    go_repository(
        name = "io_rsc_pdf",
        build_file_proto_mode = "disable_global",
        importpath = "rsc.io/pdf",
        sum = "h1:k1MczvYDUvJBe93bYd7wrZLLUEcLZAuF824/I4e5Xr4=",
        version = "v0.1.1",
    )
    go_repository(
        name = "io_rsc_quote_v3",
        build_file_proto_mode = "disable_global",
        importpath = "rsc.io/quote/v3",
        sum = "h1:9JKUTTIUgS6kzR9mK1YuGKv6Nl+DijDNIc0ghT58FaY=",
        version = "v3.1.0",
    )
    go_repository(
        name = "io_rsc_sampler",
        build_file_proto_mode = "disable_global",
        importpath = "rsc.io/sampler",
        sum = "h1:7uVkIFmeBqHfdjD+gZwtXXI+RODJ2Wc4O7MPEh/QiW4=",
        version = "v1.3.0",
    )
    go_repository(
        name = "net_pgregory_rapid",
        build_file_proto_mode = "disable_global",
        importpath = "pgregory.net/rapid",
        sum = "h1:CMa0sjHSru3puNx+J0MIAuiiEV4N0qj8/cMWGBBCsjw=",
        version = "v1.1.0",
    )
    go_repository(
        name = "net_starlark_go",
        build_file_proto_mode = "disable_global",
        importpath = "go.starlark.net",
        sum = "h1:xwwDQW5We85NaTk2APgoN9202w/l0DVGp+GZMfsrh7s=",
        version = "v0.0.0-20210223155950-e043a3d3c984",
    )
    go_repository(
        name = "org_bitbucket_creachadair_shell",
        build_file_proto_mode = "disable_global",
        importpath = "bitbucket.org/creachadair/shell",
        sum = "h1:Z96pB6DkSb7F3Y3BBnJeOZH2gazyMTWlvecSD4vDqfk=",
        version = "v0.0.7",
    )
    go_repository(
        name = "org_cuelang_go",
        build_file_proto_mode = "disable_global",
        importpath = "cuelang.org/go",
        sum = "h1:W3oBBjDTm7+IZfCKZAmC8uDG0eYfJL4Pp/xbbCMKaVo=",
        version = "v0.4.3",
    )
    go_repository(
        name = "org_gioui",
        build_file_proto_mode = "disable_global",
        importpath = "gioui.org",
        sum = "h1:RbzDn1h/pCVf/q44ImQSa/J3MIFpY3OWphzT/Tyei+w=",
        version = "v0.2.0",
    )
    go_repository(
        name = "org_gioui_cpu",
        build_file_proto_mode = "disable_global",
        importpath = "gioui.org/cpu",
        sum = "h1:tNJdnP5CgM39PRc+KWmBRRYX/zJ+rd5XaYxY5d5veqA=",
        version = "v0.0.0-20220412190645-f1e9e8c3b1f7",
    )
    go_repository(
        name = "org_gioui_shader",
        build_file_proto_mode = "disable_global",
        importpath = "gioui.org/shader",
        sum = "h1:cvZmU+eODFR2545X+/8XucgZdTtEjR3QWW6W65b0q5Y=",
        version = "v1.0.6",
    )
    go_repository(
        name = "org_gioui_x",
        build_file_proto_mode = "disable_global",
        importpath = "gioui.org/x",
        sum = "h1:/MbdjKH19F16auv19UiQxli2n6BYPw7eyh9XBOTgmEw=",
        version = "v0.2.0",
    )
    go_repository(
        name = "org_golang_google_api",
        build_file_proto_mode = "disable_global",
        importpath = "google.golang.org/api",
        sum = "h1:PNMeRDwo1pJdgNcFQ9GstuLe/noWKIc89pRWRLMvLwE=",
        version = "v0.183.0",
    )
    go_repository(
        name = "org_golang_google_appengine",
        build_file_proto_mode = "disable_global",
        importpath = "google.golang.org/appengine",
        sum = "h1:IhEN5q69dyKagZPYMSdIjS2HqprW324FRQZJcGqPAsM=",
        version = "v1.6.8",
    )
    go_repository(
        name = "org_golang_google_cloud",
        build_file_proto_mode = "disable_global",
        importpath = "google.golang.org/cloud",
        sum = "h1:Cpp2P6TPjujNoC5M2KHY6g7wfyLYfIWRZaSdIKfDasA=",
        version = "v0.0.0-20151119220103-975617b05ea8",
    )
    go_repository(
        name = "org_golang_google_genproto",
        build_file_proto_mode = "disable_global",
        importpath = "google.golang.org/genproto",
        sum = "h1:HCZ6DlkKtCDAtD8ForECsY3tKuaR+p4R3grlK80uCCc=",
        version = "v0.0.0-20240604185151-ef581f913117",
    )
    go_repository(
        name = "org_golang_google_genproto_googleapis_api",
        build_file_proto_mode = "disable_global",
        importpath = "google.golang.org/genproto/googleapis/api",
<<<<<<< HEAD
        sum = "h1:+rdxYoE3E5htTEWIe15GlN6IfvbURM//Jt0mmkmm6ZU=",
        version = "v0.0.0-20240604185151-ef581f913117",
=======
        sum = "h1:RFiFrvy37/mpSpdySBDrUdipW/dHwsRwh3J3+A9VgT4=",
        version = "v0.0.0-20240318140521-94a12d6c2237",
>>>>>>> 1bf52b7f
    )
    go_repository(
        name = "org_golang_google_genproto_googleapis_bytestream",
        build_file_proto_mode = "disable_global",
        importpath = "google.golang.org/genproto/googleapis/bytestream",
        sum = "h1:znHUtThh5/fLbEC/p3Khp5xOucyAgMZ1Nj9ditbxd44=",
        version = "v0.0.0-20240528184218-531527333157",
    )
    go_repository(
        name = "org_golang_google_genproto_googleapis_rpc",
        build_file_proto_mode = "disable_global",
        importpath = "google.golang.org/genproto/googleapis/rpc",
<<<<<<< HEAD
        sum = "h1:1GBuWVLM/KMVUv1t1En5Gs+gFZCNd360GGb4sSxtrhU=",
        version = "v0.0.0-20240604185151-ef581f913117",
=======
        sum = "h1:NnYq6UN9ReLM9/Y01KWNOWyI5xQ9kbIms5GGJVwS/Yc=",
        version = "v0.0.0-20240318140521-94a12d6c2237",
>>>>>>> 1bf52b7f
    )
    go_repository(
        name = "org_golang_google_grpc",
        build_file_proto_mode = "disable_global",
        importpath = "google.golang.org/grpc",
<<<<<<< HEAD
        sum = "h1:KH3VH9y/MgNQg1dE7b3XfVK0GsPSIzJwdF617gUSbvY=",
        version = "v1.64.0",
=======
        sum = "h1:iEIj1U5qjyBjzkM5nk3Fq+S1IbjbXSyqeULZ1Nfo4AA=",
        version = "v1.62.2",
>>>>>>> 1bf52b7f
    )
    go_repository(
        name = "org_golang_google_protobuf",
        build_file_proto_mode = "disable_global",
        importpath = "google.golang.org/protobuf",
        sum = "h1:9ddQBjfCyZPOHPUiPxpYESBLc+T8P3E+Vo4IbKZgFWg=",
        version = "v1.34.1",
    )
    go_repository(
        name = "org_golang_x_crypto",
        build_file_proto_mode = "disable_global",
        importpath = "golang.org/x/crypto",
        sum = "h1:mnl8DM0o513X8fdIkmyFE/5hTYxbwYOjDS/+rK6qpRI=",
        version = "v0.24.0",
    )
    go_repository(
        name = "org_golang_x_exp",
        build_file_proto_mode = "disable_global",
        importpath = "golang.org/x/exp",
        sum = "h1:LoYXNGAShUG3m/ehNk4iFctuhGX/+R1ZpfJ4/ia80JM=",
        version = "v0.0.0-20240604190554-fc45aab8b7f8",
    )
    go_repository(
        name = "org_golang_x_exp_shiny",
        build_file_proto_mode = "disable_global",
        importpath = "golang.org/x/exp/shiny",
        sum = "h1:sgkbz1SFTsoQIvzTIw45hccUcGocu00QM3qucBYV8b0=",
        version = "v0.0.0-20230801115018-d63ba01acd4b",
    )
    go_repository(
        name = "org_golang_x_image",
        build_file_proto_mode = "disable_global",
        importpath = "golang.org/x/image",
        sum = "h1:tNgSxAFe3jC4uYqvZdTr84SZoM1KfwdC9SKIFrLjFn4=",
        version = "v0.14.0",
    )
    go_repository(
        name = "org_golang_x_lint",
        build_file_proto_mode = "disable_global",
        importpath = "golang.org/x/lint",
        sum = "h1:VLliZ0d+/avPrXXH+OakdXhpJuEoBZuwh1m2j7U6Iug=",
        version = "v0.0.0-20210508222113-6edffad5e616",
    )
    go_repository(
        name = "org_golang_x_mobile",
        build_file_proto_mode = "disable_global",
        importpath = "golang.org/x/mobile",
        sum = "h1:4+4C/Iv2U4fMZBiMCc98MG1In4gJY5YRhtpDNeDeHWs=",
        version = "v0.0.0-20190719004257-d2bd2a29d028",
    )
    go_repository(
        name = "org_golang_x_mod",
        build_file_proto_mode = "disable_global",
        importpath = "golang.org/x/mod",
        sum = "h1:5+9lSbEzPSdWkH32vYPBwEpX8KwDbM52Ud9xBUvNlb0=",
        version = "v0.18.0",
    )
    go_repository(
        name = "org_golang_x_net",
        build_file_proto_mode = "disable_global",
        importpath = "golang.org/x/net",
        sum = "h1:soB7SVo0PWrY4vPW/+ay0jKDNScG2X9wFeYlXIvJsOQ=",
        version = "v0.26.0",
    )
    go_repository(
        name = "org_golang_x_oauth2",
        build_file_proto_mode = "disable_global",
        importpath = "golang.org/x/oauth2",
        sum = "h1:tsimM75w1tF/uws5rbeHzIWxEqElMehnc+iW793zsZs=",
        version = "v0.21.0",
    )
    go_repository(
        name = "org_golang_x_sync",
        build_file_proto_mode = "disable_global",
        importpath = "golang.org/x/sync",
        sum = "h1:YsImfSBoP9QPYL0xyKJPq0gcaJdG3rInoqxTWbfQu9M=",
        version = "v0.7.0",
    )
    go_repository(
        name = "org_golang_x_sys",
        build_file_proto_mode = "disable_global",
        importpath = "golang.org/x/sys",
        sum = "h1:rF+pYz3DAGSQAxAu1CbC7catZg4ebC4UIeIhKxBZvws=",
        version = "v0.21.0",
    )
    go_repository(
        name = "org_golang_x_telemetry",
        build_file_proto_mode = "disable_global",
        importpath = "golang.org/x/telemetry",
        sum = "h1:zf5N6UOrA487eEFacMePxjXAJctxKmyjKUsjA11Uzuk=",
        version = "v0.0.0-20240521205824-bda55230c457",
    )
    go_repository(
        name = "org_golang_x_term",
        build_file_proto_mode = "disable_global",
        importpath = "golang.org/x/term",
        sum = "h1:WVXCp+/EBEHOj53Rvu+7KiT/iElMrO8ACK16SMZ3jaA=",
        version = "v0.21.0",
    )
    go_repository(
        name = "org_golang_x_text",
        build_file_proto_mode = "disable_global",
        importpath = "golang.org/x/text",
        sum = "h1:a94ExnEXNtEwYLGJSIUxnWoxoRz/ZcCsV63ROupILh4=",
        version = "v0.16.0",
    )
    go_repository(
        name = "org_golang_x_time",
        build_file_proto_mode = "disable_global",
        importpath = "golang.org/x/time",
        sum = "h1:o7cqy6amK/52YcAKIPlM3a+Fpj35zvRj2TP+e1xFSfk=",
        version = "v0.5.0",
    )
    go_repository(
        name = "org_golang_x_tools",
        build_file_proto_mode = "disable_global",
        importpath = "golang.org/x/tools",
        sum = "h1:gqSGLZqv+AI9lIQzniJ0nZDRG5GBPsSi+DRNHWNz6yA=",
        version = "v0.22.0",
    )
    go_repository(
        name = "org_golang_x_tools_go_vcs",
        build_file_proto_mode = "disable_global",
        importpath = "golang.org/x/tools/go/vcs",
        sum = "h1:cOIJqWBl99H1dH5LWizPa+0ImeeJq3t3cJjaeOWUAL4=",
        version = "v0.1.0-deprecated",
    )
    go_repository(
        name = "org_golang_x_xerrors",
        build_file_proto_mode = "disable_global",
        importpath = "golang.org/x/xerrors",
        sum = "h1:+cNy6SZtPcJQH3LJVLOSmiC7MMxXNOb3PU/VUEz+EhU=",
        version = "v0.0.0-20231012003039-104605ab7028",
    )
    go_repository(
        name = "org_gonum_v1_gonum",
        build_file_proto_mode = "disable_global",
        importpath = "gonum.org/v1/gonum",
        sum = "h1:2lYxjRbTYyxkJxlhC+LvJIx3SsANPdRybu1tGj9/OrQ=",
        version = "v0.15.0",
    )
    go_repository(
        name = "org_gonum_v1_plot",
        build_file_proto_mode = "disable_global",
        importpath = "gonum.org/v1/plot",
        sum = "h1:+LBDVFYwFe4LHhdP8coW6296MBEY4nQ+Y4vuUpJopcE=",
        version = "v0.14.0",
    )
    go_repository(
        name = "org_kernel_pub_linux_libs_security_libcap_cap",
        build_file_proto_mode = "disable_global",
        importpath = "kernel.org/pub/linux/libs/security/libcap/cap",
        sum = "h1:sPQ9qlSNR26fToTKbxe/HDWJlXvBLqGmt84LGCQkOy0=",
        version = "v1.2.67",
    )
    go_repository(
        name = "org_kernel_pub_linux_libs_security_libcap_psx",
        build_file_proto_mode = "disable_global",
        importpath = "kernel.org/pub/linux/libs/security/libcap/psx",
        sum = "h1:NxbXJ7pDVq0FKBsqjieT92QDXI2XaqH2HAi4QcCOHt8=",
        version = "v1.2.67",
    )
    go_repository(
        name = "org_modernc_cc_v3",
        build_file_proto_mode = "disable_global",
        importpath = "modernc.org/cc/v3",
        sum = "h1:P3g79IUS/93SYhtoeaHW+kRCIrYaxJ27MFPv+7kaTOw=",
        version = "v3.40.0",
    )
    go_repository(
        name = "org_modernc_ccgo_v3",
        build_file_proto_mode = "disable_global",
        importpath = "modernc.org/ccgo/v3",
        sum = "h1:Mkgdzl46i5F/CNR/Kj80Ri59hC8TKAhZrYSaqvkwzUw=",
        version = "v3.16.13",
    )
    go_repository(
        name = "org_modernc_libc",
        build_file_proto_mode = "disable_global",
        importpath = "modernc.org/libc",
        sum = "h1:wymSbZb0AlrjdAVX3cjreCHTPCpPARbQXNz6BHPzdwQ=",
        version = "v1.22.4",
    )
    go_repository(
        name = "org_modernc_mathutil",
        build_file_proto_mode = "disable_global",
        importpath = "modernc.org/mathutil",
        sum = "h1:rV0Ko/6SfM+8G+yKiyI830l3Wuz1zRutdslNoQ0kfiQ=",
        version = "v1.5.0",
    )
    go_repository(
        name = "org_modernc_memory",
        build_file_proto_mode = "disable_global",
        importpath = "modernc.org/memory",
        sum = "h1:N+/8c5rE6EqugZwHii4IFsaJ7MUhoWX07J5tC/iI5Ds=",
        version = "v1.5.0",
    )
    go_repository(
        name = "org_modernc_opt",
        build_file_proto_mode = "disable_global",
        importpath = "modernc.org/opt",
        sum = "h1:3XOZf2yznlhC+ibLltsDGzABUGVx8J6pnFMS3E4dcq4=",
        version = "v0.1.3",
    )
    go_repository(
        name = "org_modernc_sqlite",
        build_file_proto_mode = "disable_global",
        importpath = "modernc.org/sqlite",
        sum = "h1:ixuUG0QS413Vfzyx6FWx6PYTmHaOegTY+hjzhn7L+a0=",
        version = "v1.21.2",
    )
    go_repository(
        name = "org_modernc_strutil",
        build_file_proto_mode = "disable_global",
        importpath = "modernc.org/strutil",
        sum = "h1:fNMm+oJklMGYfU9Ylcywl0CO5O6nTfaowNsh2wpPjzY=",
        version = "v1.1.3",
    )
    go_repository(
        name = "org_modernc_token",
        build_file_proto_mode = "disable_global",
        importpath = "modernc.org/token",
        sum = "h1:Xl7Ap9dKaEs5kLoOQeQmPWevfnk/DM5qcLcYlA8ys6Y=",
        version = "v1.1.0",
    )
    go_repository(
        name = "org_mongodb_go_mongo_driver",
        build_file_proto_mode = "disable_global",
        importpath = "go.mongodb.org/mongo-driver",
        sum = "h1:nLkghSU8fQNaK7oUmDhQFsnrtcoNy7Z6LVFKsEecqgE=",
        version = "v1.12.1",
    )
    go_repository(
        name = "org_uber_go_atomic",
        build_file_proto_mode = "disable_global",
        importpath = "go.uber.org/atomic",
        sum = "h1:ZvwS0R+56ePWxUNi+Atn9dWONBPp/AUETXlHW0DxSjE=",
        version = "v1.11.0",
    )
    go_repository(
        name = "org_uber_go_automaxprocs",
        build_file_proto_mode = "disable_global",
        importpath = "go.uber.org/automaxprocs",
        sum = "h1:2LxUOGiR3O6tw8ui5sZa2LAaHnsviZdVOUZw4fvbnME=",
        version = "v1.5.2",
    )
    go_repository(
        name = "org_uber_go_goleak",
        build_file_proto_mode = "disable_global",
        importpath = "go.uber.org/goleak",
        sum = "h1:2K3zAYmnTNqV73imy9J1T3WC+gmCePx2hEGkimedGto=",
        version = "v1.3.0",
    )
    go_repository(
        name = "org_uber_go_multierr",
        build_file_proto_mode = "disable_global",
        importpath = "go.uber.org/multierr",
        sum = "h1:blXXJkSxSSfBVBlC76pxqeO+LN3aDfLQo+309xJstO0=",
        version = "v1.11.0",
    )
    go_repository(
        name = "org_uber_go_ratelimit",
        build_file_proto_mode = "disable_global",
        importpath = "go.uber.org/ratelimit",
        sum = "h1:UQE2Bgi7p2B85uP5dC2bbRtig0C+OeNRnNEafLjsLPA=",
        version = "v0.2.0",
    )
    go_repository(
        name = "org_uber_go_tools",
        build_file_proto_mode = "disable_global",
        importpath = "go.uber.org/tools",
        sum = "h1:0mgffUl7nfd+FpvXMVz4IDEaUSmT1ysygQC7qYo7sG4=",
        version = "v0.0.0-20190618225709-2cfd321de3ee",
    )
    go_repository(
        name = "org_uber_go_zap",
        build_file_proto_mode = "disable_global",
        importpath = "go.uber.org/zap",
        sum = "h1:aJMhYGrd5QSmlpLMr2MftRKl7t8J8PTZPA732ud/XR8=",
        version = "v1.27.0",
    )
    go_repository(
        name = "tech_einride_go_aip",
        build_file_proto_mode = "disable_global",
        importpath = "go.einride.tech/aip",
        sum = "h1:d/4TW92OxXBngkSOwWS2CH5rez869KpKMaN44mdxkFI=",
        version = "v0.67.1",
    )
    go_repository(
        name = "tools_gotest",
        build_file_proto_mode = "disable_global",
        importpath = "gotest.tools",
        sum = "h1:VsBPFP1AI068pPrMxtb/S8Zkgf9xEmTLJjfM+P5UIEo=",
        version = "v2.2.0+incompatible",
    )
    go_repository(
        name = "tools_gotest_v3",
        build_file_proto_mode = "disable_global",
        importpath = "gotest.tools/v3",
        sum = "h1:EENdUnS3pdur5nybKYIh2Vfgc8IUNBjxDPSjtiJcOzU=",
        version = "v3.5.1",
    )
    go_repository(
        name = "xyz_gomodules_jsonpatch_v2",
        build_file_proto_mode = "disable_global",
        importpath = "gomodules.xyz/jsonpatch/v2",
        sum = "h1:Ci3iUJyx9UeRx7CeFN8ARgGbkESwJK+KB9lLcWxY/Zw=",
        version = "v2.4.0",
    )<|MERGE_RESOLUTION|>--- conflicted
+++ resolved
@@ -6581,13 +6581,8 @@
         name = "com_google_cloud_go_compute",
         build_file_proto_mode = "disable_global",
         importpath = "cloud.google.com/go/compute",
-<<<<<<< HEAD
         sum = "h1:EGawh2RUnfHT5g8f/FX3Ds6KZuIBC77hZoDrBvEZw94=",
         version = "v1.27.0",
-=======
-        sum = "h1:ZRpHJedLtTpKgr3RV1Fx23NuaAEN1Zfx9hw1u4aJdjU=",
-        version = "v1.25.1",
->>>>>>> 1bf52b7f
     )
     go_repository(
         name = "com_google_cloud_go_compute_metadata",
@@ -8205,13 +8200,8 @@
         name = "org_golang_google_genproto_googleapis_api",
         build_file_proto_mode = "disable_global",
         importpath = "google.golang.org/genproto/googleapis/api",
-<<<<<<< HEAD
         sum = "h1:+rdxYoE3E5htTEWIe15GlN6IfvbURM//Jt0mmkmm6ZU=",
         version = "v0.0.0-20240604185151-ef581f913117",
-=======
-        sum = "h1:RFiFrvy37/mpSpdySBDrUdipW/dHwsRwh3J3+A9VgT4=",
-        version = "v0.0.0-20240318140521-94a12d6c2237",
->>>>>>> 1bf52b7f
     )
     go_repository(
         name = "org_golang_google_genproto_googleapis_bytestream",
@@ -8224,25 +8214,15 @@
         name = "org_golang_google_genproto_googleapis_rpc",
         build_file_proto_mode = "disable_global",
         importpath = "google.golang.org/genproto/googleapis/rpc",
-<<<<<<< HEAD
         sum = "h1:1GBuWVLM/KMVUv1t1En5Gs+gFZCNd360GGb4sSxtrhU=",
         version = "v0.0.0-20240604185151-ef581f913117",
-=======
-        sum = "h1:NnYq6UN9ReLM9/Y01KWNOWyI5xQ9kbIms5GGJVwS/Yc=",
-        version = "v0.0.0-20240318140521-94a12d6c2237",
->>>>>>> 1bf52b7f
     )
     go_repository(
         name = "org_golang_google_grpc",
         build_file_proto_mode = "disable_global",
         importpath = "google.golang.org/grpc",
-<<<<<<< HEAD
         sum = "h1:KH3VH9y/MgNQg1dE7b3XfVK0GsPSIzJwdF617gUSbvY=",
         version = "v1.64.0",
-=======
-        sum = "h1:iEIj1U5qjyBjzkM5nk3Fq+S1IbjbXSyqeULZ1Nfo4AA=",
-        version = "v1.62.2",
->>>>>>> 1bf52b7f
     )
     go_repository(
         name = "org_golang_google_protobuf",
