--- conflicted
+++ resolved
@@ -5773,7 +5773,15 @@
     )
 
     go_repository(
-<<<<<<< HEAD
+        # This is no longer used but we keep it for backwards compatability
+        # tests while on 5.0.x.
+        name = "com_github_rafaeljusto_redigomock",
+        build_file_proto_mode = "disable_global",
+        importpath = "github.com/rafaeljusto/redigomock",
+        sum = "h1:d7uo5MVINMxnRr20MxbgDkmZ8QRfevjOVgEa4n0OZyY=",
+        version = "v2.4.0+incompatible",
+    )  # keep
+    go_repository(
         name = "com_github_rafaeljusto_redigomock_v3",
         build_file_proto_mode = "disable_global",
         importpath = "github.com/rafaeljusto/redigomock/v3",
@@ -5784,27 +5792,12 @@
     # Needed by back compat tests targeting 5.0.0
     # Context+Owner: @jhchabran
     go_repository(
-=======
-        # This is no longer used but we keep it for backwards compatability
-        # tests while on 5.0.x.
->>>>>>> 25f3ab95
         name = "com_github_rafaeljusto_redigomock",
         build_file_proto_mode = "disable_global",
         importpath = "github.com/rafaeljusto/redigomock",
         sum = "h1:d7uo5MVINMxnRr20MxbgDkmZ8QRfevjOVgEa4n0OZyY=",
         version = "v2.4.0+incompatible",
-<<<<<<< HEAD
     ) # keep
-=======
-    )  # keep
-    go_repository(
-        name = "com_github_rafaeljusto_redigomock_v3",
-        build_file_proto_mode = "disable_global",
-        importpath = "github.com/rafaeljusto/redigomock/v3",
-        sum = "h1:B4Y0XJQiPjpwYmkH55aratKX1VfR+JRqzmDKyZbC99o=",
-        version = "v3.1.2",
-    )
->>>>>>> 25f3ab95
 
     go_repository(
         name = "com_github_rainycape_unidecode",
