--- conflicted
+++ resolved
@@ -5725,16 +5725,6 @@
         importpath = "github.com/remyoudompheng/bigfft",
         sum = "h1:W09IVJc94icq4NjY3clb7Lk8O1qJ8BdBEF8z0ibU0rE=",
         version = "v0.0.0-20230129092748-24d4a6f8daec",
-<<<<<<< HEAD
-    )
-    go_repository(
-        name = "com_github_remyoudompheng_bigfft",
-        build_file_proto_mode = "disable_global",
-        importpath = "github.com/remyoudompheng/bigfft",
-        sum = "h1:W09IVJc94icq4NjY3clb7Lk8O1qJ8BdBEF8z0ibU0rE=",
-        version = "v0.0.0-20230129092748-24d4a6f8daec",
-=======
->>>>>>> d954c4ce
     )
 
     go_repository(
@@ -7095,7 +7085,6 @@
     )
     go_repository(
         name = "com_google_cloud_go_apigeeregistry",
-<<<<<<< HEAD
         build_file_proto_mode = "disable_global",
         importpath = "cloud.google.com/go/apigeeregistry",
         sum = "h1:hgq0ANLDx7t2FDZDJQrCMtCtddR/pjCqVuvQWGrQbXw=",
@@ -7105,17 +7094,6 @@
     go_repository(
         name = "com_google_cloud_go_appengine",
         build_file_proto_mode = "disable_global",
-=======
-        build_file_proto_mode = "disable_global",
-        importpath = "cloud.google.com/go/apigeeregistry",
-        sum = "h1:hgq0ANLDx7t2FDZDJQrCMtCtddR/pjCqVuvQWGrQbXw=",
-        version = "v0.7.1",
-    )
-
-    go_repository(
-        name = "com_google_cloud_go_appengine",
-        build_file_proto_mode = "disable_global",
->>>>>>> d954c4ce
         importpath = "cloud.google.com/go/appengine",
         sum = "h1:J+aaUZ6IbTpBegXbmEsh8qZZy864ZVnOoWyfa1XSNbI=",
         version = "v1.8.1",
@@ -7184,12 +7162,6 @@
         build_file_proto_mode = "disable_global",
         importpath = "cloud.google.com/go/bigquery",
         sum = "h1:JKLNdxI0N+TIUWD6t9KN646X27N5dQWq9dZbbTWZ8hc=",
-<<<<<<< HEAD
-        build_directives = [
-            "gazelle:resolve go google.golang.org/genproto/googleapis/api/annotations @go_googleapis//google/api:annotations_go_proto",  # keep
-        ],
-=======
->>>>>>> d954c4ce
         version = "v1.52.0",
     )
     go_repository(
