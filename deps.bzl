"Bazel go dependencies"

load("@bazel_gazelle//:deps.bzl", "go_repository")

def go_dependencies():
    """The go dependencies in this macro are auto-updated by gazelle

    To update run,

        bazel run //:gazelle-update-repos
    """
    go_repository(
        name = "build_buf_gen_go_bufbuild_protovalidate_protocolbuffers_go",
        build_file_proto_mode = "disable_global",
        importpath = "buf.build/gen/go/bufbuild/protovalidate/protocolbuffers/go",
        sum = "h1:tdpHgTbmbvEIARu+bixzmleMi14+3imnpoFXz+Qzjp4=",
        version = "v1.31.0-20230802163732-1c33ebd9ecfa.1",
    )
    go_repository(
        name = "cat_dario_mergo",
        build_file_proto_mode = "disable_global",
        importpath = "dario.cat/mergo",
        sum = "h1:AGCNq9Evsj31mOgNPcLyXc+4PNABt905YmuqPYYpBWk=",
        version = "v1.0.0",
    )
    go_repository(
        name = "cc_mvdan_gofumpt",
        build_file_proto_mode = "disable_global",
        importpath = "mvdan.cc/gofumpt",
        sum = "h1:0EQ+Z56k8tXjj/6TQD25BFNKQXpCvT0rnansIc7Ug5E=",
        version = "v0.5.0",
    )
    go_repository(
        name = "co_honnef_go_tools",
        build_file_proto_mode = "disable_global",
        importpath = "honnef.co/go/tools",
        sum = "h1:UoveltGrhghAA7ePc+e+QYDHXrBps2PqFZiHkGR/xK8=",
        version = "v0.0.1-2020.1.4",
    )
    go_repository(
        name = "com_connectrpc_connect",
        build_file_proto_mode = "disable_global",
        importpath = "connectrpc.com/connect",
        sum = "h1:ybd6y+ls7GOlb7Bh5C8+ghA6SvCBajHwxssO2CGFjqE=",
        version = "v1.16.2",
    )
    go_repository(
        name = "com_connectrpc_grpcreflect",
        build_file_proto_mode = "disable_global",
        importpath = "connectrpc.com/grpcreflect",
        sum = "h1:Q6og1S7HinmtbEuBvARLNwYmTbhEGRpHDhqrPNlmK+U=",
        version = "v1.2.0",
    )
    go_repository(
        name = "com_connectrpc_otelconnect",
        build_file_proto_mode = "disable_global",
        importpath = "connectrpc.com/otelconnect",
        sum = "h1:ZH55ZZtcJOTKWWLy3qmL4Pam4RzRWBJFOqTPyAqCXkY=",
        version = "v0.7.0",
    )
    go_repository(
        name = "com_github_99designs_gqlgen",
        build_file_proto_mode = "disable_global",
        importpath = "github.com/99designs/gqlgen",
        sum = "h1:yczvlwMsfcVu/JtejqfrLwXuSP0yZFhmcss3caEvHw8=",
        version = "v0.17.2",
    )
    go_repository(
        name = "com_github_adalogics_go_fuzz_headers",
        build_file_proto_mode = "disable_global",
        importpath = "github.com/AdaLogics/go-fuzz-headers",
        sum = "h1:bvDV9vkmnHYOMsOr4WLk+Vo07yKIzd94sVoIqshQ4bU=",
        version = "v0.0.0-20230811130428-ced1acdcaa24",
    )
    go_repository(
        name = "com_github_adamkorcz_go_118_fuzz_build",
        build_file_proto_mode = "disable_global",
        importpath = "github.com/AdamKorcz/go-118-fuzz-build",
        sum = "h1:+vTEFqeoeur6XSq06bs+roX3YiT49gUniJK7Zky7Xjg=",
        version = "v0.0.0-20221215162035-5330a85ea652",
    )
    go_repository(
        name = "com_github_agext_levenshtein",
        build_file_proto_mode = "disable_global",
        importpath = "github.com/agext/levenshtein",
        sum = "h1:YB2fHEn0UJagG8T1rrWknE3ZQzWM06O8AMAatNn7lmo=",
        version = "v1.2.3",
    )
    go_repository(
        name = "com_github_agnivade_levenshtein",
        build_file_proto_mode = "disable_global",
        importpath = "github.com/agnivade/levenshtein",
        sum = "h1:QY8M92nrzkmr798gCo3kmMyqXFzdQVpxLlGPRBij0P8=",
        version = "v1.1.1",
    )
    go_repository(
        name = "com_github_ajstarks_svgo",
        build_file_proto_mode = "disable_global",
        importpath = "github.com/ajstarks/svgo",
        sum = "h1:slYM766cy2nI3BwyRiyQj/Ud48djTMtMebDqepE95rw=",
        version = "v0.0.0-20211024235047-1546f124cd8b",
    )
    go_repository(
        name = "com_github_alecthomas_assert_v2",
        build_file_proto_mode = "disable_global",
        importpath = "github.com/alecthomas/assert/v2",
        sum = "h1:XivOgYcduV98QCahG8T5XTezV5bylXe+lBxLG2K2ink=",
        version = "v2.2.1",
    )
    go_repository(
        name = "com_github_alecthomas_chroma",
        build_file_proto_mode = "disable_global",
        importpath = "github.com/alecthomas/chroma",
        sum = "h1:7XDcGkCQopCNKjZHfYrNLraA+M7e0fMiJ/Mfikbfjek=",
        version = "v0.10.0",
    )
    go_repository(
        name = "com_github_alecthomas_chroma_v2",
        build_file_proto_mode = "disable_global",
        importpath = "github.com/alecthomas/chroma/v2",
        sum = "h1:Wh8qLEgMMsN7mgyG8/qIpegky2Hvzr4By6gEF7cmWgw=",
        version = "v2.12.0",
    )
    go_repository(
        name = "com_github_alecthomas_kingpin",
        build_file_proto_mode = "disable_global",
        importpath = "github.com/alecthomas/kingpin",
        sum = "h1:5svnBTFgJjZvGKyYBtMB0+m5wvrbUHiqye8wRJMlnYI=",
        version = "v2.2.6+incompatible",
    )
    go_repository(
        name = "com_github_alecthomas_kingpin_v2",
        build_file_proto_mode = "disable_global",
        importpath = "github.com/alecthomas/kingpin/v2",
        sum = "h1:f48lwail6p8zpO1bC4TxtqACaGqHYA22qkHjHpqDjYY=",
        version = "v2.4.0",
    )
    go_repository(
        name = "com_github_alecthomas_participle_v2",
        build_file_proto_mode = "disable_global",
        importpath = "github.com/alecthomas/participle/v2",
        sum = "h1:z7dElHRrOEEq45F2TG5cbQihMtNTv8vwldytDj7Wrz4=",
        version = "v2.1.0",
    )
    go_repository(
        name = "com_github_alecthomas_repr",
        build_file_proto_mode = "disable_global",
        importpath = "github.com/alecthomas/repr",
        sum = "h1:HAzS41CIzNW5syS8Mf9UwXhNH1J9aix/BvDRf1Ml2Yk=",
        version = "v0.2.0",
    )
    go_repository(
        name = "com_github_alecthomas_template",
        build_file_proto_mode = "disable_global",
        importpath = "github.com/alecthomas/template",
        sum = "h1:JYp7IbQjafoB+tBA3gMyHYHrpOtNuDiK/uB5uXxq5wM=",
        version = "v0.0.0-20190718012654-fb15b899a751",
    )
    go_repository(
        name = "com_github_alecthomas_units",
        build_file_proto_mode = "disable_global",
        importpath = "github.com/alecthomas/units",
        sum = "h1:s6gZFSlWYmbqAuRjVTiNNhvNRfY2Wxp9nhfyel4rklc=",
        version = "v0.0.0-20211218093645-b94a6e3cc137",
    )
    go_repository(
        name = "com_github_alexflint_go_arg",
        build_file_proto_mode = "disable_global",
        importpath = "github.com/alexflint/go-arg",
        sum = "h1:lDWZAXxpAnZUq4qwb86p/3rIJJ2Li81EoMbTMujhVa0=",
        version = "v1.4.2",
    )
    go_repository(
        name = "com_github_alexflint_go_scalar",
        build_file_proto_mode = "disable_global",
        importpath = "github.com/alexflint/go-scalar",
        sum = "h1:NGupf1XV/Xb04wXskDFzS0KWOLH632W/EO4fAFi+A70=",
        version = "v1.0.0",
    )
    go_repository(
        name = "com_github_amit7itz_goset",
        build_file_proto_mode = "disable_global",
        importpath = "github.com/amit7itz/goset",
        sum = "h1:LTn5swPM1a0vFr3yluIQHjvNTfbp7z87baV9x2ugS+4=",
        version = "v1.0.1",
    )
    go_repository(
        name = "com_github_anchore_go_struct_converter",
        build_file_proto_mode = "disable_global",
        importpath = "github.com/anchore/go-struct-converter",
        sum = "h1:aM1rlcoLz8y5B2r4tTLMiVTrMtpfY0O8EScKJxaSaEc=",
        version = "v0.0.0-20221118182256-c68fdcfa2092",
    )
    go_repository(
        name = "com_github_andres_erbsen_clock",
        build_file_proto_mode = "disable_global",
        importpath = "github.com/andres-erbsen/clock",
        sum = "h1:MzBOUgng9orim59UnfUTLRjMpd09C5uEVQ6RPGeCaVI=",
        version = "v0.0.0-20160526145045-9e14626cd129",
    )
    go_repository(
        name = "com_github_andreyvit_diff",
        build_file_proto_mode = "disable_global",
        importpath = "github.com/andreyvit/diff",
        sum = "h1:bvNMNQO63//z+xNgfBlViaCIJKLlCJ6/fmUseuG0wVQ=",
        version = "v0.0.0-20170406064948-c7f18ee00883",
    )
    go_repository(
        name = "com_github_andybalholm_brotli",
        build_file_proto_mode = "disable_global",
        importpath = "github.com/andybalholm/brotli",
        sum = "h1:Yf9fFpf49Zrxb9NlQaluyE92/+X7UVHlhMNJN2sxfOI=",
        version = "v1.0.6",
    )
    go_repository(
        name = "com_github_andybalholm_cascadia",
        build_file_proto_mode = "disable_global",
        importpath = "github.com/andybalholm/cascadia",
        sum = "h1:3Xi6Dw5lHF15JtdcmAHD3i1+T8plmv7BQ/nsViSLyss=",
        version = "v1.3.2",
    )
    go_repository(
        name = "com_github_andybalholm_stroke",
        build_file_proto_mode = "disable_global",
        importpath = "github.com/andybalholm/stroke",
        sum = "h1:uF5Q/hWnDU1XZeT6CsrRSxHLroUSEYYO3kgES+yd+So=",
        version = "v0.0.0-20221221101821-bd29b49d73f0",
    )
    go_repository(
        name = "com_github_andygrunwald_go_gerrit",
        build_file_proto_mode = "disable_global",
        importpath = "github.com/andygrunwald/go-gerrit",
        sum = "h1:q9HI3vudtbNNvaZl+l0oM7cQ07OES2x7ysiVwZpk89E=",
        version = "v0.0.0-20230628115649-c44fe2fbf2ca",
    )
    go_repository(
        name = "com_github_anmitsu_go_shlex",
        build_file_proto_mode = "disable_global",
        importpath = "github.com/anmitsu/go-shlex",
        sum = "h1:9AeTilPcZAjCFIImctFaOjnTIavg87rW78vTPkQqLI8=",
        version = "v0.0.0-20200514113438-38f4b401e2be",
    )
    go_repository(
        name = "com_github_antihax_optional",
        build_file_proto_mode = "disable_global",
        importpath = "github.com/antihax/optional",
        sum = "h1:xK2lYat7ZLaVVcIuj82J8kIro4V6kDe0AUDFboUCwcg=",
        version = "v1.0.0",
    )
    go_repository(
        name = "com_github_antlr4_go_antlr_v4",
        build_file_proto_mode = "disable_global",
        importpath = "github.com/antlr4-go/antlr/v4",
        sum = "h1:lxCg3LAv+EUK6t1i0y1V6/SLeUi0eKEKdhQAlS8TVTI=",
        version = "v4.13.0",
    )
    go_repository(
        name = "com_github_antlr_antlr4_runtime_go_antlr_v4",
        build_file_proto_mode = "disable_global",
        importpath = "github.com/antlr/antlr4/runtime/Go/antlr/v4",
        sum = "h1:goHVqTbFX3AIo0tzGr14pgfAW2ZfPChKO21Z9MGf/gk=",
        version = "v4.0.0-20230512164433-5d1fd1a340c9",
    )
    go_repository(
        name = "com_github_antonmedv_expr",
        build_file_proto_mode = "disable_global",
        importpath = "github.com/antonmedv/expr",
        sum = "h1:uzMxTbpHpOqV20RrNvBKHGojNwdRpcrgoFtgF4J8xtg=",
        version = "v1.10.5",
    )
    go_repository(
        name = "com_github_aokoli_goutils",
        build_file_proto_mode = "disable_global",
        importpath = "github.com/aokoli/goutils",
        sum = "h1:7fpzNGoJ3VA8qcrm++XEE1QUe0mIwNeLa02Nwq7RDkg=",
        version = "v1.0.1",
    )
    go_repository(
<<<<<<< HEAD
        name = "com_github_apache_arrow_go_v15",
=======
        name = "com_github_apache_arrow_go_v14",
>>>>>>> 78a8f6be
        build_file_proto_mode = "disable_global",
        importpath = "github.com/apache/arrow/go/v15",
        sum = "h1:60IliRbiyTWCWjERBCkO1W4Qun9svcYoZrSLcyOsMLE=",
        version = "v15.0.2",
    )
    go_repository(
        name = "com_github_apache_thrift",
        build_file_proto_mode = "disable_global",
        importpath = "github.com/apache/thrift",
        sum = "h1:cMd2aj52n+8VoAtvSvLn4kDC3aZ6IAkBuqWQ2IDu7wo=",
        version = "v0.17.0",
    )
    go_repository(
        name = "com_github_apparentlymart_go_versions",
        build_file_proto_mode = "disable_global",
        importpath = "github.com/apparentlymart/go-versions",
        sum = "h1:ECIpSn0adcYNsBfSRwdDdz9fWlL+S/6EUd9+irwkBgU=",
        version = "v1.0.1",
    )
    go_repository(
        name = "com_github_arbovm_levenshtein",
        build_file_proto_mode = "disable_global",
        importpath = "github.com/arbovm/levenshtein",
        sum = "h1:jfIu9sQUG6Ig+0+Ap1h4unLjW6YQJpKZVmUzxsD4E/Q=",
        version = "v0.0.0-20160628152529-48b4e1c0c4d0",
    )
    go_repository(
        name = "com_github_armon_circbuf",
        build_file_proto_mode = "disable_global",
        importpath = "github.com/armon/circbuf",
        sum = "h1:7Ip0wMmLHLRJdrloDxZfhMm0xrLXZS8+COSu2bXmEQs=",
        version = "v0.0.0-20190214190532-5111143e8da2",
    )
    go_repository(
        name = "com_github_armon_consul_api",
        build_file_proto_mode = "disable_global",
        importpath = "github.com/armon/consul-api",
        sum = "h1:G1bPvciwNyF7IUmKXNt9Ak3m6u9DE1rF+RmtIkBpVdA=",
        version = "v0.0.0-20180202201655-eb2c6b5be1b6",
    )
    go_repository(
        name = "com_github_armon_go_metrics",
        build_file_proto_mode = "disable_global",
        importpath = "github.com/armon/go-metrics",
        sum = "h1:hR91U9KYmb6bLBYLQjyM+3j+rcd/UhE+G78SFnF8gJA=",
        version = "v0.4.1",
    )
    go_repository(
        name = "com_github_armon_go_radix",
        build_file_proto_mode = "disable_global",
        importpath = "github.com/armon/go-radix",
        sum = "h1:F4z6KzEeeQIMeLFa97iZU6vupzoecKdU5TX24SNppXI=",
        version = "v1.0.0",
    )
    go_repository(
        name = "com_github_armon_go_socks5",
        build_file_proto_mode = "disable_global",
        importpath = "github.com/armon/go-socks5",
        sum = "h1:0CwZNZbxp69SHPdPJAN/hZIm0C4OItdklCFmMRWYpio=",
        version = "v0.0.0-20160902184237-e75332964ef5",
    )
    go_repository(
        name = "com_github_asaskevich_govalidator",
        build_file_proto_mode = "disable_global",
        importpath = "github.com/asaskevich/govalidator",
        sum = "h1:DklsrG3dyBCFEj5IhUbnKptjxatkF07cF2ak3yi77so=",
        version = "v0.0.0-20230301143203-a9d515a09cc2",
    )
    go_repository(
        name = "com_github_aws_aws_sdk_go",
        build_file_proto_mode = "disable_global",
        importpath = "github.com/aws/aws-sdk-go",
        sum = "h1:gY0WoOW+/Wz6XmYSgDH9ge3wnAevYDSQWPxxJvqAkP4=",
        version = "v1.50.8",
    )
    go_repository(
        name = "com_github_aws_aws_sdk_go_v2",
        build_file_proto_mode = "disable_global",
        importpath = "github.com/aws/aws-sdk-go-v2",
        sum = "h1:Y773UK7OBqhzi5VDXMi1zVGsoj+CVHs2eaC2bDsLwi0=",
        version = "v1.17.6",
    )
    go_repository(
        name = "com_github_aws_aws_sdk_go_v2_aws_protocol_eventstream",
        build_file_proto_mode = "disable_global",
        importpath = "github.com/aws/aws-sdk-go-v2/aws/protocol/eventstream",
        sum = "h1:dK82zF6kkPeCo8J1e+tGx4JdvDIQzj7ygIoLg8WMuGs=",
        version = "v1.4.10",
    )
    go_repository(
        name = "com_github_aws_aws_sdk_go_v2_config",
        build_file_proto_mode = "disable_global",
        importpath = "github.com/aws/aws-sdk-go-v2/config",
        sum = "h1:4r7gsCu8Ekwl5iJGE/GmspA2UifqySCCkyyyPFeWs3w=",
        version = "v1.18.16",
    )
    go_repository(
        name = "com_github_aws_aws_sdk_go_v2_credentials",
        build_file_proto_mode = "disable_global",
        importpath = "github.com/aws/aws-sdk-go-v2/credentials",
        sum = "h1:GgToSxaENX/1zXIGNFfiVk4hxryYJ5Vt4Mh8XLAL7Lc=",
        version = "v1.13.16",
    )
    go_repository(
        name = "com_github_aws_aws_sdk_go_v2_feature_ec2_imds",
        build_file_proto_mode = "disable_global",
        importpath = "github.com/aws/aws-sdk-go-v2/feature/ec2/imds",
        sum = "h1:5qyqXASrX2zy5cTnoHHa4N2c3Lc94GH7gjnBP3GwKdU=",
        version = "v1.12.24",
    )
    go_repository(
        name = "com_github_aws_aws_sdk_go_v2_feature_s3_manager",
        build_file_proto_mode = "disable_global",
        importpath = "github.com/aws/aws-sdk-go-v2/feature/s3/manager",
        sum = "h1:kFDCPqqVvb9vYcW82L7xYfrBGpuxXQ/8A/zYVayRQK4=",
        version = "v1.11.56",
    )
    go_repository(
        name = "com_github_aws_aws_sdk_go_v2_internal_configsources",
        build_file_proto_mode = "disable_global",
        importpath = "github.com/aws/aws-sdk-go-v2/internal/configsources",
        sum = "h1:y+8n9AGDjikyXoMBTRaHHHSaFEB8267ykmvyPodJfys=",
        version = "v1.1.30",
    )
    go_repository(
        name = "com_github_aws_aws_sdk_go_v2_internal_endpoints_v2",
        build_file_proto_mode = "disable_global",
        importpath = "github.com/aws/aws-sdk-go-v2/internal/endpoints/v2",
        sum = "h1:r+Kv+SEJquhAZXaJ7G4u44cIwXV3f8K+N482NNAzJZA=",
        version = "v2.4.24",
    )
    go_repository(
        name = "com_github_aws_aws_sdk_go_v2_internal_ini",
        build_file_proto_mode = "disable_global",
        importpath = "github.com/aws/aws-sdk-go-v2/internal/ini",
        sum = "h1:hf+Vhp5WtTdcSdE+yEcUz8L73sAzN0R+0jQv+Z51/mI=",
        version = "v1.3.31",
    )
    go_repository(
        name = "com_github_aws_aws_sdk_go_v2_internal_v4a",
        build_file_proto_mode = "disable_global",
        importpath = "github.com/aws/aws-sdk-go-v2/internal/v4a",
        sum = "h1:lTqBRUuy8oLhBsnnVZf14uRbIHPHCrGqg4Plc8gU/1U=",
        version = "v1.0.22",
    )
    go_repository(
        name = "com_github_aws_aws_sdk_go_v2_service_appconfig",
        build_file_proto_mode = "disable_global",
        importpath = "github.com/aws/aws-sdk-go-v2/service/appconfig",
        sum = "h1:5fez51yE//mtmaEkh9JTAcLl4xg60Ha86pE+FIqinGc=",
        version = "v1.4.2",
    )
    go_repository(
        name = "com_github_aws_aws_sdk_go_v2_service_cloudwatch",
        build_file_proto_mode = "disable_global",
        importpath = "github.com/aws/aws-sdk-go-v2/service/cloudwatch",
        sum = "h1:5WstmcviZ9X/h5nORkGT4akyLmWjrLxE9s8oKkFhkD4=",
        version = "v1.15.0",
    )
    go_repository(
        name = "com_github_aws_aws_sdk_go_v2_service_codecommit",
        build_file_proto_mode = "disable_global",
        importpath = "github.com/aws/aws-sdk-go-v2/service/codecommit",
        sum = "h1:iEqboXubLCABYFoClUyX/Bv8DfhmV39hPKdRbs21/kI=",
        version = "v1.11.0",
    )
    go_repository(
        name = "com_github_aws_aws_sdk_go_v2_service_internal_accept_encoding",
        build_file_proto_mode = "disable_global",
        importpath = "github.com/aws/aws-sdk-go-v2/service/internal/accept-encoding",
        sum = "h1:y2+VQzC6Zh2ojtV2LoC0MNwHWc6qXv/j2vrQtlftkdA=",
        version = "v1.9.11",
    )
    go_repository(
        name = "com_github_aws_aws_sdk_go_v2_service_internal_checksum",
        build_file_proto_mode = "disable_global",
        importpath = "github.com/aws/aws-sdk-go-v2/service/internal/checksum",
        sum = "h1:B/hO3jfWRm7hP00UeieNlI5O2xP5WJ27tyJG5lzc7AM=",
        version = "v1.1.25",
    )
    go_repository(
        name = "com_github_aws_aws_sdk_go_v2_service_internal_presigned_url",
        build_file_proto_mode = "disable_global",
        importpath = "github.com/aws/aws-sdk-go-v2/service/internal/presigned-url",
        sum = "h1:c5qGfdbCHav6viBwiyDns3OXqhqAbGjfIB4uVu2ayhk=",
        version = "v1.9.24",
    )
    go_repository(
        name = "com_github_aws_aws_sdk_go_v2_service_internal_s3shared",
        build_file_proto_mode = "disable_global",
        importpath = "github.com/aws/aws-sdk-go-v2/service/internal/s3shared",
        sum = "h1:i4RH8DLv/BHY0fCrXYQDr+DGnWzaxB3Ee/esxUaSavk=",
        version = "v1.13.24",
    )
    go_repository(
        name = "com_github_aws_aws_sdk_go_v2_service_kms",
        build_file_proto_mode = "disable_global",
        importpath = "github.com/aws/aws-sdk-go-v2/service/kms",
        sum = "h1:A8FMqkP+OlnSiVY+2QakwqW0fAGnE18TqPig/T7aJU0=",
        version = "v1.14.0",
    )
    go_repository(
        name = "com_github_aws_aws_sdk_go_v2_service_s3",
        build_file_proto_mode = "disable_global",
        importpath = "github.com/aws/aws-sdk-go-v2/service/s3",
        sum = "h1:zzTm99krKsFcF4N7pu2z17yCcAZpQYZ7jnJZPIgEMXE=",
        version = "v1.30.6",
    )
    go_repository(
        name = "com_github_aws_aws_sdk_go_v2_service_sso",
        build_file_proto_mode = "disable_global",
        importpath = "github.com/aws/aws-sdk-go-v2/service/sso",
        sum = "h1:bdKIX6SVF3nc3xJFw6Nf0igzS6Ff/louGq8Z6VP/3Hs=",
        version = "v1.12.5",
    )
    go_repository(
        name = "com_github_aws_aws_sdk_go_v2_service_sts",
        build_file_proto_mode = "disable_global",
        importpath = "github.com/aws/aws-sdk-go-v2/service/sts",
        sum = "h1:rIFn5J3yDoeuKCE9sESXqM5POTAhOP1du3bv/qTL+tE=",
        version = "v1.18.6",
    )
    go_repository(
        name = "com_github_aws_constructs_go_constructs_v10",
        build_file_proto_mode = "disable_global",
        importpath = "github.com/aws/constructs-go/constructs/v10",
        sum = "h1:LsjBIMiaDX/vqrXWhzTquBJ9pPdi02/H+z1DCwg0PEM=",
        version = "v10.3.0",
    )
    go_repository(
        name = "com_github_aws_jsii_runtime_go",
        build_file_proto_mode = "disable_global",
        importpath = "github.com/aws/jsii-runtime-go",
        sum = "h1:ulW8WgW9xchCkGc8SBKSQwpm+4/MwoFkYuCsOD8NnMU=",
        version = "v1.98.0",
    )
    go_repository(
        name = "com_github_aws_smithy_go",
        build_file_proto_mode = "disable_global",
        importpath = "github.com/aws/smithy-go",
        sum = "h1:hgz0X/DX0dGqTYpGALqXJoRKRj5oQ7150i5FdTePzO8=",
        version = "v1.13.5",
    )
    go_repository(
        name = "com_github_aybabtme_iocontrol",
        build_file_proto_mode = "disable_global",
        importpath = "github.com/aybabtme/iocontrol",
        sum = "h1:0NmehRCgyk5rljDQLKUO+cRJCnduDyn11+zGZIc9Z48=",
        version = "v0.0.0-20150809002002-ad15bcfc95a0",
    )
    go_repository(
        name = "com_github_aymanbagabas_go_osc52_v2",
        build_file_proto_mode = "disable_global",
        importpath = "github.com/aymanbagabas/go-osc52/v2",
        sum = "h1:HwpRHbFMcZLEVr42D4p7XBqjyuxQH5SMiErDT4WkJ2k=",
        version = "v2.0.1",
    )
    go_repository(
        name = "com_github_aymerick_douceur",
        build_file_proto_mode = "disable_global",
        importpath = "github.com/aymerick/douceur",
        sum = "h1:Mv+mAeH1Q+n9Fr+oyamOlAkUNPWPlA8PPGR0QAaYuPk=",
        version = "v0.2.0",
    )
    go_repository(
        name = "com_github_azure_azure_sdk_for_go",
        build_file_proto_mode = "disable_global",
        importpath = "github.com/Azure/azure-sdk-for-go",
        sum = "h1:HzKLt3kIwMm4KeJYTdx9EbjRYTySD/t8i1Ee/W5EGXw=",
        version = "v65.0.0+incompatible",
    )
    go_repository(
        name = "com_github_azure_azure_sdk_for_go_sdk_ai_azopenai",
        build_file_proto_mode = "disable_global",
        importpath = "github.com/Azure/azure-sdk-for-go/sdk/ai/azopenai",
        sum = "h1:jQ5K0LChwOu8Kx2pkBeUCskXT/UCL7dKNMIm0QUHI+0=",
        version = "v0.5.0",
    )
    go_repository(
        name = "com_github_azure_azure_sdk_for_go_sdk_azcore",
        build_file_proto_mode = "disable_global",
        importpath = "github.com/Azure/azure-sdk-for-go/sdk/azcore",
        sum = "h1:c4k2FIYIh4xtwqrQwV0Ct1v5+ehlNXj5NI/MWVsiTkQ=",
        version = "v1.9.2",
    )
    go_repository(
        name = "com_github_azure_azure_sdk_for_go_sdk_azidentity",
        build_file_proto_mode = "disable_global",
        importpath = "github.com/Azure/azure-sdk-for-go/sdk/azidentity",
        sum = "h1:BMAjVKJM0U/CYF27gA0ZMmXGkOcvfFtD0oHVZ1TIPRI=",
        version = "v1.4.0",
    )
    go_repository(
        name = "com_github_azure_azure_sdk_for_go_sdk_internal",
        build_file_proto_mode = "disable_global",
        importpath = "github.com/Azure/azure-sdk-for-go/sdk/internal",
        sum = "h1:LqbJ/WzJUwBf8UiaSzgX7aMclParm9/5Vgp+TY51uBQ=",
        version = "v1.5.2",
    )
    go_repository(
        name = "com_github_azure_azure_sdk_for_go_sdk_storage_azblob",
        build_file_proto_mode = "disable_global",
        importpath = "github.com/Azure/azure-sdk-for-go/sdk/storage/azblob",
        sum = "h1:QSdcrd/UFJv6Bp/CfoVf2SrENpFn9P6Yh8yb+xNhYMM=",
        version = "v0.4.1",
    )
    go_repository(
        name = "com_github_azure_go_ansiterm",
        build_file_proto_mode = "disable_global",
        importpath = "github.com/Azure/go-ansiterm",
        sum = "h1:L/gRVlceqvL25UVaW/CKtUDjefjrs0SPonmDGUVOYP0=",
        version = "v0.0.0-20230124172434-306776ec8161",
    )
    go_repository(
        name = "com_github_azure_go_autorest",
        build_file_proto_mode = "disable_global",
        importpath = "github.com/Azure/go-autorest",
        sum = "h1:V5VMDjClD3GiElqLWO7mz2MxNAK/vTfRHdAubSIPRgs=",
        version = "v14.2.0+incompatible",
    )
    go_repository(
        name = "com_github_azure_go_autorest_autorest",
        build_file_proto_mode = "disable_global",
        importpath = "github.com/Azure/go-autorest/autorest",
        sum = "h1:ndAExarwr5Y+GaHE6VCaY1kyS/HwwGGyuimVhWsHOEM=",
        version = "v0.11.28",
    )
    go_repository(
        name = "com_github_azure_go_autorest_autorest_adal",
        build_file_proto_mode = "disable_global",
        importpath = "github.com/Azure/go-autorest/autorest/adal",
        sum = "h1:jjQnVFXPfekaqb8vIsv2G1lxshoW+oGv4MDlhRtnYZk=",
        version = "v0.9.21",
    )
    go_repository(
        name = "com_github_azure_go_autorest_autorest_date",
        build_file_proto_mode = "disable_global",
        importpath = "github.com/Azure/go-autorest/autorest/date",
        sum = "h1:7gUk1U5M/CQbp9WoqinNzJar+8KY+LPI6wiWrP/myHw=",
        version = "v0.3.0",
    )
    go_repository(
        name = "com_github_azure_go_autorest_autorest_mocks",
        build_file_proto_mode = "disable_global",
        importpath = "github.com/Azure/go-autorest/autorest/mocks",
        sum = "h1:K0laFcLE6VLTOwNgSxaGbUcLPuGXlNkbVvq4cW4nIHk=",
        version = "v0.4.1",
    )
    go_repository(
        name = "com_github_azure_go_autorest_autorest_to",
        build_file_proto_mode = "disable_global",
        importpath = "github.com/Azure/go-autorest/autorest/to",
        sum = "h1:oXVqrxakqqV1UZdSazDOPOLvOIz+XA683u8EctwboHk=",
        version = "v0.4.0",
    )
    go_repository(
        name = "com_github_azure_go_autorest_autorest_validation",
        build_file_proto_mode = "disable_global",
        importpath = "github.com/Azure/go-autorest/autorest/validation",
        sum = "h1:AgyqjAd94fwNAoTjl/WQXg4VvFeRFpO+UhNyRXqF1ac=",
        version = "v0.3.1",
    )
    go_repository(
        name = "com_github_azure_go_autorest_logger",
        build_file_proto_mode = "disable_global",
        importpath = "github.com/Azure/go-autorest/logger",
        sum = "h1:IG7i4p/mDa2Ce4TRyAO8IHnVhAVF3RFU+ZtXWSmf4Tg=",
        version = "v0.2.1",
    )
    go_repository(
        name = "com_github_azure_go_autorest_tracing",
        build_file_proto_mode = "disable_global",
        importpath = "github.com/Azure/go-autorest/tracing",
        sum = "h1:TYi4+3m5t6K48TGI9AUdb+IzbnSxvnvUMfuitfgcfuo=",
        version = "v0.6.0",
    )
    go_repository(
        name = "com_github_azuread_microsoft_authentication_library_for_go",
        build_file_proto_mode = "disable_global",
        importpath = "github.com/AzureAD/microsoft-authentication-library-for-go",
        sum = "h1:WpB/QDNLpMw72xHJc34BNNykqSOeEJDAWkhf0u12/Jk=",
        version = "v1.1.1",
    )
    go_repository(
        name = "com_github_bahlo_generic_list_go",
        build_file_proto_mode = "disable_global",
        importpath = "github.com/bahlo/generic-list-go",
        sum = "h1:5sz/EEAK+ls5wF+NeqDpk5+iNdMDXrh3z3nPnH1Wvgk=",
        version = "v0.2.0",
    )
    go_repository(
        name = "com_github_bazelbuild_bazel_gazelle",
        build_file_proto_mode = "disable_global",
        importpath = "github.com/bazelbuild/bazel-gazelle",
        sum = "h1:Bvg+zEHWYwWrhJT4WxyvcU3y1DEJpT/XlPYEfIn9lUI=",
        version = "v0.35.0",
    )
    go_repository(
        name = "com_github_bazelbuild_buildtools",
        build_file_proto_mode = "disable_global",
        importpath = "github.com/bazelbuild/buildtools",
        sum = "h1:2Gc2Q6hVR1SJ8bBI9Ybzoggp8u/ED2WkM4MfvEIn9+c=",
        version = "v0.0.0-20231115204819-d4c9dccdfbb1",
    )
    go_repository(
        name = "com_github_bazelbuild_rules_go",
        build_file_proto_mode = "disable_global",
        importpath = "github.com/bazelbuild/rules_go",
        sum = "h1:TTl2buKt0lqJe5s6up5FtaB1F95Wg997Lv15MWetU88=",
        version = "v0.47.0",
    )
    go_repository(
        name = "com_github_becheran_wildmatch_go",
        build_file_proto_mode = "disable_global",
        importpath = "github.com/becheran/wildmatch-go",
        sum = "h1:mE3dGGkTmpKtT4Z+88t8RStG40yN9T+kFEGj2PZFSzA=",
        version = "v1.0.0",
    )
    go_repository(
        name = "com_github_beevik_etree",
        build_file_proto_mode = "disable_global",
        importpath = "github.com/beevik/etree",
        sum = "h1:hQTc+pylzIKDb23yYprodCWWTt+ojFfUZyzU09a/hmU=",
        version = "v1.3.0",
    )
    go_repository(
        name = "com_github_benbjohnson_clock",
        build_file_proto_mode = "disable_global",
        importpath = "github.com/benbjohnson/clock",
        sum = "h1:VvXlSJBzZpA/zum6Sj74hxwYI2DIxRWuNIoXAzHZz5o=",
        version = "v1.3.5",
    )
    go_repository(
        name = "com_github_beorn7_perks",
        build_file_proto_mode = "disable_global",
        importpath = "github.com/beorn7/perks",
        sum = "h1:VlbKKnNfV8bJzeqoa4cOKqO6bYr3WgKZxO8Z16+hsOM=",
        version = "v1.0.1",
    )
    go_repository(
        name = "com_github_bevzzz_nb",
        build_file_proto_mode = "disable_global",
        importpath = "github.com/bevzzz/nb",
        sum = "h1:Pg2p4TXttIRquLZjz5cfffPfWeUCHVBPUhdcDhwbccI=",
        version = "v0.3.0",
    )
    go_repository(
        name = "com_github_bevzzz_nb_extension_extra_goldmark_jupyter",
        build_file_proto_mode = "disable_global",
        importpath = "github.com/bevzzz/nb/extension/extra/goldmark-jupyter",
        sum = "h1:F/vUmFPZ6+URUo2WXyraB0JUkcpcHBFws9QYcv673l0=",
        version = "v0.0.0-20240131001330-e69229bd9da4",
    )
    go_repository(
        name = "com_github_bevzzz_nb_synth",
        build_file_proto_mode = "disable_global",
        importpath = "github.com/bevzzz/nb-synth",
        sum = "h1:CH1+0p2ywCtqQbDL2KpwRn+XL71Peyhlshusdbn13kk=",
        version = "v0.0.0-20240128164931-35fdda0583a0",
    )
    go_repository(
        name = "com_github_bgentry_speakeasy",
        build_file_proto_mode = "disable_global",
        importpath = "github.com/bgentry/speakeasy",
        sum = "h1:ByYyxL9InA1OWqxJqqp2A5pYHUrCiAL6K3J+LKSsQkY=",
        version = "v0.1.0",
    )
    go_repository(
        name = "com_github_bitly_go_simplejson",
        build_file_proto_mode = "disable_global",
        importpath = "github.com/bitly/go-simplejson",
        sum = "h1:6IH+V8/tVMab511d5bn4M7EwGXZf9Hj6i2xSwkNEM+Y=",
        version = "v0.5.0",
    )
    go_repository(
        name = "com_github_bits_and_blooms_bitset",
        build_file_proto_mode = "disable_global",
        importpath = "github.com/bits-and-blooms/bitset",
        sum = "h1:bAQ9OPNFYbGHV6Nez0tmNI0RiEu7/hxlYJRUA0wFAVE=",
        version = "v1.13.0",
    )
    go_repository(
        name = "com_github_bketelsen_crypt",
        build_file_proto_mode = "disable_global",
        importpath = "github.com/bketelsen/crypt",
        sum = "h1:w/jqZtC9YD4DS/Vp9GhWfWcCpuAL58oTnLoI8vE9YHU=",
        version = "v0.0.4",
    )
    go_repository(
        name = "com_github_blang_semver_v4",
        build_file_proto_mode = "disable_global",
        importpath = "github.com/blang/semver/v4",
        sum = "h1:1PFHFE6yCCTv8C1TeyNNarDzntLi7wMI5i/pzqYIsAM=",
        version = "v4.0.0",
    )
    go_repository(
        name = "com_github_bmatcuk_doublestar",
        build_file_proto_mode = "disable_global",
        importpath = "github.com/bmatcuk/doublestar",
        sum = "h1:gPypJ5xD31uhX6Tf54sDPUOBXTqKH4c9aPY66CyQrS0=",
        version = "v1.3.4",
    )
    go_repository(
        name = "com_github_bmatcuk_doublestar_v4",
        build_file_proto_mode = "disable_global",
        importpath = "github.com/bmatcuk/doublestar/v4",
        sum = "h1:FH9SifrbvJhnlQpztAx++wlkk70QBf0iBWDwNy7PA4I=",
        version = "v4.6.1",
    )
    go_repository(
        name = "com_github_boj_redistore",
        build_file_proto_mode = "disable_global",
        importpath = "github.com/boj/redistore",
        sum = "h1:RmdPFa+slIr4SCBg4st/l/vZWVe9QJKMXGO60Bxbe04=",
        version = "v0.0.0-20180917114910-cd5dcc76aeff",
    )
    go_repository(
        name = "com_github_bradfitz_gomemcache",
        build_file_proto_mode = "disable_global",
        importpath = "github.com/bradfitz/gomemcache",
        sum = "h1:7IjN4QP3c38xhg6wz8R3YjoU+6S9e7xBc0DAVLLIpHE=",
        version = "v0.0.0-20170208213004-1952afaa557d",
    )
    go_repository(
        name = "com_github_bradleyjkemp_cupaloy_v2",
        build_file_proto_mode = "disable_global",
        importpath = "github.com/bradleyjkemp/cupaloy/v2",
        sum = "h1:knToPYa2xtfg42U3I6punFEjaGFKWQRXJwj0JTv4mTs=",
        version = "v2.6.0",
    )
    go_repository(
        name = "com_github_bshuster_repo_logrus_logstash_hook",
        build_file_proto_mode = "disable_global",
        importpath = "github.com/bshuster-repo/logrus-logstash-hook",
        sum = "h1:e+C0SB5R1pu//O4MQ3f9cFuPGoOVeF2fE4Og9otCc70=",
        version = "v1.0.0",
    )
    go_repository(
        name = "com_github_bsm_ginkgo_v2",
        build_file_proto_mode = "disable_global",
        importpath = "github.com/bsm/ginkgo/v2",
        sum = "h1:Ny8MWAHyOepLGlLKYmXG4IEkioBysk6GpaRTLC8zwWs=",
        version = "v2.12.0",
    )
    go_repository(
        name = "com_github_bsm_gomega",
        build_file_proto_mode = "disable_global",
        importpath = "github.com/bsm/gomega",
        sum = "h1:yeMWxP2pV2fG3FgAODIY8EiRE3dy0aeFYt4l7wh6yKA=",
        version = "v1.27.10",
    )
    go_repository(
        name = "com_github_bufbuild_buf",
        build_file_proto_mode = "disable_global",
        importpath = "github.com/bufbuild/buf",
        sum = "h1:HFxKrR8wFcZwrBInN50K/oJX/WOtPVq24rHb/ArjfBA=",
        version = "v1.25.0",
    )
    go_repository(
        name = "com_github_bufbuild_connect_go",
        build_file_proto_mode = "disable_global",
        importpath = "github.com/bufbuild/connect-go",
        sum = "h1:JIgAeNuFpo+SUPfU19Yt5TcWlznsN5Bv10/gI/6Pjoc=",
        version = "v1.9.0",
    )
    go_repository(
        name = "com_github_bufbuild_connect_opentelemetry_go",
        build_file_proto_mode = "disable_global",
        importpath = "github.com/bufbuild/connect-opentelemetry-go",
        sum = "h1:6JAn10SNqlQ/URhvRNGrIlczKw1wEXknBUUtmWqOiak=",
        version = "v0.4.0",
    )
    go_repository(
        name = "com_github_bufbuild_protocompile",
        build_file_proto_mode = "disable_global",
        importpath = "github.com/bufbuild/protocompile",
        sum = "h1:mixz5lJX4Hiz4FpqFREJHIXLfaLBntfaJv1h+/jS+Qg=",
        version = "v0.5.1",
    )
    go_repository(
        name = "com_github_bufbuild_protovalidate_go",
        build_file_proto_mode = "disable_global",
        importpath = "github.com/bufbuild/protovalidate-go",
        sum = "h1:pJr07sYhliyfj/STAM7hU4J3FKpVeLVKvOBmOTN8j+s=",
        version = "v0.2.1",
    )
    go_repository(
        name = "com_github_buger_jsonparser",
        build_file_proto_mode = "disable_global",
        importpath = "github.com/buger/jsonparser",
        sum = "h1:2PnMjfWD7wBILjqQbt530v576A/cAbQvEW9gGIpYMUs=",
        version = "v1.1.1",
    )
    go_repository(
        name = "com_github_bugsnag_bugsnag_go",
        build_file_proto_mode = "disable_global",
        importpath = "github.com/bugsnag/bugsnag-go",
        sum = "h1:rFt+Y/IK1aEZkEHchZRSq9OQbsSzIT/OrI8YFFmRIng=",
        version = "v0.0.0-20141110184014-b1d153021fcd",
    )
    go_repository(
        name = "com_github_bugsnag_osext",
        build_file_proto_mode = "disable_global",
        importpath = "github.com/bugsnag/osext",
        sum = "h1:otBG+dV+YK+Soembjv71DPz3uX/V/6MMlSyD9JBQ6kQ=",
        version = "v0.0.0-20130617224835-0dd3f918b21b",
    )
    go_repository(
        name = "com_github_bugsnag_panicwrap",
        build_file_proto_mode = "disable_global",
        importpath = "github.com/bugsnag/panicwrap",
        sum = "h1:nvj0OLI3YqYXer/kZD8Ri1aaunCxIEsOst1BVJswV0o=",
        version = "v0.0.0-20151223152923-e2c28503fcd0",
    )
    go_repository(
        name = "com_github_buildkite_go_buildkite_v3",
        build_file_proto_mode = "disable_global",
        importpath = "github.com/buildkite/go-buildkite/v3",
        sum = "h1:5kX1fFDj3Co7cP6cqZKuW1VoCJz3u4cOx6wfdCeM4ZA=",
        version = "v3.0.1",
    )
    go_repository(
        name = "com_github_burntsushi_toml",
        build_file_proto_mode = "disable_global",
        importpath = "github.com/BurntSushi/toml",
        sum = "h1:o7IhLm0Msx3BaB+n3Ag7L8EVlByGnpq14C4YWiu/gL8=",
        version = "v1.3.2",
    )
    go_repository(
        name = "com_github_burntsushi_xgb",
        build_file_proto_mode = "disable_global",
        importpath = "github.com/BurntSushi/xgb",
        sum = "h1:1BDTz0u9nC3//pOCMdNH+CiXJVYJh5UQNCOBG7jbELc=",
        version = "v0.0.0-20160522181843-27f122750802",
    )
    go_repository(
        name = "com_github_bwesterb_go_ristretto",
        build_file_proto_mode = "disable_global",
        importpath = "github.com/bwesterb/go-ristretto",
        sum = "h1:1w53tCkGhCQ5djbat3+MH0BAQ5Kfgbt56UZQ/JMzngw=",
        version = "v1.2.3",
    )
    go_repository(
        name = "com_github_c2h5oh_datasize",
        build_file_proto_mode = "disable_global",
        importpath = "github.com/c2h5oh/datasize",
        sum = "h1:6+ZFm0flnudZzdSE0JxlhR2hKnGPcNB35BjQf4RYQDY=",
        version = "v0.0.0-20220606134207-859f65c6625b",
    )
    go_repository(
        name = "com_github_campoy_embedmd",
        build_file_proto_mode = "disable_global",
        importpath = "github.com/campoy/embedmd",
        sum = "h1:V4kI2qTJJLf4J29RzI/MAt2c3Bl4dQSYPuflzwFH2hY=",
        version = "v1.0.0",
    )
    go_repository(
        name = "com_github_cenkalti_backoff",
        build_file_proto_mode = "disable_global",
        importpath = "github.com/cenkalti/backoff",
        sum = "h1:tNowT99t7UNflLxfYYSlKYsBpXdEet03Pg2g16Swow4=",
        version = "v2.2.1+incompatible",
    )
    go_repository(
        name = "com_github_cenkalti_backoff_v4",
        build_file_proto_mode = "disable_global",
        importpath = "github.com/cenkalti/backoff/v4",
        sum = "h1:MyRJ/UdXutAwSAT+s3wNd7MfTIcy71VQueUuFK343L8=",
        version = "v4.3.0",
    )
    go_repository(
        name = "com_github_census_instrumentation_opencensus_proto",
        build_file_proto_mode = "disable_global",
        importpath = "github.com/census-instrumentation/opencensus-proto",
        sum = "h1:iKLQ0xPNFxR/2hzXZMrBo8f1j86j5WHzznCCQxV/b8g=",
        version = "v0.4.1",
    )
    go_repository(
        name = "com_github_cespare_xxhash",
        build_file_proto_mode = "disable_global",
        importpath = "github.com/cespare/xxhash",
        sum = "h1:a6HrQnmkObjyL+Gs60czilIUGqrzKutQD6XZog3p+ko=",
        version = "v1.1.0",
    )
    go_repository(
        name = "com_github_cespare_xxhash_v2",
        build_file_proto_mode = "disable_global",
        importpath = "github.com/cespare/xxhash/v2",
        sum = "h1:UL815xU9SqsFlibzuggzjXhog7bL6oX9BbNZnL2UFvs=",
        version = "v2.3.0",
    )
    go_repository(
        name = "com_github_chainguard_dev_clog",
        build_file_proto_mode = "disable_global",
        importpath = "github.com/chainguard-dev/clog",
        sum = "h1:E2y3L/nM7vRzwyROQgmuB+Egm/d1rHOyip0Bq4AyVow=",
        version = "v1.2.3-0.20240116182827-04bee692f7a8",
    )
    go_repository(
        name = "com_github_chainguard_dev_go_apk",
        build_file_proto_mode = "disable_global",
        importpath = "github.com/chainguard-dev/go-apk",
        patch_args = ["-p1"],
        patches = [
            "//third_party/com_github_chainguard_dev_go_apk:newest-file-selection-fix.patch",
        ],
        sum = "h1:riuOFg3Ay1Js10GQtCAsCL2Hp2DJweUlYjKaxXteYV8=",
        version = "v0.0.0-20240130195846-91a06ffe6715",
    )
    go_repository(
        name = "com_github_charmbracelet_glamour",
        build_file_proto_mode = "disable_global",
        importpath = "github.com/charmbracelet/glamour",
        sum = "h1:wu15ykPdB7X6chxugG/NNfDUbyyrCLV9XBalj5wdu3g=",
        version = "v0.5.0",
    )
    go_repository(
        name = "com_github_chromedp_cdproto",
        build_file_proto_mode = "disable_global",
        importpath = "github.com/chromedp/cdproto",
        sum = "h1:aPflPkRFkVwbW6dmcVqfgwp1i+UWGFH6VgR1Jim5Ygc=",
        version = "v0.0.0-20230802225258-3cf4e6d46a89",
    )
    go_repository(
        name = "com_github_chromedp_chromedp",
        build_file_proto_mode = "disable_global",
        importpath = "github.com/chromedp/chromedp",
        sum = "h1:dKtNz4kApb06KuSXoTQIyUC2TrA0fhGDwNZf3bcgfKw=",
        version = "v0.9.2",
    )
    go_repository(
        name = "com_github_chromedp_sysutil",
        build_file_proto_mode = "disable_global",
        importpath = "github.com/chromedp/sysutil",
        sum = "h1:+ZxhTpfpZlmchB58ih/LBHX52ky7w2VhQVKQMucy3Ic=",
        version = "v1.0.0",
    )
    go_repository(
        name = "com_github_chzyer_logex",
        build_file_proto_mode = "disable_global",
        importpath = "github.com/chzyer/logex",
        sum = "h1:+eqR0HfOetur4tgnC8ftU5imRnhi4te+BadWS95c5AM=",
        version = "v1.2.0",
    )
    go_repository(
        name = "com_github_chzyer_readline",
        build_file_proto_mode = "disable_global",
        importpath = "github.com/chzyer/readline",
        sum = "h1:upd/6fQk4src78LMRzh5vItIt361/o4uq553V8B5sGI=",
        version = "v1.5.1",
    )
    go_repository(
        name = "com_github_chzyer_test",
        build_file_proto_mode = "disable_global",
        importpath = "github.com/chzyer/test",
        sum = "h1:dZ0/VyGgQdVGAss6Ju0dt5P0QltE0SFY5Woh6hbIfiQ=",
        version = "v0.0.0-20210722231415-061457976a23",
    )
    go_repository(
        name = "com_github_clickhouse_ch_go",
        build_file_proto_mode = "disable_global",
        importpath = "github.com/ClickHouse/ch-go",
        sum = "h1:jSm2szHbT9MCAB1rJ3WuCJqmGLi5UTjlNu+f530UTS0=",
        version = "v0.58.2",
    )
    go_repository(
        name = "com_github_clickhouse_clickhouse_go_v2",
        build_file_proto_mode = "disable_global",
        importpath = "github.com/ClickHouse/clickhouse-go/v2",
        sum = "h1:ZCmAYWpu75IyEi7+Yrs/uaAjiCGY5wfW5kXo64exkX4=",
        version = "v2.17.1",
    )
    go_repository(
        name = "com_github_client9_misspell",
        build_file_proto_mode = "disable_global",
        importpath = "github.com/client9/misspell",
        sum = "h1:ta993UF76GwbvJcIo3Y68y/M3WxlpEHPWIGDkJYwzJI=",
        version = "v0.3.4",
    )
    go_repository(
        name = "com_github_cloudflare_circl",
        build_file_proto_mode = "disable_global",
        importpath = "github.com/cloudflare/circl",
        patches = [
            "//third_party/com_github_cloudflare_circl:math_fp25519_BUILD_bazel.patch",  # keep
            "//third_party/com_github_cloudflare_circl:math_fp448_BUILD_bazel.patch",  # keep
            "//third_party/com_github_cloudflare_circl:dh_x25519_BUILD_bazel.patch",  # keep
            "//third_party/com_github_cloudflare_circl:dh_x448_BUILD_bazel.patch",  # keep
        ],
        sum = "h1:qlCDlTPz2n9fu58M0Nh1J/JzcFpfgkFHHX3O35r5vcU=",
        version = "v1.3.7",
    )
    go_repository(
        name = "com_github_cloudykit_fastprinter",
        build_file_proto_mode = "disable_global",
        importpath = "github.com/CloudyKit/fastprinter",
        sum = "h1:sR+/8Yb4slttB4vD+b9btVEnWgL3Q00OBTzVT8B9C0c=",
        version = "v0.0.0-20200109182630-33d98a066a53",
    )
    go_repository(
        name = "com_github_cloudykit_jet_v6",
        build_file_proto_mode = "disable_global",
        importpath = "github.com/CloudyKit/jet/v6",
        sum = "h1:EpcZ6SR9n28BUGtNJSvlBqf90IpjeFr36Tizxhn/oME=",
        version = "v6.2.0",
    )
    go_repository(
        name = "com_github_cncf_udpa_go",
        build_file_proto_mode = "disable_global",
        importpath = "github.com/cncf/udpa/go",
        sum = "h1:hzAQntlaYRkVSFEfj9OTWlVV1H155FMD8BTKktLv0QI=",
        version = "v0.0.0-20210930031921-04548b0d99d4",
    )
    go_repository(
        name = "com_github_cncf_xds_go",
        build_file_proto_mode = "disable_global",
        importpath = "github.com/cncf/xds/go",
        sum = "h1:DBmgJDC9dTfkVyGgipamEh2BpGYxScCH1TOF1LL1cXc=",
        version = "v0.0.0-20240318125728-8a4994d93e50",
    )
    go_repository(
        name = "com_github_cockroachdb_apd",
        build_file_proto_mode = "disable_global",
        importpath = "github.com/cockroachdb/apd",
        sum = "h1:3LFP3629v+1aKXU5Q37mxmRxX/pIu1nijXydLShEq5I=",
        version = "v1.1.0",
    )
    go_repository(
        name = "com_github_cockroachdb_apd_v2",
        build_file_proto_mode = "disable_global",
        importpath = "github.com/cockroachdb/apd/v2",
        sum = "h1:y1Rh3tEU89D+7Tgbw+lp52T6p/GJLpDmNvr10UWqLTE=",
        version = "v2.0.1",
    )
    go_repository(
        name = "com_github_cockroachdb_datadriven",
        build_file_proto_mode = "disable_global",
        importpath = "github.com/cockroachdb/datadriven",
        sum = "h1:H9MtNqVoVhvd9nCBwOyDjUEdZCREqbIdCJD93PBm/jA=",
        version = "v1.0.2",
    )
    go_repository(
        name = "com_github_cockroachdb_errors",
        build_file_proto_mode = "disable_global",
        importpath = "github.com/cockroachdb/errors",
        sum = "h1:xSEW75zKaKCWzR3OfxXUxgrk/NtT4G1MiOv5lWZazG8=",
        version = "v1.11.1",
    )
    go_repository(
        name = "com_github_cockroachdb_logtags",
        build_file_proto_mode = "disable_global",
        importpath = "github.com/cockroachdb/logtags",
        sum = "h1:r6VH0faHjZeQy818SGhaone5OnYfxFR/+AzdY3sf5aE=",
        version = "v0.0.0-20230118201751-21c54148d20b",
    )
    go_repository(
        name = "com_github_cockroachdb_redact",
        build_file_proto_mode = "disable_global",
        importpath = "github.com/cockroachdb/redact",
        sum = "h1:u1PMllDkdFfPWaNGMyLD1+so+aq3uUItthCFqzwPJ30=",
        version = "v1.1.5",
    )
    go_repository(
        name = "com_github_codegangsta_inject",
        build_file_proto_mode = "disable_global",
        importpath = "github.com/codegangsta/inject",
        sum = "h1:sDMmm+q/3+BukdIpxwO365v/Rbspp2Nt5XntgQRXq8Q=",
        version = "v0.0.0-20150114235600-33e0aa1cb7c0",
    )
    go_repository(
        name = "com_github_common_nighthawk_go_figure",
        build_file_proto_mode = "disable_global",
        importpath = "github.com/common-nighthawk/go-figure",
        sum = "h1:J5BL2kskAlV9ckgEsNQXscjIaLiOYiZ75d4e94E6dcQ=",
        version = "v0.0.0-20210622060536-734e95fb86be",
    )
    go_repository(
        name = "com_github_containerd_cgroups",
        build_file_proto_mode = "disable_global",
        importpath = "github.com/containerd/cgroups",
        sum = "h1:v8rEWFl6EoqHB+swVNjVoCJE8o3jX7e8nqBGPLaDFBM=",
        version = "v1.1.0",
    )
    go_repository(
        name = "com_github_containerd_console",
        build_file_proto_mode = "disable_global",
        importpath = "github.com/containerd/console",
        sum = "h1:lIr7SlA5PxZyMV30bDW0MGbiOPXwc63yRuCP0ARubLw=",
        version = "v1.0.3",
    )
    go_repository(
        name = "com_github_containerd_containerd",
        build_file_proto_mode = "disable_global",
        importpath = "github.com/containerd/containerd",
        sum = "h1:+KQsnv4VnzyxWcfO9mlxxELaoztsDEjOuCMPAuPqgU0=",
        version = "v1.7.12",
    )
    go_repository(
        name = "com_github_containerd_continuity",
        build_file_proto_mode = "disable_global",
        importpath = "github.com/containerd/continuity",
        sum = "h1:wQnVrjIyQ8vhU2sgOiL5T07jo+ouqc2bnKsv5/EqGhU=",
        version = "v0.4.1",
    )
    go_repository(
        name = "com_github_containerd_fifo",
        build_file_proto_mode = "disable_global",
        importpath = "github.com/containerd/fifo",
        sum = "h1:4I2mbh5stb1u6ycIABlBw9zgtlK8viPI9QkQNRQEEmY=",
        version = "v1.1.0",
    )
    go_repository(
        name = "com_github_containerd_fuse_overlayfs_snapshotter",
        build_file_proto_mode = "disable_global",
        importpath = "github.com/containerd/fuse-overlayfs-snapshotter",
        sum = "h1:Xy9Tkx0tk/SsMfLDFc69wzqSrxQHYEFELHBO/Z8XO3M=",
        version = "v1.0.2",
    )
    go_repository(
        name = "com_github_containerd_go_cni",
        build_file_proto_mode = "disable_global",
        importpath = "github.com/containerd/go-cni",
        sum = "h1:ORi7P1dYzCwVM6XPN4n3CbkuOx/NZ2DOqy+SHRdo9rU=",
        version = "v1.1.9",
    )
    go_repository(
        name = "com_github_containerd_go_runc",
        build_file_proto_mode = "disable_global",
        importpath = "github.com/containerd/go-runc",
        sum = "h1:OX4f+/i2y5sUT7LhmcJH7GYrjjhHa1QI4e8yO0gGleA=",
        version = "v1.1.0",
    )
    go_repository(
        name = "com_github_containerd_log",
        build_file_proto_mode = "disable_global",
        importpath = "github.com/containerd/log",
        sum = "h1:TCJt7ioM2cr/tfR8GPbGf9/VRAX8D2B4PjzCpfX540I=",
        version = "v0.1.0",
    )
    go_repository(
        name = "com_github_containerd_nydus_snapshotter",
        build_file_proto_mode = "disable_global",
        importpath = "github.com/containerd/nydus-snapshotter",
        sum = "h1:7SOrMU2YmLzfbsr5J7liMZJlNi5WT6vtIOxLGv+iz7E=",
        version = "v0.8.2",
    )
    go_repository(
        name = "com_github_containerd_stargz_snapshotter",
        build_file_proto_mode = "disable_global",
        importpath = "github.com/containerd/stargz-snapshotter",
        sum = "h1:OTUVZoPSPs8mGgmQUE1dqw3WX/3nrsmsurW7UPLWl1U=",
        version = "v0.14.3",
    )
    go_repository(
        name = "com_github_containerd_stargz_snapshotter_estargz",
        build_file_proto_mode = "disable_global",
        importpath = "github.com/containerd/stargz-snapshotter/estargz",
        sum = "h1:OqlDCK3ZVUO6C3B/5FSkDwbkEETK84kQgEeFwDC+62k=",
        version = "v0.14.3",
    )
    go_repository(
        name = "com_github_containerd_ttrpc",
        build_file_proto_mode = "disable_global",
        importpath = "github.com/containerd/ttrpc",
        sum = "h1:9vqZr0pxwOF5koz6N0N3kJ0zDHokrcPxIR/ZR2YFtOs=",
        version = "v1.2.2",
    )
    go_repository(
        name = "com_github_containerd_typeurl_v2",
        build_file_proto_mode = "disable_global",
        importpath = "github.com/containerd/typeurl/v2",
        sum = "h1:3Q4Pt7i8nYwy2KmQWIw2+1hTvwTE/6w9FqcttATPO/4=",
        version = "v2.1.1",
    )
    go_repository(
        name = "com_github_containernetworking_cni",
        build_file_proto_mode = "disable_global",
        importpath = "github.com/containernetworking/cni",
        sum = "h1:wtRGZVv7olUHMOqouPpn3cXJWpJgM6+EUl31EQbXALQ=",
        version = "v1.1.2",
    )
    go_repository(
        name = "com_github_coreos_bbolt",
        build_file_proto_mode = "disable_global",
        importpath = "github.com/coreos/bbolt",
        sum = "h1:wZwiHHUieZCquLkDL0B8UhzreNWsPHooDAG3q34zk0s=",
        version = "v1.3.2",
    )
    go_repository(
        name = "com_github_coreos_etcd",
        build_file_proto_mode = "disable_global",
        importpath = "github.com/coreos/etcd",
        sum = "h1:jFneRYjIvLMLhDLCzuTuU4rSJUjRplcJQ7pD7MnhC04=",
        version = "v3.3.10+incompatible",
    )
    go_repository(
        name = "com_github_coreos_go_iptables",
        # We need to explictly turn this on, because the repository
        # has a script named "build"  at the root which makes tricks
        # gazelle into thinking it already has a Buildfile
        build_file_generation = "on",
        build_file_proto_mode = "disable_global",
        importpath = "github.com/coreos/go-iptables",
        sum = "h1:is9qnZMPYjLd8LYqmm/qlE+wwEgJIkTYdhV3rfZo4jk=",
        version = "v0.6.0",
    )
    go_repository(
        name = "com_github_coreos_go_oidc",
        build_file_proto_mode = "disable_global",
        importpath = "github.com/coreos/go-oidc",
        sum = "h1:mh48q/BqXqgjVHpy2ZY7WnWAbenxRjsz9N1i1YxjHAk=",
        version = "v2.2.1+incompatible",
    )
    go_repository(
        name = "com_github_coreos_go_semver",
        build_file_proto_mode = "disable_global",
        importpath = "github.com/coreos/go-semver",
        sum = "h1:yi21YpKnrx1gt5R+la8n5WgS0kCrsPp33dmEyHReZr4=",
        version = "v0.3.1",
    )
    go_repository(
        name = "com_github_coreos_go_systemd",
        build_file_proto_mode = "disable_global",
        importpath = "github.com/coreos/go-systemd",
        sum = "h1:JOrtw2xFKzlg+cbHpyrpLDmnN1HqhBfnX7WDiW7eG2c=",
        version = "v0.0.0-20190719114852-fd7a80b32e1f",
    )
    go_repository(
        name = "com_github_coreos_go_systemd_v22",
        build_file_proto_mode = "disable_global",
        importpath = "github.com/coreos/go-systemd/v22",
        sum = "h1:RrqgGjYQKalulkV8NGVIfkXQf6YYmOyiJKk8iXXhfZs=",
        version = "v22.5.0",
    )
    go_repository(
        name = "com_github_coreos_pkg",
        build_file_proto_mode = "disable_global",
        importpath = "github.com/coreos/pkg",
        sum = "h1:lBNOc5arjvs8E5mO2tbpBpLoyyu8B6e44T7hJy6potg=",
        version = "v0.0.0-20180928190104-399ea9e2e55f",
    )
    go_repository(
        name = "com_github_cpuguy83_dockercfg",
        build_file_proto_mode = "disable_global",
        importpath = "github.com/cpuguy83/dockercfg",
        sum = "h1:/FpZ+JaygUR/lZP2NlFI2DVfrOEMAIKP5wWEJdoYe9E=",
        version = "v0.3.1",
    )
    go_repository(
        name = "com_github_cpuguy83_go_md2man_v2",
        build_file_proto_mode = "disable_global",
        importpath = "github.com/cpuguy83/go-md2man/v2",
        sum = "h1:qMCsGGgs+MAzDFyp9LpAe1Lqy/fY/qCovCm0qnXZOBM=",
        version = "v2.0.3",
    )
    go_repository(
        name = "com_github_creack_pty",
        build_file_proto_mode = "disable_global",
        importpath = "github.com/creack/pty",
        sum = "h1:1/QdRyBaHHJP61QkWMXlOIBfsgdDeeKfK8SYVUWJKf0=",
        version = "v1.1.21",
    )
    go_repository(
        name = "com_github_crewjam_httperr",
        build_file_proto_mode = "disable_global",
        importpath = "github.com/crewjam/httperr",
        sum = "h1:b2BfXR8U3AlIHwNeFFvZ+BV1LFvKLlzMjzaTnZMybNo=",
        version = "v0.2.0",
    )
    go_repository(
        name = "com_github_crewjam_saml",
        build_file_proto_mode = "disable_global",
        importpath = "github.com/crewjam/saml",
        sum = "h1:g9FBNx62osKusnFzs3QTN5L9CVA/Egfgm+stJShzw/c=",
        version = "v0.4.14",
    )
    go_repository(
        # This is no longer used but we keep it for backwards compatability
        # tests while on 5.0.x.
        name = "com_github_crewjam_saml_samlidp",
        build_file_proto_mode = "disable_global",
        importpath = "github.com/crewjam/saml/samlidp",
        sum = "h1:13Ix7LoUJ0Yu5F+s6Aw8Afc8x+n98RSJNGHpxEbcYus=",
        version = "v0.0.0-20221211125903-d951aa2d145a",
    )  # keep
    go_repository(
        name = "com_github_cyphar_filepath_securejoin",
        build_file_proto_mode = "disable_global",
        importpath = "github.com/cyphar/filepath-securejoin",
        sum = "h1:Ugdm7cg7i6ZK6x3xDF1oEu1nfkyfH53EtKeQYTC3kyg=",
        version = "v0.2.4",
    )
    go_repository(
        name = "com_github_danieljoos_wincred",
        build_file_proto_mode = "disable_global",
        importpath = "github.com/danieljoos/wincred",
        sum = "h1:dl9cBrupW8+r5250DYkYxocLeZ1Y4vB1kxgtjxw8GQs=",
        version = "v1.2.1",
    )
    go_repository(
        name = "com_github_danwakefield_fnmatch",
        build_file_proto_mode = "disable_global",
        importpath = "github.com/danwakefield/fnmatch",
        sum = "h1:y5HC9v93H5EPKqaS1UYVg1uYah5Xf51mBfIoWehClUQ=",
        version = "v0.0.0-20160403171240-cbb64ac3d964",
    )
    go_repository(
        name = "com_github_datadog_zstd",
        build_file_proto_mode = "disable_global",
        importpath = "github.com/DataDog/zstd",
        sum = "h1:+K/VEwIAaPcHiMtQvpLD4lqW7f0Gk3xdYZmI1hD+CXo=",
        version = "v1.5.0",
    )
    go_repository(
        name = "com_github_dave_jennifer",
        build_file_proto_mode = "disable_global",
        importpath = "github.com/dave/jennifer",
        sum = "h1:T4T/67t6RAA5AIV6+NP8Uk/BIsXgDoqEowgycdQQLuk=",
        version = "v1.6.1",
    )
    go_repository(
        name = "com_github_davecgh_go_spew",
        build_file_proto_mode = "disable_global",
        importpath = "github.com/davecgh/go-spew",
        sum = "h1:U9qPSI2PIWSS1VwoXQT9A3Wy9MM3WgvqSxFWenqJduM=",
        version = "v1.1.2-0.20180830191138-d8f796af33cc",
    )
    go_repository(
        name = "com_github_daviddengcn_go_colortext",
        build_file_proto_mode = "disable_global",
        importpath = "github.com/daviddengcn/go-colortext",
        sum = "h1:ANqDyC0ys6qCSvuEK7l3g5RaehL/Xck9EX8ATG8oKsE=",
        version = "v1.0.0",
    )
    go_repository(
        name = "com_github_dchest_uniuri",
        build_file_proto_mode = "disable_global",
        importpath = "github.com/dchest/uniuri",
        sum = "h1:koIcOUdrTIivZgSLhHQvKgqdWZq5d7KdMEWF1Ud6+5g=",
        version = "v1.2.0",
    )
    go_repository(
        name = "com_github_decred_dcrd_dcrec_secp256k1_v4",
        build_file_proto_mode = "disable_global",
        importpath = "github.com/decred/dcrd/dcrec/secp256k1/v4",
        sum = "h1:8UrgZ3GkP4i/CLijOJx79Yu+etlyjdBU4sfcs2WYQMs=",
        version = "v4.2.0",
    )
    go_repository(
        name = "com_github_dennwc_varint",
        build_file_proto_mode = "disable_global",
        importpath = "github.com/dennwc/varint",
        sum = "h1:kGNFFSSw8ToIy3obO/kKr8U9GZYUAxQEVuix4zfDWzE=",
        version = "v1.0.0",
    )
    go_repository(
        name = "com_github_denverdino_aliyungo",
        build_file_proto_mode = "disable_global",
        importpath = "github.com/denverdino/aliyungo",
        sum = "h1:p6poVbjHDkKa+wtC8frBMwQtT3BmqGYBjzMwJ63tuR4=",
        version = "v0.0.0-20190125010748-a747050bb1ba",
    )
    go_repository(
        name = "com_github_derision_test_glock",
        build_file_proto_mode = "disable_global",
        importpath = "github.com/derision-test/glock",
        sum = "h1:b6sViZG+Cm6QtdpqbfWEjaBVbzNPntIS4GzsxpS+CmM=",
        version = "v1.0.0",
    )
    go_repository(
        name = "com_github_derision_test_go_mockgen_v2",
        build_file_proto_mode = "disable_global",
        importpath = "github.com/derision-test/go-mockgen/v2",
        replace = "github.com/strum355/go-mockgen/v2",
        sum = "h1:HT7S36ajdunj9LQLfLKfXNvjpWtvohn3xKzOwuo5OUc=",
        version = "v2.0.0-20240306201845-b2e8d553a343",
    )
    go_repository(
        name = "com_github_dghubble_go_twitter",
        build_file_proto_mode = "disable_global",
        importpath = "github.com/dghubble/go-twitter",
        sum = "h1:XQu6o3AwJx/jsg9LZ41uIeUdXK5be099XFfFn6H9ikk=",
        version = "v0.0.0-20221104224141-912508c3888b",
    )
    go_repository(
        name = "com_github_dghubble_gologin_v2",
        build_file_proto_mode = "disable_global",
        importpath = "github.com/dghubble/gologin/v2",
        sum = "h1:Ga0dxZ2C/8MrMtC0qFLIg1K7cVjZQWSbTj/MIgFqMAg=",
        version = "v2.4.0",
    )
    go_repository(
        name = "com_github_dghubble_oauth1",
        build_file_proto_mode = "disable_global",
        importpath = "github.com/dghubble/oauth1",
        sum = "h1:pwcinOZy8z6XkNxvPmUDY52M7RDPxt0Xw1zgZ6Cl5JA=",
        version = "v0.7.2",
    )
    go_repository(
        name = "com_github_dghubble_sling",
        build_file_proto_mode = "disable_global",
        importpath = "github.com/dghubble/sling",
        sum = "h1:AxjTubpVyozMvbBCtXcsWEyGGgUZutC5YGrfxPNVOcQ=",
        version = "v1.4.1",
    )
    go_repository(
        name = "com_github_dgraph_io_ristretto",
        build_file_proto_mode = "disable_global",
        importpath = "github.com/dgraph-io/ristretto",
        sum = "h1:6CWw5tJNgpegArSHpNHJKldNeq03FQCwYvfMVWajOK8=",
        version = "v0.1.1",
    )
    go_repository(
        name = "com_github_dgrijalva_jwt_go",
        build_file_proto_mode = "disable_global",
        importpath = "github.com/dgrijalva/jwt-go",
        sum = "h1:7qlOGliEKZXTDg6OTjfoBKDXWrumCAMpl/TFQ4/5kLM=",
        version = "v3.2.0+incompatible",
    )
    go_repository(
        name = "com_github_dgryski_go_farm",
        build_file_proto_mode = "disable_global",
        importpath = "github.com/dgryski/go-farm",
        sum = "h1:tdlZCpZ/P9DhczCTSixgIKmwPv6+wP5DGjqLYw5SUiA=",
        version = "v0.0.0-20190423205320-6a90982ecee2",
    )
    go_repository(
        name = "com_github_dgryski_go_rendezvous",
        build_file_proto_mode = "disable_global",
        importpath = "github.com/dgryski/go-rendezvous",
        sum = "h1:lO4WD4F/rVNCu3HqELle0jiPLLBs70cWOduZpkS1E78=",
        version = "v0.0.0-20200823014737-9f7001d12a5f",
    )
    go_repository(
        name = "com_github_dgryski_go_sip13",
        build_file_proto_mode = "disable_global",
        importpath = "github.com/dgryski/go-sip13",
        sum = "h1:9cOfvEwjQxdwKuNDTQSaMKNRvwKwgZG+U4HrjeRKHso=",
        version = "v0.0.0-20200911182023-62edffca9245",
    )
    go_repository(
        name = "com_github_dgryski_trifles",
        build_file_proto_mode = "disable_global",
        importpath = "github.com/dgryski/trifles",
        sum = "h1:fRzb/w+pyskVMQ+UbP35JkH8yB7MYb4q/qhBarqZE6g=",
        version = "v0.0.0-20200323201526-dd97f9abfb48",
    )
    go_repository(
        name = "com_github_di_wu_parser",
        build_file_proto_mode = "disable_global",
        importpath = "github.com/di-wu/parser",
        sum = "h1:I9oHJ8spBXOeL7Wps0ffkFFFiXJf/pk7NX9lcAMqRMU=",
        version = "v0.2.2",
    )
    go_repository(
        name = "com_github_di_wu_xsd_datetime",
        build_file_proto_mode = "disable_global",
        importpath = "github.com/di-wu/xsd-datetime",
        sum = "h1:vZoGNkbzpBNoc+JyfVLEbutNDNydYV8XwHeV7eUJoxI=",
        version = "v1.0.0",
    )
    go_repository(
        name = "com_github_digitalocean_godo",
        build_file_proto_mode = "disable_global",
        importpath = "github.com/digitalocean/godo",
        sum = "h1:SAEdw63xOMmzlwCeCWjLH1GcyDPUjbSAR1Bh7VELxzc=",
        version = "v1.88.0",
    )
    go_repository(
        name = "com_github_dimchansky_utfbom",
        build_file_proto_mode = "disable_global",
        importpath = "github.com/dimchansky/utfbom",
        sum = "h1:vV6w1AhK4VMnhBno/TPVCoK9U/LP0PkLCS9tbxHdi/U=",
        version = "v1.1.1",
    )
    go_repository(
        name = "com_github_distribution_distribution_v3",
        build_file_proto_mode = "disable_global",
        importpath = "github.com/distribution/distribution/v3",
        sum = "h1:ou+y/Ko923eBli6zJ/TeB2iH38PmytV2UkHJnVdaPtU=",
        version = "v3.0.0-20220128175647-b60926597a1b",
    )
    go_repository(
        name = "com_github_distribution_reference",
        build_file_proto_mode = "disable_global",
        importpath = "github.com/distribution/reference",
        sum = "h1:/FUIFXtfc/x2gpa5/VGfiGLuOIdYa1t65IKK2OFGvA0=",
        version = "v0.5.0",
    )
    go_repository(
        name = "com_github_djherbis_buffer",
        build_file_proto_mode = "disable_global",
        importpath = "github.com/djherbis/buffer",
        sum = "h1:PH5Dd2ss0C7CRRhQCZ2u7MssF+No9ide8Ye71nPHcrQ=",
        version = "v1.2.0",
    )
    go_repository(
        name = "com_github_djherbis_nio_v3",
        build_file_proto_mode = "disable_global",
        importpath = "github.com/djherbis/nio/v3",
        sum = "h1:6wxhnuppteMa6RHA4L81Dq7ThkZH8SwnDzXDYy95vB4=",
        version = "v3.0.1",
    )
    go_repository(
        name = "com_github_dlclark_regexp2",
        build_file_proto_mode = "disable_global",
        importpath = "github.com/dlclark/regexp2",
        sum = "h1:+/GIL799phkJqYW+3YbOd8LCcbHzT0Pbo8zl70MHsq0=",
        version = "v1.10.0",
    )
    go_repository(
        name = "com_github_dnaeon_go_vcr",
        build_file_proto_mode = "disable_global",
        importpath = "github.com/dnaeon/go-vcr",
        sum = "h1:zHCHvJYTMh1N7xnV7zf1m1GPBF9Ad0Jk/whtQ1663qI=",
        version = "v1.2.0",
    )
    go_repository(
        name = "com_github_docker_cli",
        build_file_proto_mode = "disable_global",
        importpath = "github.com/docker/cli",
        sum = "h1:6GEdvxwEA451/+Y3GtqIGn/MNjujQazUlxC6uGu8Tog=",
        version = "v25.0.2+incompatible",
    )
    go_repository(
        name = "com_github_docker_distribution",
        build_file_proto_mode = "disable_global",
        importpath = "github.com/docker/distribution",
        sum = "h1:AtKxIZ36LoNK51+Z6RpzLpddBirtxJnzDrHLEKxTAYk=",
        version = "v2.8.3+incompatible",
    )
    go_repository(
        name = "com_github_docker_docker",
        build_file_proto_mode = "disable_global",
        importpath = "github.com/docker/docker",
        sum = "h1:yGVmKUFGgcxA6PXWAokO0sQL22BrQ67cgVjko8tGdXE=",
        version = "v26.0.2+incompatible",
    )
    go_repository(
        name = "com_github_docker_docker_credential_helpers",
        build_file_proto_mode = "disable_global",
        importpath = "github.com/docker/docker-credential-helpers",
        sum = "h1:j/eKUktUltBtMzKqmfLB0PAgqYyMHOp5vfsD1807oKo=",
        version = "v0.8.1",
    )
    go_repository(
        name = "com_github_docker_go_connections",
        build_file_proto_mode = "disable_global",
        importpath = "github.com/docker/go-connections",
        sum = "h1:USnMq7hx7gwdVZq1L49hLXaFtUdTADjXGp+uj1Br63c=",
        version = "v0.5.0",
    )
    go_repository(
        name = "com_github_docker_go_events",
        build_file_proto_mode = "disable_global",
        importpath = "github.com/docker/go-events",
        sum = "h1:+pKlWGMw7gf6bQ+oDZB4KHQFypsfjYlq/C4rfL7D3g8=",
        version = "v0.0.0-20190806004212-e31b211e4f1c",
    )
    go_repository(
        name = "com_github_docker_go_metrics",
        build_file_proto_mode = "disable_global",
        importpath = "github.com/docker/go-metrics",
        sum = "h1:AgB/0SvBxihN0X8OR4SjsblXkbMvalQ8cjmtKQ2rQV8=",
        version = "v0.0.1",
    )
    go_repository(
        name = "com_github_docker_go_units",
        build_file_proto_mode = "disable_global",
        importpath = "github.com/docker/go-units",
        sum = "h1:69rxXcBk27SvSaaxTtLh/8llcHD8vYHT7WSdRZ/jvr4=",
        version = "v0.5.0",
    )
    go_repository(
        name = "com_github_docker_libtrust",
        build_file_proto_mode = "disable_global",
        importpath = "github.com/docker/libtrust",
        sum = "h1:ZClxb8laGDf5arXfYcAtECDFgAgHklGI8CxgjHnXKJ4=",
        version = "v0.0.0-20150114040149-fa567046d9b1",
    )
    go_repository(
        name = "com_github_docopt_docopt_go",
        build_file_proto_mode = "disable_global",
        importpath = "github.com/docopt/docopt-go",
        sum = "h1:bWDMxwH3px2JBh6AyO7hdCn/PkvCZXii8TGj7sbtEbQ=",
        version = "v0.0.0-20180111231733-ee0de3bc6815",
    )
    go_repository(
        name = "com_github_dominodatalab_os_release",
        build_file_proto_mode = "disable_global",
        importpath = "github.com/dominodatalab/os-release",
        sum = "h1:oEt43goQgsL1DzoOyQ/UZHQw7t9TqwyJec9W0vh0wfE=",
        version = "v0.0.0-20190522011736-bcdb4a3e3c2f",
    )
    go_repository(
        name = "com_github_dop251_goja",
        build_file_proto_mode = "disable_global",
        importpath = "github.com/dop251/goja",
        sum = "h1:wi6jN5LVt/ljaBG4ue79Ekzb12QfJ52L9Q98tl8SWhw=",
        version = "v0.0.0-20231027120936-b396bb4c349d",
    )
    go_repository(
        name = "com_github_dop251_goja_nodejs",
        build_file_proto_mode = "disable_global",
        importpath = "github.com/dop251/goja_nodejs",
        sum = "h1:W1n4DvpzZGOISgp7wWNtraLcHtnmnTwBlJidqtMIuwQ=",
        version = "v0.0.0-20211022123610-8dd9abb0616d",
    )
    go_repository(
        name = "com_github_dsoprea_go_exif_v3",
        build_file_proto_mode = "disable_global",
        importpath = "github.com/dsoprea/go-exif/v3",
        sum = "h1:/IE4iW7gvY7BablV1XY0unqhMv26EYpOquVMwoBo/wc=",
        version = "v3.0.1",
    )
    go_repository(
        name = "com_github_dsoprea_go_logging",
        build_file_proto_mode = "disable_global",
        importpath = "github.com/dsoprea/go-logging",
        sum = "h1:l+vLbuxptsC6VQyQsfD7NnEC8BZuFpz45PgY+pH8YTg=",
        version = "v0.0.0-20200710184922-b02d349568dd",
    )
    go_repository(
        name = "com_github_dsoprea_go_png_image_structure_v2",
        build_file_proto_mode = "disable_global",
        importpath = "github.com/dsoprea/go-png-image-structure/v2",
        sum = "h1:2zNIgrJTspLxUKoJGl0Ln24+hufPKSjP3cu4++5MeSE=",
        version = "v2.0.0-20210512210324-29b889a6093d",
    )
    go_repository(
        name = "com_github_dsoprea_go_utility_v2",
        build_file_proto_mode = "disable_global",
        importpath = "github.com/dsoprea/go-utility/v2",
        sum = "h1:DilThiXje0z+3UQ5YjYiSRRzVdtamFpvBQXKwMglWqw=",
        version = "v2.0.0-20221003172846-a3e1774ef349",
    )
    go_repository(
        name = "com_github_dustin_go_humanize",
        build_file_proto_mode = "disable_global",
        importpath = "github.com/dustin/go-humanize",
        sum = "h1:GzkhY7T5VNhEkwH0PVJgjz+fX1rhBrR7pRT3mDkpeCY=",
        version = "v1.0.1",
    )
    go_repository(
        name = "com_github_edsrzf_mmap_go",
        build_file_proto_mode = "disable_global",
        importpath = "github.com/edsrzf/mmap-go",
        sum = "h1:6EUwBLQ/Mcr1EYLE4Tn1VdW1A4ckqCQWZBw8Hr0kjpQ=",
        version = "v1.1.0",
    )
    go_repository(
        name = "com_github_eknkc_amber",
        build_file_proto_mode = "disable_global",
        importpath = "github.com/eknkc/amber",
        sum = "h1:clC1lXBpe2kTj2VHdaIu9ajZQe4kcEY9j0NsnDDBZ3o=",
        version = "v0.0.0-20171010120322-cdade1c07385",
    )
    go_repository(
        name = "com_github_elastic_go_sysinfo",
        build_file_proto_mode = "disable_global",
        importpath = "github.com/elastic/go-sysinfo",
        sum = "h1:mcm4OSYVMyws6+n2HIVMGkln5HOpo5Ie1ZmbbNn0jg4=",
        version = "v1.11.2",
    )
    go_repository(
        name = "com_github_elastic_go_windows",
        build_file_proto_mode = "disable_global",
        importpath = "github.com/elastic/go-windows",
        sum = "h1:AlYZOldA+UJ0/2nBuqWdo90GFCgG9xuyw9SYzGUtJm0=",
        version = "v1.0.1",
    )
    go_repository(
        name = "com_github_elazarl_goproxy",
        build_file_proto_mode = "disable_global",
        importpath = "github.com/elazarl/goproxy",
        sum = "h1:mATvB/9r/3gvcejNsXKSkQ6lcIaNec2nyfOdlTBR2lU=",
        version = "v0.0.0-20230808193330-2592e75ae04a",
    )
    go_repository(
        name = "com_github_elimity_com_scim",
        build_file_proto_mode = "disable_global",
        importpath = "github.com/elimity-com/scim",
        sum = "h1:6fUaAaX4Xe07LhVrHNmpfnlU41Nsto4skz4vhVqGwYk=",
        version = "v0.0.0-20220121082953-15165b1a61c8",
    )
    go_repository(
        name = "com_github_emicklei_go_restful",
        build_file_proto_mode = "disable_global",
        importpath = "github.com/emicklei/go-restful",
        sum = "h1:H2pdYOb3KQ1/YsqVWoWNLQO+fusocsw354rqGTZtAgw=",
        version = "v0.0.0-20170410110728-ff4f55a20633",
    )
    go_repository(
        name = "com_github_emicklei_go_restful_v3",
        build_file_proto_mode = "disable_global",
        importpath = "github.com/emicklei/go-restful/v3",
        sum = "h1:rAQeMHw1c7zTmncogyy8VvRZwtkmkZ4FxERmMY4rD+g=",
        version = "v3.11.0",
    )
    go_repository(
        name = "com_github_emicklei_proto",
        build_file_proto_mode = "disable_global",
        importpath = "github.com/emicklei/proto",
        sum = "h1:XbpwxmuOPrdES97FrSfpyy67SSCV/wBIKXqgJzh6hNw=",
        version = "v1.6.15",
    )
    go_repository(
        name = "com_github_emirpasic_gods",
        build_file_proto_mode = "disable_global",
        importpath = "github.com/emirpasic/gods",
        sum = "h1:FXtiHYKDGKCW2KzwZKx0iC0PQmdlorYgdFG9jPXJ1Bc=",
        version = "v1.18.1",
    )
    go_repository(
        name = "com_github_envoyproxy_go_control_plane",
        build_file_proto_mode = "disable_global",
        importpath = "github.com/envoyproxy/go-control-plane",
        sum = "h1:4X+VP1GHd1Mhj6IB5mMeGbLCleqxjletLK6K0rbxyZI=",
        version = "v0.12.0",
    )
    go_repository(
        name = "com_github_envoyproxy_protoc_gen_validate",
        build_file_proto_mode = "disable_global",
        importpath = "github.com/envoyproxy/protoc-gen-validate",
        sum = "h1:gVPz/FMfvh57HdSJQyvBtF00j8JU4zdyUgIUNhlgg0A=",
        version = "v1.0.4",
    )
    go_repository(
        name = "com_github_ericpauley_go_quantize",
        build_file_proto_mode = "disable_global",
        importpath = "github.com/ericpauley/go-quantize",
        sum = "h1:BBade+JlV/f7JstZ4pitd4tHhpN+w+6I+LyOS7B4fyU=",
        version = "v0.0.0-20200331213906-ae555eb2afa4",
    )
    go_repository(
        name = "com_github_evanphx_json_patch",
        build_file_proto_mode = "disable_global",
        importpath = "github.com/evanphx/json-patch",
        sum = "h1:jBYDEEiFBPxA0v50tFdvOzQQTCvpL6mnFh5mB2/l16U=",
        version = "v5.6.0+incompatible",
    )
    go_repository(
        name = "com_github_evanphx_json_patch_v5",
        build_file_proto_mode = "disable_global",
        importpath = "github.com/evanphx/json-patch/v5",
        sum = "h1:lRj6N9Nci7MvzrXuX6HFzU8XjmhPiXPlsKEy1u0KQro=",
        version = "v5.8.0",
    )
    go_repository(
        name = "com_github_facebookgo_clock",
        build_file_proto_mode = "disable_global",
        importpath = "github.com/facebookgo/clock",
        sum = "h1:yDWHCSQ40h88yih2JAcL6Ls/kVkSE8GFACTGVnMPruw=",
        version = "v0.0.0-20150410010913-600d898af40a",
    )
    go_repository(
        name = "com_github_facebookgo_ensure",
        build_file_proto_mode = "disable_global",
        importpath = "github.com/facebookgo/ensure",
        sum = "h1:8ISkoahWXwZR41ois5lSJBSVw4D0OV19Ht/JSTzvSv0=",
        version = "v0.0.0-20200202191622-63f1cf65ac4c",
    )
    go_repository(
        name = "com_github_facebookgo_limitgroup",
        build_file_proto_mode = "disable_global",
        importpath = "github.com/facebookgo/limitgroup",
        sum = "h1:IeaD1VDVBPlx3viJT9Md8if8IxxJnO+x0JCGb054heg=",
        version = "v0.0.0-20150612190941-6abd8d71ec01",
    )
    go_repository(
        name = "com_github_facebookgo_muster",
        build_file_proto_mode = "disable_global",
        importpath = "github.com/facebookgo/muster",
        sum = "h1:a4DFiKFJiDRGFD1qIcqGLX/WlUMD9dyLSLDt+9QZgt8=",
        version = "v0.0.0-20150708232844-fd3d7953fd52",
    )
    go_repository(
        name = "com_github_facebookgo_stack",
        build_file_proto_mode = "disable_global",
        importpath = "github.com/facebookgo/stack",
        sum = "h1:JWuenKqqX8nojtoVVWjGfOF9635RETekkoH6Cc9SX0A=",
        version = "v0.0.0-20160209184415-751773369052",
    )
    go_repository(
        name = "com_github_facebookgo_subset",
        build_file_proto_mode = "disable_global",
        importpath = "github.com/facebookgo/subset",
        sum = "h1:7HZCaLC5+BZpmbhCOZJ293Lz68O7PYrF2EzeiFMwCLk=",
        version = "v0.0.0-20200203212716-c811ad88dec4",
    )
    go_repository(
        name = "com_github_fatih_color",
        build_file_proto_mode = "disable_global",
        importpath = "github.com/fatih/color",
        sum = "h1:zmkK9Ngbjj+K0yRhTVONQh1p/HknKYSlNT+vZCzyokM=",
        version = "v1.16.0",
    )
    go_repository(
        name = "com_github_fatih_structs",
        build_file_proto_mode = "disable_global",
        importpath = "github.com/fatih/structs",
        sum = "h1:Q7juDM0QtcnhCpeyLGQKyg4TOIghuNXrkL32pHAUMxo=",
        version = "v1.1.0",
    )
    go_repository(
        name = "com_github_felixge_fgprof",
        build_file_proto_mode = "disable_global",
        importpath = "github.com/felixge/fgprof",
        sum = "h1:VvyZxILNuCiUCSXtPtYmmtGvb65nqXh2QFWc0Wpf2/g=",
        version = "v0.9.3",
    )
    go_repository(
        name = "com_github_felixge_httpsnoop",
        build_file_proto_mode = "disable_global",
        importpath = "github.com/felixge/httpsnoop",
        sum = "h1:NFTV2Zj1bL4mc9sqWACXbQFVBBg2W3GPvqp8/ESS2Wg=",
        version = "v1.0.4",
    )
    go_repository(
        name = "com_github_flosch_pongo2_v4",
        build_file_proto_mode = "disable_global",
        importpath = "github.com/flosch/pongo2/v4",
        sum = "h1:gv+5Pe3vaSVmiJvh/BZa82b7/00YUGm0PIyVVLop0Hw=",
        version = "v4.0.2",
    )
    go_repository(
        name = "com_github_form3tech_oss_jwt_go",
        build_file_proto_mode = "disable_global",
        importpath = "github.com/form3tech-oss/jwt-go",
        sum = "h1:TcekIExNqud5crz4xD2pavyTgWiPvpYe4Xau31I0PRk=",
        version = "v3.2.2+incompatible",
    )
    go_repository(
        name = "com_github_frankban_quicktest",
        build_file_proto_mode = "disable_global",
        importpath = "github.com/frankban/quicktest",
        sum = "h1:7Xjx+VpznH+oBnejlPUj8oUpdxnVs4f8XU8WnHkI4W8=",
        version = "v1.14.6",
    )
    go_repository(
        name = "com_github_fsnotify_fsnotify",
        build_file_proto_mode = "disable_global",
        importpath = "github.com/fsnotify/fsnotify",
        sum = "h1:5ZeiG5gIjLqPKLl+f5zv++9ZO2oxA6hmZ3e7G0mMW1M=",
        version = "v1.7.1-0.20240403050945-7086bea086b7",
    )
    go_repository(
        name = "com_github_fullstorydev_grpcui",
        build_file_proto_mode = "disable_global",
        importpath = "github.com/fullstorydev/grpcui",
        sum = "h1:lVXozTNkJJouBL+wpmvxMnltiwYp8mgyd0TRs93i6Rw=",
        version = "v1.3.1",
    )
    go_repository(
        name = "com_github_fullstorydev_grpcurl",
        build_file_proto_mode = "disable_global",
        importpath = "github.com/fullstorydev/grpcurl",
        sum = "h1:xJWosq3BQovQ4QrdPO72OrPiWuGgEsxY8ldYsJbPrqI=",
        version = "v1.8.7",
    )
    go_repository(
        name = "com_github_garyburd_redigo",
        build_file_proto_mode = "disable_global",
        importpath = "github.com/garyburd/redigo",
        sum = "h1:Sk0u0gIncQaQD23zAoAZs2DNi2u2l5UTLi4CmCBL5v8=",
        version = "v1.1.1-0.20170914051019-70e1b1943d4f",
    )
    go_repository(
        name = "com_github_gen2brain_beeep",
        build_file_proto_mode = "disable_global",
        importpath = "github.com/gen2brain/beeep",
        sum = "h1:Xh9mvwEmhbdXlRSsgn+N0zj/NqnKvpeqL08oKDHln2s=",
        version = "v0.0.0-20210529141713-5586760f0cc1",
    )
    go_repository(
        name = "com_github_getsentry_sentry_go",
        build_file_proto_mode = "disable_global",
        importpath = "github.com/getsentry/sentry-go",
        sum = "h1:Pv98CIbtB3LkMWmXi4Joa5OOcwbmnX88sF5qbK3r3Ps=",
        version = "v0.27.0",
    )
    go_repository(
        name = "com_github_gfleury_go_bitbucket_v1",
        build_file_proto_mode = "disable_global",
        importpath = "github.com/gfleury/go-bitbucket-v1",
        sum = "h1:Ea58sAu8LX/NS7z3aeL+YX/7+FSd9jsxq6Ecpz7QEDM=",
        version = "v0.0.0-20230626192437-8d7be5866751",
    )
    go_repository(
        name = "com_github_ghodss_yaml",
        build_file_proto_mode = "disable_global",
        importpath = "github.com/ghodss/yaml",
        replace = "github.com/sourcegraph/yaml",
        sum = "h1:z/MpntplPaW6QW95pzcAR/72Z5TWDyDnSo0EOcyij9o=",
        version = "v1.0.1-0.20200714132230-56936252f152",
    )
    go_repository(
        name = "com_github_gin_contrib_sse",
        build_file_proto_mode = "disable_global",
        importpath = "github.com/gin-contrib/sse",
        sum = "h1:Y/yl/+YNO8GZSjAhjMsSuLt29uWRFHdHYUb5lYOV9qE=",
        version = "v0.1.0",
    )
    go_repository(
        name = "com_github_gin_gonic_gin",
        build_file_proto_mode = "disable_global",
        importpath = "github.com/gin-gonic/gin",
        sum = "h1:4+fr/el88TOO3ewCmQr8cx/CtZ/umlIRIs5M4NTNjf8=",
        version = "v1.8.1",
    )
    go_repository(
        name = "com_github_gitchander_permutation",
        build_file_proto_mode = "disable_global",
        importpath = "github.com/gitchander/permutation",
        sum = "h1:FUKJibWQu771xr/AwLn2/PbVp9AsgqfkObByTf8kJnI=",
        version = "v0.0.0-20210517125447-a5d73722e1b1",
    )
    go_repository(
        name = "com_github_gliderlabs_ssh",
        build_file_proto_mode = "disable_global",
        importpath = "github.com/gliderlabs/ssh",
        sum = "h1:OcaySEmAQJgyYcArR+gGGTHCyE7nvhEMTlYY+Dp8CpY=",
        version = "v0.3.5",
    )
    go_repository(
        name = "com_github_go_chi_chi_v5",
        build_file_proto_mode = "disable_global",
        importpath = "github.com/go-chi/chi/v5",
        sum = "h1:rLz5avzKpjqxrYwXNfmjkrYYXOyLJd37pz53UFHC6vk=",
        version = "v5.0.10",
    )
    go_repository(
        name = "com_github_go_enry_go_enry_v2",
        build_file_proto_mode = "disable_global",
        importpath = "github.com/go-enry/go-enry/v2",
        sum = "h1:EhfxWpw4DQ3WEFB1Y77X8vKqZL0D0EDUUWYDUAIv9/4=",
        version = "v2.8.8",
    )
    go_repository(
        name = "com_github_go_enry_go_oniguruma",
        build_file_proto_mode = "disable_global",
        importpath = "github.com/go-enry/go-oniguruma",
        sum = "h1:k8aAMuJfMrqm/56SG2lV9Cfti6tC4x8673aHCcBk+eo=",
        version = "v1.2.1",
    )
    go_repository(
        name = "com_github_go_errors_errors",
        build_file_proto_mode = "disable_global",
        importpath = "github.com/go-errors/errors",
        sum = "h1:ZwEMSLRCapFLflTpT7NKaAc7ukJ8ZPEjzlxt8rPN8bk=",
        version = "v1.5.1",
    )
    go_repository(
        name = "com_github_go_faster_city",
        build_file_proto_mode = "disable_global",
        importpath = "github.com/go-faster/city",
        sum = "h1:4WAxSZ3V2Ws4QRDrscLEDcibJY8uf41H6AhXDrNDcGw=",
        version = "v1.0.1",
    )
    go_repository(
        name = "com_github_go_faster_errors",
        build_file_proto_mode = "disable_global",
        importpath = "github.com/go-faster/errors",
        sum = "h1:nNIPOBkprlKzkThvS/0YaX8Zs9KewLCOSFQS5BU06FI=",
        version = "v0.6.1",
    )
    go_repository(
        name = "com_github_go_fonts_latin_modern",
        build_file_proto_mode = "disable_global",
        importpath = "github.com/go-fonts/latin-modern",
        sum = "h1:/cT8A7uavYKvglYXvrdDw4oS5ZLkcOU22fa2HJ1/JVM=",
        version = "v0.3.1",
    )
    go_repository(
        name = "com_github_go_fonts_liberation",
        build_file_proto_mode = "disable_global",
        importpath = "github.com/go-fonts/liberation",
        sum = "h1:XuwG0vGHFBPRRI8Qwbi5tIvR3cku9LUfZGq/Ar16wlQ=",
        version = "v0.3.2",
    )
    go_repository(
        name = "com_github_go_git_gcfg",
        build_file_proto_mode = "disable_global",
        importpath = "github.com/go-git/gcfg",
        sum = "h1:+zs/tPmkDkHx3U66DAb0lQFJrpS6731Oaa12ikc+DiI=",
        version = "v1.5.1-0.20230307220236-3a3c6141e376",
    )
    go_repository(
        name = "com_github_go_git_go_billy_v5",
        build_file_proto_mode = "disable_global",
        importpath = "github.com/go-git/go-billy/v5",
        sum = "h1:yEY4yhzCDuMGSv83oGxiBotRzhwhNr8VZyphhiu+mTU=",
        version = "v5.5.0",
    )
    go_repository(
        name = "com_github_go_git_go_git_fixtures_v4",
        build_file_proto_mode = "disable_global",
        importpath = "github.com/go-git/go-git-fixtures/v4",
        sum = "h1:eMje31YglSBqCdIqdhKBW8lokaMrL3uTkpGYlE2OOT4=",
        version = "v4.3.2-0.20231010084843-55a94097c399",
    )
    go_repository(
        name = "com_github_go_git_go_git_v5",
        build_file_proto_mode = "disable_global",
        importpath = "github.com/go-git/go-git/v5",
        sum = "h1:XIZc1p+8YzypNr34itUfSvYJcv+eYdTnTvOZ2vD3cA4=",
        version = "v5.11.0",
    )
    go_repository(
        name = "com_github_go_gl_glfw",
        build_file_proto_mode = "disable_global",
        importpath = "github.com/go-gl/glfw",
        sum = "h1:QbL/5oDUmRBzO9/Z7Seo6zf912W/a6Sr4Eu0G/3Jho0=",
        version = "v0.0.0-20190409004039-e6da0acd62b1",
    )
    go_repository(
        name = "com_github_go_gl_glfw_v3_3_glfw",
        build_file_proto_mode = "disable_global",
        importpath = "github.com/go-gl/glfw/v3.3/glfw",
        sum = "h1:WtGNWLvXpe6ZudgnXrq0barxBImvnnJoMEhXAzcbM0I=",
        version = "v0.0.0-20200222043503-6f7a984d4dc4",
    )
    go_repository(
        name = "com_github_go_json_experiment_json",
        build_file_proto_mode = "disable_global",
        importpath = "github.com/go-json-experiment/json",
        sum = "h1:ymLjT4f35nQbASLnvxEde4XOBL+Sn7rFuV+FOJqkljg=",
        version = "v0.0.0-20231102232822-2e55bd4e08b0",
    )
    go_repository(
        name = "com_github_go_kit_kit",
        build_file_proto_mode = "disable_global",
        importpath = "github.com/go-kit/kit",
        sum = "h1:dXFJfIHVvUcpSgDOV+Ne6t7jXri8Tfv2uOLHUZ2XNuo=",
        version = "v0.10.0",
    )
    go_repository(
        name = "com_github_go_kit_log",
        build_file_proto_mode = "disable_global",
        importpath = "github.com/go-kit/log",
        sum = "h1:MRVx0/zhvdseW+Gza6N9rVzU/IVzaeE1SFI4raAhmBU=",
        version = "v0.2.1",
    )
    go_repository(
        name = "com_github_go_latex_latex",
        build_file_proto_mode = "disable_global",
        importpath = "github.com/go-latex/latex",
        sum = "h1:DfZQkvEbdmOe+JK2TMtBM+0I9GSdzE2y/L1/AmD8xKc=",
        version = "v0.0.0-20231108140139-5c1ce85aa4ea",
    )
    go_repository(
        name = "com_github_go_ldap_ldap",
        build_file_proto_mode = "disable_global",
        importpath = "github.com/go-ldap/ldap",
        sum = "h1:kD5HQcAzlQ7yrhfn+h+MSABeAy/jAJhvIJ/QDllP44g=",
        version = "v3.0.2+incompatible",
    )
    go_repository(
        name = "com_github_go_logfmt_logfmt",
        build_file_proto_mode = "disable_global",
        importpath = "github.com/go-logfmt/logfmt",
        sum = "h1:otpy5pqBCBZ1ng9RQ0dPu4PN7ba75Y/aA+UpowDyNVA=",
        version = "v0.5.1",
    )
    go_repository(
        name = "com_github_go_logr_logr",
        build_file_proto_mode = "disable_global",
        importpath = "github.com/go-logr/logr",
        sum = "h1:6pFjapn8bFcIbiKo3XT4j/BhANplGihG6tvd+8rYgrY=",
        version = "v1.4.2",
    )
    go_repository(
        name = "com_github_go_logr_stdr",
        build_file_proto_mode = "disable_global",
        importpath = "github.com/go-logr/stdr",
        sum = "h1:hSWxHoqTgW2S2qGc0LTAI563KZ5YKYRhT3MFKZMbjag=",
        version = "v1.2.2",
    )
    go_repository(
        name = "com_github_go_logr_zapr",
        build_file_proto_mode = "disable_global",
        importpath = "github.com/go-logr/zapr",
        sum = "h1:XGdV8XW8zdwFiwOA2Dryh1gj2KRQyOOoNmBy4EplIcQ=",
        version = "v1.3.0",
    )
    go_repository(
        name = "com_github_go_martini_martini",
        build_file_proto_mode = "disable_global",
        importpath = "github.com/go-martini/martini",
        sum = "h1:xveKWz2iaueeTaUgdetzel+U7exyigDYBryyVfV/rZk=",
        version = "v0.0.0-20170121215854-22fa46961aab",
    )
    go_repository(
        name = "com_github_go_ole_go_ole",
        build_file_proto_mode = "disable_global",
        importpath = "github.com/go-ole/go-ole",
        sum = "h1:/Fpf6oFPoeFik9ty7siob0G6Ke8QvQEuVcuChpwXzpY=",
        version = "v1.2.6",
    )
    go_repository(
        name = "com_github_go_openapi_analysis",
        build_file_proto_mode = "disable_global",
        importpath = "github.com/go-openapi/analysis",
        sum = "h1:ZBmNoP2h5omLKr/srIC9bfqrUGzT6g6gNv03HE9Vpj0=",
        version = "v0.22.2",
    )
    go_repository(
        name = "com_github_go_openapi_errors",
        build_file_proto_mode = "disable_global",
        importpath = "github.com/go-openapi/errors",
        sum = "h1:FhChC/duCnfoLj1gZ0BgaBmzhJC2SL/sJr8a2vAobSY=",
        version = "v0.21.0",
    )
    go_repository(
        name = "com_github_go_openapi_jsonpointer",
        build_file_proto_mode = "disable_global",
        importpath = "github.com/go-openapi/jsonpointer",
        sum = "h1:mQc3nmndL8ZBzStEo3JYF8wzmeWffDH4VbXz58sAx6Q=",
        version = "v0.20.2",
    )
    go_repository(
        name = "com_github_go_openapi_jsonreference",
        build_file_proto_mode = "disable_global",
        importpath = "github.com/go-openapi/jsonreference",
        sum = "h1:bKlDxQxQJgwpUSgOENiMPzCTBVuc7vTdXSSgNeAhojU=",
        version = "v0.20.4",
    )
    go_repository(
        name = "com_github_go_openapi_loads",
        build_file_proto_mode = "disable_global",
        importpath = "github.com/go-openapi/loads",
        sum = "h1:jDzF4dSoHw6ZFADCGltDb2lE4F6De7aWSpe+IcsRzT0=",
        version = "v0.21.5",
    )
    go_repository(
        name = "com_github_go_openapi_runtime",
        build_file_proto_mode = "disable_global",
        importpath = "github.com/go-openapi/runtime",
        sum = "h1:ae53yaOoh+fx/X5Eaq8cRmavHgDma65XPZuvBqvJYto=",
        version = "v0.27.1",
    )
    go_repository(
        name = "com_github_go_openapi_spec",
        build_file_proto_mode = "disable_global",
        importpath = "github.com/go-openapi/spec",
        sum = "h1:7CBlRnw+mtjFGlPDRZmAMnq35cRzI91xj03HVyUi/Do=",
        version = "v0.20.14",
    )
    go_repository(
        name = "com_github_go_openapi_strfmt",
        build_file_proto_mode = "disable_global",
        importpath = "github.com/go-openapi/strfmt",
        sum = "h1:Ew9PnEYc246TwrEspvBdDHS4BVKXy/AOVsfqGDgAcaI=",
        version = "v0.22.0",
    )
    go_repository(
        name = "com_github_go_openapi_swag",
        build_file_proto_mode = "disable_global",
        importpath = "github.com/go-openapi/swag",
        sum = "h1:XX2DssF+mQKM2DHsbgZK74y/zj4mo9I99+89xUmuZCE=",
        version = "v0.22.9",
    )
    go_repository(
        name = "com_github_go_openapi_validate",
        build_file_proto_mode = "disable_global",
        importpath = "github.com/go-openapi/validate",
        sum = "h1:2l7PJLzCis4YUGEoW6eoQw3WhyM65WSIcjX6SQnlfDw=",
        version = "v0.23.0",
    )
    go_repository(
        name = "com_github_go_pdf_fpdf",
        build_file_proto_mode = "disable_global",
        importpath = "github.com/go-pdf/fpdf",
        sum = "h1:PPvSaUuo1iMi9KkaAn90NuKi+P4gwMedWPHhj8YlJQw=",
        version = "v0.9.0",
    )
    go_repository(
        name = "com_github_go_playground_locales",
        build_file_proto_mode = "disable_global",
        importpath = "github.com/go-playground/locales",
        sum = "h1:u50s323jtVGugKlcYeyzC0etD1HifMjqmJqb8WugfUU=",
        version = "v0.14.0",
    )
    go_repository(
        name = "com_github_go_playground_universal_translator",
        build_file_proto_mode = "disable_global",
        importpath = "github.com/go-playground/universal-translator",
        sum = "h1:82dyy6p4OuJq4/CByFNOn/jYrnRPArHwAcmLoJZxyho=",
        version = "v0.18.0",
    )
    go_repository(
        name = "com_github_go_playground_validator_v10",
        build_file_proto_mode = "disable_global",
        importpath = "github.com/go-playground/validator/v10",
        sum = "h1:prmOlTVv+YjZjmRmNSF3VmspqJIxJWXmqUsHwfTRRkQ=",
        version = "v10.11.1",
    )
    go_repository(
        name = "com_github_go_redis_redis",
        build_file_proto_mode = "disable_global",
        importpath = "github.com/go-redis/redis",
        sum = "h1:K0pv1D7EQUjfyoMql+r/jZqCLizCGKFlFgcHWWmHQjg=",
        version = "v6.15.9+incompatible",
    )
    go_repository(
        name = "com_github_go_redis_redis_v7",
        build_file_proto_mode = "disable_global",
        importpath = "github.com/go-redis/redis/v7",
        sum = "h1:PASvf36gyUpr2zdOUS/9Zqc80GbM+9BDyiJSJDDOrTI=",
        version = "v7.4.1",
    )
    go_repository(
        name = "com_github_go_redis_redis_v8",
        build_file_proto_mode = "disable_global",
        importpath = "github.com/go-redis/redis/v8",
        sum = "h1:AcZZR7igkdvfVmQTPnu9WE37LRrO/YrBH5zWyjDC0oI=",
        version = "v8.11.5",
    )
    go_repository(
        name = "com_github_go_redsync_redsync_v4",
        build_file_proto_mode = "disable_global",
        importpath = "github.com/go-redsync/redsync/v4",
        sum = "h1:49X6GJfnbLGaIpBBREM/zA4uIMDXKAh1NDkvQ1EkZKA=",
        version = "v4.13.0",
    )
    go_repository(
        name = "com_github_go_resty_resty_v2",
        build_file_proto_mode = "disable_global",
        importpath = "github.com/go-resty/resty/v2",
        sum = "h1:JVrqSeQfdhYRFk24TvhTZWU0q8lfCojxZQFi3Ou7+uY=",
        version = "v2.1.1-0.20191201195748-d7b97669fe48",
    )
    go_repository(
        name = "com_github_go_sourcemap_sourcemap",
        build_file_proto_mode = "disable_global",
        importpath = "github.com/go-sourcemap/sourcemap",
        sum = "h1:W1iEw64niKVGogNgBN3ePyLFfuisuzeidWPMPWmECqU=",
        version = "v2.1.3+incompatible",
    )
    go_repository(
        name = "com_github_go_sql_driver_mysql",
        build_file_proto_mode = "disable_global",
        importpath = "github.com/go-sql-driver/mysql",
        sum = "h1:LedoTUt/eveggdHS9qUFC1EFSa8bU2+1pZjSRpvNJ1Y=",
        version = "v1.8.1",
    )
    go_repository(
        name = "com_github_go_stack_stack",
        build_file_proto_mode = "disable_global",
        importpath = "github.com/go-stack/stack",
        sum = "h1:ntEHSVwIt7PNXNpgPmVfMrNhLtgjlmnZha2kOpuRiDw=",
        version = "v1.8.1",
    )
    go_repository(
        name = "com_github_go_task_slim_sprig",
        build_file_proto_mode = "disable_global",
        importpath = "github.com/go-task/slim-sprig",
        sum = "h1:tfuBGBXKqDEevZMzYi5KSi8KkcZtzBcTgAUUtapy0OI=",
        version = "v0.0.0-20230315185526-52ccab3ef572",
    )
    go_repository(
        name = "com_github_go_test_deep",
        build_file_proto_mode = "disable_global",
        importpath = "github.com/go-test/deep",
        sum = "h1:u2CU3YKy9I2pmu9pX0eq50wCgjfGIt539SqR7FbHiho=",
        version = "v1.0.4",
    )
    go_repository(
        name = "com_github_go_text_typesetting",
        build_file_proto_mode = "disable_global",
        importpath = "github.com/go-text/typesetting",
        sum = "h1:FQivqchis6bE2/9uF70M2gmmLpe82esEm2QadL0TEJo=",
        version = "v0.0.0-20230803102845-24e03d8b5372",
    )
    go_repository(
        name = "com_github_go_toast_toast",
        build_file_proto_mode = "disable_global",
        importpath = "github.com/go-toast/toast",
        sum = "h1:qZNfIGkIANxGv/OqtnntR4DfOY2+BgwR60cAcu/i3SE=",
        version = "v0.0.0-20190211030409-01e6764cf0a4",
    )
    go_repository(
        name = "com_github_go_viper_mapstructure_v2",
        build_file_proto_mode = "disable_global",
        importpath = "github.com/go-viper/mapstructure/v2",
        sum = "h1:dhn8MZ1gZ0mzeodTG3jt5Vj/o87xZKuNAprG2mQfMfc=",
        version = "v2.0.0",
    )
    go_repository(
        name = "com_github_go_zookeeper_zk",
        build_file_proto_mode = "disable_global",
        importpath = "github.com/go-zookeeper/zk",
        sum = "h1:7M2kwOsc//9VeeFiPtf+uSJlVpU66x9Ba5+8XK7/TDg=",
        version = "v1.0.3",
    )
    go_repository(
        name = "com_github_gobwas_glob",
        build_file_proto_mode = "disable_global",
        importpath = "github.com/gobwas/glob",
        sum = "h1:A4xDbljILXROh+kObIiy5kIaPYD8e96x1tgBhUI5J+Y=",
        version = "v0.2.3",
    )
    go_repository(
        name = "com_github_gobwas_httphead",
        build_file_proto_mode = "disable_global",
        importpath = "github.com/gobwas/httphead",
        sum = "h1:exrUm0f4YX0L7EBwZHuCF4GDp8aJfVeBrlLQrs6NqWU=",
        version = "v0.1.0",
    )
    go_repository(
        name = "com_github_gobwas_pool",
        build_file_proto_mode = "disable_global",
        importpath = "github.com/gobwas/pool",
        sum = "h1:xfeeEhW7pwmX8nuLVlqbzVc7udMDrwetjEv+TZIz1og=",
        version = "v0.2.1",
    )
    go_repository(
        name = "com_github_gobwas_ws",
        build_file_proto_mode = "disable_global",
        importpath = "github.com/gobwas/ws",
        sum = "h1:F2aeBZrm2NDsc7vbovKrWSogd4wvfAxg0FQ89/iqOTk=",
        version = "v1.2.1",
    )
    go_repository(
        name = "com_github_goccmack_gocc",
        build_file_proto_mode = "disable_global",
        importpath = "github.com/goccmack/gocc",
        sum = "h1:FSii2UQeSLngl3jFoR4tUKZLprO7qUlh/TKKticc0BM=",
        version = "v0.0.0-20230228185258-2292f9e40198",
    )
    go_repository(
        name = "com_github_goccy_go_json",
        build_file_proto_mode = "disable_global",
        importpath = "github.com/goccy/go-json",
        sum = "h1:CrxCmQqYDkv1z7lO7Wbh2HN93uovUHgrECaO5ZrCXAU=",
        version = "v0.10.2",
    )
    go_repository(
        name = "com_github_goccy_go_yaml",
        build_file_proto_mode = "disable_global",
        importpath = "github.com/goccy/go-yaml",
        sum = "h1:n7Z+zx8S9f9KgzG6KtQKf+kwqXZlLNR2F6018Dgau54=",
        version = "v1.11.0",
    )
    go_repository(
        name = "com_github_godbus_dbus_v5",
        build_file_proto_mode = "disable_global",
        importpath = "github.com/godbus/dbus/v5",
        sum = "h1:4KLkAxT3aOY8Li4FRJe/KvhoNFFxo0m6fNuFUO8QJUk=",
        version = "v5.1.0",
    )
    go_repository(
        name = "com_github_gofrs_flock",
        build_file_proto_mode = "disable_global",
        importpath = "github.com/gofrs/flock",
        sum = "h1:+gYjHKf32LDeiEEFhQaotPbLuUXjY5ZqxKgXy7n59aw=",
        version = "v0.8.1",
    )
    go_repository(
        name = "com_github_gofrs_uuid",
        build_file_proto_mode = "disable_global",
        importpath = "github.com/gofrs/uuid",
        sum = "h1:3qXRTX8/NbyulANqlc0lchS1gqAVxRgsuW1YrTJupqA=",
        version = "v4.4.0+incompatible",
    )
    go_repository(
        name = "com_github_gofrs_uuid_v5",
        build_file_proto_mode = "disable_global",
        importpath = "github.com/gofrs/uuid/v5",
        sum = "h1:p544++a97kEL+svbcFbCQVM9KFu0Yo25UoISXGNNH9M=",
        version = "v5.0.0",
    )
    go_repository(
        name = "com_github_gogo_googleapis",
        build_file_proto_mode = "disable_global",
        importpath = "github.com/gogo/googleapis",
        sum = "h1:1Yx4Myt7BxzvUr5ldGSbwYiZG6t9wGBZ+8/fX3Wvtq0=",
        version = "v1.4.1",
    )
    go_repository(
        name = "com_github_gogo_protobuf",
        build_file_proto_mode = "disable_global",
        importpath = "github.com/gogo/protobuf",
        sum = "h1:Ov1cvc58UF3b5XjBnZv7+opcTcQFZebYjWzi34vdm4Q=",
        version = "v1.3.2",
    )
    go_repository(
        name = "com_github_gogo_status",
        build_file_proto_mode = "disable_global",
        importpath = "github.com/gogo/status",
        sum = "h1:+eIkrewn5q6b30y+g/BJINVVdi2xH7je5MPJ3ZPK3JA=",
        version = "v1.1.0",
    )
    go_repository(
        name = "com_github_golang_freetype",
        build_file_proto_mode = "disable_global",
        importpath = "github.com/golang/freetype",
        sum = "h1:DACJavvAHhabrF08vX0COfcOBJRhZ8lUbR+ZWIs0Y5g=",
        version = "v0.0.0-20170609003504-e2365dfdc4a0",
    )
    go_repository(
        name = "com_github_golang_gddo",
        build_file_proto_mode = "disable_global",
        importpath = "github.com/golang/gddo",
        sum = "h1:16RtHeWGkJMc80Etb8RPCcKevXGldr57+LOyZt8zOlg=",
        version = "v0.0.0-20210115222349-20d68f94ee1f",
    )
    go_repository(
        name = "com_github_golang_geo",
        build_file_proto_mode = "disable_global",
        importpath = "github.com/golang/geo",
        sum = "h1:HKlyj6in2JV6wVkmQ4XmG/EIm+SCYlPZ+V4GWit7Z+I=",
        version = "v0.0.0-20230421003525-6adc56603217",
    )
    go_repository(
        name = "com_github_golang_glog",
        build_file_proto_mode = "disable_global",
        importpath = "github.com/golang/glog",
        sum = "h1:uCdmnmatrKCgMBlM4rMuJZWOkPDqdbZPnrMXDY4gI68=",
        version = "v1.2.0",
    )
    go_repository(
        name = "com_github_golang_groupcache",
        build_file_proto_mode = "disable_global",
        importpath = "github.com/golang/groupcache",
        sum = "h1:oI5xCqsCo564l8iNU+DwB5epxmsaqB+rhGL0m5jtYqE=",
        version = "v0.0.0-20210331224755-41bb18bfe9da",
    )
    go_repository(
        name = "com_github_golang_jwt_jwt_v4",
        build_file_proto_mode = "disable_global",
        importpath = "github.com/golang-jwt/jwt/v4",
        sum = "h1:7cYmW1XlMY7h7ii7UhUyChSgS5wUJEnm9uZVTGqOWzg=",
        version = "v4.5.0",
    )
    go_repository(
        name = "com_github_golang_jwt_jwt_v5",
        build_file_proto_mode = "disable_global",
        importpath = "github.com/golang-jwt/jwt/v5",
        sum = "h1:OuVbFODueb089Lh128TAcimifWaLhJwVflnrgM17wHk=",
        version = "v5.2.1",
    )
    go_repository(
        name = "com_github_golang_lint",
        build_file_proto_mode = "disable_global",
        importpath = "github.com/golang/lint",
        replace = "golang.org/x/lint",
        sum = "h1:J5lckAjkw6qYlOZNj90mLYNTEKDvWeuc1yieZ8qUzUE=",
        version = "v0.0.0-20191125180803-fdd1cda4f05f",
    )
    go_repository(
        name = "com_github_golang_mock",
        build_file_proto_mode = "disable_global",
        importpath = "github.com/golang/mock",
        sum = "h1:YojYx61/OLFsiv6Rw1Z96LpldJIy31o+UHmwAUMJ6/U=",
        version = "v1.7.0-rc.1",
    )
    go_repository(
        name = "com_github_golang_protobuf",
        build_file_proto_mode = "disable_global",
        importpath = "github.com/golang/protobuf",
        sum = "h1:i7eJL8qZTpSEXOPTxNKhASYpMn+8e5Q6AdndVa1dWek=",
        version = "v1.5.4",
    )
    go_repository(
        name = "com_github_golang_snappy",
        build_file_proto_mode = "disable_global",
        importpath = "github.com/golang/snappy",
        sum = "h1:yAGX7huGHXlcLOEtBnF4w7FQwA26wojNCwOYAEhLjQM=",
        version = "v0.0.4",
    )
    go_repository(
        name = "com_github_golang_sql_civil",
        build_file_proto_mode = "disable_global",
        importpath = "github.com/golang-sql/civil",
        sum = "h1:au07oEsX2xN0ktxqI+Sida1w446QrXBRJ0nee3SNZlA=",
        version = "v0.0.0-20220223132316-b832511892a9",
    )
    go_repository(
        name = "com_github_golang_sql_sqlexp",
        build_file_proto_mode = "disable_global",
        importpath = "github.com/golang-sql/sqlexp",
        sum = "h1:ZCD6MBpcuOVfGVqsEmY5/4FtYiKz6tSyUv9LPEDei6A=",
        version = "v0.1.0",
    )
    go_repository(
        name = "com_github_golangplus_bytes",
        build_file_proto_mode = "disable_global",
        importpath = "github.com/golangplus/bytes",
        sum = "h1:YQKBijBVMsBxIiXT4IEhlKR2zHohjEqPole4umyDX+c=",
        version = "v1.0.0",
    )
    go_repository(
        name = "com_github_golangplus_fmt",
        build_file_proto_mode = "disable_global",
        importpath = "github.com/golangplus/fmt",
        sum = "h1:FnUKtw86lXIPfBMc3FimNF3+ABcV+aH5F17OOitTN+E=",
        version = "v1.0.0",
    )
    go_repository(
        name = "com_github_golangplus_testing",
        build_file_proto_mode = "disable_global",
        importpath = "github.com/golangplus/testing",
        sum = "h1:+ZeeiKZENNOMkTTELoSySazi+XaEhVO0mb+eanrSEUQ=",
        version = "v1.0.0",
    )
    go_repository(
        name = "com_github_gomodule_oauth1",
        build_file_proto_mode = "disable_global",
        importpath = "github.com/gomodule/oauth1",
        sum = "h1:/nNHAD99yipOEspQFbAnNmwGTZ1UNXiD/+JLxwx79fo=",
        version = "v0.2.0",
    )
    go_repository(
        name = "com_github_gomodule_redigo",
        build_file_proto_mode = "disable_global",
        importpath = "github.com/gomodule/redigo",
        replace = "github.com/gomodule/redigo",
        sum = "h1:Sl3u+2BI/kk+VEatbj0scLdrFhjPmbxOc1myhDP41ws=",
        version = "v1.8.9",
    )
    go_repository(
        name = "com_github_google_btree",
        build_file_proto_mode = "disable_global",
        importpath = "github.com/google/btree",
        sum = "h1:gK4Kx5IaGY9CD5sPJ36FHiBJ6ZXl0kilRiiCj+jdYp4=",
        version = "v1.0.1",
    )
    go_repository(
        name = "com_github_google_cel_go",
        build_file_proto_mode = "disable_global",
        importpath = "github.com/google/cel-go",
        patch_args = ["-p1"],
        patches = [
            # We need to add aliases to the BUILD files for this repo to support
            # generated build files that depend on this repo. Our convention
            # uses package name as the target, but this repo uses 'go_default_library'
            # for everything instead.
            "//third_party/com_github_google_cel_go:names.patch",
        ],
        sum = "h1:nDx9r8S3L4pE61eDdt8igGj8rf5kjYR3ILxWIpWNi84=",
        version = "v0.20.1",
    )
    go_repository(
        name = "com_github_google_flatbuffers",
        build_file_proto_mode = "disable_global",
        importpath = "github.com/google/flatbuffers",
        sum = "h1:M9dgRyhJemaM4Sw8+66GHBu8ioaQmyPLg1b8VwK5WJg=",
        version = "v23.5.26+incompatible",
    )
    go_repository(
        name = "com_github_google_gnostic",
        build_file_proto_mode = "disable_global",
        importpath = "github.com/google/gnostic",
        sum = "h1:FhTMOKj2VhjpouxvWJAV1TL304uMlb9zcDqkl6cEI54=",
        version = "v0.5.7-v3refs",
    )
    go_repository(
        name = "com_github_google_gnostic_models",
        build_file_proto_mode = "disable_global",
        importpath = "github.com/google/gnostic-models",
        sum = "h1:yo/ABAfM5IMRsS1VnXjTBvUb61tFIHozhlYvRgGre9I=",
        version = "v0.6.8",
    )
    go_repository(
        name = "com_github_google_go_cmp",
        build_file_proto_mode = "disable_global",
        importpath = "github.com/google/go-cmp",
        sum = "h1:ofyhxvXcZhMsU5ulbFiLKl/XBFqE1GSq7atu8tAmTRI=",
        version = "v0.6.0",
    )
    go_repository(
        name = "com_github_google_go_containerregistry",
        build_file_proto_mode = "disable_global",
        importpath = "github.com/google/go-containerregistry",
        sum = "h1:rUEt426sR6nyrL3gt+18ibRcvYpKYdpsa5ZW7MA08dQ=",
        version = "v0.16.1",
    )
    go_repository(
        name = "com_github_google_go_github_v27",
        build_file_proto_mode = "disable_global",
        importpath = "github.com/google/go-github/v27",
        sum = "h1:oiOZuBmGHvrGM1X9uNUAUlLgp5r1UUO/M/KnbHnLRlQ=",
        version = "v27.0.6",
    )
    go_repository(
        name = "com_github_google_go_github_v48",
        build_file_proto_mode = "disable_global",
        importpath = "github.com/google/go-github/v48",
        sum = "h1:68puzySE6WqUY9KWmpOsDEQfDZsso98rT6pZcz9HqcE=",
        version = "v48.2.0",
    )
    go_repository(
        name = "com_github_google_go_github_v55",
        build_file_proto_mode = "disable_global",
        importpath = "github.com/google/go-github/v55",
        sum = "h1:4pp/1tNMB9X/LuAhs5i0KQAE40NmiR/y6prLNb9x9cg=",
        version = "v55.0.0",
    )
    go_repository(
        name = "com_github_google_go_pkcs11",
        build_file_proto_mode = "disable_global",
        importpath = "github.com/google/go-pkcs11",
        sum = "h1:OF1IPgv+F4NmqmJ98KTjdN97Vs1JxDPB3vbmYzV2dpk=",
        version = "v0.2.1-0.20230907215043-c6f79328ddf9",
    )
    go_repository(
        name = "com_github_google_go_querystring",
        build_file_proto_mode = "disable_global",
        importpath = "github.com/google/go-querystring",
        sum = "h1:AnCroh3fv4ZBgVIf1Iwtovgjaw/GiKJo8M8yD/fhyJ8=",
        version = "v1.1.0",
    )
    go_repository(
        name = "com_github_google_gofuzz",
        build_file_proto_mode = "disable_global",
        importpath = "github.com/google/gofuzz",
        sum = "h1:xRy4A+RhZaiKjJ1bPfwQ8sedCA+YS2YcCHW6ec7JMi0=",
        version = "v1.2.0",
    )
    go_repository(
        name = "com_github_google_martian",
        build_file_proto_mode = "disable_global",
        importpath = "github.com/google/martian",
        sum = "h1:/CP5g8u/VJHijgedC/Legn3BAbAaWPgecwXBIDzw5no=",
        version = "v2.1.0+incompatible",
    )
    go_repository(
        name = "com_github_google_martian_v3",
        build_file_proto_mode = "disable_global",
        importpath = "github.com/google/martian/v3",
        sum = "h1:DIhPTQrbPkgs2yJYdXU/eNACCG5DVQjySNRNlflZ9Fc=",
        version = "v3.3.3",
    )
    go_repository(
        name = "com_github_google_pprof",
        build_file_proto_mode = "disable_global",
        importpath = "github.com/google/pprof",
        sum = "h1:PxlBVtIFHR/mtWk2i0gTEdCz+jBnqiuHNSki0epDbVs=",
        version = "v0.0.0-20231205033806-a5a03c77bf08",
    )
    go_repository(
        name = "com_github_google_renameio",
        build_file_proto_mode = "disable_global",
        importpath = "github.com/google/renameio",
        sum = "h1:GOZbcHa3HfsPKPlmyPyN2KEohoMXOhdMbHrvbpl2QaA=",
        version = "v0.1.0",
    )
    go_repository(
        name = "com_github_google_s2a_go",
        build_file_proto_mode = "disable_global",
        importpath = "github.com/google/s2a-go",
        sum = "h1:60BLSyTrOV4/haCDW4zb1guZItoSq8foHCXrAnjBo/o=",
        version = "v0.1.7",
    )
    go_repository(
        name = "com_github_google_shlex",
        build_file_proto_mode = "disable_global",
        importpath = "github.com/google/shlex",
        sum = "h1:El6M4kTTCOh6aBiKaUGG7oYTSPP8MxqL4YI3kZKwcP4=",
        version = "v0.0.0-20191202100458-e7afc7fbc510",
    )
    go_repository(
        name = "com_github_google_slothfs",
        build_file_proto_mode = "disable_global",
        importpath = "github.com/google/slothfs",
        sum = "h1:iuModVoTuW2lBUobX9QBgqD+ipHbWKug6n8qkJfDtUE=",
        version = "v0.0.0-20190717100203-59c1163fd173",
    )
    go_repository(
        name = "com_github_google_uuid",
        build_file_proto_mode = "disable_global",
        importpath = "github.com/google/uuid",
        sum = "h1:NIvaJDMOsjHA8n1jAhLSgzrAzy1Hgr+hNrb57e+94F0=",
        version = "v1.6.0",
    )
    go_repository(
        name = "com_github_googleapis_enterprise_certificate_proxy",
        build_file_proto_mode = "disable_global",
        importpath = "github.com/googleapis/enterprise-certificate-proxy",
        sum = "h1:Vie5ybvEvT75RniqhfFxPRy3Bf7vr3h0cechB90XaQs=",
        version = "v0.3.2",
    )
    go_repository(
        name = "com_github_googleapis_gax_go",
        build_file_proto_mode = "disable_global",
        importpath = "github.com/googleapis/gax-go",
        sum = "h1:j0GKcs05QVmm7yesiZq2+9cxHkNK9YM6zKx4D2qucQU=",
        version = "v2.0.0+incompatible",
    )
    go_repository(
        name = "com_github_googleapis_gax_go_v2",
        build_file_proto_mode = "disable_global",
        importpath = "github.com/googleapis/gax-go/v2",
        sum = "h1:9gWcmF85Wvq4ryPFvGFaOgPIs1AQX0d0bcbGw4Z96qg=",
        version = "v2.12.4",
    )
    go_repository(
        name = "com_github_googleapis_gnostic",
        build_file_proto_mode = "disable_global",
        importpath = "github.com/googleapis/gnostic",
        replace = "github.com/googleapis/gnostic",
        sum = "h1:9fHAtK0uDfpveeqqo1hkEZJcFvYXAiCN3UutL8F9xHw=",
        version = "v0.5.5",
    )
    go_repository(
        name = "com_github_googleapis_google_cloud_go_testing",
        build_file_proto_mode = "disable_global",
        importpath = "github.com/googleapis/google-cloud-go-testing",
        sum = "h1:zC34cGQu69FG7qzJ3WiKW244WfhDC3xxYMeNOX2gtUQ=",
        version = "v0.0.0-20210719221736-1c9a4c676720",
    )
    go_repository(
        name = "com_github_googlecloudplatform_opentelemetry_operations_go_detectors_gcp",
        build_file_proto_mode = "disable_global",
        importpath = "github.com/GoogleCloudPlatform/opentelemetry-operations-go/detectors/gcp",
        sum = "h1:N4xzkSD2BkRwEZSPf3C2eUZxjS5trpo4gOwRh8mu+BA=",
        version = "v1.24.0",
    )
    go_repository(
        name = "com_github_googlecloudplatform_opentelemetry_operations_go_exporter_metric",
        build_file_proto_mode = "disable_global",
        importpath = "github.com/GoogleCloudPlatform/opentelemetry-operations-go/exporter/metric",
        sum = "h1:3NFk9VndrMV+XxMOxv9UersPP9FIDxsV6ggF6C1dQqU=",
        version = "v0.48.0",
    )
    go_repository(
        name = "com_github_googlecloudplatform_opentelemetry_operations_go_exporter_trace",
        build_file_proto_mode = "disable_global",
        importpath = "github.com/GoogleCloudPlatform/opentelemetry-operations-go/exporter/trace",
        sum = "h1:TBo1ql03qmVkZzEndpfkS4i9dOgCVvO0rQP7HEth110=",
        version = "v1.24.0",
    )
    go_repository(
        name = "com_github_googlecloudplatform_opentelemetry_operations_go_internal_cloudmock",
        build_file_proto_mode = "disable_global",
        importpath = "github.com/GoogleCloudPlatform/opentelemetry-operations-go/internal/cloudmock",
        sum = "h1:3vze4eFE3z2tDy2iSeI7yCQ17L8iLxN4OkXgvTr979s=",
        version = "v0.48.0",
    )
    go_repository(
        name = "com_github_googlecloudplatform_opentelemetry_operations_go_internal_resourcemapping",
        build_file_proto_mode = "disable_global",
        importpath = "github.com/GoogleCloudPlatform/opentelemetry-operations-go/internal/resourcemapping",
        sum = "h1:ng6QH9Z4bAXCf0Z1cjR5hKESyc1BUiOrfIOhN+nHfRU=",
        version = "v0.48.0",
    )
    go_repository(
        name = "com_github_gophercloud_gophercloud",
        build_file_proto_mode = "disable_global",
        importpath = "github.com/gophercloud/gophercloud",
        sum = "h1:9nTGx0jizmHxDobe4mck89FyQHVyA3CaXLIUSGJjP9k=",
        version = "v1.0.0",
    )
    go_repository(
        name = "com_github_gopherjs_gopherjs",
        build_file_proto_mode = "disable_global",
        importpath = "github.com/gopherjs/gopherjs",
        sum = "h1:fQnZVsXk8uxXIStYb0N4bGk7jeyTalG/wsZjQ25dO0g=",
        version = "v1.17.2",
    )
    go_repository(
        name = "com_github_gopherjs_gopherwasm",
        build_file_proto_mode = "disable_global",
        importpath = "github.com/gopherjs/gopherwasm",
        sum = "h1:fA2uLoctU5+T3OhOn2vYP0DVT6pxc7xhTlBB1paATqQ=",
        version = "v1.1.0",
    )
    go_repository(
        name = "com_github_gordonklaus_ineffassign",
        build_file_proto_mode = "disable_global",
        importpath = "github.com/gordonklaus/ineffassign",
        sum = "h1:vc7Dmrk4JwS0ZPS6WZvWlwDflgDTA26jItmbSj83nug=",
        version = "v0.0.0-20200309095847-7953dde2c7bf",
    )
    go_repository(
        name = "com_github_gorilla_context",
        build_file_proto_mode = "disable_global",
        importpath = "github.com/gorilla/context",
        sum = "h1:AWwleXJkX/nhcU9bZSnZoi3h/qGYqQAGhq6zZe/aQW8=",
        version = "v1.1.1",
    )
    go_repository(
        name = "com_github_gorilla_css",
        build_file_proto_mode = "disable_global",
        importpath = "github.com/gorilla/css",
        sum = "h1:BQqNyPTi50JCFMTw/b67hByjMVXZRwGha6wxVGkeihY=",
        version = "v1.0.0",
    )
    go_repository(
        name = "com_github_gorilla_handlers",
        build_file_proto_mode = "disable_global",
        importpath = "github.com/gorilla/handlers",
        sum = "h1:9lRY6j8DEeeBT10CvO9hGW0gmky0BprnvDI5vfhUHH4=",
        version = "v1.5.1",
    )
    go_repository(
        name = "com_github_gorilla_mux",
        build_file_proto_mode = "disable_global",
        importpath = "github.com/gorilla/mux",
        sum = "h1:i40aqfkR1h2SlN9hojwV5ZA91wcXFOvkdNIeFDP5koI=",
        version = "v1.8.0",
    )
    go_repository(
        name = "com_github_gorilla_schema",
        build_file_proto_mode = "disable_global",
        importpath = "github.com/gorilla/schema",
        sum = "h1:YufUaxZYCKGFuAq3c96BOhjgd5nmXiOY9NGzF247Tsc=",
        version = "v1.2.0",
    )
    go_repository(
        name = "com_github_gorilla_securecookie",
        build_file_proto_mode = "disable_global",
        importpath = "github.com/gorilla/securecookie",
        sum = "h1:miw7JPhV+b/lAHSXz4qd/nN9jRiAFV5FwjeKyCS8BvQ=",
        version = "v1.1.1",
    )
    go_repository(
        name = "com_github_gorilla_sessions",
        build_file_proto_mode = "disable_global",
        importpath = "github.com/gorilla/sessions",
        sum = "h1:DHd3rPN5lE3Ts3D8rKkQ8x/0kqfeNmBAaiSi+o7FsgI=",
        version = "v1.2.1",
    )
    go_repository(
        name = "com_github_gorilla_websocket",
        build_file_proto_mode = "disable_global",
        importpath = "github.com/gorilla/websocket",
        sum = "h1:PPwGk2jz7EePpoHN/+ClbZu8SPxiqlu12wZP/3sWmnc=",
        version = "v1.5.0",
    )
    go_repository(
        name = "com_github_gosimple_slug",
        build_file_proto_mode = "disable_global",
        importpath = "github.com/gosimple/slug",
        sum = "h1:xzuhj7G7cGtd34NXnW/yF0l+AGNfWqwgh/IXgFy7dnc=",
        version = "v1.12.0",
    )
    go_repository(
        name = "com_github_gosimple_unidecode",
        build_file_proto_mode = "disable_global",
        importpath = "github.com/gosimple/unidecode",
        sum = "h1:hZzFTMMqSswvf0LBJZCZgThIZrpDHFXux9KeGmn6T/o=",
        version = "v1.0.1",
    )
    go_repository(
        name = "com_github_goware_urlx",
        build_file_proto_mode = "disable_global",
        importpath = "github.com/goware/urlx",
        sum = "h1:BbvKl8oiXtJAzOzMqAQ0GfIhf96fKeNEZfm9ocNSUBI=",
        version = "v0.3.1",
    )
    go_repository(
        name = "com_github_grafana_regexp",
        build_file_proto_mode = "disable_global",
        importpath = "github.com/grafana/regexp",
        sum = "h1:BML5sNe+bw2uO8t8cQSwe5QhvoP04eHPF7bnaQma0Kw=",
        version = "v0.0.0-20240607082908-2cb410fa05da",
    )
    go_repository(
        name = "com_github_grafana_tools_sdk",
        build_file_proto_mode = "disable_global",
        importpath = "github.com/grafana-tools/sdk",
        sum = "h1:PXZQA2WCxe85Tnn+WEvr8fDpfwibmEPgfgFEaC87G24=",
        version = "v0.0.0-20220919052116-6562121319fc",
    )
    go_repository(
        name = "com_github_graph_gophers_graphql_go",
        build_file_proto_mode = "disable_global",
        importpath = "github.com/graph-gophers/graphql-go",
        sum = "h1:fDqblo50TEpD0LY7RXk/LFVYEVqo3+tXMNMPSVXA1yc=",
        version = "v1.5.0",
    )
    go_repository(
        name = "com_github_graphql_go_graphql",
        build_file_proto_mode = "disable_global",
        importpath = "github.com/graphql-go/graphql",
        sum = "h1:p7/Ou/WpmulocJeEx7wjQy611rtXGQaAcXGqanuMMgc=",
        version = "v0.8.1",
    )
    go_repository(
        name = "com_github_gregjones_httpcache",
        build_file_proto_mode = "disable_global",
        importpath = "github.com/gregjones/httpcache",
        sum = "h1:+ngKgrYPPJrOjhax5N+uePQ0Fh1Z7PheYoUI/0nzkPA=",
        version = "v0.0.0-20190611155906-901d90724c79",
    )
    go_repository(
        name = "com_github_grpc_ecosystem_go_grpc_middleware",
        build_file_proto_mode = "disable_global",
        importpath = "github.com/grpc-ecosystem/go-grpc-middleware",
        sum = "h1:UH//fgunKIs4JdUbpDl1VZCDaL56wXCB/5+wF6uHfaI=",
        version = "v1.4.0",
    )
    go_repository(
        name = "com_github_grpc_ecosystem_go_grpc_middleware_providers_prometheus",
        build_file_proto_mode = "disable_global",
        importpath = "github.com/grpc-ecosystem/go-grpc-middleware/providers/prometheus",
        sum = "h1:mdLirNAJBxnGgyB6pjZLcs6ue/6eZGBui6gXspfq4ks=",
        version = "v1.0.0-rc.0",
    )
    go_repository(
        name = "com_github_grpc_ecosystem_go_grpc_middleware_v2",
        build_file_proto_mode = "disable_global",
        importpath = "github.com/grpc-ecosystem/go-grpc-middleware/v2",
        sum = "h1:pRhl55Yx1eC7BZ1N+BBWwnKaMyD8uC+34TLdndZMAKk=",
        version = "v2.1.0",
    )
    go_repository(
        name = "com_github_grpc_ecosystem_go_grpc_prometheus",
        build_file_proto_mode = "disable_global",
        importpath = "github.com/grpc-ecosystem/go-grpc-prometheus",
        sum = "h1:Ovs26xHkKqVztRpIrF/92BcuyuQ/YW4NSIpoGtfXNho=",
        version = "v1.2.0",
    )
    go_repository(
        name = "com_github_grpc_ecosystem_grpc_gateway",
        build_file_proto_mode = "disable_global",
        importpath = "github.com/grpc-ecosystem/grpc-gateway",
        sum = "h1:gmcG1KaJ57LophUzW0Hy8NmPhnMZb4M0+kPpLofRdBo=",
        version = "v1.16.0",
    )
    go_repository(
        name = "com_github_grpc_ecosystem_grpc_gateway_v2",
        build_file_proto_mode = "disable_global",
        importpath = "github.com/grpc-ecosystem/grpc-gateway/v2",
        sum = "h1:bkypFPDjIYGfCYD5mRBvpqxfYX1YCS1PXdKYWi8FsN0=",
        version = "v2.20.0",
<<<<<<< HEAD
    )
    go_repository(
        name = "com_github_hamba_avro_v2",
        build_file_proto_mode = "disable_global",
        importpath = "github.com/hamba/avro/v2",
        sum = "h1:6PKpEWzJfNnvBgn7m2/8WYaDOUASxfDU+Jyb4ojDgFY=",
        version = "v2.17.2",
=======
>>>>>>> 78a8f6be
    )
    go_repository(
        name = "com_github_hanwen_go_fuse_v2",
        build_file_proto_mode = "disable_global",
        importpath = "github.com/hanwen/go-fuse/v2",
        sum = "h1:jo5QZYmBLNcl9ovypWaQ5yXMSSV+Ch68xoC3rtZvvBM=",
        version = "v2.2.0",
    )
    go_repository(
        name = "com_github_hashicorp_consul_api",
        build_file_proto_mode = "disable_global",
        importpath = "github.com/hashicorp/consul/api",
        sum = "h1:CqrdhYzc8XZuPnhIYZWH45toM0LB9ZeYr/gvpLVI3PE=",
        version = "v1.25.1",
    )
    go_repository(
        name = "com_github_hashicorp_consul_sdk",
        build_file_proto_mode = "disable_global",
        importpath = "github.com/hashicorp/consul/sdk",
        sum = "h1:OJtKBtEjboEZvG6AOUdh4Z1Zbyu0WcxQ0qatRrZHTVU=",
        version = "v0.8.0",
    )
    go_repository(
        name = "com_github_hashicorp_cronexpr",
        build_file_proto_mode = "disable_global",
        importpath = "github.com/hashicorp/cronexpr",
        sum = "h1:NJZDd87hGXjoZBdvyCF9mX4DCq5Wy7+A/w+A7q0wn6c=",
        version = "v1.1.1",
    )
    go_repository(
        name = "com_github_hashicorp_errwrap",
        build_file_proto_mode = "disable_global",
        importpath = "github.com/hashicorp/errwrap",
        sum = "h1:OxrOeh75EUXMY8TBjag2fzXGZ40LB6IKw45YeGUDY2I=",
        version = "v1.1.0",
    )
    go_repository(
        name = "com_github_hashicorp_go_cleanhttp",
        build_file_proto_mode = "disable_global",
        importpath = "github.com/hashicorp/go-cleanhttp",
        sum = "h1:035FKYIWjmULyFRBKPs8TBQoi0x6d9G4xc9neXJWAZQ=",
        version = "v0.5.2",
    )
    go_repository(
        name = "com_github_hashicorp_go_hclog",
        build_file_proto_mode = "disable_global",
        importpath = "github.com/hashicorp/go-hclog",
        sum = "h1:bI2ocEMgcVlz55Oj1xZNBsVi900c7II+fWDyV9o+13c=",
        version = "v1.5.0",
    )
    go_repository(
        name = "com_github_hashicorp_go_immutable_radix",
        build_file_proto_mode = "disable_global",
        importpath = "github.com/hashicorp/go-immutable-radix",
        sum = "h1:DKHmCUm2hRBK510BaiZlwvpD40f8bJFeZnpfm2KLowc=",
        version = "v1.3.1",
    )
    go_repository(
        name = "com_github_hashicorp_go_msgpack",
        build_file_proto_mode = "disable_global",
        importpath = "github.com/hashicorp/go-msgpack",
        sum = "h1:zKjpN5BK/P5lMYrLmBHdBULWbJ0XpYR+7NGzqkZzoD4=",
        version = "v0.5.3",
    )
    go_repository(
        name = "com_github_hashicorp_go_multierror",
        build_file_proto_mode = "disable_global",
        importpath = "github.com/hashicorp/go-multierror",
        sum = "h1:H5DkEtf6CXdFp0N0Em5UCwQpXMWke8IA0+lD48awMYo=",
        version = "v1.1.1",
    )
    go_repository(
        name = "com_github_hashicorp_go_net",
        build_file_proto_mode = "disable_global",
        importpath = "github.com/hashicorp/go.net",
        sum = "h1:sNCoNyDEvN1xa+X0baata4RdcpKwcMS6DH+xwfqPgjw=",
        version = "v0.0.1",
    )
    go_repository(
        name = "com_github_hashicorp_go_plugin",
        build_file_proto_mode = "disable_global",
        importpath = "github.com/hashicorp/go-plugin",
        sum = "h1:4OtAfUGbnKC6yS48p0CtMX2oFYtzFZVv6rok3cRWgnE=",
        version = "v1.0.1",
    )
    go_repository(
        name = "com_github_hashicorp_go_retryablehttp",
        build_file_proto_mode = "disable_global",
        importpath = "github.com/hashicorp/go-retryablehttp",
        sum = "h1:bJj+Pj19UZMIweq/iie+1u5YCdGrnxCT9yvm0e+Nd5M=",
        version = "v0.7.5",
    )
    go_repository(
        name = "com_github_hashicorp_go_rootcerts",
        build_file_proto_mode = "disable_global",
        importpath = "github.com/hashicorp/go-rootcerts",
        sum = "h1:jzhAVGtqPKbwpyCPELlgNWhE1znq+qwJtW5Oi2viEzc=",
        version = "v1.0.2",
    )
    go_repository(
        name = "com_github_hashicorp_go_slug",
        build_file_proto_mode = "disable_global",
        importpath = "github.com/hashicorp/go-slug",
        sum = "h1:lYhmKXXonP4KGSz3JBmks6YpDRjP1cMA/yvcoPxoNw8=",
        version = "v0.12.1",
    )
    go_repository(
        name = "com_github_hashicorp_go_sockaddr",
        build_file_proto_mode = "disable_global",
        importpath = "github.com/hashicorp/go-sockaddr",
        sum = "h1:RSG8rKU28VTUTvEKghe5gIhIQpv8evvNpnDEyqO4u9I=",
        version = "v1.0.6",
    )
    go_repository(
        name = "com_github_hashicorp_go_syslog",
        build_file_proto_mode = "disable_global",
        importpath = "github.com/hashicorp/go-syslog",
        sum = "h1:KaodqZuhUoZereWVIYmpUgZysurB1kBLX2j0MwMrUAE=",
        version = "v1.0.0",
    )
    go_repository(
        name = "com_github_hashicorp_go_tfe",
        build_file_proto_mode = "disable_global",
        importpath = "github.com/hashicorp/go-tfe",
        sum = "h1:5G84t70g70xWK5U0WaYb8wLfbC5fR6dvawqCkmMN5X0=",
        version = "v1.32.1",
    )
    go_repository(
        name = "com_github_hashicorp_go_uuid",
        build_file_proto_mode = "disable_global",
        importpath = "github.com/hashicorp/go-uuid",
        sum = "h1:2gKiV6YVmrJ1i2CKKa9obLvRieoRGviZFL26PcT/Co8=",
        version = "v1.0.3",
    )
    go_repository(
        name = "com_github_hashicorp_go_version",
        build_file_proto_mode = "disable_global",
        importpath = "github.com/hashicorp/go-version",
        sum = "h1:5tqGy27NaOTB8yJKUZELlFAS/LTKJkrmONwQKeRZfjY=",
        version = "v1.7.0",
    )
    go_repository(
        name = "com_github_hashicorp_golang_lru",
        build_file_proto_mode = "disable_global",
        importpath = "github.com/hashicorp/golang-lru",
        sum = "h1:YDjusn29QI/Das2iO9M0BHnIbxPeyuCHsjMW+lJfyTc=",
        version = "v0.5.4",
    )
    go_repository(
        name = "com_github_hashicorp_golang_lru_v2",
        build_file_proto_mode = "disable_global",
        importpath = "github.com/hashicorp/golang-lru/v2",
        sum = "h1:a+bsQ5rvGLjzHuww6tVxozPZFVghXaHOwFs4luLUK2k=",
        version = "v2.0.7",
    )
    go_repository(
        name = "com_github_hashicorp_hcl",
        build_file_proto_mode = "disable_global",
        importpath = "github.com/hashicorp/hcl",
        sum = "h1:0Anlzjpi4vEasTeNFn2mLJgTSwt0+6sfsiTG8qcWGx4=",
        version = "v1.0.0",
    )
    go_repository(
        name = "com_github_hashicorp_jsonapi",
        build_file_proto_mode = "disable_global",
        importpath = "github.com/hashicorp/jsonapi",
        sum = "h1:9ARUJJ1VVynB176G1HCwleORqCaXm/Vx0uUi0dL26I0=",
        version = "v0.0.0-20210826224640-ee7dae0fb22d",
    )
    go_repository(
        name = "com_github_hashicorp_logutils",
        build_file_proto_mode = "disable_global",
        importpath = "github.com/hashicorp/logutils",
        sum = "h1:dLEQVugN8vlakKOUE3ihGLTZJRB4j+M2cdTm/ORI65Y=",
        version = "v1.0.0",
    )
    go_repository(
        name = "com_github_hashicorp_mdns",
        build_file_proto_mode = "disable_global",
        importpath = "github.com/hashicorp/mdns",
        sum = "h1:sY0CMhFmjIPDMlTB+HfymFHCaYLhgifZ0QhjaYKD/UQ=",
        version = "v1.0.4",
    )
    go_repository(
        name = "com_github_hashicorp_memberlist",
        build_file_proto_mode = "disable_global",
        importpath = "github.com/hashicorp/memberlist",
        sum = "h1:EtYPN8DpAURiapus508I4n9CzHs2W+8NZGbmmR/prTM=",
        version = "v0.5.0",
    )
    go_repository(
        name = "com_github_hashicorp_nomad_api",
        build_file_proto_mode = "disable_global",
        importpath = "github.com/hashicorp/nomad/api",
        sum = "h1:jKwXhVS4F7qk0g8laz+Anz0g/6yaSJ3HqmSAuSNLUcA=",
        version = "v0.0.0-20221102143410-8a95f1239005",
    )
    go_repository(
        name = "com_github_hashicorp_serf",
        build_file_proto_mode = "disable_global",
        importpath = "github.com/hashicorp/serf",
        sum = "h1:Z1H2J60yRKvfDYAOZLd2MU0ND4AH/WDz7xYHDWQsIPY=",
        version = "v0.10.1",
    )
    go_repository(
        name = "com_github_hashicorp_terraform_cdk_go_cdktf",
        build_file_proto_mode = "disable_global",
        importpath = "github.com/hashicorp/terraform-cdk-go/cdktf",
        sum = "h1:2qYAJMPlFg4zU8TfZWDa3nyaMIHX6GHQuZnliCosXCs=",
        version = "v0.20.7",
    )
    go_repository(
        name = "com_github_hashicorp_terraform_registry_address",
        build_file_proto_mode = "disable_global",
        importpath = "github.com/hashicorp/terraform-registry-address",
        sum = "h1:92LUg03NhfgZv44zpNTLBGIbiyTokQCDcdH5BhVHT3s=",
        version = "v0.2.0",
    )
    go_repository(
        name = "com_github_hashicorp_terraform_svchost",
        build_file_proto_mode = "disable_global",
        importpath = "github.com/hashicorp/terraform-svchost",
        sum = "h1:Zj6fR5wnpOHnJUmLyWozjMeDaVuE+cstMPj41/eKmSQ=",
        version = "v0.0.1",
    )
    go_repository(
        name = "com_github_hashicorp_vault_api",
        build_file_proto_mode = "disable_global",
        importpath = "github.com/hashicorp/vault/api",
        sum = "h1:j08Or/wryXT4AcHj1oCbMd7IijXcKzYUGw59LGu9onU=",
        version = "v1.0.4",
    )
    go_repository(
        name = "com_github_hashicorp_vault_sdk",
        build_file_proto_mode = "disable_global",
        importpath = "github.com/hashicorp/vault/sdk",
        sum = "h1:mOEPeOhT7jl0J4AMl1E705+BcmeRs1VmKNb9F0sMLy8=",
        version = "v0.1.13",
    )
    go_repository(
        name = "com_github_hashicorp_yamux",
        build_file_proto_mode = "disable_global",
        importpath = "github.com/hashicorp/yamux",
        sum = "h1:kJCB4vdITiW1eC1vq2e6IsrXKrZit1bv/TDYFGMp4BQ=",
        version = "v0.0.0-20181012175058-2f1d1f20f75d",
    )
    go_repository(
        name = "com_github_hdrhistogram_hdrhistogram_go",
        build_file_proto_mode = "disable_global",
        importpath = "github.com/HdrHistogram/hdrhistogram-go",
        sum = "h1:5IcZpTvzydCQeHzK4Ef/D5rrSqwxob0t8PQPMybUNFM=",
        version = "v1.1.2",
    )
    go_repository(
        name = "com_github_hetznercloud_hcloud_go",
        build_file_proto_mode = "disable_global",
        importpath = "github.com/hetznercloud/hcloud-go",
        sum = "h1:WCmFAhLRooih2QHAsbCbEdpIHnshQQmrPqsr3rHE1Ow=",
        version = "v1.35.3",
    )
    go_repository(
        name = "com_github_hexops_autogold",
        build_file_proto_mode = "disable_global",
        importpath = "github.com/hexops/autogold",
        sum = "h1:YgxF9OHWbEIUjhDbpnLhgVsjUDsiHDTyDfy2lrfdlzo=",
        version = "v1.3.1",
    )
    go_repository(
        name = "com_github_hexops_autogold_v2",
        build_file_proto_mode = "disable_global",
        importpath = "github.com/hexops/autogold/v2",
        sum = "h1:JPUXuZQGkcQMv7eeDXuNMovjfoRYaa0yVcm+F3voaGY=",
        version = "v2.2.1",
    )
    go_repository(
        name = "com_github_hexops_gotextdiff",
        build_file_proto_mode = "disable_global",
        importpath = "github.com/hexops/gotextdiff",
        sum = "h1:gitA9+qJrrTCsiCl7+kh75nPqQt1cx4ZkudSTLoUqJM=",
        version = "v1.0.3",
    )
    go_repository(
        name = "com_github_hexops_valast",
        build_file_proto_mode = "disable_global",
        importpath = "github.com/hexops/valast",
        sum = "h1:rETyycw+/L2ZVJHHNxEBgh8KUn+87WugH9MxcEv9PGs=",
        version = "v1.4.4",
    )
    go_repository(
        name = "com_github_hhatto_gocloc",
        build_file_proto_mode = "disable_global",
        importpath = "github.com/hhatto/gocloc",
        sum = "h1:deh3Xb1uqiySNgOccMNYb3HbKsUoQDzsZRpfQmbTIhs=",
        version = "v0.4.2",
    )
    go_repository(
        name = "com_github_hjson_hjson_go_v4",
        build_file_proto_mode = "disable_global",
        importpath = "github.com/hjson/hjson-go/v4",
        sum = "h1:wlm6IYYqHjOdXH1gHev4VoXCaW20HdQAGCxdOEEg2cs=",
        version = "v4.0.0",
    )
    go_repository(
        name = "com_github_honeycombio_libhoney_go",
        build_file_proto_mode = "disable_global",
        importpath = "github.com/honeycombio/libhoney-go",
        sum = "h1:TECEltZ48K6J4NG1JVYqmi0vCJNnHYooFor83fgKesA=",
        version = "v1.15.8",
    )
    go_repository(
        name = "com_github_hpcloud_tail",
        build_file_proto_mode = "disable_global",
        importpath = "github.com/hpcloud/tail",
        sum = "h1:nfCOvKYfkgYP8hkirhJocXT2+zOD8yUNjXaWfTlyFKI=",
        version = "v1.0.0",
    )
    go_repository(
        name = "com_github_huandu_xstrings",
        build_file_proto_mode = "disable_global",
        importpath = "github.com/huandu/xstrings",
        sum = "h1:D17IlohoQq4UcpqD7fDk80P7l+lwAmlFaBHgOipl2FU=",
        version = "v1.4.0",
    )
    go_repository(
        name = "com_github_hydrogen18_memlistener",
        build_file_proto_mode = "disable_global",
        importpath = "github.com/hydrogen18/memlistener",
        sum = "h1:JR7eDj8HD6eXrc5fWLbSUnfcQFL06PYvCc0DKQnWfaU=",
        version = "v1.0.0",
    )
    go_repository(
        name = "com_github_iancoleman_strcase",
        build_file_proto_mode = "disable_global",
        importpath = "github.com/iancoleman/strcase",
        sum = "h1:nTXanmYxhfFAMjZL34Ov6gkzEsSJZ5DbhxWjvSASxEI=",
        version = "v0.3.0",
    )
    go_repository(
        name = "com_github_ianlancetaylor_demangle",
        build_file_proto_mode = "disable_global",
        importpath = "github.com/ianlancetaylor/demangle",
        sum = "h1:BA4a7pe6ZTd9F8kXETBoijjFJ/ntaa//1wiH9BZu4zU=",
        version = "v0.0.0-20230524184225-eabc099b10ab",
    )
    go_repository(
        name = "com_github_imdario_mergo",
        build_file_proto_mode = "disable_global",
        importpath = "github.com/imdario/mergo",
        sum = "h1:wwQJbIsHYGMUyLSPrEq1CT16AhnhNJQ51+4fdHUnCl4=",
        version = "v0.3.16",
    )
    go_repository(
        name = "com_github_in_toto_in_toto_golang",
        build_file_proto_mode = "disable_global",
        importpath = "github.com/in-toto/in-toto-golang",
        sum = "h1:hb8bgwr0M2hGdDsLjkJ3ZqJ8JFLL/tgYdAxF/XEFBbY=",
        version = "v0.5.0",
    )
    go_repository(
        name = "com_github_inconshreveable_log15",
        build_file_proto_mode = "disable_global",
        importpath = "github.com/inconshreveable/log15",
        sum = "h1:n1DqxAo4oWPMvH1+v+DLYlMCecgumhhgnxAPdqDIFHI=",
        version = "v0.0.0-20201112154412-8562bdadbbac",
    )
    go_repository(
        name = "com_github_inconshreveable_mousetrap",
        build_file_proto_mode = "disable_global",
        importpath = "github.com/inconshreveable/mousetrap",
        sum = "h1:wN+x4NVGpMsO7ErUn/mUI3vEoE6Jt13X2s0bqwp9tc8=",
        version = "v1.1.0",
    )
    go_repository(
        name = "com_github_invopop_jsonschema",
        build_file_proto_mode = "disable_global",
        importpath = "github.com/invopop/jsonschema",
        sum = "h1:6ovsNSuvn9wEQVOyc72aycBMVQFKz7cPdMJn10CvzRI=",
        version = "v0.12.0",
    )
    go_repository(
        name = "com_github_ionos_cloud_sdk_go_v6",
        build_file_proto_mode = "disable_global",
        importpath = "github.com/ionos-cloud/sdk-go/v6",
        sum = "h1:vb6yqdpiqaytvreM0bsn2pXw+1YDvEk2RKSmBAQvgDQ=",
        version = "v6.1.3",
    )
    go_repository(
        name = "com_github_iris_contrib_schema",
        build_file_proto_mode = "disable_global",
        importpath = "github.com/iris-contrib/schema",
        sum = "h1:CPSBLyx2e91H2yJzPuhGuifVRnZBBJ3pCOMbOvPZaTw=",
        version = "v0.0.6",
    )
    go_repository(
        name = "com_github_itchyny_gojq",
        build_file_proto_mode = "disable_global",
        importpath = "github.com/itchyny/gojq",
        sum = "h1:6k8vVtsrhQSYgSGg827AD+PVVaB1NLXEdX+dda2oZCc=",
        version = "v0.12.14",
    )
    go_repository(
        name = "com_github_itchyny_timefmt_go",
        build_file_proto_mode = "disable_global",
        importpath = "github.com/itchyny/timefmt-go",
        sum = "h1:G0INE2la8S6ru/ZI5JecgyzbbJNs5lG1RcBqa7Jm6GE=",
        version = "v0.1.5",
    )
    go_repository(
        name = "com_github_jackc_chunkreader",
        build_file_proto_mode = "disable_global",
        importpath = "github.com/jackc/chunkreader",
        sum = "h1:4s39bBR8ByfqH+DKm8rQA3E1LHZWB9XWcrz8fqaZbe0=",
        version = "v1.0.0",
    )
    go_repository(
        name = "com_github_jackc_chunkreader_v2",
        build_file_proto_mode = "disable_global",
        importpath = "github.com/jackc/chunkreader/v2",
        sum = "h1:i+RDz65UE+mmpjTfyz0MoVTnzeYxroil2G82ki7MGG8=",
        version = "v2.0.1",
    )
    go_repository(
        name = "com_github_jackc_pgconn",
        build_file_proto_mode = "disable_global",
        importpath = "github.com/jackc/pgconn",
        sum = "h1:bVoTr12EGANZz66nZPkMInAV/KHD2TxH9npjXXgiB3w=",
        version = "v1.14.3",
    )
    go_repository(
        name = "com_github_jackc_pgerrcode",
        build_file_proto_mode = "disable_global",
        importpath = "github.com/jackc/pgerrcode",
        sum = "h1:s+4MhCQ6YrzisK6hFJUX53drDT4UsSW3DEhKn0ifuHw=",
        version = "v0.0.0-20220416144525-469b46aa5efa",
    )
    go_repository(
        name = "com_github_jackc_pgio",
        build_file_proto_mode = "disable_global",
        importpath = "github.com/jackc/pgio",
        sum = "h1:g12B9UwVnzGhueNavwioyEEpAmqMe1E/BN9ES+8ovkE=",
        version = "v1.0.0",
    )
    go_repository(
        name = "com_github_jackc_pgmock",
        build_file_proto_mode = "disable_global",
        importpath = "github.com/jackc/pgmock",
        sum = "h1:DadwsjnMwFjfWc9y5Wi/+Zz7xoE5ALHsRQlOctkOiHc=",
        version = "v0.0.0-20210724152146-4ad1a8207f65",
    )
    go_repository(
        name = "com_github_jackc_pgpassfile",
        build_file_proto_mode = "disable_global",
        importpath = "github.com/jackc/pgpassfile",
        sum = "h1:/6Hmqy13Ss2zCq62VdNG8tM1wchn8zjSGOBJ6icpsIM=",
        version = "v1.0.0",
    )
    go_repository(
        name = "com_github_jackc_pgproto3",
        build_file_proto_mode = "disable_global",
        importpath = "github.com/jackc/pgproto3",
        sum = "h1:FYYE4yRw+AgI8wXIinMlNjBbp/UitDJwfj5LqqewP1A=",
        version = "v1.1.0",
    )
    go_repository(
        name = "com_github_jackc_pgproto3_v2",
        build_file_proto_mode = "disable_global",
        importpath = "github.com/jackc/pgproto3/v2",
        sum = "h1:1HLSx5H+tXR9pW3in3zaztoEwQYRC9SQaYUHjTSUOag=",
        version = "v2.3.3",
    )
    go_repository(
        name = "com_github_jackc_pgservicefile",
        build_file_proto_mode = "disable_global",
        importpath = "github.com/jackc/pgservicefile",
        sum = "h1:L0QtFUgDarD7Fpv9jeVMgy/+Ec0mtnmYuImjTz6dtDA=",
        version = "v0.0.0-20231201235250-de7065d80cb9",
    )
    go_repository(
        name = "com_github_jackc_pgtype",
        build_file_proto_mode = "disable_global",
        importpath = "github.com/jackc/pgtype",
        sum = "h1:y+xUdabmyMkJLyApYuPj38mW+aAIqCe5uuBB51rH3Vw=",
        version = "v1.14.0",
    )
    go_repository(
        name = "com_github_jackc_pgx_v4",
        build_file_proto_mode = "disable_global",
        importpath = "github.com/jackc/pgx/v4",
        sum = "h1:xVpYkNR5pk5bMCZGfClbO962UIqVABcAGt7ha1s/FeU=",
        version = "v4.18.2",
    )
    go_repository(
        name = "com_github_jackc_pgx_v5",
        build_file_proto_mode = "disable_global",
        importpath = "github.com/jackc/pgx/v5",
        sum = "h1:amBjrZVmksIdNjxGW/IiIMzxMKZFelXbUoPNb+8sjQw=",
        version = "v5.5.5",
    )
    go_repository(
        name = "com_github_jackc_puddle",
        build_file_proto_mode = "disable_global",
        importpath = "github.com/jackc/puddle",
        sum = "h1:eHK/5clGOatcjX3oWGBO/MpxpbHzSwud5EWTSCI+MX0=",
        version = "v1.3.0",
    )
    go_repository(
        name = "com_github_jackc_puddle_v2",
        build_file_proto_mode = "disable_global",
        importpath = "github.com/jackc/puddle/v2",
        sum = "h1:RhxXJtFG022u4ibrCSMSiu5aOq1i77R3OHKNJj77OAk=",
        version = "v2.2.1",
    )
    go_repository(
        name = "com_github_jbenet_go_context",
        build_file_proto_mode = "disable_global",
        importpath = "github.com/jbenet/go-context",
        sum = "h1:BQSFePA1RWJOlocH6Fxy8MmwDt+yVQYULKfN0RoTN8A=",
        version = "v0.0.0-20150711004518-d14ea06fba99",
    )
    go_repository(
        name = "com_github_jdxcode_netrc",
        build_file_proto_mode = "disable_global",
        importpath = "github.com/jdxcode/netrc",
        sum = "h1:2uT3aivO7NVpUPGcQX7RbHijHMyWix/yCnIrCWc+5co=",
        version = "v0.0.0-20221124155335-4616370d1a84",
    )
    go_repository(
        name = "com_github_jessevdk_go_flags",
        build_file_proto_mode = "disable_global",
        importpath = "github.com/jessevdk/go-flags",
        sum = "h1:1jKYvbxEjfUl0fmqTCOfonvskHHXMjBySTLW4y9LFvc=",
        version = "v1.5.0",
    )
    go_repository(
        name = "com_github_jhump_gopoet",
        build_file_proto_mode = "disable_global",
        importpath = "github.com/jhump/gopoet",
        sum = "h1:gYjOPnzHd2nzB37xYQZxj4EIQNpBrBskRqQQ3q4ZgSg=",
        version = "v0.1.0",
    )
    go_repository(
        name = "com_github_jhump_goprotoc",
        build_file_proto_mode = "disable_global",
        importpath = "github.com/jhump/goprotoc",
        sum = "h1:Y1UgUX+txUznfqcGdDef8ZOVlyQvnV0pKWZH08RmZuo=",
        version = "v0.5.0",
    )
    go_repository(
        name = "com_github_jhump_protocompile",
        build_file_proto_mode = "disable_global",
        importpath = "github.com/jhump/protocompile",
        sum = "h1:BNuUg9k2EiJmlMwjoef3e8vZLHplbVw6DrjGFjLL+Yo=",
        version = "v0.0.0-20220216033700-d705409f108f",
    )
    go_repository(
        name = "com_github_jhump_protoreflect",
        build_file_proto_mode = "disable_global",
        importpath = "github.com/jhump/protoreflect",
        sum = "h1:HUMERORf3I3ZdX05WaQ6MIpd/NJ434hTp5YiKgfCL6c=",
        version = "v1.15.1",
    )
    go_repository(
        name = "com_github_jinzhu_copier",
        build_file_proto_mode = "disable_global",
        importpath = "github.com/jinzhu/copier",
        sum = "h1:w3ciUoD19shMCRargcpm0cm91ytaBhDvuRpz1ODO/U8=",
        version = "v0.4.0",
    )
    go_repository(
        name = "com_github_jinzhu_inflection",
        build_file_proto_mode = "disable_global",
        importpath = "github.com/jinzhu/inflection",
        sum = "h1:K317FqzuhWc8YvSVlFMCCUb36O/S9MCKRDI7QkRKD/E=",
        version = "v1.0.0",
    )
    go_repository(
        name = "com_github_jinzhu_now",
        build_file_proto_mode = "disable_global",
        importpath = "github.com/jinzhu/now",
        sum = "h1:/o9tlHleP7gOFmsnYNz3RGnqzefHA47wQpKrrdTIwXQ=",
        version = "v1.1.5",
    )
    go_repository(
        name = "com_github_jmespath_go_jmespath",
        build_file_proto_mode = "disable_global",
        importpath = "github.com/jmespath/go-jmespath",
        sum = "h1:BEgLn5cpjn8UN1mAw4NjwDrS35OdebyEtFe+9YPoQUg=",
        version = "v0.4.0",
    )
    go_repository(
        name = "com_github_jmespath_go_jmespath_internal_testify",
        build_file_proto_mode = "disable_global",
        importpath = "github.com/jmespath/go-jmespath/internal/testify",
        sum = "h1:shLQSRRSCCPj3f2gpwzGwWFoC7ycTf1rcQZHOlsJ6N8=",
        version = "v1.5.1",
    )
    go_repository(
        name = "com_github_joeshaw_multierror",
        build_file_proto_mode = "disable_global",
        importpath = "github.com/joeshaw/multierror",
        sum = "h1:rp+c0RAYOWj8l6qbCUTSiRLG/iKnW3K3/QfPPuSsBt4=",
        version = "v0.0.0-20140124173710-69b34d4ec901",
    )
    go_repository(
        name = "com_github_johncgriffin_overflow",
        build_file_proto_mode = "disable_global",
        importpath = "github.com/JohnCGriffin/overflow",
        sum = "h1:RGWPOewvKIROun94nF7v2cua9qP+thov/7M50KEoeSU=",
        version = "v0.0.0-20211019200055-46fa312c352c",
    )
    go_repository(
        name = "com_github_joho_godotenv",
        build_file_proto_mode = "disable_global",
        importpath = "github.com/joho/godotenv",
        sum = "h1:7eLL/+HRGLY0ldzfGMeQkb7vMd0as4CfYvUVzLqw0N0=",
        version = "v1.5.1",
    )
    go_repository(
        name = "com_github_joker_jade",
        build_file_proto_mode = "disable_global",
        importpath = "github.com/Joker/jade",
        sum = "h1:Qbeh12Vq6BxURXT1qZBRHsDxeURB8ztcL6f3EXSGeHk=",
        version = "v1.1.3",
    )
    go_repository(
        name = "com_github_jomei_notionapi",
        build_file_proto_mode = "disable_global",
        importpath = "github.com/jomei/notionapi",
        sum = "h1:+7c32xWtKJEghIiaKgFg9yBpqh95pxxlqX/CWjqHpkw=",
        version = "v1.13.0",
    )
    go_repository(
        name = "com_github_jon_whit_go_grpc_prometheus",
        build_file_proto_mode = "disable_global",
        importpath = "github.com/jon-whit/go-grpc-prometheus",
        sum = "h1:/wmpGDJcLXuEjXryWhVYEGt9YBRhtLwFEN7T+Flr8sw=",
        version = "v1.4.0",
    )
    go_repository(
        name = "com_github_jonboulle_clockwork",
        build_file_proto_mode = "disable_global",
        importpath = "github.com/jonboulle/clockwork",
        sum = "h1:p4Cf1aMWXnXAUh8lVfewRBx1zaTSYKrKMF2g3ST4RZ4=",
        version = "v0.4.0",
    )
    go_repository(
        name = "com_github_jordan_wright_email",
        build_file_proto_mode = "disable_global",
        importpath = "github.com/jordan-wright/email",
        sum = "h1:jdpOPRN1zP63Td1hDQbZW73xKmzDvZHzVdNYxhnTMDA=",
        version = "v4.0.1-0.20210109023952-943e75fe5223+incompatible",
    )
    go_repository(
        name = "com_github_josharian_intern",
        build_file_proto_mode = "disable_global",
        importpath = "github.com/josharian/intern",
        sum = "h1:vlS4z54oSdjm0bgjRigI+G1HpF+tI+9rE5LLzOg8HmY=",
        version = "v1.0.0",
    )
    go_repository(
        name = "com_github_jpillora_backoff",
        build_file_proto_mode = "disable_global",
        importpath = "github.com/jpillora/backoff",
        sum = "h1:uvFg412JmmHBHw7iwprIxkPMI+sGQ4kzOWsMeHnm2EA=",
        version = "v1.0.0",
    )
    go_repository(
        name = "com_github_json_iterator_go",
        build_file_proto_mode = "disable_global",
        importpath = "github.com/json-iterator/go",
        sum = "h1:PV8peI4a0ysnczrg+LtxykD8LfKY9ML6u2jnxaEnrnM=",
        version = "v1.1.12",
    )
    go_repository(
        name = "com_github_jstemmer_go_junit_report",
        build_file_proto_mode = "disable_global",
        importpath = "github.com/jstemmer/go-junit-report",
        sum = "h1:6QPYqodiu3GuPL+7mfx+NwDdp2eTkp9IfEUpgAwUN0o=",
        version = "v0.9.1",
    )
    go_repository(
        name = "com_github_jtolds_gls",
        build_file_proto_mode = "disable_global",
        importpath = "github.com/jtolds/gls",
        sum = "h1:xdiiI2gbIgH/gLH7ADydsJ1uDOEzR8yvV7C0MuV77Wo=",
        version = "v4.20.0+incompatible",
    )
    go_repository(
        name = "com_github_julienschmidt_httprouter",
        build_file_proto_mode = "disable_global",
        importpath = "github.com/julienschmidt/httprouter",
        sum = "h1:U0609e9tgbseu3rBINet9P48AI/D3oJs4dN7jwJOQ1U=",
        version = "v1.3.0",
    )
    go_repository(
        name = "com_github_jung_kurt_gofpdf",
        build_file_proto_mode = "disable_global",
        importpath = "github.com/jung-kurt/gofpdf",
        sum = "h1:jgbatWHfRlPYiK85qgevsZTHviWXKwB1TTiKdz5PtRc=",
        version = "v1.16.2",
    )
    go_repository(
        name = "com_github_k0kubun_go_ansi",
        build_file_proto_mode = "disable_global",
        importpath = "github.com/k0kubun/go-ansi",
        sum = "h1:qGQQKEcAR99REcMpsXCp3lJ03zYT1PkRd3kQGPn9GVg=",
        version = "v0.0.0-20180517002512-3bf9e2903213",
    )
    go_repository(
        name = "com_github_k0kubun_pp_v3",
        build_file_proto_mode = "disable_global",
        importpath = "github.com/k0kubun/pp/v3",
        sum = "h1:ifxtqJkRZhw3h554/z/8zm6AAbyO4LLKDlA5eV+9O8Q=",
        version = "v3.1.0",
    )
    go_repository(
        name = "com_github_k3a_html2text",
        build_file_proto_mode = "disable_global",
        importpath = "github.com/k3a/html2text",
        sum = "h1:ks4hKSTdiTRsLr0DM771mI5TvsoG6zH7m1Ulv7eJRHw=",
        version = "v1.1.0",
    )
    go_repository(
        name = "com_github_karlseguin_ccache_v3",
        build_file_proto_mode = "disable_global",
        importpath = "github.com/karlseguin/ccache/v3",
        sum = "h1:hFX25+fxzNjsRlREYsoGNa2LoVEw5mPF8wkWq/UnevQ=",
        version = "v3.0.5",
    )
    go_repository(
        name = "com_github_karlseguin_expect",
        build_file_proto_mode = "disable_global",
        importpath = "github.com/karlseguin/expect",
        sum = "h1:OF4mqjblc450v8nKARBS5Q0AweBNR0A+O3VjjpxwBrg=",
        version = "v1.0.7",
    )
    go_repository(
        name = "com_github_karlseguin_typed",
        build_file_proto_mode = "disable_global",
        importpath = "github.com/karlseguin/typed",
        sum = "h1:ND0eDpwiUFIrm/n1ehxUyh/XNGs9zkYrLxtGqENSalY=",
        version = "v1.1.8",
    )
    go_repository(
        name = "com_github_kataras_blocks",
        build_file_proto_mode = "disable_global",
        importpath = "github.com/kataras/blocks",
        sum = "h1:cF3RDY/vxnSRezc7vLFlQFTYXG/yAr1o7WImJuZbzC4=",
        version = "v0.0.7",
    )
    go_repository(
        name = "com_github_kataras_golog",
        build_file_proto_mode = "disable_global",
        importpath = "github.com/kataras/golog",
        sum = "h1:isP8th4PJH2SrbkciKnylaND9xoTtfxv++NB+DF0l9g=",
        version = "v0.1.8",
    )
    go_repository(
        name = "com_github_kataras_iris_v12",
        build_file_proto_mode = "disable_global",
        importpath = "github.com/kataras/iris/v12",
        sum = "h1:WzDY5nGuW/LgVaFS5BtTkW3crdSKJ/FEgWnxPnIVVLI=",
        version = "v12.2.0",
    )
    go_repository(
        name = "com_github_kataras_pio",
        build_file_proto_mode = "disable_global",
        importpath = "github.com/kataras/pio",
        sum = "h1:kqreJ5KOEXGMwHAWHDwIl+mjfNCPhAwZPa8gK7MKlyw=",
        version = "v0.0.11",
    )
    go_repository(
        name = "com_github_kataras_sitemap",
        build_file_proto_mode = "disable_global",
        importpath = "github.com/kataras/sitemap",
        sum = "h1:w71CRMMKYMJh6LR2wTgnk5hSgjVNB9KL60n5e2KHvLY=",
        version = "v0.0.6",
    )
    go_repository(
        name = "com_github_kataras_tunnel",
        build_file_proto_mode = "disable_global",
        importpath = "github.com/kataras/tunnel",
        sum = "h1:sCAqWuJV7nPzGrlb0os3j49lk2JhILT0rID38NHNLpA=",
        version = "v0.0.4",
    )
    go_repository(
        name = "com_github_kballard_go_shellquote",
        build_file_proto_mode = "disable_global",
        importpath = "github.com/kballard/go-shellquote",
        sum = "h1:Z9n2FFNUXsshfwJMBgNA0RU6/i7WVaAegv3PtuIHPMs=",
        version = "v0.0.0-20180428030007-95032a82bc51",
    )
    go_repository(
        name = "com_github_keegancsmith_rpc",
        build_file_proto_mode = "disable_global",
        importpath = "github.com/keegancsmith/rpc",
        sum = "h1:wGWOpjcNrZaY8GDYZJfvyxmlLljm3YQWF+p918DXtDk=",
        version = "v1.3.0",
    )
    go_repository(
        name = "com_github_keegancsmith_sqlf",
        build_file_proto_mode = "disable_global",
        importpath = "github.com/keegancsmith/sqlf",
        sum = "h1:b3DZm7eILJYkj4igLMjIvUM8fI4Ey4LCV5Wk8JGL+uA=",
        version = "v1.1.1",
    )
    go_repository(
        name = "com_github_keegancsmith_tmpfriend",
        build_file_proto_mode = "disable_global",
        importpath = "github.com/keegancsmith/tmpfriend",
        sum = "h1:xa9SZfAid/jlS3kjwAvVDQFpe6t8SiS0Vl/H51BZYww=",
        version = "v0.0.0-20180423180255-86e88902a513",
    )
    go_repository(
        name = "com_github_kevinburke_ssh_config",
        build_file_proto_mode = "disable_global",
        importpath = "github.com/kevinburke/ssh_config",
        sum = "h1:x584FjTGwHzMwvHx18PXxbBVzfnxogHaAReU4gf13a4=",
        version = "v1.2.0",
    )
    go_repository(
        name = "com_github_kevinmbeaulieu_eq_go",
        build_file_proto_mode = "disable_global",
        importpath = "github.com/kevinmbeaulieu/eq-go",
        sum = "h1:AQgYHURDOmnVJ62jnEk0W/7yFKEn+Lv8RHN6t7mB0Zo=",
        version = "v1.0.0",
    )
    go_repository(
        name = "com_github_khan_genqlient",
        build_file_proto_mode = "disable_global",
        importpath = "github.com/Khan/genqlient",
        sum = "h1:TMZJ+tl/BpbmGyIBiXzKzUftDhw4ZWxQZ+1ydn0gyII=",
        version = "v0.5.0",
    )
    go_repository(
        name = "com_github_kisielk_errcheck",
        build_file_proto_mode = "disable_global",
        importpath = "github.com/kisielk/errcheck",
        sum = "h1:e8esj/e4R+SAOwFwN+n3zr0nYeCyeweozKfO23MvHzY=",
        version = "v1.5.0",
    )
    go_repository(
        name = "com_github_kisielk_gotool",
        build_file_proto_mode = "disable_global",
        importpath = "github.com/kisielk/gotool",
        sum = "h1:AV2c/EiW3KqPNT9ZKl07ehoAGi4C5/01Cfbblndcapg=",
        version = "v1.0.0",
    )
    go_repository(
        name = "com_github_klauspost_asmfmt",
        build_file_proto_mode = "disable_global",
        importpath = "github.com/klauspost/asmfmt",
        sum = "h1:4Ri7ox3EwapiOjCki+hw14RyKk201CN4rzyCJRFLpK4=",
        version = "v1.3.2",
    )
    go_repository(
        name = "com_github_klauspost_compress",
        build_file_proto_mode = "disable_global",
        importpath = "github.com/klauspost/compress",
        sum = "h1:YcnTYrq7MikUT7k0Yb5eceMmALQPYBW/Xltxn0NAMnU=",
        version = "v1.17.8",
    )
    go_repository(
        name = "com_github_klauspost_cpuid_v2",
        build_file_proto_mode = "disable_global",
        importpath = "github.com/klauspost/cpuid/v2",
        sum = "h1:0E5MSMDEoAulmXNFquVs//DdoomxaoTY1kUhbc/qbZg=",
        version = "v2.2.5",
    )
    go_repository(
        name = "com_github_klauspost_pgzip",
        build_file_proto_mode = "disable_global",
        importpath = "github.com/klauspost/pgzip",
        sum = "h1:8RXeL5crjEUFnR2/Sn6GJNWtSQ3Dk8pq4CL3jvdDyjU=",
        version = "v1.2.6",
    )
    go_repository(
        name = "com_github_kljensen_snowball",
        build_file_proto_mode = "disable_global",
        importpath = "github.com/kljensen/snowball",
        sum = "h1:6DZLCcZeL0cLfodx+Md4/OLC6b/bfurWUOUGs1ydfOU=",
        version = "v0.6.0",
    )
    go_repository(
        name = "com_github_knadh_koanf",
        build_file_proto_mode = "disable_global",
        importpath = "github.com/knadh/koanf",
        sum = "h1:q2TSd/3Pyc/5yP9ldIrSdIz26MCcyNQzW0pEAugLPNs=",
        version = "v1.5.0",
    )
    go_repository(
        name = "com_github_knadh_koanf_maps",
        build_file_proto_mode = "disable_global",
        importpath = "github.com/knadh/koanf/maps",
        sum = "h1:G5TjmUh2D7G2YWf5SQQqSiHRJEjaicvU0KpypqB3NIs=",
        version = "v0.1.1",
    )
    go_repository(
        name = "com_github_knadh_koanf_providers_confmap",
        build_file_proto_mode = "disable_global",
        importpath = "github.com/knadh/koanf/providers/confmap",
        sum = "h1:gOkxhHkemwG4LezxxN8DMOFopOPghxRVp7JbIvdvqzU=",
        version = "v0.1.0",
    )
    go_repository(
        name = "com_github_knadh_koanf_v2",
        build_file_proto_mode = "disable_global",
        importpath = "github.com/knadh/koanf/v2",
        sum = "h1:/R8eXqasSTsmDCsAyYj+81Wteg8AqrV9CP6gvsTsOmM=",
        version = "v2.1.1",
    )
    go_repository(
        name = "com_github_kolo_xmlrpc",
        build_file_proto_mode = "disable_global",
        importpath = "github.com/kolo/xmlrpc",
        sum = "h1:udzkj9S/zlT5X367kqJis0QP7YMxobob6zhzq6Yre00=",
        version = "v0.0.0-20220921171641-a4b6fa1dd06b",
    )
    go_repository(
        name = "com_github_konsorten_go_windows_terminal_sequences",
        build_file_proto_mode = "disable_global",
        importpath = "github.com/konsorten/go-windows-terminal-sequences",
        sum = "h1:CE8S1cTafDpPvMhIxNJKvHsGVBgn1xWYf1NbHQhywc8=",
        version = "v1.0.3",
    )
    go_repository(
        name = "com_github_kr_fs",
        build_file_proto_mode = "disable_global",
        importpath = "github.com/kr/fs",
        sum = "h1:Jskdu9ieNAYnjxsi0LbQp1ulIKZV1LAFgK1tWhpZgl8=",
        version = "v0.1.0",
    )
    go_repository(
        name = "com_github_kr_logfmt",
        build_file_proto_mode = "disable_global",
        importpath = "github.com/kr/logfmt",
        sum = "h1:T+h1c/A9Gawja4Y9mFVWj2vyii2bbUNDw3kt9VxK2EY=",
        version = "v0.0.0-20140226030751-b84e30acd515",
    )
    go_repository(
        name = "com_github_kr_pretty",
        build_file_proto_mode = "disable_global",
        importpath = "github.com/kr/pretty",
        sum = "h1:flRD4NNwYAUpkphVc1HcthR4KEIFJ65n8Mw5qdRn3LE=",
        version = "v0.3.1",
    )
    go_repository(
        name = "com_github_kr_pty",
        build_file_proto_mode = "disable_global",
        importpath = "github.com/kr/pty",
        sum = "h1:AkaSdXYQOWeaO3neb8EM634ahkXXe3jYbVh/F9lq+GI=",
        version = "v1.1.8",
    )
    go_repository(
        name = "com_github_kr_text",
        build_file_proto_mode = "disable_global",
        importpath = "github.com/kr/text",
        sum = "h1:5Nx0Ya0ZqY2ygV366QzturHI13Jq95ApcVaJBhpS+AY=",
        version = "v0.2.0",
    )
    go_repository(
        name = "com_github_kylelemons_godebug",
        build_file_proto_mode = "disable_global",
        importpath = "github.com/kylelemons/godebug",
        sum = "h1:RPNrshWIDI6G2gRW9EHilWtl7Z6Sb1BR0xunSBf0SNc=",
        version = "v1.1.0",
    )
    go_repository(
        name = "com_github_labstack_echo_v4",
        build_file_proto_mode = "disable_global",
        importpath = "github.com/labstack/echo/v4",
        sum = "h1:5CiyngihEO4HXsz3vVsJn7f8xAlWwRr3aY6Ih280ZKA=",
        version = "v4.10.0",
    )
    go_repository(
        name = "com_github_labstack_gommon",
        build_file_proto_mode = "disable_global",
        importpath = "github.com/labstack/gommon",
        sum = "h1:y7cvthEAEbU0yHOf4axH8ZG2NH8knB9iNSoTO8dyIk8=",
        version = "v0.4.0",
    )
    go_repository(
        name = "com_github_lann_builder",
        build_file_proto_mode = "disable_global",
        importpath = "github.com/lann/builder",
        sum = "h1:SOEGU9fKiNWd/HOJuq6+3iTQz8KNCLtVX6idSoTLdUw=",
        version = "v0.0.0-20180802200727-47ae307949d0",
    )
    go_repository(
        name = "com_github_lann_ps",
        build_file_proto_mode = "disable_global",
        importpath = "github.com/lann/ps",
        sum = "h1:P6pPBnrTSX3DEVR4fDembhRWSsG5rVo6hYhAB/ADZrk=",
        version = "v0.0.0-20150810152359-62de8c46ede0",
    )
    go_repository(
        name = "com_github_leodido_go_urn",
        build_file_proto_mode = "disable_global",
        importpath = "github.com/leodido/go-urn",
        sum = "h1:BqpAaACuzVSgi/VLzGZIobT2z4v53pjosyNd9Yv6n/w=",
        version = "v1.2.1",
    )
    go_repository(
        name = "com_github_lestrrat_go_blackmagic",
        build_file_proto_mode = "disable_global",
        importpath = "github.com/lestrrat-go/blackmagic",
        sum = "h1:Cg2gVSc9h7sz9NOByczrbUvLopQmXrfFx//N+AkAr5k=",
        version = "v1.0.2",
    )
    go_repository(
        name = "com_github_lestrrat_go_httpcc",
        build_file_proto_mode = "disable_global",
        importpath = "github.com/lestrrat-go/httpcc",
        sum = "h1:ydWCStUeJLkpYyjLDHihupbn2tYmZ7m22BGkcvZZrIE=",
        version = "v1.0.1",
    )
    go_repository(
        name = "com_github_lestrrat_go_httprc",
        build_file_proto_mode = "disable_global",
        importpath = "github.com/lestrrat-go/httprc",
        sum = "h1:bsTfiH8xaKOJPrg1R+E3iE/AWZr/x0Phj9PBTG/OLUk=",
        version = "v1.0.5",
    )
    go_repository(
        name = "com_github_lestrrat_go_iter",
        build_file_proto_mode = "disable_global",
        importpath = "github.com/lestrrat-go/iter",
        sum = "h1:gMXo1q4c2pHmC3dn8LzRhJfP1ceCbgSiT9lUydIzltI=",
        version = "v1.0.2",
    )
    go_repository(
        name = "com_github_lestrrat_go_jwx_v2",
        build_file_proto_mode = "disable_global",
        importpath = "github.com/lestrrat-go/jwx/v2",
        sum = "h1:jAPKupy4uHgrHFEdjVjNkUgoBKtVDgrQPB/h55FHrR0=",
        version = "v2.0.21",
    )
    go_repository(
        name = "com_github_lestrrat_go_option",
        build_file_proto_mode = "disable_global",
        importpath = "github.com/lestrrat-go/option",
        sum = "h1:oAzP2fvZGQKWkvHa1/SAcFolBEca1oN+mQ7eooNBEYU=",
        version = "v1.0.1",
    )
    go_repository(
        name = "com_github_letsencrypt_boulder",
        build_file_proto_mode = "disable_global",
        importpath = "github.com/letsencrypt/boulder",
        sum = "h1:WGrKdjHtWC67RX96eTkYD2f53NDHhrq/7robWTAfk4s=",
        version = "v0.0.0-20231026200631-000cd05d5491",
    )
    go_repository(
        name = "com_github_lib_pq",
        build_file_proto_mode = "disable_global",
        importpath = "github.com/lib/pq",
        sum = "h1:p7ZhMD+KsSRozJr34udlUrhboJwWAgCg34+/ZZNvZZw=",
        version = "v1.10.7",
    )
    go_repository(
        name = "com_github_libsql_sqlite_antlr4_parser",
        build_file_proto_mode = "disable_global",
        importpath = "github.com/libsql/sqlite-antlr4-parser",
        sum = "h1:JLvn7D+wXjH9g4Jsjo+VqmzTUpl/LX7vfr6VOfSWTdM=",
        version = "v0.0.0-20240327125255-dbf53b6cbf06",
    )
    go_repository(
        name = "com_github_life4_genesis",
        build_file_proto_mode = "disable_global",
        importpath = "github.com/life4/genesis",
        sum = "h1:Ww36apMVRnC7gdB7RDI5B66Q1tjmO8g1QEW5nq2c/SU=",
        version = "v1.10.3",
    )
    go_repository(
        name = "com_github_linode_linodego",
        build_file_proto_mode = "disable_global",
        importpath = "github.com/linode/linodego",
        sum = "h1:+lxNZw4avRxhCqGjwfPgQ2PvMT+vOL0OMsTdzixR7hQ=",
        version = "v1.9.3",
    )
    go_repository(
        name = "com_github_logrusorgru_aurora_v3",
        build_file_proto_mode = "disable_global",
        importpath = "github.com/logrusorgru/aurora/v3",
        sum = "h1:R6zcoZZbvVcGMvDCKo45A9U/lzYyzl5NfYIvznmDfE4=",
        version = "v3.0.0",
    )
    go_repository(
        name = "com_github_lucasb_eyer_go_colorful",
        build_file_proto_mode = "disable_global",
        importpath = "github.com/lucasb-eyer/go-colorful",
        sum = "h1:1nnpGOrhyZZuNyfu1QjKiUICQ74+3FNCN69Aj6K7nkY=",
        version = "v1.2.0",
    )
    go_repository(
        name = "com_github_lufia_plan9stats",
        build_file_proto_mode = "disable_global",
        importpath = "github.com/lufia/plan9stats",
        sum = "h1:6E+4a0GO5zZEnZ81pIr0yLvtUWk2if982qA3F3QD6H4=",
        version = "v0.0.0-20211012122336-39d0f177ccd0",
    )
    go_repository(
        name = "com_github_lyft_protoc_gen_star_v2",
        build_file_proto_mode = "disable_global",
        importpath = "github.com/lyft/protoc-gen-star/v2",
        sum = "h1:/3+/2sWyXeMLzKd1bX+ixWKgEMsULrIivpDsuaF441o=",
        version = "v2.0.3",
    )
    go_repository(
        name = "com_github_machinebox_graphql",
        build_file_proto_mode = "disable_global",
        importpath = "github.com/machinebox/graphql",
        sum = "h1:dWKpJligYKhYKO5A2gvNhkJdQMNZeChZYyBbrZkBZfo=",
        version = "v0.2.2",
    )
    go_repository(
        name = "com_github_magefile_mage",
        build_file_proto_mode = "disable_global",
        importpath = "github.com/magefile/mage",
        sum = "h1:6QDX3g6z1YvJ4olPhT1wksUcSa/V0a1B+pJb73fBjyo=",
        version = "v1.14.0",
    )
    go_repository(
        name = "com_github_magiconair_properties",
        build_file_proto_mode = "disable_global",
        importpath = "github.com/magiconair/properties",
        sum = "h1:IeQXZAiQcpL9mgcAe1Nu6cX9LLw6ExEHKjN0VQdvPDY=",
        version = "v1.8.7",
    )
    go_repository(
        name = "com_github_mailgun_raymond_v2",
        build_file_proto_mode = "disable_global",
        importpath = "github.com/mailgun/raymond/v2",
        sum = "h1:5dmlB680ZkFG2RN/0lvTAghrSxIESeu9/2aeDqACtjw=",
        version = "v2.0.48",
    )
    go_repository(
        name = "com_github_mailru_easyjson",
        build_file_proto_mode = "disable_global",
        importpath = "github.com/mailru/easyjson",
        sum = "h1:UGYAvKxe3sBsEDzO8ZeWOSlIQfWFlxbzLZe7hwFURr0=",
        version = "v0.7.7",
    )
    go_repository(
        name = "com_github_makenowjust_heredoc_v2",
        build_file_proto_mode = "disable_global",
        importpath = "github.com/MakeNowJust/heredoc/v2",
        sum = "h1:rlCHh70XXXv7toz95ajQWOWQnN4WNLt0TdpZYIR/J6A=",
        version = "v2.0.1",
    )
    go_repository(
        name = "com_github_masterminds_goutils",
        build_file_proto_mode = "disable_global",
        importpath = "github.com/Masterminds/goutils",
        sum = "h1:5nUrii3FMTL5diU80unEVvNevw1nH4+ZV4DSLVJLSYI=",
        version = "v1.1.1",
    )
    go_repository(
        name = "com_github_masterminds_semver",
        build_file_proto_mode = "disable_global",
        importpath = "github.com/Masterminds/semver",
        sum = "h1:H65muMkzWKEuNDnfl9d70GUjFniHKHRbFPGBuZ3QEww=",
        version = "v1.5.0",
    )
    go_repository(
        name = "com_github_masterminds_semver_v3",
        build_file_proto_mode = "disable_global",
        importpath = "github.com/Masterminds/semver/v3",
        sum = "h1:RN9w6+7QoMeJVGyfmbcgs28Br8cvmnucEXnY0rYXWg0=",
        version = "v3.2.1",
    )
    go_repository(
        name = "com_github_masterminds_sprig",
        build_file_proto_mode = "disable_global",
        importpath = "github.com/Masterminds/sprig",
        sum = "h1:z4yfnGrZ7netVz+0EDJ0Wi+5VZCSYp4Z0m2dk6cEM60=",
        version = "v2.22.0+incompatible",
    )
    go_repository(
        name = "com_github_masterminds_squirrel",
        build_file_proto_mode = "disable_global",
        importpath = "github.com/Masterminds/squirrel",
        sum = "h1:uUcX/aBc8O7Fg9kaISIUsHXdKuqehiXAMQTYX8afzqM=",
        version = "v1.5.4",
    )
    go_repository(
        name = "com_github_matryer_is",
        build_file_proto_mode = "disable_global",
        importpath = "github.com/matryer/is",
        sum = "h1:sosSmIWwkYITGrxZ25ULNDeKiMNzFSr4V/eqBQP0PeE=",
        version = "v1.4.0",
    )
    go_repository(
        name = "com_github_matryer_moq",
        build_file_proto_mode = "disable_global",
        importpath = "github.com/matryer/moq",
        sum = "h1:Q06vEqnBYjjfx5KKgHfYRKE/lvlRu+Nj+xodG4YdHnU=",
        version = "v0.2.3",
    )
    go_repository(
        name = "com_github_mattermost_xml_roundtrip_validator",
        build_file_proto_mode = "disable_global",
        importpath = "github.com/mattermost/xml-roundtrip-validator",
        sum = "h1:RXbVD2UAl7A7nOTR4u7E3ILa4IbtvKBHw64LDsmu9hU=",
        version = "v0.1.0",
    )
    go_repository(
        name = "com_github_mattn_go_colorable",
        build_file_proto_mode = "disable_global",
        importpath = "github.com/mattn/go-colorable",
        sum = "h1:fFA4WZxdEF4tXPZVKMLwD8oUnCTTo08duU7wxecdEvA=",
        version = "v0.1.13",
    )
    go_repository(
        name = "com_github_mattn_go_isatty",
        build_file_proto_mode = "disable_global",
        importpath = "github.com/mattn/go-isatty",
        sum = "h1:xfD0iDuEKnDkl03q4limB+vH+GxLEtL/jb4xVJSWWEY=",
        version = "v0.0.20",
    )
    go_repository(
        name = "com_github_mattn_go_runewidth",
        build_file_proto_mode = "disable_global",
        importpath = "github.com/mattn/go-runewidth",
        sum = "h1:UNAjwbU9l54TA3KzvqLGxwWjHmMgBUVhBiTjelZgg3U=",
        version = "v0.0.15",
    )
    go_repository(
        name = "com_github_mattn_go_sqlite3",
        build_file_proto_mode = "disable_global",
        importpath = "github.com/mattn/go-sqlite3",
        sum = "h1:yOQRA0RpS5PFz/oikGwBEqvAWhWg5ufRz4ETLjwpU1Y=",
        version = "v1.14.16",
    )
    go_repository(
        name = "com_github_matttproud_golang_protobuf_extensions",
        build_file_proto_mode = "disable_global",
        importpath = "github.com/matttproud/golang_protobuf_extensions",
        sum = "h1:mmDVorXM7PCGKw94cs5zkfA9PSy5pEvNWRP0ET0TIVo=",
        version = "v1.0.4",
    )
    go_repository(
        name = "com_github_matttproud_golang_protobuf_extensions_v2",
        build_file_proto_mode = "disable_global",
        importpath = "github.com/matttproud/golang_protobuf_extensions/v2",
        sum = "h1:jWpvCLoY8Z/e3VKvlsiIGKtc+UG6U5vzxaoagmhXfyg=",
        version = "v2.0.0",
    )
    go_repository(
        name = "com_github_maxbrunsfeld_counterfeiter_v6",
        build_file_proto_mode = "disable_global",
        importpath = "github.com/maxbrunsfeld/counterfeiter/v6",
        sum = "h1:NicmruxkeqHjDv03SfSxqmaLuisddudfP3h5wdXFbhM=",
        version = "v6.8.1",
    )
    go_repository(
        name = "com_github_mazznoer_csscolorparser",
        build_file_proto_mode = "disable_global",
        importpath = "github.com/mazznoer/csscolorparser",
        sum = "h1:vug4zh6loQxAUxfU1DZEu70gTPufDPspamZlHAkKcxE=",
        version = "v0.1.3",
    )
    go_repository(
        name = "com_github_mfridman_interpolate",
        build_file_proto_mode = "disable_global",
        importpath = "github.com/mfridman/interpolate",
        sum = "h1:pnuTK7MQIxxFz1Gr+rjSIx9u7qVjf5VOoM/u6BbAxPY=",
        version = "v0.0.2",
    )
    go_repository(
        name = "com_github_micahparks_keyfunc",
        build_file_proto_mode = "disable_global",
        importpath = "github.com/MicahParks/keyfunc",
        sum = "h1:lhKd5xrFHLNOWrDc4Tyb/Q1AJ4LCzQ48GVJyVIID3+o=",
        version = "v1.9.0",
    )
    go_repository(
        name = "com_github_microcosm_cc_bluemonday",
        build_file_proto_mode = "disable_global",
        importpath = "github.com/microcosm-cc/bluemonday",
        sum = "h1:xbqSvqzQMeEHCqMi64VAs4d8uy6Mequs3rQ0k/Khz58=",
        version = "v1.0.26",
    )
    go_repository(
        name = "com_github_microsoft_go_mssqldb",
        build_file_proto_mode = "disable_global",
        importpath = "github.com/microsoft/go-mssqldb",
        sum = "h1:sgMPW0HA6Ihd37Yx0MzHyKD726C2kY/8KJsQtXHNaAs=",
        version = "v1.7.0",
    )
    go_repository(
        name = "com_github_microsoft_go_winio",
        build_file_proto_mode = "disable_global",
        importpath = "github.com/Microsoft/go-winio",
        sum = "h1:9/kr64B9VUZrLm5YYwbGtUJnMgqWVOdUAXu6Migciow=",
        version = "v0.6.1",
    )
    go_repository(
        name = "com_github_microsoft_hcsshim",
        build_file_proto_mode = "disable_global",
        importpath = "github.com/Microsoft/hcsshim",
        sum = "h1:68vKo2VN8DE9AdN4tnkWnmdhqdbpUFM8OF3Airm7fz8=",
        version = "v0.11.4",
    )
    go_repository(
        name = "com_github_miekg_dns",
        build_file_proto_mode = "disable_global",
        importpath = "github.com/miekg/dns",
        sum = "h1:DQUfb9uc6smULcREF09Uc+/Gd46YWqJd5DbpPE9xkcA=",
        version = "v1.1.50",
    )
    go_repository(
        name = "com_github_minio_asm2plan9s",
        build_file_proto_mode = "disable_global",
        importpath = "github.com/minio/asm2plan9s",
        sum = "h1:AMFGa4R4MiIpspGNG7Z948v4n35fFGB3RR3G/ry4FWs=",
        version = "v0.0.0-20200509001527-cdd76441f9d8",
    )
    go_repository(
        name = "com_github_minio_c2goasm",
        build_file_proto_mode = "disable_global",
        importpath = "github.com/minio/c2goasm",
        sum = "h1:+n/aFZefKZp7spd8DFdX7uMikMLXX4oubIzJF4kv/wI=",
        version = "v0.0.0-20190812172519-36a3d3bbc4f3",
    )
    go_repository(
        name = "com_github_mitchellh_cli",
        build_file_proto_mode = "disable_global",
        importpath = "github.com/mitchellh/cli",
        sum = "h1:tEElEatulEHDeedTxwckzyYMA5c86fbmNIUL1hBIiTg=",
        version = "v1.1.0",
    )
    go_repository(
        name = "com_github_mitchellh_colorstring",
        build_file_proto_mode = "disable_global",
        importpath = "github.com/mitchellh/colorstring",
        sum = "h1:62I3jR2EmQ4l5rM/4FEfDWcRD+abF5XlKShorW5LRoQ=",
        version = "v0.0.0-20190213212951-d06e56a500db",
    )
    go_repository(
        name = "com_github_mitchellh_copystructure",
        build_file_proto_mode = "disable_global",
        importpath = "github.com/mitchellh/copystructure",
        sum = "h1:vpKXTN4ewci03Vljg/q9QvCGUDttBOGBIa15WveJJGw=",
        version = "v1.2.0",
    )
    go_repository(
        name = "com_github_mitchellh_go_homedir",
        build_file_proto_mode = "disable_global",
        importpath = "github.com/mitchellh/go-homedir",
        sum = "h1:lukF9ziXFxDFPkA1vsr5zpc1XuPDn/wFntq5mG+4E0Y=",
        version = "v1.1.0",
    )
    go_repository(
        name = "com_github_mitchellh_go_testing_interface",
        build_file_proto_mode = "disable_global",
        importpath = "github.com/mitchellh/go-testing-interface",
        sum = "h1:fzU/JVNcaqHQEcVFAKeR41fkiLdIPrefOvVG1VZ96U0=",
        version = "v1.0.0",
    )
    go_repository(
        name = "com_github_mitchellh_go_wordwrap",
        build_file_proto_mode = "disable_global",
        importpath = "github.com/mitchellh/go-wordwrap",
        sum = "h1:TLuKupo69TCn6TQSyGxwI1EblZZEsQ0vMlAFQflz0v0=",
        version = "v1.0.1",
    )
    go_repository(
        name = "com_github_mitchellh_gox",
        build_file_proto_mode = "disable_global",
        importpath = "github.com/mitchellh/gox",
        sum = "h1:lfGJxY7ToLJQjHHwi0EX6uYBdK78egf954SQl13PQJc=",
        version = "v0.4.0",
    )
    go_repository(
        name = "com_github_mitchellh_hashstructure",
        build_file_proto_mode = "disable_global",
        importpath = "github.com/mitchellh/hashstructure",
        sum = "h1:P6P1hdjqAAknpY/M1CGipelZgp+4y9ja9kmUZPXP+H0=",
        version = "v1.1.0",
    )
    go_repository(
        name = "com_github_mitchellh_hashstructure_v2",
        build_file_proto_mode = "disable_global",
        importpath = "github.com/mitchellh/hashstructure/v2",
        sum = "h1:vGKWl0YJqUNxE8d+h8f6NJLcCJrgbhC4NcD46KavDd4=",
        version = "v2.0.2",
    )
    go_repository(
        name = "com_github_mitchellh_iochan",
        build_file_proto_mode = "disable_global",
        importpath = "github.com/mitchellh/iochan",
        sum = "h1:C+X3KsSTLFVBr/tK1eYN/vs4rJcvsiLU338UhYPJWeY=",
        version = "v1.0.0",
    )
    go_repository(
        name = "com_github_mitchellh_mapstructure",
        build_file_proto_mode = "disable_global",
        importpath = "github.com/mitchellh/mapstructure",
        sum = "h1:BpfhmLKZf+SjVanKKhCgf3bg+511DmU9eDQTen7LLbY=",
        version = "v1.5.1-0.20220423185008-bf980b35cac4",
    )
    go_repository(
        name = "com_github_mitchellh_osext",
        build_file_proto_mode = "disable_global",
        importpath = "github.com/mitchellh/osext",
        sum = "h1:2+myh5ml7lgEU/51gbeLHfKGNfgEQQIWrlbdaOsidbQ=",
        version = "v0.0.0-20151018003038-5e2d6d41470f",
    )
    go_repository(
        name = "com_github_mitchellh_reflectwalk",
        build_file_proto_mode = "disable_global",
        importpath = "github.com/mitchellh/reflectwalk",
        sum = "h1:G2LzWKi524PWgd3mLHV8Y5k7s6XUvT0Gef6zxSIeXaQ=",
        version = "v1.0.2",
    )
    go_repository(
        name = "com_github_mmcloughlin_avo",
        build_file_proto_mode = "disable_global",
        importpath = "github.com/mmcloughlin/avo",
        sum = "h1:nAco9/aI9Lg2kiuROBY6BhCI/z0t5jEvJfjWbL8qXLU=",
        version = "v0.5.0",
    )
    go_repository(
        name = "com_github_moby_buildkit",
        build_file_proto_mode = "disable_global",
        importpath = "github.com/moby/buildkit",
        sum = "h1:RNHH1l3HDhYyZafr5EgstEu8aGNCwyfvMtrQDtjH9T0=",
        version = "v0.12.5",
    )
    go_repository(
        name = "com_github_moby_docker_image_spec",
        build_file_proto_mode = "disable_global",
        importpath = "github.com/moby/docker-image-spec",
        sum = "h1:jMKff3w6PgbfSa69GfNg+zN/XLhfXJGnEx3Nl2EsFP0=",
        version = "v1.3.1",
    )
    go_repository(
        name = "com_github_moby_locker",
        build_file_proto_mode = "disable_global",
        importpath = "github.com/moby/locker",
        sum = "h1:fOXqR41zeveg4fFODix+1Ch4mj/gT0NE1XJbp/epuBg=",
        version = "v1.0.1",
    )
    go_repository(
        name = "com_github_moby_patternmatcher",
        build_file_proto_mode = "disable_global",
        importpath = "github.com/moby/patternmatcher",
        sum = "h1:GmP9lR19aU5GqSSFko+5pRqHi+Ohk1O69aFiKkVGiPk=",
        version = "v0.6.0",
    )
    go_repository(
        name = "com_github_moby_spdystream",
        build_file_proto_mode = "disable_global",
        importpath = "github.com/moby/spdystream",
        sum = "h1:cjW1zVyyoiM0T7b6UoySUFqzXMoqRckQtXwGPiBhOM8=",
        version = "v0.2.0",
    )
    go_repository(
        name = "com_github_moby_sys_mount",
        build_file_proto_mode = "disable_global",
        importpath = "github.com/moby/sys/mount",
        sum = "h1:fX1SVkXFJ47XWDoeFW4Sq7PdQJnV2QIDZAqjNqgEjUs=",
        version = "v0.3.3",
    )
    go_repository(
        name = "com_github_moby_sys_mountinfo",
        build_file_proto_mode = "disable_global",
        importpath = "github.com/moby/sys/mountinfo",
        sum = "h1:BzJjoreD5BMFNmD9Rus6gdd1pLuecOFPt8wC+Vygl78=",
        version = "v0.6.2",
    )
    go_repository(
        name = "com_github_moby_sys_sequential",
        build_file_proto_mode = "disable_global",
        importpath = "github.com/moby/sys/sequential",
        sum = "h1:OPvI35Lzn9K04PBbCLW0g4LcFAJgHsvXsRyewg5lXtc=",
        version = "v0.5.0",
    )
    go_repository(
        name = "com_github_moby_sys_signal",
        build_file_proto_mode = "disable_global",
        importpath = "github.com/moby/sys/signal",
        sum = "h1:25RW3d5TnQEoKvRbEKUGay6DCQ46IxAVTT9CUMgmsSI=",
        version = "v0.7.0",
    )
    go_repository(
        name = "com_github_moby_sys_user",
        build_file_proto_mode = "disable_global",
        importpath = "github.com/moby/sys/user",
        sum = "h1:WmZ93f5Ux6het5iituh9x2zAG7NFY9Aqi49jjE1PaQg=",
        version = "v0.1.0",
    )
    go_repository(
        name = "com_github_moby_term",
        build_file_proto_mode = "disable_global",
        importpath = "github.com/moby/term",
        sum = "h1:xt8Q1nalod/v7BqbG21f8mQPqH+xAaC9C3N3wfWbVP0=",
        version = "v0.5.0",
    )
    go_repository(
        name = "com_github_modern_go_concurrent",
        build_file_proto_mode = "disable_global",
        importpath = "github.com/modern-go/concurrent",
        sum = "h1:TRLaZ9cD/w8PVh93nsPXa1VrQ6jlwL5oN8l14QlcNfg=",
        version = "v0.0.0-20180306012644-bacd9c7ef1dd",
    )
    go_repository(
        name = "com_github_modern_go_reflect2",
        build_file_proto_mode = "disable_global",
        importpath = "github.com/modern-go/reflect2",
        sum = "h1:xBagoLtFs94CBntxluKeaWgTMpvLxC4ur3nMaC9Gz0M=",
        version = "v1.0.2",
    )
    go_repository(
        name = "com_github_modocache_gover",
        build_file_proto_mode = "disable_global",
        importpath = "github.com/modocache/gover",
        sum = "h1:8Q0qkMVC/MmWkpIdlvZgcv2o2jrlF6zqVOh7W5YHdMA=",
        version = "v0.0.0-20171022184752-b58185e213c5",
    )
    go_repository(
        name = "com_github_monochromegane_go_gitignore",
        build_file_proto_mode = "disable_global",
        importpath = "github.com/monochromegane/go-gitignore",
        sum = "h1:n6/2gBQ3RWajuToeY6ZtZTIKv2v7ThUy5KKusIT0yc0=",
        version = "v0.0.0-20200626010858-205db1a8cc00",
    )
    go_repository(
        name = "com_github_montanaflynn_stats",
        build_file_proto_mode = "disable_global",
        importpath = "github.com/montanaflynn/stats",
        sum = "h1:etflOAAHORrCC44V+aR6Ftzort912ZU+YLiSTuV8eaE=",
        version = "v0.7.1",
    )
    go_repository(
        name = "com_github_morikuni_aec",
        build_file_proto_mode = "disable_global",
        importpath = "github.com/morikuni/aec",
        sum = "h1:nP9CBfwrvYnBRgY6qfDQkygYDmYwOilePFkwzv4dU8A=",
        version = "v1.0.0",
    )
    go_repository(
        name = "com_github_mostynb_go_grpc_compression",
        build_file_proto_mode = "disable_global",
        importpath = "github.com/mostynb/go-grpc-compression",
        sum = "h1:42/BKWMy0KEJGSdWvzqIyOZ95YcR9mLPqKctH7Uo//I=",
        version = "v1.2.3",
    )
    go_repository(
        name = "com_github_mpvl_unique",
        build_file_proto_mode = "disable_global",
        importpath = "github.com/mpvl/unique",
        sum = "h1:D5x39vF5KCwKQaw+OC9ZPiLVHXz3UFw2+psEX+gYcto=",
        version = "v0.0.0-20150818121801-cbe035fff7de",
    )
    go_repository(
        name = "com_github_mroth_weightedrand_v2",
        build_file_proto_mode = "disable_global",
        importpath = "github.com/mroth/weightedrand/v2",
        sum = "h1:zrEVDIaau/E4QLOKu02kpg8T8myweFlMGikIgbIdrRA=",
        version = "v2.0.1",
    )
    go_repository(
        name = "com_github_mschoch_smat",
        build_file_proto_mode = "disable_global",
        importpath = "github.com/mschoch/smat",
        sum = "h1:8imxQsjDm8yFEAVBe7azKmKSgzSkZXDuKkSq9374khM=",
        version = "v0.2.0",
    )
    go_repository(
        name = "com_github_muesli_reflow",
        build_file_proto_mode = "disable_global",
        importpath = "github.com/muesli/reflow",
        sum = "h1:IFsN6K9NfGtjeggFP+68I4chLZV2yIKsXJFNZ+eWh6s=",
        version = "v0.3.0",
    )
    go_repository(
        name = "com_github_muesli_termenv",
        build_file_proto_mode = "disable_global",
        importpath = "github.com/muesli/termenv",
        sum = "h1:GohcuySI0QmI3wN8Ok9PtKGkgkFIk7y6Vpb5PvrY+Wo=",
        version = "v0.15.2",
    )
    go_repository(
        name = "com_github_munnerz_goautoneg",
        build_file_proto_mode = "disable_global",
        importpath = "github.com/munnerz/goautoneg",
        sum = "h1:C3w9PqII01/Oq1c1nUAm88MOHcQC9l5mIlSMApZMrHA=",
        version = "v0.0.0-20191010083416-a7dc8b61c822",
    )
    go_repository(
        name = "com_github_mwitkow_go_conntrack",
        build_file_proto_mode = "disable_global",
        importpath = "github.com/mwitkow/go-conntrack",
        sum = "h1:KUppIJq7/+SVif2QVs3tOP0zanoHgBEVAwHxUSIzRqU=",
        version = "v0.0.0-20190716064945-2f068394615f",
    )
    go_repository(
        name = "com_github_mwitkow_go_proto_validators",
        build_file_proto_mode = "disable_global",
        importpath = "github.com/mwitkow/go-proto-validators",
        sum = "h1:qRlmpTzm2pstMKKzTdvwPCF5QfBNURSlAgN/R+qbKos=",
        version = "v0.3.2",
    )
    go_repository(
        name = "com_github_mxk_go_flowrate",
        build_file_proto_mode = "disable_global",
        importpath = "github.com/mxk/go-flowrate",
        sum = "h1:y5//uYreIhSUg3J1GEMiLbxo1LJaP8RfCpH6pymGZus=",
        version = "v0.0.0-20140419014527-cca7078d478f",
    )
    go_repository(
        name = "com_github_natefinch_wrap",
        build_file_proto_mode = "disable_global",
        importpath = "github.com/natefinch/wrap",
        sum = "h1:IXzc/pw5KqxJv55gV0lSOcKHYuEZPGbQrOOXr/bamRk=",
        version = "v0.2.0",
    )
    go_repository(
        name = "com_github_nats_io_nats_go",
        build_file_proto_mode = "disable_global",
        importpath = "github.com/nats-io/nats.go",
        sum = "h1:/WFBHEc/dOKBF6qf1TZhrdEfTmOZ5JzdJ+Y3m6Y/p7E=",
        version = "v1.31.0",
    )
    go_repository(
        name = "com_github_nats_io_nkeys",
        build_file_proto_mode = "disable_global",
        importpath = "github.com/nats-io/nkeys",
        sum = "h1:IzVe95ru2CT6ta874rt9saQRkWfe2nFj1NtvYSLqMzY=",
        version = "v0.4.6",
    )
    go_repository(
        name = "com_github_nats_io_nuid",
        build_file_proto_mode = "disable_global",
        importpath = "github.com/nats-io/nuid",
        sum = "h1:5iA8DT8V7q8WK2EScv2padNa/rTESc1KdnPw4TC2paw=",
        version = "v1.0.1",
    )
    go_repository(
        name = "com_github_ncruces_go_strftime",
        build_file_proto_mode = "disable_global",
        importpath = "github.com/ncruces/go-strftime",
        sum = "h1:bY0MQC28UADQmHmaF5dgpLmImcShSi2kHU9XLdhx/f4=",
        version = "v0.1.9",
    )
    go_repository(
        name = "com_github_ncw_swift",
        build_file_proto_mode = "disable_global",
        importpath = "github.com/ncw/swift",
        sum = "h1:4DQRPj35Y41WogBxyhOXlrI37nzGlyEcsforeudyYPQ=",
        version = "v1.0.47",
    )
    go_repository(
        name = "com_github_neelance_astrewrite",
        build_file_proto_mode = "disable_global",
        importpath = "github.com/neelance/astrewrite",
        sum = "h1:D6paGObi5Wud7xg83MaEFyjxQB1W5bz5d0IFppr+ymk=",
        version = "v0.0.0-20160511093645-99348263ae86",
    )
    go_repository(
        name = "com_github_neelance_sourcemap",
        build_file_proto_mode = "disable_global",
        importpath = "github.com/neelance/sourcemap",
        sum = "h1:bY6ktFuJkt+ZXkX0RChQch2FtHpWQLVS8Qo1YasiIVk=",
        version = "v0.0.0-20200213170602-2833bce08e4c",
    )
    go_repository(
        name = "com_github_niemeyer_pretty",
        build_file_proto_mode = "disable_global",
        importpath = "github.com/niemeyer/pretty",
        sum = "h1:fD57ERR4JtEqsWbfPhv4DMiApHyliiK5xCTNVSPiaAs=",
        version = "v0.0.0-20200227124842-a10e7caefd8e",
    )
    go_repository(
        name = "com_github_nightlyone_lockfile",
        build_file_proto_mode = "disable_global",
        importpath = "github.com/nightlyone/lockfile",
        sum = "h1:RHep2cFKK4PonZJDdEl4GmkabuhbsRMgk/k3uAmxBiA=",
        version = "v1.0.0",
    )
    go_repository(
        name = "com_github_nishanths_predeclared",
        build_file_proto_mode = "disable_global",
        importpath = "github.com/nishanths/predeclared",
        sum = "h1:3f0nxAmdj/VoCGN/ijdMy7bj6SBagaqYg1B0hu8clMA=",
        version = "v0.0.0-20200524104333-86fad755b4d3",
    )
    go_repository(
        name = "com_github_npillmayer_nestext",
        build_file_proto_mode = "disable_global",
        importpath = "github.com/npillmayer/nestext",
        sum = "h1:2dkbzJ5xMcyJW5b8wwrX+nnRNvf/Nn1KwGhIauGyE2E=",
        version = "v0.1.3",
    )
    go_repository(
        name = "com_github_nu7hatch_gouuid",
        build_file_proto_mode = "disable_global",
        importpath = "github.com/nu7hatch/gouuid",
        sum = "h1:VhgPp6v9qf9Agr/56bj7Y/xa04UccTW04VP0Qed4vnQ=",
        version = "v0.0.0-20131221200532-179d4d0c4d8d",
    )
    go_repository(
        name = "com_github_nxadm_tail",
        build_file_proto_mode = "disable_global",
        importpath = "github.com/nxadm/tail",
        sum = "h1:8feyoE3OzPrcshW5/MJ4sGESc5cqmGkGCWlco4l0bqY=",
        version = "v1.4.11",
    )
    go_repository(
        name = "com_github_nytimes_gziphandler",
        build_file_proto_mode = "disable_global",
        importpath = "github.com/NYTimes/gziphandler",
        sum = "h1:ZUDjpQae29j0ryrS0u/B8HZfJBtBQHjqw2rQ2cqUQ3I=",
        version = "v1.1.1",
    )
    go_repository(
        name = "com_github_oklog_run",
        build_file_proto_mode = "disable_global",
        importpath = "github.com/oklog/run",
        sum = "h1:GEenZ1cK0+q0+wsJew9qUg/DyD8k3JzYsZAi5gYi2mA=",
        version = "v1.1.0",
    )
    go_repository(
        name = "com_github_oklog_ulid",
        build_file_proto_mode = "disable_global",
        importpath = "github.com/oklog/ulid",
        sum = "h1:EGfNDEx6MqHz8B3uNV6QAib1UR2Lm97sHi3ocA6ESJ4=",
        version = "v1.3.1",
    )
    go_repository(
        name = "com_github_oklog_ulid_v2",
        build_file_proto_mode = "disable_global",
        importpath = "github.com/oklog/ulid/v2",
        sum = "h1:+9lhoxAP56we25tyYETBBY1YLA2SaoLvUFgrP2miPJU=",
        version = "v2.1.0",
    )
    go_repository(
        name = "com_github_olekukonko_tablewriter",
        build_file_proto_mode = "disable_global",
        importpath = "github.com/olekukonko/tablewriter",
        sum = "h1:P2Ga83D34wi1o9J6Wh1mRuqd4mF/x/lgBS7N7AbDhec=",
        version = "v0.0.5",
    )
    go_repository(
        name = "com_github_oneofone_xxhash",
        build_file_proto_mode = "disable_global",
        importpath = "github.com/OneOfOne/xxhash",
        sum = "h1:KMrpdQIwFcEqXDklaen+P1axHaj9BSKzvpUUfnHldSE=",
        version = "v1.2.2",
    )
    go_repository(
        name = "com_github_onsi_ginkgo",
        build_file_proto_mode = "disable_global",
        importpath = "github.com/onsi/ginkgo",
        sum = "h1:8xi0RTUf59SOSfEtZMvwTvXYMzG4gV23XVHOZiXNtnE=",
        version = "v1.16.5",
    )
    go_repository(
        name = "com_github_onsi_ginkgo_v2",
        build_file_proto_mode = "disable_global",
        importpath = "github.com/onsi/ginkgo/v2",
        sum = "h1:vSmGj2Z5YPb9JwCWT6z6ihcUvDhuXLc3sJiqd3jMKAY=",
        version = "v2.14.0",
    )
    go_repository(
        name = "com_github_onsi_gomega",
        build_file_proto_mode = "disable_global",
        importpath = "github.com/onsi/gomega",
        sum = "h1:hvMK7xYz4D3HapigLTeGdId/NcfQx1VHMJc60ew99+8=",
        version = "v1.30.0",
    )
    go_repository(
        name = "com_github_opencontainers_go_digest",
        build_file_proto_mode = "disable_global",
        importpath = "github.com/opencontainers/go-digest",
        sum = "h1:apOUWs51W5PlhuyGyz9FCeeBIOUDA/6nW8Oi/yOhh5U=",
        version = "v1.0.0",
    )
    go_repository(
        name = "com_github_opencontainers_image_spec",
        build_file_proto_mode = "disable_global",
        importpath = "github.com/opencontainers/image-spec",
        sum = "h1:8SG7/vwALn54lVB/0yZ/MMwhFrPYtpEHQb2IpWsCzug=",
        version = "v1.1.0",
    )
    go_repository(
        name = "com_github_opencontainers_runc",
        build_file_proto_mode = "disable_global",
        importpath = "github.com/opencontainers/runc",
        sum = "h1:y2EZDS8sNng4Ksf0GUYNhKbTShZJPJg1FiXJNH/uoCk=",
        version = "v1.1.7",
    )
    go_repository(
        name = "com_github_opencontainers_runtime_spec",
        build_file_proto_mode = "disable_global",
        importpath = "github.com/opencontainers/runtime-spec",
        sum = "h1:ucBtEms2tamYYW/SvGpvq9yUN0NEVL6oyLEwDcTSrk8=",
        version = "v1.1.0-rc.2",
    )
    go_repository(
        name = "com_github_opencontainers_selinux",
        build_file_proto_mode = "disable_global",
        importpath = "github.com/opencontainers/selinux",
        sum = "h1:+5Zbo97w3Lbmb3PeqQtpmTkMwsW5nRI3YaLpt7tQ7oU=",
        version = "v1.11.0",
    )
    go_repository(
        name = "com_github_openfga_api_proto",
        build_file_proto_mode = "disable_global",
        importpath = "github.com/openfga/api/proto",
        sum = "h1:tSJl/atdqsDACjRQQPCbXe2GfEvcOkhdrUNmDToAjTA=",
        version = "v0.0.0-20240529184453-5b0b4941f3e0",
    )
    go_repository(
        name = "com_github_openfga_language_pkg_go",
        build_file_proto_mode = "disable_global",
        importpath = "github.com/openfga/language/pkg/go",
        sum = "h1:n44DfITs+CLCYJIgsryJkG2ElwOZJ3huekPZKydPi7U=",
        version = "v0.0.0-20240409225820-a53ea2892d6d",
    )
    go_repository(
        name = "com_github_openfga_openfga",
        build_file_proto_mode = "disable_global",
        importpath = "github.com/openfga/openfga",
        replace = "github.com/sourcegraph/openfga",
        sum = "h1:0p4KNG4nvdNCHZjyoL9ju9PxttiwtPni5g5aJTldXv4=",
        version = "v0.0.0-20240614204729-de6b563022de",
    )

    go_repository(
        # This is no longer used but we keep it for backwards compatability
        # tests while on 5.0.x.
        name = "com_github_opentracing_contrib_go_stdlib",
        build_file_proto_mode = "disable_global",
        importpath = "github.com/opentracing-contrib/go-stdlib",
        sum = "h1:TBS7YuVotp8myLon4Pv7BtCBzOTo1DeZCld0Z63mW2w=",
        version = "v1.0.0",
    )  # keep
    go_repository(
        name = "com_github_opentracing_opentracing_go",
        build_file_proto_mode = "disable_global",
        importpath = "github.com/opentracing/opentracing-go",
        sum = "h1:uEJPy/1a5RIPAJ0Ov+OIO8OxWu77jEv+1B0VhjKrZUs=",
        version = "v1.2.0",
    )
    go_repository(
        name = "com_github_opsgenie_opsgenie_go_sdk_v2",
        build_file_proto_mode = "disable_global",
        importpath = "github.com/opsgenie/opsgenie-go-sdk-v2",
        sum = "h1:0h+YoXSyipf6XQGyIaDg6z5jwRik1JSm+sQetnD7vGY=",
        version = "v1.2.22",
    )
    go_repository(
        name = "com_github_oschwald_maxminddb_golang",
        build_file_proto_mode = "disable_global",
        importpath = "github.com/oschwald/maxminddb-golang",
        sum = "h1:9FnTOD0YOhP7DGxGsq4glzpGy5+w7pq50AS6wALUMYs=",
        version = "v1.12.0",
    )
    go_repository(
        name = "com_github_ovh_go_ovh",
        build_file_proto_mode = "disable_global",
        importpath = "github.com/ovh/go-ovh",
        sum = "h1:bHXZmw8nTgZin4Nv7JuaLs0KG5x54EQR7migYTd1zrk=",
        version = "v1.1.0",
    )
    go_repository(
        name = "com_github_package_url_packageurl_go",
        build_file_proto_mode = "disable_global",
        importpath = "github.com/package-url/packageurl-go",
        sum = "h1:0H2DQt6DHd/NeRlVwW4EZ4oEI6Bn40XlNPRqegcxuo4=",
        version = "v0.1.2",
    )
    go_repository(
        name = "com_github_pascaldekloe_goe",
        build_file_proto_mode = "disable_global",
        importpath = "github.com/pascaldekloe/goe",
        sum = "h1:cBOtyMzM9HTpWjXfbbunk26uA6nG3a8n06Wieeh0MwY=",
        version = "v0.1.0",
    )
    go_repository(
        name = "com_github_paulmach_orb",
        build_file_proto_mode = "disable_global",
        importpath = "github.com/paulmach/orb",
        sum = "h1:guVYVqzxHE/CQ1KpfGO077TR0ATHSNjp4s6XGLn3W9s=",
        version = "v0.10.0",
    )
    go_repository(
        name = "com_github_pborman_getopt",
        build_file_proto_mode = "disable_global",
        importpath = "github.com/pborman/getopt",
        sum = "h1:BHT1/DKsYDGkUgQ2jmMaozVcdk+sVfz0+1ZJq4zkWgw=",
        version = "v0.0.0-20170112200414-7148bc3a4c30",
    )
    go_repository(
        name = "com_github_pelletier_go_toml",
        build_file_proto_mode = "disable_global",
        importpath = "github.com/pelletier/go-toml",
        sum = "h1:4yBQzkHv+7BHq2PQUZF3Mx0IYxG7LsP222s7Agd3ve8=",
        version = "v1.9.5",
    )
    go_repository(
        name = "com_github_pelletier_go_toml_v2",
        build_file_proto_mode = "disable_global",
        importpath = "github.com/pelletier/go-toml/v2",
        sum = "h1:LWAJwfNvjQZCFIDKWYQaM62NcYeYViCmWIwmOStowAI=",
        version = "v2.1.1",
    )
    go_repository(
        name = "com_github_peterbourgon_diskv",
        build_file_proto_mode = "disable_global",
        importpath = "github.com/peterbourgon/diskv",
        sum = "h1:UBdAOUP5p4RWqPBg048CAvpKN+vxiaj6gdUUzhl4XmI=",
        version = "v2.0.1+incompatible",
    )
    go_repository(
        name = "com_github_peterbourgon_ff",
        build_file_proto_mode = "disable_global",
        importpath = "github.com/peterbourgon/ff",
        sum = "h1:xt1lxTG+Nr2+tFtysY7abFgPoH3Lug8CwYJMOmJRXhk=",
        version = "v1.7.1",
    )
    go_repository(
        name = "com_github_peterbourgon_ff_v3",
        build_file_proto_mode = "disable_global",
        importpath = "github.com/peterbourgon/ff/v3",
        sum = "h1:2J07/5/36kd9HYVt42Zve0xCeQ+LLRIvoKrt6sAZXJ4=",
        version = "v3.3.2",
    )
    go_repository(
        name = "com_github_peterhellberg_link",
        build_file_proto_mode = "disable_global",
        importpath = "github.com/peterhellberg/link",
        sum = "h1:s2+RH8EGuI/mI4QwrWGSYQCRz7uNgip9BaM04HKu5kc=",
        version = "v1.1.0",
    )
    go_repository(
        name = "com_github_pierrec_lz4",
        build_file_proto_mode = "disable_global",
        importpath = "github.com/pierrec/lz4",
        sum = "h1:2xWsjqPFWcplujydGg4WmhC/6fZqK42wMM8aXeqhl0I=",
        version = "v2.0.5+incompatible",
    )
    go_repository(
        name = "com_github_pierrec_lz4_v4",
        build_file_proto_mode = "disable_global",
        importpath = "github.com/pierrec/lz4/v4",
        sum = "h1:yOVMLb6qSIDP67pl/5F7RepeKYu/VmTyEXvuMI5d9mQ=",
        version = "v4.1.21",
    )
    go_repository(
        name = "com_github_pingcap_errors",
        build_file_proto_mode = "disable_global",
        importpath = "github.com/pingcap/errors",
        sum = "h1:lFuQV/oaUMGcD2tqt+01ROSmJs75VG1ToEOkZIZ4nE4=",
        version = "v0.11.4",
    )
    go_repository(
        name = "com_github_pjbgf_sha1cd",
        build_file_proto_mode = "disable_global",
        importpath = "github.com/pjbgf/sha1cd",
        sum = "h1:4D5XXmUUBUl/xQ6IjCkEAbqXskkq/4O7LmGn0AqMDs4=",
        version = "v0.3.0",
    )
    go_repository(
        name = "com_github_pkg_browser",
        build_file_proto_mode = "disable_global",
        importpath = "github.com/pkg/browser",
        sum = "h1:KoWmjvw+nsYOo29YJK9vDA65RGE3NrOnUtO7a+RF9HU=",
        version = "v0.0.0-20210911075715-681adbf594b8",
    )
    go_repository(
        name = "com_github_pkg_diff",
        build_file_proto_mode = "disable_global",
        importpath = "github.com/pkg/diff",
        sum = "h1:aoZm08cpOy4WuID//EZDgcC4zIxODThtZNPirFr42+A=",
        version = "v0.0.0-20210226163009-20ebb0f2a09e",
    )
    go_repository(
        name = "com_github_pkg_errors",
        build_file_proto_mode = "disable_global",
        importpath = "github.com/pkg/errors",
        sum = "h1:FEBLx1zS214owpjy7qsBeixbURkuhQAwrK5UwLGTwt4=",
        version = "v0.9.1",
    )
    go_repository(
        name = "com_github_pkg_profile",
        build_file_proto_mode = "disable_global",
        importpath = "github.com/pkg/profile",
        sum = "h1:hnbDkaNWPCLMO9wGLdBFTIZvzDrDfBM2072E1S9gJkA=",
        version = "v1.7.0",
    )
    go_repository(
        name = "com_github_pkg_sftp",
        build_file_proto_mode = "disable_global",
        importpath = "github.com/pkg/sftp",
        sum = "h1:JFZT4XbOU7l77xGSpOdW+pwIMqP044IyjXX6FGyEKFo=",
        version = "v1.13.6",
    )
    go_repository(
        name = "com_github_pkoukk_tiktoken_go",
        build_file_proto_mode = "disable_global",
        importpath = "github.com/pkoukk/tiktoken-go",
        sum = "h1:JF0TlJzhTbrI30wCvFuiw6FzP2+/bR+FIxUdgEAcUsw=",
        version = "v0.1.6",
    )
    go_repository(
        name = "com_github_pkoukk_tiktoken_go_loader",
        build_file_proto_mode = "disable_global",
        importpath = "github.com/pkoukk/tiktoken-go-loader",
        sum = "h1:aOB2gRFzZTCCPi3YsOQXJO771P/5876JAsdebMyazig=",
        version = "v0.0.1",
    )
    go_repository(
        name = "com_github_playwright_community_playwright_go",
        build_file_proto_mode = "disable_global",
        importpath = "github.com/playwright-community/playwright-go",
        sum = "h1:2JViSHpJQ/UL/PO1Gg6gXV5IcXAAsoBJ3KG9L3wKXto=",
        version = "v0.2000.1",
    )
    go_repository(
        name = "com_github_pmezard_go_difflib",
        build_file_proto_mode = "disable_global",
        importpath = "github.com/pmezard/go-difflib",
        sum = "h1:Jamvg5psRIccs7FGNTlIRMkT8wgtp5eCXdBlqhYGL6U=",
        version = "v1.0.1-0.20181226105442-5d4384ee4fb2",
    )
    go_repository(
        name = "com_github_posener_complete",
        build_file_proto_mode = "disable_global",
        importpath = "github.com/posener/complete",
        sum = "h1:NP0eAhjcjImqslEwo/1hq7gpajME0fTLTezBKDqfXqo=",
        version = "v1.2.3",
    )
    go_repository(
        name = "com_github_power_devops_perfstat",
        build_file_proto_mode = "disable_global",
        importpath = "github.com/power-devops/perfstat",
        sum = "h1:0LFwY6Q3gMACTjAbMZBjXAqTOzOwFaj2Ld6cjeQ7Rig=",
        version = "v0.0.0-20221212215047-62379fc7944b",
    )
    go_repository(
        name = "com_github_pquerna_cachecontrol",
        build_file_proto_mode = "disable_global",
        importpath = "github.com/pquerna/cachecontrol",
        sum = "h1:vBXSNuE5MYP9IJ5kjsdo8uq+w41jSPgvba2DEnkRx9k=",
        version = "v0.2.0",
    )
    go_repository(
        name = "com_github_prashantv_gostub",
        build_file_proto_mode = "disable_global",
        importpath = "github.com/prashantv/gostub",
        sum = "h1:BTyx3RfQjRHnUWaGF9oQos79AlQ5k8WNktv7VGvVH4g=",
        version = "v1.1.0",
    )
    go_repository(
        name = "com_github_pressly_goose_v3",
        build_file_proto_mode = "disable_global",
        importpath = "github.com/pressly/goose/v3",
        sum = "h1:uPJdOxF/Ipj7ABVNOAMJXSxwFXZGwMGHNqjC8e61VA0=",
        version = "v3.20.0",
    )
    go_repository(
        name = "com_github_prometheus_alertmanager",
        build_file_proto_mode = "disable_global",
        importpath = "github.com/prometheus/alertmanager",
        replace = "github.com/sourcegraph/alertmanager",
        sum = "h1:nculomxxOp6cfc6xYjff96kHJ1Lu2Gl/4uWj5lr/wmg=",
        version = "v0.24.1-0.20240619011019-3695ef8bcc9a",
    )
    go_repository(
        name = "com_github_prometheus_client_golang",
        build_file_proto_mode = "disable_global",
        importpath = "github.com/prometheus/client_golang",
<<<<<<< HEAD
        sum = "h1:wZWJDwK+NameRJuPGDhlnFgx8e8HN3XHQeLaYJFJBOE=",
        version = "v1.19.1",
=======
        sum = "h1:ygXvpU1AoN1MhdzckN+PyD9QJOSD4x7kmXYlnfbA6JU=",
        version = "v1.19.0",
>>>>>>> 78a8f6be
    )
    go_repository(
        name = "com_github_prometheus_client_model",
        build_file_proto_mode = "disable_global",
        importpath = "github.com/prometheus/client_model",
        sum = "h1:ZKSh/rekM+n3CeS952MLRAdFwIKqeY8b62p8ais2e9E=",
        version = "v0.6.1",
    )
    go_repository(
        name = "com_github_prometheus_common",
        build_file_proto_mode = "disable_global",
        importpath = "github.com/prometheus/common",
<<<<<<< HEAD
        sum = "h1:ZlZy0BgJhTwVZUn7dLOkwCZHUkrAqd3WYtcFCWnM1D8=",
        version = "v0.54.0",
=======
        sum = "h1:QO8U2CdOzSn1BBsmXJXduaaW+dY/5QLjfB8svtSzKKE=",
        version = "v0.48.0",
>>>>>>> 78a8f6be
    )
    go_repository(
        name = "com_github_prometheus_common_assets",
        build_file_proto_mode = "disable_global",
        importpath = "github.com/prometheus/common/assets",
        sum = "h1:0P5OrzoHrYBOSM1OigWL3mY8ZvV2N4zIE/5AahrSrfM=",
        version = "v0.2.0",
    )
    go_repository(
        name = "com_github_prometheus_common_sigv4",
        build_file_proto_mode = "disable_global",
        importpath = "github.com/prometheus/common/sigv4",
        sum = "h1:qoVebwtwwEhS85Czm2dSROY5fTo2PAPEVdDeppTwGX4=",
        version = "v0.1.0",
    )
    go_repository(
        name = "com_github_prometheus_exporter_toolkit",
        build_file_proto_mode = "disable_global",
        importpath = "github.com/prometheus/exporter-toolkit",
        sum = "h1:yNTsuZ0aNCNFQ3aFTD2uhPOvr4iD7fdBvKPAEGkNf+g=",
        version = "v0.11.0",
    )
    go_repository(
        name = "com_github_prometheus_procfs",
        build_file_proto_mode = "disable_global",
        importpath = "github.com/prometheus/procfs",
        sum = "h1:YagwOFzUgYfKKHX6Dr+sHT7km/hxC76UB0learggepc=",
        version = "v0.15.1",
    )
    go_repository(
        name = "com_github_prometheus_prometheus",
        build_file_proto_mode = "disable_global",
        importpath = "github.com/prometheus/prometheus",
        sum = "h1:wmk5yNrQlkQ2OvZucMhUB4k78AVfG34szb1UtopS8Vc=",
        version = "v0.40.5",
    )
    go_repository(
        name = "com_github_prometheus_statsd_exporter",
        build_file_proto_mode = "disable_global",
        importpath = "github.com/prometheus/statsd_exporter",
        sum = "h1:7Pji/i2GuhK6Lu7DHrtTkFmNBCudCPT1pX2CziuyQR0=",
        version = "v0.22.7",
    )
    go_repository(
        name = "com_github_prometheus_tsdb",
        build_file_proto_mode = "disable_global",
        importpath = "github.com/prometheus/tsdb",
        sum = "h1:YZcsG11NqnK4czYLrWd9mpEuAJIHVQLwdrleYfszMAA=",
        version = "v0.7.1",
    )
    go_repository(
        name = "com_github_protocolbuffers_txtpbfmt",
        build_file_proto_mode = "disable_global",
        importpath = "github.com/protocolbuffers/txtpbfmt",
        sum = "h1:gSVONBi2HWMFXCa9jFdYvYk7IwW/mTLxWOF7rXS4LO0=",
        version = "v0.0.0-20201118171849-f6a6b3f636fc",
    )
    go_repository(
        name = "com_github_protonmail_go_crypto",
        build_file_proto_mode = "disable_global",
        importpath = "github.com/ProtonMail/go-crypto",
        sum = "h1:LRuvITjQWX+WIfr930YHG2HNfjR1uOfyf5vE0kC2U78=",
        version = "v1.0.0",
    )
    go_repository(
        name = "com_github_psanford_memfs",
        build_file_proto_mode = "disable_global",
        importpath = "github.com/psanford/memfs",
        sum = "h1:51xcRlSMBU5rhM9KahnJGfEsBPVPz3182TgFRowA8yY=",
        version = "v0.0.0-20230130182539-4dbf7e3e865e",
    )
    go_repository(
        name = "com_github_pseudomuto_protoc_gen_doc",
        build_file_proto_mode = "disable_global",
        importpath = "github.com/pseudomuto/protoc-gen-doc",
        sum = "h1:Ah259kcrio7Ix1Rhb6u8FCaOkzf9qRBqXnvAufg061w=",
        version = "v1.5.1",
    )
    go_repository(
        name = "com_github_pseudomuto_protokit",
        build_file_proto_mode = "disable_global",
        importpath = "github.com/pseudomuto/protokit",
        sum = "h1:kCYpE3thoR6Esm0CUvd5xbrDTOZPvQPTDeyXpZfrJdk=",
        version = "v0.2.1",
    )
    go_repository(
        name = "com_github_puerkitobio_goquery",
        build_file_proto_mode = "disable_global",
        importpath = "github.com/PuerkitoBio/goquery",
        sum = "h1:uQxhNlArOIdbrH1tr0UXwdVFgDcZDrZVdcpygAcwmWM=",
        version = "v1.8.1",
    )
    go_repository(
        name = "com_github_puerkitobio_purell",
        build_file_proto_mode = "disable_global",
        importpath = "github.com/PuerkitoBio/purell",
        sum = "h1:WEQqlqaGbrPkxLJWfBwQmfEAE1Z7ONdDLqrN38tNFfI=",
        version = "v1.1.1",
    )
    go_repository(
        name = "com_github_puerkitobio_rehttp",
        build_file_proto_mode = "disable_global",
        importpath = "github.com/PuerkitoBio/rehttp",
        sum = "h1:JFZ7OeK+hbJpTxhNB0NDZT47AuXqCU0Smxfjtph7/Rs=",
        version = "v1.1.0",
    )
    go_repository(
        name = "com_github_puerkitobio_urlesc",
        build_file_proto_mode = "disable_global",
        importpath = "github.com/PuerkitoBio/urlesc",
        sum = "h1:d+Bc7a5rLufV/sSk/8dngufqelfh6jnri85riMAaF/M=",
        version = "v0.0.0-20170810143723-de5bf2ad4578",
    )
    go_repository(
        name = "com_github_qustavo_sqlhooks_v2",
        build_file_proto_mode = "disable_global",
        importpath = "github.com/qustavo/sqlhooks/v2",
        sum = "h1:54yBemHnGHp/7xgT+pxwmIlMSDNYKx5JW5dfRAiCZi0=",
        version = "v2.1.0",
    )

    go_repository(
        # This is no longer used but we keep it for backwards compatability
        # tests while on 5.0.x.
        name = "com_github_rafaeljusto_redigomock",
        build_file_proto_mode = "disable_global",
        importpath = "github.com/rafaeljusto/redigomock",
        sum = "h1:d7uo5MVINMxnRr20MxbgDkmZ8QRfevjOVgEa4n0OZyY=",
        version = "v2.4.0+incompatible",
    )  # keep
    go_repository(
        name = "com_github_rafaeljusto_redigomock_v3",
        build_file_proto_mode = "disable_global",
        importpath = "github.com/rafaeljusto/redigomock/v3",
        sum = "h1:B4Y0XJQiPjpwYmkH55aratKX1VfR+JRqzmDKyZbC99o=",
        version = "v3.1.2",
    )
    go_repository(
        name = "com_github_rainycape_unidecode",
        build_file_proto_mode = "disable_global",
        importpath = "github.com/rainycape/unidecode",
        sum = "h1:ta7tUOvsPHVHGom5hKW5VXNc2xZIkfCKP8iaqOyYtUQ=",
        version = "v0.0.0-20150907023854-cb7f23ec59be",
    )
    go_repository(
        name = "com_github_redis_go_redis_extra_rediscmd_v9",
        build_file_proto_mode = "disable_global",
        importpath = "github.com/redis/go-redis/extra/rediscmd/v9",
        sum = "h1:EaDatTxkdHG+U3Bk4EUr+DZ7fOGwTfezUiUJMaIcaho=",
        version = "v9.0.5",
    )
    go_repository(
        name = "com_github_redis_go_redis_extra_redisotel_v9",
        build_file_proto_mode = "disable_global",
        importpath = "github.com/redis/go-redis/extra/redisotel/v9",
        sum = "h1:EfpWLLCyXw8PSM2/XNJLjI3Pb27yVE+gIAfeqp8LUCc=",
        version = "v9.0.5",
    )
    go_repository(
        name = "com_github_redis_go_redis_v9",
        build_file_proto_mode = "disable_global",
        importpath = "github.com/redis/go-redis/v9",
        sum = "h1:fOAp1/uJG+ZtcITgZOfYFmTKPE7n4Vclj1wZFgRciUU=",
        version = "v9.5.3",
    )
    go_repository(
        name = "com_github_redis_rueidis",
        build_file_proto_mode = "disable_global",
        importpath = "github.com/redis/rueidis",
        sum = "h1:s65oWtotzlIFN8eMPhyYwxlwLR1lUdhza2KtWprKYSo=",
        version = "v1.0.19",
    )
    go_repository(
        name = "com_github_remyoudompheng_bigfft",
        build_file_proto_mode = "disable_global",
        importpath = "github.com/remyoudompheng/bigfft",
        sum = "h1:W09IVJc94icq4NjY3clb7Lk8O1qJ8BdBEF8z0ibU0rE=",
        version = "v0.0.0-20230129092748-24d4a6f8daec",
    )
    go_repository(
        name = "com_github_rhnvrm_simples3",
        build_file_proto_mode = "disable_global",
        importpath = "github.com/rhnvrm/simples3",
        sum = "h1:H0DJwybR6ryQE+Odi9eqkHuzjYAeJgtGcGtuBwOhsH8=",
        version = "v0.6.1",
    )
    go_repository(
        name = "com_github_rickb777_date",
        build_file_proto_mode = "disable_global",
        importpath = "github.com/rickb777/date",
        sum = "h1:FS47C+yEMgIPE2ZUA67ekpU1CZXMSliHkeB/V+ZFUg4=",
        version = "v1.14.3",
    )
    go_repository(
        name = "com_github_rickb777_plural",
        build_file_proto_mode = "disable_global",
        importpath = "github.com/rickb777/plural",
        sum = "h1:4CU5NiUqXSM++2+7JCrX+oguXd2D7RY5O1YisMw1yCI=",
        version = "v1.2.2",
    )
    go_repository(
        name = "com_github_rivo_uniseg",
        build_file_proto_mode = "disable_global",
        importpath = "github.com/rivo/uniseg",
        sum = "h1:Sovz9sDSwbOz9tgUy8JpT+KgCkPYJEN/oYzlJiYTNLg=",
        version = "v0.4.6",
    )
    go_repository(
        name = "com_github_rjeczalik_notify",
        build_file_proto_mode = "disable_global",
        importpath = "github.com/rjeczalik/notify",
        sum = "h1:6rJAzHTGKXGj76sbRgDiDcYj/HniypXmSJo1SWakZeY=",
        version = "v0.9.3",
    )
    go_repository(
        name = "com_github_roaringbitmap_roaring",
        build_file_proto_mode = "disable_global",
        importpath = "github.com/RoaringBitmap/roaring",
        sum = "h1:yhEIoH4YezLYT04s1nHehNO64EKFTop/wBhxv2QzDdQ=",
        version = "v1.9.4",
    )
    go_repository(
        name = "com_github_robert_nix_ansihtml",
        build_file_proto_mode = "disable_global",
        importpath = "github.com/robert-nix/ansihtml",
        sum = "h1:VTiyQ6/+AxSJoSSLsMecnkh8i0ZqOEdiRl/odOc64fc=",
        version = "v1.0.1",
    )
    go_repository(
        name = "com_github_rogpeppe_fastuuid",
        build_file_proto_mode = "disable_global",
        importpath = "github.com/rogpeppe/fastuuid",
        sum = "h1:Ppwyp6VYCF1nvBTXL3trRso7mXMlRrw9ooo375wvi2s=",
        version = "v1.2.0",
    )
    go_repository(
        name = "com_github_rogpeppe_go_internal",
        build_file_proto_mode = "disable_global",
        importpath = "github.com/rogpeppe/go-internal",
        sum = "h1:exVL4IDcn6na9z1rAb56Vxr+CgyK3nn3O+epU5NdKM8=",
        version = "v1.12.0",
    )
    go_repository(
        name = "com_github_rs_cors",
        build_file_proto_mode = "disable_global",
        importpath = "github.com/rs/cors",
        sum = "h1:0B9GE/r9Bc2UxRMMtymBkHTenPkHDv0CW4Y98GBY+po=",
        version = "v1.11.0",
    )
    go_repository(
        name = "com_github_rs_xid",
        build_file_proto_mode = "disable_global",
        importpath = "github.com/rs/xid",
        sum = "h1:mKX4bl4iPYJtEIxp6CYiUuLQ/8DYMoz0PUdtGgMFRVc=",
        version = "v1.5.0",
    )
    go_repository(
        name = "com_github_rs_zerolog",
        build_file_proto_mode = "disable_global",
        importpath = "github.com/rs/zerolog",
        sum = "h1:uPRuwkWF4J6fGsJ2R0Gn2jB1EQiav9k3S6CSdygQJXY=",
        version = "v1.15.0",
    )
    go_repository(
        name = "com_github_russellhaering_gosaml2",
        build_file_proto_mode = "disable_global",
        importpath = "github.com/russellhaering/gosaml2",
        sum = "h1:H/whrl8NuSoxyW46Ww5lKPskm+5K+qYLw9afqJ/Zef0=",
        version = "v0.9.1",
    )
    go_repository(
        name = "com_github_russellhaering_goxmldsig",
        build_file_proto_mode = "disable_global",
        importpath = "github.com/russellhaering/goxmldsig",
        sum = "h1:8UcDh/xGyQiyrW+Fq5t8f+l2DLB1+zlhYzkPUJ7Qhys=",
        version = "v1.4.0",
    )
    go_repository(
        name = "com_github_russross_blackfriday",
        build_file_proto_mode = "disable_global",
        importpath = "github.com/russross/blackfriday",
        replace = "github.com/russross/blackfriday",
        sum = "h1:HyvC0ARfnZBqnXwABFeSZHpKvJHJJfPz81GNueLj0oo=",
        version = "v1.5.2",
    )
    go_repository(
        name = "com_github_russross_blackfriday_v2",
        build_file_proto_mode = "disable_global",
        importpath = "github.com/russross/blackfriday/v2",
        sum = "h1:JIOH55/0cWyOuilr9/qlrm0BSXldqnqwMsf35Ld67mk=",
        version = "v2.1.0",
    )
    go_repository(
        name = "com_github_ryanuber_columnize",
        build_file_proto_mode = "disable_global",
        importpath = "github.com/ryanuber/columnize",
        sum = "h1:j1Wcmh8OrK4Q7GXY+V7SVSY8nUWQxHW5TkBe7YUl+2s=",
        version = "v2.1.0+incompatible",
    )
    go_repository(
        name = "com_github_ryanuber_go_glob",
        build_file_proto_mode = "disable_global",
        importpath = "github.com/ryanuber/go-glob",
        sum = "h1:iQh3xXAumdQ+4Ufa5b25cRpC5TYKlno6hsv6Cb3pkBk=",
        version = "v1.0.0",
    )
    go_repository(
        name = "com_github_sabhiram_go_gitignore",
        build_file_proto_mode = "disable_global",
        importpath = "github.com/sabhiram/go-gitignore",
        sum = "h1:OkMGxebDjyw0ULyrTYWeN0UNCCkmCWfjPnIA2W6oviI=",
        version = "v0.0.0-20210923224102-525f6e181f06",
    )
    go_repository(
        name = "com_github_sagikazarmark_crypt",
        build_file_proto_mode = "disable_global",
        importpath = "github.com/sagikazarmark/crypt",
        sum = "h1:ZA/7pXyjkHoK4bW4mIdnCLvL8hd+Nrbiw7Dqk7D4qUk=",
        version = "v0.17.0",
    )
    go_repository(
        name = "com_github_sagikazarmark_locafero",
        build_file_proto_mode = "disable_global",
        importpath = "github.com/sagikazarmark/locafero",
        sum = "h1:HApY1R9zGo4DBgr7dqsTH/JJxLTTsOt7u6keLGt6kNQ=",
        version = "v0.4.0",
    )
    go_repository(
        name = "com_github_sagikazarmark_slog_shim",
        build_file_proto_mode = "disable_global",
        importpath = "github.com/sagikazarmark/slog-shim",
        sum = "h1:diDBnUNK9N/354PgrxMywXnAwEr1QZcOr6gto+ugjYE=",
        version = "v0.1.0",
    )
    go_repository(
        name = "com_github_satori_go_uuid",
        build_file_proto_mode = "disable_global",
        importpath = "github.com/satori/go.uuid",
        sum = "h1:0uYX9dsZ2yD7q2RtLRtPSdGDWzjeM3TbMJP9utgA0ww=",
        version = "v1.2.0",
    )
    go_repository(
        name = "com_github_scaleway_scaleway_sdk_go",
        build_file_proto_mode = "disable_global",
        importpath = "github.com/scaleway/scaleway-sdk-go",
        sum = "h1:0roa6gXKgyta64uqh52AQG3wzZXH21unn+ltzQSXML0=",
        version = "v1.0.0-beta.9",
    )
    go_repository(
        name = "com_github_schollz_closestmatch",
        build_file_proto_mode = "disable_global",
        importpath = "github.com/schollz/closestmatch",
        sum = "h1:Uel2GXEpJqOWBrlyI+oY9LTiyyjYS17cCYRqP13/SHk=",
        version = "v2.1.0+incompatible",
    )
    go_repository(
        name = "com_github_schollz_progressbar_v3",
        build_file_proto_mode = "disable_global",
        importpath = "github.com/schollz/progressbar/v3",
        sum = "h1:o8rySDYiQ59Mwzy2FELeHY5ZARXZTVJC7iHD6PEFUiE=",
        version = "v3.13.1",
    )
    go_repository(
        name = "com_github_scim2_filter_parser_v2",
        build_file_proto_mode = "disable_global",
        importpath = "github.com/scim2/filter-parser/v2",
        sum = "h1:QGadEcsmypxg8gYChRSM2j1edLyE/2j72j+hdmI4BJM=",
        version = "v2.2.0",
    )
    go_repository(
        name = "com_github_sclevine_spec",
        build_file_proto_mode = "disable_global",
        importpath = "github.com/sclevine/spec",
        sum = "h1:z/Q9idDcay5m5irkZ28M7PtQM4aOISzOpj4bUPkDee8=",
        version = "v1.4.0",
    )
    go_repository(
        name = "com_github_sean_seed",
        build_file_proto_mode = "disable_global",
        importpath = "github.com/sean-/seed",
        sum = "h1:nn5Wsu0esKSJiIVhscUtVbo7ada43DJhG55ua/hjS5I=",
        version = "v0.0.0-20170313163322-e2103e2c3529",
    )
    go_repository(
        name = "com_github_secure_systems_lab_go_securesystemslib",
        build_file_proto_mode = "disable_global",
        importpath = "github.com/secure-systems-lab/go-securesystemslib",
        sum = "h1:OwvJ5jQf9LnIAS83waAjPbcMsODrTQUpJ02eNLUoxBg=",
        version = "v0.7.0",
    )
    go_repository(
        name = "com_github_segmentio_asm",
        build_file_proto_mode = "disable_global",
        importpath = "github.com/segmentio/asm",
        sum = "h1:9BQrFxC+YOHJlTlHGkTrFWf59nbL3XnCoFLTwDCI7ys=",
        version = "v1.2.0",
    )
    go_repository(
        name = "com_github_segmentio_fasthash",
        build_file_proto_mode = "disable_global",
        importpath = "github.com/segmentio/fasthash",
        sum = "h1:EI9+KE1EwvMLBWwjpRDc+fEM+prwxDYbslddQGtrmhM=",
        version = "v1.0.3",
    )
    go_repository(
        name = "com_github_segmentio_ksuid",
        build_file_proto_mode = "disable_global",
        importpath = "github.com/segmentio/ksuid",
        sum = "h1:sBo2BdShXjmcugAMwjugoGUdUV0pcxY5mW4xKRn3v4c=",
        version = "v1.0.4",
    )
    go_repository(
        name = "com_github_sergi_go_diff",
        build_file_proto_mode = "disable_global",
        importpath = "github.com/sergi/go-diff",
        sum = "h1:xkr+Oxo4BOQKmkn/B9eMK0g5Kg/983T9DqqPHwYqD+8=",
        version = "v1.3.1",
    )
    go_repository(
        name = "com_github_serialx_hashring",
        build_file_proto_mode = "disable_global",
        importpath = "github.com/serialx/hashring",
        sum = "h1:ka9QPuQg2u4LGipiZGsgkg3rJCo4iIUCy75FddM0GRQ=",
        version = "v0.0.0-20190422032157-8b2912629002",
    )
    go_repository(
        name = "com_github_sethvargo_go_retry",
        build_file_proto_mode = "disable_global",
        importpath = "github.com/sethvargo/go-retry",
        sum = "h1:T+jHEQy/zKJf5s95UkguisicE0zuF9y7+/vgz08Ocec=",
        version = "v0.2.4",
    )
    go_repository(
        name = "com_github_shibumi_go_pathspec",
        build_file_proto_mode = "disable_global",
        importpath = "github.com/shibumi/go-pathspec",
        sum = "h1:QUyMZhFo0Md5B8zV8x2tesohbb5kfbpTi9rBnKh5dkI=",
        version = "v1.3.0",
    )
    go_repository(
        name = "com_github_shirou_gopsutil_v3",
        build_file_proto_mode = "disable_global",
        importpath = "github.com/shirou/gopsutil/v3",
        sum = "h1:dEHgzZXt4LMNm+oYELpzl9YCqV65Yr/6SfrvgRBtXeU=",
        version = "v3.24.4",
    )
    go_repository(
        name = "com_github_shoenig_go_m1cpu",
        build_file_proto_mode = "disable_global",
        importpath = "github.com/shoenig/go-m1cpu",
        sum = "h1:nxdKQNcEB6vzgA2E2bvzKIYRuNj7XNJ4S/aRSwKzFtM=",
        version = "v0.1.6",
    )
    go_repository(
        name = "com_github_shoenig_test",
        build_file_proto_mode = "disable_global",
        importpath = "github.com/shoenig/test",
        sum = "h1:kVTaSd7WLz5WZ2IaoM0RSzRsUD+m8wRR+5qvntpn4LU=",
        version = "v0.6.4",
    )
    go_repository(
        name = "com_github_shopify_goreferrer",
        build_file_proto_mode = "disable_global",
        importpath = "github.com/Shopify/goreferrer",
        sum = "h1:KkH3I3sJuOLP3TjA/dfr4NAY8bghDwnXiU7cTKxQqo0=",
        version = "v0.0.0-20220729165902-8cddb4f5de06",
    )
    go_repository(
        name = "com_github_shopify_logrus_bugsnag",
        build_file_proto_mode = "disable_global",
        importpath = "github.com/Shopify/logrus-bugsnag",
        sum = "h1:UrqY+r/OJnIp5u0s1SbQ8dVfLCZJsnvazdBP5hS4iRs=",
        version = "v0.0.0-20171204204709-577dee27f20d",
    )
    go_repository(
        name = "com_github_shopspring_decimal",
        build_file_proto_mode = "disable_global",
        importpath = "github.com/shopspring/decimal",
        sum = "h1:2Usl1nmF/WZucqkFZhnfFYxxxu8LG21F6nPQBE5gKV8=",
        version = "v1.3.1",
    )
    go_repository(
        name = "com_github_shurcool_go",
        build_file_proto_mode = "disable_global",
        importpath = "github.com/shurcooL/go",
        sum = "h1:aSISeOcal5irEhJd1M+IrApc0PdcN7e7Aj4yuEnOrfQ=",
        version = "v0.0.0-20200502201357-93f07166e636",
    )
    go_repository(
        name = "com_github_shurcool_go_goon",
        build_file_proto_mode = "disable_global",
        importpath = "github.com/shurcooL/go-goon",
        sum = "h1:llrF3Fs4018ePo4+G/HV/uQUqEI1HMDjCeOf2V6puPc=",
        version = "v0.0.0-20170922171312-37c2f522c041",
    )
    go_repository(
        name = "com_github_shurcool_httpfs",
        build_file_proto_mode = "disable_global",
        importpath = "github.com/shurcooL/httpfs",
        sum = "h1:bUGsEnyNbVPw06Bs80sCeARAlK8lhwqGyi6UT8ymuGk=",
        version = "v0.0.0-20190707220628-8d4bc4ba7749",
    )
    go_repository(
        name = "com_github_shurcool_httpgzip",
        build_file_proto_mode = "disable_global",
        importpath = "github.com/shurcooL/httpgzip",
        replace = "github.com/sourcegraph/httpgzip",
        sum = "h1:VaS8k40GiNVUxVx0ZUilU38NU6tWUHNQOX342DWtZUM=",
        version = "v0.0.0-20211015085752-0bad89b3b4df",
    )
    go_repository(
        name = "com_github_shurcool_sanitized_anchor_name",
        build_file_proto_mode = "disable_global",
        importpath = "github.com/shurcooL/sanitized_anchor_name",
        sum = "h1:PdmoCO6wvbs+7yrJyMORt4/BmY5IYyJwS/kOiWx8mHo=",
        version = "v1.0.0",
    )
    go_repository(
        name = "com_github_shurcool_vfsgen",
        build_file_proto_mode = "disable_global",
        importpath = "github.com/shurcooL/vfsgen",
        sum = "h1:pXY9qYc/MP5zdvqWEUH6SjNiu7VhSjuVFTFiTcphaLU=",
        version = "v0.0.0-20200824052919-0d455de96546",
    )
    go_repository(
        name = "com_github_sigstore_cosign_v2",
        build_file_proto_mode = "disable_global",
        importpath = "github.com/sigstore/cosign/v2",
        sum = "h1:HauwPOMYYaVdQsnvUbF0P+ZsVPrkTB0G7Eq65+z1bQc=",
        version = "v2.2.1",
    )
    go_repository(
        name = "com_github_sigstore_rekor",
        build_file_proto_mode = "disable_global",
        importpath = "github.com/sigstore/rekor",
        sum = "h1:pLZ0UjutL7SUdeiysmJCabnRqvI7DsIxnJj8c/+e0Fk=",
        version = "v1.3.3",
    )
    go_repository(
        name = "com_github_sigstore_sigstore",
        build_file_proto_mode = "disable_global",
        importpath = "github.com/sigstore/sigstore",
        sum = "h1:ij55dBhLwjICmLTBJZm7SqoQLdsu/oowDanACcJNs48=",
        version = "v1.7.5",
    )
    go_repository(
        name = "com_github_sirupsen_logrus",
        build_file_proto_mode = "disable_global",
        importpath = "github.com/sirupsen/logrus",
        sum = "h1:dueUQJ1C2q9oE3F7wvmSGAaVtTmUizReu6fjN8uqzbQ=",
        version = "v1.9.3",
    )
    go_repository(
        name = "com_github_skeema_knownhosts",
        build_file_proto_mode = "disable_global",
        importpath = "github.com/skeema/knownhosts",
        sum = "h1:SHWdIUa82uGZz+F+47k8SY4QhhI291cXCpopT1lK2AQ=",
        version = "v1.2.1",
    )
    go_repository(
        name = "com_github_skratchdot_open_golang",
        build_file_proto_mode = "disable_global",
        importpath = "github.com/skratchdot/open-golang",
        sum = "h1:JIAuq3EEf9cgbU6AtGPK4CTG3Zf6CKMNqf0MHTggAUA=",
        version = "v0.0.0-20200116055534-eef842397966",
    )
    go_repository(
        name = "com_github_slack_go_slack",
        build_file_proto_mode = "disable_global",
        importpath = "github.com/slack-go/slack",
        sum = "h1:BGbxa0kMsGEvLOEoZmYs8T1wWfoZXwmQFBb6FgYCXUA=",
        version = "v0.10.1",
    )
    go_repository(
        name = "com_github_smacker_go_tree_sitter",
        build_file_proto_mode = "disable_global",
        importpath = "github.com/smacker/go-tree-sitter",
        sum = "h1:PeBjmUlvTGvg6SyM4u7pyk8YCmdbgdFcGrwf7dRBV80=",
        version = "v0.0.0-20231219031718-233c2f923ac7",
    )
    go_repository(
        name = "com_github_smartystreets_assertions",
        build_file_proto_mode = "disable_global",
        importpath = "github.com/smartystreets/assertions",
        sum = "h1:Dx1kYM01xsSqKPno3aqLnrwac2LetPvN23diwyr69Qs=",
        version = "v1.13.0",
    )
    go_repository(
        name = "com_github_smartystreets_goconvey",
        build_file_proto_mode = "disable_global",
        importpath = "github.com/smartystreets/goconvey",
        sum = "h1:fv0U8FUIMPNf1L9lnHLvLhgicrIVChEkdzIKYqbNC9s=",
        version = "v1.6.4",
    )
    go_repository(
        name = "com_github_soheilhy_cmux",
        build_file_proto_mode = "disable_global",
        importpath = "github.com/soheilhy/cmux",
        sum = "h1:jjzc5WVemNEDTLwv9tlmemhC73tI08BNOIGwBOo10Js=",
        version = "v0.1.5",
    )
    go_repository(
        name = "com_github_sourcegraph_cloud_api",
        build_file_proto_mode = "disable_global",
        importpath = "github.com/sourcegraph/cloud-api",
        sum = "h1:ZCHR0jxMJ0QhwHbHnbXuWTJrIeJT6uuJZ5D8V2Csg6g=",
        version = "v0.0.0-20240501113836-ecd1d4cba9dd",
    )
    go_repository(
        name = "com_github_sourcegraph_conc",
        build_directives = [
            "gazelle:resolve go github.com/sourcegraph/sourcegraph/lib/errors @//lib/errors",
        ],
        build_file_proto_mode = "disable_global",
        importpath = "github.com/sourcegraph/conc",
        sum = "h1:0FsjN+u9fNXTS2C1JnJ6G/gkgcUg8dscyyfu3PwHWUQ=",
        version = "v0.3.1-0.20240108182409-4afefce20f9b",
    )
    go_repository(
        name = "com_github_sourcegraph_go_ctags",
        build_file_proto_mode = "disable_global",
        importpath = "github.com/sourcegraph/go-ctags",
        sum = "h1:hNVb44yWOr43HqizO4++mgA82tusAvxMjib1arIN0a0=",
        version = "v0.0.0-20240424152308-4faeee4849da",
    )
    go_repository(
        name = "com_github_sourcegraph_go_diff",
        build_file_proto_mode = "disable_global",
        importpath = "github.com/sourcegraph/go-diff",
        sum = "h1:11miag7hlORpW7ici5mL7T9PyiEsmVmf+8PFOvJ/ZrA=",
        version = "v0.6.2-0.20221123165719-f8cd299c40f3",
    )
    go_repository(
        name = "com_github_sourcegraph_go_jsonschema",
        build_file_proto_mode = "disable_global",
        importpath = "github.com/sourcegraph/go-jsonschema",
        sum = "h1:Bq9XPdAOBkA9NWeNEh2VeIlGlizg9rL5VkYFZje2S+4=",
        version = "v0.0.0-20221230021921-34aaf28fc4ac",
    )
    go_repository(
        name = "com_github_sourcegraph_go_langserver",
        build_file_proto_mode = "disable_global",
        importpath = "github.com/sourcegraph/go-langserver",
        sum = "h1:EX1bSaIbVia2U/Pt/2Z62y8wJS4Z4iNiK5VCeUKuBx8=",
        version = "v2.0.1-0.20181108233942-4a51fa2e1238+incompatible",
    )
    go_repository(
        name = "com_github_sourcegraph_go_lsp",
        build_file_proto_mode = "disable_global",
        importpath = "github.com/sourcegraph/go-lsp",
        sum = "h1:afLbh+ltiygTOB37ymZVwKlJwWZn+86syPTbrrOAydY=",
        version = "v0.0.0-20200429204803-219e11d77f5d",
    )
    go_repository(
        name = "com_github_sourcegraph_go_rendezvous",
        build_file_proto_mode = "disable_global",
        importpath = "github.com/sourcegraph/go-rendezvous",
        sum = "h1:uBLhh66Nf4BcRnvCkMVEuYZ/bQ9ok0rOlEJhfVUpJj4=",
        version = "v0.0.0-20210910070954-ef39ade5591d",
    )
    go_repository(
        name = "com_github_sourcegraph_jsonx",
        build_file_proto_mode = "disable_global",
        importpath = "github.com/sourcegraph/jsonx",
        sum = "h1:oAdWFqhStsWiiMP/vkkHiMXqFXzl1XfUNOdxKJbd6bI=",
        version = "v0.0.0-20200629203448-1a936bd500cf",
    )
    go_repository(
        name = "com_github_sourcegraph_log",
        build_file_proto_mode = "disable_global",
        importpath = "github.com/sourcegraph/log",
        sum = "h1:tHKdC+bXxxGJ0cy/R06kg6Z0zqwVGOWMx8uWsIwsaoY=",
        version = "v0.0.0-20231018134238-fbadff7458bb",
    )
    go_repository(
        name = "com_github_sourcegraph_log_logr",
        build_file_proto_mode = "disable_global",
        importpath = "github.com/sourcegraph/log/logr",
        sum = "h1:Ov40bLTzue0PfsOCGcRWEJt4Xh8ayq4OwBtawEqHgbM=",
        version = "v0.0.0-20240425170707-431bcb6c8668",
    )
    go_repository(
        name = "com_github_sourcegraph_managed_services_platform_cdktf_gen_cloudflare",
        build_file_proto_mode = "disable_global",
        importpath = "github.com/sourcegraph/managed-services-platform-cdktf/gen/cloudflare",
        sum = "h1:yd41laqjULwbfRLkxB29H1Ut8IfjaK0ZDlTCKbL6Tl0=",
        version = "v0.0.0-20240513203650-e2b1273f1c1a",
    )
    go_repository(
        name = "com_github_sourcegraph_managed_services_platform_cdktf_gen_google",
        build_file_proto_mode = "disable_global",
        importpath = "github.com/sourcegraph/managed-services-platform-cdktf/gen/google",
        sum = "h1:Pn4H0coHJdKScWcznY2eKDLkN7YT0E2B4Bq3fdUhGBI=",
        version = "v0.0.0-20240513203650-e2b1273f1c1a",
    )
    go_repository(
        name = "com_github_sourcegraph_managed_services_platform_cdktf_gen_google_beta",
        build_file_proto_mode = "disable_global",
        importpath = "github.com/sourcegraph/managed-services-platform-cdktf/gen/google_beta",
        sum = "h1:AkPNJAX4DqhE4DJ4z8cFv1L38bupC5Oidw+gwTAgSUg=",
        version = "v0.0.0-20240513203650-e2b1273f1c1a",
    )
    go_repository(
        name = "com_github_sourcegraph_managed_services_platform_cdktf_gen_nobl9",
        build_file_proto_mode = "disable_global",
        importpath = "github.com/sourcegraph/managed-services-platform-cdktf/gen/nobl9",
        sum = "h1:2mxm9uSAvpw929LBnr5xHXwYrV8rIw4LYD3Pufujw6Y=",
        version = "v0.0.0-20240513203650-e2b1273f1c1a",
    )
    go_repository(
        name = "com_github_sourcegraph_managed_services_platform_cdktf_gen_opsgenie",
        build_file_proto_mode = "disable_global",
        importpath = "github.com/sourcegraph/managed-services-platform-cdktf/gen/opsgenie",
        sum = "h1:a5CffqYMpDTeVZnz3a6ovY4AvKSuzhvjVJihE24BcKU=",
        version = "v0.0.0-20240513203650-e2b1273f1c1a",
    )
    go_repository(
        name = "com_github_sourcegraph_managed_services_platform_cdktf_gen_postgresql",
        build_file_proto_mode = "disable_global",
        importpath = "github.com/sourcegraph/managed-services-platform-cdktf/gen/postgresql",
        sum = "h1:Jy9vKM1mtyJYgx/DRSDftIuhL2MFO6esU84uj4deNn4=",
        version = "v0.0.0-20240513203650-e2b1273f1c1a",
    )
    go_repository(
        name = "com_github_sourcegraph_managed_services_platform_cdktf_gen_random",
        build_file_proto_mode = "disable_global",
        importpath = "github.com/sourcegraph/managed-services-platform-cdktf/gen/random",
        sum = "h1:Te08CFBDZrBcmICwwOvV5t3GW5GtRDaUSJEuyY0YDNw=",
        version = "v0.0.0-20240513203650-e2b1273f1c1a",
    )
    go_repository(
        name = "com_github_sourcegraph_managed_services_platform_cdktf_gen_sentry",
        build_file_proto_mode = "disable_global",
        importpath = "github.com/sourcegraph/managed-services-platform-cdktf/gen/sentry",
        sum = "h1:lws+6zhwD9KFG5c0mt0Xnhqw6uV/3LNv9ymQku0FbO0=",
        version = "v0.0.0-20240513203650-e2b1273f1c1a",
    )
    go_repository(
        name = "com_github_sourcegraph_managed_services_platform_cdktf_gen_slack",
        build_file_proto_mode = "disable_global",
        importpath = "github.com/sourcegraph/managed-services-platform-cdktf/gen/slack",
        sum = "h1:zE0TZON1DJlUxl3NTv8C82UrZN459jGidceiTEhFRYA=",
        version = "v0.0.0-20240513203650-e2b1273f1c1a",
    )
    go_repository(
        name = "com_github_sourcegraph_managed_services_platform_cdktf_gen_tfe",
        build_file_proto_mode = "disable_global",
        importpath = "github.com/sourcegraph/managed-services-platform-cdktf/gen/tfe",
        sum = "h1:I9YTsYSCvI3TodTamcfjts0KVOJ4gXmfIhlKlwa2bpU=",
        version = "v0.0.0-20240513203650-e2b1273f1c1a",
    )
    go_repository(
        name = "com_github_sourcegraph_mountinfo",
        build_file_proto_mode = "disable_global",
        importpath = "github.com/sourcegraph/mountinfo",
        sum = "h1:nBb4Cp27e5UH4Imc53cDcI+6WT6Hm5NR0TIguAqbjUI=",
        version = "v0.0.0-20240201124957-b314c0befab1",
    )
    go_repository(
        name = "com_github_sourcegraph_notionreposync",
        build_file_proto_mode = "disable_global",
        importpath = "github.com/sourcegraph/notionreposync",
        sum = "h1:1uwYDdt1HGBwl+5a1/zyUehFX4/1969Uv34vKlmltcY=",
        version = "v0.0.0-20240517090426-98b2d4b017d7",
    )
    go_repository(
        name = "com_github_sourcegraph_run",
        build_file_proto_mode = "disable_global",
        importpath = "github.com/sourcegraph/run",
        sum = "h1:3A8w5e8HIYPfafHekvmdmmh42RHKGVhmiTZAPJclg7I=",
        version = "v0.12.0",
    )
    go_repository(
        name = "com_github_sourcegraph_scip",
        # This fixes the build for sourcegraph/scip which depends on sourcegraph/sourcegraph/lib but
        # gazelle doesn't know how to resolve those packages from within sourcegraph/scip.
        build_directives = [
            "gazelle:resolve go github.com/sourcegraph/sourcegraph/lib/errors @//lib/errors",
            "gazelle:resolve go github.com/sourcegraph/sourcegraph/lib/codeintel/lsif/protocol @//lib/codeintel/lsif/protocol",
            "gazelle:resolve go github.com/sourcegraph/sourcegraph/lib/codeintel/lsif/protocol/reader @//lib/codeintel/lsif/protocol/reader",
            "gazelle:resolve go github.com/sourcegraph/sourcegraph/lib/codeintel/lsif/protocol/writer @//lib/codeintel/lsif/protocol/writer",
        ],
        build_file_proto_mode = "disable_global",
        importpath = "github.com/sourcegraph/scip",
        patch_args = ["-p1"],
        # For some reason, this isn't being included automatically, causing a test failure
        # when we try to use the dependency.
        patches = [
            "//third_party/com_github_sourcegraph_scip:add_parser_h_to_srcs.patch",
        ],
        sum = "h1:Tqf5ThVlPu8fV+WeTkJEbW34fPOfDUpbxQWU4iLvaQI=",
        version = "v0.4.0",
    )
    go_repository(
        name = "com_github_sourcegraph_sourcegraph_accounts_sdk_go",
        build_directives = [
            "gazelle:resolve go github.com/sourcegraph/sourcegraph/lib/errors @//lib/errors",
            "gazelle:resolve go github.com/sourcegraph/sourcegraph/lib/background @//lib/background",
        ],
        build_file_proto_mode = "disable_global",
        importpath = "github.com/sourcegraph/sourcegraph-accounts-sdk-go",
        sum = "h1:m6ljyXK3Dp/5iWgfqtkKsTD8Ksyjwl0BSZgEpdgoG48=",
        version = "v0.0.0-20240620234947-0d3d4d90b75e",
    )
    go_repository(
        name = "com_github_sourcegraph_zoekt",
        build_file_proto_mode = "disable_global",
        importpath = "github.com/sourcegraph/zoekt",
        patch_args = ["-p1"],
        patches = [
            "//third_party/com_github_sourcegraph_zoekt:x_defs_version.patch",
        ],
        sum = "h1:9g+6UUpAfhShhYCSPvU8YUTOexLPk45TV/dNEU6qZLw=",
        version = "v0.0.0-20240620084526-5ac92b1a7d4a",
    )
    go_repository(
        name = "com_github_spaolacci_murmur3",
        build_file_proto_mode = "disable_global",
        importpath = "github.com/spaolacci/murmur3",
        sum = "h1:qLC7fQah7D6K1B0ujays3HV9gkFtllcxhzImRR7ArPQ=",
        version = "v0.0.0-20180118202830-f09979ecbc72",
    )
    go_repository(
        name = "com_github_spdx_tools_golang",
        build_file_proto_mode = "disable_global",
        importpath = "github.com/spdx/tools-golang",
        sum = "h1:fJg3SVOGG+eIva9ZUBm/hvyA7PIPVFjRxUKe6fdAgwE=",
        version = "v0.5.1",
    )
    go_repository(
        name = "com_github_spf13_afero",
        build_file_proto_mode = "disable_global",
        importpath = "github.com/spf13/afero",
        sum = "h1:WJQKhtpdm3v2IzqG8VMqrr6Rf3UYpEF239Jy9wNepM8=",
        version = "v1.11.0",
    )
    go_repository(
        name = "com_github_spf13_cast",
        build_file_proto_mode = "disable_global",
        importpath = "github.com/spf13/cast",
        sum = "h1:GEiTHELF+vaR5dhz3VqZfFSzZjYbgeKDpBxQVS4GYJ0=",
        version = "v1.6.0",
    )
    go_repository(
        name = "com_github_spf13_cobra",
        build_file_proto_mode = "disable_global",
        importpath = "github.com/spf13/cobra",
        sum = "h1:7aJaZx1B85qltLMc546zn58BxxfZdR/W22ej9CFoEf0=",
        version = "v1.8.0",
    )
    go_repository(
        name = "com_github_spf13_jwalterweatherman",
        build_file_proto_mode = "disable_global",
        importpath = "github.com/spf13/jwalterweatherman",
        sum = "h1:ue6voC5bR5F8YxI5S67j9i582FU4Qvo2bmqnqMYADFk=",
        version = "v1.1.0",
    )
    go_repository(
        name = "com_github_spf13_pflag",
        build_file_proto_mode = "disable_global",
        importpath = "github.com/spf13/pflag",
        sum = "h1:iy+VFUOCP1a+8yFto/drg2CJ5u0yRoB7fZw3DKv/JXA=",
        version = "v1.0.5",
    )
    go_repository(
        name = "com_github_spf13_viper",
        build_file_proto_mode = "disable_global",
        importpath = "github.com/spf13/viper",
        sum = "h1:LUXCnvUvSM6FXAsj6nnfc8Q2tp1dIgUfY9Kc8GsSOiQ=",
        version = "v1.18.2",
    )
    go_repository(
        name = "com_github_stoewer_go_strcase",
        build_file_proto_mode = "disable_global",
        importpath = "github.com/stoewer/go-strcase",
        sum = "h1:g0eASXYtp+yvN9fK8sH94oCIk0fau9uV1/ZdJ0AVEzs=",
        version = "v1.3.0",
    )
    go_repository(
        name = "com_github_stretchr_objx",
        build_file_proto_mode = "disable_global",
        importpath = "github.com/stretchr/objx",
        sum = "h1:xuMeJ0Sdp5ZMRXx/aWO6RZxdr3beISkG5/G/aIRr3pY=",
        version = "v0.5.2",
    )
    go_repository(
        name = "com_github_stretchr_testify",
        build_file_proto_mode = "disable_global",
        importpath = "github.com/stretchr/testify",
        sum = "h1:HtqpIVDClZ4nwg75+f6Lvsy/wHu+3BoSGCbBAcpTsTg=",
        version = "v1.9.0",
    )
    go_repository(
        name = "com_github_stvp_go_udp_testing",
        build_file_proto_mode = "disable_global",
        importpath = "github.com/stvp/go-udp-testing",
        sum = "h1:LUsDduamlucuNnWcaTbXQ6aLILFcLXADpOzeEH3U+OI=",
        version = "v0.0.0-20201019212854-469649b16807",
    )
    go_repository(
        name = "com_github_stvp_tempredis",
        build_file_proto_mode = "disable_global",
        importpath = "github.com/stvp/tempredis",
        sum = "h1:QVqDTf3h2WHt08YuiTGPZLls0Wq99X9bWd0Q5ZSBesM=",
        version = "v0.0.0-20181119212430-b82af8480203",
    )
    go_repository(
        name = "com_github_subosito_gotenv",
        build_file_proto_mode = "disable_global",
        importpath = "github.com/subosito/gotenv",
        sum = "h1:9NlTDc1FTs4qu0DDq7AEtTPNw6SVm7uBMsUCUjABIf8=",
        version = "v1.6.0",
    )
    go_repository(
        name = "com_github_substrait_io_substrait_go",
        build_file_proto_mode = "disable_global",
        importpath = "github.com/substrait-io/substrait-go",
        sum = "h1:buDnjsb3qAqTaNbOR7VKmNgXf4lYQxWEcnSGUWBtmN8=",
        version = "v0.4.2",
    )
    go_repository(
        name = "com_github_tadvi_systray",
        build_file_proto_mode = "disable_global",
        importpath = "github.com/tadvi/systray",
        sum = "h1:6yITBqGTE2lEeTPG04SN9W+iWHCRyHqlVYILiSXziwk=",
        version = "v0.0.0-20190226123456-11a2b8fa57af",
    )
    go_repository(
        name = "com_github_tdewolff_minify_v2",
        build_file_proto_mode = "disable_global",
        importpath = "github.com/tdewolff/minify/v2",
        sum = "h1:kejsHQMM17n6/gwdw53qsi6lg0TGddZADVyQOz1KMdE=",
        version = "v2.12.4",
    )
    go_repository(
        name = "com_github_tdewolff_parse_v2",
        build_file_proto_mode = "disable_global",
        importpath = "github.com/tdewolff/parse/v2",
        sum = "h1:KCkDvNUMof10e3QExio9OPZJT8SbdKojLBumw8YZycQ=",
        version = "v2.6.4",
    )
    go_repository(
        name = "com_github_temoto_robotstxt",
        build_file_proto_mode = "disable_global",
        importpath = "github.com/temoto/robotstxt",
        sum = "h1:W2pOjSJ6SWvldyEuiFXNxz3xZ8aiWX5LbfDiOFd7Fxg=",
        version = "v1.1.2",
    )
    go_repository(
        name = "com_github_testcontainers_testcontainers_go",
        build_file_proto_mode = "disable_global",
        importpath = "github.com/testcontainers/testcontainers-go",
        sum = "h1:jmn/XS22q4YRrcMwWg0pAwlClzs/abopbsBzrepyc4E=",
        version = "v0.30.0",
    )
    go_repository(
        name = "com_github_testcontainers_testcontainers_go_modules_mysql",
        build_file_proto_mode = "disable_global",
        importpath = "github.com/testcontainers/testcontainers-go/modules/mysql",
        sum = "h1:wrePvxfU/2HFALKyBqpNs6VoPPvThzHy9aN+PCxse9g=",
        version = "v0.30.0",
    )
    go_repository(
        name = "com_github_testcontainers_testcontainers_go_modules_postgres",
        build_file_proto_mode = "disable_global",
        importpath = "github.com/testcontainers/testcontainers-go/modules/postgres",
        sum = "h1:D3HFqpZS90iRGAN7M85DFiuhPfvYvFNnx8urQ6mPAvo=",
        version = "v0.30.0",
    )
    go_repository(
        name = "com_github_tetratelabs_wazero",
        build_file_proto_mode = "disable_global",
        importpath = "github.com/tetratelabs/wazero",
        sum = "h1:nqw7zCldxE06B8zSZAY0ACrR9OH5QCcPwYmYlwtcwtE=",
        version = "v1.3.0",
    )
    go_repository(
        name = "com_github_throttled_throttled_v2",
        build_file_proto_mode = "disable_global",
        importpath = "github.com/throttled/throttled/v2",
        sum = "h1:IezKE1uHlYC/0Al05oZV6Ar+uN/znw3cy9J8banxhEY=",
        version = "v2.12.0",
    )
    go_repository(
        name = "com_github_tidwall_gjson",
        build_file_proto_mode = "disable_global",
        importpath = "github.com/tidwall/gjson",
<<<<<<< HEAD
        sum = "h1:6BBkirS0rAHjumnjHF6qgy5d2YAJ1TLIaFE2lzfOLqo=",
        version = "v1.14.2",
=======
        sum = "h1:wlYEnwqAHgzmhNUFfw7Xalt2JzQvsMx2Se4PcoFCT/U=",
        version = "v1.17.1",
>>>>>>> 78a8f6be
    )
    go_repository(
        name = "com_github_tidwall_match",
        build_file_proto_mode = "disable_global",
        importpath = "github.com/tidwall/match",
        sum = "h1:+Ho715JplO36QYgwN9PGYNhgZvoUSc9X2c80KVTi+GA=",
        version = "v1.1.1",
    )
    go_repository(
        name = "com_github_tidwall_pretty",
        build_file_proto_mode = "disable_global",
        importpath = "github.com/tidwall/pretty",
        sum = "h1:qjsOFOWWQl+N3RsoF5/ssm1pHmJJwhjlSbZ51I6wMl4=",
        version = "v1.2.1",
    )
    go_repository(
        name = "com_github_tidwall_sjson",
        build_file_proto_mode = "disable_global",
        importpath = "github.com/tidwall/sjson",
        sum = "h1:kLy8mja+1c9jlljvWTlSazM7cKDRfJuR/bOJhcY5NcY=",
        version = "v1.2.5",
    )
    go_repository(
        name = "com_github_titanous_rocacheck",
        build_file_proto_mode = "disable_global",
        importpath = "github.com/titanous/rocacheck",
        sum = "h1:e/5i7d4oYZ+C1wj2THlRK+oAhjeS/TRQwMfkIuet3w0=",
        version = "v0.0.0-20171023193734-afe73141d399",
    )

    go_repository(
        # This is no longer used but we keep it for backwards compatability
        # tests while on 5.2.x.
        name = "com_github_tj_assert",
        build_file_proto_mode = "disable_global",
        importpath = "github.com/tj/assert",
        sum = "h1:NSWpaDaurcAJY7PkL8Xt0PhZE7qpvbZl5ljd8r6U0bI=",
        version = "v0.0.0-20190920132354-ee03d75cd160",
    )  # keep
    go_repository(
        name = "com_github_tj_go_naturaldate",
        build_file_proto_mode = "disable_global",
        importpath = "github.com/tj/go-naturaldate",
        sum = "h1:OgJIPkR/Jk4bFMBLbxZ8w+QUxwjqSvzd9x+yXocY4RI=",
        version = "v1.3.0",
    )
    go_repository(
        name = "com_github_tklauser_go_sysconf",
        build_file_proto_mode = "disable_global",
        importpath = "github.com/tklauser/go-sysconf",
        sum = "h1:0QaGUFOdQaIVdPgfITYzaTegZvdCjmYO52cSFAEVmqU=",
        version = "v0.3.12",
    )
    go_repository(
        name = "com_github_tklauser_numcpus",
        build_file_proto_mode = "disable_global",
        importpath = "github.com/tklauser/numcpus",
        sum = "h1:ng9scYS7az0Bk4OZLvrNXNSAO2Pxr1XXRAPyjhIx+Fk=",
        version = "v0.6.1",
    )
    go_repository(
        name = "com_github_tmc_dot",
        build_file_proto_mode = "disable_global",
        importpath = "github.com/tmc/dot",
        sum = "h1:hwIpbdjckSFqmZ6hod7WZgGR7tVVrSUzZrBfNZl7AOg=",
        version = "v0.0.0-20210901225022-f9bc17da75c0",
    )
    go_repository(
        name = "com_github_tmc_grpc_websocket_proxy",
        build_file_proto_mode = "disable_global",
        importpath = "github.com/tmc/grpc-websocket-proxy",
        sum = "h1:6fotK7otjonDflCTK0BCfls4SPy3NcCVb5dqqmbRknE=",
        version = "v0.0.0-20220101234140-673ab2c3ae75",
    )
    go_repository(
        name = "com_github_tomnomnom_linkheader",
        build_file_proto_mode = "disable_global",
        importpath = "github.com/tomnomnom/linkheader",
        sum = "h1:nrZ3ySNYwJbSpD6ce9duiP+QkD3JuLCcWkdaehUS/3Y=",
        version = "v0.0.0-20180905144013-02ca5825eb80",
    )
    go_repository(
        name = "com_github_tonistiigi_fsutil",
        build_file_proto_mode = "disable_global",
        importpath = "github.com/tonistiigi/fsutil",
        sum = "h1:uUe8rNyVXM8moActoBol6Xf6xX2GMr7SosR2EywMvGg=",
        version = "v0.0.0-20230629203738-36ef4d8c0dbb",
    )
    go_repository(
        name = "com_github_tonistiigi_go_actions_cache",
        build_file_proto_mode = "disable_global",
        importpath = "github.com/tonistiigi/go-actions-cache",
        sum = "h1:8eY6m1mjgyB8XySUR7WvebTM8D/Vs86jLJzD/Tw7zkc=",
        version = "v0.0.0-20220404170428-0bdeb6e1eac7",
    )
    go_repository(
        name = "com_github_tonistiigi_go_archvariant",
        build_file_proto_mode = "disable_global",
        importpath = "github.com/tonistiigi/go-archvariant",
        sum = "h1:5LC1eDWiBNflnTF1prCiX09yfNHIxDC/aukdhCdTyb0=",
        version = "v1.0.0",
    )
    go_repository(
        name = "com_github_tonistiigi_units",
        build_file_proto_mode = "disable_global",
        importpath = "github.com/tonistiigi/units",
        sum = "h1:SXhTLE6pb6eld/v/cCndK0AMpt1wiVFb/YYmqB3/QG0=",
        version = "v0.0.0-20180711220420-6950e57a87ea",
    )
    go_repository(
        name = "com_github_tonistiigi_vt100",
        build_file_proto_mode = "disable_global",
        importpath = "github.com/tonistiigi/vt100",
        sum = "h1:Y/M5lygoNPKwVNLMPXgVfsRT40CSFKXCxuU8LoHySjs=",
        version = "v0.0.0-20230623042737-f9a4f7ef6531",
    )
    go_repository(
        name = "com_github_tursodatabase_libsql_client_go",
        build_file_proto_mode = "disable_global",
        importpath = "github.com/tursodatabase/libsql-client-go",
        sum = "h1:Y6cw8yjWCEJDy5Bll7HjTinkgTQU55AXiKSEe29SpgA=",
        version = "v0.0.0-20240411070317-a1138d155304",
    )
    go_repository(
        name = "com_github_uber_gonduit",
        build_file_proto_mode = "disable_global",
        importpath = "github.com/uber/gonduit",
        sum = "h1:rP4TE8ZWChXDIkExuPMvB1TLWZWBrBQfY5qhIvJwKhk=",
        version = "v0.13.0",
    )
    go_repository(
        name = "com_github_uber_jaeger_client_go",
        build_file_proto_mode = "disable_global",
        importpath = "github.com/uber/jaeger-client-go",
        sum = "h1:D6wyKGCecFaSRUpo8lCVbaOOb6ThwMmTEbhRwtKR97o=",
        version = "v2.30.0+incompatible",
    )
    go_repository(
        name = "com_github_uber_jaeger_lib",
        build_file_proto_mode = "disable_global",
        importpath = "github.com/uber/jaeger-lib",
        sum = "h1:td4jdvLcExb4cBISKIpHuGoVXh+dVKhn2Um6rjCsSsg=",
        version = "v2.4.1+incompatible",
    )
    go_repository(
        name = "com_github_ugorji_go",
        build_file_proto_mode = "disable_global",
        importpath = "github.com/ugorji/go",
        sum = "h1:j4s+tAvLfL3bZyefP2SEWmhBzmuIlH/eqNuPdFPgngw=",
        version = "v1.1.4",
    )
    go_repository(
        name = "com_github_ugorji_go_codec",
        build_file_proto_mode = "disable_global",
        importpath = "github.com/ugorji/go/codec",
        sum = "h1:YPXUKf7fYbp/y8xloBqZOw2qaVggbfwMlI8WM3wZUJ0=",
        version = "v1.2.7",
    )
    go_repository(
        name = "com_github_urfave_cli",
        build_file_proto_mode = "disable_global",
        importpath = "github.com/urfave/cli",
        sum = "h1:igJgVw1JdKH+trcLWLeLwZjU9fEfPesQ+9/e4MQ44S8=",
        version = "v1.22.12",
    )
    go_repository(
        name = "com_github_urfave_cli_v2",
        build_file_proto_mode = "disable_global",
        importpath = "github.com/urfave/cli/v2",
        sum = "h1:VAzn5oq403l5pHjc4OhD54+XGO9cdKVL/7lDjF+iKUs=",
        version = "v2.25.7",
    )
    go_repository(
        name = "com_github_urfave_negroni",
        build_file_proto_mode = "disable_global",
        importpath = "github.com/urfave/negroni",
        sum = "h1:kIimOitoypq34K7TG7DUaJ9kq/N4Ofuwi1sjz0KipXc=",
        version = "v1.0.0",
    )
    go_repository(
        name = "com_github_valyala_bytebufferpool",
        build_file_proto_mode = "disable_global",
        importpath = "github.com/valyala/bytebufferpool",
        sum = "h1:GqA5TC/0021Y/b9FG4Oi9Mr3q7XYx6KllzawFIhcdPw=",
        version = "v1.0.0",
    )
    go_repository(
        name = "com_github_valyala_fasthttp",
        build_file_proto_mode = "disable_global",
        importpath = "github.com/valyala/fasthttp",
        sum = "h1:CRq/00MfruPGFLTQKY8b+8SfdK60TxNztjRMnH0t1Yc=",
        version = "v1.40.0",
    )
    go_repository(
        name = "com_github_valyala_fasttemplate",
        build_file_proto_mode = "disable_global",
        importpath = "github.com/valyala/fasttemplate",
        sum = "h1:lxLXG0uE3Qnshl9QyaK6XJxMXlQZELvChBOCmQD0Loo=",
        version = "v1.2.2",
    )
    go_repository(
        name = "com_github_vbatts_tar_split",
        build_file_proto_mode = "disable_global",
        importpath = "github.com/vbatts/tar-split",
        sum = "h1:3bHCTIheBm1qFTcgh9oPu+nNBtX+XJIupG/vacinCts=",
        version = "v0.11.5",
    )
    go_repository(
        name = "com_github_vektah_gqlparser_v2",
        build_file_proto_mode = "disable_global",
        importpath = "github.com/vektah/gqlparser/v2",
        sum = "h1:C02NsyEsL4TXJB7ndonqTfuQOL4XPIu0aAWugdmTgmc=",
        version = "v2.4.5",
    )
    go_repository(
        name = "com_github_vertica_vertica_sql_go",
        build_file_proto_mode = "disable_global",
        importpath = "github.com/vertica/vertica-sql-go",
        sum = "h1:fL+FKEAEy5ONmsvya2WH5T8bhkvY27y/Ik3ReR2T+Qw=",
        version = "v1.3.3",
    )
    go_repository(
        name = "com_github_vmihailenco_msgpack_v5",
        build_file_proto_mode = "disable_global",
        importpath = "github.com/vmihailenco/msgpack/v5",
        sum = "h1:5gO0H1iULLWGhs2H5tbAHIZTV8/cYafcFOr9znI5mJU=",
        version = "v5.3.5",
    )
    go_repository(
        name = "com_github_vmihailenco_tagparser_v2",
        build_file_proto_mode = "disable_global",
        importpath = "github.com/vmihailenco/tagparser/v2",
        sum = "h1:y09buUbR+b5aycVFQs/g70pqKVZNBmxwAhO7/IwNM9g=",
        version = "v2.0.0",
    )
    go_repository(
        name = "com_github_vultr_govultr_v2",
        build_file_proto_mode = "disable_global",
        importpath = "github.com/vultr/govultr/v2",
        sum = "h1:gej/rwr91Puc/tgh+j33p/BLR16UrIPnSr+AIwYWZQs=",
        version = "v2.17.2",
    )
    go_repository(
        name = "com_github_vvakame_gcplogurl",
        build_file_proto_mode = "disable_global",
        importpath = "github.com/vvakame/gcplogurl",
        sum = "h1:dH55ru2OQOIAKjZi5wwXjNnSfN0oXLFYkMQy908s+tU=",
        version = "v0.2.0",
    )
    go_repository(
        name = "com_github_wk8_go_ordered_map_v2",
        build_file_proto_mode = "disable_global",
        importpath = "github.com/wk8/go-ordered-map/v2",
        sum = "h1:5h/BUHu93oj4gIdvHHHGsScSTMijfx5PeYkE/fJgbpc=",
        version = "v2.1.8",
    )
    go_repository(
        name = "com_github_wsxiaoys_terminal",
        build_file_proto_mode = "disable_global",
        importpath = "github.com/wsxiaoys/terminal",
        sum = "h1:3UeQBvD0TFrlVjOeLOBz+CPAI8dnbqNSVwUwRrkp7vQ=",
        version = "v0.0.0-20160513160801-0940f3fc43a0",
    )
    go_repository(
        name = "com_github_xanzy_go_gitlab",
        build_file_proto_mode = "disable_global",
        importpath = "github.com/xanzy/go-gitlab",
        sum = "h1:jR8V9cK9jXRQDb46KOB20NCF3ksY09luaG0IfXE6p7w=",
        version = "v0.86.0",
    )
    go_repository(
        name = "com_github_xanzy_ssh_agent",
        build_file_proto_mode = "disable_global",
        importpath = "github.com/xanzy/ssh-agent",
        sum = "h1:+/15pJfg/RsTxqYcX6fHqOXZwwMP+2VyYWJeWM2qQFM=",
        version = "v0.3.3",
    )
    go_repository(
        name = "com_github_xdg_go_pbkdf2",
        build_file_proto_mode = "disable_global",
        importpath = "github.com/xdg-go/pbkdf2",
        sum = "h1:Su7DPu48wXMwC3bs7MCNG+z4FhcyEuz5dlvchbq0B0c=",
        version = "v1.0.0",
    )
    go_repository(
        name = "com_github_xdg_go_scram",
        build_file_proto_mode = "disable_global",
        importpath = "github.com/xdg-go/scram",
        sum = "h1:FHX5I5B4i4hKRVRBCFRxq1iQRej7WO3hhBuJf+UUySY=",
        version = "v1.1.2",
    )
    go_repository(
        name = "com_github_xdg_go_stringprep",
        build_file_proto_mode = "disable_global",
        importpath = "github.com/xdg-go/stringprep",
        sum = "h1:XLI/Ng3O1Atzq0oBs3TWm+5ZVgkq2aqdlvP9JtoZ6c8=",
        version = "v1.0.4",
    )
    go_repository(
        name = "com_github_xeipuuv_gojsonpointer",
        build_file_proto_mode = "disable_global",
        importpath = "github.com/xeipuuv/gojsonpointer",
        sum = "h1:zGWFAtiMcyryUHoUjUJX0/lt1H2+i2Ka2n+D3DImSNo=",
        version = "v0.0.0-20190905194746-02993c407bfb",
    )
    go_repository(
        name = "com_github_xeipuuv_gojsonreference",
        build_file_proto_mode = "disable_global",
        importpath = "github.com/xeipuuv/gojsonreference",
        sum = "h1:EzJWgHovont7NscjpAxXsDA8S8BMYve8Y5+7cuRE7R0=",
        version = "v0.0.0-20180127040603-bd5ef7bd5415",
    )
    go_repository(
        name = "com_github_xeipuuv_gojsonschema",
        build_file_proto_mode = "disable_global",
        importpath = "github.com/xeipuuv/gojsonschema",
        sum = "h1:LhYJRs+L4fBtjZUfuSZIKGeVu0QRy8e5Xi7D17UxZ74=",
        version = "v1.2.0",
    )
    go_repository(
        name = "com_github_xeonx_timeago",
        build_file_proto_mode = "disable_global",
        importpath = "github.com/xeonx/timeago",
        sum = "h1:9rRzv48GlJC0vm+iBpLcWAr8YbETyN9Vij+7h2ammz4=",
        version = "v1.0.0-rc4",
    )
    go_repository(
        name = "com_github_xhit_go_str2duration_v2",
        build_file_proto_mode = "disable_global",
        importpath = "github.com/xhit/go-str2duration/v2",
        sum = "h1:lxklc02Drh6ynqX+DdPyp5pCKLUQpRT8bp8Ydu2Bstc=",
        version = "v2.1.0",
    )
    go_repository(
        name = "com_github_xiang90_probing",
        build_file_proto_mode = "disable_global",
        importpath = "github.com/xiang90/probing",
        sum = "h1:eY9dn8+vbi4tKz5Qo6v2eYzo7kUS51QINcR5jNpbZS8=",
        version = "v0.0.0-20190116061207-43a291ad63a2",
    )
    go_repository(
        name = "com_github_xlab_treeprint",
        build_file_proto_mode = "disable_global",
        importpath = "github.com/xlab/treeprint",
        sum = "h1:HzHnuAF1plUN2zGlAFHbSQP2qJ0ZAD3XF5XD7OesXRQ=",
        version = "v1.2.0",
    )
    go_repository(
        name = "com_github_xordataexchange_crypt",
        build_file_proto_mode = "disable_global",
        importpath = "github.com/xordataexchange/crypt",
        sum = "h1:ESFSdwYZvkeru3RtdrYueztKhOBCSAAzS4Gf+k0tEow=",
        version = "v0.0.3-0.20170626215501-b2862e3d0a77",
    )
    go_repository(
        name = "com_github_xrash_smetrics",
        build_file_proto_mode = "disable_global",
        importpath = "github.com/xrash/smetrics",
        sum = "h1:bAn7/zixMGCfxrRTfdpNzjtPYqr8smhKouy9mxVdGPU=",
        version = "v0.0.0-20201216005158-039620a65673",
    )
    go_repository(
        name = "com_github_xsam_otelsql",
        build_file_proto_mode = "disable_global",
        importpath = "github.com/XSAM/otelsql",
        sum = "h1:i9xtxtdcqXV768a5C6SoT/RkG+ue3JTOgkYInzlTOqs=",
        version = "v0.27.0",
    )
    go_repository(
        name = "com_github_ydb_platform_ydb_go_genproto",
        build_file_proto_mode = "disable_global",
        importpath = "github.com/ydb-platform/ydb-go-genproto",
        sum = "h1:ckwNHVo4bv2tqNkgx3W3HANh3ta1j6TR5qw08J1A7Tw=",
        version = "v0.0.0-20240126124512-dbb0e1720dbf",
    )
    go_repository(
        name = "com_github_ydb_platform_ydb_go_sdk_v3",
        build_file_proto_mode = "disable_global",
        importpath = "github.com/ydb-platform/ydb-go-sdk/v3",
        sum = "h1:Ebo6J5AMXgJ3A438ECYotA0aK7ETqjQx9WoZvVxzKBE=",
        version = "v3.55.1",
    )
    go_repository(
        name = "com_github_yosssi_ace",
        build_file_proto_mode = "disable_global",
        importpath = "github.com/yosssi/ace",
        sum = "h1:tUkIP/BLdKqrlrPwcmH0shwEEhTRHoGnc1wFIWmaBUA=",
        version = "v0.0.5",
    )
    go_repository(
        name = "com_github_youmark_pkcs8",
        build_file_proto_mode = "disable_global",
        importpath = "github.com/youmark/pkcs8",
        sum = "h1:splanxYIlg+5LfHAM6xpdFEAYOk8iySO56hMFq6uLyA=",
        version = "v0.0.0-20181117223130-1be2e3e5546d",
    )
    go_repository(
        name = "com_github_yuin_goldmark",
        build_file_proto_mode = "disable_global",
        importpath = "github.com/yuin/goldmark",
        sum = "h1:NjGd7lO7zrUn/A7eKwn5PEOt4ONYGqpxSEeZuduvgxc=",
        version = "v1.7.2",
    )
    go_repository(
        name = "com_github_yuin_goldmark_emoji",
        build_file_proto_mode = "disable_global",
        importpath = "github.com/yuin/goldmark-emoji",
        sum = "h1:ctuWEyzGBwiucEqxzwe0SOYDXPAucOrE9NQC18Wa1os=",
        version = "v1.0.1",
    )
    go_repository(
        name = "com_github_yuin_goldmark_highlighting_v2",
        build_file_proto_mode = "disable_global",
        importpath = "github.com/yuin/goldmark-highlighting/v2",
        sum = "h1:Py16JEzkSdKAtEFJjiaYLYBOWGXc1r/xHj/Q/5lA37k=",
        version = "v2.0.0-20220924101305-151362477c87",
    )
    go_repository(
        name = "com_github_yuin_gopher_lua",
        build_file_proto_mode = "disable_global",
        importpath = "github.com/yuin/gopher-lua",
        sum = "h1:k/gmLsJDWwWqbLCur2yWnJzwQEKRcAHXo6seXGuSwWw=",
        version = "v0.0.0-20210529063254-f4c35e4016d9",
    )
    go_repository(
        name = "com_github_yusufpapurcu_wmi",
        build_file_proto_mode = "disable_global",
        importpath = "github.com/yusufpapurcu/wmi",
        sum = "h1:zFUKzehAFReQwLys1b/iSMl+JQGSCSjtVqQn9bBrPo0=",
        version = "v1.2.4",
    )
    go_repository(
        name = "com_github_yvasiyarov_go_metrics",
        build_file_proto_mode = "disable_global",
        importpath = "github.com/yvasiyarov/go-metrics",
        sum = "h1:+lm10QQTNSBd8DVTNGHx7o/IKu9HYDvLMffDhbyLccI=",
        version = "v0.0.0-20140926110328-57bccd1ccd43",
    )
    go_repository(
        name = "com_github_yvasiyarov_gorelic",
        build_file_proto_mode = "disable_global",
        importpath = "github.com/yvasiyarov/gorelic",
        sum = "h1:hlE8//ciYMztlGpl/VA+Zm1AcTPHYkHJPbHqE6WJUXE=",
        version = "v0.0.0-20141212073537-a9bba5b9ab50",
    )
    go_repository(
        name = "com_github_yvasiyarov_newrelic_platform_go",
        build_file_proto_mode = "disable_global",
        importpath = "github.com/yvasiyarov/newrelic_platform_go",
        sum = "h1:ERexzlUfuTvpE74urLSbIQW0Z/6hF9t8U4NsJLaioAY=",
        version = "v0.0.0-20140908184405-b21fdbd4370f",
    )
    go_repository(
        name = "com_github_zeebo_assert",
        build_file_proto_mode = "disable_global",
        importpath = "github.com/zeebo/assert",
        sum = "h1:g7C04CbJuIDKNPFHmsk4hwZDO5O+kntRxzaUoNXj+IQ=",
        version = "v1.3.0",
    )
    go_repository(
        name = "com_github_zeebo_xxh3",
        build_file_proto_mode = "disable_global",
        importpath = "github.com/zeebo/xxh3",
        sum = "h1:xZmwmqxHZA8AI603jOQ0tMqmBr9lPeFwGg6d+xy9DC0=",
        version = "v1.0.2",
    )
    go_repository(
        name = "com_github_zenazn_goji",
        build_file_proto_mode = "disable_global",
        importpath = "github.com/zenazn/goji",
        sum = "h1:4lbD8Mx2h7IvloP7r2C0D6ltZP6Ufip8Hn0wmSK5LR8=",
        version = "v1.0.1",
    )
    go_repository(
        name = "com_github_ziutek_mymysql",
        build_file_proto_mode = "disable_global",
        importpath = "github.com/ziutek/mymysql",
        sum = "h1:GB0qdRGsTwQSBVYuVShFBKaXSnSnYYC2d9knnE1LHFs=",
        version = "v1.5.4",
    )
    go_repository(
        name = "com_google_cloud_go",
        build_file_proto_mode = "disable_global",
        importpath = "cloud.google.com/go",
        sum = "h1:OIPFAdfrFDFO2ve2U7r/H5SwSbBzEdrBdE7xkgwc+kY=",
        version = "v0.114.0",
    )
    go_repository(
        name = "com_google_cloud_go_accessapproval",
        build_file_proto_mode = "disable_global",
        importpath = "cloud.google.com/go/accessapproval",
<<<<<<< HEAD
        sum = "h1:vO95gvBi7qUgfA9SflexQs9hB4U4tnri/GwADIrLQy8=",
        version = "v1.7.7",
=======
        sum = "h1:fMbP4cJX/926h+kwGtABmcG83PXsjkB+q7nSBzZpJoo=",
        version = "v1.7.6",
>>>>>>> 78a8f6be
    )
    go_repository(
        name = "com_google_cloud_go_accesscontextmanager",
        build_file_proto_mode = "disable_global",
        importpath = "cloud.google.com/go/accesscontextmanager",
<<<<<<< HEAD
        sum = "h1:GgdNoDwZR5RIO3j8XwXqa6Gc6q5mP3KYMdFC7FEVyG4=",
        version = "v1.8.7",
=======
        sum = "h1:NipmPd3BCzwa/mr40SK8pWRkbzv9Th5Azhi4dBYazlM=",
        version = "v1.8.6",
>>>>>>> 78a8f6be
    )
    go_repository(
        name = "com_google_cloud_go_aiplatform",
        build_file_proto_mode = "disable_global",
        importpath = "cloud.google.com/go/aiplatform",
<<<<<<< HEAD
        sum = "h1:YWeqD4BjYwrmY4fa+isGcw0P81lJ3dKVxbWxdBchoiU=",
        version = "v1.67.0",
=======
        sum = "h1:bbFYY4JInclG10czRFUYj2rjD+obhh3Gi9zVlyoMgEc=",
        version = "v1.66.0",
>>>>>>> 78a8f6be
    )
    go_repository(
        name = "com_google_cloud_go_analytics",
        build_file_proto_mode = "disable_global",
        importpath = "cloud.google.com/go/analytics",
<<<<<<< HEAD
        sum = "h1:O0fj88npvQFxg8LfXo7fArcSrC/wtAstGuWQ7dCHWjg=",
        version = "v0.23.2",
=======
        sum = "h1:UH/PWBcPxHKolWxaS3hO+aj+wDTuq7XKvdtpqR3lyOI=",
        version = "v0.23.1",
>>>>>>> 78a8f6be
    )
    go_repository(
        name = "com_google_cloud_go_apigateway",
        build_file_proto_mode = "disable_global",
        importpath = "cloud.google.com/go/apigateway",
<<<<<<< HEAD
        sum = "h1:DO5Vn3zmY1aDyfoqni8e8+x+lwrfLCoAAbEui9NB0y8=",
        version = "v1.6.7",
=======
        sum = "h1:60GMRN1JFwq9MldvEVMdR3gDJ0vI0C/BwgkImG6bx/M=",
        version = "v1.6.6",
>>>>>>> 78a8f6be
    )
    go_repository(
        name = "com_google_cloud_go_apigeeconnect",
        build_file_proto_mode = "disable_global",
        importpath = "cloud.google.com/go/apigeeconnect",
<<<<<<< HEAD
        sum = "h1:z08Xuv7ZtaB2d4jsJi9/WhbnnI5s19wlLDZpssn3Fus=",
        version = "v1.6.7",
=======
        sum = "h1:ObsKNGtdu0ckkCSUpCN5fVAVg+DmzFg89JlqsW4OAWk=",
        version = "v1.6.6",
>>>>>>> 78a8f6be
    )
    go_repository(
        name = "com_google_cloud_go_apigeeregistry",
        build_file_proto_mode = "disable_global",
        importpath = "cloud.google.com/go/apigeeregistry",
<<<<<<< HEAD
        sum = "h1:o1C/+IvzwYeV1doum61XmJQ/Bwpk/4+2DT1JyVu2x64=",
        version = "v0.8.5",
=======
        sum = "h1:l8VFHdNMC+9Q4EHKye2eOZBu5IwddXF6ufAXI7D+PB8=",
        version = "v0.8.4",
>>>>>>> 78a8f6be
    )
    go_repository(
        name = "com_google_cloud_go_appengine",
        build_file_proto_mode = "disable_global",
        importpath = "cloud.google.com/go/appengine",
<<<<<<< HEAD
        sum = "h1:qYrjEHEFY7+CL4QlHIHuwTgrTnZbSKzdPFqgjZDsQNo=",
        version = "v1.8.7",
=======
        sum = "h1:cM+Lj0A0nCtujM9lqRId5L8hz7bHRfu3q3KdKtpn+38=",
        version = "v1.8.6",
>>>>>>> 78a8f6be
    )
    go_repository(
        name = "com_google_cloud_go_area120",
        build_file_proto_mode = "disable_global",
        importpath = "cloud.google.com/go/area120",
<<<<<<< HEAD
        sum = "h1:sUrR96yokdL6tTTXK0X13V1TLMta8/1u328bRG5lWZc=",
        version = "v0.8.7",
=======
        sum = "h1:7QJ4ZzqLOwh0pHD3UAa+VwiyWmDI7bdmkYKVkte8/wg=",
        version = "v0.8.6",
>>>>>>> 78a8f6be
    )
    go_repository(
        name = "com_google_cloud_go_artifactregistry",
        build_file_proto_mode = "disable_global",
        importpath = "cloud.google.com/go/artifactregistry",
        sum = "h1:SSvoD0ofOydm5gA1++15pW9VPgQbk0OmNlcb7JczoO4=",
        version = "v1.14.9",
    )
    go_repository(
        name = "com_google_cloud_go_asset",
        build_file_proto_mode = "disable_global",
        importpath = "cloud.google.com/go/asset",
<<<<<<< HEAD
        sum = "h1:mCqyoaDjDzaW1RqmmQtCJuawb9nca5bEu7HvVcpZDwg=",
        version = "v1.19.1",
=======
        sum = "h1:+NpxL5L53VY91EoJTHeGGXSWEUllf2hhXpCyTnSrd3Q=",
        version = "v1.18.1",
>>>>>>> 78a8f6be
    )
    go_repository(
        name = "com_google_cloud_go_assuredworkloads",
        build_file_proto_mode = "disable_global",
        importpath = "cloud.google.com/go/assuredworkloads",
<<<<<<< HEAD
        sum = "h1:xieyFA+JKyTDkO/Z9UyVEpkHW8pDYykU51O4G0pvXEg=",
        version = "v1.11.7",
    )
    go_repository(
        name = "com_google_cloud_go_auth",
        build_file_proto_mode = "disable_global",
        importpath = "cloud.google.com/go/auth",
        sum = "h1:0QNO7VThG54LUzKiQxv8C6x1YX7lUrzlAa1nVLF8CIw=",
        version = "v0.5.1",
=======
        sum = "h1:3NlUes0xLN2kcSU24qQADFYsOaetCPg0HSA302AyV5s=",
        version = "v1.11.6",
>>>>>>> 78a8f6be
    )
    go_repository(
        name = "com_google_cloud_go_auth_oauth2adapt",
        build_file_proto_mode = "disable_global",
        importpath = "cloud.google.com/go/auth/oauth2adapt",
        sum = "h1:+TTV8aXpjeChS9M+aTtN/TjdQnzJvmzKFt//oWu7HX4=",
        version = "v0.2.2",
    )
    go_repository(
        name = "com_google_cloud_go_automl",
        build_file_proto_mode = "disable_global",
        importpath = "cloud.google.com/go/automl",
<<<<<<< HEAD
        sum = "h1:w9AyogtMLXbcy5kzXPvk/Q3MGQkgJH7ZDB8fAUUxTt8=",
        version = "v1.13.7",
=======
        sum = "h1:NHBO5cjo2IgwaJ5qlez/iA35XI1db87PPlOB0Kjt5RM=",
        version = "v1.13.6",
>>>>>>> 78a8f6be
    )
    go_repository(
        name = "com_google_cloud_go_baremetalsolution",
        build_file_proto_mode = "disable_global",
        importpath = "cloud.google.com/go/baremetalsolution",
<<<<<<< HEAD
        sum = "h1:W4oSMS6vRCo9DLr1RPyDP8oeLverbvhJRzaZSsipft8=",
        version = "v1.2.6",
=======
        sum = "h1:jCR4rnVsG6ocK6ngFr2Z6ugKZfTENmMZkiV6Ma2tEeE=",
        version = "v1.2.5",
>>>>>>> 78a8f6be
    )
    go_repository(
        name = "com_google_cloud_go_batch",
        build_file_proto_mode = "disable_global",
        importpath = "cloud.google.com/go/batch",
<<<<<<< HEAD
        sum = "h1:yjAV0wkKYqO5Lh20dGdq5HDzQDG2qWWfbirLohNbpn0=",
        version = "v1.8.6",
=======
        sum = "h1:b9fVZDxxp4LWMhXV7uAhyMGmPuzlzPrsZ0uh+RM92h8=",
        version = "v1.8.3",
>>>>>>> 78a8f6be
    )
    go_repository(
        name = "com_google_cloud_go_beyondcorp",
        build_file_proto_mode = "disable_global",
        importpath = "cloud.google.com/go/beyondcorp",
<<<<<<< HEAD
        sum = "h1:KBcujO3QRvBIwzZLtvQEPB9SXdovHnMBx0V/uhucH9o=",
        version = "v1.0.6",
=======
        sum = "h1:fnil8viEdcAJJiwiJPCT2fl3Grx3XFwXxTq7n9g/8QM=",
        version = "v1.0.5",
>>>>>>> 78a8f6be
    )
    go_repository(
        name = "com_google_cloud_go_bigquery",
        build_file_proto_mode = "disable_global",
        importpath = "cloud.google.com/go/bigquery",
<<<<<<< HEAD
        sum = "h1:w2Goy9n6gh91LVi6B2Sc+HpBl8WbWhIyzdvVvrAuEIw=",
        version = "v1.61.0",
=======
        sum = "h1:kA96WfgvCbkqfLnr7xI5uEfJ4h4FrnkdEb0yty0KSZo=",
        version = "v1.60.0",
>>>>>>> 78a8f6be
    )
    go_repository(
        name = "com_google_cloud_go_billing",
        build_file_proto_mode = "disable_global",
        importpath = "cloud.google.com/go/billing",
<<<<<<< HEAD
        sum = "h1:GbOg1uGvoV8FXxMStFoNcq5z9AEUwCpKt/6GNcuDSZM=",
        version = "v1.18.5",
=======
        sum = "h1:XcYB8aKj97d4/0kh+LQgrxPxOo/0jgPNp5Q1nyzCyvs=",
        version = "v1.18.4",
>>>>>>> 78a8f6be
    )
    go_repository(
        name = "com_google_cloud_go_binaryauthorization",
        build_file_proto_mode = "disable_global",
        importpath = "cloud.google.com/go/binaryauthorization",
<<<<<<< HEAD
        sum = "h1:RHnEM4HXbWShlGhPA0Jzj2YYETCHxmisNMU0OE2fXQM=",
        version = "v1.8.3",
=======
        sum = "h1:XiAdW5HAWtk9WEjEA5MXYiRJ28Tjp1xGPPAMRFI5bnc=",
        version = "v1.8.2",
>>>>>>> 78a8f6be
    )
    go_repository(
        name = "com_google_cloud_go_certificatemanager",
        build_file_proto_mode = "disable_global",
        importpath = "cloud.google.com/go/certificatemanager",
<<<<<<< HEAD
        sum = "h1:XURrQhj5COWAEvICivbGID/Hu67AvMYHAhMRIyc3Ux8=",
        version = "v1.8.1",
=======
        sum = "h1:oc15T+leZ2Wm5oocvGTbDXwonka0chpJTEiHIVsBiEA=",
        version = "v1.8.0",
>>>>>>> 78a8f6be
    )
    go_repository(
        name = "com_google_cloud_go_channel",
        build_file_proto_mode = "disable_global",
        importpath = "cloud.google.com/go/channel",
<<<<<<< HEAD
        sum = "h1:PrplNaAS6Dn187e+OcGzyEKETX8iL3tCaDqcPPW7Zoo=",
        version = "v1.17.7",
=======
        sum = "h1:rBnTls9G5nC/jOrb9V/tZFHFXt6kBMNlIQKg6DjAlRM=",
        version = "v1.17.6",
>>>>>>> 78a8f6be
    )
    go_repository(
        name = "com_google_cloud_go_cloudbuild",
        build_file_proto_mode = "disable_global",
        importpath = "cloud.google.com/go/cloudbuild",
<<<<<<< HEAD
        sum = "h1:zkCG1dBezxRM3dtgQ9h1Y+IJ7V+lARWgp0l9k/SZsfU=",
        version = "v1.16.1",
=======
        sum = "h1:66hY1gXV2cdn4gquy5TieaJwaZmRzrQ5cK++pVgnCkQ=",
        version = "v1.16.0",
>>>>>>> 78a8f6be
    )
    go_repository(
        name = "com_google_cloud_go_clouddms",
        build_file_proto_mode = "disable_global",
        importpath = "cloud.google.com/go/clouddms",
<<<<<<< HEAD
        sum = "h1:Q47KKoA0zsNcC9U5aCmop5TPPItVq4cx7Wwqgra+5PU=",
        version = "v1.7.6",
=======
        sum = "h1:t1nc49kRzEU2vrDxQQIEc5rZ4Hr187YrdOZPMAgMwMI=",
        version = "v1.7.5",
>>>>>>> 78a8f6be
    )
    go_repository(
        name = "com_google_cloud_go_cloudsqlconn",
        build_file_proto_mode = "disable_global",
        importpath = "cloud.google.com/go/cloudsqlconn",
        sum = "h1:rMtPv66pkuk2K1ciCicjZY8Ma1DSyOYSoqwPUw/Timo=",
        version = "v1.5.1",
    )
    go_repository(
        name = "com_google_cloud_go_cloudtasks",
        build_file_proto_mode = "disable_global",
        importpath = "cloud.google.com/go/cloudtasks",
<<<<<<< HEAD
        sum = "h1:Y0HUuiCAVk9BojLItOycBl91tY25NXH8oFsyi1IC/U4=",
        version = "v1.12.8",
=======
        sum = "h1:Ev+poxwb7pudBhiF0ObwAWT7Dh9BZAcsvAfFTWg0MPc=",
        version = "v1.12.7",
>>>>>>> 78a8f6be
    )
    go_repository(
        name = "com_google_cloud_go_compute",
        build_file_proto_mode = "disable_global",
        importpath = "cloud.google.com/go/compute",
        sum = "h1:EGawh2RUnfHT5g8f/FX3Ds6KZuIBC77hZoDrBvEZw94=",
        version = "v1.27.0",
    )
    go_repository(
        name = "com_google_cloud_go_compute_metadata",
        build_file_proto_mode = "disable_global",
        importpath = "cloud.google.com/go/compute/metadata",
        sum = "h1:Tz+eQXMEqDIKRsmY3cHTL6FVaynIjX2QxYC4trgAKZc=",
        version = "v0.3.0",
    )
    go_repository(
        name = "com_google_cloud_go_contactcenterinsights",
        build_file_proto_mode = "disable_global",
        importpath = "cloud.google.com/go/contactcenterinsights",
<<<<<<< HEAD
        sum = "h1:46ertIh+cGkTg/lN7fN+TOx09SoM65dpdUp96vXBcMY=",
        version = "v1.13.2",
=======
        sum = "h1:sCDKUmDj9Tfd6Qj7x4XbwC43oYzEBwSDLC1tReQWS/Y=",
        version = "v1.13.1",
>>>>>>> 78a8f6be
    )
    go_repository(
        name = "com_google_cloud_go_container",
        build_file_proto_mode = "disable_global",
        importpath = "cloud.google.com/go/container",
<<<<<<< HEAD
        sum = "h1:Vbu/3PZNrgV1Z5DGcRubQdUccX/uMUDNc+NgHNIfbEk=",
        version = "v1.35.1",
=======
        sum = "h1:y5gmgrMMhTrLnQQdMCw0t/Yis9Ps7jvAG4JYcRWxR8g=",
        version = "v1.35.0",
>>>>>>> 78a8f6be
    )
    go_repository(
        name = "com_google_cloud_go_containeranalysis",
        build_file_proto_mode = "disable_global",
        importpath = "cloud.google.com/go/containeranalysis",
<<<<<<< HEAD
        sum = "h1:mSrneOVadcpnDZHJebg+ts/10azGTUKOCSQET7KdT7g=",
        version = "v0.11.6",
=======
        sum = "h1:yzohQ0HDoZq2TtCJkbUBsJs9RIR5WbKZlHrD7ilp2yg=",
        version = "v0.11.5",
>>>>>>> 78a8f6be
    )
    go_repository(
        name = "com_google_cloud_go_datacatalog",
        build_file_proto_mode = "disable_global",
        importpath = "cloud.google.com/go/datacatalog",
<<<<<<< HEAD
        sum = "h1:czcba5mxwRM5V//jSadyig0y+8aOHmN7gUl9GbHu59E=",
        version = "v1.20.1",
=======
        sum = "h1:BGDsEjqpAo0Ka+b9yDLXnE5k+jU3lXGMh//NsEeDMIg=",
        version = "v1.20.0",
>>>>>>> 78a8f6be
    )
    go_repository(
        name = "com_google_cloud_go_dataflow",
        build_file_proto_mode = "disable_global",
        importpath = "cloud.google.com/go/dataflow",
<<<<<<< HEAD
        sum = "h1:wKEakCbRevlwsWqTn34pWJUFmdbx0HKwpRH6HhU7NIs=",
        version = "v0.9.7",
=======
        sum = "h1:GuZJgkOL64cYySwYEYqQkggdxwoZTk8cvekQW0t3KRM=",
        version = "v0.9.6",
>>>>>>> 78a8f6be
    )
    go_repository(
        name = "com_google_cloud_go_dataform",
        build_file_proto_mode = "disable_global",
        importpath = "cloud.google.com/go/dataform",
<<<<<<< HEAD
        sum = "h1:MiK1Us7YP9+sdNViUE4X2B2vLScrKcjOPw5b6uamZvE=",
        version = "v0.9.4",
=======
        sum = "h1:0EzWf+c2R5V/ujZBb22H/EL5wpzD/bDFYPA2f3czB1g=",
        version = "v0.9.3",
>>>>>>> 78a8f6be
    )
    go_repository(
        name = "com_google_cloud_go_datafusion",
        build_file_proto_mode = "disable_global",
        importpath = "cloud.google.com/go/datafusion",
<<<<<<< HEAD
        sum = "h1:ViFnMnUK7LNcWvisZgihxXit76JxSHFeijYI5U/gjOE=",
        version = "v1.7.7",
=======
        sum = "h1:zSmMj/qZ0Yk+q/v5Wg40FTJ0WYPCtanYYekRt7cSKJ0=",
        version = "v1.7.6",
>>>>>>> 78a8f6be
    )
    go_repository(
        name = "com_google_cloud_go_datalabeling",
        build_file_proto_mode = "disable_global",
        importpath = "cloud.google.com/go/datalabeling",
<<<<<<< HEAD
        sum = "h1:M6irSHns6VxMro+IbvDxDJLD6tkfjlW+mo2MPaM23KA=",
        version = "v0.8.7",
=======
        sum = "h1:2zz44bPbDMHsPanQ89SybqhHDQBH1EZk8icGotyrvSU=",
        version = "v0.8.6",
>>>>>>> 78a8f6be
    )
    go_repository(
        name = "com_google_cloud_go_dataplex",
        build_file_proto_mode = "disable_global",
        importpath = "cloud.google.com/go/dataplex",
<<<<<<< HEAD
        sum = "h1:e8SV0yKuSjgHEZaQcZwjKXe0ta1jZrvLxX/2i/IAG+8=",
        version = "v1.16.0",
=======
        sum = "h1:Ob8NPT1UcB4kDaDx7/UdsRfZ8xUvUggZshXUlGWDahk=",
        version = "v1.15.0",
>>>>>>> 78a8f6be
    )
    go_repository(
        name = "com_google_cloud_go_dataproc_v2",
        build_file_proto_mode = "disable_global",
        importpath = "cloud.google.com/go/dataproc/v2",
<<<<<<< HEAD
        sum = "h1:RNMG5ffWKdbWOkwvjC4GqxLaxEaWFpm2hQCF2WFW/vo=",
        version = "v2.4.2",
=======
        sum = "h1:+cM8p/R6FdTuQYlriJOSUCvAZfMDgBKf0/ph9bMIjaY=",
        version = "v2.4.1",
>>>>>>> 78a8f6be
    )
    go_repository(
        name = "com_google_cloud_go_dataqna",
        build_file_proto_mode = "disable_global",
        importpath = "cloud.google.com/go/dataqna",
<<<<<<< HEAD
        sum = "h1:qM60MGNTGsSJuzAziVJjtRA7pGby2dA8OuqdVRe/lYo=",
        version = "v0.8.7",
=======
        sum = "h1:FI/1q7VnANchQR9ug+nzujfiusLMfC3BHT7/fHi+BVU=",
        version = "v0.8.6",
>>>>>>> 78a8f6be
    )
    go_repository(
        name = "com_google_cloud_go_datastore",
        build_file_proto_mode = "disable_global",
        importpath = "cloud.google.com/go/datastore",
        sum = "h1:UEmzuUdyDE58HV2jcb0BoqwCAwsJS2mtHapCsMmhVh0=",
        version = "v1.17.0",
    )
    go_repository(
        name = "com_google_cloud_go_datastream",
        build_file_proto_mode = "disable_global",
        importpath = "cloud.google.com/go/datastream",
<<<<<<< HEAD
        sum = "h1:FfNUy9j3aRQ99L4a5Rdm82RMuiw0BIe3lpPn2ykom8k=",
        version = "v1.10.6",
=======
        sum = "h1:nHdOKbFmKJ4tPjGtNNIO0//G7QAht6eHTUnREWPn2yI=",
        version = "v1.10.5",
>>>>>>> 78a8f6be
    )
    go_repository(
        name = "com_google_cloud_go_deploy",
        build_file_proto_mode = "disable_global",
        importpath = "cloud.google.com/go/deploy",
<<<<<<< HEAD
        sum = "h1:fzbObuGgoViO0ArFuOQIJ2yr5bH5YzbORVvMDBrDC5I=",
        version = "v1.19.0",
=======
        sum = "h1:UxcxzjwxGPkT7RBdMmoc5a7QxHQVdpZllD6el2VC3JA=",
        version = "v1.17.2",
>>>>>>> 78a8f6be
    )
    go_repository(
        name = "com_google_cloud_go_dialogflow",
        build_file_proto_mode = "disable_global",
        importpath = "cloud.google.com/go/dialogflow",
<<<<<<< HEAD
        sum = "h1:C9wQ0odRYQsar0XqwCQb0c13BkRBsoSjOaejOg5ntgQ=",
        version = "v1.53.0",
=======
        sum = "h1:B8Y5j4/QsDirX136OoPm62kG3y5gd8rzBpHSR/FW9vI=",
        version = "v1.52.0",
>>>>>>> 78a8f6be
    )
    go_repository(
        name = "com_google_cloud_go_dlp",
        build_file_proto_mode = "disable_global",
        importpath = "cloud.google.com/go/dlp",
<<<<<<< HEAD
        sum = "h1:/GQVl5gOPR2dUemrR2YJxZG5D9MCE3AYgmDxjzP54jI=",
        version = "v1.14.0",
=======
        sum = "h1:dTsEN6r1BoplUACz7teOmE6lRG1swREiwXkfkY7bi6c=",
        version = "v1.12.1",
>>>>>>> 78a8f6be
    )
    go_repository(
        name = "com_google_cloud_go_documentai",
        build_file_proto_mode = "disable_global",
        importpath = "cloud.google.com/go/documentai",
<<<<<<< HEAD
        sum = "h1:Hey8tqO6q4bF0vG9gQTzHeP9bjitJ0rILNYWDanZVlE=",
        version = "v1.29.0",
=======
        sum = "h1:UdDy7nDTwr+mN1KiJqsj5AabauoW9SkgH9eY8BuFXJE=",
        version = "v1.26.1",
>>>>>>> 78a8f6be
    )
    go_repository(
        name = "com_google_cloud_go_domains",
        build_file_proto_mode = "disable_global",
        importpath = "cloud.google.com/go/domains",
<<<<<<< HEAD
        sum = "h1:IixFIMRzUJWZUAOe8s/K2X4Bvtp0A3xjHLljfNC4aSo=",
        version = "v0.9.7",
=======
        sum = "h1:NHqZk4XzHFlmXM3LMGwDVET4NKr60W2jaNCRGYod5Ic=",
        version = "v0.9.6",
>>>>>>> 78a8f6be
    )
    go_repository(
        name = "com_google_cloud_go_edgecontainer",
        build_file_proto_mode = "disable_global",
        importpath = "cloud.google.com/go/edgecontainer",
<<<<<<< HEAD
        sum = "h1:xa6MIQhGylE24QdWaxhfIfAJE3Pupcr+i77WEx3NJrg=",
        version = "v1.2.1",
=======
        sum = "h1:a++vBi1J00NP1ifVP5mV/3j1/EJKWPj0h6NfUPLfuCQ=",
        version = "v1.2.0",
>>>>>>> 78a8f6be
    )
    go_repository(
        name = "com_google_cloud_go_errorreporting",
        build_file_proto_mode = "disable_global",
        importpath = "cloud.google.com/go/errorreporting",
        sum = "h1:kj1XEWMu8P0qlLhm3FwcaFsUvXChV/OraZwA70trRR0=",
        version = "v0.3.0",
    )
    go_repository(
        name = "com_google_cloud_go_essentialcontacts",
        build_file_proto_mode = "disable_global",
        importpath = "cloud.google.com/go/essentialcontacts",
<<<<<<< HEAD
        sum = "h1:p5Y7ZNVPiV9pEAHzvWiPcSiQRMQqcuHxOP0ZOP0vVww=",
        version = "v1.6.8",
=======
        sum = "h1:FDdJGJEXK4RxvT6gdRBqGaCQVpi96RRB7MTyRHUcb20=",
        version = "v1.6.7",
>>>>>>> 78a8f6be
    )
    go_repository(
        name = "com_google_cloud_go_eventarc",
        build_file_proto_mode = "disable_global",
        importpath = "cloud.google.com/go/eventarc",
<<<<<<< HEAD
        sum = "h1:we+qx5uCZ88aQzQS3MJXRvAh/ik+EmqVyjcW1oYFW44=",
        version = "v1.13.6",
=======
        sum = "h1:JMUiLYzxkxr7BqnCPkyJ6Ycgrs6YQlZT44H0rHg7jQY=",
        version = "v1.13.5",
>>>>>>> 78a8f6be
    )
    go_repository(
        name = "com_google_cloud_go_filestore",
        build_file_proto_mode = "disable_global",
        importpath = "cloud.google.com/go/filestore",
<<<<<<< HEAD
        sum = "h1:CpRnsUpMU5gxUKyfh7TD0SM+E+7E4ORaDea2JctKfpY=",
        version = "v1.8.3",
=======
        sum = "h1:BpaB7bxICPUTntAV+yVUK9bxAUOv7uHRSEibSKMBJVA=",
        version = "v1.8.2",
>>>>>>> 78a8f6be
    )
    go_repository(
        name = "com_google_cloud_go_firestore",
        build_file_proto_mode = "disable_global",
        importpath = "cloud.google.com/go/firestore",
        sum = "h1:/k8ppuWOtNuDHt2tsRV42yI21uaGnKDEQnRFeBpbFF8=",
        version = "v1.15.0",
    )
    go_repository(
        name = "com_google_cloud_go_functions",
        build_file_proto_mode = "disable_global",
        importpath = "cloud.google.com/go/functions",
<<<<<<< HEAD
        sum = "h1:83bd2lCgtu2nLbX2jrqsrQhIs7VuVA1N6Op5syeRVIg=",
        version = "v1.16.2",
=======
        sum = "h1:0kcko/2AKwm4USnWcGs/W/k++PAYPA3dYaQw1y5Xg3M=",
        version = "v1.16.1",
>>>>>>> 78a8f6be
    )
    go_repository(
        name = "com_google_cloud_go_gkebackup",
        build_file_proto_mode = "disable_global",
        importpath = "cloud.google.com/go/gkebackup",
<<<<<<< HEAD
        sum = "h1:wysUXEkggPwENZY3BXroOyWoyVfPypzaqNHgOZD9Kck=",
        version = "v1.5.0",
=======
        sum = "h1:SATJwsF8PjErP7GwHE+xK8gJ7f7hULuqtazV19ylPgg=",
        version = "v1.4.0",
>>>>>>> 78a8f6be
    )
    go_repository(
        name = "com_google_cloud_go_gkeconnect",
        build_file_proto_mode = "disable_global",
        importpath = "cloud.google.com/go/gkeconnect",
<<<<<<< HEAD
        sum = "h1:BfXsTXYs5xlicAlgbtlo8Cw+YdzU3PrlBg7dATJUwrk=",
        version = "v0.8.7",
=======
        sum = "h1:7X9P6lGkOF/nJRYZBQBG2XPhunqWbNMacy9AXN7qUcU=",
        version = "v0.8.6",
>>>>>>> 78a8f6be
    )
    go_repository(
        name = "com_google_cloud_go_gkehub",
        build_file_proto_mode = "disable_global",
        importpath = "cloud.google.com/go/gkehub",
<<<<<<< HEAD
        sum = "h1:bHwcvgh8AmcYm6p6/ZrWW3a7J7sKBDtqtsyVXKssnPs=",
        version = "v0.14.7",
=======
        sum = "h1:kKreFf+097KfW+Tz/SqZKeXs/eFOjs1NDrsVjRPI18o=",
        version = "v0.14.6",
>>>>>>> 78a8f6be
    )
    go_repository(
        name = "com_google_cloud_go_gkemulticloud",
        build_file_proto_mode = "disable_global",
        importpath = "cloud.google.com/go/gkemulticloud",
<<<<<<< HEAD
        sum = "h1:zaWBakKPT6mPHVn5iefuRqttjpbNsb8LlMw9KgfyfyU=",
        version = "v1.2.0",
=======
        sum = "h1:CFBoDcQi9zLOkzM6xqmRzljZhF4A6A47QaQ0WtNd+DA=",
        version = "v1.1.2",
>>>>>>> 78a8f6be
    )
    go_repository(
        name = "com_google_cloud_go_gsuiteaddons",
        build_file_proto_mode = "disable_global",
        importpath = "cloud.google.com/go/gsuiteaddons",
<<<<<<< HEAD
        sum = "h1:06Jg3JeLslEfBYX1sDqOPLnF7a3wmhNcDUXF/fVOb50=",
        version = "v1.6.7",
=======
        sum = "h1:q3x2NE0je/tSVL66MAht5YVbGGHjTV9BxFD2lyDQ0dU=",
        version = "v1.6.6",
>>>>>>> 78a8f6be
    )
    go_repository(
        name = "com_google_cloud_go_iam",
        build_file_proto_mode = "disable_global",
        importpath = "cloud.google.com/go/iam",
<<<<<<< HEAD
        sum = "h1:r7umDwhj+BQyz0ScZMp4QrGXjSTI3ZINnpgU2nlB/K0=",
        version = "v1.1.8",
=======
        sum = "h1:z4VHOhwKLF/+UYXAJDFwGtNF0b6gjsW1Pk9Ml0U/IoM=",
        version = "v1.1.7",
>>>>>>> 78a8f6be
    )
    go_repository(
        name = "com_google_cloud_go_iap",
        build_file_proto_mode = "disable_global",
        importpath = "cloud.google.com/go/iap",
<<<<<<< HEAD
        sum = "h1:rcuRS9XfOgr1v6TAoihVeSXntOnpVhFlVHtPfgOkLAo=",
        version = "v1.9.6",
=======
        sum = "h1:FrLAtgXzWPwe8rNp7AD+2Lgg4LqyhgXvEdiGK+jtd9g=",
        version = "v1.9.5",
>>>>>>> 78a8f6be
    )
    go_repository(
        name = "com_google_cloud_go_ids",
        build_file_proto_mode = "disable_global",
        importpath = "cloud.google.com/go/ids",
<<<<<<< HEAD
        sum = "h1:wtd+r415yrfZ8LsB6yH6WrOZ26tYt7w6wy3i5a4HQZ8=",
        version = "v1.4.7",
=======
        sum = "h1:tNc3NpIp2LUmFJxP2CBlzYw0FTnd68r73mIzg8UlM3Q=",
        version = "v1.4.6",
>>>>>>> 78a8f6be
    )
    go_repository(
        name = "com_google_cloud_go_iot",
        build_file_proto_mode = "disable_global",
        importpath = "cloud.google.com/go/iot",
<<<<<<< HEAD
        sum = "h1:M9SKIj9eoxoXCzytkLZVAuf5wmoui1OeDqEjC97wRbY=",
        version = "v1.7.7",
=======
        sum = "h1:nRV/e1e3lEjsVoD5mW99JERwL8MKohyQyY63+lfBMA4=",
        version = "v1.7.6",
>>>>>>> 78a8f6be
    )
    go_repository(
        name = "com_google_cloud_go_kms",
        build_file_proto_mode = "disable_global",
        importpath = "cloud.google.com/go/kms",
<<<<<<< HEAD
        sum = "h1:5k0wXqkxL+YcXd4viQzTqCgzzVKKxzgrK+rCZJytEQs=",
        version = "v1.17.1",
=======
        sum = "h1:szIeDCowID8th2i8XE4uRev5PMxQFqW+JjwYxL9h6xs=",
        version = "v1.15.8",
>>>>>>> 78a8f6be
    )
    go_repository(
        name = "com_google_cloud_go_language",
        build_file_proto_mode = "disable_global",
        importpath = "cloud.google.com/go/language",
<<<<<<< HEAD
        sum = "h1:kOYJEcuZgyUX/i/4DFrfXPcrddm1XCQD2lDI5hIFmZQ=",
        version = "v1.12.5",
=======
        sum = "h1:srkreCxnVa5+a5PXUri/K+VWxG50wGvz5+PEYjgaENQ=",
        version = "v1.12.4",
>>>>>>> 78a8f6be
    )
    go_repository(
        name = "com_google_cloud_go_lifesciences",
        build_file_proto_mode = "disable_global",
        importpath = "cloud.google.com/go/lifesciences",
<<<<<<< HEAD
        sum = "h1:qqEmApr5YFOQjkrU8Jy6o6QpkESqfGbfrE6bnUZZbV8=",
        version = "v0.9.7",
=======
        sum = "h1:8w3edjRiSN6GCxT0uJoXr6Zo2XNYD+6TxPZa7uIIOaU=",
        version = "v0.9.6",
>>>>>>> 78a8f6be
    )
    go_repository(
        name = "com_google_cloud_go_logging",
        build_file_proto_mode = "disable_global",
        importpath = "cloud.google.com/go/logging",
        sum = "h1:f+ZXMqyrSJ5vZ5pE/zr0xC8y/M9BLNzQeLBwfeZ+wY4=",
        version = "v1.10.0",
    )
    go_repository(
        name = "com_google_cloud_go_longrunning",
        build_file_proto_mode = "disable_global",
        importpath = "cloud.google.com/go/longrunning",
<<<<<<< HEAD
        sum = "h1:WLbHekDbjK1fVFD3ibpFFVoyizlLRl73I7YKuAKilhU=",
        version = "v0.5.7",
=======
        sum = "h1:xAe8+0YaWoCKr9t1+aWe+OeQgN/iJK1fEgZSXmjuEaE=",
        version = "v0.5.6",
>>>>>>> 78a8f6be
    )
    go_repository(
        name = "com_google_cloud_go_managedidentities",
        build_file_proto_mode = "disable_global",
        importpath = "cloud.google.com/go/managedidentities",
<<<<<<< HEAD
        sum = "h1:uWA9WQyfA0JdkeAFymWUsa3qE9tC33LUElla790Ou1A=",
        version = "v1.6.7",
=======
        sum = "h1:7+hGPQSojhnYNZCg3fG2mQIF7XMfvNpCpi2Zg5/Qx1g=",
        version = "v1.6.6",
>>>>>>> 78a8f6be
    )
    go_repository(
        name = "com_google_cloud_go_maps",
        build_file_proto_mode = "disable_global",
        importpath = "cloud.google.com/go/maps",
<<<<<<< HEAD
        sum = "h1:+//LeUr5ARVau1wVsxLkLnFtYviq9YFS+fB/mhfAOGQ=",
        version = "v1.11.0",
=======
        sum = "h1:vcqmqk0wt1NRzQc84Qo6z8HYyol/znqbG7tAS5Qm91g=",
        version = "v1.7.1",
>>>>>>> 78a8f6be
    )
    go_repository(
        name = "com_google_cloud_go_mediatranslation",
        build_file_proto_mode = "disable_global",
        importpath = "cloud.google.com/go/mediatranslation",
<<<<<<< HEAD
        sum = "h1:izgww3TlyvWyDWdFKnrASpbh12IkAuw8o2ION8sAjX0=",
        version = "v0.8.7",
=======
        sum = "h1:EVW0wCQ7asoMjw8fm8oUe6pQWBaVQth/iquk7ysidy0=",
        version = "v0.8.6",
>>>>>>> 78a8f6be
    )
    go_repository(
        name = "com_google_cloud_go_memcache",
        build_file_proto_mode = "disable_global",
        importpath = "cloud.google.com/go/memcache",
<<<<<<< HEAD
        sum = "h1:hE7f3ze3+eWh/EbYXEz7oXkm0LXcr7UCoLklwi7gsLU=",
        version = "v1.10.7",
=======
        sum = "h1:rqDPCIUfVBvv7ojOGx5PRkPgWeWSKpOht2w6plaxklY=",
        version = "v1.10.6",
>>>>>>> 78a8f6be
    )
    go_repository(
        name = "com_google_cloud_go_metastore",
        build_file_proto_mode = "disable_global",
        importpath = "cloud.google.com/go/metastore",
<<<<<<< HEAD
        sum = "h1:otHcJkci5f/sNRedrSM7eM81QRnu0yZ3HvkvWGphABA=",
        version = "v1.13.6",
=======
        sum = "h1:K7gyYoqPvQgCc82tiB0CQkXOpg8AZxJtRGMVdN5B83U=",
        version = "v1.13.5",
>>>>>>> 78a8f6be
    )
    go_repository(
        name = "com_google_cloud_go_monitoring",
        build_file_proto_mode = "disable_global",
        importpath = "cloud.google.com/go/monitoring",
<<<<<<< HEAD
        sum = "h1:NCXf8hfQi+Kmr56QJezXRZ6GPb80ZI7El1XztyUuLQI=",
        version = "v1.19.0",
=======
        sum = "h1:0yvFXK+xQd95VKo6thndjwnJMno7c7Xw1CwMByg0B+8=",
        version = "v1.18.1",
>>>>>>> 78a8f6be
    )
    go_repository(
        name = "com_google_cloud_go_networkconnectivity",
        build_file_proto_mode = "disable_global",
        importpath = "cloud.google.com/go/networkconnectivity",
<<<<<<< HEAD
        sum = "h1:jYpQ86mZ7OYZc7WadvCIlIaPXmXhr5nD7wgE/ekMVpM=",
        version = "v1.14.6",
=======
        sum = "h1:t67aEKwmO+SXvQC5ncOjm3vTwnsbO/mTzlCWdK0nwqs=",
        version = "v1.14.5",
>>>>>>> 78a8f6be
    )
    go_repository(
        name = "com_google_cloud_go_networkmanagement",
        build_file_proto_mode = "disable_global",
        importpath = "cloud.google.com/go/networkmanagement",
<<<<<<< HEAD
        sum = "h1:Ex1/aYkA0areleSmOGXHvEFBGohteIYJr2SGPrjOUe0=",
        version = "v1.13.2",
=======
        sum = "h1:uSoVcd78+uNSW34Q+BNumUvTxAtVaKHc8O9WUz091gg=",
        version = "v1.13.0",
>>>>>>> 78a8f6be
    )
    go_repository(
        name = "com_google_cloud_go_networksecurity",
        build_file_proto_mode = "disable_global",
        importpath = "cloud.google.com/go/networksecurity",
<<<<<<< HEAD
        sum = "h1:aepEkfiwOvUL9eu3ginVZhTaXDRHncQKi9lTT1BycH0=",
        version = "v0.9.7",
=======
        sum = "h1:3ggPKshcFs1oRh5qI+Gq1s2CIU9BL99MKtYSBG4Z8s0=",
        version = "v0.9.6",
>>>>>>> 78a8f6be
    )
    go_repository(
        name = "com_google_cloud_go_notebooks",
        build_file_proto_mode = "disable_global",
        importpath = "cloud.google.com/go/notebooks",
<<<<<<< HEAD
        sum = "h1:sFU1ETg1HfIN/Tev8gD0dleAITLv7cHp0JClwFmJ6bo=",
        version = "v1.11.5",
=======
        sum = "h1:A9jxIdxEccgL9iJLqvU4j5HT3/13YluoF2IbiV+hAN4=",
        version = "v1.11.4",
>>>>>>> 78a8f6be
    )
    go_repository(
        name = "com_google_cloud_go_optimization",
        build_file_proto_mode = "disable_global",
        importpath = "cloud.google.com/go/optimization",
<<<<<<< HEAD
        sum = "h1:FPfowA/LEckKTQT0A4NJMI2bSou999c2ZyFX1zGiYxY=",
        version = "v1.6.5",
=======
        sum = "h1:T/j8xyIkmHGjU6kxeUjK3UTqiXlbvpZQ2A+F5vnH21Y=",
        version = "v1.6.4",
>>>>>>> 78a8f6be
    )
    go_repository(
        name = "com_google_cloud_go_orchestration",
        build_file_proto_mode = "disable_global",
        importpath = "cloud.google.com/go/orchestration",
<<<<<<< HEAD
        sum = "h1:C2WL4ZnclXsh4XickGhKYKlPjqVZj35y1sbRjdsZ3g4=",
        version = "v1.9.2",
=======
        sum = "h1:i5iSxsu1Cx1itTQEEY/YvsAo1OO8gosGGXhnOjBjgJA=",
        version = "v1.9.1",
>>>>>>> 78a8f6be
    )
    go_repository(
        name = "com_google_cloud_go_orgpolicy",
        build_file_proto_mode = "disable_global",
        importpath = "cloud.google.com/go/orgpolicy",
<<<<<<< HEAD
        sum = "h1:fGftW2bPi8vTjQm57xlwtLBZQcrgC+c3HMFBzJ+KWPc=",
        version = "v1.12.3",
=======
        sum = "h1:x9GttuUZXXeKcJgHSGxYoPn2hOJhhuaN5YYJKfAfmLo=",
        version = "v1.12.2",
>>>>>>> 78a8f6be
    )
    go_repository(
        name = "com_google_cloud_go_osconfig",
        build_file_proto_mode = "disable_global",
        importpath = "cloud.google.com/go/osconfig",
<<<<<<< HEAD
        sum = "h1:HXsXGFaFaLTklwKgSob/GSE+c3verYDQDgreFaosxyc=",
        version = "v1.12.7",
=======
        sum = "h1:wIOhgzklE0hHZsho02rRVXYBHSfsAwYZYIaxFaUBIjs=",
        version = "v1.12.6",
>>>>>>> 78a8f6be
    )
    go_repository(
        name = "com_google_cloud_go_oslogin",
        build_file_proto_mode = "disable_global",
        importpath = "cloud.google.com/go/oslogin",
<<<<<<< HEAD
        sum = "h1:7AgOWH1oMPrB1AVU0/f47ADdOt+XfdBY7QRb8tcMUp8=",
        version = "v1.13.3",
=======
        sum = "h1:v71OrrkKyqr5Mfnt345GqSOURzByv08qfrtvfhOVcnc=",
        version = "v1.13.2",
>>>>>>> 78a8f6be
    )
    go_repository(
        name = "com_google_cloud_go_phishingprotection",
        build_file_proto_mode = "disable_global",
        importpath = "cloud.google.com/go/phishingprotection",
<<<<<<< HEAD
        sum = "h1:CbCjfR/pgDHyRMu94o9nuGwaONEcarWnUfSGGw+I2ZI=",
        version = "v0.8.7",
=======
        sum = "h1:DcAre1psFwJM/FBA/MkDj0H6uxZhACE5IW/xF9ssHDQ=",
        version = "v0.8.6",
>>>>>>> 78a8f6be
    )
    go_repository(
        name = "com_google_cloud_go_policytroubleshooter",
        build_file_proto_mode = "disable_global",
        importpath = "cloud.google.com/go/policytroubleshooter",
<<<<<<< HEAD
        sum = "h1:LGt85MZUKlq9oqsbBL9+M6jAyeuR1TtCx6k5HfAQxTY=",
        version = "v1.10.5",
=======
        sum = "h1:wxBRfNoMy7rnoEeaTOHIEHCUEdUIQIwQGUqfBWH6cyQ=",
        version = "v1.10.4",
>>>>>>> 78a8f6be
    )
    go_repository(
        name = "com_google_cloud_go_privatecatalog",
        build_file_proto_mode = "disable_global",
        importpath = "cloud.google.com/go/privatecatalog",
<<<<<<< HEAD
        sum = "h1:wGZKKJhYyuf4gcAEywQqQ6F19yxhBJGnzgyxOTbJjBw=",
        version = "v0.9.7",
=======
        sum = "h1:bcIABOUmpnzQip83OVv+Ju/NxXjUTRLUSP+FVLFG6kk=",
        version = "v0.9.6",
>>>>>>> 78a8f6be
    )
    go_repository(
        name = "com_google_cloud_go_profiler",
        build_file_proto_mode = "disable_global",
        importpath = "cloud.google.com/go/profiler",
        sum = "h1:ZeRDZbsOBDyRG0OiK0Op1/XWZ3xeLwJc9zjkzczUxyY=",
        version = "v0.4.0",
    )
    go_repository(
        name = "com_google_cloud_go_pubsub",
        build_file_proto_mode = "disable_global",
        importpath = "cloud.google.com/go/pubsub",
        sum = "h1:J1OT7h51ifATIedjqk/uBNPh+1hkvUaH4VKbz4UuAsc=",
        version = "v1.38.0",
    )
    go_repository(
        name = "com_google_cloud_go_pubsublite",
        build_file_proto_mode = "disable_global",
        importpath = "cloud.google.com/go/pubsublite",
        sum = "h1:pX+idpWMIH30/K7c0epN6V703xpIcMXWRjKJsz0tYGY=",
        version = "v1.8.1",
    )
    go_repository(
        name = "com_google_cloud_go_recaptchaenterprise_v2",
        build_file_proto_mode = "disable_global",
        importpath = "cloud.google.com/go/recaptchaenterprise/v2",
<<<<<<< HEAD
        sum = "h1:+QG02kE63W13vXI+rwAxFF3EhGX6K7gXwFz9OKwKcHw=",
        version = "v2.13.0",
=======
        sum = "h1:nykUP2WD/914jui/IldiCOuoTn6T8ha1Ys6/N9sAqJY=",
        version = "v2.12.0",
>>>>>>> 78a8f6be
    )
    go_repository(
        name = "com_google_cloud_go_recommendationengine",
        build_file_proto_mode = "disable_global",
        importpath = "cloud.google.com/go/recommendationengine",
<<<<<<< HEAD
        sum = "h1:N6n/TEr0FQzeP4ZtvF5daMszOhdZI94uMiPiAi9kFMo=",
        version = "v0.8.7",
=======
        sum = "h1:m0eQtYCToxMSbDKOnpJ2YGdQhyjOPffg4Y8lM2RWzao=",
        version = "v0.8.6",
>>>>>>> 78a8f6be
    )
    go_repository(
        name = "com_google_cloud_go_recommender",
        build_file_proto_mode = "disable_global",
        importpath = "cloud.google.com/go/recommender",
<<<<<<< HEAD
        sum = "h1:v9x75vXP5wMXw3QG3xmgjVHLlqYufuLn/ht3oNWCA3w=",
        version = "v1.12.3",
=======
        sum = "h1:3M6lD39/GlOMYOikeF5wflSa4EP5pGFthoIASbyhIXE=",
        version = "v1.12.2",
>>>>>>> 78a8f6be
    )
    go_repository(
        name = "com_google_cloud_go_redis",
        build_file_proto_mode = "disable_global",
        importpath = "cloud.google.com/go/redis",
<<<<<<< HEAD
        sum = "h1:YB4i013/3jdHgQf+MVUOX4GLNcuHPSWI94QMVc1pSIU=",
        version = "v1.15.0",
=======
        sum = "h1:zlGxeAsiwcPU+Cta76ALduhdBAVhuYpEjv59V5L/ves=",
        version = "v1.14.3",
>>>>>>> 78a8f6be
    )
    go_repository(
        name = "com_google_cloud_go_resourcemanager",
        build_file_proto_mode = "disable_global",
        importpath = "cloud.google.com/go/resourcemanager",
<<<<<<< HEAD
        sum = "h1:SdvD0PaPX60+yeKoSe16mawFpM0EPuiPPihTIVlhRsY=",
        version = "v1.9.7",
=======
        sum = "h1:VPfJFbWxrTYQzEXCDbJNpcvSB8eZhTSM0YHH146fIB8=",
        version = "v1.9.6",
>>>>>>> 78a8f6be
    )
    go_repository(
        name = "com_google_cloud_go_resourcesettings",
        build_file_proto_mode = "disable_global",
        importpath = "cloud.google.com/go/resourcesettings",
<<<<<<< HEAD
        sum = "h1:88SlpWtogkwjMuYTEl//qm36azX1OpawThAyvXT/hHw=",
        version = "v1.6.7",
=======
        sum = "h1:l/IbRDDmGJFlR4bRZGtfYvix1Pu0jAKGLr7wgUtixHQ=",
        version = "v1.6.6",
>>>>>>> 78a8f6be
    )
    go_repository(
        name = "com_google_cloud_go_retail",
        build_file_proto_mode = "disable_global",
        importpath = "cloud.google.com/go/retail",
<<<<<<< HEAD
        sum = "h1:msP5a8BOxVym2DvoubeWAxAeV6VhYkKnYHc2XOkd/+U=",
        version = "v1.16.2",
=======
        sum = "h1:AyVdElkdIU3JedWpX/qENbt8iUmKD+kiyj7ZpzguhTg=",
        version = "v1.16.1",
>>>>>>> 78a8f6be
    )
    go_repository(
        name = "com_google_cloud_go_run",
        build_file_proto_mode = "disable_global",
        importpath = "cloud.google.com/go/run",
<<<<<<< HEAD
        sum = "h1:E4Z5e681Qh7UJrJRMCgYhp+3tkcoXiaKGh3UZmUPaAQ=",
        version = "v1.3.7",
=======
        sum = "h1:xQND6EJn1LgouCLPSfykkzagyr4gq4FKiRexNxXixV0=",
        version = "v1.3.6",
>>>>>>> 78a8f6be
    )
    go_repository(
        name = "com_google_cloud_go_scheduler",
        build_file_proto_mode = "disable_global",
        importpath = "cloud.google.com/go/scheduler",
<<<<<<< HEAD
        sum = "h1:Jn/unfNUgRiNJRc1nrApzimKiVj91UYlLT8mMfpUu48=",
        version = "v1.10.8",
=======
        sum = "h1:h1/VZk0XdkSh/jI7dDNp3V0Qi8yTkclOljDVPelXvAw=",
        version = "v1.10.7",
>>>>>>> 78a8f6be
    )
    go_repository(
        name = "com_google_cloud_go_secretmanager",
        build_file_proto_mode = "disable_global",
        importpath = "cloud.google.com/go/secretmanager",
<<<<<<< HEAD
        sum = "h1:TTGo2Vz7ZxYn2QbmuFP7Zo4lDm5VsbzBjDReo3SA5h4=",
        version = "v1.13.1",
=======
        sum = "h1:e5pIo/QEgiFiHPVJPxM5jbtUr4O/u5h2zLHYtkFQr24=",
        version = "v1.12.0",
>>>>>>> 78a8f6be
    )
    go_repository(
        name = "com_google_cloud_go_security",
        build_file_proto_mode = "disable_global",
        importpath = "cloud.google.com/go/security",
<<<<<<< HEAD
        sum = "h1:u4RCnEQPvlrrnFRFinU0T3WsjtrsQErkWBfqTM5oUQI=",
        version = "v1.17.0",
=======
        sum = "h1:LYMj7ISEEjVQ0ub6E6ygGhjVbNQTH5CawKZz0bbPMVE=",
        version = "v1.15.6",
>>>>>>> 78a8f6be
    )
    go_repository(
        name = "com_google_cloud_go_securitycenter",
        build_file_proto_mode = "disable_global",
        importpath = "cloud.google.com/go/securitycenter",
<<<<<<< HEAD
        sum = "h1:Y8C0I/mzLbaxAl5cw3EaLox0Rvpy+VUwEuCGWIQDMU8=",
        version = "v1.30.0",
=======
        sum = "h1:NpEJeFbm3ad3ibpbpIBKXJS7eQq1cZhtt9nrDTMO/QQ=",
        version = "v1.28.0",
>>>>>>> 78a8f6be
    )
    go_repository(
        name = "com_google_cloud_go_servicedirectory",
        build_file_proto_mode = "disable_global",
        importpath = "cloud.google.com/go/servicedirectory",
<<<<<<< HEAD
        sum = "h1:c3OAhTcZ8LbIiKps5T3p6i0QcPI8/aWYwOfoZobICKo=",
        version = "v1.11.7",
=======
        sum = "h1:gkzx9Cd+OTOD+zY4u5vtbdvOx7vrvHYdeDiNdC6vKyw=",
        version = "v1.11.5",
>>>>>>> 78a8f6be
    )
    go_repository(
        name = "com_google_cloud_go_shell",
        build_file_proto_mode = "disable_global",
        importpath = "cloud.google.com/go/shell",
<<<<<<< HEAD
        sum = "h1:HxCzcUxSsCh6FJWkmbOUrGI1sKe4E1Yy4vaykn4RhJ4=",
        version = "v1.7.7",
=======
        sum = "h1:/oJf9sboa2FfHWCmHXy+XfTRnZy8lC7O5zFyfE1EA6s=",
        version = "v1.7.6",
>>>>>>> 78a8f6be
    )
    go_repository(
        name = "com_google_cloud_go_spanner",
        build_file_proto_mode = "disable_global",
        importpath = "cloud.google.com/go/spanner",
<<<<<<< HEAD
        sum = "h1:P6+BY70Wtol4MtryBgnXZVTZfsdySEvWfz0EpyLwHi4=",
        version = "v1.63.0",
=======
        sum = "h1:O9kf49dfaDRzPpKJNChHUJ+Bao02WPedZb8ZPyi02lI=",
        version = "v1.60.0",
>>>>>>> 78a8f6be
    )
    go_repository(
        name = "com_google_cloud_go_speech",
        build_file_proto_mode = "disable_global",
        importpath = "cloud.google.com/go/speech",
<<<<<<< HEAD
        sum = "h1:TcWEAOLQH1Lb2fhHS6/GjvAh+ue0dt4xUDHXHG6vF04=",
        version = "v1.23.1",
=======
        sum = "h1:xo/cmhBtqoqqNg/5I8m0ECXPiqYg2fS2ioOccH+qbKE=",
        version = "v1.22.1",
>>>>>>> 78a8f6be
    )
    go_repository(
        name = "com_google_cloud_go_storage",
        build_file_proto_mode = "disable_global",
        importpath = "cloud.google.com/go/storage",
        sum = "h1:VEpDQV5CJxFmJ6ueWNsKxcr1QAYOXEgxDa+sBbJahPw=",
        version = "v1.40.0",
    )
    go_repository(
        name = "com_google_cloud_go_storagetransfer",
        build_file_proto_mode = "disable_global",
        importpath = "cloud.google.com/go/storagetransfer",
<<<<<<< HEAD
        sum = "h1:CXmoNEvz7y2NtHFZuH3Z8ASN43rxRINWa2Q/IlBzM2k=",
        version = "v1.10.6",
=======
        sum = "h1:BawJo/u0P21cdxc2gB878qIFDC80COq2i0qWZeNevSw=",
        version = "v1.10.5",
>>>>>>> 78a8f6be
    )
    go_repository(
        name = "com_google_cloud_go_talent",
        build_file_proto_mode = "disable_global",
        importpath = "cloud.google.com/go/talent",
<<<<<<< HEAD
        sum = "h1:RoyEtftfJrbwJcu63zuWE4IjC76xMyVsJBhmleIp3bE=",
        version = "v1.6.8",
=======
        sum = "h1:4xgDFfOcgcSY0dUzaSc2tQCSRoLDEJ5CfbW5jfcgNJk=",
        version = "v1.6.7",
>>>>>>> 78a8f6be
    )
    go_repository(
        name = "com_google_cloud_go_texttospeech",
        build_file_proto_mode = "disable_global",
        importpath = "cloud.google.com/go/texttospeech",
<<<<<<< HEAD
        sum = "h1:qR6Mu+EM2OfaZR1/Rl8BDBTVfi2X5OtwKKvJRSQyG+o=",
        version = "v1.7.7",
=======
        sum = "h1:gLEyDoJeFGdoX7jSKbf+nJy7CTgjsSbCZXwzzkXgH9w=",
        version = "v1.7.6",
>>>>>>> 78a8f6be
    )
    go_repository(
        name = "com_google_cloud_go_tpu",
        build_file_proto_mode = "disable_global",
        importpath = "cloud.google.com/go/tpu",
<<<<<<< HEAD
        sum = "h1:ngQokxUB1z2gvHn3vAf04m7SFnNYMiQIIpny81fCGAs=",
        version = "v1.6.7",
=======
        sum = "h1:Cb1txkZYbKlGIZ4tQr9EjEB9snAOU6qyjvNezGXDunI=",
        version = "v1.6.6",
>>>>>>> 78a8f6be
    )
    go_repository(
        name = "com_google_cloud_go_trace",
        build_file_proto_mode = "disable_global",
        importpath = "cloud.google.com/go/trace",
<<<<<<< HEAD
        sum = "h1:gK8z2BIJQ3KIYGddw9RJLne5Fx0FEXkrEQzPaeEYVvk=",
        version = "v1.10.7",
=======
        sum = "h1:XF0Ejdw0NpRfAvuZUeQe3ClAG4R/9w5JYICo7l2weaw=",
        version = "v1.10.6",
>>>>>>> 78a8f6be
    )
    go_repository(
        name = "com_google_cloud_go_translate",
        build_file_proto_mode = "disable_global",
        importpath = "cloud.google.com/go/translate",
<<<<<<< HEAD
        sum = "h1:g+B29z4gtRGsiKDoTF+bNeH25bLRokAaElygX2FcZkE=",
        version = "v1.10.3",
=======
        sum = "h1:SXOtKYnT7ZkeMtPwujaBOBt5Ph4kf6LIuMpAgu/WON0=",
        version = "v1.10.2",
>>>>>>> 78a8f6be
    )
    go_repository(
        name = "com_google_cloud_go_video",
        build_file_proto_mode = "disable_global",
        importpath = "cloud.google.com/go/video",
<<<<<<< HEAD
        sum = "h1:ue/1C8TF8H2TMzKMBdNnFxT7QaeWMtqfDr9TSQGgUhA=",
        version = "v1.21.0",
=======
        sum = "h1:y4jgUqDiWMfX+beJnlrnloBQxEIa9v+KrlkD2QJVpeE=",
        version = "v1.20.5",
>>>>>>> 78a8f6be
    )
    go_repository(
        name = "com_google_cloud_go_videointelligence",
        build_file_proto_mode = "disable_global",
        importpath = "cloud.google.com/go/videointelligence",
<<<<<<< HEAD
        sum = "h1:SKBkFTuOclESLjQL1LwraqVFm2fL5oL9tbzKITU+FOY=",
        version = "v1.11.7",
=======
        sum = "h1:P0Sa8+5KOEAVk/fazUNjVPzRCijCheZWJ8wL8xBn9Uk=",
        version = "v1.11.6",
>>>>>>> 78a8f6be
    )
    go_repository(
        name = "com_google_cloud_go_vision_v2",
        build_file_proto_mode = "disable_global",
        importpath = "cloud.google.com/go/vision/v2",
<<<<<<< HEAD
        sum = "h1:j9RxG8DcyJO/D7/ps2pOey8VZys+TMqF79bWAhuM7QU=",
        version = "v2.8.2",
=======
        sum = "h1:kvR1sHcuPYat1wI3BYY7CEX2xLAcUHPYL6dOzV2Xf4Q=",
        version = "v2.8.1",
>>>>>>> 78a8f6be
    )
    go_repository(
        name = "com_google_cloud_go_vmmigration",
        build_file_proto_mode = "disable_global",
        importpath = "cloud.google.com/go/vmmigration",
<<<<<<< HEAD
        sum = "h1:bf2qKqEN7iqT62IptQ/FDadoDLJI9sthyrW3PVaH8bY=",
        version = "v1.7.7",
=======
        sum = "h1:sbaWK76csqtk0TGPGCiJqZi7tfrU0LnrhUjZHI5YVdc=",
        version = "v1.7.6",
>>>>>>> 78a8f6be
    )
    go_repository(
        name = "com_google_cloud_go_vmwareengine",
        build_file_proto_mode = "disable_global",
        importpath = "cloud.google.com/go/vmwareengine",
<<<<<<< HEAD
        sum = "h1:x4KwHB4JlBEzMaITVhrbbpHrU+2I5LrlvHGEEluT0vc=",
        version = "v1.1.3",
=======
        sum = "h1:Mf8abigBstvjfSGq9twhtbMTCONL0Cjds+tGbc2pV0M=",
        version = "v1.1.2",
>>>>>>> 78a8f6be
    )
    go_repository(
        name = "com_google_cloud_go_vpcaccess",
        build_file_proto_mode = "disable_global",
        importpath = "cloud.google.com/go/vpcaccess",
<<<<<<< HEAD
        sum = "h1:F5woMLufKnshmDvPVxCzoC+Di12RYXQ1W8kNmpBT8z0=",
        version = "v1.7.7",
=======
        sum = "h1:wbMTRdZ9P5+3D6oQWWqB/YxDCFR5m5OJ+b+hHwaBBQQ=",
        version = "v1.7.6",
>>>>>>> 78a8f6be
    )
    go_repository(
        name = "com_google_cloud_go_webrisk",
        build_file_proto_mode = "disable_global",
        importpath = "cloud.google.com/go/webrisk",
<<<<<<< HEAD
        sum = "h1:EWTSVagWWeQjVAsebiF/wJMwC5bq6Zz3LqOmD9Uid4s=",
        version = "v1.9.7",
=======
        sum = "h1:rVhi2WOHcZF72X7spXVTFTmRGeFN4NFeW7/Ku7kgeug=",
        version = "v1.9.6",
>>>>>>> 78a8f6be
    )
    go_repository(
        name = "com_google_cloud_go_websecurityscanner",
        build_file_proto_mode = "disable_global",
        importpath = "cloud.google.com/go/websecurityscanner",
<<<<<<< HEAD
        sum = "h1:R5OW5SNRqD0DSEmyWLUMNYAXWYnz/NLSXBawVFrc9a0=",
        version = "v1.6.7",
=======
        sum = "h1:YAwNB/HjKOVAy9D7W8Bkv8OQ9G2lqIqFOuJbyH5Xo4Q=",
        version = "v1.6.6",
>>>>>>> 78a8f6be
    )
    go_repository(
        name = "com_google_cloud_go_workflows",
        build_file_proto_mode = "disable_global",
        importpath = "cloud.google.com/go/workflows",
<<<<<<< HEAD
        sum = "h1:2bE69mh68law1UZWPjgmvOQsjsGSppRudABAXwNAy58=",
        version = "v1.12.6",
=======
        sum = "h1:hH511zmS93oE6j64m/eiGWnfgqailh/S8+f3MVNLcE8=",
        version = "v1.12.5",
>>>>>>> 78a8f6be
    )
    go_repository(
        name = "com_layeh_gopher_luar",
        build_file_proto_mode = "disable_global",
        importpath = "layeh.com/gopher-luar",
        sum = "h1:55b0mpBhN9XSshEd2Nz6WsbYXctyBT35azk4POQNSXo=",
        version = "v1.0.10",
    )
    go_repository(
        name = "com_lukechampine_uint128",
        build_file_proto_mode = "disable_global",
        importpath = "lukechampine.com/uint128",
        sum = "h1:cDdUVfRwDUDovz610ABgFD17nXD4/uDgVHl2sC3+sbo=",
        version = "v1.3.0",
    )
    go_repository(
        name = "com_shuralyov_dmitri_gpu_mtl",
        build_file_proto_mode = "disable_global",
        importpath = "dmitri.shuralyov.com/gpu/mtl",
        sum = "h1:VpgP7xuJadIUuKccphEpTJnWhS2jkQyMt6Y7pJCD7fY=",
        version = "v0.0.0-20190408044501-666a987793e9",
    )
    go_repository(
        name = "com_terrastruct_oss_d2",
        build_file_proto_mode = "disable_global",
        importpath = "oss.terrastruct.com/d2",
        sum = "h1:VgZgiwtMhh3uVR2mm7e0bdh25f1px3ZCPM/la5GKfMc=",
        version = "v0.6.5",
    )
    go_repository(
        name = "com_terrastruct_oss_util_go",
        build_file_proto_mode = "disable_global",
        importpath = "oss.terrastruct.com/util-go",
        sum = "h1:n6y6RoZCgZDchN4gLGlzNRO1Jdf9xOGGqohDBph5BG8=",
        version = "v0.0.0-20231101220827-55b3812542c2",
    )
    go_repository(
        name = "dev_bobheadxi_go_gobenchdata",
        build_file_proto_mode = "disable_global",
        importpath = "go.bobheadxi.dev/gobenchdata",
        sum = "h1:3Pts2nPUZdgFSU63nWzvfs2xRbK8WVSNeJ2H9e/Ypew=",
        version = "v1.3.1",
    )
    go_repository(
        name = "dev_bobheadxi_go_streamline",
        build_file_proto_mode = "disable_global",
        importpath = "go.bobheadxi.dev/streamline",
        sum = "h1:EwbDggkws9Qo/fl4Zo801Z8mgf4xZBOX7/bbfTthsy4=",
        version = "v1.3.2",
    )
    go_repository(
        name = "dev_cdr_slog",
        build_file_proto_mode = "disable_global",
        importpath = "cdr.dev/slog",
        sum = "h1:Jf+VOk2lif79HeTlnLaZ70zYTsuVSUEu/47U9VaG2Rw=",
        version = "v1.4.2-0.20221206192828-e4803b10ae17",
    )
    go_repository(
        name = "dev_chainguard_apko",
        build_file_proto_mode = "disable_global",
        importpath = "chainguard.dev/apko",
        sum = "h1:K8lM5Gu/Ny3Q4b4oGDNyz2YX3wHcs72CqfBcsPh25Vc=",
        version = "v0.14.0",
    )
    go_repository(
        name = "dev_lsp_go_uri",
        build_file_proto_mode = "disable_global",
        importpath = "go.lsp.dev/uri",
        sum = "h1:KcZJmh6nFIBeJzTugn5JTU6OOyG0lDOo3R9KwTxTYbo=",
        version = "v0.3.0",
    )
    go_repository(
        name = "ht_sr_git_sbinet_gg",
        build_file_proto_mode = "disable_global",
        importpath = "git.sr.ht/~sbinet/gg",
        sum = "h1:6V43j30HM623V329xA9Ntq+WJrMjDxRjuAB1LFWF5m8=",
        version = "v0.5.0",
    )
    go_repository(
        name = "in_gopkg_alecthomas_kingpin_v2",
        build_file_proto_mode = "disable_global",
        importpath = "gopkg.in/alecthomas/kingpin.v2",
        sum = "h1:jMFz6MfLP0/4fUyZle81rXUoxOBFi19VUFKVDOQfozc=",
        version = "v2.2.6",
    )
    go_repository(
        name = "in_gopkg_alexcesaro_statsd_v2",
        build_file_proto_mode = "disable_global",
        importpath = "gopkg.in/alexcesaro/statsd.v2",
        sum = "h1:FXkZSCZIH17vLCO5sO2UucTHsH9pc+17F6pl3JVCwMc=",
        version = "v2.0.0",
    )
    go_repository(
        name = "in_gopkg_asn1_ber_v1",
        build_file_proto_mode = "disable_global",
        importpath = "gopkg.in/asn1-ber.v1",
        sum = "h1:TxyelI5cVkbREznMhfzycHdkp5cLA7DpE+GKjSslYhM=",
        version = "v1.0.0-20181015200546-f715ec2f112d",
    )
    go_repository(
        name = "in_gopkg_check_v1",
        build_file_proto_mode = "disable_global",
        importpath = "gopkg.in/check.v1",
        sum = "h1:Hei/4ADfdWqJk1ZMxUNpqntNwaWcugrBjAiHlqqRiVk=",
        version = "v1.0.0-20201130134442-10cb98267c6c",
    )
    go_repository(
        name = "in_gopkg_errgo_v2",
        build_file_proto_mode = "disable_global",
        importpath = "gopkg.in/errgo.v2",
        sum = "h1:0vLT13EuvQ0hNvakwLuFZ/jYrLp5F3kcWHXdRggjCE8=",
        version = "v2.1.0",
    )
    go_repository(
        name = "in_gopkg_fsnotify_v1",
        build_file_proto_mode = "disable_global",
        importpath = "gopkg.in/fsnotify.v1",
        sum = "h1:xOHLXZwVvI9hhs+cLKq5+I5onOuwQLhQwiu63xxlHs4=",
        version = "v1.4.7",
    )
    go_repository(
        name = "in_gopkg_go_jose_go_jose_v2",
        build_file_proto_mode = "disable_global",
        importpath = "gopkg.in/go-jose/go-jose.v2",
        sum = "h1:qEzJlIDmG9q5VO0M/o8tGS65QMHMS1w01TQJB1VPJ4U=",
        version = "v2.6.1",
    )
    go_repository(
        name = "in_gopkg_inconshreveable_log15_v2",
        build_file_proto_mode = "disable_global",
        importpath = "gopkg.in/inconshreveable/log15.v2",
        sum = "h1:RlWgLqCMMIYYEVcAR5MDsuHlVkaIPDAF+5Dehzg8L5A=",
        version = "v2.0.0-20180818164646-67afb5ed74ec",
    )
    go_repository(
        name = "in_gopkg_inf_v0",
        build_file_proto_mode = "disable_global",
        importpath = "gopkg.in/inf.v0",
        sum = "h1:73M5CoZyi3ZLMOyDlQh031Cx6N9NDJ2Vvfl76EDAgDc=",
        version = "v0.9.1",
    )
    go_repository(
        name = "in_gopkg_ini_v1",
        build_file_proto_mode = "disable_global",
        importpath = "gopkg.in/ini.v1",
        sum = "h1:Dgnx+6+nfE+IfzjUEISNeydPJh9AXNNsWbGP9KzCsOA=",
        version = "v1.67.0",
    )
    go_repository(
        name = "in_gopkg_natefinch_lumberjack_v2",
        build_file_proto_mode = "disable_global",
        importpath = "gopkg.in/natefinch/lumberjack.v2",
        sum = "h1:bBRl1b0OH9s/DuPhuXpNl+VtCaJXFZ5/uEFST95x9zc=",
        version = "v2.2.1",
    )
    go_repository(
        name = "in_gopkg_resty_v1",
        build_file_proto_mode = "disable_global",
        importpath = "gopkg.in/resty.v1",
        sum = "h1:CuXP0Pjfw9rOuY6EP+UvtNvt5DSqHpIxILZKT/quCZI=",
        version = "v1.12.0",
    )
    go_repository(
        name = "in_gopkg_square_go_jose_v2",
        build_file_proto_mode = "disable_global",
        importpath = "gopkg.in/square/go-jose.v2",
        replace = "gopkg.in/go-jose/go-jose.v2",
        sum = "h1:nt80fvSDlhKWQgSWyHyy5CfmlQr+asih51R8PTWNKKs=",
        version = "v2.6.3",
    )
    go_repository(
        name = "in_gopkg_telebot_v3",
        build_file_proto_mode = "disable_global",
        importpath = "gopkg.in/telebot.v3",
        sum = "h1:3I4LohaAyJBiivGmkfB+CiVu7QFOWkuZ4+KHgO/G3rs=",
        version = "v3.2.1",
    )
    go_repository(
        name = "in_gopkg_tomb_v1",
        build_file_proto_mode = "disable_global",
        importpath = "gopkg.in/tomb.v1",
        sum = "h1:uRGJdciOHaEIrze2W8Q3AKkepLTh2hOroT7a+7czfdQ=",
        version = "v1.0.0-20141024135613-dd632973f1e7",
    )
    go_repository(
        name = "in_gopkg_warnings_v0",
        build_file_proto_mode = "disable_global",
        importpath = "gopkg.in/warnings.v0",
        sum = "h1:wFXVbFY8DY5/xOe1ECiWdKCzZlxgshcYVNkBHstARME=",
        version = "v0.1.2",
    )
    go_repository(
        name = "in_gopkg_yaml_v2",
        build_file_proto_mode = "disable_global",
        importpath = "gopkg.in/yaml.v2",
        sum = "h1:D8xgwECY7CYvx+Y2n4sBz93Jn9JRvxdiyyo8CTfuKaY=",
        version = "v2.4.0",
    )
    go_repository(
        name = "in_gopkg_yaml_v3",
        build_file_proto_mode = "disable_global",
        importpath = "gopkg.in/yaml.v3",
        sum = "h1:fxVm/GzAzEWqLHuvctI91KS9hhNmmWOoWu0XTYJS7CA=",
        version = "v3.0.1",
    )
    go_repository(
        name = "io_etcd_go_bbolt",
        build_file_proto_mode = "disable_global",
        importpath = "go.etcd.io/bbolt",
        sum = "h1:xs88BrvEv273UsB79e0hcVrlUWmS0a8upikMFhSyAtA=",
        version = "v1.3.8",
    )
    go_repository(
        name = "io_etcd_go_etcd_api_v3",
        build_file_proto_mode = "disable_global",
        importpath = "go.etcd.io/etcd/api/v3",
        sum = "h1:szRajuUUbLyppkhs9K6BRtjY37l66XQQmw7oZRANE4k=",
        version = "v3.5.10",
    )
    go_repository(
        name = "io_etcd_go_etcd_client_pkg_v3",
        build_file_proto_mode = "disable_global",
        importpath = "go.etcd.io/etcd/client/pkg/v3",
        sum = "h1:kfYIdQftBnbAq8pUWFXfpuuxFSKzlmM5cSn76JByiT0=",
        version = "v3.5.10",
    )
    go_repository(
        name = "io_etcd_go_etcd_client_v2",
        build_file_proto_mode = "disable_global",
        importpath = "go.etcd.io/etcd/client/v2",
        sum = "h1:MrmRktzv/XF8CvtQt+P6wLUlURaNpSDJHFZhe//2QE4=",
        version = "v2.305.10",
    )
    go_repository(
        name = "io_etcd_go_etcd_client_v3",
        build_file_proto_mode = "disable_global",
        importpath = "go.etcd.io/etcd/client/v3",
        sum = "h1:W9TXNZ+oB3MCd/8UjxHTWK5J9Nquw9fQBLJd5ne5/Ao=",
        version = "v3.5.10",
    )
    go_repository(
        name = "io_etcd_go_etcd_pkg_v3",
        build_file_proto_mode = "disable_global",
        importpath = "go.etcd.io/etcd/pkg/v3",
        sum = "h1:WPR8K0e9kWl1gAhB5A7gEa5ZBTNkT9NdNWrR8Qpo1CM=",
        version = "v3.5.10",
    )
    go_repository(
        name = "io_etcd_go_etcd_raft_v3",
        build_file_proto_mode = "disable_global",
        importpath = "go.etcd.io/etcd/raft/v3",
        sum = "h1:cgNAYe7xrsrn/5kXMSaH8kM/Ky8mAdMqGOxyYwpP0LA=",
        version = "v3.5.10",
    )
    go_repository(
        name = "io_etcd_go_etcd_server_v3",
        build_file_proto_mode = "disable_global",
        importpath = "go.etcd.io/etcd/server/v3",
        sum = "h1:4NOGyOwD5sUZ22PiWYKmfxqoeh72z6EhYjNosKGLmZg=",
        version = "v3.5.10",
    )
    go_repository(
        name = "io_filippo_edwards25519",
        build_file_proto_mode = "disable_global",
        importpath = "filippo.io/edwards25519",
        sum = "h1:FNf4tywRC1HmFuKW5xopWpigGjJKiJSV0Cqo0cJWDaA=",
        version = "v1.1.0",
    )
    go_repository(
        name = "io_gorm_driver_postgres",
        build_file_proto_mode = "disable_global",
        importpath = "gorm.io/driver/postgres",
        sum = "h1:DkegyItji119OlcaLjqN11kHoUgZ/j13E0jkJZgD6A8=",
        version = "v1.5.9",
    )
    go_repository(
        name = "io_gorm_driver_sqlite",
        build_file_proto_mode = "disable_global",
        importpath = "gorm.io/driver/sqlite",
        sum = "h1:zKYbzRCpBrT1bNijRnxLDJWPjVfImGEn0lSnUY5gZ+c=",
        version = "v1.5.0",
    )
    go_repository(
        name = "io_gorm_gorm",
        build_file_proto_mode = "disable_global",
        importpath = "gorm.io/gorm",
        sum = "h1:dQpO+33KalOA+aFYGlK+EfxcI5MbO7EP2yYygwh9h+s=",
        version = "v1.25.10",
    )
    go_repository(
        name = "io_gorm_plugin_opentelemetry",
        build_file_proto_mode = "disable_global",
        importpath = "gorm.io/plugin/opentelemetry",
        sum = "h1:7p0ocWELjSSRI7NCKPW2mVe6h43YPini99sNJcbsTuc=",
        version = "v0.1.4",
    )
    go_repository(
        name = "io_k8s_api",
        build_file_proto_mode = "disable_global",
        importpath = "k8s.io/api",
        sum = "h1:hBC7B9+MU+ptchxEqTNW2DkUosJpp1P+Wn6YncZ474A=",
        version = "v0.29.2",
    )
    go_repository(
        name = "io_k8s_apiextensions_apiserver",
        build_file_proto_mode = "disable_global",
        importpath = "k8s.io/apiextensions-apiserver",
        sum = "h1:UK3xB5lOWSnhaCk0RFZ0LUacPZz9RY4wi/yt2Iu+btg=",
        version = "v0.29.2",
    )
    go_repository(
        name = "io_k8s_apimachinery",
        build_file_proto_mode = "disable_global",
        importpath = "k8s.io/apimachinery",
        sum = "h1:EWGpfJ856oj11C52NRCHuU7rFDwxev48z+6DSlGNsV8=",
        version = "v0.29.2",
    )
    go_repository(
        name = "io_k8s_apiserver",
        build_file_proto_mode = "disable_global",
        importpath = "k8s.io/apiserver",
        sum = "h1:+Z9S0dSNr+CjnVXQePG8TcBWHr3Q7BmAr7NraHvsMiQ=",
        version = "v0.29.2",
    )
    go_repository(
        name = "io_k8s_client_go",
        build_file_proto_mode = "disable_global",
        importpath = "k8s.io/client-go",
        sum = "h1:FEg85el1TeZp+/vYJM7hkDlSTFZ+c5nnK44DJ4FyoRg=",
        version = "v0.29.2",
    )
    go_repository(
        name = "io_k8s_code_generator",
        build_file_proto_mode = "disable_global",
        importpath = "k8s.io/code-generator",
        sum = "h1:c9/iw2KnNpw2IRV+wwuG/Wns2TjPSgjWzbbjTevyiHI=",
        version = "v0.29.2",
    )
    go_repository(
        name = "io_k8s_component_base",
        build_file_proto_mode = "disable_global",
        importpath = "k8s.io/component-base",
        sum = "h1:lpiLyuvPA9yV1aQwGLENYyK7n/8t6l3nn3zAtFTJYe8=",
        version = "v0.29.2",
    )
    go_repository(
        name = "io_k8s_gengo",
        build_file_proto_mode = "disable_global",
        importpath = "k8s.io/gengo",
        sum = "h1:pWEwq4Asjm4vjW7vcsmijwBhOr1/shsbSYiWXmNGlks=",
        version = "v0.0.0-20230829151522-9cce18d56c01",
    )
    go_repository(
        name = "io_k8s_klog",
        build_file_proto_mode = "disable_global",
        importpath = "k8s.io/klog",
        sum = "h1:Pt+yjF5aB1xDSVbau4VsWe+dQNzA0qv1LlXdC2dF6Q8=",
        version = "v1.0.0",
    )
    go_repository(
        name = "io_k8s_klog_v2",
        build_file_proto_mode = "disable_global",
        importpath = "k8s.io/klog/v2",
        sum = "h1:U/Af64HJf7FcwMcXyKm2RPM22WZzyR7OSpYj5tg3cL0=",
        version = "v2.110.1",
    )
    go_repository(
        name = "io_k8s_kms",
        build_file_proto_mode = "disable_global",
        importpath = "k8s.io/kms",
        sum = "h1:MDsbp98gSlEQs7K7dqLKNNTwKFQRYYvO4UOlBOjNy6Y=",
        version = "v0.29.2",
    )
    go_repository(
        name = "io_k8s_kube_openapi",
        build_file_proto_mode = "disable_global",
        importpath = "k8s.io/kube-openapi",
        sum = "h1:aVUu9fTY98ivBPKR9Y5w/AuzbMm96cd3YHRTU83I780=",
        version = "v0.0.0-20231010175941-2dd684a91f00",
    )
    go_repository(
        name = "io_k8s_sigs_apiserver_network_proxy_konnectivity_client",
        build_file_proto_mode = "disable_global",
        importpath = "sigs.k8s.io/apiserver-network-proxy/konnectivity-client",
        sum = "h1:TgtAeesdhpm2SGwkQasmbeqDo8th5wOBA5h/AjTKA4I=",
        version = "v0.28.0",
    )
    go_repository(
        name = "io_k8s_sigs_controller_runtime",
        build_file_proto_mode = "disable_global",
        importpath = "sigs.k8s.io/controller-runtime",
        sum = "h1:65QmN7r3FWgTxDMz9fvGnO1kbf2nu+acg9p2R9oYYYk=",
        version = "v0.17.3",
    )
    go_repository(
        name = "io_k8s_sigs_json",
        build_file_proto_mode = "disable_global",
        importpath = "sigs.k8s.io/json",
        sum = "h1:EDPBXCAspyGV4jQlpZSudPeMmr1bNJefnuqLsRAsHZo=",
        version = "v0.0.0-20221116044647-bc3834ca7abd",
    )
    go_repository(
        name = "io_k8s_sigs_kustomize_kyaml",
        build_file_proto_mode = "disable_global",
        importpath = "sigs.k8s.io/kustomize/kyaml",
        sum = "h1:tNNQIC+8cc+aXFTVg+RtQAOsjwUdYBZRAgYOVI3RBc4=",
        version = "v0.13.3",
    )
    go_repository(
        name = "io_k8s_sigs_release_utils",
        build_file_proto_mode = "disable_global",
        importpath = "sigs.k8s.io/release-utils",
        sum = "h1:JKDOvhCk6zW8ipEOkpTGDH/mW3TI+XqtPp16aaQ79FU=",
        version = "v0.7.7",
    )
    go_repository(
        name = "io_k8s_sigs_structured_merge_diff_v4",
        build_file_proto_mode = "disable_global",
        importpath = "sigs.k8s.io/structured-merge-diff/v4",
        sum = "h1:150L+0vs/8DA78h1u02ooW1/fFq/Lwr+sGiqlzvrtq4=",
        version = "v4.4.1",
    )
    go_repository(
        name = "io_k8s_sigs_yaml",
        build_file_proto_mode = "disable_global",
        importpath = "sigs.k8s.io/yaml",
        sum = "h1:Mk1wCc2gy/F0THH0TAp1QYyJNzRm2KCLy3o5ASXVI5E=",
        version = "v1.4.0",
    )
    go_repository(
        name = "io_k8s_utils",
        build_file_proto_mode = "disable_global",
        importpath = "k8s.io/utils",
        sum = "h1:sgn3ZU783SCgtaSJjpcVVlRqd6GSnlTLKgpAAttJvpI=",
        version = "v0.0.0-20230726121419-3b25d923346b",
    )
    go_repository(
        name = "io_nhooyr_websocket",
        build_file_proto_mode = "disable_global",
        importpath = "nhooyr.io/websocket",
        sum = "h1:f/qXNc2/3DpoSZkHt1DQu6rj4zGC8JmkkLkWss0MgN0=",
        version = "v1.8.11",
    )
    go_repository(
        name = "io_opencensus_go",
        build_file_proto_mode = "disable_global",
        importpath = "go.opencensus.io",
        sum = "h1:y73uSU6J157QMP2kn2r30vwW1A2W2WFwSCGnAVxeaD0=",
        version = "v0.24.0",
    )
    go_repository(
        name = "io_opentelemetry_go_collector",
        build_file_proto_mode = "disable_global",
        importpath = "go.opentelemetry.io/collector",
        sum = "h1:M/ciCcReQsSDYG9bJ2Qwqk7pQILDJ2bM/l0MdeCAvJE=",
        version = "v0.102.1",
    )
    go_repository(
        name = "io_opentelemetry_go_collector_component",
        build_file_proto_mode = "disable_global",
        importpath = "go.opentelemetry.io/collector/component",
        sum = "h1:66z+LN5dVCXhvuVKD1b56/3cYLK+mtYSLIwlskYA9IQ=",
        version = "v0.102.1",
    )
    go_repository(
        name = "io_opentelemetry_go_collector_config_configauth",
        build_file_proto_mode = "disable_global",
        importpath = "go.opentelemetry.io/collector/config/configauth",
        sum = "h1:LuzijaZulMu4xmAUG8WA00ZKDlampH+ERjxclb40Q9g=",
        version = "v0.102.1",
    )
    go_repository(
        name = "io_opentelemetry_go_collector_config_configcompression",
        build_file_proto_mode = "disable_global",
        importpath = "go.opentelemetry.io/collector/config/configcompression",
        sum = "h1:B2q6XMO6xiF2s+14XjqAQHGY5UefR+PtkZ0WAlmSqpU=",
        version = "v1.9.0",
    )
    go_repository(
        name = "io_opentelemetry_go_collector_config_configgrpc",
        build_file_proto_mode = "disable_global",
        importpath = "go.opentelemetry.io/collector/config/configgrpc",
        sum = "h1:6Plnfx+xw/JH8k11MkljGoysPfn1u7hHbO2evteOTeE=",
        version = "v0.102.1",
    )
    go_repository(
        name = "io_opentelemetry_go_collector_config_confighttp",
        build_file_proto_mode = "disable_global",
        importpath = "go.opentelemetry.io/collector/config/confighttp",
        sum = "h1:tPw1Xf2PfDdrXoBKLY5Sd4Dh8FNm5i+6DKuky9XraIM=",
        version = "v0.102.1",
    )
    go_repository(
        name = "io_opentelemetry_go_collector_config_confignet",
        build_file_proto_mode = "disable_global",
        importpath = "go.opentelemetry.io/collector/config/confignet",
        sum = "h1:nSiAFQMzNCO4sDBztUxY73qFw4Vh0hVePq8+3wXUHtU=",
        version = "v0.102.1",
    )
    go_repository(
        name = "io_opentelemetry_go_collector_config_configopaque",
        build_file_proto_mode = "disable_global",
        importpath = "go.opentelemetry.io/collector/config/configopaque",
        sum = "h1:jocenLdK/rVG9UoGlnpiBxXLXgH5NhIXCrVSTyKVYuA=",
        version = "v1.9.0",
    )
    go_repository(
        name = "io_opentelemetry_go_collector_config_configretry",
        build_file_proto_mode = "disable_global",
        importpath = "go.opentelemetry.io/collector/config/configretry",
        sum = "h1:J5/tXBL8P7d7HT5dxsp2H+//SkwDXR66Z9UTgRgtAzk=",
        version = "v0.102.1",
    )
    go_repository(
        name = "io_opentelemetry_go_collector_config_configtelemetry",
        build_file_proto_mode = "disable_global",
        importpath = "go.opentelemetry.io/collector/config/configtelemetry",
        sum = "h1:f/CYcrOkaHd+COIJ2lWnEgBCHfhEycpbow4ZhrGwAlA=",
        version = "v0.102.1",
    )
    go_repository(
        name = "io_opentelemetry_go_collector_config_configtls",
        build_file_proto_mode = "disable_global",
        importpath = "go.opentelemetry.io/collector/config/configtls",
        sum = "h1:7fr+PU9BRg0HRc1Pn3WmDW/4WBHRjuo7o1CdG2vQKoA=",
        version = "v0.102.1",
    )
    go_repository(
        name = "io_opentelemetry_go_collector_config_internal",
        build_file_proto_mode = "disable_global",
        importpath = "go.opentelemetry.io/collector/config/internal",
        sum = "h1:HFsFD3xpHUuNHb8/UTz5crJw1cMHzsJQf/86sgD44hw=",
        version = "v0.102.1",
    )
    go_repository(
        name = "io_opentelemetry_go_collector_confmap",
        build_file_proto_mode = "disable_global",
        importpath = "go.opentelemetry.io/collector/confmap",
        sum = "h1:wZuH+d/P11Suz8wbp+xQCJ0BPE9m5pybtUe74c+rU7E=",
        version = "v0.102.1",
    )
    go_repository(
        name = "io_opentelemetry_go_collector_consumer",
        build_file_proto_mode = "disable_global",
        importpath = "go.opentelemetry.io/collector/consumer",
        sum = "h1:0CkgHhxwx4lI/m+hWjh607xyjooW5CObZ8hFQy5vvo0=",
        version = "v0.102.1",
    )
    go_repository(
        name = "io_opentelemetry_go_collector_exporter",
        build_file_proto_mode = "disable_global",
        importpath = "go.opentelemetry.io/collector/exporter",
        sum = "h1:4VURYgBNJscxfMhZWitzcwA1cig5a6pH0xZSpdECDnM=",
        version = "v0.102.1",
    )
    go_repository(
        name = "io_opentelemetry_go_collector_exporter_otlpexporter",
        build_file_proto_mode = "disable_global",
        importpath = "go.opentelemetry.io/collector/exporter/otlpexporter",
        sum = "h1:bOXE7u1iy0SKwH2mnVyIMKkvFIR9bn9iIm1Cf/CJlZU=",
        version = "v0.102.1",
    )
    go_repository(
        name = "io_opentelemetry_go_collector_exporter_otlphttpexporter",
        build_file_proto_mode = "disable_global",
        importpath = "go.opentelemetry.io/collector/exporter/otlphttpexporter",
        sum = "h1:9TaxHrkVtEdssDAHqV5yU9PARkFph7CvfLqC1wS6m+c=",
        version = "v0.102.1",
    )
    go_repository(
        name = "io_opentelemetry_go_collector_extension",
        build_file_proto_mode = "disable_global",
        importpath = "go.opentelemetry.io/collector/extension",
        sum = "h1:gAvE3w15q+Vv0Tj100jzcDpeMTyc8dAiemHRtJbspLg=",
        version = "v0.102.1",
    )
    go_repository(
        name = "io_opentelemetry_go_collector_extension_auth",
        build_file_proto_mode = "disable_global",
        importpath = "go.opentelemetry.io/collector/extension/auth",
        sum = "h1:GP6oBmpFJjxuVruPb9X40bdf6PNu9779i8anxa+wW6U=",
        version = "v0.102.1",
    )
    go_repository(
        name = "io_opentelemetry_go_collector_featuregate",
        build_file_proto_mode = "disable_global",
        importpath = "go.opentelemetry.io/collector/featuregate",
        sum = "h1:mC4/HnR5cx/kkG1RKOQAvHxxg5Ktmd9gpFdttPEXQtA=",
        version = "v1.9.0",
    )
    go_repository(
        name = "io_opentelemetry_go_collector_pdata",
        build_file_proto_mode = "disable_global",
        importpath = "go.opentelemetry.io/collector/pdata",
        sum = "h1:qyXe3HEVYYxerIYu0rzgo1Tx2d1Zs6iF+TCckbHLFOw=",
        version = "v1.9.0",
    )
    go_repository(
        name = "io_opentelemetry_go_collector_pdata_testdata",
        build_file_proto_mode = "disable_global",
        importpath = "go.opentelemetry.io/collector/pdata/testdata",
        sum = "h1:S3idZaJxy8M7mCC4PG4EegmtiSaOuh6wXWatKIui8xU=",
        version = "v0.102.1",
    )
    go_repository(
        name = "io_opentelemetry_go_collector_receiver",
        build_file_proto_mode = "disable_global",
        importpath = "go.opentelemetry.io/collector/receiver",
        sum = "h1:353t4U3o0RdU007JcQ4sRRzl72GHCJZwXDr8cCOcEbI=",
        version = "v0.102.1",
    )
    go_repository(
        name = "io_opentelemetry_go_collector_receiver_otlpreceiver",
        build_file_proto_mode = "disable_global",
        importpath = "go.opentelemetry.io/collector/receiver/otlpreceiver",
        sum = "h1:65/8lkVmOu6gwBw99W+QUQBeDC2qVTwlaiqy7/SpauY=",
        version = "v0.102.1",
    )
    go_repository(
        name = "io_opentelemetry_go_contrib_config",
        build_file_proto_mode = "disable_global",
        importpath = "go.opentelemetry.io/contrib/config",
        sum = "h1:b1rK5tGTuhhPirJiMxOcyQfZs76j2VapY6ODn3b2Dbs=",
        version = "v0.7.0",
    )
    go_repository(
        name = "io_opentelemetry_go_contrib_detectors_gcp",
        build_file_proto_mode = "disable_global",
        importpath = "go.opentelemetry.io/contrib/detectors/gcp",
        sum = "h1:eVfDeFAPnMFZUhNdDZ/BbpEmC7/xxDKTSba5NhJH88s=",
        version = "v1.27.0",
    )
    go_repository(
        name = "io_opentelemetry_go_contrib_instrumentation_google_golang_org_grpc_otelgrpc",
        build_file_proto_mode = "disable_global",
        importpath = "go.opentelemetry.io/contrib/instrumentation/google.golang.org/grpc/otelgrpc",
<<<<<<< HEAD
        sum = "h1:vS1Ao/R55RNV4O7TA2Qopok8yN+X0LIP6RVWLFkprck=",
        version = "v0.52.0",
=======
        sum = "h1:zvpPXY7RfYAGSdYQLjp6zxdJNSYD/+FFoCTQN9IPxBs=",
        version = "v0.50.0",
>>>>>>> 78a8f6be
    )

    # See https://github.com/open-telemetry/opentelemetry-go-contrib/issues/872
    go_repository(
        name = "io_opentelemetry_go_contrib_instrumentation_net_http_httptrace_otelhttptrace",
        build_directives = [
            "gazelle:resolve go go.opentelemetry.io/otel/exporters/otlp/internal @io_opentelemetry_go_otel//exporters/otlp/internal",
            "gazelle:resolve go go.opentelemetry.io/otel/exporters/otlp/internal/envconfig @io_opentelemetry_go_otel//exporters/otlp/internal/envconfig",
        ],
        build_file_proto_mode = "disable_global",
        importpath = "go.opentelemetry.io/contrib/instrumentation/net/http/httptrace/otelhttptrace",
        sum = "h1:ZjF6qLnAVNq6xUh0sK2mCEqwnRrpgr0mLALQXJL34NI=",
        version = "v0.40.0",
    )

    # See https://github.com/open-telemetry/opentelemetry-go-contrib/issues/872
    go_repository(
        name = "io_opentelemetry_go_contrib_instrumentation_net_http_otelhttp",
        build_directives = [
            "gazelle:resolve go go.opentelemetry.io/otel/exporters/otlp/internal @io_opentelemetry_go_otel//exporters/otlp/internal",
        ],
        build_file_proto_mode = "disable_global",
        importpath = "go.opentelemetry.io/contrib/instrumentation/net/http/otelhttp",
<<<<<<< HEAD
        sum = "h1:9l89oX4ba9kHbBol3Xin3leYJ+252h0zszDtBwyKe2A=",
        version = "v0.52.0",
=======
        sum = "h1:Xs2Ncz0gNihqu9iosIZ5SkBbWo5T8JhhLJFMQL1qmLI=",
        version = "v0.51.0",
>>>>>>> 78a8f6be
    )
    go_repository(
        name = "io_opentelemetry_go_contrib_instrumentation_runtime",
        build_file_proto_mode = "disable_global",
        importpath = "go.opentelemetry.io/contrib/instrumentation/runtime",
        sum = "h1:EbmAUG9hEAMXyfWEasIt2kmh/WmXUznUksChApTgBGc=",
        version = "v0.42.0",
    )
    go_repository(
        name = "io_opentelemetry_go_contrib_propagators_b3",
        build_file_proto_mode = "disable_global",
        importpath = "go.opentelemetry.io/contrib/propagators/b3",
        sum = "h1:ImOVvHnku8jijXqkwCSyYKRDt2YrnGXD4BbhcpfbfJo=",
        version = "v1.17.0",
    )
    go_repository(
        name = "io_opentelemetry_go_contrib_propagators_jaeger",
        build_file_proto_mode = "disable_global",
        importpath = "go.opentelemetry.io/contrib/propagators/jaeger",
        sum = "h1:tJPpZAEsihJgRTnXrPjY3rjED8Av3EJdi1kvKCi1yMc=",
        version = "v1.27.0",
    )
    go_repository(
        name = "io_opentelemetry_go_contrib_propagators_opencensus",
        build_file_proto_mode = "disable_global",
        importpath = "go.opentelemetry.io/contrib/propagators/opencensus",
        sum = "h1:wQBFvTXNs/UcCiWEi0cadOGJ8LMxDSOWbNtldFS0VI4=",
        version = "v0.42.0",
    )
    go_repository(
        name = "io_opentelemetry_go_contrib_propagators_ot",
        build_file_proto_mode = "disable_global",
        importpath = "go.opentelemetry.io/contrib/propagators/ot",
        sum = "h1:xFPqk7ntRR87dqvl6RfeHiq9UlE8mPSuL6Dtr/zysL8=",
        version = "v1.27.0",
    )
    go_repository(
        name = "io_opentelemetry_go_otel",
        build_file_proto_mode = "disable_global",
        importpath = "go.opentelemetry.io/otel",
<<<<<<< HEAD
        sum = "h1:9BZoF3yMK/O1AafMiQTVu0YDj5Ea4hPhxCs7sGva+cg=",
        version = "v1.27.0",
=======
        sum = "h1:LQwgL5s/1W7YiiRwxf03QGnWLb2HW4pLiAhaA5cZXBs=",
        version = "v1.26.0",
>>>>>>> 78a8f6be
    )
    go_repository(
        name = "io_opentelemetry_go_otel_bridge_opencensus",
        build_file_proto_mode = "disable_global",
        importpath = "go.opentelemetry.io/otel/bridge/opencensus",
        sum = "h1:YHivttTaDhbZIHuPlg1sWsy2P5gj57vzqPfkHItgbwQ=",
        version = "v0.39.0",
    )
    go_repository(
        name = "io_opentelemetry_go_otel_bridge_opentracing",
        build_file_proto_mode = "disable_global",
        importpath = "go.opentelemetry.io/otel/bridge/opentracing",
        sum = "h1:ZujpdLoATPdsyzp8hE5xW3jCNVZE46eMm42eu1JuxKk=",
        version = "v1.22.0",
    )
    go_repository(
        name = "io_opentelemetry_go_otel_exporters_jaeger",
        build_file_proto_mode = "disable_global",
        importpath = "go.opentelemetry.io/otel/exporters/jaeger",
        sum = "h1:D7UpUy2Xc2wsi1Ras6V40q806WM07rqoCWzXu7Sqy+4=",
        version = "v1.17.0",
    )
    go_repository(
        name = "io_opentelemetry_go_otel_exporters_otlp_internal_retry",
        build_file_proto_mode = "disable_global",
        importpath = "go.opentelemetry.io/otel/exporters/otlp/internal/retry",
        sum = "h1:t4ZwRPU+emrcvM2e9DHd0Fsf0JTPVcbfa/BhTDF03d0=",
        version = "v1.16.0",
    )
    go_repository(
        name = "io_opentelemetry_go_otel_exporters_otlp_otlpmetric",
        build_file_proto_mode = "disable_global",
        importpath = "go.opentelemetry.io/otel/exporters/otlp/otlpmetric",
        sum = "h1:f6BwB2OACc3FCbYVznctQ9V6KK7Vq6CjmYXJ7DeSs4E=",
        version = "v0.39.0",
    )
    go_repository(
        name = "io_opentelemetry_go_otel_exporters_otlp_otlpmetric_otlpmetricgrpc",
        build_file_proto_mode = "disable_global",
        importpath = "go.opentelemetry.io/otel/exporters/otlp/otlpmetric/otlpmetricgrpc",
        sum = "h1:bFgvUr3/O4PHj3VQcFEuYKvRZJX1SJDQ+11JXuSB3/w=",
        version = "v1.27.0",
    )
    go_repository(
        name = "io_opentelemetry_go_otel_exporters_otlp_otlpmetric_otlpmetrichttp",
        build_file_proto_mode = "disable_global",
        importpath = "go.opentelemetry.io/otel/exporters/otlp/otlpmetric/otlpmetrichttp",
        sum = "h1:CIHWikMsN3wO+wq1Tp5VGdVRTcON+DmOJSfDjXypKOc=",
        version = "v1.27.0",
    )

    # See https://github.com/open-telemetry/opentelemetry-go-contrib/issues/872
    go_repository(
        name = "io_opentelemetry_go_otel_exporters_otlp_otlptrace",
        build_directives = [
            "gazelle:resolve go go.opentelemetry.io/otel/exporters/otlp/internal @io_opentelemetry_go_otel//exporters/otlp/internal",
            "gazelle:resolve go go.opentelemetry.io/otel/exporters/otlp/internal/envconfig @io_opentelemetry_go_otel//exporters/otlp/internal/envconfig",
        ],
        build_file_proto_mode = "disable_global",
        importpath = "go.opentelemetry.io/otel/exporters/otlp/otlptrace",
<<<<<<< HEAD
        sum = "h1:R9DE4kQ4k+YtfLI2ULwX82VtNQ2J8yZmA7ZIF/D+7Mc=",
        version = "v1.27.0",
=======
        sum = "h1:dT33yIHtmsqpixFsSQPwNeY5drM9wTcoL8h0FWF4oGM=",
        version = "v1.25.0",
>>>>>>> 78a8f6be
    )

    # See https://github.com/open-telemetry/opentelemetry-go-contrib/issues/872
    go_repository(
        name = "io_opentelemetry_go_otel_exporters_otlp_otlptrace_otlptracegrpc",
        build_directives = [
            "gazelle:resolve go go.opentelemetry.io/otel/exporters/otlp/internal @io_opentelemetry_go_otel//exporters/otlp/internal",
            "gazelle:resolve go go.opentelemetry.io/otel/exporters/otlp/internal/envconfig @io_opentelemetry_go_otel//exporters/otlp/internal/envconfig",
        ],
        build_file_proto_mode = "disable_global",
        importpath = "go.opentelemetry.io/otel/exporters/otlp/otlptrace/otlptracegrpc",
<<<<<<< HEAD
        sum = "h1:qFffATk0X+HD+f1Z8lswGiOQYKHRlzfmdJm0wEaVrFA=",
        version = "v1.27.0",
=======
        sum = "h1:vOL89uRfOCCNIjkisd0r7SEdJF3ZJFyCNY34fdZs8eU=",
        version = "v1.25.0",
>>>>>>> 78a8f6be
    )

    # See https://github.com/open-telemetry/opentelemetry-go-contrib/issues/872
    go_repository(
        name = "io_opentelemetry_go_otel_exporters_otlp_otlptrace_otlptracehttp",
        build_directives = [
            "gazelle:resolve go go.opentelemetry.io/otel/exporters/otlp/internal @io_opentelemetry_go_otel//exporters/otlp/internal",
            "gazelle:resolve go go.opentelemetry.io/otel/exporters/otlp/internal/envconfig @io_opentelemetry_go_otel//exporters/otlp/internal/envconfig",
        ],
        build_file_proto_mode = "disable_global",
        importpath = "go.opentelemetry.io/otel/exporters/otlp/otlptrace/otlptracehttp",
        sum = "h1:QY7/0NeRPKlzusf40ZE4t1VlMKbqSNT7cJRYzWuja0s=",
        version = "v1.27.0",
    )
    go_repository(
        name = "io_opentelemetry_go_otel_exporters_prometheus",
        build_file_proto_mode = "disable_global",
        importpath = "go.opentelemetry.io/otel/exporters/prometheus",
        sum = "h1:Er5I1g/YhfYv9Affk9nJLfH/+qCCVVg1f2R9AbJfqDQ=",
        version = "v0.49.0",
    )
    go_repository(
        name = "io_opentelemetry_go_otel_exporters_stdout_stdoutmetric",
        build_file_proto_mode = "disable_global",
        importpath = "go.opentelemetry.io/otel/exporters/stdout/stdoutmetric",
        sum = "h1:/jlt1Y8gXWiHG9FBx6cJaIC5hYx5Fe64nC8w5Cylt/0=",
        version = "v1.27.0",
    )
    go_repository(
        name = "io_opentelemetry_go_otel_exporters_stdout_stdouttrace",
        build_file_proto_mode = "disable_global",
        importpath = "go.opentelemetry.io/otel/exporters/stdout/stdouttrace",
        sum = "h1:/0YaXu3755A/cFbtXp+21lkXgI0QE5avTWA2HjU9/WE=",
        version = "v1.27.0",
    )
    go_repository(
        name = "io_opentelemetry_go_otel_metric",
        build_file_proto_mode = "disable_global",
        importpath = "go.opentelemetry.io/otel/metric",
<<<<<<< HEAD
        sum = "h1:hvj3vdEKyeCi4YaYfNjv2NUje8FqKqUY8IlF0FxV/ik=",
        version = "v1.27.0",
=======
        sum = "h1:7S39CLuY5Jgg9CrnA9HHiEjGMF/X2VHvoXGgSllRz30=",
        version = "v1.26.0",
>>>>>>> 78a8f6be
    )
    go_repository(
        name = "io_opentelemetry_go_otel_sdk",
        build_file_proto_mode = "disable_global",
        importpath = "go.opentelemetry.io/otel/sdk",
<<<<<<< HEAD
        sum = "h1:mlk+/Y1gLPLn84U4tI8d3GNJmGT/eXe3ZuOXN9kTWmI=",
        version = "v1.27.0",
=======
        sum = "h1:PDryEJPC8YJZQSyLY5eqLeafHtG+X7FWnf3aXMtxbqo=",
        version = "v1.25.0",
>>>>>>> 78a8f6be
    )
    go_repository(
        name = "io_opentelemetry_go_otel_sdk_metric",
        build_file_proto_mode = "disable_global",
        importpath = "go.opentelemetry.io/otel/sdk/metric",
        sum = "h1:5uGNOlpXi+Hbo/DRoI31BSb1v+OGcpv2NemcCrOL8gI=",
        version = "v1.27.0",
    )
    go_repository(
        name = "io_opentelemetry_go_otel_trace",
        build_file_proto_mode = "disable_global",
        importpath = "go.opentelemetry.io/otel/trace",
<<<<<<< HEAD
        sum = "h1:IqYb813p7cmbHk0a5y6pD5JPakbVfftRXABGt5/Rscw=",
        version = "v1.27.0",
=======
        sum = "h1:1ieeAUb4y0TE26jUFrCIXKpTuVK7uJGN9/Z/2LP5sQA=",
        version = "v1.26.0",
>>>>>>> 78a8f6be
    )
    go_repository(
        name = "io_opentelemetry_go_proto_otlp",
        build_file_proto_mode = "disable_global",
        importpath = "go.opentelemetry.io/proto/otlp",
        sum = "h1:pVeZGk7nXDC9O2hncA6nHldxEjm6LByfA2aN8IOkz94=",
        version = "v1.2.0",
    )
    go_repository(
        name = "io_rsc_binaryregexp",
        build_file_proto_mode = "disable_global",
        importpath = "rsc.io/binaryregexp",
        sum = "h1:HfqmD5MEmC0zvwBuF187nq9mdnXjXsSivRiXN7SmRkE=",
        version = "v0.2.0",
    )
    go_repository(
        name = "io_rsc_pdf",
        build_file_proto_mode = "disable_global",
        importpath = "rsc.io/pdf",
        sum = "h1:k1MczvYDUvJBe93bYd7wrZLLUEcLZAuF824/I4e5Xr4=",
        version = "v0.1.1",
    )
    go_repository(
        name = "io_rsc_quote_v3",
        build_file_proto_mode = "disable_global",
        importpath = "rsc.io/quote/v3",
        sum = "h1:9JKUTTIUgS6kzR9mK1YuGKv6Nl+DijDNIc0ghT58FaY=",
        version = "v3.1.0",
    )
    go_repository(
        name = "io_rsc_sampler",
        build_file_proto_mode = "disable_global",
        importpath = "rsc.io/sampler",
        sum = "h1:7uVkIFmeBqHfdjD+gZwtXXI+RODJ2Wc4O7MPEh/QiW4=",
        version = "v1.3.0",
    )
    go_repository(
        name = "net_howett_plist",
        build_file_proto_mode = "disable_global",
        importpath = "howett.net/plist",
        sum = "h1:7CrbWYbPPO/PyNy38b2EB/+gYbjCe2DXBxgtOOZbSQM=",
        version = "v1.0.0",
    )
    go_repository(
        name = "net_pgregory_rapid",
        build_file_proto_mode = "disable_global",
        importpath = "pgregory.net/rapid",
        sum = "h1:CMa0sjHSru3puNx+J0MIAuiiEV4N0qj8/cMWGBBCsjw=",
        version = "v1.1.0",
    )
    go_repository(
        name = "net_starlark_go",
        build_file_proto_mode = "disable_global",
        importpath = "go.starlark.net",
        sum = "h1:xwwDQW5We85NaTk2APgoN9202w/l0DVGp+GZMfsrh7s=",
        version = "v0.0.0-20210223155950-e043a3d3c984",
    )
    go_repository(
        name = "org_bitbucket_creachadair_shell",
        build_file_proto_mode = "disable_global",
        importpath = "bitbucket.org/creachadair/shell",
        sum = "h1:Z96pB6DkSb7F3Y3BBnJeOZH2gazyMTWlvecSD4vDqfk=",
        version = "v0.0.7",
    )
    go_repository(
        name = "org_cuelang_go",
        build_file_proto_mode = "disable_global",
        importpath = "cuelang.org/go",
        sum = "h1:W3oBBjDTm7+IZfCKZAmC8uDG0eYfJL4Pp/xbbCMKaVo=",
        version = "v0.4.3",
    )
    go_repository(
        name = "org_gioui",
        build_file_proto_mode = "disable_global",
        importpath = "gioui.org",
        sum = "h1:RbzDn1h/pCVf/q44ImQSa/J3MIFpY3OWphzT/Tyei+w=",
        version = "v0.2.0",
    )
    go_repository(
        name = "org_gioui_cpu",
        build_file_proto_mode = "disable_global",
        importpath = "gioui.org/cpu",
        sum = "h1:tNJdnP5CgM39PRc+KWmBRRYX/zJ+rd5XaYxY5d5veqA=",
        version = "v0.0.0-20220412190645-f1e9e8c3b1f7",
    )
    go_repository(
        name = "org_gioui_shader",
        build_file_proto_mode = "disable_global",
        importpath = "gioui.org/shader",
        sum = "h1:cvZmU+eODFR2545X+/8XucgZdTtEjR3QWW6W65b0q5Y=",
        version = "v1.0.6",
    )
    go_repository(
        name = "org_gioui_x",
        build_file_proto_mode = "disable_global",
        importpath = "gioui.org/x",
        sum = "h1:/MbdjKH19F16auv19UiQxli2n6BYPw7eyh9XBOTgmEw=",
        version = "v0.2.0",
    )
    go_repository(
        name = "org_golang_google_api",
        build_file_proto_mode = "disable_global",
        importpath = "google.golang.org/api",
<<<<<<< HEAD
        sum = "h1:PNMeRDwo1pJdgNcFQ9GstuLe/noWKIc89pRWRLMvLwE=",
        version = "v0.183.0",
=======
        sum = "h1:if5fPvudRQ78GeRx3RayIoiuV7modtErPIZC/T2bIvE=",
        version = "v0.182.0",
>>>>>>> 78a8f6be
    )
    go_repository(
        name = "org_golang_google_appengine",
        build_file_proto_mode = "disable_global",
        importpath = "google.golang.org/appengine",
        sum = "h1:IhEN5q69dyKagZPYMSdIjS2HqprW324FRQZJcGqPAsM=",
        version = "v1.6.8",
    )
    go_repository(
        name = "org_golang_google_cloud",
        build_file_proto_mode = "disable_global",
        importpath = "google.golang.org/cloud",
        sum = "h1:Cpp2P6TPjujNoC5M2KHY6g7wfyLYfIWRZaSdIKfDasA=",
        version = "v0.0.0-20151119220103-975617b05ea8",
    )
    go_repository(
        name = "org_golang_google_genproto",
        build_file_proto_mode = "disable_global",
        importpath = "google.golang.org/genproto",
<<<<<<< HEAD
        sum = "h1:HCZ6DlkKtCDAtD8ForECsY3tKuaR+p4R3grlK80uCCc=",
        version = "v0.0.0-20240604185151-ef581f913117",
=======
        sum = "h1:wu/KJm9KJwpfHWhkkZGohVC6KRrc1oJNr4jwtQMOQXw=",
        version = "v0.0.0-20240401170217-c3f982113cda",
>>>>>>> 78a8f6be
    )
    go_repository(
        name = "org_golang_google_genproto_googleapis_api",
        build_file_proto_mode = "disable_global",
        importpath = "google.golang.org/genproto/googleapis/api",
<<<<<<< HEAD
        sum = "h1:+rdxYoE3E5htTEWIe15GlN6IfvbURM//Jt0mmkmm6ZU=",
        version = "v0.0.0-20240604185151-ef581f913117",
=======
        sum = "h1:7whR9kGa5LUwFtpLm2ArCEejtnxlGeLbAyjFY8sGNFw=",
        version = "v0.0.0-20240528184218-531527333157",
>>>>>>> 78a8f6be
    )
    go_repository(
        name = "org_golang_google_genproto_googleapis_bytestream",
        build_file_proto_mode = "disable_global",
        importpath = "google.golang.org/genproto/googleapis/bytestream",
<<<<<<< HEAD
        sum = "h1:znHUtThh5/fLbEC/p3Khp5xOucyAgMZ1Nj9ditbxd44=",
        version = "v0.0.0-20240528184218-531527333157",
=======
        sum = "h1:Px+x8PNp8izq1ORW6jI007V/fRZ3bWrgcWHImtBduXc=",
        version = "v0.0.0-20240521202816-d264139d666e",
>>>>>>> 78a8f6be
    )
    go_repository(
        name = "org_golang_google_genproto_googleapis_rpc",
        build_file_proto_mode = "disable_global",
        importpath = "google.golang.org/genproto/googleapis/rpc",
<<<<<<< HEAD
        sum = "h1:1GBuWVLM/KMVUv1t1En5Gs+gFZCNd360GGb4sSxtrhU=",
        version = "v0.0.0-20240604185151-ef581f913117",
=======
        sum = "h1:Zy9XzmMEflZ/MAaA7vNcoebnRAld7FsPW1EeBB7V0m8=",
        version = "v0.0.0-20240528184218-531527333157",
>>>>>>> 78a8f6be
    )
    go_repository(
        name = "org_golang_google_grpc",
        build_file_proto_mode = "disable_global",
        importpath = "google.golang.org/grpc",
        sum = "h1:KH3VH9y/MgNQg1dE7b3XfVK0GsPSIzJwdF617gUSbvY=",
        version = "v1.64.0",
    )
    go_repository(
        name = "org_golang_google_protobuf",
        build_file_proto_mode = "disable_global",
        importpath = "google.golang.org/protobuf",
        sum = "h1:6xV6lTsCfpGD21XK49h7MhtcApnLqkfYgPcdHftf6hg=",
        version = "v1.34.2",
    )
    go_repository(
        name = "org_golang_x_crypto",
        build_file_proto_mode = "disable_global",
        importpath = "golang.org/x/crypto",
        sum = "h1:mnl8DM0o513X8fdIkmyFE/5hTYxbwYOjDS/+rK6qpRI=",
        version = "v0.24.0",
    )
    go_repository(
        name = "org_golang_x_exp",
        build_file_proto_mode = "disable_global",
        importpath = "golang.org/x/exp",
        sum = "h1:LoYXNGAShUG3m/ehNk4iFctuhGX/+R1ZpfJ4/ia80JM=",
        version = "v0.0.0-20240604190554-fc45aab8b7f8",
    )
    go_repository(
        name = "org_golang_x_exp_shiny",
        build_file_proto_mode = "disable_global",
        importpath = "golang.org/x/exp/shiny",
        sum = "h1:sgkbz1SFTsoQIvzTIw45hccUcGocu00QM3qucBYV8b0=",
        version = "v0.0.0-20230801115018-d63ba01acd4b",
    )
    go_repository(
        name = "org_golang_x_image",
        build_file_proto_mode = "disable_global",
        importpath = "golang.org/x/image",
        sum = "h1:tNgSxAFe3jC4uYqvZdTr84SZoM1KfwdC9SKIFrLjFn4=",
        version = "v0.14.0",
    )
    go_repository(
        name = "org_golang_x_lint",
        build_file_proto_mode = "disable_global",
        importpath = "golang.org/x/lint",
        sum = "h1:VLliZ0d+/avPrXXH+OakdXhpJuEoBZuwh1m2j7U6Iug=",
        version = "v0.0.0-20210508222113-6edffad5e616",
    )
    go_repository(
        name = "org_golang_x_mobile",
        build_file_proto_mode = "disable_global",
        importpath = "golang.org/x/mobile",
        sum = "h1:4+4C/Iv2U4fMZBiMCc98MG1In4gJY5YRhtpDNeDeHWs=",
        version = "v0.0.0-20190719004257-d2bd2a29d028",
    )
    go_repository(
        name = "org_golang_x_mod",
        build_file_proto_mode = "disable_global",
        importpath = "golang.org/x/mod",
        sum = "h1:5+9lSbEzPSdWkH32vYPBwEpX8KwDbM52Ud9xBUvNlb0=",
        version = "v0.18.0",
    )
    go_repository(
        name = "org_golang_x_net",
        build_file_proto_mode = "disable_global",
        importpath = "golang.org/x/net",
        sum = "h1:soB7SVo0PWrY4vPW/+ay0jKDNScG2X9wFeYlXIvJsOQ=",
        version = "v0.26.0",
    )
    go_repository(
        name = "org_golang_x_oauth2",
        build_file_proto_mode = "disable_global",
        importpath = "golang.org/x/oauth2",
<<<<<<< HEAD
        sum = "h1:tsimM75w1tF/uws5rbeHzIWxEqElMehnc+iW793zsZs=",
        version = "v0.21.0",
=======
        sum = "h1:4mQdhULixXKP1rwYBW0vAijoXnkTG0BLCDRzfe1idMo=",
        version = "v0.20.0",
>>>>>>> 78a8f6be
    )
    go_repository(
        name = "org_golang_x_sync",
        build_file_proto_mode = "disable_global",
        importpath = "golang.org/x/sync",
        sum = "h1:YsImfSBoP9QPYL0xyKJPq0gcaJdG3rInoqxTWbfQu9M=",
        version = "v0.7.0",
    )
    go_repository(
        name = "org_golang_x_sys",
        build_file_proto_mode = "disable_global",
        importpath = "golang.org/x/sys",
        sum = "h1:rF+pYz3DAGSQAxAu1CbC7catZg4ebC4UIeIhKxBZvws=",
        version = "v0.21.0",
    )
    go_repository(
        name = "org_golang_x_telemetry",
        build_file_proto_mode = "disable_global",
        importpath = "golang.org/x/telemetry",
        sum = "h1:zf5N6UOrA487eEFacMePxjXAJctxKmyjKUsjA11Uzuk=",
        version = "v0.0.0-20240521205824-bda55230c457",
    )
    go_repository(
        name = "org_golang_x_term",
        build_file_proto_mode = "disable_global",
        importpath = "golang.org/x/term",
        sum = "h1:WVXCp+/EBEHOj53Rvu+7KiT/iElMrO8ACK16SMZ3jaA=",
        version = "v0.21.0",
    )
    go_repository(
        name = "org_golang_x_text",
        build_file_proto_mode = "disable_global",
        importpath = "golang.org/x/text",
        sum = "h1:a94ExnEXNtEwYLGJSIUxnWoxoRz/ZcCsV63ROupILh4=",
        version = "v0.16.0",
    )
    go_repository(
        name = "org_golang_x_time",
        build_file_proto_mode = "disable_global",
        importpath = "golang.org/x/time",
        sum = "h1:o7cqy6amK/52YcAKIPlM3a+Fpj35zvRj2TP+e1xFSfk=",
        version = "v0.5.0",
    )
    go_repository(
        name = "org_golang_x_tools",
        build_file_proto_mode = "disable_global",
        importpath = "golang.org/x/tools",
        sum = "h1:gqSGLZqv+AI9lIQzniJ0nZDRG5GBPsSi+DRNHWNz6yA=",
        version = "v0.22.0",
    )
    go_repository(
        name = "org_golang_x_tools_go_vcs",
        build_file_proto_mode = "disable_global",
        importpath = "golang.org/x/tools/go/vcs",
        sum = "h1:cOIJqWBl99H1dH5LWizPa+0ImeeJq3t3cJjaeOWUAL4=",
        version = "v0.1.0-deprecated",
    )
    go_repository(
        name = "org_golang_x_xerrors",
        build_file_proto_mode = "disable_global",
        importpath = "golang.org/x/xerrors",
        sum = "h1:+cNy6SZtPcJQH3LJVLOSmiC7MMxXNOb3PU/VUEz+EhU=",
        version = "v0.0.0-20231012003039-104605ab7028",
    )
    go_repository(
        name = "org_gonum_v1_gonum",
        build_file_proto_mode = "disable_global",
        importpath = "gonum.org/v1/gonum",
        sum = "h1:2lYxjRbTYyxkJxlhC+LvJIx3SsANPdRybu1tGj9/OrQ=",
        version = "v0.15.0",
    )
    go_repository(
        name = "org_gonum_v1_plot",
        build_file_proto_mode = "disable_global",
        importpath = "gonum.org/v1/plot",
        sum = "h1:+LBDVFYwFe4LHhdP8coW6296MBEY4nQ+Y4vuUpJopcE=",
        version = "v0.14.0",
    )
    go_repository(
        name = "org_kernel_pub_linux_libs_security_libcap_cap",
        build_file_proto_mode = "disable_global",
        importpath = "kernel.org/pub/linux/libs/security/libcap/cap",
        sum = "h1:sPQ9qlSNR26fToTKbxe/HDWJlXvBLqGmt84LGCQkOy0=",
        version = "v1.2.67",
    )
    go_repository(
        name = "org_kernel_pub_linux_libs_security_libcap_psx",
        build_file_proto_mode = "disable_global",
        importpath = "kernel.org/pub/linux/libs/security/libcap/psx",
        sum = "h1:NxbXJ7pDVq0FKBsqjieT92QDXI2XaqH2HAi4QcCOHt8=",
        version = "v1.2.67",
    )
    go_repository(
        name = "org_modernc_cc_v3",
        build_file_proto_mode = "disable_global",
        importpath = "modernc.org/cc/v3",
        sum = "h1:P3g79IUS/93SYhtoeaHW+kRCIrYaxJ27MFPv+7kaTOw=",
        version = "v3.40.0",
    )
    go_repository(
        name = "org_modernc_ccgo_v3",
        build_file_proto_mode = "disable_global",
        importpath = "modernc.org/ccgo/v3",
        sum = "h1:Mkgdzl46i5F/CNR/Kj80Ri59hC8TKAhZrYSaqvkwzUw=",
        version = "v3.16.13",
    )
    go_repository(
        name = "org_modernc_gc_v3",
        build_file_proto_mode = "disable_global",
        importpath = "modernc.org/gc/v3",
        sum = "h1:5D53IMaUuA5InSeMu9eJtlQXS2NxAhyWQvkKEgXZhHI=",
        version = "v3.0.0-20240107210532-573471604cb6",
    )
    go_repository(
        name = "org_modernc_libc",
        build_file_proto_mode = "disable_global",
        importpath = "modernc.org/libc",
        sum = "h1:g9YAc6BkKlgORsUWj+JwqoB1wU3o4DE3bM3yvA3k+Gk=",
        version = "v1.41.0",
    )
    go_repository(
        name = "org_modernc_mathutil",
        build_file_proto_mode = "disable_global",
        importpath = "modernc.org/mathutil",
        sum = "h1:fRe9+AmYlaej+64JsEEhoWuAYBkOtQiMEU7n/XgfYi4=",
        version = "v1.6.0",
    )
    go_repository(
        name = "org_modernc_memory",
        build_file_proto_mode = "disable_global",
        importpath = "modernc.org/memory",
        sum = "h1:Klh90S215mmH8c9gO98QxQFsY+W451E8AnzjoE2ee1E=",
        version = "v1.7.2",
    )
    go_repository(
        name = "org_modernc_opt",
        build_file_proto_mode = "disable_global",
        importpath = "modernc.org/opt",
        sum = "h1:3XOZf2yznlhC+ibLltsDGzABUGVx8J6pnFMS3E4dcq4=",
        version = "v0.1.3",
    )
    go_repository(
        name = "org_modernc_sqlite",
        build_file_proto_mode = "disable_global",
        importpath = "modernc.org/sqlite",
        sum = "h1:0lOXGrycJPptfHDuohfYgNqoe4hu+gYuN/pKgY5XjS4=",
        version = "v1.29.6",
    )
    go_repository(
        name = "org_modernc_strutil",
        build_file_proto_mode = "disable_global",
        importpath = "modernc.org/strutil",
        sum = "h1:agBi9dp1I+eOnxXeiZawM8F4LawKv4NzGWSaLfyeNZA=",
        version = "v1.2.0",
    )
    go_repository(
        name = "org_modernc_token",
        build_file_proto_mode = "disable_global",
        importpath = "modernc.org/token",
        sum = "h1:Xl7Ap9dKaEs5kLoOQeQmPWevfnk/DM5qcLcYlA8ys6Y=",
        version = "v1.1.0",
    )
    go_repository(
        name = "org_mongodb_go_mongo_driver",
        build_file_proto_mode = "disable_global",
        importpath = "go.mongodb.org/mongo-driver",
        sum = "h1:YIc7HTYsKndGK4RFzJ3covLz1byri52x0IoMB0Pt/vk=",
        version = "v1.13.1",
    )
    go_repository(
        name = "org_uber_go_atomic",
        build_file_proto_mode = "disable_global",
        importpath = "go.uber.org/atomic",
        sum = "h1:ZvwS0R+56ePWxUNi+Atn9dWONBPp/AUETXlHW0DxSjE=",
        version = "v1.11.0",
    )
    go_repository(
        name = "org_uber_go_automaxprocs",
        build_file_proto_mode = "disable_global",
        importpath = "go.uber.org/automaxprocs",
        sum = "h1:2LxUOGiR3O6tw8ui5sZa2LAaHnsviZdVOUZw4fvbnME=",
        version = "v1.5.2",
    )
    go_repository(
        name = "org_uber_go_goleak",
        build_file_proto_mode = "disable_global",
        importpath = "go.uber.org/goleak",
        sum = "h1:2K3zAYmnTNqV73imy9J1T3WC+gmCePx2hEGkimedGto=",
        version = "v1.3.0",
    )
    go_repository(
        name = "org_uber_go_mock",
        build_file_proto_mode = "disable_global",
        importpath = "go.uber.org/mock",
        sum = "h1:VcM4ZOtdbR4f6VXfiOpwpVJDL6lCReaZ6mw31wqh7KU=",
        version = "v0.4.0",
    )
    go_repository(
        name = "org_uber_go_multierr",
        build_file_proto_mode = "disable_global",
        importpath = "go.uber.org/multierr",
        sum = "h1:blXXJkSxSSfBVBlC76pxqeO+LN3aDfLQo+309xJstO0=",
        version = "v1.11.0",
    )
    go_repository(
        name = "org_uber_go_ratelimit",
        build_file_proto_mode = "disable_global",
        importpath = "go.uber.org/ratelimit",
        sum = "h1:UQE2Bgi7p2B85uP5dC2bbRtig0C+OeNRnNEafLjsLPA=",
        version = "v0.2.0",
    )
    go_repository(
        name = "org_uber_go_tools",
        build_file_proto_mode = "disable_global",
        importpath = "go.uber.org/tools",
        sum = "h1:0mgffUl7nfd+FpvXMVz4IDEaUSmT1ysygQC7qYo7sG4=",
        version = "v0.0.0-20190618225709-2cfd321de3ee",
    )
    go_repository(
        name = "org_uber_go_zap",
        build_file_proto_mode = "disable_global",
        importpath = "go.uber.org/zap",
        sum = "h1:aJMhYGrd5QSmlpLMr2MftRKl7t8J8PTZPA732ud/XR8=",
        version = "v1.27.0",
    )
    go_repository(
        name = "tech_einride_go_aip",
        build_file_proto_mode = "disable_global",
        importpath = "go.einride.tech/aip",
        sum = "h1:d/4TW92OxXBngkSOwWS2CH5rez869KpKMaN44mdxkFI=",
        version = "v0.67.1",
    )
    go_repository(
        name = "tools_gotest",
        build_file_proto_mode = "disable_global",
        importpath = "gotest.tools",
        sum = "h1:VsBPFP1AI068pPrMxtb/S8Zkgf9xEmTLJjfM+P5UIEo=",
        version = "v2.2.0+incompatible",
    )
    go_repository(
        name = "tools_gotest_v3",
        build_file_proto_mode = "disable_global",
        importpath = "gotest.tools/v3",
        sum = "h1:EENdUnS3pdur5nybKYIh2Vfgc8IUNBjxDPSjtiJcOzU=",
        version = "v3.5.1",
    )
    go_repository(
        name = "xyz_gomodules_jsonpatch_v2",
        build_file_proto_mode = "disable_global",
        importpath = "gomodules.xyz/jsonpatch/v2",
        sum = "h1:Ci3iUJyx9UeRx7CeFN8ARgGbkESwJK+KB9lLcWxY/Zw=",
        version = "v2.4.0",
    )<|MERGE_RESOLUTION|>--- conflicted
+++ resolved
@@ -276,15 +276,11 @@
         version = "v1.0.1",
     )
     go_repository(
-<<<<<<< HEAD
-        name = "com_github_apache_arrow_go_v15",
-=======
         name = "com_github_apache_arrow_go_v14",
->>>>>>> 78a8f6be
-        build_file_proto_mode = "disable_global",
-        importpath = "github.com/apache/arrow/go/v15",
-        sum = "h1:60IliRbiyTWCWjERBCkO1W4Qun9svcYoZrSLcyOsMLE=",
-        version = "v15.0.2",
+        build_file_proto_mode = "disable_global",
+        importpath = "github.com/apache/arrow/go/v14",
+        sum = "h1:N8OkaJEOfI3mEZt07BIkvo4sC6XDbL+48MBPWO5IONw=",
+        version = "v14.0.2",
     )
     go_repository(
         name = "com_github_apache_thrift",
@@ -3009,16 +3005,6 @@
         importpath = "github.com/grpc-ecosystem/grpc-gateway/v2",
         sum = "h1:bkypFPDjIYGfCYD5mRBvpqxfYX1YCS1PXdKYWi8FsN0=",
         version = "v2.20.0",
-<<<<<<< HEAD
-    )
-    go_repository(
-        name = "com_github_hamba_avro_v2",
-        build_file_proto_mode = "disable_global",
-        importpath = "github.com/hamba/avro/v2",
-        sum = "h1:6PKpEWzJfNnvBgn7m2/8WYaDOUASxfDU+Jyb4ojDgFY=",
-        version = "v2.17.2",
-=======
->>>>>>> 78a8f6be
     )
     go_repository(
         name = "com_github_hanwen_go_fuse_v2",
@@ -5094,13 +5080,8 @@
         name = "com_github_prometheus_client_golang",
         build_file_proto_mode = "disable_global",
         importpath = "github.com/prometheus/client_golang",
-<<<<<<< HEAD
-        sum = "h1:wZWJDwK+NameRJuPGDhlnFgx8e8HN3XHQeLaYJFJBOE=",
-        version = "v1.19.1",
-=======
         sum = "h1:ygXvpU1AoN1MhdzckN+PyD9QJOSD4x7kmXYlnfbA6JU=",
         version = "v1.19.0",
->>>>>>> 78a8f6be
     )
     go_repository(
         name = "com_github_prometheus_client_model",
@@ -5113,13 +5094,8 @@
         name = "com_github_prometheus_common",
         build_file_proto_mode = "disable_global",
         importpath = "github.com/prometheus/common",
-<<<<<<< HEAD
-        sum = "h1:ZlZy0BgJhTwVZUn7dLOkwCZHUkrAqd3WYtcFCWnM1D8=",
-        version = "v0.54.0",
-=======
         sum = "h1:QO8U2CdOzSn1BBsmXJXduaaW+dY/5QLjfB8svtSzKKE=",
         version = "v0.48.0",
->>>>>>> 78a8f6be
     )
     go_repository(
         name = "com_github_prometheus_common_assets",
@@ -6107,13 +6083,8 @@
         name = "com_github_tidwall_gjson",
         build_file_proto_mode = "disable_global",
         importpath = "github.com/tidwall/gjson",
-<<<<<<< HEAD
-        sum = "h1:6BBkirS0rAHjumnjHF6qgy5d2YAJ1TLIaFE2lzfOLqo=",
-        version = "v1.14.2",
-=======
         sum = "h1:wlYEnwqAHgzmhNUFfw7Xalt2JzQvsMx2Se4PcoFCT/U=",
         version = "v1.17.1",
->>>>>>> 78a8f6be
     )
     go_repository(
         name = "com_github_tidwall_match",
@@ -6605,109 +6576,64 @@
         name = "com_google_cloud_go_accessapproval",
         build_file_proto_mode = "disable_global",
         importpath = "cloud.google.com/go/accessapproval",
-<<<<<<< HEAD
-        sum = "h1:vO95gvBi7qUgfA9SflexQs9hB4U4tnri/GwADIrLQy8=",
-        version = "v1.7.7",
-=======
         sum = "h1:fMbP4cJX/926h+kwGtABmcG83PXsjkB+q7nSBzZpJoo=",
         version = "v1.7.6",
->>>>>>> 78a8f6be
     )
     go_repository(
         name = "com_google_cloud_go_accesscontextmanager",
         build_file_proto_mode = "disable_global",
         importpath = "cloud.google.com/go/accesscontextmanager",
-<<<<<<< HEAD
-        sum = "h1:GgdNoDwZR5RIO3j8XwXqa6Gc6q5mP3KYMdFC7FEVyG4=",
-        version = "v1.8.7",
-=======
         sum = "h1:NipmPd3BCzwa/mr40SK8pWRkbzv9Th5Azhi4dBYazlM=",
         version = "v1.8.6",
->>>>>>> 78a8f6be
     )
     go_repository(
         name = "com_google_cloud_go_aiplatform",
         build_file_proto_mode = "disable_global",
         importpath = "cloud.google.com/go/aiplatform",
-<<<<<<< HEAD
-        sum = "h1:YWeqD4BjYwrmY4fa+isGcw0P81lJ3dKVxbWxdBchoiU=",
-        version = "v1.67.0",
-=======
         sum = "h1:bbFYY4JInclG10czRFUYj2rjD+obhh3Gi9zVlyoMgEc=",
         version = "v1.66.0",
->>>>>>> 78a8f6be
     )
     go_repository(
         name = "com_google_cloud_go_analytics",
         build_file_proto_mode = "disable_global",
         importpath = "cloud.google.com/go/analytics",
-<<<<<<< HEAD
-        sum = "h1:O0fj88npvQFxg8LfXo7fArcSrC/wtAstGuWQ7dCHWjg=",
-        version = "v0.23.2",
-=======
         sum = "h1:UH/PWBcPxHKolWxaS3hO+aj+wDTuq7XKvdtpqR3lyOI=",
         version = "v0.23.1",
->>>>>>> 78a8f6be
     )
     go_repository(
         name = "com_google_cloud_go_apigateway",
         build_file_proto_mode = "disable_global",
         importpath = "cloud.google.com/go/apigateway",
-<<<<<<< HEAD
-        sum = "h1:DO5Vn3zmY1aDyfoqni8e8+x+lwrfLCoAAbEui9NB0y8=",
-        version = "v1.6.7",
-=======
         sum = "h1:60GMRN1JFwq9MldvEVMdR3gDJ0vI0C/BwgkImG6bx/M=",
         version = "v1.6.6",
->>>>>>> 78a8f6be
     )
     go_repository(
         name = "com_google_cloud_go_apigeeconnect",
         build_file_proto_mode = "disable_global",
         importpath = "cloud.google.com/go/apigeeconnect",
-<<<<<<< HEAD
-        sum = "h1:z08Xuv7ZtaB2d4jsJi9/WhbnnI5s19wlLDZpssn3Fus=",
-        version = "v1.6.7",
-=======
         sum = "h1:ObsKNGtdu0ckkCSUpCN5fVAVg+DmzFg89JlqsW4OAWk=",
         version = "v1.6.6",
->>>>>>> 78a8f6be
     )
     go_repository(
         name = "com_google_cloud_go_apigeeregistry",
         build_file_proto_mode = "disable_global",
         importpath = "cloud.google.com/go/apigeeregistry",
-<<<<<<< HEAD
-        sum = "h1:o1C/+IvzwYeV1doum61XmJQ/Bwpk/4+2DT1JyVu2x64=",
-        version = "v0.8.5",
-=======
         sum = "h1:l8VFHdNMC+9Q4EHKye2eOZBu5IwddXF6ufAXI7D+PB8=",
         version = "v0.8.4",
->>>>>>> 78a8f6be
     )
     go_repository(
         name = "com_google_cloud_go_appengine",
         build_file_proto_mode = "disable_global",
         importpath = "cloud.google.com/go/appengine",
-<<<<<<< HEAD
-        sum = "h1:qYrjEHEFY7+CL4QlHIHuwTgrTnZbSKzdPFqgjZDsQNo=",
-        version = "v1.8.7",
-=======
         sum = "h1:cM+Lj0A0nCtujM9lqRId5L8hz7bHRfu3q3KdKtpn+38=",
         version = "v1.8.6",
->>>>>>> 78a8f6be
     )
     go_repository(
         name = "com_google_cloud_go_area120",
         build_file_proto_mode = "disable_global",
         importpath = "cloud.google.com/go/area120",
-<<<<<<< HEAD
-        sum = "h1:sUrR96yokdL6tTTXK0X13V1TLMta8/1u328bRG5lWZc=",
-        version = "v0.8.7",
-=======
         sum = "h1:7QJ4ZzqLOwh0pHD3UAa+VwiyWmDI7bdmkYKVkte8/wg=",
         version = "v0.8.6",
->>>>>>> 78a8f6be
     )
     go_repository(
         name = "com_google_cloud_go_artifactregistry",
@@ -6720,32 +6646,15 @@
         name = "com_google_cloud_go_asset",
         build_file_proto_mode = "disable_global",
         importpath = "cloud.google.com/go/asset",
-<<<<<<< HEAD
-        sum = "h1:mCqyoaDjDzaW1RqmmQtCJuawb9nca5bEu7HvVcpZDwg=",
-        version = "v1.19.1",
-=======
         sum = "h1:+NpxL5L53VY91EoJTHeGGXSWEUllf2hhXpCyTnSrd3Q=",
         version = "v1.18.1",
->>>>>>> 78a8f6be
     )
     go_repository(
         name = "com_google_cloud_go_assuredworkloads",
         build_file_proto_mode = "disable_global",
         importpath = "cloud.google.com/go/assuredworkloads",
-<<<<<<< HEAD
-        sum = "h1:xieyFA+JKyTDkO/Z9UyVEpkHW8pDYykU51O4G0pvXEg=",
-        version = "v1.11.7",
-    )
-    go_repository(
-        name = "com_google_cloud_go_auth",
-        build_file_proto_mode = "disable_global",
-        importpath = "cloud.google.com/go/auth",
-        sum = "h1:0QNO7VThG54LUzKiQxv8C6x1YX7lUrzlAa1nVLF8CIw=",
-        version = "v0.5.1",
-=======
         sum = "h1:3NlUes0xLN2kcSU24qQADFYsOaetCPg0HSA302AyV5s=",
         version = "v1.11.6",
->>>>>>> 78a8f6be
     )
     go_repository(
         name = "com_google_cloud_go_auth_oauth2adapt",
@@ -6758,133 +6667,78 @@
         name = "com_google_cloud_go_automl",
         build_file_proto_mode = "disable_global",
         importpath = "cloud.google.com/go/automl",
-<<<<<<< HEAD
-        sum = "h1:w9AyogtMLXbcy5kzXPvk/Q3MGQkgJH7ZDB8fAUUxTt8=",
-        version = "v1.13.7",
-=======
         sum = "h1:NHBO5cjo2IgwaJ5qlez/iA35XI1db87PPlOB0Kjt5RM=",
         version = "v1.13.6",
->>>>>>> 78a8f6be
     )
     go_repository(
         name = "com_google_cloud_go_baremetalsolution",
         build_file_proto_mode = "disable_global",
         importpath = "cloud.google.com/go/baremetalsolution",
-<<<<<<< HEAD
-        sum = "h1:W4oSMS6vRCo9DLr1RPyDP8oeLverbvhJRzaZSsipft8=",
-        version = "v1.2.6",
-=======
         sum = "h1:jCR4rnVsG6ocK6ngFr2Z6ugKZfTENmMZkiV6Ma2tEeE=",
         version = "v1.2.5",
->>>>>>> 78a8f6be
     )
     go_repository(
         name = "com_google_cloud_go_batch",
         build_file_proto_mode = "disable_global",
         importpath = "cloud.google.com/go/batch",
-<<<<<<< HEAD
-        sum = "h1:yjAV0wkKYqO5Lh20dGdq5HDzQDG2qWWfbirLohNbpn0=",
-        version = "v1.8.6",
-=======
         sum = "h1:b9fVZDxxp4LWMhXV7uAhyMGmPuzlzPrsZ0uh+RM92h8=",
         version = "v1.8.3",
->>>>>>> 78a8f6be
     )
     go_repository(
         name = "com_google_cloud_go_beyondcorp",
         build_file_proto_mode = "disable_global",
         importpath = "cloud.google.com/go/beyondcorp",
-<<<<<<< HEAD
-        sum = "h1:KBcujO3QRvBIwzZLtvQEPB9SXdovHnMBx0V/uhucH9o=",
-        version = "v1.0.6",
-=======
         sum = "h1:fnil8viEdcAJJiwiJPCT2fl3Grx3XFwXxTq7n9g/8QM=",
         version = "v1.0.5",
->>>>>>> 78a8f6be
     )
     go_repository(
         name = "com_google_cloud_go_bigquery",
         build_file_proto_mode = "disable_global",
         importpath = "cloud.google.com/go/bigquery",
-<<<<<<< HEAD
-        sum = "h1:w2Goy9n6gh91LVi6B2Sc+HpBl8WbWhIyzdvVvrAuEIw=",
-        version = "v1.61.0",
-=======
         sum = "h1:kA96WfgvCbkqfLnr7xI5uEfJ4h4FrnkdEb0yty0KSZo=",
         version = "v1.60.0",
->>>>>>> 78a8f6be
     )
     go_repository(
         name = "com_google_cloud_go_billing",
         build_file_proto_mode = "disable_global",
         importpath = "cloud.google.com/go/billing",
-<<<<<<< HEAD
-        sum = "h1:GbOg1uGvoV8FXxMStFoNcq5z9AEUwCpKt/6GNcuDSZM=",
-        version = "v1.18.5",
-=======
         sum = "h1:XcYB8aKj97d4/0kh+LQgrxPxOo/0jgPNp5Q1nyzCyvs=",
         version = "v1.18.4",
->>>>>>> 78a8f6be
     )
     go_repository(
         name = "com_google_cloud_go_binaryauthorization",
         build_file_proto_mode = "disable_global",
         importpath = "cloud.google.com/go/binaryauthorization",
-<<<<<<< HEAD
-        sum = "h1:RHnEM4HXbWShlGhPA0Jzj2YYETCHxmisNMU0OE2fXQM=",
-        version = "v1.8.3",
-=======
         sum = "h1:XiAdW5HAWtk9WEjEA5MXYiRJ28Tjp1xGPPAMRFI5bnc=",
         version = "v1.8.2",
->>>>>>> 78a8f6be
     )
     go_repository(
         name = "com_google_cloud_go_certificatemanager",
         build_file_proto_mode = "disable_global",
         importpath = "cloud.google.com/go/certificatemanager",
-<<<<<<< HEAD
-        sum = "h1:XURrQhj5COWAEvICivbGID/Hu67AvMYHAhMRIyc3Ux8=",
-        version = "v1.8.1",
-=======
         sum = "h1:oc15T+leZ2Wm5oocvGTbDXwonka0chpJTEiHIVsBiEA=",
         version = "v1.8.0",
->>>>>>> 78a8f6be
     )
     go_repository(
         name = "com_google_cloud_go_channel",
         build_file_proto_mode = "disable_global",
         importpath = "cloud.google.com/go/channel",
-<<<<<<< HEAD
-        sum = "h1:PrplNaAS6Dn187e+OcGzyEKETX8iL3tCaDqcPPW7Zoo=",
-        version = "v1.17.7",
-=======
         sum = "h1:rBnTls9G5nC/jOrb9V/tZFHFXt6kBMNlIQKg6DjAlRM=",
         version = "v1.17.6",
->>>>>>> 78a8f6be
     )
     go_repository(
         name = "com_google_cloud_go_cloudbuild",
         build_file_proto_mode = "disable_global",
         importpath = "cloud.google.com/go/cloudbuild",
-<<<<<<< HEAD
-        sum = "h1:zkCG1dBezxRM3dtgQ9h1Y+IJ7V+lARWgp0l9k/SZsfU=",
-        version = "v1.16.1",
-=======
         sum = "h1:66hY1gXV2cdn4gquy5TieaJwaZmRzrQ5cK++pVgnCkQ=",
         version = "v1.16.0",
->>>>>>> 78a8f6be
     )
     go_repository(
         name = "com_google_cloud_go_clouddms",
         build_file_proto_mode = "disable_global",
         importpath = "cloud.google.com/go/clouddms",
-<<<<<<< HEAD
-        sum = "h1:Q47KKoA0zsNcC9U5aCmop5TPPItVq4cx7Wwqgra+5PU=",
-        version = "v1.7.6",
-=======
         sum = "h1:t1nc49kRzEU2vrDxQQIEc5rZ4Hr187YrdOZPMAgMwMI=",
         version = "v1.7.5",
->>>>>>> 78a8f6be
     )
     go_repository(
         name = "com_google_cloud_go_cloudsqlconn",
@@ -6897,13 +6751,8 @@
         name = "com_google_cloud_go_cloudtasks",
         build_file_proto_mode = "disable_global",
         importpath = "cloud.google.com/go/cloudtasks",
-<<<<<<< HEAD
-        sum = "h1:Y0HUuiCAVk9BojLItOycBl91tY25NXH8oFsyi1IC/U4=",
-        version = "v1.12.8",
-=======
         sum = "h1:Ev+poxwb7pudBhiF0ObwAWT7Dh9BZAcsvAfFTWg0MPc=",
         version = "v1.12.7",
->>>>>>> 78a8f6be
     )
     go_repository(
         name = "com_google_cloud_go_compute",
@@ -6923,133 +6772,78 @@
         name = "com_google_cloud_go_contactcenterinsights",
         build_file_proto_mode = "disable_global",
         importpath = "cloud.google.com/go/contactcenterinsights",
-<<<<<<< HEAD
-        sum = "h1:46ertIh+cGkTg/lN7fN+TOx09SoM65dpdUp96vXBcMY=",
-        version = "v1.13.2",
-=======
         sum = "h1:sCDKUmDj9Tfd6Qj7x4XbwC43oYzEBwSDLC1tReQWS/Y=",
         version = "v1.13.1",
->>>>>>> 78a8f6be
     )
     go_repository(
         name = "com_google_cloud_go_container",
         build_file_proto_mode = "disable_global",
         importpath = "cloud.google.com/go/container",
-<<<<<<< HEAD
-        sum = "h1:Vbu/3PZNrgV1Z5DGcRubQdUccX/uMUDNc+NgHNIfbEk=",
-        version = "v1.35.1",
-=======
         sum = "h1:y5gmgrMMhTrLnQQdMCw0t/Yis9Ps7jvAG4JYcRWxR8g=",
         version = "v1.35.0",
->>>>>>> 78a8f6be
     )
     go_repository(
         name = "com_google_cloud_go_containeranalysis",
         build_file_proto_mode = "disable_global",
         importpath = "cloud.google.com/go/containeranalysis",
-<<<<<<< HEAD
-        sum = "h1:mSrneOVadcpnDZHJebg+ts/10azGTUKOCSQET7KdT7g=",
-        version = "v0.11.6",
-=======
         sum = "h1:yzohQ0HDoZq2TtCJkbUBsJs9RIR5WbKZlHrD7ilp2yg=",
         version = "v0.11.5",
->>>>>>> 78a8f6be
     )
     go_repository(
         name = "com_google_cloud_go_datacatalog",
         build_file_proto_mode = "disable_global",
         importpath = "cloud.google.com/go/datacatalog",
-<<<<<<< HEAD
-        sum = "h1:czcba5mxwRM5V//jSadyig0y+8aOHmN7gUl9GbHu59E=",
-        version = "v1.20.1",
-=======
         sum = "h1:BGDsEjqpAo0Ka+b9yDLXnE5k+jU3lXGMh//NsEeDMIg=",
         version = "v1.20.0",
->>>>>>> 78a8f6be
     )
     go_repository(
         name = "com_google_cloud_go_dataflow",
         build_file_proto_mode = "disable_global",
         importpath = "cloud.google.com/go/dataflow",
-<<<<<<< HEAD
-        sum = "h1:wKEakCbRevlwsWqTn34pWJUFmdbx0HKwpRH6HhU7NIs=",
-        version = "v0.9.7",
-=======
         sum = "h1:GuZJgkOL64cYySwYEYqQkggdxwoZTk8cvekQW0t3KRM=",
         version = "v0.9.6",
->>>>>>> 78a8f6be
     )
     go_repository(
         name = "com_google_cloud_go_dataform",
         build_file_proto_mode = "disable_global",
         importpath = "cloud.google.com/go/dataform",
-<<<<<<< HEAD
-        sum = "h1:MiK1Us7YP9+sdNViUE4X2B2vLScrKcjOPw5b6uamZvE=",
-        version = "v0.9.4",
-=======
         sum = "h1:0EzWf+c2R5V/ujZBb22H/EL5wpzD/bDFYPA2f3czB1g=",
         version = "v0.9.3",
->>>>>>> 78a8f6be
     )
     go_repository(
         name = "com_google_cloud_go_datafusion",
         build_file_proto_mode = "disable_global",
         importpath = "cloud.google.com/go/datafusion",
-<<<<<<< HEAD
-        sum = "h1:ViFnMnUK7LNcWvisZgihxXit76JxSHFeijYI5U/gjOE=",
-        version = "v1.7.7",
-=======
         sum = "h1:zSmMj/qZ0Yk+q/v5Wg40FTJ0WYPCtanYYekRt7cSKJ0=",
         version = "v1.7.6",
->>>>>>> 78a8f6be
     )
     go_repository(
         name = "com_google_cloud_go_datalabeling",
         build_file_proto_mode = "disable_global",
         importpath = "cloud.google.com/go/datalabeling",
-<<<<<<< HEAD
-        sum = "h1:M6irSHns6VxMro+IbvDxDJLD6tkfjlW+mo2MPaM23KA=",
-        version = "v0.8.7",
-=======
         sum = "h1:2zz44bPbDMHsPanQ89SybqhHDQBH1EZk8icGotyrvSU=",
         version = "v0.8.6",
->>>>>>> 78a8f6be
     )
     go_repository(
         name = "com_google_cloud_go_dataplex",
         build_file_proto_mode = "disable_global",
         importpath = "cloud.google.com/go/dataplex",
-<<<<<<< HEAD
-        sum = "h1:e8SV0yKuSjgHEZaQcZwjKXe0ta1jZrvLxX/2i/IAG+8=",
-        version = "v1.16.0",
-=======
         sum = "h1:Ob8NPT1UcB4kDaDx7/UdsRfZ8xUvUggZshXUlGWDahk=",
         version = "v1.15.0",
->>>>>>> 78a8f6be
     )
     go_repository(
         name = "com_google_cloud_go_dataproc_v2",
         build_file_proto_mode = "disable_global",
         importpath = "cloud.google.com/go/dataproc/v2",
-<<<<<<< HEAD
-        sum = "h1:RNMG5ffWKdbWOkwvjC4GqxLaxEaWFpm2hQCF2WFW/vo=",
-        version = "v2.4.2",
-=======
         sum = "h1:+cM8p/R6FdTuQYlriJOSUCvAZfMDgBKf0/ph9bMIjaY=",
         version = "v2.4.1",
->>>>>>> 78a8f6be
     )
     go_repository(
         name = "com_google_cloud_go_dataqna",
         build_file_proto_mode = "disable_global",
         importpath = "cloud.google.com/go/dataqna",
-<<<<<<< HEAD
-        sum = "h1:qM60MGNTGsSJuzAziVJjtRA7pGby2dA8OuqdVRe/lYo=",
-        version = "v0.8.7",
-=======
         sum = "h1:FI/1q7VnANchQR9ug+nzujfiusLMfC3BHT7/fHi+BVU=",
         version = "v0.8.6",
->>>>>>> 78a8f6be
     )
     go_repository(
         name = "com_google_cloud_go_datastore",
@@ -7062,85 +6856,50 @@
         name = "com_google_cloud_go_datastream",
         build_file_proto_mode = "disable_global",
         importpath = "cloud.google.com/go/datastream",
-<<<<<<< HEAD
-        sum = "h1:FfNUy9j3aRQ99L4a5Rdm82RMuiw0BIe3lpPn2ykom8k=",
-        version = "v1.10.6",
-=======
         sum = "h1:nHdOKbFmKJ4tPjGtNNIO0//G7QAht6eHTUnREWPn2yI=",
         version = "v1.10.5",
->>>>>>> 78a8f6be
     )
     go_repository(
         name = "com_google_cloud_go_deploy",
         build_file_proto_mode = "disable_global",
         importpath = "cloud.google.com/go/deploy",
-<<<<<<< HEAD
-        sum = "h1:fzbObuGgoViO0ArFuOQIJ2yr5bH5YzbORVvMDBrDC5I=",
-        version = "v1.19.0",
-=======
         sum = "h1:UxcxzjwxGPkT7RBdMmoc5a7QxHQVdpZllD6el2VC3JA=",
         version = "v1.17.2",
->>>>>>> 78a8f6be
     )
     go_repository(
         name = "com_google_cloud_go_dialogflow",
         build_file_proto_mode = "disable_global",
         importpath = "cloud.google.com/go/dialogflow",
-<<<<<<< HEAD
-        sum = "h1:C9wQ0odRYQsar0XqwCQb0c13BkRBsoSjOaejOg5ntgQ=",
-        version = "v1.53.0",
-=======
         sum = "h1:B8Y5j4/QsDirX136OoPm62kG3y5gd8rzBpHSR/FW9vI=",
         version = "v1.52.0",
->>>>>>> 78a8f6be
     )
     go_repository(
         name = "com_google_cloud_go_dlp",
         build_file_proto_mode = "disable_global",
         importpath = "cloud.google.com/go/dlp",
-<<<<<<< HEAD
-        sum = "h1:/GQVl5gOPR2dUemrR2YJxZG5D9MCE3AYgmDxjzP54jI=",
-        version = "v1.14.0",
-=======
         sum = "h1:dTsEN6r1BoplUACz7teOmE6lRG1swREiwXkfkY7bi6c=",
         version = "v1.12.1",
->>>>>>> 78a8f6be
     )
     go_repository(
         name = "com_google_cloud_go_documentai",
         build_file_proto_mode = "disable_global",
         importpath = "cloud.google.com/go/documentai",
-<<<<<<< HEAD
-        sum = "h1:Hey8tqO6q4bF0vG9gQTzHeP9bjitJ0rILNYWDanZVlE=",
-        version = "v1.29.0",
-=======
         sum = "h1:UdDy7nDTwr+mN1KiJqsj5AabauoW9SkgH9eY8BuFXJE=",
         version = "v1.26.1",
->>>>>>> 78a8f6be
     )
     go_repository(
         name = "com_google_cloud_go_domains",
         build_file_proto_mode = "disable_global",
         importpath = "cloud.google.com/go/domains",
-<<<<<<< HEAD
-        sum = "h1:IixFIMRzUJWZUAOe8s/K2X4Bvtp0A3xjHLljfNC4aSo=",
-        version = "v0.9.7",
-=======
         sum = "h1:NHqZk4XzHFlmXM3LMGwDVET4NKr60W2jaNCRGYod5Ic=",
         version = "v0.9.6",
->>>>>>> 78a8f6be
     )
     go_repository(
         name = "com_google_cloud_go_edgecontainer",
         build_file_proto_mode = "disable_global",
         importpath = "cloud.google.com/go/edgecontainer",
-<<<<<<< HEAD
-        sum = "h1:xa6MIQhGylE24QdWaxhfIfAJE3Pupcr+i77WEx3NJrg=",
-        version = "v1.2.1",
-=======
         sum = "h1:a++vBi1J00NP1ifVP5mV/3j1/EJKWPj0h6NfUPLfuCQ=",
         version = "v1.2.0",
->>>>>>> 78a8f6be
     )
     go_repository(
         name = "com_google_cloud_go_errorreporting",
@@ -7153,37 +6912,22 @@
         name = "com_google_cloud_go_essentialcontacts",
         build_file_proto_mode = "disable_global",
         importpath = "cloud.google.com/go/essentialcontacts",
-<<<<<<< HEAD
-        sum = "h1:p5Y7ZNVPiV9pEAHzvWiPcSiQRMQqcuHxOP0ZOP0vVww=",
-        version = "v1.6.8",
-=======
         sum = "h1:FDdJGJEXK4RxvT6gdRBqGaCQVpi96RRB7MTyRHUcb20=",
         version = "v1.6.7",
->>>>>>> 78a8f6be
     )
     go_repository(
         name = "com_google_cloud_go_eventarc",
         build_file_proto_mode = "disable_global",
         importpath = "cloud.google.com/go/eventarc",
-<<<<<<< HEAD
-        sum = "h1:we+qx5uCZ88aQzQS3MJXRvAh/ik+EmqVyjcW1oYFW44=",
-        version = "v1.13.6",
-=======
         sum = "h1:JMUiLYzxkxr7BqnCPkyJ6Ycgrs6YQlZT44H0rHg7jQY=",
         version = "v1.13.5",
->>>>>>> 78a8f6be
     )
     go_repository(
         name = "com_google_cloud_go_filestore",
         build_file_proto_mode = "disable_global",
         importpath = "cloud.google.com/go/filestore",
-<<<<<<< HEAD
-        sum = "h1:CpRnsUpMU5gxUKyfh7TD0SM+E+7E4ORaDea2JctKfpY=",
-        version = "v1.8.3",
-=======
         sum = "h1:BpaB7bxICPUTntAV+yVUK9bxAUOv7uHRSEibSKMBJVA=",
         version = "v1.8.2",
->>>>>>> 78a8f6be
     )
     go_repository(
         name = "com_google_cloud_go_firestore",
@@ -7196,157 +6940,92 @@
         name = "com_google_cloud_go_functions",
         build_file_proto_mode = "disable_global",
         importpath = "cloud.google.com/go/functions",
-<<<<<<< HEAD
-        sum = "h1:83bd2lCgtu2nLbX2jrqsrQhIs7VuVA1N6Op5syeRVIg=",
-        version = "v1.16.2",
-=======
         sum = "h1:0kcko/2AKwm4USnWcGs/W/k++PAYPA3dYaQw1y5Xg3M=",
         version = "v1.16.1",
->>>>>>> 78a8f6be
     )
     go_repository(
         name = "com_google_cloud_go_gkebackup",
         build_file_proto_mode = "disable_global",
         importpath = "cloud.google.com/go/gkebackup",
-<<<<<<< HEAD
-        sum = "h1:wysUXEkggPwENZY3BXroOyWoyVfPypzaqNHgOZD9Kck=",
-        version = "v1.5.0",
-=======
         sum = "h1:SATJwsF8PjErP7GwHE+xK8gJ7f7hULuqtazV19ylPgg=",
         version = "v1.4.0",
->>>>>>> 78a8f6be
     )
     go_repository(
         name = "com_google_cloud_go_gkeconnect",
         build_file_proto_mode = "disable_global",
         importpath = "cloud.google.com/go/gkeconnect",
-<<<<<<< HEAD
-        sum = "h1:BfXsTXYs5xlicAlgbtlo8Cw+YdzU3PrlBg7dATJUwrk=",
-        version = "v0.8.7",
-=======
         sum = "h1:7X9P6lGkOF/nJRYZBQBG2XPhunqWbNMacy9AXN7qUcU=",
         version = "v0.8.6",
->>>>>>> 78a8f6be
     )
     go_repository(
         name = "com_google_cloud_go_gkehub",
         build_file_proto_mode = "disable_global",
         importpath = "cloud.google.com/go/gkehub",
-<<<<<<< HEAD
-        sum = "h1:bHwcvgh8AmcYm6p6/ZrWW3a7J7sKBDtqtsyVXKssnPs=",
-        version = "v0.14.7",
-=======
         sum = "h1:kKreFf+097KfW+Tz/SqZKeXs/eFOjs1NDrsVjRPI18o=",
         version = "v0.14.6",
->>>>>>> 78a8f6be
     )
     go_repository(
         name = "com_google_cloud_go_gkemulticloud",
         build_file_proto_mode = "disable_global",
         importpath = "cloud.google.com/go/gkemulticloud",
-<<<<<<< HEAD
-        sum = "h1:zaWBakKPT6mPHVn5iefuRqttjpbNsb8LlMw9KgfyfyU=",
-        version = "v1.2.0",
-=======
         sum = "h1:CFBoDcQi9zLOkzM6xqmRzljZhF4A6A47QaQ0WtNd+DA=",
         version = "v1.1.2",
->>>>>>> 78a8f6be
     )
     go_repository(
         name = "com_google_cloud_go_gsuiteaddons",
         build_file_proto_mode = "disable_global",
         importpath = "cloud.google.com/go/gsuiteaddons",
-<<<<<<< HEAD
-        sum = "h1:06Jg3JeLslEfBYX1sDqOPLnF7a3wmhNcDUXF/fVOb50=",
-        version = "v1.6.7",
-=======
         sum = "h1:q3x2NE0je/tSVL66MAht5YVbGGHjTV9BxFD2lyDQ0dU=",
         version = "v1.6.6",
->>>>>>> 78a8f6be
     )
     go_repository(
         name = "com_google_cloud_go_iam",
         build_file_proto_mode = "disable_global",
         importpath = "cloud.google.com/go/iam",
-<<<<<<< HEAD
-        sum = "h1:r7umDwhj+BQyz0ScZMp4QrGXjSTI3ZINnpgU2nlB/K0=",
-        version = "v1.1.8",
-=======
         sum = "h1:z4VHOhwKLF/+UYXAJDFwGtNF0b6gjsW1Pk9Ml0U/IoM=",
         version = "v1.1.7",
->>>>>>> 78a8f6be
     )
     go_repository(
         name = "com_google_cloud_go_iap",
         build_file_proto_mode = "disable_global",
         importpath = "cloud.google.com/go/iap",
-<<<<<<< HEAD
-        sum = "h1:rcuRS9XfOgr1v6TAoihVeSXntOnpVhFlVHtPfgOkLAo=",
-        version = "v1.9.6",
-=======
         sum = "h1:FrLAtgXzWPwe8rNp7AD+2Lgg4LqyhgXvEdiGK+jtd9g=",
         version = "v1.9.5",
->>>>>>> 78a8f6be
     )
     go_repository(
         name = "com_google_cloud_go_ids",
         build_file_proto_mode = "disable_global",
         importpath = "cloud.google.com/go/ids",
-<<<<<<< HEAD
-        sum = "h1:wtd+r415yrfZ8LsB6yH6WrOZ26tYt7w6wy3i5a4HQZ8=",
-        version = "v1.4.7",
-=======
         sum = "h1:tNc3NpIp2LUmFJxP2CBlzYw0FTnd68r73mIzg8UlM3Q=",
         version = "v1.4.6",
->>>>>>> 78a8f6be
     )
     go_repository(
         name = "com_google_cloud_go_iot",
         build_file_proto_mode = "disable_global",
         importpath = "cloud.google.com/go/iot",
-<<<<<<< HEAD
-        sum = "h1:M9SKIj9eoxoXCzytkLZVAuf5wmoui1OeDqEjC97wRbY=",
-        version = "v1.7.7",
-=======
         sum = "h1:nRV/e1e3lEjsVoD5mW99JERwL8MKohyQyY63+lfBMA4=",
         version = "v1.7.6",
->>>>>>> 78a8f6be
     )
     go_repository(
         name = "com_google_cloud_go_kms",
         build_file_proto_mode = "disable_global",
         importpath = "cloud.google.com/go/kms",
-<<<<<<< HEAD
-        sum = "h1:5k0wXqkxL+YcXd4viQzTqCgzzVKKxzgrK+rCZJytEQs=",
-        version = "v1.17.1",
-=======
         sum = "h1:szIeDCowID8th2i8XE4uRev5PMxQFqW+JjwYxL9h6xs=",
         version = "v1.15.8",
->>>>>>> 78a8f6be
     )
     go_repository(
         name = "com_google_cloud_go_language",
         build_file_proto_mode = "disable_global",
         importpath = "cloud.google.com/go/language",
-<<<<<<< HEAD
-        sum = "h1:kOYJEcuZgyUX/i/4DFrfXPcrddm1XCQD2lDI5hIFmZQ=",
-        version = "v1.12.5",
-=======
         sum = "h1:srkreCxnVa5+a5PXUri/K+VWxG50wGvz5+PEYjgaENQ=",
         version = "v1.12.4",
->>>>>>> 78a8f6be
     )
     go_repository(
         name = "com_google_cloud_go_lifesciences",
         build_file_proto_mode = "disable_global",
         importpath = "cloud.google.com/go/lifesciences",
-<<<<<<< HEAD
-        sum = "h1:qqEmApr5YFOQjkrU8Jy6o6QpkESqfGbfrE6bnUZZbV8=",
-        version = "v0.9.7",
-=======
         sum = "h1:8w3edjRiSN6GCxT0uJoXr6Zo2XNYD+6TxPZa7uIIOaU=",
         version = "v0.9.6",
->>>>>>> 78a8f6be
     )
     go_repository(
         name = "com_google_cloud_go_logging",
@@ -7359,229 +7038,134 @@
         name = "com_google_cloud_go_longrunning",
         build_file_proto_mode = "disable_global",
         importpath = "cloud.google.com/go/longrunning",
-<<<<<<< HEAD
-        sum = "h1:WLbHekDbjK1fVFD3ibpFFVoyizlLRl73I7YKuAKilhU=",
-        version = "v0.5.7",
-=======
         sum = "h1:xAe8+0YaWoCKr9t1+aWe+OeQgN/iJK1fEgZSXmjuEaE=",
         version = "v0.5.6",
->>>>>>> 78a8f6be
     )
     go_repository(
         name = "com_google_cloud_go_managedidentities",
         build_file_proto_mode = "disable_global",
         importpath = "cloud.google.com/go/managedidentities",
-<<<<<<< HEAD
-        sum = "h1:uWA9WQyfA0JdkeAFymWUsa3qE9tC33LUElla790Ou1A=",
-        version = "v1.6.7",
-=======
         sum = "h1:7+hGPQSojhnYNZCg3fG2mQIF7XMfvNpCpi2Zg5/Qx1g=",
         version = "v1.6.6",
->>>>>>> 78a8f6be
     )
     go_repository(
         name = "com_google_cloud_go_maps",
         build_file_proto_mode = "disable_global",
         importpath = "cloud.google.com/go/maps",
-<<<<<<< HEAD
-        sum = "h1:+//LeUr5ARVau1wVsxLkLnFtYviq9YFS+fB/mhfAOGQ=",
-        version = "v1.11.0",
-=======
         sum = "h1:vcqmqk0wt1NRzQc84Qo6z8HYyol/znqbG7tAS5Qm91g=",
         version = "v1.7.1",
->>>>>>> 78a8f6be
     )
     go_repository(
         name = "com_google_cloud_go_mediatranslation",
         build_file_proto_mode = "disable_global",
         importpath = "cloud.google.com/go/mediatranslation",
-<<<<<<< HEAD
-        sum = "h1:izgww3TlyvWyDWdFKnrASpbh12IkAuw8o2ION8sAjX0=",
-        version = "v0.8.7",
-=======
         sum = "h1:EVW0wCQ7asoMjw8fm8oUe6pQWBaVQth/iquk7ysidy0=",
         version = "v0.8.6",
->>>>>>> 78a8f6be
     )
     go_repository(
         name = "com_google_cloud_go_memcache",
         build_file_proto_mode = "disable_global",
         importpath = "cloud.google.com/go/memcache",
-<<<<<<< HEAD
-        sum = "h1:hE7f3ze3+eWh/EbYXEz7oXkm0LXcr7UCoLklwi7gsLU=",
-        version = "v1.10.7",
-=======
         sum = "h1:rqDPCIUfVBvv7ojOGx5PRkPgWeWSKpOht2w6plaxklY=",
         version = "v1.10.6",
->>>>>>> 78a8f6be
     )
     go_repository(
         name = "com_google_cloud_go_metastore",
         build_file_proto_mode = "disable_global",
         importpath = "cloud.google.com/go/metastore",
-<<<<<<< HEAD
-        sum = "h1:otHcJkci5f/sNRedrSM7eM81QRnu0yZ3HvkvWGphABA=",
-        version = "v1.13.6",
-=======
         sum = "h1:K7gyYoqPvQgCc82tiB0CQkXOpg8AZxJtRGMVdN5B83U=",
         version = "v1.13.5",
->>>>>>> 78a8f6be
     )
     go_repository(
         name = "com_google_cloud_go_monitoring",
         build_file_proto_mode = "disable_global",
         importpath = "cloud.google.com/go/monitoring",
-<<<<<<< HEAD
-        sum = "h1:NCXf8hfQi+Kmr56QJezXRZ6GPb80ZI7El1XztyUuLQI=",
-        version = "v1.19.0",
-=======
         sum = "h1:0yvFXK+xQd95VKo6thndjwnJMno7c7Xw1CwMByg0B+8=",
         version = "v1.18.1",
->>>>>>> 78a8f6be
     )
     go_repository(
         name = "com_google_cloud_go_networkconnectivity",
         build_file_proto_mode = "disable_global",
         importpath = "cloud.google.com/go/networkconnectivity",
-<<<<<<< HEAD
-        sum = "h1:jYpQ86mZ7OYZc7WadvCIlIaPXmXhr5nD7wgE/ekMVpM=",
-        version = "v1.14.6",
-=======
         sum = "h1:t67aEKwmO+SXvQC5ncOjm3vTwnsbO/mTzlCWdK0nwqs=",
         version = "v1.14.5",
->>>>>>> 78a8f6be
     )
     go_repository(
         name = "com_google_cloud_go_networkmanagement",
         build_file_proto_mode = "disable_global",
         importpath = "cloud.google.com/go/networkmanagement",
-<<<<<<< HEAD
-        sum = "h1:Ex1/aYkA0areleSmOGXHvEFBGohteIYJr2SGPrjOUe0=",
-        version = "v1.13.2",
-=======
         sum = "h1:uSoVcd78+uNSW34Q+BNumUvTxAtVaKHc8O9WUz091gg=",
         version = "v1.13.0",
->>>>>>> 78a8f6be
     )
     go_repository(
         name = "com_google_cloud_go_networksecurity",
         build_file_proto_mode = "disable_global",
         importpath = "cloud.google.com/go/networksecurity",
-<<<<<<< HEAD
-        sum = "h1:aepEkfiwOvUL9eu3ginVZhTaXDRHncQKi9lTT1BycH0=",
-        version = "v0.9.7",
-=======
         sum = "h1:3ggPKshcFs1oRh5qI+Gq1s2CIU9BL99MKtYSBG4Z8s0=",
         version = "v0.9.6",
->>>>>>> 78a8f6be
     )
     go_repository(
         name = "com_google_cloud_go_notebooks",
         build_file_proto_mode = "disable_global",
         importpath = "cloud.google.com/go/notebooks",
-<<<<<<< HEAD
-        sum = "h1:sFU1ETg1HfIN/Tev8gD0dleAITLv7cHp0JClwFmJ6bo=",
-        version = "v1.11.5",
-=======
         sum = "h1:A9jxIdxEccgL9iJLqvU4j5HT3/13YluoF2IbiV+hAN4=",
         version = "v1.11.4",
->>>>>>> 78a8f6be
     )
     go_repository(
         name = "com_google_cloud_go_optimization",
         build_file_proto_mode = "disable_global",
         importpath = "cloud.google.com/go/optimization",
-<<<<<<< HEAD
-        sum = "h1:FPfowA/LEckKTQT0A4NJMI2bSou999c2ZyFX1zGiYxY=",
-        version = "v1.6.5",
-=======
         sum = "h1:T/j8xyIkmHGjU6kxeUjK3UTqiXlbvpZQ2A+F5vnH21Y=",
         version = "v1.6.4",
->>>>>>> 78a8f6be
     )
     go_repository(
         name = "com_google_cloud_go_orchestration",
         build_file_proto_mode = "disable_global",
         importpath = "cloud.google.com/go/orchestration",
-<<<<<<< HEAD
-        sum = "h1:C2WL4ZnclXsh4XickGhKYKlPjqVZj35y1sbRjdsZ3g4=",
-        version = "v1.9.2",
-=======
         sum = "h1:i5iSxsu1Cx1itTQEEY/YvsAo1OO8gosGGXhnOjBjgJA=",
         version = "v1.9.1",
->>>>>>> 78a8f6be
     )
     go_repository(
         name = "com_google_cloud_go_orgpolicy",
         build_file_proto_mode = "disable_global",
         importpath = "cloud.google.com/go/orgpolicy",
-<<<<<<< HEAD
-        sum = "h1:fGftW2bPi8vTjQm57xlwtLBZQcrgC+c3HMFBzJ+KWPc=",
-        version = "v1.12.3",
-=======
         sum = "h1:x9GttuUZXXeKcJgHSGxYoPn2hOJhhuaN5YYJKfAfmLo=",
         version = "v1.12.2",
->>>>>>> 78a8f6be
     )
     go_repository(
         name = "com_google_cloud_go_osconfig",
         build_file_proto_mode = "disable_global",
         importpath = "cloud.google.com/go/osconfig",
-<<<<<<< HEAD
-        sum = "h1:HXsXGFaFaLTklwKgSob/GSE+c3verYDQDgreFaosxyc=",
-        version = "v1.12.7",
-=======
         sum = "h1:wIOhgzklE0hHZsho02rRVXYBHSfsAwYZYIaxFaUBIjs=",
         version = "v1.12.6",
->>>>>>> 78a8f6be
     )
     go_repository(
         name = "com_google_cloud_go_oslogin",
         build_file_proto_mode = "disable_global",
         importpath = "cloud.google.com/go/oslogin",
-<<<<<<< HEAD
-        sum = "h1:7AgOWH1oMPrB1AVU0/f47ADdOt+XfdBY7QRb8tcMUp8=",
-        version = "v1.13.3",
-=======
         sum = "h1:v71OrrkKyqr5Mfnt345GqSOURzByv08qfrtvfhOVcnc=",
         version = "v1.13.2",
->>>>>>> 78a8f6be
     )
     go_repository(
         name = "com_google_cloud_go_phishingprotection",
         build_file_proto_mode = "disable_global",
         importpath = "cloud.google.com/go/phishingprotection",
-<<<<<<< HEAD
-        sum = "h1:CbCjfR/pgDHyRMu94o9nuGwaONEcarWnUfSGGw+I2ZI=",
-        version = "v0.8.7",
-=======
         sum = "h1:DcAre1psFwJM/FBA/MkDj0H6uxZhACE5IW/xF9ssHDQ=",
         version = "v0.8.6",
->>>>>>> 78a8f6be
     )
     go_repository(
         name = "com_google_cloud_go_policytroubleshooter",
         build_file_proto_mode = "disable_global",
         importpath = "cloud.google.com/go/policytroubleshooter",
-<<<<<<< HEAD
-        sum = "h1:LGt85MZUKlq9oqsbBL9+M6jAyeuR1TtCx6k5HfAQxTY=",
-        version = "v1.10.5",
-=======
         sum = "h1:wxBRfNoMy7rnoEeaTOHIEHCUEdUIQIwQGUqfBWH6cyQ=",
         version = "v1.10.4",
->>>>>>> 78a8f6be
     )
     go_repository(
         name = "com_google_cloud_go_privatecatalog",
         build_file_proto_mode = "disable_global",
         importpath = "cloud.google.com/go/privatecatalog",
-<<<<<<< HEAD
-        sum = "h1:wGZKKJhYyuf4gcAEywQqQ6F19yxhBJGnzgyxOTbJjBw=",
-        version = "v0.9.7",
-=======
         sum = "h1:bcIABOUmpnzQip83OVv+Ju/NxXjUTRLUSP+FVLFG6kk=",
         version = "v0.9.6",
->>>>>>> 78a8f6be
     )
     go_repository(
         name = "com_google_cloud_go_profiler",
@@ -7608,193 +7192,113 @@
         name = "com_google_cloud_go_recaptchaenterprise_v2",
         build_file_proto_mode = "disable_global",
         importpath = "cloud.google.com/go/recaptchaenterprise/v2",
-<<<<<<< HEAD
-        sum = "h1:+QG02kE63W13vXI+rwAxFF3EhGX6K7gXwFz9OKwKcHw=",
-        version = "v2.13.0",
-=======
         sum = "h1:nykUP2WD/914jui/IldiCOuoTn6T8ha1Ys6/N9sAqJY=",
         version = "v2.12.0",
->>>>>>> 78a8f6be
     )
     go_repository(
         name = "com_google_cloud_go_recommendationengine",
         build_file_proto_mode = "disable_global",
         importpath = "cloud.google.com/go/recommendationengine",
-<<<<<<< HEAD
-        sum = "h1:N6n/TEr0FQzeP4ZtvF5daMszOhdZI94uMiPiAi9kFMo=",
-        version = "v0.8.7",
-=======
         sum = "h1:m0eQtYCToxMSbDKOnpJ2YGdQhyjOPffg4Y8lM2RWzao=",
         version = "v0.8.6",
->>>>>>> 78a8f6be
     )
     go_repository(
         name = "com_google_cloud_go_recommender",
         build_file_proto_mode = "disable_global",
         importpath = "cloud.google.com/go/recommender",
-<<<<<<< HEAD
-        sum = "h1:v9x75vXP5wMXw3QG3xmgjVHLlqYufuLn/ht3oNWCA3w=",
-        version = "v1.12.3",
-=======
         sum = "h1:3M6lD39/GlOMYOikeF5wflSa4EP5pGFthoIASbyhIXE=",
         version = "v1.12.2",
->>>>>>> 78a8f6be
     )
     go_repository(
         name = "com_google_cloud_go_redis",
         build_file_proto_mode = "disable_global",
         importpath = "cloud.google.com/go/redis",
-<<<<<<< HEAD
-        sum = "h1:YB4i013/3jdHgQf+MVUOX4GLNcuHPSWI94QMVc1pSIU=",
-        version = "v1.15.0",
-=======
         sum = "h1:zlGxeAsiwcPU+Cta76ALduhdBAVhuYpEjv59V5L/ves=",
         version = "v1.14.3",
->>>>>>> 78a8f6be
     )
     go_repository(
         name = "com_google_cloud_go_resourcemanager",
         build_file_proto_mode = "disable_global",
         importpath = "cloud.google.com/go/resourcemanager",
-<<<<<<< HEAD
-        sum = "h1:SdvD0PaPX60+yeKoSe16mawFpM0EPuiPPihTIVlhRsY=",
-        version = "v1.9.7",
-=======
         sum = "h1:VPfJFbWxrTYQzEXCDbJNpcvSB8eZhTSM0YHH146fIB8=",
         version = "v1.9.6",
->>>>>>> 78a8f6be
     )
     go_repository(
         name = "com_google_cloud_go_resourcesettings",
         build_file_proto_mode = "disable_global",
         importpath = "cloud.google.com/go/resourcesettings",
-<<<<<<< HEAD
-        sum = "h1:88SlpWtogkwjMuYTEl//qm36azX1OpawThAyvXT/hHw=",
-        version = "v1.6.7",
-=======
         sum = "h1:l/IbRDDmGJFlR4bRZGtfYvix1Pu0jAKGLr7wgUtixHQ=",
         version = "v1.6.6",
->>>>>>> 78a8f6be
     )
     go_repository(
         name = "com_google_cloud_go_retail",
         build_file_proto_mode = "disable_global",
         importpath = "cloud.google.com/go/retail",
-<<<<<<< HEAD
-        sum = "h1:msP5a8BOxVym2DvoubeWAxAeV6VhYkKnYHc2XOkd/+U=",
-        version = "v1.16.2",
-=======
         sum = "h1:AyVdElkdIU3JedWpX/qENbt8iUmKD+kiyj7ZpzguhTg=",
         version = "v1.16.1",
->>>>>>> 78a8f6be
     )
     go_repository(
         name = "com_google_cloud_go_run",
         build_file_proto_mode = "disable_global",
         importpath = "cloud.google.com/go/run",
-<<<<<<< HEAD
-        sum = "h1:E4Z5e681Qh7UJrJRMCgYhp+3tkcoXiaKGh3UZmUPaAQ=",
-        version = "v1.3.7",
-=======
         sum = "h1:xQND6EJn1LgouCLPSfykkzagyr4gq4FKiRexNxXixV0=",
         version = "v1.3.6",
->>>>>>> 78a8f6be
     )
     go_repository(
         name = "com_google_cloud_go_scheduler",
         build_file_proto_mode = "disable_global",
         importpath = "cloud.google.com/go/scheduler",
-<<<<<<< HEAD
-        sum = "h1:Jn/unfNUgRiNJRc1nrApzimKiVj91UYlLT8mMfpUu48=",
-        version = "v1.10.8",
-=======
         sum = "h1:h1/VZk0XdkSh/jI7dDNp3V0Qi8yTkclOljDVPelXvAw=",
         version = "v1.10.7",
->>>>>>> 78a8f6be
     )
     go_repository(
         name = "com_google_cloud_go_secretmanager",
         build_file_proto_mode = "disable_global",
         importpath = "cloud.google.com/go/secretmanager",
-<<<<<<< HEAD
-        sum = "h1:TTGo2Vz7ZxYn2QbmuFP7Zo4lDm5VsbzBjDReo3SA5h4=",
-        version = "v1.13.1",
-=======
         sum = "h1:e5pIo/QEgiFiHPVJPxM5jbtUr4O/u5h2zLHYtkFQr24=",
         version = "v1.12.0",
->>>>>>> 78a8f6be
     )
     go_repository(
         name = "com_google_cloud_go_security",
         build_file_proto_mode = "disable_global",
         importpath = "cloud.google.com/go/security",
-<<<<<<< HEAD
-        sum = "h1:u4RCnEQPvlrrnFRFinU0T3WsjtrsQErkWBfqTM5oUQI=",
-        version = "v1.17.0",
-=======
         sum = "h1:LYMj7ISEEjVQ0ub6E6ygGhjVbNQTH5CawKZz0bbPMVE=",
         version = "v1.15.6",
->>>>>>> 78a8f6be
     )
     go_repository(
         name = "com_google_cloud_go_securitycenter",
         build_file_proto_mode = "disable_global",
         importpath = "cloud.google.com/go/securitycenter",
-<<<<<<< HEAD
-        sum = "h1:Y8C0I/mzLbaxAl5cw3EaLox0Rvpy+VUwEuCGWIQDMU8=",
-        version = "v1.30.0",
-=======
         sum = "h1:NpEJeFbm3ad3ibpbpIBKXJS7eQq1cZhtt9nrDTMO/QQ=",
         version = "v1.28.0",
->>>>>>> 78a8f6be
     )
     go_repository(
         name = "com_google_cloud_go_servicedirectory",
         build_file_proto_mode = "disable_global",
         importpath = "cloud.google.com/go/servicedirectory",
-<<<<<<< HEAD
-        sum = "h1:c3OAhTcZ8LbIiKps5T3p6i0QcPI8/aWYwOfoZobICKo=",
-        version = "v1.11.7",
-=======
         sum = "h1:gkzx9Cd+OTOD+zY4u5vtbdvOx7vrvHYdeDiNdC6vKyw=",
         version = "v1.11.5",
->>>>>>> 78a8f6be
     )
     go_repository(
         name = "com_google_cloud_go_shell",
         build_file_proto_mode = "disable_global",
         importpath = "cloud.google.com/go/shell",
-<<<<<<< HEAD
-        sum = "h1:HxCzcUxSsCh6FJWkmbOUrGI1sKe4E1Yy4vaykn4RhJ4=",
-        version = "v1.7.7",
-=======
         sum = "h1:/oJf9sboa2FfHWCmHXy+XfTRnZy8lC7O5zFyfE1EA6s=",
         version = "v1.7.6",
->>>>>>> 78a8f6be
     )
     go_repository(
         name = "com_google_cloud_go_spanner",
         build_file_proto_mode = "disable_global",
         importpath = "cloud.google.com/go/spanner",
-<<<<<<< HEAD
-        sum = "h1:P6+BY70Wtol4MtryBgnXZVTZfsdySEvWfz0EpyLwHi4=",
-        version = "v1.63.0",
-=======
         sum = "h1:O9kf49dfaDRzPpKJNChHUJ+Bao02WPedZb8ZPyi02lI=",
         version = "v1.60.0",
->>>>>>> 78a8f6be
     )
     go_repository(
         name = "com_google_cloud_go_speech",
         build_file_proto_mode = "disable_global",
         importpath = "cloud.google.com/go/speech",
-<<<<<<< HEAD
-        sum = "h1:TcWEAOLQH1Lb2fhHS6/GjvAh+ue0dt4xUDHXHG6vF04=",
-        version = "v1.23.1",
-=======
         sum = "h1:xo/cmhBtqoqqNg/5I8m0ECXPiqYg2fS2ioOccH+qbKE=",
         version = "v1.22.1",
->>>>>>> 78a8f6be
     )
     go_repository(
         name = "com_google_cloud_go_storage",
@@ -7807,181 +7311,106 @@
         name = "com_google_cloud_go_storagetransfer",
         build_file_proto_mode = "disable_global",
         importpath = "cloud.google.com/go/storagetransfer",
-<<<<<<< HEAD
-        sum = "h1:CXmoNEvz7y2NtHFZuH3Z8ASN43rxRINWa2Q/IlBzM2k=",
-        version = "v1.10.6",
-=======
         sum = "h1:BawJo/u0P21cdxc2gB878qIFDC80COq2i0qWZeNevSw=",
         version = "v1.10.5",
->>>>>>> 78a8f6be
     )
     go_repository(
         name = "com_google_cloud_go_talent",
         build_file_proto_mode = "disable_global",
         importpath = "cloud.google.com/go/talent",
-<<<<<<< HEAD
-        sum = "h1:RoyEtftfJrbwJcu63zuWE4IjC76xMyVsJBhmleIp3bE=",
-        version = "v1.6.8",
-=======
         sum = "h1:4xgDFfOcgcSY0dUzaSc2tQCSRoLDEJ5CfbW5jfcgNJk=",
         version = "v1.6.7",
->>>>>>> 78a8f6be
     )
     go_repository(
         name = "com_google_cloud_go_texttospeech",
         build_file_proto_mode = "disable_global",
         importpath = "cloud.google.com/go/texttospeech",
-<<<<<<< HEAD
-        sum = "h1:qR6Mu+EM2OfaZR1/Rl8BDBTVfi2X5OtwKKvJRSQyG+o=",
-        version = "v1.7.7",
-=======
         sum = "h1:gLEyDoJeFGdoX7jSKbf+nJy7CTgjsSbCZXwzzkXgH9w=",
         version = "v1.7.6",
->>>>>>> 78a8f6be
     )
     go_repository(
         name = "com_google_cloud_go_tpu",
         build_file_proto_mode = "disable_global",
         importpath = "cloud.google.com/go/tpu",
-<<<<<<< HEAD
-        sum = "h1:ngQokxUB1z2gvHn3vAf04m7SFnNYMiQIIpny81fCGAs=",
-        version = "v1.6.7",
-=======
         sum = "h1:Cb1txkZYbKlGIZ4tQr9EjEB9snAOU6qyjvNezGXDunI=",
         version = "v1.6.6",
->>>>>>> 78a8f6be
     )
     go_repository(
         name = "com_google_cloud_go_trace",
         build_file_proto_mode = "disable_global",
         importpath = "cloud.google.com/go/trace",
-<<<<<<< HEAD
-        sum = "h1:gK8z2BIJQ3KIYGddw9RJLne5Fx0FEXkrEQzPaeEYVvk=",
-        version = "v1.10.7",
-=======
         sum = "h1:XF0Ejdw0NpRfAvuZUeQe3ClAG4R/9w5JYICo7l2weaw=",
         version = "v1.10.6",
->>>>>>> 78a8f6be
     )
     go_repository(
         name = "com_google_cloud_go_translate",
         build_file_proto_mode = "disable_global",
         importpath = "cloud.google.com/go/translate",
-<<<<<<< HEAD
-        sum = "h1:g+B29z4gtRGsiKDoTF+bNeH25bLRokAaElygX2FcZkE=",
-        version = "v1.10.3",
-=======
         sum = "h1:SXOtKYnT7ZkeMtPwujaBOBt5Ph4kf6LIuMpAgu/WON0=",
         version = "v1.10.2",
->>>>>>> 78a8f6be
     )
     go_repository(
         name = "com_google_cloud_go_video",
         build_file_proto_mode = "disable_global",
         importpath = "cloud.google.com/go/video",
-<<<<<<< HEAD
-        sum = "h1:ue/1C8TF8H2TMzKMBdNnFxT7QaeWMtqfDr9TSQGgUhA=",
-        version = "v1.21.0",
-=======
         sum = "h1:y4jgUqDiWMfX+beJnlrnloBQxEIa9v+KrlkD2QJVpeE=",
         version = "v1.20.5",
->>>>>>> 78a8f6be
     )
     go_repository(
         name = "com_google_cloud_go_videointelligence",
         build_file_proto_mode = "disable_global",
         importpath = "cloud.google.com/go/videointelligence",
-<<<<<<< HEAD
-        sum = "h1:SKBkFTuOclESLjQL1LwraqVFm2fL5oL9tbzKITU+FOY=",
-        version = "v1.11.7",
-=======
         sum = "h1:P0Sa8+5KOEAVk/fazUNjVPzRCijCheZWJ8wL8xBn9Uk=",
         version = "v1.11.6",
->>>>>>> 78a8f6be
     )
     go_repository(
         name = "com_google_cloud_go_vision_v2",
         build_file_proto_mode = "disable_global",
         importpath = "cloud.google.com/go/vision/v2",
-<<<<<<< HEAD
-        sum = "h1:j9RxG8DcyJO/D7/ps2pOey8VZys+TMqF79bWAhuM7QU=",
-        version = "v2.8.2",
-=======
         sum = "h1:kvR1sHcuPYat1wI3BYY7CEX2xLAcUHPYL6dOzV2Xf4Q=",
         version = "v2.8.1",
->>>>>>> 78a8f6be
     )
     go_repository(
         name = "com_google_cloud_go_vmmigration",
         build_file_proto_mode = "disable_global",
         importpath = "cloud.google.com/go/vmmigration",
-<<<<<<< HEAD
-        sum = "h1:bf2qKqEN7iqT62IptQ/FDadoDLJI9sthyrW3PVaH8bY=",
-        version = "v1.7.7",
-=======
         sum = "h1:sbaWK76csqtk0TGPGCiJqZi7tfrU0LnrhUjZHI5YVdc=",
         version = "v1.7.6",
->>>>>>> 78a8f6be
     )
     go_repository(
         name = "com_google_cloud_go_vmwareengine",
         build_file_proto_mode = "disable_global",
         importpath = "cloud.google.com/go/vmwareengine",
-<<<<<<< HEAD
-        sum = "h1:x4KwHB4JlBEzMaITVhrbbpHrU+2I5LrlvHGEEluT0vc=",
-        version = "v1.1.3",
-=======
         sum = "h1:Mf8abigBstvjfSGq9twhtbMTCONL0Cjds+tGbc2pV0M=",
         version = "v1.1.2",
->>>>>>> 78a8f6be
     )
     go_repository(
         name = "com_google_cloud_go_vpcaccess",
         build_file_proto_mode = "disable_global",
         importpath = "cloud.google.com/go/vpcaccess",
-<<<<<<< HEAD
-        sum = "h1:F5woMLufKnshmDvPVxCzoC+Di12RYXQ1W8kNmpBT8z0=",
-        version = "v1.7.7",
-=======
         sum = "h1:wbMTRdZ9P5+3D6oQWWqB/YxDCFR5m5OJ+b+hHwaBBQQ=",
         version = "v1.7.6",
->>>>>>> 78a8f6be
     )
     go_repository(
         name = "com_google_cloud_go_webrisk",
         build_file_proto_mode = "disable_global",
         importpath = "cloud.google.com/go/webrisk",
-<<<<<<< HEAD
-        sum = "h1:EWTSVagWWeQjVAsebiF/wJMwC5bq6Zz3LqOmD9Uid4s=",
-        version = "v1.9.7",
-=======
         sum = "h1:rVhi2WOHcZF72X7spXVTFTmRGeFN4NFeW7/Ku7kgeug=",
         version = "v1.9.6",
->>>>>>> 78a8f6be
     )
     go_repository(
         name = "com_google_cloud_go_websecurityscanner",
         build_file_proto_mode = "disable_global",
         importpath = "cloud.google.com/go/websecurityscanner",
-<<<<<<< HEAD
-        sum = "h1:R5OW5SNRqD0DSEmyWLUMNYAXWYnz/NLSXBawVFrc9a0=",
-        version = "v1.6.7",
-=======
         sum = "h1:YAwNB/HjKOVAy9D7W8Bkv8OQ9G2lqIqFOuJbyH5Xo4Q=",
         version = "v1.6.6",
->>>>>>> 78a8f6be
     )
     go_repository(
         name = "com_google_cloud_go_workflows",
         build_file_proto_mode = "disable_global",
         importpath = "cloud.google.com/go/workflows",
-<<<<<<< HEAD
-        sum = "h1:2bE69mh68law1UZWPjgmvOQsjsGSppRudABAXwNAy58=",
-        version = "v1.12.6",
-=======
         sum = "h1:hH511zmS93oE6j64m/eiGWnfgqailh/S8+f3MVNLcE8=",
         version = "v1.12.5",
->>>>>>> 78a8f6be
     )
     go_repository(
         name = "com_layeh_gopher_luar",
@@ -8618,13 +8047,8 @@
         name = "io_opentelemetry_go_contrib_instrumentation_google_golang_org_grpc_otelgrpc",
         build_file_proto_mode = "disable_global",
         importpath = "go.opentelemetry.io/contrib/instrumentation/google.golang.org/grpc/otelgrpc",
-<<<<<<< HEAD
-        sum = "h1:vS1Ao/R55RNV4O7TA2Qopok8yN+X0LIP6RVWLFkprck=",
-        version = "v0.52.0",
-=======
         sum = "h1:zvpPXY7RfYAGSdYQLjp6zxdJNSYD/+FFoCTQN9IPxBs=",
         version = "v0.50.0",
->>>>>>> 78a8f6be
     )
 
     # See https://github.com/open-telemetry/opentelemetry-go-contrib/issues/872
@@ -8648,13 +8072,8 @@
         ],
         build_file_proto_mode = "disable_global",
         importpath = "go.opentelemetry.io/contrib/instrumentation/net/http/otelhttp",
-<<<<<<< HEAD
-        sum = "h1:9l89oX4ba9kHbBol3Xin3leYJ+252h0zszDtBwyKe2A=",
-        version = "v0.52.0",
-=======
         sum = "h1:Xs2Ncz0gNihqu9iosIZ5SkBbWo5T8JhhLJFMQL1qmLI=",
         version = "v0.51.0",
->>>>>>> 78a8f6be
     )
     go_repository(
         name = "io_opentelemetry_go_contrib_instrumentation_runtime",
@@ -8695,13 +8114,8 @@
         name = "io_opentelemetry_go_otel",
         build_file_proto_mode = "disable_global",
         importpath = "go.opentelemetry.io/otel",
-<<<<<<< HEAD
-        sum = "h1:9BZoF3yMK/O1AafMiQTVu0YDj5Ea4hPhxCs7sGva+cg=",
-        version = "v1.27.0",
-=======
         sum = "h1:LQwgL5s/1W7YiiRwxf03QGnWLb2HW4pLiAhaA5cZXBs=",
         version = "v1.26.0",
->>>>>>> 78a8f6be
     )
     go_repository(
         name = "io_opentelemetry_go_otel_bridge_opencensus",
@@ -8762,13 +8176,8 @@
         ],
         build_file_proto_mode = "disable_global",
         importpath = "go.opentelemetry.io/otel/exporters/otlp/otlptrace",
-<<<<<<< HEAD
-        sum = "h1:R9DE4kQ4k+YtfLI2ULwX82VtNQ2J8yZmA7ZIF/D+7Mc=",
-        version = "v1.27.0",
-=======
         sum = "h1:dT33yIHtmsqpixFsSQPwNeY5drM9wTcoL8h0FWF4oGM=",
         version = "v1.25.0",
->>>>>>> 78a8f6be
     )
 
     # See https://github.com/open-telemetry/opentelemetry-go-contrib/issues/872
@@ -8780,13 +8189,8 @@
         ],
         build_file_proto_mode = "disable_global",
         importpath = "go.opentelemetry.io/otel/exporters/otlp/otlptrace/otlptracegrpc",
-<<<<<<< HEAD
-        sum = "h1:qFffATk0X+HD+f1Z8lswGiOQYKHRlzfmdJm0wEaVrFA=",
-        version = "v1.27.0",
-=======
         sum = "h1:vOL89uRfOCCNIjkisd0r7SEdJF3ZJFyCNY34fdZs8eU=",
         version = "v1.25.0",
->>>>>>> 78a8f6be
     )
 
     # See https://github.com/open-telemetry/opentelemetry-go-contrib/issues/872
@@ -8826,25 +8230,15 @@
         name = "io_opentelemetry_go_otel_metric",
         build_file_proto_mode = "disable_global",
         importpath = "go.opentelemetry.io/otel/metric",
-<<<<<<< HEAD
-        sum = "h1:hvj3vdEKyeCi4YaYfNjv2NUje8FqKqUY8IlF0FxV/ik=",
-        version = "v1.27.0",
-=======
         sum = "h1:7S39CLuY5Jgg9CrnA9HHiEjGMF/X2VHvoXGgSllRz30=",
         version = "v1.26.0",
->>>>>>> 78a8f6be
     )
     go_repository(
         name = "io_opentelemetry_go_otel_sdk",
         build_file_proto_mode = "disable_global",
         importpath = "go.opentelemetry.io/otel/sdk",
-<<<<<<< HEAD
-        sum = "h1:mlk+/Y1gLPLn84U4tI8d3GNJmGT/eXe3ZuOXN9kTWmI=",
-        version = "v1.27.0",
-=======
         sum = "h1:PDryEJPC8YJZQSyLY5eqLeafHtG+X7FWnf3aXMtxbqo=",
         version = "v1.25.0",
->>>>>>> 78a8f6be
     )
     go_repository(
         name = "io_opentelemetry_go_otel_sdk_metric",
@@ -8857,13 +8251,8 @@
         name = "io_opentelemetry_go_otel_trace",
         build_file_proto_mode = "disable_global",
         importpath = "go.opentelemetry.io/otel/trace",
-<<<<<<< HEAD
-        sum = "h1:IqYb813p7cmbHk0a5y6pD5JPakbVfftRXABGt5/Rscw=",
-        version = "v1.27.0",
-=======
         sum = "h1:1ieeAUb4y0TE26jUFrCIXKpTuVK7uJGN9/Z/2LP5sQA=",
         version = "v1.26.0",
->>>>>>> 78a8f6be
     )
     go_repository(
         name = "io_opentelemetry_go_proto_otlp",
@@ -8967,13 +8356,8 @@
         name = "org_golang_google_api",
         build_file_proto_mode = "disable_global",
         importpath = "google.golang.org/api",
-<<<<<<< HEAD
-        sum = "h1:PNMeRDwo1pJdgNcFQ9GstuLe/noWKIc89pRWRLMvLwE=",
-        version = "v0.183.0",
-=======
         sum = "h1:if5fPvudRQ78GeRx3RayIoiuV7modtErPIZC/T2bIvE=",
         version = "v0.182.0",
->>>>>>> 78a8f6be
     )
     go_repository(
         name = "org_golang_google_appengine",
@@ -8993,49 +8377,29 @@
         name = "org_golang_google_genproto",
         build_file_proto_mode = "disable_global",
         importpath = "google.golang.org/genproto",
-<<<<<<< HEAD
-        sum = "h1:HCZ6DlkKtCDAtD8ForECsY3tKuaR+p4R3grlK80uCCc=",
-        version = "v0.0.0-20240604185151-ef581f913117",
-=======
         sum = "h1:wu/KJm9KJwpfHWhkkZGohVC6KRrc1oJNr4jwtQMOQXw=",
         version = "v0.0.0-20240401170217-c3f982113cda",
->>>>>>> 78a8f6be
     )
     go_repository(
         name = "org_golang_google_genproto_googleapis_api",
         build_file_proto_mode = "disable_global",
         importpath = "google.golang.org/genproto/googleapis/api",
-<<<<<<< HEAD
-        sum = "h1:+rdxYoE3E5htTEWIe15GlN6IfvbURM//Jt0mmkmm6ZU=",
-        version = "v0.0.0-20240604185151-ef581f913117",
-=======
         sum = "h1:7whR9kGa5LUwFtpLm2ArCEejtnxlGeLbAyjFY8sGNFw=",
         version = "v0.0.0-20240528184218-531527333157",
->>>>>>> 78a8f6be
     )
     go_repository(
         name = "org_golang_google_genproto_googleapis_bytestream",
         build_file_proto_mode = "disable_global",
         importpath = "google.golang.org/genproto/googleapis/bytestream",
-<<<<<<< HEAD
-        sum = "h1:znHUtThh5/fLbEC/p3Khp5xOucyAgMZ1Nj9ditbxd44=",
-        version = "v0.0.0-20240528184218-531527333157",
-=======
         sum = "h1:Px+x8PNp8izq1ORW6jI007V/fRZ3bWrgcWHImtBduXc=",
         version = "v0.0.0-20240521202816-d264139d666e",
->>>>>>> 78a8f6be
     )
     go_repository(
         name = "org_golang_google_genproto_googleapis_rpc",
         build_file_proto_mode = "disable_global",
         importpath = "google.golang.org/genproto/googleapis/rpc",
-<<<<<<< HEAD
-        sum = "h1:1GBuWVLM/KMVUv1t1En5Gs+gFZCNd360GGb4sSxtrhU=",
-        version = "v0.0.0-20240604185151-ef581f913117",
-=======
         sum = "h1:Zy9XzmMEflZ/MAaA7vNcoebnRAld7FsPW1EeBB7V0m8=",
         version = "v0.0.0-20240528184218-531527333157",
->>>>>>> 78a8f6be
     )
     go_repository(
         name = "org_golang_google_grpc",
@@ -9111,13 +8475,8 @@
         name = "org_golang_x_oauth2",
         build_file_proto_mode = "disable_global",
         importpath = "golang.org/x/oauth2",
-<<<<<<< HEAD
-        sum = "h1:tsimM75w1tF/uws5rbeHzIWxEqElMehnc+iW793zsZs=",
-        version = "v0.21.0",
-=======
         sum = "h1:4mQdhULixXKP1rwYBW0vAijoXnkTG0BLCDRzfe1idMo=",
         version = "v0.20.0",
->>>>>>> 78a8f6be
     )
     go_repository(
         name = "org_golang_x_sync",
