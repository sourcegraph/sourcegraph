load("@bazel_tools//tools/build_defs/repo:http.bzl", "http_archive")

http_archive(
    name = "bazel_skylib",
    sha256 = "74d544d96f4a5bb630d465ca8bbcfe231e3594e5aae57e1edbf17a6eb3ca2506",
    urls = [
        "https://mirror.bazel.build/github.com/bazelbuild/bazel-skylib/releases/download/1.3.0/bazel-skylib-1.3.0.tar.gz",
        "https://github.com/bazelbuild/bazel-skylib/releases/download/1.3.0/bazel-skylib-1.3.0.tar.gz",
    ],
)

load("@bazel_skylib//:workspace.bzl", "bazel_skylib_workspace")

bazel_skylib_workspace()

http_archive(
    name = "aspect_bazel_lib",
    sha256 = "0da75299c5a52737b2ac39458398b3f256e41a1a6748e5457ceb3a6225269485",
    strip_prefix = "bazel-lib-1.31.2",
    url = "https://github.com/aspect-build/bazel-lib/releases/download/v1.31.2/bazel-lib-v1.31.2.tar.gz",
)

http_archive(
    name = "aspect_rules_js",
    sha256 = "0b69e0967f8eb61de60801d6c8654843076bf7ef7512894a692a47f86e84a5c2",
    strip_prefix = "rules_js-1.27.1",
    url = "https://github.com/aspect-build/rules_js/releases/download/v1.27.1/rules_js-v1.27.1.tar.gz",
)

http_archive(
    name = "aspect_rules_ts",
    sha256 = "ace5b609603d9b5b875d56c9c07182357c4ee495030f40dcefb10d443ba8c208",
    strip_prefix = "rules_ts-1.4.0",
    url = "https://github.com/aspect-build/rules_ts/releases/download/v1.4.0/rules_ts-v1.4.0.tar.gz",
)

http_archive(
    name = "aspect_rules_jest",
    sha256 = "bf8f4a4d2a833e4f96f866c686c38bcee69d3bdae8a827b1c9d2fdf92212bc0b",
    strip_prefix = "rules_jest-95d8f1961a9c6f3aee2929881b1b74461652e775",
    url = "https://github.com/aspect-build/rules_jest/archive/95d8f1961a9c6f3aee2929881b1b74461652e775.tar.gz",
)

http_archive(
    name = "io_bazel_rules_go",
    sha256 = "51dc53293afe317d2696d4d6433a4c33feedb7748a9e352072e2ec3c0dafd2c6",
    urls = [
        "https://mirror.bazel.build/github.com/bazelbuild/rules_go/releases/download/v0.40.1/rules_go-v0.40.1.zip",
        "https://github.com/bazelbuild/rules_go/releases/download/v0.40.1/rules_go-v0.40.1.zip",
    ],
)

http_archive(
    name = "rules_buf",
    sha256 = "523a4e06f0746661e092d083757263a249fedca535bd6dd819a8c50de074731a",
    strip_prefix = "rules_buf-0.1.1",
    urls = [
        "https://github.com/bufbuild/rules_buf/archive/refs/tags/v0.1.1.zip",
    ],
)

http_archive(
    name = "bazel_gazelle",
    sha256 = "ecba0f04f96b4960a5b250c8e8eeec42281035970aa8852dda73098274d14a1d",
    urls = [
        "https://mirror.bazel.build/github.com/bazelbuild/bazel-gazelle/releases/download/v0.29.0/bazel-gazelle-v0.29.0.tar.gz",
        "https://github.com/bazelbuild/bazel-gazelle/releases/download/v0.29.0/bazel-gazelle-v0.29.0.tar.gz",
    ],
)

http_archive(
    name = "rules_rust",
    sha256 = "9d04e658878d23f4b00163a72da3db03ddb451273eb347df7d7c50838d698f49",
    urls = ["https://github.com/bazelbuild/rules_rust/releases/download/0.26.0/rules_rust-v0.26.0.tar.gz"],
)

# Container rules
http_archive(
    name = "rules_oci",
    sha256 = "db57efd706f01eb3ce771468366baa1614b5b25f4cce99757e2b8d942155b8ec",
    strip_prefix = "rules_oci-1.0.0",
    url = "https://github.com/bazel-contrib/rules_oci/releases/download/v1.0.0/rules_oci-v1.0.0.tar.gz",
)

http_archive(
    name = "rules_pkg",
    sha256 = "8c20f74bca25d2d442b327ae26768c02cf3c99e93fad0381f32be9aab1967675",
    urls = [
        "https://mirror.bazel.build/github.com/bazelbuild/rules_pkg/releases/download/0.8.1/rules_pkg-0.8.1.tar.gz",
        "https://github.com/bazelbuild/rules_pkg/releases/download/0.8.1/rules_pkg-0.8.1.tar.gz",
    ],
)

http_archive(
    name = "container_structure_test",
    sha256 = "42edb647b51710cb917b5850380cc18a6c925ad195986f16e3b716887267a2d7",
    strip_prefix = "container-structure-test-104a53ede5f78fff72172639781ac52df9f5b18f",
    urls = ["https://github.com/GoogleContainerTools/container-structure-test/archive/104a53ede5f78fff72172639781ac52df9f5b18f.zip"],
)

# hermetic_cc_toolchain setup ================================
HERMETIC_CC_TOOLCHAIN_VERSION = "v2.0.0"

<<<<<<< HEAD
# Please note that we only use zig-cc for local development purpose, at it eases the path to cross-compile
# so we can produce container images locally on Mac laptops.
http_archive(
    name = "hermetic_cc_toolchain",
    patches = [
        "//third_party/hermetic_cc:disable_ubsan.patch",
    ],
    patch_args = ["-p1"],
=======
# Please note that we only use hermetic-cc for local development purpose and Nix, at it eases the path to cross-compile
# so we can produce container images locally on Mac laptops.
#
# @jhchabran See https://github.com/sourcegraph/sourcegraph/pull/55969, there is an ongoing issue with UBSAN
# and treesitter, that breaks the compilation of syntax-highlighter. Since we only use
# hermetic_cc for local development purposes, while it's a bit heavy handed for a --copt, it's acceptable
# at this point. Passing --copt=-fno-sanitize=undefined sadly doesn't fix the problem, which is why
# we have to patch to inject the flag.
http_archive(
    name = "hermetic_cc_toolchain",
    patch_args = ["-p1"],
    patches = [
        "//third_party/hermetic_cc:disable_ubsan.patch",
    ],
>>>>>>> 827f55cf
    sha256 = "57f03a6c29793e8add7bd64186fc8066d23b5ffd06fe9cc6b0b8c499914d3a65",
    urls = [
        "https://mirror.bazel.build/github.com/uber/hermetic_cc_toolchain/releases/download/{0}/hermetic_cc_toolchain-{0}.tar.gz".format(HERMETIC_CC_TOOLCHAIN_VERSION),
        "https://github.com/uber/hermetic_cc_toolchain/releases/download/{0}/hermetic_cc_toolchain-{0}.tar.gz".format(HERMETIC_CC_TOOLCHAIN_VERSION),
    ],
)

# rules_js setup ================================
load("@aspect_rules_js//js:repositories.bzl", "rules_js_dependencies")

rules_js_dependencies()

# node toolchain setup ==========================
load("@rules_nodejs//nodejs:repositories.bzl", "nodejs_register_toolchains")

nodejs_register_toolchains(
    name = "nodejs",
    node_version = "16.19.0",
)

# rules_js npm setup ============================
load("@aspect_rules_js//npm:npm_import.bzl", "npm_translate_lock")

npm_translate_lock(
    name = "npm",
    npm_package_target_name = "{dirname}_pkg",
    npmrc = "//:.npmrc",
    pnpm_lock = "//:pnpm-lock.yaml",
    # Required for ESLint test targets.
    # See https://github.com/aspect-build/rules_js/issues/239
    # See `public-hoist-pattern[]=*eslint*` in the `.npmrc` of this monorepo.
    public_hoist_packages = {
        "@typescript-eslint/eslint-plugin": [""],
        "@typescript-eslint/parser@5.56.0_qxbo2xm47qt6fxnlmgbosp4hva": [""],
        "eslint-config-prettier": [""],
        "eslint-plugin-ban": [""],
        "eslint-plugin-etc": [""],
        "eslint-plugin-import": [""],
        "eslint-plugin-jest-dom": [""],
        "eslint-plugin-jsdoc": [""],
        "eslint-plugin-jsx-a11y": [""],
        "eslint-plugin-react@7.32.1_eslint_8.34.0": [""],
        "eslint-plugin-react-hooks": [""],
        "eslint-plugin-rxjs": [""],
        "eslint-plugin-unicorn": [""],
        "eslint-plugin-unused-imports": [""],
        "eslint-import-resolver-node": [""],
    },
    verify_node_modules_ignored = "//:.bazelignore",
)

# rules_ts npm setup ============================
load("@npm//:repositories.bzl", "npm_repositories")

npm_repositories()

load("@aspect_rules_ts//ts:repositories.bzl", "rules_ts_dependencies")

rules_ts_dependencies(ts_version = "4.9.5")

# rules_jest setup ==============================
load("@aspect_rules_jest//jest:dependencies.bzl", "rules_jest_dependencies")

rules_jest_dependencies()

load("@aspect_rules_jest//jest:repositories.bzl", "jest_repositories")

jest_repositories(
    name = "jest",
    jest_version = "v28.1.0",
)

load("@jest//:npm_repositories.bzl", jest_npm_repositories = "npm_repositories")

jest_npm_repositories()

# rules_esbuild setup ===========================
http_archive(
    name = "aspect_rules_esbuild",
    sha256 = "2ea31bd97181a315e048be693ddc2815fddda0f3a12ca7b7cc6e91e80f31bac7",
    strip_prefix = "rules_esbuild-0.14.4",
    url = "https://github.com/aspect-build/rules_esbuild/releases/download/v0.14.4/rules_esbuild-v0.14.4.tar.gz",
)

load("@aspect_rules_esbuild//esbuild:dependencies.bzl", "rules_esbuild_dependencies")

rules_esbuild_dependencies()

# Register a toolchain containing esbuild npm package and native bindings
load("@aspect_rules_esbuild//esbuild:repositories.bzl", "LATEST_VERSION", "esbuild_register_toolchains")

esbuild_register_toolchains(
    name = "esbuild",
    esbuild_version = LATEST_VERSION,
)

# rules_webpack setup ===========================
# Commit to include unreleased https://github.com/aspect-build/rules_webpack/commit/4a5f04a4bc504f71d32825124c7872ff721aa1b0
http_archive(
    name = "aspect_rules_webpack",
    sha256 = "8d81f8d018127c72270ea4b7287be5c4ff63d9656a34334c305d52f14e0c922f",
    strip_prefix = "rules_webpack-4a5f04a4bc504f71d32825124c7872ff721aa1b0",
    url = "https://github.com/aspect-build/rules_webpack/archive/4a5f04a4bc504f71d32825124c7872ff721aa1b0.tar.gz",
)

load("@aspect_rules_webpack//webpack:dependencies.bzl", "rules_webpack_dependencies")

rules_webpack_dependencies()

load("@aspect_rules_webpack//webpack:repositories.bzl", "webpack_repositories")

webpack_repositories(name = "webpack")

load("@webpack//:npm_repositories.bzl", webpack_npm_repositories = "npm_repositories")

webpack_npm_repositories()

# Go toolchain setup

load("@rules_buf//buf:repositories.bzl", "rules_buf_dependencies", "rules_buf_toolchains")

rules_buf_dependencies()

rules_buf_toolchains(version = "v1.11.0")

load("@rules_buf//gazelle/buf:repositories.bzl", "gazelle_buf_dependencies")

gazelle_buf_dependencies()

load("@rules_proto//proto:repositories.bzl", "rules_proto_dependencies", "rules_proto_toolchains")

rules_proto_dependencies()

rules_proto_toolchains()

load("@io_bazel_rules_go//go:deps.bzl", "go_register_toolchains", "go_rules_dependencies")
load("@bazel_gazelle//:deps.bzl", "gazelle_dependencies", "go_repository")
load("//:linter_deps.bzl", "linter_dependencies")
load("//:deps.bzl", "go_dependencies")

go_repository(
    name = "com_github_aws_aws_sdk_go_v2_service_ssooidc",
    build_file_proto_mode = "disable_global",
    importpath = "github.com/aws/aws-sdk-go-v2/service/ssooidc",
    sum = "h1:0bLhH6DRAqox+g0LatcjGKjjhU6Eudyys6HB6DJVPj8=",
    version = "v1.14.1",
)

# Overrides the default provided protobuf dep from rules_go by a more
# recent one.
go_repository(
    name = "org_golang_google_protobuf",
    build_file_proto_mode = "disable_global",
    importpath = "google.golang.org/protobuf",
    sum = "h1:7QBf+IK2gx70Ap/hDsOmam3GE0v9HicjfEdAxE62UoM=",
    version = "v1.29.1",
)  # keep

# Pin protoc-gen-go-grpc to 1.3.0
# See also //:gen-go-grpc
go_repository(
    name = "org_golang_google_grpc_cmd_protoc_gen_go_grpc",
    build_file_proto_mode = "disable_global",
    importpath = "google.golang.org/grpc/cmd/protoc-gen-go-grpc",
    sum = "h1:rNBFJjBCOgVr9pWD7rs/knKL4FRTKgpZmsRfV214zcA=",
    version = "v1.3.0",
)  # keep

# gazelle:repository_macro deps.bzl%go_dependencies
go_dependencies()

go_rules_dependencies()

go_register_toolchains(
    nogo = "@//:sg_nogo",
    version = "1.20.5",
)

linter_dependencies()

gazelle_dependencies()

load("@com_google_protobuf//:protobuf_deps.bzl", "protobuf_deps")

protobuf_deps()

# rust toolchain setup
load("@rules_rust//rust:repositories.bzl", "rules_rust_dependencies", "rust_register_toolchains", "rust_repository_set")

rules_rust_dependencies()

rust_version = "1.68.0"

rust_register_toolchains(
    edition = "2021",
    # Keep in sync with docker-images/syntax-highlighter/Dockerfile
    # and docker-images/syntax-highlighter/rust-toolchain.toml
    versions = [
        rust_version,
    ],
)

# Needed for locally cross-compiling rust binaries to linux/amd64 on a Mac laptop, when seeking to
# create container images in local for testing purposes.
rust_repository_set(
    name = "macos_arm_64",
    edition = "2021",
    exec_triple = "aarch64-apple-darwin",
    extra_target_triples = ["x86_64-unknown-linux-gnu"],
    versions = [rust_version],
)

load("@rules_rust//crate_universe:defs.bzl", "crates_repository")

crates_repository(
    name = "crate_index",
    cargo_config = "//docker-images/syntax-highlighter:.cargo/config.toml",
    cargo_lockfile = "//docker-images/syntax-highlighter:Cargo.lock",
    # this file has to be manually created and it will be filled when
    # the target is ran.
    # To regenerate this file run: CARGO_BAZEL_REPIN=1 bazel sync --only=crate_index
    lockfile = "//docker-images/syntax-highlighter:Cargo.Bazel.lock",
    # glob doesn't work in WORKSPACE files: https://github.com/bazelbuild/bazel/issues/11935
    manifests = [
        "//docker-images/syntax-highlighter:Cargo.toml",
        "//docker-images/syntax-highlighter:crates/scip-macros/Cargo.toml",
        "//docker-images/syntax-highlighter:crates/scip-syntax/Cargo.toml",
        "//docker-images/syntax-highlighter:crates/scip-treesitter/Cargo.toml",
        "//docker-images/syntax-highlighter:crates/scip-treesitter-languages/Cargo.toml",
        "//docker-images/syntax-highlighter:crates/sg-syntax/Cargo.toml",
    ],
)

load("@crate_index//:defs.bzl", "crate_repositories")

crate_repositories()

load("@hermetic_cc_toolchain//toolchain:defs.bzl", zig_toolchains = "toolchains")

zig_toolchains()

load("//dev/backcompat:defs.bzl", "back_compat_defs")

back_compat_defs()

# containers steup       ===============================
load("@rules_oci//oci:dependencies.bzl", "rules_oci_dependencies")

rules_oci_dependencies()

load("@rules_oci//oci:repositories.bzl", "LATEST_CRANE_VERSION", "LATEST_ZOT_VERSION", "oci_register_toolchains")

oci_register_toolchains(
    name = "oci",
    crane_version = LATEST_CRANE_VERSION,
    # Uncommenting the zot toolchain will cause it to be used instead of crane for some tasks.
    # Note that it does not support docker-format images.
    # zot_version = LATEST_ZOT_VERSION,
)

# Optional, for oci_tarball rule
load("@rules_pkg//:deps.bzl", "rules_pkg_dependencies")

rules_pkg_dependencies()

load("//dev:oci_deps.bzl", "oci_deps")

oci_deps()

load("//enterprise/cmd/embeddings/shared:assets.bzl", "embbedings_assets_deps")

embbedings_assets_deps()

load("@container_structure_test//:repositories.bzl", "container_structure_test_register_toolchain")

container_structure_test_register_toolchain(name = "cst")

load("//dev:tool_deps.bzl", "tool_deps")

tool_deps()<|MERGE_RESOLUTION|>--- conflicted
+++ resolved
@@ -101,16 +101,6 @@
 # hermetic_cc_toolchain setup ================================
 HERMETIC_CC_TOOLCHAIN_VERSION = "v2.0.0"
 
-<<<<<<< HEAD
-# Please note that we only use zig-cc for local development purpose, at it eases the path to cross-compile
-# so we can produce container images locally on Mac laptops.
-http_archive(
-    name = "hermetic_cc_toolchain",
-    patches = [
-        "//third_party/hermetic_cc:disable_ubsan.patch",
-    ],
-    patch_args = ["-p1"],
-=======
 # Please note that we only use hermetic-cc for local development purpose and Nix, at it eases the path to cross-compile
 # so we can produce container images locally on Mac laptops.
 #
@@ -125,7 +115,6 @@
     patches = [
         "//third_party/hermetic_cc:disable_ubsan.patch",
     ],
->>>>>>> 827f55cf
     sha256 = "57f03a6c29793e8add7bd64186fc8066d23b5ffd06fe9cc6b0b8c499914d3a65",
     urls = [
         "https://mirror.bazel.build/github.com/uber/hermetic_cc_toolchain/releases/download/{0}/hermetic_cc_toolchain-{0}.tar.gz".format(HERMETIC_CC_TOOLCHAIN_VERSION),
