--- conflicted
+++ resolved
@@ -210,16 +210,12 @@
 
 go_rules_dependencies()
 
-<<<<<<< HEAD
-go_register_toolchains(version = "1.19.6")
-=======
 go_register_toolchains(
     nogo = "@//:sg_nogo",
-    version = "1.19.3",
+    version = "1.19.6",
 )
 
 linter_dependencies()
->>>>>>> 93cef62c
 
 gazelle_dependencies()
 
