<<<<<<< HEAD
use clap::{Parser, Subcommand};
use scip_treesitter_cli::{
    evaluate::ScipEvaluateOptions,
    index::{index_command, AnalysisMode, IndexMode, IndexOptions},
};
=======
use clap::{Parser, Subcommand, ValueEnum};
use indicatif::{ProgressBar, ProgressStyle};
use protobuf::Message;
use scip::types::Document;
use scip_syntax::{get_locals, get_symbols};
use scip_treesitter_languages::parsers::BundledParser;

use anyhow::Result;
>>>>>>> 7f6651bc
use std::path::PathBuf;

#[derive(Parser)]
#[command(author, version, about, long_about = None)]
#[command(propagate_version = true)]
struct Cli {
    #[command(subcommand)]
    command: Commands,
}

<<<<<<< HEAD
=======
#[derive(Copy, Clone, PartialEq, Eq, PartialOrd, Ord, ValueEnum)]
enum AnalysisMode {
    /// Only extract occurrences of local definitions
    Locals,
    /// Only extract globally-accessible symbols
    Globals,
    /// Locals + Globals, extract everything
    Full,
}

impl AnalysisMode {
    fn locals(self) -> bool {
        self == AnalysisMode::Locals || self == AnalysisMode::Full
    }
    fn globals(self) -> bool {
        self == AnalysisMode::Globals || self == AnalysisMode::Full
    }
}

>>>>>>> 7f6651bc
#[derive(Subcommand)]
enum Commands {
    /// Index source files using Tree Sitter parser for a given language
    /// and produce a SCIP file
    Index {
        ///
        #[arg(short, long)]
        language: String,

        /// Path where the SCIP index will be written
        #[arg(short, long, default_value = "./index.scip")]
        out: String,

        /// Folder to index - will be chosen as project root,
        /// and files will be discovered according to
        /// configured extensions for the selected language
        #[arg(long)]
        workspace: Option<String>,

        /// List of files to analyse
        filenames: Vec<String>,

        /// Analysis mode
        #[arg(short, long, default_value = "full")]
        mode: AnalysisMode,

        /// Fail on first error
        #[arg(long, default_value_t = false)]
        fail_fast: bool,

        /// Project root to write to SCIP index
        #[arg(short, long, default_value = "./")]
        project_root: String,

        /// Evaluate the build index against an index from a file
        #[arg(long)]
        evaluate: Option<String>,
    },

    /// Fuzzily evaluate candidate SCIP index against known ground truth
    ScipEvaluate {
        #[arg(long)]
        candidate: String,
        #[arg(long)]
        ground_truth: String,
        #[arg(long)]
        print_mapping: bool,
        #[arg(long)]
        print_true_positives: bool,
        #[arg(long)]
        print_false_positives: bool,
        #[arg(long)]
        print_false_negatives: bool,
    },
}

pub fn main() {
    let cli = Cli::parse();

    match cli.command {
        Commands::Index {
            language,
            out,
            filenames,
            workspace,
            mode,
            fail_fast,
            project_root,
            evaluate,
        } => {
            let index_mode = {
                match workspace {
                    None => IndexMode::Files { list: filenames },
                    Some(location) => {
                        if !filenames.is_empty() {
                            panic!("--workspace option cannot be combined with a list of files");
                        } else {
                            IndexMode::Workspace {
                                location: location.into(),
                            }
                        }
                    }
                }
            };

            index_command(
                language,
                index_mode,
                PathBuf::from(out),
                PathBuf::from(project_root),
                evaluate.map(PathBuf::from),
                IndexOptions {
                    analysis_mode: mode,
                    fail_fast,
                },
            )
        }

<<<<<<< HEAD
        Commands::ScipEvaluate {
            candidate,
            ground_truth,
            print_mapping,
            print_true_positives,
            print_false_positives,
            print_false_negatives,
        } => scip_treesitter_cli::evaluate::evaluate_command(
            PathBuf::from(candidate),
            PathBuf::from(ground_truth),
            ScipEvaluateOptions {
                print_mapping,
                print_true_positives,
                print_false_positives,
                print_false_negatives,
            },
        ),
    }
=======
    bar.finish();

    eprintln!();

    eprintln!(
        "Writing index for {} documents into {}",
        index.documents.len(),
        out.display()
    );

    write_message_to_file(out, index).expect("to write the file");
}

fn index_content(contents: Vec<u8>, parser: BundledParser, options: &Options) -> Result<Document> {
    let mut document: Document;

    if options.analysis_mode.globals() {
        document = get_symbols(parser, &contents).unwrap();
    } else {
        document = Document::new();
    }

    if options.analysis_mode.locals() {
        let locals = get_locals(parser, &contents);

        match locals {
            Some(Ok(occurrences)) => {
                for occ in occurrences {
                    document.occurrences.push(occ);
                }
            }
            Some(Err(e)) => return Err(e),
            None => {}
        }
    }

    Ok(document)
}

fn write_message_to_file<P>(path: P, msg: impl Message) -> Result<(), Box<dyn std::error::Error>>
where
    P: AsRef<std::path::Path>,
{
    use std::io::Write;

    let res = msg.write_to_bytes()?;
    let output = std::fs::File::create(path)?;
    let mut writer = std::io::BufWriter::new(output);
    writer.write_all(&res)?;

    Ok(())
>>>>>>> 7f6651bc
}

#[cfg(test)]
mod tests {
    use assert_cmd::cargo::cargo_bin;
    use assert_cmd::prelude::*;
<<<<<<< HEAD
    use scip_treesitter_cli::io::read_index_from_file;
=======
    use protobuf::{CodedInputStream, Message};
>>>>>>> 7f6651bc
    use std::collections::HashMap;
    use std::fs::File;
    use std::io::BufReader;
    use std::path::Path;
    use std::process::Command;
    use std::{env::temp_dir, path::PathBuf};

    lazy_static::lazy_static! {
        static ref BINARY_LOCATION: PathBuf = {
            match std::env::var("SCIP_CLI_LOCATION") {
<<<<<<< HEAD
                Ok(va) => {
                        std::env::current_dir().unwrap().join(va)
                }
                _ => cargo_bin("scip-treesitter-cli")
=======
                Ok(va) => std::env::current_dir().unwrap().join(va),
                _ => cargo_bin("scip-treesitter-cli"),
>>>>>>> 7f6651bc
            }
        };
    }

    use scip_treesitter::snapshot::{dump_document_with_config, EmitSymbol, SnapshotOptions};

    fn read_index_from_file(file: PathBuf) -> scip::types::Index {
        let mut candidate_idx = scip::types::Index::new();
        let candidate_f = File::open(file).unwrap();

        let mut reader = BufReader::new(candidate_f);
        let mut cis = CodedInputStream::from_buf_read(&mut reader);

        candidate_idx.merge_from(&mut cis).unwrap();
        candidate_idx
    }

    fn snapshot_syntax_document(doc: &scip::types::Document, source: &str) -> String {
        dump_document_with_config(
            doc,
            source,
            SnapshotOptions {
                emit_symbol: EmitSymbol::All,
                ..Default::default()
            },
        )
        .expect("dump document")
    }

    #[test]
    fn java_e2e_indexing() {
        let out_dir = temp_dir();
        let setup = HashMap::from([(
            PathBuf::from("globals.java"),
            include_str!("../testdata/globals.java").to_string(),
        )]);

        run_index(&out_dir, &setup, vec!["--language", "java"]);

        let index = read_index_from_file(out_dir.join("index.scip"));

        for doc in &index.documents {
            let path = &doc.relative_path;
            let dumped =
                snapshot_syntax_document(doc, setup.get(&PathBuf::from(&path)).expect("??"));

            insta::assert_snapshot!(path.clone(), dumped);
        }
    }

    fn prepare(temp: &Path, files: &HashMap<PathBuf, String>) {
        for (path, contents) in files.iter() {
            let file_path = temp.join(path);
            write_file(&file_path, contents);
        }
    }

    fn run_index(location: &PathBuf, files: &HashMap<PathBuf, String>, extra_arguments: Vec<&str>) {
        prepare(location, files);

        let mut base_args = vec!["index"];
        base_args.extend(extra_arguments);

        let mut cmd = Command::new(BINARY_LOCATION.to_str().unwrap());

        cmd.args(base_args);

        for (path, _) in files.iter() {
            cmd.arg(path.to_str().unwrap());
        }

        cmd.current_dir(location);

        cmd.assert().success();
    }

    fn write_file(path: &PathBuf, contents: &String) {
        use std::io::Write;

        let output = std::fs::File::create(path).unwrap();
        let mut writer = std::io::BufWriter::new(output);
        writer.write_all(contents.as_bytes()).unwrap();
    }
}<|MERGE_RESOLUTION|>--- conflicted
+++ resolved
@@ -1,19 +1,8 @@
-<<<<<<< HEAD
 use clap::{Parser, Subcommand};
 use scip_treesitter_cli::{
     evaluate::ScipEvaluateOptions,
     index::{index_command, AnalysisMode, IndexMode, IndexOptions},
 };
-=======
-use clap::{Parser, Subcommand, ValueEnum};
-use indicatif::{ProgressBar, ProgressStyle};
-use protobuf::Message;
-use scip::types::Document;
-use scip_syntax::{get_locals, get_symbols};
-use scip_treesitter_languages::parsers::BundledParser;
-
-use anyhow::Result;
->>>>>>> 7f6651bc
 use std::path::PathBuf;
 
 #[derive(Parser)]
@@ -24,28 +13,6 @@
     command: Commands,
 }
 
-<<<<<<< HEAD
-=======
-#[derive(Copy, Clone, PartialEq, Eq, PartialOrd, Ord, ValueEnum)]
-enum AnalysisMode {
-    /// Only extract occurrences of local definitions
-    Locals,
-    /// Only extract globally-accessible symbols
-    Globals,
-    /// Locals + Globals, extract everything
-    Full,
-}
-
-impl AnalysisMode {
-    fn locals(self) -> bool {
-        self == AnalysisMode::Locals || self == AnalysisMode::Full
-    }
-    fn globals(self) -> bool {
-        self == AnalysisMode::Globals || self == AnalysisMode::Full
-    }
-}
-
->>>>>>> 7f6651bc
 #[derive(Subcommand)]
 enum Commands {
     /// Index source files using Tree Sitter parser for a given language
@@ -144,7 +111,6 @@
             )
         }
 
-<<<<<<< HEAD
         Commands::ScipEvaluate {
             candidate,
             ground_truth,
@@ -163,73 +129,14 @@
             },
         ),
     }
-=======
-    bar.finish();
-
-    eprintln!();
-
-    eprintln!(
-        "Writing index for {} documents into {}",
-        index.documents.len(),
-        out.display()
-    );
-
-    write_message_to_file(out, index).expect("to write the file");
-}
-
-fn index_content(contents: Vec<u8>, parser: BundledParser, options: &Options) -> Result<Document> {
-    let mut document: Document;
-
-    if options.analysis_mode.globals() {
-        document = get_symbols(parser, &contents).unwrap();
-    } else {
-        document = Document::new();
-    }
-
-    if options.analysis_mode.locals() {
-        let locals = get_locals(parser, &contents);
-
-        match locals {
-            Some(Ok(occurrences)) => {
-                for occ in occurrences {
-                    document.occurrences.push(occ);
-                }
-            }
-            Some(Err(e)) => return Err(e),
-            None => {}
-        }
-    }
-
-    Ok(document)
-}
-
-fn write_message_to_file<P>(path: P, msg: impl Message) -> Result<(), Box<dyn std::error::Error>>
-where
-    P: AsRef<std::path::Path>,
-{
-    use std::io::Write;
-
-    let res = msg.write_to_bytes()?;
-    let output = std::fs::File::create(path)?;
-    let mut writer = std::io::BufWriter::new(output);
-    writer.write_all(&res)?;
-
-    Ok(())
->>>>>>> 7f6651bc
 }
 
 #[cfg(test)]
 mod tests {
     use assert_cmd::cargo::cargo_bin;
     use assert_cmd::prelude::*;
-<<<<<<< HEAD
     use scip_treesitter_cli::io::read_index_from_file;
-=======
-    use protobuf::{CodedInputStream, Message};
->>>>>>> 7f6651bc
     use std::collections::HashMap;
-    use std::fs::File;
-    use std::io::BufReader;
     use std::path::Path;
     use std::process::Command;
     use std::{env::temp_dir, path::PathBuf};
@@ -237,31 +144,13 @@
     lazy_static::lazy_static! {
         static ref BINARY_LOCATION: PathBuf = {
             match std::env::var("SCIP_CLI_LOCATION") {
-<<<<<<< HEAD
-                Ok(va) => {
-                        std::env::current_dir().unwrap().join(va)
-                }
-                _ => cargo_bin("scip-treesitter-cli")
-=======
                 Ok(va) => std::env::current_dir().unwrap().join(va),
                 _ => cargo_bin("scip-treesitter-cli"),
->>>>>>> 7f6651bc
             }
         };
     }
 
     use scip_treesitter::snapshot::{dump_document_with_config, EmitSymbol, SnapshotOptions};
-
-    fn read_index_from_file(file: PathBuf) -> scip::types::Index {
-        let mut candidate_idx = scip::types::Index::new();
-        let candidate_f = File::open(file).unwrap();
-
-        let mut reader = BufReader::new(candidate_f);
-        let mut cis = CodedInputStream::from_buf_read(&mut reader);
-
-        candidate_idx.merge_from(&mut cis).unwrap();
-        candidate_idx
-    }
 
     fn snapshot_syntax_document(doc: &scip::types::Document, source: &str) -> String {
         dump_document_with_config(
