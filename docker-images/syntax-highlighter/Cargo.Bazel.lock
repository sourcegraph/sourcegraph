{
<<<<<<< HEAD
  "checksum": "ded68987bc3cdeee7c131497792f8d24ca36556f8f5b853fe8d315e6beca8008",
=======
  "checksum": "296b539d4c595a40878a6f2db34cde2485d34792507243386f1f540fee4ab337",
>>>>>>> 03c05e5f
  "crates": {
    "addr2line 0.20.0": {
      "name": "addr2line",
      "version": "0.20.0",
      "repository": {
        "Http": {
          "url": "https://static.crates.io/crates/addr2line/0.20.0/download",
          "sha256": "f4fa78e18c64fce05e902adecd7a5eed15a5e0a3439f7b0e169f0252214865e3"
        }
      },
      "targets": [
        {
          "Library": {
            "crate_name": "addr2line",
            "crate_root": "src/lib.rs",
            "srcs": [
              "**/*.rs"
            ]
          }
        }
      ],
      "library_target_name": "addr2line",
      "common_attrs": {
        "compile_data_glob": [
          "**"
        ],
        "deps": {
          "common": [
            {
              "id": "gimli 0.27.3",
              "target": "gimli"
            }
          ],
          "selects": {}
        },
        "edition": "2018",
        "version": "0.20.0"
      },
      "license": "Apache-2.0 OR MIT"
    },
    "adler 1.0.2": {
      "name": "adler",
      "version": "1.0.2",
      "repository": {
        "Http": {
          "url": "https://static.crates.io/crates/adler/1.0.2/download",
          "sha256": "f26201604c87b1e01bd3d98f8d5d9a8fcbb815e8cedb41ffccbeb4bf593a35fe"
        }
      },
      "targets": [
        {
          "Library": {
            "crate_name": "adler",
            "crate_root": "src/lib.rs",
            "srcs": [
              "**/*.rs"
            ]
          }
        }
      ],
      "library_target_name": "adler",
      "common_attrs": {
        "compile_data_glob": [
          "**"
        ],
        "edition": "2015",
        "version": "1.0.2"
      },
      "license": "0BSD OR MIT OR Apache-2.0"
    },
    "ahash 0.7.7": {
      "name": "ahash",
      "version": "0.7.7",
      "repository": {
        "Http": {
          "url": "https://static.crates.io/crates/ahash/0.7.7/download",
          "sha256": "5a824f2aa7e75a0c98c5a504fceb80649e9c35265d44525b5f94de4771a395cd"
        }
      },
      "targets": [
        {
          "Library": {
            "crate_name": "ahash",
            "crate_root": "src/lib.rs",
            "srcs": [
              "**/*.rs"
            ]
          }
        },
        {
          "BuildScript": {
            "crate_name": "build_script_build",
            "crate_root": "build.rs",
            "srcs": [
              "**/*.rs"
            ]
          }
        }
      ],
      "library_target_name": "ahash",
      "common_attrs": {
        "compile_data_glob": [
          "**"
        ],
        "deps": {
          "common": [
            {
              "id": "ahash 0.7.7",
              "target": "build_script_build"
            }
          ],
          "selects": {
            "cfg(any(target_os = \"linux\", target_os = \"android\", target_os = \"windows\", target_os = \"macos\", target_os = \"ios\", target_os = \"freebsd\", target_os = \"openbsd\", target_os = \"netbsd\", target_os = \"dragonfly\", target_os = \"solaris\", target_os = \"illumos\", target_os = \"fuchsia\", target_os = \"redox\", target_os = \"cloudabi\", target_os = \"haiku\", target_os = \"vxworks\", target_os = \"emscripten\", target_os = \"wasi\"))": [
              {
                "id": "getrandom 0.2.10",
                "target": "getrandom"
              }
            ],
            "cfg(not(all(target_arch = \"arm\", target_os = \"none\")))": [
              {
                "id": "once_cell 1.18.0",
                "target": "once_cell"
              }
            ]
          }
        },
        "edition": "2018",
        "version": "0.7.7"
      },
      "build_script_attrs": {
        "data_glob": [
          "**"
        ],
        "deps": {
          "common": [
            {
              "id": "version_check 0.9.4",
              "target": "version_check"
            }
          ],
          "selects": {}
        }
      },
      "license": "MIT OR Apache-2.0"
    },
    "aho-corasick 1.0.4": {
      "name": "aho-corasick",
      "version": "1.0.4",
      "repository": {
        "Http": {
          "url": "https://static.crates.io/crates/aho-corasick/1.0.4/download",
          "sha256": "6748e8def348ed4d14996fa801f4122cd763fff530258cdc03f64b25f89d3a5a"
        }
      },
      "targets": [
        {
          "Library": {
            "crate_name": "aho_corasick",
            "crate_root": "src/lib.rs",
            "srcs": [
              "**/*.rs"
            ]
          }
        }
      ],
      "library_target_name": "aho_corasick",
      "common_attrs": {
        "compile_data_glob": [
          "**"
        ],
        "crate_features": {
          "common": [
            "default",
            "perf-literal",
            "std"
          ],
          "selects": {}
        },
        "deps": {
          "common": [
            {
              "id": "memchr 2.5.0",
              "target": "memchr"
            }
          ],
          "selects": {}
        },
        "edition": "2021",
        "version": "1.0.4"
      },
      "license": "Unlicense OR MIT"
    },
    "anes 0.1.6": {
      "name": "anes",
      "version": "0.1.6",
      "repository": {
        "Http": {
          "url": "https://static.crates.io/crates/anes/0.1.6/download",
          "sha256": "4b46cbb362ab8752921c97e041f5e366ee6297bd428a31275b9fcf1e380f7299"
        }
      },
      "targets": [
        {
          "Library": {
            "crate_name": "anes",
            "crate_root": "src/lib.rs",
            "srcs": [
              "**/*.rs"
            ]
          }
        }
      ],
      "library_target_name": "anes",
      "common_attrs": {
        "compile_data_glob": [
          "**"
        ],
        "crate_features": {
          "common": [
            "default"
          ],
          "selects": {}
        },
        "edition": "2018",
        "version": "0.1.6"
      },
      "license": "MIT OR Apache-2.0"
    },
    "anstream 0.3.2": {
      "name": "anstream",
      "version": "0.3.2",
      "repository": {
        "Http": {
          "url": "https://static.crates.io/crates/anstream/0.3.2/download",
          "sha256": "0ca84f3628370c59db74ee214b3263d58f9aadd9b4fe7e711fd87dc452b7f163"
        }
      },
      "targets": [
        {
          "Library": {
            "crate_name": "anstream",
            "crate_root": "src/lib.rs",
            "srcs": [
              "**/*.rs"
            ]
          }
        }
      ],
      "library_target_name": "anstream",
      "common_attrs": {
        "compile_data_glob": [
          "**"
        ],
        "crate_features": {
          "common": [
            "auto",
            "default",
            "wincon"
          ],
          "selects": {}
        },
        "deps": {
          "common": [
            {
              "id": "anstyle 1.0.1",
              "target": "anstyle"
            },
            {
              "id": "anstyle-parse 0.2.1",
              "target": "anstyle_parse"
            },
            {
              "id": "anstyle-query 1.0.0",
              "target": "anstyle_query"
            },
            {
              "id": "colorchoice 1.0.0",
              "target": "colorchoice"
            },
            {
              "id": "is-terminal 0.4.9",
              "target": "is_terminal"
            },
            {
              "id": "utf8parse 0.2.1",
              "target": "utf8parse"
            }
          ],
          "selects": {
            "cfg(windows)": [
              {
                "id": "anstyle-wincon 1.0.2",
                "target": "anstyle_wincon"
              }
            ]
          }
        },
        "edition": "2021",
        "version": "0.3.2"
      },
      "license": "MIT OR Apache-2.0"
    },
    "anstyle 1.0.1": {
      "name": "anstyle",
      "version": "1.0.1",
      "repository": {
        "Http": {
          "url": "https://static.crates.io/crates/anstyle/1.0.1/download",
          "sha256": "3a30da5c5f2d5e72842e00bcb57657162cdabef0931f40e2deb9b4140440cecd"
        }
      },
      "targets": [
        {
          "Library": {
            "crate_name": "anstyle",
            "crate_root": "src/lib.rs",
            "srcs": [
              "**/*.rs"
            ]
          }
        }
      ],
      "library_target_name": "anstyle",
      "common_attrs": {
        "compile_data_glob": [
          "**"
        ],
        "crate_features": {
          "common": [
            "default",
            "std"
          ],
          "selects": {}
        },
        "edition": "2021",
        "version": "1.0.1"
      },
      "license": "MIT OR Apache-2.0"
    },
    "anstyle-parse 0.2.1": {
      "name": "anstyle-parse",
      "version": "0.2.1",
      "repository": {
        "Http": {
          "url": "https://static.crates.io/crates/anstyle-parse/0.2.1/download",
          "sha256": "938874ff5980b03a87c5524b3ae5b59cf99b1d6bc836848df7bc5ada9643c333"
        }
      },
      "targets": [
        {
          "Library": {
            "crate_name": "anstyle_parse",
            "crate_root": "src/lib.rs",
            "srcs": [
              "**/*.rs"
            ]
          }
        }
      ],
      "library_target_name": "anstyle_parse",
      "common_attrs": {
        "compile_data_glob": [
          "**"
        ],
        "crate_features": {
          "common": [
            "default",
            "utf8"
          ],
          "selects": {}
        },
        "deps": {
          "common": [
            {
              "id": "utf8parse 0.2.1",
              "target": "utf8parse"
            }
          ],
          "selects": {}
        },
        "edition": "2021",
        "version": "0.2.1"
      },
      "license": "MIT OR Apache-2.0"
    },
    "anstyle-query 1.0.0": {
      "name": "anstyle-query",
      "version": "1.0.0",
      "repository": {
        "Http": {
          "url": "https://static.crates.io/crates/anstyle-query/1.0.0/download",
          "sha256": "5ca11d4be1bab0c8bc8734a9aa7bf4ee8316d462a08c6ac5052f888fef5b494b"
        }
      },
      "targets": [
        {
          "Library": {
            "crate_name": "anstyle_query",
            "crate_root": "src/lib.rs",
            "srcs": [
              "**/*.rs"
            ]
          }
        }
      ],
      "library_target_name": "anstyle_query",
      "common_attrs": {
        "compile_data_glob": [
          "**"
        ],
        "deps": {
          "common": [],
          "selects": {
            "cfg(windows)": [
              {
                "id": "windows-sys 0.48.0",
                "target": "windows_sys"
              }
            ]
          }
        },
        "edition": "2021",
        "version": "1.0.0"
      },
      "license": "MIT OR Apache-2.0"
    },
    "anstyle-wincon 1.0.2": {
      "name": "anstyle-wincon",
      "version": "1.0.2",
      "repository": {
        "Http": {
          "url": "https://static.crates.io/crates/anstyle-wincon/1.0.2/download",
          "sha256": "c677ab05e09154296dd37acecd46420c17b9713e8366facafa8fc0885167cf4c"
        }
      },
      "targets": [
        {
          "Library": {
            "crate_name": "anstyle_wincon",
            "crate_root": "src/lib.rs",
            "srcs": [
              "**/*.rs"
            ]
          }
        }
      ],
      "library_target_name": "anstyle_wincon",
      "common_attrs": {
        "compile_data_glob": [
          "**"
        ],
        "deps": {
          "common": [
            {
              "id": "anstyle 1.0.1",
              "target": "anstyle"
            }
          ],
          "selects": {
            "cfg(windows)": [
              {
                "id": "windows-sys 0.48.0",
                "target": "windows_sys"
              }
            ]
          }
        },
        "edition": "2021",
        "version": "1.0.2"
      },
      "license": "MIT OR Apache-2.0"
    },
    "anyhow 1.0.75": {
      "name": "anyhow",
      "version": "1.0.75",
      "repository": {
        "Http": {
          "url": "https://static.crates.io/crates/anyhow/1.0.75/download",
          "sha256": "a4668cab20f66d8d020e1fbc0ebe47217433c1b6c8f2040faf858554e394ace6"
        }
      },
      "targets": [
        {
          "Library": {
            "crate_name": "anyhow",
            "crate_root": "src/lib.rs",
            "srcs": [
              "**/*.rs"
            ]
          }
        },
        {
          "BuildScript": {
            "crate_name": "build_script_build",
            "crate_root": "build.rs",
            "srcs": [
              "**/*.rs"
            ]
          }
        }
      ],
      "library_target_name": "anyhow",
      "common_attrs": {
        "compile_data_glob": [
          "**"
        ],
        "crate_features": {
          "common": [
            "default",
            "std"
          ],
          "selects": {}
        },
        "deps": {
          "common": [
            {
              "id": "anyhow 1.0.75",
              "target": "build_script_build"
            }
          ],
          "selects": {}
        },
        "edition": "2018",
        "version": "1.0.75"
      },
      "build_script_attrs": {
        "data_glob": [
          "**"
        ]
      },
      "license": "MIT OR Apache-2.0"
    },
    "assert_cmd 2.0.12": {
      "name": "assert_cmd",
      "version": "2.0.12",
      "repository": {
        "Http": {
          "url": "https://static.crates.io/crates/assert_cmd/2.0.12/download",
          "sha256": "88903cb14723e4d4003335bb7f8a14f27691649105346a0f0957466c096adfe6"
        }
      },
      "targets": [
        {
          "Library": {
            "crate_name": "assert_cmd",
            "crate_root": "src/lib.rs",
            "srcs": [
              "**/*.rs"
            ]
          }
        }
      ],
      "library_target_name": "assert_cmd",
      "common_attrs": {
        "compile_data_glob": [
          "**"
        ],
        "deps": {
          "common": [
            {
              "id": "anstyle 1.0.1",
              "target": "anstyle"
            },
            {
              "id": "bstr 1.6.0",
              "target": "bstr"
            },
            {
              "id": "doc-comment 0.3.3",
              "target": "doc_comment"
            },
            {
              "id": "predicates 3.0.4",
              "target": "predicates"
            },
            {
              "id": "predicates-core 1.0.6",
              "target": "predicates_core"
            },
            {
              "id": "predicates-tree 1.0.9",
              "target": "predicates_tree"
            },
            {
              "id": "wait-timeout 0.2.0",
              "target": "wait_timeout"
            }
          ],
          "selects": {}
        },
        "edition": "2021",
        "version": "2.0.12"
      },
      "license": "MIT OR Apache-2.0"
    },
    "async-stream 0.3.5": {
      "name": "async-stream",
      "version": "0.3.5",
      "repository": {
        "Http": {
          "url": "https://static.crates.io/crates/async-stream/0.3.5/download",
          "sha256": "cd56dd203fef61ac097dd65721a419ddccb106b2d2b70ba60a6b529f03961a51"
        }
      },
      "targets": [
        {
          "Library": {
            "crate_name": "async_stream",
            "crate_root": "src/lib.rs",
            "srcs": [
              "**/*.rs"
            ]
          }
        }
      ],
      "library_target_name": "async_stream",
      "common_attrs": {
        "compile_data_glob": [
          "**"
        ],
        "deps": {
          "common": [
            {
              "id": "futures-core 0.3.28",
              "target": "futures_core"
            },
            {
              "id": "pin-project-lite 0.2.12",
              "target": "pin_project_lite"
            }
          ],
          "selects": {}
        },
        "edition": "2018",
        "proc_macro_deps": {
          "common": [
            {
              "id": "async-stream-impl 0.3.5",
              "target": "async_stream_impl"
            }
          ],
          "selects": {}
        },
        "version": "0.3.5"
      },
      "license": "MIT"
    },
    "async-stream-impl 0.3.5": {
      "name": "async-stream-impl",
      "version": "0.3.5",
      "repository": {
        "Http": {
          "url": "https://static.crates.io/crates/async-stream-impl/0.3.5/download",
          "sha256": "16e62a023e7c117e27523144c5d2459f4397fcc3cab0085af8e2224f643a0193"
        }
      },
      "targets": [
        {
          "ProcMacro": {
            "crate_name": "async_stream_impl",
            "crate_root": "src/lib.rs",
            "srcs": [
              "**/*.rs"
            ]
          }
        }
      ],
      "library_target_name": "async_stream_impl",
      "common_attrs": {
        "compile_data_glob": [
          "**"
        ],
        "deps": {
          "common": [
            {
              "id": "proc-macro2 1.0.74",
              "target": "proc_macro2"
            },
            {
              "id": "quote 1.0.35",
              "target": "quote"
            },
            {
              "id": "syn 2.0.46",
              "target": "syn"
            }
          ],
          "selects": {}
        },
        "edition": "2018",
        "version": "0.3.5"
      },
      "license": "MIT"
    },
    "async-trait 0.1.73": {
      "name": "async-trait",
      "version": "0.1.73",
      "repository": {
        "Http": {
          "url": "https://static.crates.io/crates/async-trait/0.1.73/download",
          "sha256": "bc00ceb34980c03614e35a3a4e218276a0a824e911d07651cd0d858a51e8c0f0"
        }
      },
      "targets": [
        {
          "ProcMacro": {
            "crate_name": "async_trait",
            "crate_root": "src/lib.rs",
            "srcs": [
              "**/*.rs"
            ]
          }
        },
        {
          "BuildScript": {
            "crate_name": "build_script_build",
            "crate_root": "build.rs",
            "srcs": [
              "**/*.rs"
            ]
          }
        }
      ],
      "library_target_name": "async_trait",
      "common_attrs": {
        "compile_data_glob": [
          "**"
        ],
        "deps": {
          "common": [
            {
              "id": "async-trait 0.1.73",
              "target": "build_script_build"
            },
            {
              "id": "proc-macro2 1.0.74",
              "target": "proc_macro2"
            },
            {
              "id": "quote 1.0.35",
              "target": "quote"
            },
            {
              "id": "syn 2.0.46",
              "target": "syn"
            }
          ],
          "selects": {}
        },
        "edition": "2021",
        "version": "0.1.73"
      },
      "build_script_attrs": {
        "data_glob": [
          "**"
        ]
      },
      "license": "MIT OR Apache-2.0"
    },
    "atomic 0.5.3": {
      "name": "atomic",
      "version": "0.5.3",
      "repository": {
        "Http": {
          "url": "https://static.crates.io/crates/atomic/0.5.3/download",
          "sha256": "c59bdb34bc650a32731b31bd8f0829cc15d24a708ee31559e0bb34f2bc320cba"
        }
      },
      "targets": [
        {
          "Library": {
            "crate_name": "atomic",
            "crate_root": "src/lib.rs",
            "srcs": [
              "**/*.rs"
            ]
          }
        }
      ],
      "library_target_name": "atomic",
      "common_attrs": {
        "compile_data_glob": [
          "**"
        ],
        "crate_features": {
          "common": [
            "default",
            "fallback"
          ],
          "selects": {}
        },
        "edition": "2018",
        "version": "0.5.3"
      },
      "license": "Apache-2.0/MIT"
    },
    "atty 0.2.14": {
      "name": "atty",
      "version": "0.2.14",
      "repository": {
        "Http": {
          "url": "https://static.crates.io/crates/atty/0.2.14/download",
          "sha256": "d9b39be18770d11421cdb1b9947a45dd3f37e93092cbf377614828a319d5fee8"
        }
      },
      "targets": [
        {
          "Library": {
            "crate_name": "atty",
            "crate_root": "src/lib.rs",
            "srcs": [
              "**/*.rs"
            ]
          }
        }
      ],
      "library_target_name": "atty",
      "common_attrs": {
        "compile_data_glob": [
          "**"
        ],
        "deps": {
          "common": [],
          "selects": {
            "cfg(target_os = \"hermit\")": [
              {
                "id": "hermit-abi 0.1.19",
                "target": "hermit_abi"
              }
            ],
            "cfg(unix)": [
              {
                "id": "libc 0.2.147",
                "target": "libc"
              }
            ],
            "cfg(windows)": [
              {
                "id": "winapi 0.3.9",
                "target": "winapi"
              }
            ]
          }
        },
        "edition": "2015",
        "version": "0.2.14"
      },
      "license": "MIT"
    },
    "autocfg 1.1.0": {
      "name": "autocfg",
      "version": "1.1.0",
      "repository": {
        "Http": {
          "url": "https://static.crates.io/crates/autocfg/1.1.0/download",
          "sha256": "d468802bab17cbc0cc575e9b053f41e72aa36bfa6b7f55e3529ffa43161b97fa"
        }
      },
      "targets": [
        {
          "Library": {
            "crate_name": "autocfg",
            "crate_root": "src/lib.rs",
            "srcs": [
              "**/*.rs"
            ]
          }
        }
      ],
      "library_target_name": "autocfg",
      "common_attrs": {
        "compile_data_glob": [
          "**"
        ],
        "edition": "2015",
        "version": "1.1.0"
      },
      "license": "Apache-2.0 OR MIT"
    },
    "backtrace 0.3.68": {
      "name": "backtrace",
      "version": "0.3.68",
      "repository": {
        "Http": {
          "url": "https://static.crates.io/crates/backtrace/0.3.68/download",
          "sha256": "4319208da049c43661739c5fade2ba182f09d1dc2299b32298d3a31692b17e12"
        }
      },
      "targets": [
        {
          "Library": {
            "crate_name": "backtrace",
            "crate_root": "src/lib.rs",
            "srcs": [
              "**/*.rs"
            ]
          }
        },
        {
          "BuildScript": {
            "crate_name": "build_script_build",
            "crate_root": "build.rs",
            "srcs": [
              "**/*.rs"
            ]
          }
        }
      ],
      "library_target_name": "backtrace",
      "common_attrs": {
        "compile_data_glob": [
          "**"
        ],
        "deps": {
          "common": [
            {
              "id": "addr2line 0.20.0",
              "target": "addr2line"
            },
            {
              "id": "backtrace 0.3.68",
              "target": "build_script_build"
            },
            {
              "id": "cfg-if 1.0.0",
              "target": "cfg_if"
            },
            {
              "id": "libc 0.2.147",
              "target": "libc"
            },
            {
              "id": "miniz_oxide 0.7.1",
              "target": "miniz_oxide"
            },
            {
              "id": "object 0.31.1",
              "target": "object"
            },
            {
              "id": "rustc-demangle 0.1.23",
              "target": "rustc_demangle"
            }
          ],
          "selects": {}
        },
        "edition": "2018",
        "version": "0.3.68"
      },
      "build_script_attrs": {
        "data_glob": [
          "**"
        ],
        "deps": {
          "common": [
            {
              "id": "cc 1.0.83",
              "target": "cc"
            }
          ],
          "selects": {}
        }
      },
      "license": "MIT OR Apache-2.0"
    },
    "base64 0.13.1": {
      "name": "base64",
      "version": "0.13.1",
      "repository": {
        "Http": {
          "url": "https://static.crates.io/crates/base64/0.13.1/download",
          "sha256": "9e1b586273c5702936fe7b7d6896644d8be71e6314cfe09d3167c95f712589e8"
        }
      },
      "targets": [
        {
          "Library": {
            "crate_name": "base64",
            "crate_root": "src/lib.rs",
            "srcs": [
              "**/*.rs"
            ]
          }
        }
      ],
      "library_target_name": "base64",
      "common_attrs": {
        "compile_data_glob": [
          "**"
        ],
        "crate_features": {
          "common": [
            "default",
            "std"
          ],
          "selects": {}
        },
        "edition": "2018",
        "version": "0.13.1"
      },
      "license": "MIT/Apache-2.0"
    },
    "base64 0.21.2": {
      "name": "base64",
      "version": "0.21.2",
      "repository": {
        "Http": {
          "url": "https://static.crates.io/crates/base64/0.21.2/download",
          "sha256": "604178f6c5c21f02dc555784810edfb88d34ac2c73b2eae109655649ee73ce3d"
        }
      },
      "targets": [
        {
          "Library": {
            "crate_name": "base64",
            "crate_root": "src/lib.rs",
            "srcs": [
              "**/*.rs"
            ]
          }
        }
      ],
      "library_target_name": "base64",
      "common_attrs": {
        "compile_data_glob": [
          "**"
        ],
        "crate_features": {
          "common": [
            "default",
            "std"
          ],
          "selects": {}
        },
        "edition": "2021",
        "version": "0.21.2"
      },
      "license": "MIT OR Apache-2.0"
    },
    "binascii 0.1.4": {
      "name": "binascii",
      "version": "0.1.4",
      "repository": {
        "Http": {
          "url": "https://static.crates.io/crates/binascii/0.1.4/download",
          "sha256": "383d29d513d8764dcdc42ea295d979eb99c3c9f00607b3692cf68a431f7dca72"
        }
      },
      "targets": [
        {
          "Library": {
            "crate_name": "binascii",
            "crate_root": "src/lib.rs",
            "srcs": [
              "**/*.rs"
            ]
          }
        }
      ],
      "library_target_name": "binascii",
      "common_attrs": {
        "compile_data_glob": [
          "**"
        ],
        "crate_features": {
          "common": [
            "decode",
            "default",
            "encode"
          ],
          "selects": {}
        },
        "edition": "2015",
        "version": "0.1.4"
      },
      "license": "MIT"
    },
    "bincode 1.3.3": {
      "name": "bincode",
      "version": "1.3.3",
      "repository": {
        "Http": {
          "url": "https://static.crates.io/crates/bincode/1.3.3/download",
          "sha256": "b1f45e9417d87227c7a56d22e471c6206462cba514c7590c09aff4cf6d1ddcad"
        }
      },
      "targets": [
        {
          "Library": {
            "crate_name": "bincode",
            "crate_root": "src/lib.rs",
            "srcs": [
              "**/*.rs"
            ]
          }
        }
      ],
      "library_target_name": "bincode",
      "common_attrs": {
        "compile_data_glob": [
          "**"
        ],
        "deps": {
          "common": [
            {
              "id": "serde 1.0.194",
              "target": "serde"
            }
          ],
          "selects": {}
        },
        "edition": "2015",
        "version": "1.3.3"
      },
      "license": "MIT"
    },
    "bitflags 1.3.2": {
      "name": "bitflags",
      "version": "1.3.2",
      "repository": {
        "Http": {
          "url": "https://static.crates.io/crates/bitflags/1.3.2/download",
          "sha256": "bef38d45163c2f1dde094a7dfd33ccf595c92905c8f8f4fdc18d06fb1037718a"
        }
      },
      "targets": [
        {
          "Library": {
            "crate_name": "bitflags",
            "crate_root": "src/lib.rs",
            "srcs": [
              "**/*.rs"
            ]
          }
        }
      ],
      "library_target_name": "bitflags",
      "common_attrs": {
        "compile_data_glob": [
          "**"
        ],
        "crate_features": {
          "common": [
            "default"
          ],
          "selects": {}
        },
        "edition": "2018",
        "version": "1.3.2"
      },
      "license": "MIT/Apache-2.0"
    },
    "bitflags 2.4.0": {
      "name": "bitflags",
      "version": "2.4.0",
      "repository": {
        "Http": {
          "url": "https://static.crates.io/crates/bitflags/2.4.0/download",
          "sha256": "b4682ae6287fcf752ecaabbfcc7b6f9b72aa33933dc23a554d853aea8eea8635"
        }
      },
      "targets": [
        {
          "Library": {
            "crate_name": "bitflags",
            "crate_root": "src/lib.rs",
            "srcs": [
              "**/*.rs"
            ]
          }
        }
      ],
      "library_target_name": "bitflags",
      "common_attrs": {
        "compile_data_glob": [
          "**"
        ],
        "crate_features": {
          "common": [
            "std"
          ],
          "selects": {}
        },
        "edition": "2021",
        "version": "2.4.0"
      },
      "license": "MIT OR Apache-2.0"
    },
    "bitvec 1.0.1": {
      "name": "bitvec",
      "version": "1.0.1",
      "repository": {
        "Http": {
          "url": "https://static.crates.io/crates/bitvec/1.0.1/download",
          "sha256": "1bc2832c24239b0141d5674bb9174f9d68a8b5b3f2753311927c172ca46f7e9c"
        }
      },
      "targets": [
        {
          "Library": {
            "crate_name": "bitvec",
            "crate_root": "src/lib.rs",
            "srcs": [
              "**/*.rs"
            ]
          }
        }
      ],
      "library_target_name": "bitvec",
      "common_attrs": {
        "compile_data_glob": [
          "**"
        ],
        "crate_features": {
          "common": [
            "alloc",
            "atomic",
            "default",
            "std"
          ],
          "selects": {}
        },
        "deps": {
          "common": [
            {
              "id": "funty 2.0.0",
              "target": "funty"
            },
            {
              "id": "radium 0.7.0",
              "target": "radium"
            },
            {
              "id": "tap 1.0.1",
              "target": "tap"
            },
            {
              "id": "wyz 0.5.1",
              "target": "wyz"
            }
          ],
          "selects": {}
        },
        "edition": "2021",
        "version": "1.0.1"
      },
      "license": "MIT"
    },
    "bstr 1.6.0": {
      "name": "bstr",
      "version": "1.6.0",
      "repository": {
        "Http": {
          "url": "https://static.crates.io/crates/bstr/1.6.0/download",
          "sha256": "6798148dccfbff0fae41c7574d2fa8f1ef3492fba0face179de5d8d447d67b05"
        }
      },
      "targets": [
        {
          "Library": {
            "crate_name": "bstr",
            "crate_root": "src/lib.rs",
            "srcs": [
              "**/*.rs"
            ]
          }
        }
      ],
      "library_target_name": "bstr",
      "common_attrs": {
        "compile_data_glob": [
          "**"
        ],
        "crate_features": {
          "common": [
            "alloc",
            "default",
            "std",
            "unicode"
          ],
          "selects": {}
        },
        "deps": {
          "common": [
            {
              "id": "memchr 2.5.0",
              "target": "memchr"
            },
            {
              "id": "regex-automata 0.3.6",
              "target": "regex_automata"
            }
          ],
          "selects": {}
        },
        "edition": "2021",
        "version": "1.6.0"
      },
      "license": "MIT OR Apache-2.0"
    },
    "bumpalo 3.13.0": {
      "name": "bumpalo",
      "version": "3.13.0",
      "repository": {
        "Http": {
          "url": "https://static.crates.io/crates/bumpalo/3.13.0/download",
          "sha256": "a3e2c3daef883ecc1b5d58c15adae93470a91d425f3532ba1695849656af3fc1"
        }
      },
      "targets": [
        {
          "Library": {
            "crate_name": "bumpalo",
            "crate_root": "src/lib.rs",
            "srcs": [
              "**/*.rs"
            ]
          }
        }
      ],
      "library_target_name": "bumpalo",
      "common_attrs": {
        "compile_data_glob": [
          "**"
        ],
        "crate_features": {
          "common": [
            "default"
          ],
          "selects": {}
        },
        "edition": "2021",
        "version": "3.13.0"
      },
      "license": "MIT/Apache-2.0"
    },
    "bytes 1.4.0": {
      "name": "bytes",
      "version": "1.4.0",
      "repository": {
        "Http": {
          "url": "https://static.crates.io/crates/bytes/1.4.0/download",
          "sha256": "89b2fd2a0dcf38d7971e2194b6b6eebab45ae01067456a7fd93d5547a61b70be"
        }
      },
      "targets": [
        {
          "Library": {
            "crate_name": "bytes",
            "crate_root": "src/lib.rs",
            "srcs": [
              "**/*.rs"
            ]
          }
        }
      ],
      "library_target_name": "bytes",
      "common_attrs": {
        "compile_data_glob": [
          "**"
        ],
        "crate_features": {
          "common": [
            "default",
            "std"
          ],
          "selects": {}
        },
        "edition": "2018",
        "version": "1.4.0"
      },
      "license": "MIT"
    },
    "cast 0.3.0": {
      "name": "cast",
      "version": "0.3.0",
      "repository": {
        "Http": {
          "url": "https://static.crates.io/crates/cast/0.3.0/download",
          "sha256": "37b2a672a2cb129a2e41c10b1224bb368f9f37a2b16b612598138befd7b37eb5"
        }
      },
      "targets": [
        {
          "Library": {
            "crate_name": "cast",
            "crate_root": "src/lib.rs",
            "srcs": [
              "**/*.rs"
            ]
          }
        }
      ],
      "library_target_name": "cast",
      "common_attrs": {
        "compile_data_glob": [
          "**"
        ],
        "edition": "2018",
        "version": "0.3.0"
      },
      "license": "MIT OR Apache-2.0"
    },
    "cc 1.0.83": {
      "name": "cc",
      "version": "1.0.83",
      "repository": {
        "Http": {
          "url": "https://static.crates.io/crates/cc/1.0.83/download",
          "sha256": "f1174fb0b6ec23863f8b971027804a42614e347eafb0a95bf0b12cdae21fc4d0"
        }
      },
      "targets": [
        {
          "Library": {
            "crate_name": "cc",
            "crate_root": "src/lib.rs",
            "srcs": [
              "**/*.rs"
            ]
          }
        }
      ],
      "library_target_name": "cc",
      "common_attrs": {
        "compile_data_glob": [
          "**"
        ],
        "deps": {
          "common": [],
          "selects": {
            "cfg(unix)": [
              {
                "id": "libc 0.2.147",
                "target": "libc"
              }
            ]
          }
        },
        "edition": "2018",
        "version": "1.0.83"
      },
      "license": "MIT OR Apache-2.0"
    },
    "cfg-if 1.0.0": {
      "name": "cfg-if",
      "version": "1.0.0",
      "repository": {
        "Http": {
          "url": "https://static.crates.io/crates/cfg-if/1.0.0/download",
          "sha256": "baf1de4339761588bc0619e3cbc0120ee582ebb74b53b4efbf79117bd2da40fd"
        }
      },
      "targets": [
        {
          "Library": {
            "crate_name": "cfg_if",
            "crate_root": "src/lib.rs",
            "srcs": [
              "**/*.rs"
            ]
          }
        }
      ],
      "library_target_name": "cfg_if",
      "common_attrs": {
        "compile_data_glob": [
          "**"
        ],
        "edition": "2018",
        "version": "1.0.0"
      },
      "license": "MIT/Apache-2.0"
    },
    "ciborium 0.2.1": {
      "name": "ciborium",
      "version": "0.2.1",
      "repository": {
        "Http": {
          "url": "https://static.crates.io/crates/ciborium/0.2.1/download",
          "sha256": "effd91f6c78e5a4ace8a5d3c0b6bfaec9e2baaef55f3efc00e45fb2e477ee926"
        }
      },
      "targets": [
        {
          "Library": {
            "crate_name": "ciborium",
            "crate_root": "src/lib.rs",
            "srcs": [
              "**/*.rs"
            ]
          }
        }
      ],
      "library_target_name": "ciborium",
      "common_attrs": {
        "compile_data_glob": [
          "**"
        ],
        "crate_features": {
          "common": [
            "default",
            "std"
          ],
          "selects": {}
        },
        "deps": {
          "common": [
            {
              "id": "ciborium-io 0.2.1",
              "target": "ciborium_io"
            },
            {
              "id": "ciborium-ll 0.2.1",
              "target": "ciborium_ll"
            },
            {
              "id": "serde 1.0.194",
              "target": "serde"
            }
          ],
          "selects": {}
        },
        "edition": "2021",
        "version": "0.2.1"
      },
      "license": "Apache-2.0"
    },
    "ciborium-io 0.2.1": {
      "name": "ciborium-io",
      "version": "0.2.1",
      "repository": {
        "Http": {
          "url": "https://static.crates.io/crates/ciborium-io/0.2.1/download",
          "sha256": "cdf919175532b369853f5d5e20b26b43112613fd6fe7aee757e35f7a44642656"
        }
      },
      "targets": [
        {
          "Library": {
            "crate_name": "ciborium_io",
            "crate_root": "src/lib.rs",
            "srcs": [
              "**/*.rs"
            ]
          }
        }
      ],
      "library_target_name": "ciborium_io",
      "common_attrs": {
        "compile_data_glob": [
          "**"
        ],
        "crate_features": {
          "common": [
            "alloc",
            "std"
          ],
          "selects": {}
        },
        "edition": "2021",
        "version": "0.2.1"
      },
      "license": "Apache-2.0"
    },
    "ciborium-ll 0.2.1": {
      "name": "ciborium-ll",
      "version": "0.2.1",
      "repository": {
        "Http": {
          "url": "https://static.crates.io/crates/ciborium-ll/0.2.1/download",
          "sha256": "defaa24ecc093c77630e6c15e17c51f5e187bf35ee514f4e2d67baaa96dae22b"
        }
      },
      "targets": [
        {
          "Library": {
            "crate_name": "ciborium_ll",
            "crate_root": "src/lib.rs",
            "srcs": [
              "**/*.rs"
            ]
          }
        }
      ],
      "library_target_name": "ciborium_ll",
      "common_attrs": {
        "compile_data_glob": [
          "**"
        ],
        "deps": {
          "common": [
            {
              "id": "ciborium-io 0.2.1",
              "target": "ciborium_io"
            },
            {
              "id": "half 1.8.2",
              "target": "half"
            }
          ],
          "selects": {}
        },
        "edition": "2021",
        "version": "0.2.1"
      },
      "license": "Apache-2.0"
    },
    "clap 3.2.25": {
      "name": "clap",
      "version": "3.2.25",
      "repository": {
        "Http": {
          "url": "https://static.crates.io/crates/clap/3.2.25/download",
          "sha256": "4ea181bf566f71cb9a5d17a59e1871af638180a18fb0035c92ae62b705207123"
        }
      },
      "targets": [
        {
          "Library": {
            "crate_name": "clap",
            "crate_root": "src/lib.rs",
            "srcs": [
              "**/*.rs"
            ]
          }
        }
      ],
      "library_target_name": "clap",
      "common_attrs": {
        "compile_data_glob": [
          "**"
        ],
        "crate_features": {
          "common": [
            "std"
          ],
          "selects": {}
        },
        "deps": {
          "common": [
            {
              "id": "bitflags 1.3.2",
              "target": "bitflags"
            },
            {
              "id": "clap_lex 0.2.4",
              "target": "clap_lex"
            },
            {
              "id": "indexmap 1.9.3",
              "target": "indexmap"
            },
            {
              "id": "textwrap 0.16.0",
              "target": "textwrap"
            }
          ],
          "selects": {}
        },
        "edition": "2021",
        "version": "3.2.25"
      },
      "license": "MIT OR Apache-2.0"
    },
    "clap 4.3.23": {
      "name": "clap",
      "version": "4.3.23",
      "repository": {
        "Http": {
          "url": "https://static.crates.io/crates/clap/4.3.23/download",
          "sha256": "03aef18ddf7d879c15ce20f04826ef8418101c7e528014c3eeea13321047dca3"
        }
      },
      "targets": [
        {
          "Library": {
            "crate_name": "clap",
            "crate_root": "src/lib.rs",
            "srcs": [
              "**/*.rs"
            ]
          }
        }
      ],
      "library_target_name": "clap",
      "common_attrs": {
        "compile_data_glob": [
          "**"
        ],
        "crate_features": {
          "common": [
            "cargo",
            "color",
            "default",
            "derive",
            "error-context",
            "help",
            "std",
            "suggestions",
            "usage"
          ],
          "selects": {}
        },
        "deps": {
          "common": [
            {
              "id": "clap_builder 4.3.23",
              "target": "clap_builder"
            },
            {
              "id": "once_cell 1.18.0",
              "target": "once_cell"
            }
          ],
          "selects": {}
        },
        "edition": "2021",
        "proc_macro_deps": {
          "common": [
            {
              "id": "clap_derive 4.3.12",
              "target": "clap_derive"
            }
          ],
          "selects": {}
        },
        "version": "4.3.23"
      },
      "license": "MIT OR Apache-2.0"
    },
    "clap_builder 4.3.23": {
      "name": "clap_builder",
      "version": "4.3.23",
      "repository": {
        "Http": {
          "url": "https://static.crates.io/crates/clap_builder/4.3.23/download",
          "sha256": "f8ce6fffb678c9b80a70b6b6de0aad31df727623a70fd9a842c30cd573e2fa98"
        }
      },
      "targets": [
        {
          "Library": {
            "crate_name": "clap_builder",
            "crate_root": "src/lib.rs",
            "srcs": [
              "**/*.rs"
            ]
          }
        }
      ],
      "library_target_name": "clap_builder",
      "common_attrs": {
        "compile_data_glob": [
          "**"
        ],
        "crate_features": {
          "common": [
            "cargo",
            "color",
            "error-context",
            "help",
            "std",
            "suggestions",
            "usage"
          ],
          "selects": {}
        },
        "deps": {
          "common": [
            {
              "id": "anstream 0.3.2",
              "target": "anstream"
            },
            {
              "id": "anstyle 1.0.1",
              "target": "anstyle"
            },
            {
              "id": "clap_lex 0.5.0",
              "target": "clap_lex"
            },
            {
              "id": "once_cell 1.18.0",
              "target": "once_cell"
            },
            {
              "id": "strsim 0.10.0",
              "target": "strsim"
            }
          ],
          "selects": {}
        },
        "edition": "2021",
        "version": "4.3.23"
      },
      "license": "MIT OR Apache-2.0"
    },
    "clap_derive 4.3.12": {
      "name": "clap_derive",
      "version": "4.3.12",
      "repository": {
        "Http": {
          "url": "https://static.crates.io/crates/clap_derive/4.3.12/download",
          "sha256": "54a9bb5758fc5dfe728d1019941681eccaf0cf8a4189b692a0ee2f2ecf90a050"
        }
      },
      "targets": [
        {
          "ProcMacro": {
            "crate_name": "clap_derive",
            "crate_root": "src/lib.rs",
            "srcs": [
              "**/*.rs"
            ]
          }
        }
      ],
      "library_target_name": "clap_derive",
      "common_attrs": {
        "compile_data_glob": [
          "**"
        ],
        "crate_features": {
          "common": [
            "default"
          ],
          "selects": {}
        },
        "deps": {
          "common": [
            {
              "id": "heck 0.4.1",
              "target": "heck"
            },
            {
              "id": "proc-macro2 1.0.74",
              "target": "proc_macro2"
            },
            {
              "id": "quote 1.0.35",
              "target": "quote"
            },
            {
              "id": "syn 2.0.46",
              "target": "syn"
            }
          ],
          "selects": {}
        },
        "edition": "2021",
        "version": "4.3.12"
      },
      "license": "MIT OR Apache-2.0"
    },
    "clap_lex 0.2.4": {
      "name": "clap_lex",
      "version": "0.2.4",
      "repository": {
        "Http": {
          "url": "https://static.crates.io/crates/clap_lex/0.2.4/download",
          "sha256": "2850f2f5a82cbf437dd5af4d49848fbdfc27c157c3d010345776f952765261c5"
        }
      },
      "targets": [
        {
          "Library": {
            "crate_name": "clap_lex",
            "crate_root": "src/lib.rs",
            "srcs": [
              "**/*.rs"
            ]
          }
        }
      ],
      "library_target_name": "clap_lex",
      "common_attrs": {
        "compile_data_glob": [
          "**"
        ],
        "deps": {
          "common": [
            {
              "id": "os_str_bytes 6.5.1",
              "target": "os_str_bytes"
            }
          ],
          "selects": {}
        },
        "edition": "2021",
        "version": "0.2.4"
      },
      "license": "MIT OR Apache-2.0"
    },
    "clap_lex 0.5.0": {
      "name": "clap_lex",
      "version": "0.5.0",
      "repository": {
        "Http": {
          "url": "https://static.crates.io/crates/clap_lex/0.5.0/download",
          "sha256": "2da6da31387c7e4ef160ffab6d5e7f00c42626fe39aea70a7b0f1773f7dd6c1b"
        }
      },
      "targets": [
        {
          "Library": {
            "crate_name": "clap_lex",
            "crate_root": "src/lib.rs",
            "srcs": [
              "**/*.rs"
            ]
          }
        }
      ],
      "library_target_name": "clap_lex",
      "common_attrs": {
        "compile_data_glob": [
          "**"
        ],
        "edition": "2021",
        "version": "0.5.0"
      },
      "license": "MIT OR Apache-2.0"
    },
    "clipboard-win 4.5.0": {
      "name": "clipboard-win",
      "version": "4.5.0",
      "repository": {
        "Http": {
          "url": "https://static.crates.io/crates/clipboard-win/4.5.0/download",
          "sha256": "7191c27c2357d9b7ef96baac1773290d4ca63b24205b82a3fd8a0637afcf0362"
        }
      },
      "targets": [
        {
          "Library": {
            "crate_name": "clipboard_win",
            "crate_root": "src/lib.rs",
            "srcs": [
              "**/*.rs"
            ]
          }
        }
      ],
      "library_target_name": "clipboard_win",
      "common_attrs": {
        "compile_data_glob": [
          "**"
        ],
        "deps": {
          "common": [],
          "selects": {
            "cfg(windows)": [
              {
                "id": "error-code 2.3.1",
                "target": "error_code"
              },
              {
                "id": "str-buf 1.0.6",
                "target": "str_buf"
              },
              {
                "id": "winapi 0.3.9",
                "target": "winapi"
              }
            ]
          }
        },
        "edition": "2018",
        "version": "4.5.0"
      },
      "license": "BSL-1.0"
    },
    "colorchoice 1.0.0": {
      "name": "colorchoice",
      "version": "1.0.0",
      "repository": {
        "Http": {
          "url": "https://static.crates.io/crates/colorchoice/1.0.0/download",
          "sha256": "acbf1af155f9b9ef647e42cdc158db4b64a1b61f743629225fde6f3e0be2a7c7"
        }
      },
      "targets": [
        {
          "Library": {
            "crate_name": "colorchoice",
            "crate_root": "src/lib.rs",
            "srcs": [
              "**/*.rs"
            ]
          }
        }
      ],
      "library_target_name": "colorchoice",
      "common_attrs": {
        "compile_data_glob": [
          "**"
        ],
        "edition": "2021",
        "version": "1.0.0"
      },
      "license": "MIT OR Apache-2.0"
    },
    "colored 2.0.4": {
      "name": "colored",
      "version": "2.0.4",
      "repository": {
        "Http": {
          "url": "https://static.crates.io/crates/colored/2.0.4/download",
          "sha256": "2674ec482fbc38012cf31e6c42ba0177b431a0cb6f15fe40efa5aab1bda516f6"
        }
      },
      "targets": [
        {
          "Library": {
            "crate_name": "colored",
            "crate_root": "src/lib.rs",
            "srcs": [
              "**/*.rs"
            ]
          }
        }
      ],
      "library_target_name": "colored",
      "common_attrs": {
        "compile_data_glob": [
          "**"
        ],
        "deps": {
          "common": [
            {
              "id": "is-terminal 0.4.9",
              "target": "is_terminal"
            },
            {
              "id": "lazy_static 1.4.0",
              "target": "lazy_static"
            }
          ],
          "selects": {
            "cfg(windows)": [
              {
                "id": "windows-sys 0.48.0",
                "target": "windows_sys"
              }
            ]
          }
        },
        "edition": "2021",
        "version": "2.0.4"
      },
      "license": "MPL-2.0"
    },
    "console 0.15.7": {
      "name": "console",
      "version": "0.15.7",
      "repository": {
        "Http": {
          "url": "https://static.crates.io/crates/console/0.15.7/download",
          "sha256": "c926e00cc70edefdc64d3a5ff31cc65bb97a3460097762bd23afb4d8145fccf8"
        }
      },
      "targets": [
        {
          "Library": {
            "crate_name": "console",
            "crate_root": "src/lib.rs",
            "srcs": [
              "**/*.rs"
            ]
          }
        }
      ],
      "library_target_name": "console",
      "common_attrs": {
        "compile_data_glob": [
          "**"
        ],
        "crate_features": {
          "common": [
            "ansi-parsing",
            "unicode-width"
          ],
          "selects": {}
        },
        "deps": {
          "common": [
            {
              "id": "lazy_static 1.4.0",
              "target": "lazy_static"
            },
            {
              "id": "libc 0.2.147",
              "target": "libc"
            },
            {
              "id": "unicode-width 0.1.10",
              "target": "unicode_width"
            }
          ],
          "selects": {
            "cfg(windows)": [
              {
                "id": "encode_unicode 0.3.6",
                "target": "encode_unicode"
              },
              {
                "id": "windows-sys 0.45.0",
                "target": "windows_sys"
              }
            ]
          }
        },
        "edition": "2018",
        "version": "0.15.7"
      },
      "license": "MIT"
    },
    "cookie 0.17.0": {
      "name": "cookie",
      "version": "0.17.0",
      "repository": {
        "Http": {
          "url": "https://static.crates.io/crates/cookie/0.17.0/download",
          "sha256": "7efb37c3e1ccb1ff97164ad95ac1606e8ccd35b3fa0a7d99a304c7f4a428cc24"
        }
      },
      "targets": [
        {
          "Library": {
            "crate_name": "cookie",
            "crate_root": "src/lib.rs",
            "srcs": [
              "**/*.rs"
            ]
          }
        },
        {
          "BuildScript": {
            "crate_name": "build_script_build",
            "crate_root": "build.rs",
            "srcs": [
              "**/*.rs"
            ]
          }
        }
      ],
      "library_target_name": "cookie",
      "common_attrs": {
        "compile_data_glob": [
          "**"
        ],
        "crate_features": {
          "common": [
            "percent-encode",
            "percent-encoding"
          ],
          "selects": {}
        },
        "deps": {
          "common": [
            {
              "id": "cookie 0.17.0",
              "target": "build_script_build"
            },
            {
              "id": "percent-encoding 2.3.0",
              "target": "percent_encoding"
            },
            {
              "id": "time 0.3.31",
              "target": "time"
            }
          ],
          "selects": {}
        },
        "edition": "2018",
        "version": "0.17.0"
      },
      "build_script_attrs": {
        "data_glob": [
          "**"
        ],
        "deps": {
          "common": [
            {
              "id": "version_check 0.9.4",
              "target": "version_check"
            }
          ],
          "selects": {}
        }
      },
      "license": "MIT OR Apache-2.0"
    },
    "crc32fast 1.3.2": {
      "name": "crc32fast",
      "version": "1.3.2",
      "repository": {
        "Http": {
          "url": "https://static.crates.io/crates/crc32fast/1.3.2/download",
          "sha256": "b540bd8bc810d3885c6ea91e2018302f68baba2129ab3e88f32389ee9370880d"
        }
      },
      "targets": [
        {
          "Library": {
            "crate_name": "crc32fast",
            "crate_root": "src/lib.rs",
            "srcs": [
              "**/*.rs"
            ]
          }
        },
        {
          "BuildScript": {
            "crate_name": "build_script_build",
            "crate_root": "build.rs",
            "srcs": [
              "**/*.rs"
            ]
          }
        }
      ],
      "library_target_name": "crc32fast",
      "common_attrs": {
        "compile_data_glob": [
          "**"
        ],
        "crate_features": {
          "common": [
            "default",
            "std"
          ],
          "selects": {}
        },
        "deps": {
          "common": [
            {
              "id": "cfg-if 1.0.0",
              "target": "cfg_if"
            },
            {
              "id": "crc32fast 1.3.2",
              "target": "build_script_build"
            }
          ],
          "selects": {}
        },
        "edition": "2015",
        "version": "1.3.2"
      },
      "build_script_attrs": {
        "data_glob": [
          "**"
        ]
      },
      "license": "MIT OR Apache-2.0"
    },
    "criterion 0.4.0": {
      "name": "criterion",
      "version": "0.4.0",
      "repository": {
        "Http": {
          "url": "https://static.crates.io/crates/criterion/0.4.0/download",
          "sha256": "e7c76e09c1aae2bc52b3d2f29e13c6572553b30c4aa1b8a49fd70de6412654cb"
        }
      },
      "targets": [
        {
          "Library": {
            "crate_name": "criterion",
            "crate_root": "src/lib.rs",
            "srcs": [
              "**/*.rs"
            ]
          }
        }
      ],
      "library_target_name": "criterion",
      "common_attrs": {
        "compile_data_glob": [
          "**"
        ],
        "crate_features": {
          "common": [
            "cargo_bench_support",
            "default",
            "html_reports",
            "plotters",
            "rayon"
          ],
          "selects": {}
        },
        "deps": {
          "common": [
            {
              "id": "anes 0.1.6",
              "target": "anes"
            },
            {
              "id": "atty 0.2.14",
              "target": "atty"
            },
            {
              "id": "cast 0.3.0",
              "target": "cast"
            },
            {
              "id": "ciborium 0.2.1",
              "target": "ciborium"
            },
            {
              "id": "clap 3.2.25",
              "target": "clap"
            },
            {
              "id": "criterion-plot 0.5.0",
              "target": "criterion_plot"
            },
            {
              "id": "itertools 0.10.5",
              "target": "itertools"
            },
            {
              "id": "lazy_static 1.4.0",
              "target": "lazy_static"
            },
            {
              "id": "num-traits 0.2.16",
              "target": "num_traits"
            },
            {
              "id": "oorandom 11.1.3",
              "target": "oorandom"
            },
            {
              "id": "plotters 0.3.5",
              "target": "plotters"
            },
            {
              "id": "rayon 1.7.0",
              "target": "rayon"
            },
            {
              "id": "regex 1.9.3",
              "target": "regex"
            },
            {
              "id": "serde 1.0.194",
              "target": "serde"
            },
            {
              "id": "serde_json 1.0.99",
              "target": "serde_json"
            },
            {
              "id": "tinytemplate 1.2.1",
              "target": "tinytemplate"
            },
            {
              "id": "walkdir 2.3.3",
              "target": "walkdir"
            }
          ],
          "selects": {}
        },
        "edition": "2018",
        "proc_macro_deps": {
          "common": [
            {
              "id": "serde_derive 1.0.194",
              "target": "serde_derive"
            }
          ],
          "selects": {}
        },
        "version": "0.4.0"
      },
      "license": "Apache-2.0/MIT"
    },
    "criterion-plot 0.5.0": {
      "name": "criterion-plot",
      "version": "0.5.0",
      "repository": {
        "Http": {
          "url": "https://static.crates.io/crates/criterion-plot/0.5.0/download",
          "sha256": "6b50826342786a51a89e2da3a28f1c32b06e387201bc2d19791f622c673706b1"
        }
      },
      "targets": [
        {
          "Library": {
            "crate_name": "criterion_plot",
            "crate_root": "src/lib.rs",
            "srcs": [
              "**/*.rs"
            ]
          }
        }
      ],
      "library_target_name": "criterion_plot",
      "common_attrs": {
        "compile_data_glob": [
          "**"
        ],
        "deps": {
          "common": [
            {
              "id": "cast 0.3.0",
              "target": "cast"
            },
            {
              "id": "itertools 0.10.5",
              "target": "itertools"
            }
          ],
          "selects": {}
        },
        "edition": "2018",
        "version": "0.5.0"
      },
      "license": "MIT/Apache-2.0"
    },
    "crossbeam-channel 0.5.8": {
      "name": "crossbeam-channel",
      "version": "0.5.8",
      "repository": {
        "Http": {
          "url": "https://static.crates.io/crates/crossbeam-channel/0.5.8/download",
          "sha256": "a33c2bf77f2df06183c3aa30d1e96c0695a313d4f9c453cc3762a6db39f99200"
        }
      },
      "targets": [
        {
          "Library": {
            "crate_name": "crossbeam_channel",
            "crate_root": "src/lib.rs",
            "srcs": [
              "**/*.rs"
            ]
          }
        }
      ],
      "library_target_name": "crossbeam_channel",
      "common_attrs": {
        "compile_data_glob": [
          "**"
        ],
        "crate_features": {
          "common": [
            "crossbeam-utils",
            "default",
            "std"
          ],
          "selects": {}
        },
        "deps": {
          "common": [
            {
              "id": "cfg-if 1.0.0",
              "target": "cfg_if"
            },
            {
              "id": "crossbeam-utils 0.8.16",
              "target": "crossbeam_utils"
            }
          ],
          "selects": {}
        },
        "edition": "2018",
        "version": "0.5.8"
      },
      "license": "MIT OR Apache-2.0"
    },
    "crossbeam-deque 0.8.3": {
      "name": "crossbeam-deque",
      "version": "0.8.3",
      "repository": {
        "Http": {
          "url": "https://static.crates.io/crates/crossbeam-deque/0.8.3/download",
          "sha256": "ce6fd6f855243022dcecf8702fef0c297d4338e226845fe067f6341ad9fa0cef"
        }
      },
      "targets": [
        {
          "Library": {
            "crate_name": "crossbeam_deque",
            "crate_root": "src/lib.rs",
            "srcs": [
              "**/*.rs"
            ]
          }
        }
      ],
      "library_target_name": "crossbeam_deque",
      "common_attrs": {
        "compile_data_glob": [
          "**"
        ],
        "crate_features": {
          "common": [
            "crossbeam-epoch",
            "crossbeam-utils",
            "default",
            "std"
          ],
          "selects": {}
        },
        "deps": {
          "common": [
            {
              "id": "cfg-if 1.0.0",
              "target": "cfg_if"
            },
            {
              "id": "crossbeam-epoch 0.9.15",
              "target": "crossbeam_epoch"
            },
            {
              "id": "crossbeam-utils 0.8.16",
              "target": "crossbeam_utils"
            }
          ],
          "selects": {}
        },
        "edition": "2018",
        "version": "0.8.3"
      },
      "license": "MIT OR Apache-2.0"
    },
    "crossbeam-epoch 0.9.15": {
      "name": "crossbeam-epoch",
      "version": "0.9.15",
      "repository": {
        "Http": {
          "url": "https://static.crates.io/crates/crossbeam-epoch/0.9.15/download",
          "sha256": "ae211234986c545741a7dc064309f67ee1e5ad243d0e48335adc0484d960bcc7"
        }
      },
      "targets": [
        {
          "Library": {
            "crate_name": "crossbeam_epoch",
            "crate_root": "src/lib.rs",
            "srcs": [
              "**/*.rs"
            ]
          }
        },
        {
          "BuildScript": {
            "crate_name": "build_script_build",
            "crate_root": "build.rs",
            "srcs": [
              "**/*.rs"
            ]
          }
        }
      ],
      "library_target_name": "crossbeam_epoch",
      "common_attrs": {
        "compile_data_glob": [
          "**"
        ],
        "crate_features": {
          "common": [
            "alloc",
            "std"
          ],
          "selects": {}
        },
        "deps": {
          "common": [
            {
              "id": "cfg-if 1.0.0",
              "target": "cfg_if"
            },
            {
              "id": "crossbeam-epoch 0.9.15",
              "target": "build_script_build"
            },
            {
              "id": "crossbeam-utils 0.8.16",
              "target": "crossbeam_utils"
            },
            {
              "id": "memoffset 0.9.0",
              "target": "memoffset"
            },
            {
              "id": "scopeguard 1.2.0",
              "target": "scopeguard"
            }
          ],
          "selects": {}
        },
        "edition": "2018",
        "version": "0.9.15"
      },
      "build_script_attrs": {
        "data_glob": [
          "**"
        ],
        "deps": {
          "common": [
            {
              "id": "autocfg 1.1.0",
              "target": "autocfg"
            }
          ],
          "selects": {}
        }
      },
      "license": "MIT OR Apache-2.0"
    },
    "crossbeam-utils 0.8.16": {
      "name": "crossbeam-utils",
      "version": "0.8.16",
      "repository": {
        "Http": {
          "url": "https://static.crates.io/crates/crossbeam-utils/0.8.16/download",
          "sha256": "5a22b2d63d4d1dc0b7f1b6b2747dd0088008a9be28b6ddf0b1e7d335e3037294"
        }
      },
      "targets": [
        {
          "Library": {
            "crate_name": "crossbeam_utils",
            "crate_root": "src/lib.rs",
            "srcs": [
              "**/*.rs"
            ]
          }
        },
        {
          "BuildScript": {
            "crate_name": "build_script_build",
            "crate_root": "build.rs",
            "srcs": [
              "**/*.rs"
            ]
          }
        }
      ],
      "library_target_name": "crossbeam_utils",
      "common_attrs": {
        "compile_data_glob": [
          "**"
        ],
        "crate_features": {
          "common": [
            "default",
            "std"
          ],
          "selects": {}
        },
        "deps": {
          "common": [
            {
              "id": "cfg-if 1.0.0",
              "target": "cfg_if"
            },
            {
              "id": "crossbeam-utils 0.8.16",
              "target": "build_script_build"
            }
          ],
          "selects": {}
        },
        "edition": "2018",
        "version": "0.8.16"
      },
      "build_script_attrs": {
        "data_glob": [
          "**"
        ]
      },
      "license": "MIT OR Apache-2.0"
    },
    "deranged 0.3.11": {
      "name": "deranged",
      "version": "0.3.11",
      "repository": {
        "Http": {
          "url": "https://static.crates.io/crates/deranged/0.3.11/download",
          "sha256": "b42b6fa04a440b495c8b04d0e71b707c585f83cb9cb28cf8cd0d976c315e31b4"
        }
      },
      "targets": [
        {
          "Library": {
            "crate_name": "deranged",
            "crate_root": "src/lib.rs",
            "srcs": [
              "**/*.rs"
            ]
          }
        }
      ],
      "library_target_name": "deranged",
      "common_attrs": {
        "compile_data_glob": [
          "**"
        ],
        "crate_features": {
          "common": [
            "alloc",
            "powerfmt",
            "std"
          ],
          "selects": {}
        },
        "deps": {
          "common": [
            {
              "id": "powerfmt 0.2.0",
              "target": "powerfmt"
            }
          ],
          "selects": {}
        },
        "edition": "2021",
        "version": "0.3.11"
      },
      "license": "MIT OR Apache-2.0"
    },
    "devise 0.4.1": {
      "name": "devise",
      "version": "0.4.1",
      "repository": {
        "Http": {
          "url": "https://static.crates.io/crates/devise/0.4.1/download",
          "sha256": "d6eacefd3f541c66fc61433d65e54e0e46e0a029a819a7dbbc7a7b489e8a85f8"
        }
      },
      "targets": [
        {
          "Library": {
            "crate_name": "devise",
            "crate_root": "src/lib.rs",
            "srcs": [
              "**/*.rs"
            ]
          }
        }
      ],
      "library_target_name": "devise",
      "common_attrs": {
        "compile_data_glob": [
          "**"
        ],
        "deps": {
          "common": [
            {
              "id": "devise_core 0.4.1",
              "target": "devise_core"
            }
          ],
          "selects": {}
        },
        "edition": "2015",
        "proc_macro_deps": {
          "common": [
            {
              "id": "devise_codegen 0.4.1",
              "target": "devise_codegen"
            }
          ],
          "selects": {}
        },
        "version": "0.4.1"
      },
      "license": "MIT/Apache-2.0"
    },
    "devise_codegen 0.4.1": {
      "name": "devise_codegen",
      "version": "0.4.1",
      "repository": {
        "Http": {
          "url": "https://static.crates.io/crates/devise_codegen/0.4.1/download",
          "sha256": "9c8cf4b8dd484ede80fd5c547592c46c3745a617c8af278e2b72bea86b2dfed6"
        }
      },
      "targets": [
        {
          "ProcMacro": {
            "crate_name": "devise_codegen",
            "crate_root": "src/lib.rs",
            "srcs": [
              "**/*.rs"
            ]
          }
        }
      ],
      "library_target_name": "devise_codegen",
      "common_attrs": {
        "compile_data_glob": [
          "**"
        ],
        "deps": {
          "common": [
            {
              "id": "devise_core 0.4.1",
              "target": "devise_core"
            },
            {
              "id": "quote 1.0.35",
              "target": "quote"
            }
          ],
          "selects": {}
        },
        "edition": "2015",
        "version": "0.4.1"
      },
      "license": "MIT/Apache-2.0"
    },
    "devise_core 0.4.1": {
      "name": "devise_core",
      "version": "0.4.1",
      "repository": {
        "Http": {
          "url": "https://static.crates.io/crates/devise_core/0.4.1/download",
          "sha256": "35b50dba0afdca80b187392b24f2499a88c336d5a8493e4b4ccfb608708be56a"
        }
      },
      "targets": [
        {
          "Library": {
            "crate_name": "devise_core",
            "crate_root": "src/lib.rs",
            "srcs": [
              "**/*.rs"
            ]
          }
        }
      ],
      "library_target_name": "devise_core",
      "common_attrs": {
        "compile_data_glob": [
          "**"
        ],
        "deps": {
          "common": [
            {
              "id": "bitflags 2.4.0",
              "target": "bitflags"
            },
            {
              "id": "proc-macro2 1.0.74",
              "target": "proc_macro2"
            },
            {
              "id": "proc-macro2-diagnostics 0.10.1",
              "target": "proc_macro2_diagnostics"
            },
            {
              "id": "quote 1.0.35",
              "target": "quote"
            },
            {
              "id": "syn 2.0.46",
              "target": "syn"
            }
          ],
          "selects": {}
        },
        "edition": "2015",
        "version": "0.4.1"
      },
      "license": "MIT/Apache-2.0"
    },
    "diff 0.1.13": {
      "name": "diff",
      "version": "0.1.13",
      "repository": {
        "Http": {
          "url": "https://static.crates.io/crates/diff/0.1.13/download",
          "sha256": "56254986775e3233ffa9c4d7d3faaf6d36a2c09d30b20687e9f88bc8bafc16c8"
        }
      },
      "targets": [
        {
          "Library": {
            "crate_name": "diff",
            "crate_root": "src/lib.rs",
            "srcs": [
              "**/*.rs"
            ]
          }
        }
      ],
      "library_target_name": "diff",
      "common_attrs": {
        "compile_data_glob": [
          "**"
        ],
        "edition": "2015",
        "version": "0.1.13"
      },
      "license": "MIT OR Apache-2.0"
    },
    "difflib 0.4.0": {
      "name": "difflib",
      "version": "0.4.0",
      "repository": {
        "Http": {
          "url": "https://static.crates.io/crates/difflib/0.4.0/download",
          "sha256": "6184e33543162437515c2e2b48714794e37845ec9851711914eec9d308f6ebe8"
        }
      },
      "targets": [
        {
          "Library": {
            "crate_name": "difflib",
            "crate_root": "src/lib.rs",
            "srcs": [
              "**/*.rs"
            ]
          }
        }
      ],
      "library_target_name": "difflib",
      "common_attrs": {
        "compile_data_glob": [
          "**"
        ],
        "edition": "2015",
        "version": "0.4.0"
      },
      "license": "MIT"
    },
    "dirs-next 2.0.0": {
      "name": "dirs-next",
      "version": "2.0.0",
      "repository": {
        "Http": {
          "url": "https://static.crates.io/crates/dirs-next/2.0.0/download",
          "sha256": "b98cf8ebf19c3d1b223e151f99a4f9f0690dca41414773390fc824184ac833e1"
        }
      },
      "targets": [
        {
          "Library": {
            "crate_name": "dirs_next",
            "crate_root": "src/lib.rs",
            "srcs": [
              "**/*.rs"
            ]
          }
        }
      ],
      "library_target_name": "dirs_next",
      "common_attrs": {
        "compile_data_glob": [
          "**"
        ],
        "deps": {
          "common": [
            {
              "id": "cfg-if 1.0.0",
              "target": "cfg_if"
            },
            {
              "id": "dirs-sys-next 0.1.2",
              "target": "dirs_sys_next"
            }
          ],
          "selects": {}
        },
        "edition": "2018",
        "version": "2.0.0"
      },
      "license": "MIT OR Apache-2.0"
    },
    "dirs-sys-next 0.1.2": {
      "name": "dirs-sys-next",
      "version": "0.1.2",
      "repository": {
        "Http": {
          "url": "https://static.crates.io/crates/dirs-sys-next/0.1.2/download",
          "sha256": "4ebda144c4fe02d1f7ea1a7d9641b6fc6b580adcfa024ae48797ecdeb6825b4d"
        }
      },
      "targets": [
        {
          "Library": {
            "crate_name": "dirs_sys_next",
            "crate_root": "src/lib.rs",
            "srcs": [
              "**/*.rs"
            ]
          }
        }
      ],
      "library_target_name": "dirs_sys_next",
      "common_attrs": {
        "compile_data_glob": [
          "**"
        ],
        "deps": {
          "common": [],
          "selects": {
            "cfg(target_os = \"redox\")": [
              {
                "id": "redox_users 0.4.3",
                "target": "redox_users"
              }
            ],
            "cfg(unix)": [
              {
                "id": "libc 0.2.147",
                "target": "libc"
              }
            ],
            "cfg(windows)": [
              {
                "id": "winapi 0.3.9",
                "target": "winapi"
              }
            ]
          }
        },
        "edition": "2018",
        "version": "0.1.2"
      },
      "license": "MIT OR Apache-2.0"
    },
    "doc-comment 0.3.3": {
      "name": "doc-comment",
      "version": "0.3.3",
      "repository": {
        "Http": {
          "url": "https://static.crates.io/crates/doc-comment/0.3.3/download",
          "sha256": "fea41bba32d969b513997752735605054bc0dfa92b4c56bf1189f2e174be7a10"
        }
      },
      "targets": [
        {
          "Library": {
            "crate_name": "doc_comment",
            "crate_root": "src/lib.rs",
            "srcs": [
              "**/*.rs"
            ]
          }
        },
        {
          "BuildScript": {
            "crate_name": "build_script_build",
            "crate_root": "build.rs",
            "srcs": [
              "**/*.rs"
            ]
          }
        }
      ],
      "library_target_name": "doc_comment",
      "common_attrs": {
        "compile_data_glob": [
          "**"
        ],
        "deps": {
          "common": [
            {
              "id": "doc-comment 0.3.3",
              "target": "build_script_build"
            }
          ],
          "selects": {}
        },
        "edition": "2015",
        "version": "0.3.3"
      },
      "build_script_attrs": {
        "data_glob": [
          "**"
        ]
      },
      "license": "MIT"
    },
    "either 1.9.0": {
      "name": "either",
      "version": "1.9.0",
      "repository": {
        "Http": {
          "url": "https://static.crates.io/crates/either/1.9.0/download",
          "sha256": "a26ae43d7bcc3b814de94796a5e736d4029efb0ee900c12e2d54c993ad1a1e07"
        }
      },
      "targets": [
        {
          "Library": {
            "crate_name": "either",
            "crate_root": "src/lib.rs",
            "srcs": [
              "**/*.rs"
            ]
          }
        }
      ],
      "library_target_name": "either",
      "common_attrs": {
        "compile_data_glob": [
          "**"
        ],
        "crate_features": {
          "common": [
            "default",
            "use_std"
          ],
          "selects": {}
        },
        "edition": "2018",
        "version": "1.9.0"
      },
      "license": "MIT OR Apache-2.0"
    },
    "encode_unicode 0.3.6": {
      "name": "encode_unicode",
      "version": "0.3.6",
      "repository": {
        "Http": {
          "url": "https://static.crates.io/crates/encode_unicode/0.3.6/download",
          "sha256": "a357d28ed41a50f9c765dbfe56cbc04a64e53e5fc58ba79fbc34c10ef3df831f"
        }
      },
      "targets": [
        {
          "Library": {
            "crate_name": "encode_unicode",
            "crate_root": "src/lib.rs",
            "srcs": [
              "**/*.rs"
            ]
          }
        }
      ],
      "library_target_name": "encode_unicode",
      "common_attrs": {
        "compile_data_glob": [
          "**"
        ],
        "crate_features": {
          "common": [
            "default",
            "std"
          ],
          "selects": {}
        },
        "edition": "2015",
        "version": "0.3.6"
      },
      "license": "MIT/Apache-2.0"
    },
    "encoding_rs 0.8.32": {
      "name": "encoding_rs",
      "version": "0.8.32",
      "repository": {
        "Http": {
          "url": "https://static.crates.io/crates/encoding_rs/0.8.32/download",
          "sha256": "071a31f4ee85403370b58aca746f01041ede6f0da2730960ad001edc2b71b394"
        }
      },
      "targets": [
        {
          "Library": {
            "crate_name": "encoding_rs",
            "crate_root": "src/lib.rs",
            "srcs": [
              "**/*.rs"
            ]
          }
        }
      ],
      "library_target_name": "encoding_rs",
      "common_attrs": {
        "compile_data_glob": [
          "**"
        ],
        "crate_features": {
          "common": [
            "alloc",
            "default"
          ],
          "selects": {}
        },
        "deps": {
          "common": [
            {
              "id": "cfg-if 1.0.0",
              "target": "cfg_if"
            }
          ],
          "selects": {}
        },
        "edition": "2018",
        "version": "0.8.32"
      },
      "license": "(Apache-2.0 OR MIT) AND BSD-3-Clause"
    },
    "endian-type 0.1.2": {
      "name": "endian-type",
      "version": "0.1.2",
      "repository": {
        "Http": {
          "url": "https://static.crates.io/crates/endian-type/0.1.2/download",
          "sha256": "c34f04666d835ff5d62e058c3995147c06f42fe86ff053337632bca83e42702d"
        }
      },
      "targets": [
        {
          "Library": {
            "crate_name": "endian_type",
            "crate_root": "src/lib.rs",
            "srcs": [
              "**/*.rs"
            ]
          }
        }
      ],
      "library_target_name": "endian_type",
      "common_attrs": {
        "compile_data_glob": [
          "**"
        ],
        "edition": "2015",
        "version": "0.1.2"
      },
      "license": "MIT"
    },
    "equivalent 1.0.1": {
      "name": "equivalent",
      "version": "1.0.1",
      "repository": {
        "Http": {
          "url": "https://static.crates.io/crates/equivalent/1.0.1/download",
          "sha256": "5443807d6dff69373d433ab9ef5378ad8df50ca6298caf15de6e52e24aaf54d5"
        }
      },
      "targets": [
        {
          "Library": {
            "crate_name": "equivalent",
            "crate_root": "src/lib.rs",
            "srcs": [
              "**/*.rs"
            ]
          }
        }
      ],
      "library_target_name": "equivalent",
      "common_attrs": {
        "compile_data_glob": [
          "**"
        ],
        "edition": "2015",
        "version": "1.0.1"
      },
      "license": "Apache-2.0 OR MIT"
    },
    "errno 0.3.2": {
      "name": "errno",
      "version": "0.3.2",
      "repository": {
        "Http": {
          "url": "https://static.crates.io/crates/errno/0.3.2/download",
          "sha256": "6b30f669a7961ef1631673d2766cc92f52d64f7ef354d4fe0ddfd30ed52f0f4f"
        }
      },
      "targets": [
        {
          "Library": {
            "crate_name": "errno",
            "crate_root": "src/lib.rs",
            "srcs": [
              "**/*.rs"
            ]
          }
        }
      ],
      "library_target_name": "errno",
      "common_attrs": {
        "compile_data_glob": [
          "**"
        ],
        "deps": {
          "common": [],
          "selects": {
            "cfg(target_os = \"dragonfly\")": [
              {
                "id": "errno-dragonfly 0.1.2",
                "target": "errno_dragonfly"
              }
            ],
            "cfg(target_os = \"hermit\")": [
              {
                "id": "libc 0.2.147",
                "target": "libc"
              }
            ],
            "cfg(target_os = \"wasi\")": [
              {
                "id": "libc 0.2.147",
                "target": "libc"
              }
            ],
            "cfg(unix)": [
              {
                "id": "libc 0.2.147",
                "target": "libc"
              }
            ],
            "cfg(windows)": [
              {
                "id": "windows-sys 0.48.0",
                "target": "windows_sys"
              }
            ]
          }
        },
        "edition": "2018",
        "version": "0.3.2"
      },
      "license": "MIT OR Apache-2.0"
    },
    "errno-dragonfly 0.1.2": {
      "name": "errno-dragonfly",
      "version": "0.1.2",
      "repository": {
        "Http": {
          "url": "https://static.crates.io/crates/errno-dragonfly/0.1.2/download",
          "sha256": "aa68f1b12764fab894d2755d2518754e71b4fd80ecfb822714a1206c2aab39bf"
        }
      },
      "targets": [
        {
          "Library": {
            "crate_name": "errno_dragonfly",
            "crate_root": "src/lib.rs",
            "srcs": [
              "**/*.rs"
            ]
          }
        },
        {
          "BuildScript": {
            "crate_name": "build_script_build",
            "crate_root": "build.rs",
            "srcs": [
              "**/*.rs"
            ]
          }
        }
      ],
      "library_target_name": "errno_dragonfly",
      "common_attrs": {
        "compile_data_glob": [
          "**"
        ],
        "deps": {
          "common": [
            {
              "id": "errno-dragonfly 0.1.2",
              "target": "build_script_build"
            },
            {
              "id": "libc 0.2.147",
              "target": "libc"
            }
          ],
          "selects": {}
        },
        "edition": "2018",
        "version": "0.1.2"
      },
      "build_script_attrs": {
        "data_glob": [
          "**"
        ],
        "deps": {
          "common": [
            {
              "id": "cc 1.0.83",
              "target": "cc"
            }
          ],
          "selects": {}
        }
      },
      "license": "MIT"
    },
    "error-code 2.3.1": {
      "name": "error-code",
      "version": "2.3.1",
      "repository": {
        "Http": {
          "url": "https://static.crates.io/crates/error-code/2.3.1/download",
          "sha256": "64f18991e7bf11e7ffee451b5318b5c1a73c52d0d0ada6e5a3017c8c1ced6a21"
        }
      },
      "targets": [
        {
          "Library": {
            "crate_name": "error_code",
            "crate_root": "src/lib.rs",
            "srcs": [
              "**/*.rs"
            ]
          }
        }
      ],
      "library_target_name": "error_code",
      "common_attrs": {
        "compile_data_glob": [
          "**"
        ],
        "deps": {
          "common": [
            {
              "id": "libc 0.2.147",
              "target": "libc"
            },
            {
              "id": "str-buf 1.0.6",
              "target": "str_buf"
            }
          ],
          "selects": {}
        },
        "edition": "2018",
        "version": "2.3.1"
      },
      "license": "BSL-1.0"
    },
    "fastrand 2.0.0": {
      "name": "fastrand",
      "version": "2.0.0",
      "repository": {
        "Http": {
          "url": "https://static.crates.io/crates/fastrand/2.0.0/download",
          "sha256": "6999dc1837253364c2ebb0704ba97994bd874e8f195d665c50b7548f6ea92764"
        }
      },
      "targets": [
        {
          "Library": {
            "crate_name": "fastrand",
            "crate_root": "src/lib.rs",
            "srcs": [
              "**/*.rs"
            ]
          }
        }
      ],
      "library_target_name": "fastrand",
      "common_attrs": {
        "compile_data_glob": [
          "**"
        ],
        "crate_features": {
          "common": [
            "alloc",
            "default",
            "std"
          ],
          "selects": {}
        },
        "edition": "2018",
        "version": "2.0.0"
      },
      "license": "Apache-2.0 OR MIT"
    },
    "fd-lock 3.0.13": {
      "name": "fd-lock",
      "version": "3.0.13",
      "repository": {
        "Http": {
          "url": "https://static.crates.io/crates/fd-lock/3.0.13/download",
          "sha256": "ef033ed5e9bad94e55838ca0ca906db0e043f517adda0c8b79c7a8c66c93c1b5"
        }
      },
      "targets": [
        {
          "Library": {
            "crate_name": "fd_lock",
            "crate_root": "src/lib.rs",
            "srcs": [
              "**/*.rs"
            ]
          }
        }
      ],
      "library_target_name": "fd_lock",
      "common_attrs": {
        "compile_data_glob": [
          "**"
        ],
        "deps": {
          "common": [
            {
              "id": "cfg-if 1.0.0",
              "target": "cfg_if"
            }
          ],
          "selects": {
            "cfg(unix)": [
              {
                "id": "rustix 0.38.8",
                "target": "rustix"
              }
            ],
            "cfg(windows)": [
              {
                "id": "windows-sys 0.48.0",
                "target": "windows_sys"
              }
            ]
          }
        },
        "edition": "2018",
        "version": "3.0.13"
      },
      "license": "MIT OR Apache-2.0"
    },
    "figment 0.10.10": {
      "name": "figment",
      "version": "0.10.10",
      "repository": {
        "Http": {
          "url": "https://static.crates.io/crates/figment/0.10.10/download",
          "sha256": "4547e226f4c9ab860571e070a9034192b3175580ecea38da34fcdb53a018c9a5"
        }
      },
      "targets": [
        {
          "Library": {
            "crate_name": "figment",
            "crate_root": "src/lib.rs",
            "srcs": [
              "**/*.rs"
            ]
          }
        },
        {
          "BuildScript": {
            "crate_name": "build_script_build",
            "crate_root": "build.rs",
            "srcs": [
              "**/*.rs"
            ]
          }
        }
      ],
      "library_target_name": "figment",
      "common_attrs": {
        "compile_data_glob": [
          "**"
        ],
        "crate_features": {
          "common": [
            "env",
            "parse-value",
            "pear",
            "toml"
          ],
          "selects": {}
        },
        "deps": {
          "common": [
            {
              "id": "figment 0.10.10",
              "target": "build_script_build"
            },
            {
              "id": "pear 0.2.7",
              "target": "pear"
            },
            {
              "id": "serde 1.0.194",
              "target": "serde"
            },
            {
              "id": "toml 0.7.6",
              "target": "toml"
            },
            {
              "id": "uncased 0.9.9",
              "target": "uncased"
            }
          ],
          "selects": {
            "cfg(any(target_pointer_width = \"8\", target_pointer_width = \"16\", target_pointer_width = \"32\"))": [
              {
                "id": "atomic 0.5.3",
                "target": "atomic"
              }
            ]
          }
        },
        "edition": "2018",
        "version": "0.10.10"
      },
      "build_script_attrs": {
        "data_glob": [
          "**"
        ],
        "deps": {
          "common": [
            {
              "id": "version_check 0.9.4",
              "target": "version_check"
            }
          ],
          "selects": {}
        }
      },
      "license": "MIT OR Apache-2.0"
    },
    "flate2 1.0.27": {
      "name": "flate2",
      "version": "1.0.27",
      "repository": {
        "Http": {
          "url": "https://static.crates.io/crates/flate2/1.0.27/download",
          "sha256": "c6c98ee8095e9d1dcbf2fcc6d95acccb90d1c81db1e44725c6a984b1dbdfb010"
        }
      },
      "targets": [
        {
          "Library": {
            "crate_name": "flate2",
            "crate_root": "src/lib.rs",
            "srcs": [
              "**/*.rs"
            ]
          }
        }
      ],
      "library_target_name": "flate2",
      "common_attrs": {
        "compile_data_glob": [
          "**"
        ],
        "crate_features": {
          "common": [
            "any_impl",
            "default",
            "miniz_oxide",
            "rust_backend"
          ],
          "selects": {}
        },
        "deps": {
          "common": [
            {
              "id": "crc32fast 1.3.2",
              "target": "crc32fast"
            },
            {
              "id": "miniz_oxide 0.7.1",
              "target": "miniz_oxide"
            }
          ],
          "selects": {}
        },
        "edition": "2018",
        "version": "1.0.27"
      },
      "license": "MIT OR Apache-2.0"
    },
    "float-cmp 0.9.0": {
      "name": "float-cmp",
      "version": "0.9.0",
      "repository": {
        "Http": {
          "url": "https://static.crates.io/crates/float-cmp/0.9.0/download",
          "sha256": "98de4bbd547a563b716d8dfa9aad1cb19bfab00f4fa09a6a4ed21dbcf44ce9c4"
        }
      },
      "targets": [
        {
          "Library": {
            "crate_name": "float_cmp",
            "crate_root": "src/lib.rs",
            "srcs": [
              "**/*.rs"
            ]
          }
        }
      ],
      "library_target_name": "float_cmp",
      "common_attrs": {
        "compile_data_glob": [
          "**"
        ],
        "crate_features": {
          "common": [
            "default",
            "num-traits",
            "ratio"
          ],
          "selects": {}
        },
        "deps": {
          "common": [
            {
              "id": "num-traits 0.2.16",
              "target": "num_traits"
            }
          ],
          "selects": {}
        },
        "edition": "2018",
        "version": "0.9.0"
      },
      "license": "MIT"
    },
    "fnv 1.0.7": {
      "name": "fnv",
      "version": "1.0.7",
      "repository": {
        "Http": {
          "url": "https://static.crates.io/crates/fnv/1.0.7/download",
          "sha256": "3f9eec918d3f24069decb9af1554cad7c880e2da24a9afd88aca000531ab82c1"
        }
      },
      "targets": [
        {
          "Library": {
            "crate_name": "fnv",
            "crate_root": "lib.rs",
            "srcs": [
              "**/*.rs"
            ]
          }
        }
      ],
      "library_target_name": "fnv",
      "common_attrs": {
        "compile_data_glob": [
          "**"
        ],
        "crate_features": {
          "common": [
            "default",
            "std"
          ],
          "selects": {}
        },
        "edition": "2015",
        "version": "1.0.7"
      },
      "license": "Apache-2.0 / MIT"
    },
    "funty 2.0.0": {
      "name": "funty",
      "version": "2.0.0",
      "repository": {
        "Http": {
          "url": "https://static.crates.io/crates/funty/2.0.0/download",
          "sha256": "e6d5a32815ae3f33302d95fdcb2ce17862f8c65363dcfd29360480ba1001fc9c"
        }
      },
      "targets": [
        {
          "Library": {
            "crate_name": "funty",
            "crate_root": "src/lib.rs",
            "srcs": [
              "**/*.rs"
            ]
          }
        }
      ],
      "library_target_name": "funty",
      "common_attrs": {
        "compile_data_glob": [
          "**"
        ],
        "edition": "2018",
        "version": "2.0.0"
      },
      "license": "MIT"
    },
    "futures 0.3.28": {
      "name": "futures",
      "version": "0.3.28",
      "repository": {
        "Http": {
          "url": "https://static.crates.io/crates/futures/0.3.28/download",
          "sha256": "23342abe12aba583913b2e62f22225ff9c950774065e4bfb61a19cd9770fec40"
        }
      },
      "targets": [
        {
          "Library": {
            "crate_name": "futures",
            "crate_root": "src/lib.rs",
            "srcs": [
              "**/*.rs"
            ]
          }
        }
      ],
      "library_target_name": "futures",
      "common_attrs": {
        "compile_data_glob": [
          "**"
        ],
        "crate_features": {
          "common": [
            "alloc",
            "std"
          ],
          "selects": {}
        },
        "deps": {
          "common": [
            {
              "id": "futures-channel 0.3.28",
              "target": "futures_channel"
            },
            {
              "id": "futures-core 0.3.28",
              "target": "futures_core"
            },
            {
              "id": "futures-io 0.3.28",
              "target": "futures_io"
            },
            {
              "id": "futures-sink 0.3.28",
              "target": "futures_sink"
            },
            {
              "id": "futures-task 0.3.28",
              "target": "futures_task"
            },
            {
              "id": "futures-util 0.3.28",
              "target": "futures_util"
            }
          ],
          "selects": {}
        },
        "edition": "2018",
        "version": "0.3.28"
      },
      "license": "MIT OR Apache-2.0"
    },
    "futures-channel 0.3.28": {
      "name": "futures-channel",
      "version": "0.3.28",
      "repository": {
        "Http": {
          "url": "https://static.crates.io/crates/futures-channel/0.3.28/download",
          "sha256": "955518d47e09b25bbebc7a18df10b81f0c766eaf4c4f1cccef2fca5f2a4fb5f2"
        }
      },
      "targets": [
        {
          "Library": {
            "crate_name": "futures_channel",
            "crate_root": "src/lib.rs",
            "srcs": [
              "**/*.rs"
            ]
          }
        },
        {
          "BuildScript": {
            "crate_name": "build_script_build",
            "crate_root": "build.rs",
            "srcs": [
              "**/*.rs"
            ]
          }
        }
      ],
      "library_target_name": "futures_channel",
      "common_attrs": {
        "compile_data_glob": [
          "**"
        ],
        "crate_features": {
          "common": [
            "alloc",
            "default",
            "futures-sink",
            "sink",
            "std"
          ],
          "selects": {}
        },
        "deps": {
          "common": [
            {
              "id": "futures-channel 0.3.28",
              "target": "build_script_build"
            },
            {
              "id": "futures-core 0.3.28",
              "target": "futures_core"
            },
            {
              "id": "futures-sink 0.3.28",
              "target": "futures_sink"
            }
          ],
          "selects": {}
        },
        "edition": "2018",
        "version": "0.3.28"
      },
      "build_script_attrs": {
        "data_glob": [
          "**"
        ]
      },
      "license": "MIT OR Apache-2.0"
    },
    "futures-core 0.3.28": {
      "name": "futures-core",
      "version": "0.3.28",
      "repository": {
        "Http": {
          "url": "https://static.crates.io/crates/futures-core/0.3.28/download",
          "sha256": "4bca583b7e26f571124fe5b7561d49cb2868d79116cfa0eefce955557c6fee8c"
        }
      },
      "targets": [
        {
          "Library": {
            "crate_name": "futures_core",
            "crate_root": "src/lib.rs",
            "srcs": [
              "**/*.rs"
            ]
          }
        },
        {
          "BuildScript": {
            "crate_name": "build_script_build",
            "crate_root": "build.rs",
            "srcs": [
              "**/*.rs"
            ]
          }
        }
      ],
      "library_target_name": "futures_core",
      "common_attrs": {
        "compile_data_glob": [
          "**"
        ],
        "crate_features": {
          "common": [
            "alloc",
            "default",
            "std"
          ],
          "selects": {}
        },
        "deps": {
          "common": [
            {
              "id": "futures-core 0.3.28",
              "target": "build_script_build"
            }
          ],
          "selects": {}
        },
        "edition": "2018",
        "version": "0.3.28"
      },
      "build_script_attrs": {
        "data_glob": [
          "**"
        ]
      },
      "license": "MIT OR Apache-2.0"
    },
    "futures-io 0.3.28": {
      "name": "futures-io",
      "version": "0.3.28",
      "repository": {
        "Http": {
          "url": "https://static.crates.io/crates/futures-io/0.3.28/download",
          "sha256": "4fff74096e71ed47f8e023204cfd0aa1289cd54ae5430a9523be060cdb849964"
        }
      },
      "targets": [
        {
          "Library": {
            "crate_name": "futures_io",
            "crate_root": "src/lib.rs",
            "srcs": [
              "**/*.rs"
            ]
          }
        }
      ],
      "library_target_name": "futures_io",
      "common_attrs": {
        "compile_data_glob": [
          "**"
        ],
        "crate_features": {
          "common": [
            "std"
          ],
          "selects": {}
        },
        "edition": "2018",
        "version": "0.3.28"
      },
      "license": "MIT OR Apache-2.0"
    },
    "futures-sink 0.3.28": {
      "name": "futures-sink",
      "version": "0.3.28",
      "repository": {
        "Http": {
          "url": "https://static.crates.io/crates/futures-sink/0.3.28/download",
          "sha256": "f43be4fe21a13b9781a69afa4985b0f6ee0e1afab2c6f454a8cf30e2b2237b6e"
        }
      },
      "targets": [
        {
          "Library": {
            "crate_name": "futures_sink",
            "crate_root": "src/lib.rs",
            "srcs": [
              "**/*.rs"
            ]
          }
        }
      ],
      "library_target_name": "futures_sink",
      "common_attrs": {
        "compile_data_glob": [
          "**"
        ],
        "crate_features": {
          "common": [
            "alloc",
            "default",
            "std"
          ],
          "selects": {}
        },
        "edition": "2018",
        "version": "0.3.28"
      },
      "license": "MIT OR Apache-2.0"
    },
    "futures-task 0.3.28": {
      "name": "futures-task",
      "version": "0.3.28",
      "repository": {
        "Http": {
          "url": "https://static.crates.io/crates/futures-task/0.3.28/download",
          "sha256": "76d3d132be6c0e6aa1534069c705a74a5997a356c0dc2f86a47765e5617c5b65"
        }
      },
      "targets": [
        {
          "Library": {
            "crate_name": "futures_task",
            "crate_root": "src/lib.rs",
            "srcs": [
              "**/*.rs"
            ]
          }
        },
        {
          "BuildScript": {
            "crate_name": "build_script_build",
            "crate_root": "build.rs",
            "srcs": [
              "**/*.rs"
            ]
          }
        }
      ],
      "library_target_name": "futures_task",
      "common_attrs": {
        "compile_data_glob": [
          "**"
        ],
        "crate_features": {
          "common": [
            "alloc",
            "std"
          ],
          "selects": {}
        },
        "deps": {
          "common": [
            {
              "id": "futures-task 0.3.28",
              "target": "build_script_build"
            }
          ],
          "selects": {}
        },
        "edition": "2018",
        "version": "0.3.28"
      },
      "build_script_attrs": {
        "data_glob": [
          "**"
        ]
      },
      "license": "MIT OR Apache-2.0"
    },
    "futures-util 0.3.28": {
      "name": "futures-util",
      "version": "0.3.28",
      "repository": {
        "Http": {
          "url": "https://static.crates.io/crates/futures-util/0.3.28/download",
          "sha256": "26b01e40b772d54cf6c6d721c1d1abd0647a0106a12ecaa1c186273392a69533"
        }
      },
      "targets": [
        {
          "Library": {
            "crate_name": "futures_util",
            "crate_root": "src/lib.rs",
            "srcs": [
              "**/*.rs"
            ]
          }
        },
        {
          "BuildScript": {
            "crate_name": "build_script_build",
            "crate_root": "build.rs",
            "srcs": [
              "**/*.rs"
            ]
          }
        }
      ],
      "library_target_name": "futures_util",
      "common_attrs": {
        "compile_data_glob": [
          "**"
        ],
        "crate_features": {
          "common": [
            "alloc",
            "channel",
            "futures-channel",
            "futures-io",
            "futures-sink",
            "io",
            "memchr",
            "sink",
            "slab",
            "std"
          ],
          "selects": {}
        },
        "deps": {
          "common": [
            {
              "id": "futures-channel 0.3.28",
              "target": "futures_channel"
            },
            {
              "id": "futures-core 0.3.28",
              "target": "futures_core"
            },
            {
              "id": "futures-io 0.3.28",
              "target": "futures_io"
            },
            {
              "id": "futures-sink 0.3.28",
              "target": "futures_sink"
            },
            {
              "id": "futures-task 0.3.28",
              "target": "futures_task"
            },
            {
              "id": "futures-util 0.3.28",
              "target": "build_script_build"
            },
            {
              "id": "memchr 2.5.0",
              "target": "memchr"
            },
            {
              "id": "pin-project-lite 0.2.12",
              "target": "pin_project_lite"
            },
            {
              "id": "pin-utils 0.1.0",
              "target": "pin_utils"
            },
            {
              "id": "slab 0.4.8",
              "target": "slab"
            }
          ],
          "selects": {}
        },
        "edition": "2018",
        "version": "0.3.28"
      },
      "build_script_attrs": {
        "data_glob": [
          "**"
        ]
      },
      "license": "MIT OR Apache-2.0"
    },
    "generator 0.7.5": {
      "name": "generator",
      "version": "0.7.5",
      "repository": {
        "Http": {
          "url": "https://static.crates.io/crates/generator/0.7.5/download",
          "sha256": "5cc16584ff22b460a382b7feec54b23d2908d858152e5739a120b949293bd74e"
        }
      },
      "targets": [
        {
          "Library": {
            "crate_name": "generator",
            "crate_root": "src/lib.rs",
            "srcs": [
              "**/*.rs"
            ]
          }
        },
        {
          "BuildScript": {
            "crate_name": "build_script_build",
            "crate_root": "build.rs",
            "srcs": [
              "**/*.rs"
            ]
          }
        }
      ],
      "library_target_name": "generator",
      "common_attrs": {
        "compile_data_glob": [
          "**"
        ],
        "deps": {
          "common": [
            {
              "id": "generator 0.7.5",
              "target": "build_script_build"
            },
            {
              "id": "log 0.4.20",
              "target": "log"
            }
          ],
          "selects": {
            "cfg(unix)": [
              {
                "id": "libc 0.2.147",
                "target": "libc"
              }
            ],
            "cfg(windows)": [
              {
                "id": "windows 0.48.0",
                "target": "windows"
              }
            ]
          }
        },
        "edition": "2021",
        "version": "0.7.5"
      },
      "build_script_attrs": {
        "data_glob": [
          "**"
        ],
        "deps": {
          "common": [
            {
              "id": "cc 1.0.83",
              "target": "cc"
            }
          ],
          "selects": {}
        },
        "proc_macro_deps": {
          "common": [
            {
              "id": "rustversion 1.0.14",
              "target": "rustversion"
            }
          ],
          "selects": {}
        }
      },
      "license": "MIT/Apache-2.0"
    },
    "getrandom 0.2.10": {
      "name": "getrandom",
      "version": "0.2.10",
      "repository": {
        "Http": {
          "url": "https://static.crates.io/crates/getrandom/0.2.10/download",
          "sha256": "be4136b2a15dd319360be1c07d9933517ccf0be8f16bf62a3bee4f0d618df427"
        }
      },
      "targets": [
        {
          "Library": {
            "crate_name": "getrandom",
            "crate_root": "src/lib.rs",
            "srcs": [
              "**/*.rs"
            ]
          }
        }
      ],
      "library_target_name": "getrandom",
      "common_attrs": {
        "compile_data_glob": [
          "**"
        ],
        "crate_features": {
          "common": [
            "std"
          ],
          "selects": {}
        },
        "deps": {
          "common": [
            {
              "id": "cfg-if 1.0.0",
              "target": "cfg_if"
            }
          ],
          "selects": {
            "cfg(target_os = \"wasi\")": [
              {
                "id": "wasi 0.11.0+wasi-snapshot-preview1",
                "target": "wasi"
              }
            ],
            "cfg(unix)": [
              {
                "id": "libc 0.2.147",
                "target": "libc"
              }
            ]
          }
        },
        "edition": "2018",
        "version": "0.2.10"
      },
      "license": "MIT OR Apache-2.0"
    },
    "gimli 0.27.3": {
      "name": "gimli",
      "version": "0.27.3",
      "repository": {
        "Http": {
          "url": "https://static.crates.io/crates/gimli/0.27.3/download",
          "sha256": "b6c80984affa11d98d1b88b66ac8853f143217b399d3c74116778ff8fdb4ed2e"
        }
      },
      "targets": [
        {
          "Library": {
            "crate_name": "gimli",
            "crate_root": "src/lib.rs",
            "srcs": [
              "**/*.rs"
            ]
          }
        }
      ],
      "library_target_name": "gimli",
      "common_attrs": {
        "compile_data_glob": [
          "**"
        ],
        "edition": "2018",
        "version": "0.27.3"
      },
      "license": "MIT OR Apache-2.0"
    },
    "glob 0.3.1": {
      "name": "glob",
      "version": "0.3.1",
      "repository": {
        "Http": {
          "url": "https://static.crates.io/crates/glob/0.3.1/download",
          "sha256": "d2fabcfbdc87f4758337ca535fb41a6d701b65693ce38287d856d1674551ec9b"
        }
      },
      "targets": [
        {
          "Library": {
            "crate_name": "glob",
            "crate_root": "src/lib.rs",
            "srcs": [
              "**/*.rs"
            ]
          }
        }
      ],
      "library_target_name": "glob",
      "common_attrs": {
        "compile_data_glob": [
          "**"
        ],
        "edition": "2015",
        "version": "0.3.1"
      },
      "license": "MIT OR Apache-2.0"
    },
    "h2 0.3.21": {
      "name": "h2",
      "version": "0.3.21",
      "repository": {
        "Http": {
          "url": "https://static.crates.io/crates/h2/0.3.21/download",
          "sha256": "91fc23aa11be92976ef4729127f1a74adf36d8436f7816b185d18df956790833"
        }
      },
      "targets": [
        {
          "Library": {
            "crate_name": "h2",
            "crate_root": "src/lib.rs",
            "srcs": [
              "**/*.rs"
            ]
          }
        }
      ],
      "library_target_name": "h2",
      "common_attrs": {
        "compile_data_glob": [
          "**"
        ],
        "deps": {
          "common": [
            {
              "id": "bytes 1.4.0",
              "target": "bytes"
            },
            {
              "id": "fnv 1.0.7",
              "target": "fnv"
            },
            {
              "id": "futures-core 0.3.28",
              "target": "futures_core"
            },
            {
              "id": "futures-sink 0.3.28",
              "target": "futures_sink"
            },
            {
              "id": "futures-util 0.3.28",
              "target": "futures_util"
            },
            {
              "id": "http 0.2.9",
              "target": "http"
            },
            {
              "id": "indexmap 1.9.3",
              "target": "indexmap"
            },
            {
              "id": "slab 0.4.8",
              "target": "slab"
            },
            {
              "id": "tokio 1.32.0",
              "target": "tokio"
            },
            {
              "id": "tokio-util 0.7.8",
              "target": "tokio_util"
            },
            {
              "id": "tracing 0.1.37",
              "target": "tracing"
            }
          ],
          "selects": {}
        },
        "edition": "2018",
        "version": "0.3.21"
      },
      "license": "MIT"
    },
    "half 1.8.2": {
      "name": "half",
      "version": "1.8.2",
      "repository": {
        "Http": {
          "url": "https://static.crates.io/crates/half/1.8.2/download",
          "sha256": "eabb4a44450da02c90444cf74558da904edde8fb4e9035a9a6a4e15445af0bd7"
        }
      },
      "targets": [
        {
          "Library": {
            "crate_name": "half",
            "crate_root": "src/lib.rs",
            "srcs": [
              "**/*.rs"
            ]
          }
        }
      ],
      "library_target_name": "half",
      "common_attrs": {
        "compile_data_glob": [
          "**"
        ],
        "edition": "2018",
        "version": "1.8.2"
      },
      "license": "MIT OR Apache-2.0"
    },
    "hashbrown 0.11.2": {
      "name": "hashbrown",
      "version": "0.11.2",
      "repository": {
        "Http": {
          "url": "https://static.crates.io/crates/hashbrown/0.11.2/download",
          "sha256": "ab5ef0d4909ef3724cc8cce6ccc8572c5c817592e9285f5464f8e86f8bd3726e"
        }
      },
      "targets": [
        {
          "Library": {
            "crate_name": "hashbrown",
            "crate_root": "src/lib.rs",
            "srcs": [
              "**/*.rs"
            ]
          }
        }
      ],
      "library_target_name": "hashbrown",
      "common_attrs": {
        "compile_data_glob": [
          "**"
        ],
        "crate_features": {
          "common": [
            "ahash",
            "inline-more"
          ],
          "selects": {}
        },
        "deps": {
          "common": [
            {
              "id": "ahash 0.7.7",
              "target": "ahash"
            }
          ],
          "selects": {}
        },
        "edition": "2018",
        "version": "0.11.2"
      },
      "license": "Apache-2.0/MIT"
    },
    "hashbrown 0.12.3": {
      "name": "hashbrown",
      "version": "0.12.3",
      "repository": {
        "Http": {
          "url": "https://static.crates.io/crates/hashbrown/0.12.3/download",
          "sha256": "8a9ee70c43aaf417c914396645a0fa852624801b24ebb7ae78fe8272889ac888"
        }
      },
      "targets": [
        {
          "Library": {
            "crate_name": "hashbrown",
            "crate_root": "src/lib.rs",
            "srcs": [
              "**/*.rs"
            ]
          }
        }
      ],
      "library_target_name": "hashbrown",
      "common_attrs": {
        "compile_data_glob": [
          "**"
        ],
        "crate_features": {
          "common": [
            "raw"
          ],
          "selects": {}
        },
        "edition": "2021",
        "version": "0.12.3"
      },
      "license": "MIT OR Apache-2.0"
    },
    "hashbrown 0.14.0": {
      "name": "hashbrown",
      "version": "0.14.0",
      "repository": {
        "Http": {
          "url": "https://static.crates.io/crates/hashbrown/0.14.0/download",
          "sha256": "2c6201b9ff9fd90a5a3bac2e56a830d0caa509576f0e503818ee82c181b3437a"
        }
      },
      "targets": [
        {
          "Library": {
            "crate_name": "hashbrown",
            "crate_root": "src/lib.rs",
            "srcs": [
              "**/*.rs"
            ]
          }
        }
      ],
      "library_target_name": "hashbrown",
      "common_attrs": {
        "compile_data_glob": [
          "**"
        ],
        "crate_features": {
          "common": [
            "raw"
          ],
          "selects": {}
        },
        "edition": "2021",
        "version": "0.14.0"
      },
      "license": "MIT OR Apache-2.0"
    },
    "heck 0.4.1": {
      "name": "heck",
      "version": "0.4.1",
      "repository": {
        "Http": {
          "url": "https://static.crates.io/crates/heck/0.4.1/download",
          "sha256": "95505c38b4572b2d910cecb0281560f54b440a19336cbbcb27bf6ce6adc6f5a8"
        }
      },
      "targets": [
        {
          "Library": {
            "crate_name": "heck",
            "crate_root": "src/lib.rs",
            "srcs": [
              "**/*.rs"
            ]
          }
        }
      ],
      "library_target_name": "heck",
      "common_attrs": {
        "compile_data_glob": [
          "**"
        ],
        "crate_features": {
          "common": [
            "default"
          ],
          "selects": {}
        },
        "edition": "2018",
        "version": "0.4.1"
      },
      "license": "MIT OR Apache-2.0"
    },
    "hermit-abi 0.1.19": {
      "name": "hermit-abi",
      "version": "0.1.19",
      "repository": {
        "Http": {
          "url": "https://static.crates.io/crates/hermit-abi/0.1.19/download",
          "sha256": "62b467343b94ba476dcb2500d242dadbb39557df889310ac77c5d99100aaac33"
        }
      },
      "targets": [
        {
          "Library": {
            "crate_name": "hermit_abi",
            "crate_root": "src/lib.rs",
            "srcs": [
              "**/*.rs"
            ]
          }
        }
      ],
      "library_target_name": "hermit_abi",
      "common_attrs": {
        "compile_data_glob": [
          "**"
        ],
        "deps": {
          "common": [
            {
              "id": "libc 0.2.147",
              "target": "libc"
            }
          ],
          "selects": {}
        },
        "edition": "2018",
        "version": "0.1.19"
      },
      "license": "MIT/Apache-2.0"
    },
    "hermit-abi 0.3.2": {
      "name": "hermit-abi",
      "version": "0.3.2",
      "repository": {
        "Http": {
          "url": "https://static.crates.io/crates/hermit-abi/0.3.2/download",
          "sha256": "443144c8cdadd93ebf52ddb4056d257f5b52c04d3c804e657d19eb73fc33668b"
        }
      },
      "targets": [
        {
          "Library": {
            "crate_name": "hermit_abi",
            "crate_root": "src/lib.rs",
            "srcs": [
              "**/*.rs"
            ]
          }
        }
      ],
      "library_target_name": "hermit_abi",
      "common_attrs": {
        "compile_data_glob": [
          "**"
        ],
        "edition": "2021",
        "version": "0.3.2"
      },
      "license": "MIT OR Apache-2.0"
    },
    "http 0.2.9": {
      "name": "http",
      "version": "0.2.9",
      "repository": {
        "Http": {
          "url": "https://static.crates.io/crates/http/0.2.9/download",
          "sha256": "bd6effc99afb63425aff9b05836f029929e345a6148a14b7ecd5ab67af944482"
        }
      },
      "targets": [
        {
          "Library": {
            "crate_name": "http",
            "crate_root": "src/lib.rs",
            "srcs": [
              "**/*.rs"
            ]
          }
        }
      ],
      "library_target_name": "http",
      "common_attrs": {
        "compile_data_glob": [
          "**"
        ],
        "deps": {
          "common": [
            {
              "id": "bytes 1.4.0",
              "target": "bytes"
            },
            {
              "id": "fnv 1.0.7",
              "target": "fnv"
            },
            {
              "id": "itoa 1.0.9",
              "target": "itoa"
            }
          ],
          "selects": {}
        },
        "edition": "2018",
        "version": "0.2.9"
      },
      "license": "MIT OR Apache-2.0"
    },
    "http-body 0.4.5": {
      "name": "http-body",
      "version": "0.4.5",
      "repository": {
        "Http": {
          "url": "https://static.crates.io/crates/http-body/0.4.5/download",
          "sha256": "d5f38f16d184e36f2408a55281cd658ecbd3ca05cce6d6510a176eca393e26d1"
        }
      },
      "targets": [
        {
          "Library": {
            "crate_name": "http_body",
            "crate_root": "src/lib.rs",
            "srcs": [
              "**/*.rs"
            ]
          }
        }
      ],
      "library_target_name": "http_body",
      "common_attrs": {
        "compile_data_glob": [
          "**"
        ],
        "deps": {
          "common": [
            {
              "id": "bytes 1.4.0",
              "target": "bytes"
            },
            {
              "id": "http 0.2.9",
              "target": "http"
            },
            {
              "id": "pin-project-lite 0.2.12",
              "target": "pin_project_lite"
            }
          ],
          "selects": {}
        },
        "edition": "2018",
        "version": "0.4.5"
      },
      "license": "MIT"
    },
    "httparse 1.8.0": {
      "name": "httparse",
      "version": "1.8.0",
      "repository": {
        "Http": {
          "url": "https://static.crates.io/crates/httparse/1.8.0/download",
          "sha256": "d897f394bad6a705d5f4104762e116a75639e470d80901eed05a860a95cb1904"
        }
      },
      "targets": [
        {
          "Library": {
            "crate_name": "httparse",
            "crate_root": "src/lib.rs",
            "srcs": [
              "**/*.rs"
            ]
          }
        },
        {
          "BuildScript": {
            "crate_name": "build_script_build",
            "crate_root": "build.rs",
            "srcs": [
              "**/*.rs"
            ]
          }
        }
      ],
      "library_target_name": "httparse",
      "common_attrs": {
        "compile_data_glob": [
          "**"
        ],
        "crate_features": {
          "common": [
            "default",
            "std"
          ],
          "selects": {}
        },
        "deps": {
          "common": [
            {
              "id": "httparse 1.8.0",
              "target": "build_script_build"
            }
          ],
          "selects": {}
        },
        "edition": "2018",
        "version": "1.8.0"
      },
      "build_script_attrs": {
        "data_glob": [
          "**"
        ]
      },
      "license": "MIT/Apache-2.0"
    },
    "httpdate 1.0.3": {
      "name": "httpdate",
      "version": "1.0.3",
      "repository": {
        "Http": {
          "url": "https://static.crates.io/crates/httpdate/1.0.3/download",
          "sha256": "df3b46402a9d5adb4c86a0cf463f42e19994e3ee891101b1841f30a545cb49a9"
        }
      },
      "targets": [
        {
          "Library": {
            "crate_name": "httpdate",
            "crate_root": "src/lib.rs",
            "srcs": [
              "**/*.rs"
            ]
          }
        }
      ],
      "library_target_name": "httpdate",
      "common_attrs": {
        "compile_data_glob": [
          "**"
        ],
        "edition": "2021",
        "version": "1.0.3"
      },
      "license": "MIT OR Apache-2.0"
    },
    "hyper 0.14.27": {
      "name": "hyper",
      "version": "0.14.27",
      "repository": {
        "Http": {
          "url": "https://static.crates.io/crates/hyper/0.14.27/download",
          "sha256": "ffb1cfd654a8219eaef89881fdb3bb3b1cdc5fa75ded05d6933b2b382e395468"
        }
      },
      "targets": [
        {
          "Library": {
            "crate_name": "hyper",
            "crate_root": "src/lib.rs",
            "srcs": [
              "**/*.rs"
            ]
          }
        }
      ],
      "library_target_name": "hyper",
      "common_attrs": {
        "compile_data_glob": [
          "**"
        ],
        "crate_features": {
          "common": [
            "h2",
            "http1",
            "http2",
            "runtime",
            "server",
            "socket2",
            "stream",
            "tcp"
          ],
          "selects": {}
        },
        "deps": {
          "common": [
            {
              "id": "bytes 1.4.0",
              "target": "bytes"
            },
            {
              "id": "futures-channel 0.3.28",
              "target": "futures_channel"
            },
            {
              "id": "futures-core 0.3.28",
              "target": "futures_core"
            },
            {
              "id": "futures-util 0.3.28",
              "target": "futures_util"
            },
            {
              "id": "h2 0.3.21",
              "target": "h2"
            },
            {
              "id": "http 0.2.9",
              "target": "http"
            },
            {
              "id": "http-body 0.4.5",
              "target": "http_body"
            },
            {
              "id": "httparse 1.8.0",
              "target": "httparse"
            },
            {
              "id": "httpdate 1.0.3",
              "target": "httpdate"
            },
            {
              "id": "itoa 1.0.9",
              "target": "itoa"
            },
            {
              "id": "pin-project-lite 0.2.12",
              "target": "pin_project_lite"
            },
            {
              "id": "socket2 0.4.9",
              "target": "socket2"
            },
            {
              "id": "tokio 1.32.0",
              "target": "tokio"
            },
            {
              "id": "tower-service 0.3.2",
              "target": "tower_service"
            },
            {
              "id": "tracing 0.1.37",
              "target": "tracing"
            },
            {
              "id": "want 0.3.1",
              "target": "want"
            }
          ],
          "selects": {}
        },
        "edition": "2018",
        "version": "0.14.27"
      },
      "license": "MIT"
    },
    "id-arena 2.2.1": {
      "name": "id-arena",
      "version": "2.2.1",
      "repository": {
        "Http": {
          "url": "https://static.crates.io/crates/id-arena/2.2.1/download",
          "sha256": "25a2bc672d1148e28034f176e01fffebb08b35768468cc954630da77a1449005"
        }
      },
      "targets": [
        {
          "Library": {
            "crate_name": "id_arena",
            "crate_root": "src/lib.rs",
            "srcs": [
              "**/*.rs"
            ]
          }
        }
      ],
      "library_target_name": "id_arena",
      "common_attrs": {
        "compile_data_glob": [
          "**"
        ],
        "crate_features": {
          "common": [
            "default",
            "std"
          ],
          "selects": {}
        },
        "edition": "2015",
        "version": "2.2.1"
      },
      "license": "MIT/Apache-2.0"
    },
    "if_chain 1.0.2": {
      "name": "if_chain",
      "version": "1.0.2",
      "repository": {
        "Http": {
          "url": "https://static.crates.io/crates/if_chain/1.0.2/download",
          "sha256": "cb56e1aa765b4b4f3aadfab769793b7087bb03a4ea4920644a6d238e2df5b9ed"
        }
      },
      "targets": [
        {
          "Library": {
            "crate_name": "if_chain",
            "crate_root": "src/lib.rs",
            "srcs": [
              "**/*.rs"
            ]
          }
        }
      ],
      "library_target_name": "if_chain",
      "common_attrs": {
        "compile_data_glob": [
          "**"
        ],
        "edition": "2015",
        "version": "1.0.2"
      },
      "license": "MIT/Apache-2.0"
    },
    "indexmap 1.9.3": {
      "name": "indexmap",
      "version": "1.9.3",
      "repository": {
        "Http": {
          "url": "https://static.crates.io/crates/indexmap/1.9.3/download",
          "sha256": "bd070e393353796e801d209ad339e89596eb4c8d430d18ede6a1cced8fafbd99"
        }
      },
      "targets": [
        {
          "Library": {
            "crate_name": "indexmap",
            "crate_root": "src/lib.rs",
            "srcs": [
              "**/*.rs"
            ]
          }
        },
        {
          "BuildScript": {
            "crate_name": "build_script_build",
            "crate_root": "build.rs",
            "srcs": [
              "**/*.rs"
            ]
          }
        }
      ],
      "library_target_name": "indexmap",
      "common_attrs": {
        "compile_data_glob": [
          "**"
        ],
        "crate_features": {
          "common": [
            "serde",
            "serde-1",
            "std"
          ],
          "selects": {}
        },
        "deps": {
          "common": [
            {
              "id": "hashbrown 0.12.3",
              "target": "hashbrown"
            },
            {
              "id": "indexmap 1.9.3",
              "target": "build_script_build"
            },
            {
              "id": "serde 1.0.194",
              "target": "serde"
            }
          ],
          "selects": {}
        },
        "edition": "2021",
        "version": "1.9.3"
      },
      "build_script_attrs": {
        "data_glob": [
          "**"
        ],
        "deps": {
          "common": [
            {
              "id": "autocfg 1.1.0",
              "target": "autocfg"
            }
          ],
          "selects": {}
        }
      },
      "license": "Apache-2.0 OR MIT"
    },
    "indexmap 2.0.0": {
      "name": "indexmap",
      "version": "2.0.0",
      "repository": {
        "Http": {
          "url": "https://static.crates.io/crates/indexmap/2.0.0/download",
          "sha256": "d5477fe2230a79769d8dc68e0eabf5437907c0457a5614a9e8dddb67f65eb65d"
        }
      },
      "targets": [
        {
          "Library": {
            "crate_name": "indexmap",
            "crate_root": "src/lib.rs",
            "srcs": [
              "**/*.rs"
            ]
          }
        }
      ],
      "library_target_name": "indexmap",
      "common_attrs": {
        "compile_data_glob": [
          "**"
        ],
        "crate_features": {
          "common": [
            "default",
            "std"
          ],
          "selects": {}
        },
        "deps": {
          "common": [
            {
              "id": "equivalent 1.0.1",
              "target": "equivalent"
            },
            {
              "id": "hashbrown 0.14.0",
              "target": "hashbrown"
            }
          ],
          "selects": {}
        },
        "edition": "2021",
        "version": "2.0.0"
      },
      "license": "Apache-2.0 OR MIT"
    },
    "indicatif 0.17.7": {
      "name": "indicatif",
      "version": "0.17.7",
      "repository": {
        "Http": {
          "url": "https://static.crates.io/crates/indicatif/0.17.7/download",
          "sha256": "fb28741c9db9a713d93deb3bb9515c20788cef5815265bee4980e87bde7e0f25"
        }
      },
      "targets": [
        {
          "Library": {
            "crate_name": "indicatif",
            "crate_root": "src/lib.rs",
            "srcs": [
              "**/*.rs"
            ]
          }
        }
      ],
      "library_target_name": "indicatif",
      "common_attrs": {
        "compile_data_glob": [
          "**"
        ],
        "crate_features": {
          "common": [
            "default",
            "unicode-width"
          ],
          "selects": {}
        },
        "deps": {
          "common": [
            {
              "id": "console 0.15.7",
              "target": "console"
            },
            {
              "id": "number_prefix 0.4.0",
              "target": "number_prefix"
            },
            {
              "id": "portable-atomic 1.5.0",
              "target": "portable_atomic"
            },
            {
              "id": "unicode-width 0.1.10",
              "target": "unicode_width"
            }
          ],
          "selects": {
            "cfg(target_arch = \"wasm32\")": [
              {
                "id": "instant 0.1.12",
                "target": "instant"
              }
            ]
          }
        },
        "edition": "2021",
        "version": "0.17.7"
      },
      "license": "MIT"
    },
    "inlinable_string 0.1.15": {
      "name": "inlinable_string",
      "version": "0.1.15",
      "repository": {
        "Http": {
          "url": "https://static.crates.io/crates/inlinable_string/0.1.15/download",
          "sha256": "c8fae54786f62fb2918dcfae3d568594e50eb9b5c25bf04371af6fe7516452fb"
        }
      },
      "targets": [
        {
          "Library": {
            "crate_name": "inlinable_string",
            "crate_root": "src/lib.rs",
            "srcs": [
              "**/*.rs"
            ]
          }
        }
      ],
      "library_target_name": "inlinable_string",
      "common_attrs": {
        "compile_data_glob": [
          "**"
        ],
        "edition": "2018",
        "version": "0.1.15"
      },
      "license": "Apache-2.0/MIT"
    },
    "insta 1.34.0": {
      "name": "insta",
      "version": "1.34.0",
      "repository": {
        "Http": {
          "url": "https://static.crates.io/crates/insta/1.34.0/download",
          "sha256": "5d64600be34b2fcfc267740a243fa7744441bb4947a619ac4e5bb6507f35fbfc"
        }
      },
      "targets": [
        {
          "Library": {
            "crate_name": "insta",
            "crate_root": "src/lib.rs",
            "srcs": [
              "**/*.rs"
            ]
          }
        }
      ],
      "library_target_name": "insta",
      "common_attrs": {
        "compile_data_glob": [
          "**"
        ],
        "crate_features": {
          "common": [
            "colors",
            "console",
            "default"
          ],
          "selects": {}
        },
        "deps": {
          "common": [
            {
              "id": "console 0.15.7",
              "target": "console"
            },
            {
              "id": "lazy_static 1.4.0",
              "target": "lazy_static"
            },
            {
              "id": "linked-hash-map 0.5.6",
              "target": "linked_hash_map"
            },
            {
              "id": "similar 2.2.1",
              "target": "similar"
            },
            {
              "id": "yaml-rust 0.4.5",
              "target": "yaml_rust"
            }
          ],
          "selects": {}
        },
        "edition": "2018",
        "version": "1.34.0"
      },
      "license": "Apache-2.0"
    },
    "instant 0.1.12": {
      "name": "instant",
      "version": "0.1.12",
      "repository": {
        "Http": {
          "url": "https://static.crates.io/crates/instant/0.1.12/download",
          "sha256": "7a5bbe824c507c5da5956355e86a746d82e0e1464f65d862cc5e71da70e94b2c"
        }
      },
      "targets": [
        {
          "Library": {
            "crate_name": "instant",
            "crate_root": "src/lib.rs",
            "srcs": [
              "**/*.rs"
            ]
          }
        }
      ],
      "library_target_name": "instant",
      "common_attrs": {
        "compile_data_glob": [
          "**"
        ],
        "deps": {
          "common": [
            {
              "id": "cfg-if 1.0.0",
              "target": "cfg_if"
            }
          ],
          "selects": {}
        },
        "edition": "2018",
        "version": "0.1.12"
      },
      "license": "BSD-3-Clause"
    },
    "is-terminal 0.4.9": {
      "name": "is-terminal",
      "version": "0.4.9",
      "repository": {
        "Http": {
          "url": "https://static.crates.io/crates/is-terminal/0.4.9/download",
          "sha256": "cb0889898416213fab133e1d33a0e5858a48177452750691bde3666d0fdbaf8b"
        }
      },
      "targets": [
        {
          "Library": {
            "crate_name": "is_terminal",
            "crate_root": "src/lib.rs",
            "srcs": [
              "**/*.rs"
            ]
          }
        }
      ],
      "library_target_name": "is_terminal",
      "common_attrs": {
        "compile_data_glob": [
          "**"
        ],
        "deps": {
          "common": [],
          "selects": {
            "cfg(not(any(windows, target_os = \"hermit\", target_os = \"unknown\")))": [
              {
                "id": "rustix 0.38.8",
                "target": "rustix"
              }
            ],
            "cfg(target_os = \"hermit\")": [
              {
                "id": "hermit-abi 0.3.2",
                "target": "hermit_abi"
              }
            ],
            "cfg(windows)": [
              {
                "id": "windows-sys 0.48.0",
                "target": "windows_sys"
              }
            ]
          }
        },
        "edition": "2018",
        "version": "0.4.9"
      },
      "license": "MIT"
    },
    "itertools 0.10.5": {
      "name": "itertools",
      "version": "0.10.5",
      "repository": {
        "Http": {
          "url": "https://static.crates.io/crates/itertools/0.10.5/download",
          "sha256": "b0fd2260e829bddf4cb6ea802289de2f86d6a7a690192fbe91b3f46e0f2c8473"
        }
      },
      "targets": [
        {
          "Library": {
            "crate_name": "itertools",
            "crate_root": "src/lib.rs",
            "srcs": [
              "**/*.rs"
            ]
          }
        }
      ],
      "library_target_name": "itertools",
      "common_attrs": {
        "compile_data_glob": [
          "**"
        ],
        "crate_features": {
          "common": [
            "default",
            "use_alloc",
            "use_std"
          ],
          "selects": {}
        },
        "deps": {
          "common": [
            {
              "id": "either 1.9.0",
              "target": "either"
            }
          ],
          "selects": {}
        },
        "edition": "2018",
        "version": "0.10.5"
      },
      "license": "MIT/Apache-2.0"
    },
    "itertools 0.11.0": {
      "name": "itertools",
      "version": "0.11.0",
      "repository": {
        "Http": {
          "url": "https://static.crates.io/crates/itertools/0.11.0/download",
          "sha256": "b1c173a5686ce8bfa551b3563d0c2170bf24ca44da99c7ca4bfdab5418c3fe57"
        }
      },
      "targets": [
        {
          "Library": {
            "crate_name": "itertools",
            "crate_root": "src/lib.rs",
            "srcs": [
              "**/*.rs"
            ]
          }
        }
      ],
      "library_target_name": "itertools",
      "common_attrs": {
        "compile_data_glob": [
          "**"
        ],
        "crate_features": {
          "common": [
            "default",
            "use_alloc",
            "use_std"
          ],
          "selects": {}
        },
        "deps": {
          "common": [
            {
              "id": "either 1.9.0",
              "target": "either"
            }
          ],
          "selects": {}
        },
        "edition": "2018",
        "version": "0.11.0"
      },
      "license": "MIT OR Apache-2.0"
    },
    "itoa 1.0.9": {
      "name": "itoa",
      "version": "1.0.9",
      "repository": {
        "Http": {
          "url": "https://static.crates.io/crates/itoa/1.0.9/download",
          "sha256": "af150ab688ff2122fcef229be89cb50dd66af9e01a4ff320cc137eecc9bacc38"
        }
      },
      "targets": [
        {
          "Library": {
            "crate_name": "itoa",
            "crate_root": "src/lib.rs",
            "srcs": [
              "**/*.rs"
            ]
          }
        }
      ],
      "library_target_name": "itoa",
      "common_attrs": {
        "compile_data_glob": [
          "**"
        ],
        "edition": "2018",
        "version": "1.0.9"
      },
      "license": "MIT OR Apache-2.0"
    },
    "js-sys 0.3.64": {
      "name": "js-sys",
      "version": "0.3.64",
      "repository": {
        "Http": {
          "url": "https://static.crates.io/crates/js-sys/0.3.64/download",
          "sha256": "c5f195fe497f702db0f318b07fdd68edb16955aed830df8363d837542f8f935a"
        }
      },
      "targets": [
        {
          "Library": {
            "crate_name": "js_sys",
            "crate_root": "src/lib.rs",
            "srcs": [
              "**/*.rs"
            ]
          }
        }
      ],
      "library_target_name": "js_sys",
      "common_attrs": {
        "compile_data_glob": [
          "**"
        ],
        "deps": {
          "common": [
            {
              "id": "wasm-bindgen 0.2.87",
              "target": "wasm_bindgen"
            }
          ],
          "selects": {}
        },
        "edition": "2018",
        "version": "0.3.64"
      },
      "license": "MIT/Apache-2.0"
    },
    "lazy_static 1.4.0": {
      "name": "lazy_static",
      "version": "1.4.0",
      "repository": {
        "Http": {
          "url": "https://static.crates.io/crates/lazy_static/1.4.0/download",
          "sha256": "e2abad23fbc42b3700f2f279844dc832adb2b2eb069b2df918f455c4e18cc646"
        }
      },
      "targets": [
        {
          "Library": {
            "crate_name": "lazy_static",
            "crate_root": "src/lib.rs",
            "srcs": [
              "**/*.rs"
            ]
          }
        }
      ],
      "library_target_name": "lazy_static",
      "common_attrs": {
        "compile_data_glob": [
          "**"
        ],
        "edition": "2015",
        "version": "1.4.0"
      },
      "license": "MIT/Apache-2.0"
    },
    "libc 0.2.147": {
      "name": "libc",
      "version": "0.2.147",
      "repository": {
        "Http": {
          "url": "https://static.crates.io/crates/libc/0.2.147/download",
          "sha256": "b4668fb0ea861c1df094127ac5f1da3409a82116a4ba74fca2e58ef927159bb3"
        }
      },
      "targets": [
        {
          "Library": {
            "crate_name": "libc",
            "crate_root": "src/lib.rs",
            "srcs": [
              "**/*.rs"
            ]
          }
        },
        {
          "BuildScript": {
            "crate_name": "build_script_build",
            "crate_root": "build.rs",
            "srcs": [
              "**/*.rs"
            ]
          }
        }
      ],
      "library_target_name": "libc",
      "common_attrs": {
        "compile_data_glob": [
          "**"
        ],
        "crate_features": {
          "common": [
            "default",
            "std"
          ],
          "selects": {
            "aarch64-apple-darwin": [
              "extra_traits"
            ],
            "aarch64-apple-ios": [
              "extra_traits"
            ],
            "aarch64-apple-ios-sim": [
              "extra_traits"
            ],
            "aarch64-fuchsia": [
              "extra_traits"
            ],
            "aarch64-linux-android": [
              "extra_traits"
            ],
            "aarch64-unknown-linux-gnu": [
              "extra_traits"
            ],
            "aarch64-unknown-nixos-gnu": [
              "extra_traits"
            ],
            "aarch64-unknown-nto-qnx710": [
              "extra_traits"
            ],
            "arm-unknown-linux-gnueabi": [
              "extra_traits"
            ],
            "armv7-linux-androideabi": [
              "extra_traits"
            ],
            "armv7-unknown-linux-gnueabi": [
              "extra_traits"
            ],
            "i686-apple-darwin": [
              "extra_traits"
            ],
            "i686-linux-android": [
              "extra_traits"
            ],
            "i686-unknown-freebsd": [
              "extra_traits"
            ],
            "i686-unknown-linux-gnu": [
              "extra_traits"
            ],
            "powerpc-unknown-linux-gnu": [
              "extra_traits"
            ],
            "riscv32imc-unknown-none-elf": [
              "extra_traits"
            ],
            "riscv64gc-unknown-none-elf": [
              "extra_traits"
            ],
            "s390x-unknown-linux-gnu": [
              "extra_traits"
            ],
            "thumbv7em-none-eabi": [
              "extra_traits"
            ],
            "thumbv8m.main-none-eabi": [
              "extra_traits"
            ],
            "wasm32-unknown-unknown": [
              "extra_traits"
            ],
            "wasm32-wasi": [
              "extra_traits"
            ],
            "x86_64-apple-darwin": [
              "extra_traits"
            ],
            "x86_64-apple-ios": [
              "extra_traits"
            ],
            "x86_64-fuchsia": [
              "extra_traits"
            ],
            "x86_64-linux-android": [
              "extra_traits"
            ],
            "x86_64-unknown-freebsd": [
              "extra_traits"
            ],
            "x86_64-unknown-linux-gnu": [
              "extra_traits"
            ],
            "x86_64-unknown-nixos-gnu": [
              "extra_traits"
            ],
            "x86_64-unknown-none": [
              "extra_traits"
            ]
          }
        },
        "deps": {
          "common": [
            {
              "id": "libc 0.2.147",
              "target": "build_script_build"
            }
          ],
          "selects": {}
        },
        "edition": "2015",
        "version": "0.2.147"
      },
      "build_script_attrs": {
        "data_glob": [
          "**"
        ]
      },
      "license": "MIT OR Apache-2.0"
    },
    "line-wrap 0.1.1": {
      "name": "line-wrap",
      "version": "0.1.1",
      "repository": {
        "Http": {
          "url": "https://static.crates.io/crates/line-wrap/0.1.1/download",
          "sha256": "f30344350a2a51da54c1d53be93fade8a237e545dbcc4bdbe635413f2117cab9"
        }
      },
      "targets": [
        {
          "Library": {
            "crate_name": "line_wrap",
            "crate_root": "src/lib.rs",
            "srcs": [
              "**/*.rs"
            ]
          }
        }
      ],
      "library_target_name": "line_wrap",
      "common_attrs": {
        "compile_data_glob": [
          "**"
        ],
        "deps": {
          "common": [
            {
              "id": "safemem 0.3.3",
              "target": "safemem"
            }
          ],
          "selects": {}
        },
        "edition": "2015",
        "version": "0.1.1"
      },
      "license": "Apache-2.0"
    },
    "linked-hash-map 0.5.6": {
      "name": "linked-hash-map",
      "version": "0.5.6",
      "repository": {
        "Http": {
          "url": "https://static.crates.io/crates/linked-hash-map/0.5.6/download",
          "sha256": "0717cef1bc8b636c6e1c1bbdefc09e6322da8a9321966e8928ef80d20f7f770f"
        }
      },
      "targets": [
        {
          "Library": {
            "crate_name": "linked_hash_map",
            "crate_root": "src/lib.rs",
            "srcs": [
              "**/*.rs"
            ]
          }
        }
      ],
      "library_target_name": "linked_hash_map",
      "common_attrs": {
        "compile_data_glob": [
          "**"
        ],
        "edition": "2015",
        "version": "0.5.6"
      },
      "license": "MIT/Apache-2.0"
    },
    "linux-raw-sys 0.4.5": {
      "name": "linux-raw-sys",
      "version": "0.4.5",
      "repository": {
        "Http": {
          "url": "https://static.crates.io/crates/linux-raw-sys/0.4.5/download",
          "sha256": "57bcfdad1b858c2db7c38303a6d2ad4dfaf5eb53dfeb0910128b2c26d6158503"
        }
      },
      "targets": [
        {
          "Library": {
            "crate_name": "linux_raw_sys",
            "crate_root": "src/lib.rs",
            "srcs": [
              "**/*.rs"
            ]
          }
        }
      ],
      "library_target_name": "linux_raw_sys",
      "common_attrs": {
        "compile_data_glob": [
          "**"
        ],
        "crate_features": {
          "common": [
            "general",
            "ioctl",
            "no_std"
          ],
          "selects": {
            "aarch64-unknown-linux-gnu": [
              "errno"
            ],
            "aarch64-unknown-nixos-gnu": [
              "errno"
            ],
            "arm-unknown-linux-gnueabi": [
              "errno"
            ],
            "armv7-unknown-linux-gnueabi": [
              "errno"
            ],
            "i686-unknown-linux-gnu": [
              "errno"
            ],
            "x86_64-unknown-linux-gnu": [
              "errno"
            ],
            "x86_64-unknown-nixos-gnu": [
              "errno"
            ]
          }
        },
        "edition": "2021",
        "version": "0.4.5"
      },
      "license": "Apache-2.0 WITH LLVM-exception OR Apache-2.0 OR MIT"
    },
    "lock_api 0.4.10": {
      "name": "lock_api",
      "version": "0.4.10",
      "repository": {
        "Http": {
          "url": "https://static.crates.io/crates/lock_api/0.4.10/download",
          "sha256": "c1cc9717a20b1bb222f333e6a92fd32f7d8a18ddc5a3191a11af45dcbf4dcd16"
        }
      },
      "targets": [
        {
          "Library": {
            "crate_name": "lock_api",
            "crate_root": "src/lib.rs",
            "srcs": [
              "**/*.rs"
            ]
          }
        },
        {
          "BuildScript": {
            "crate_name": "build_script_build",
            "crate_root": "build.rs",
            "srcs": [
              "**/*.rs"
            ]
          }
        }
      ],
      "library_target_name": "lock_api",
      "common_attrs": {
        "compile_data_glob": [
          "**"
        ],
        "crate_features": {
          "common": [
            "atomic_usize",
            "default"
          ],
          "selects": {}
        },
        "deps": {
          "common": [
            {
              "id": "lock_api 0.4.10",
              "target": "build_script_build"
            },
            {
              "id": "scopeguard 1.2.0",
              "target": "scopeguard"
            }
          ],
          "selects": {}
        },
        "edition": "2018",
        "version": "0.4.10"
      },
      "build_script_attrs": {
        "data_glob": [
          "**"
        ],
        "deps": {
          "common": [
            {
              "id": "autocfg 1.1.0",
              "target": "autocfg"
            }
          ],
          "selects": {}
        }
      },
      "license": "MIT OR Apache-2.0"
    },
    "log 0.4.20": {
      "name": "log",
      "version": "0.4.20",
      "repository": {
        "Http": {
          "url": "https://static.crates.io/crates/log/0.4.20/download",
          "sha256": "b5e6163cb8c49088c2c36f57875e58ccd8c87c7427f7fbd50ea6710b2f3f2e8f"
        }
      },
      "targets": [
        {
          "Library": {
            "crate_name": "log",
            "crate_root": "src/lib.rs",
            "srcs": [
              "**/*.rs"
            ]
          }
        }
      ],
      "library_target_name": "log",
      "common_attrs": {
        "compile_data_glob": [
          "**"
        ],
        "crate_features": {
          "common": [
            "std"
          ],
          "selects": {}
        },
        "edition": "2015",
        "version": "0.4.20"
      },
      "license": "MIT OR Apache-2.0"
    },
    "loom 0.5.6": {
      "name": "loom",
      "version": "0.5.6",
      "repository": {
        "Http": {
          "url": "https://static.crates.io/crates/loom/0.5.6/download",
          "sha256": "ff50ecb28bb86013e935fb6683ab1f6d3a20016f123c76fd4c27470076ac30f5"
        }
      },
      "targets": [
        {
          "Library": {
            "crate_name": "loom",
            "crate_root": "src/lib.rs",
            "srcs": [
              "**/*.rs"
            ]
          }
        }
      ],
      "library_target_name": "loom",
      "common_attrs": {
        "compile_data_glob": [
          "**"
        ],
        "deps": {
          "common": [
            {
              "id": "cfg-if 1.0.0",
              "target": "cfg_if"
            },
            {
              "id": "generator 0.7.5",
              "target": "generator"
            },
            {
              "id": "scoped-tls 1.0.1",
              "target": "scoped_tls"
            },
            {
              "id": "serde 1.0.194",
              "target": "serde"
            },
            {
              "id": "serde_json 1.0.99",
              "target": "serde_json"
            },
            {
              "id": "tracing 0.1.37",
              "target": "tracing"
            },
            {
              "id": "tracing-subscriber 0.3.17",
              "target": "tracing_subscriber"
            }
          ],
          "selects": {}
        },
        "edition": "2018",
        "version": "0.5.6"
      },
      "license": "MIT"
    },
    "matchers 0.1.0": {
      "name": "matchers",
      "version": "0.1.0",
      "repository": {
        "Http": {
          "url": "https://static.crates.io/crates/matchers/0.1.0/download",
          "sha256": "8263075bb86c5a1b1427b5ae862e8889656f126e9f77c484496e8b47cf5c5558"
        }
      },
      "targets": [
        {
          "Library": {
            "crate_name": "matchers",
            "crate_root": "src/lib.rs",
            "srcs": [
              "**/*.rs"
            ]
          }
        }
      ],
      "library_target_name": "matchers",
      "common_attrs": {
        "compile_data_glob": [
          "**"
        ],
        "deps": {
          "common": [
            {
              "id": "regex-automata 0.1.10",
              "target": "regex_automata"
            }
          ],
          "selects": {}
        },
        "edition": "2018",
        "version": "0.1.0"
      },
      "license": "MIT"
    },
    "memchr 2.5.0": {
      "name": "memchr",
      "version": "2.5.0",
      "repository": {
        "Http": {
          "url": "https://static.crates.io/crates/memchr/2.5.0/download",
          "sha256": "2dffe52ecf27772e601905b7522cb4ef790d2cc203488bbd0e2fe85fcb74566d"
        }
      },
      "targets": [
        {
          "Library": {
            "crate_name": "memchr",
            "crate_root": "src/lib.rs",
            "srcs": [
              "**/*.rs"
            ]
          }
        },
        {
          "BuildScript": {
            "crate_name": "build_script_build",
            "crate_root": "build.rs",
            "srcs": [
              "**/*.rs"
            ]
          }
        }
      ],
      "library_target_name": "memchr",
      "common_attrs": {
        "compile_data_glob": [
          "**"
        ],
        "crate_features": {
          "common": [
            "default",
            "std"
          ],
          "selects": {}
        },
        "deps": {
          "common": [
            {
              "id": "memchr 2.5.0",
              "target": "build_script_build"
            }
          ],
          "selects": {}
        },
        "edition": "2018",
        "version": "2.5.0"
      },
      "build_script_attrs": {
        "data_glob": [
          "**"
        ]
      },
      "license": "Unlicense/MIT"
    },
    "memoffset 0.6.5": {
      "name": "memoffset",
      "version": "0.6.5",
      "repository": {
        "Http": {
          "url": "https://static.crates.io/crates/memoffset/0.6.5/download",
          "sha256": "5aa361d4faea93603064a027415f07bd8e1d5c88c9fbf68bf56a285428fd79ce"
        }
      },
      "targets": [
        {
          "Library": {
            "crate_name": "memoffset",
            "crate_root": "src/lib.rs",
            "srcs": [
              "**/*.rs"
            ]
          }
        },
        {
          "BuildScript": {
            "crate_name": "build_script_build",
            "crate_root": "build.rs",
            "srcs": [
              "**/*.rs"
            ]
          }
        }
      ],
      "library_target_name": "memoffset",
      "common_attrs": {
        "compile_data_glob": [
          "**"
        ],
        "crate_features": {
          "common": [
            "default"
          ],
          "selects": {}
        },
        "deps": {
          "common": [
            {
              "id": "memoffset 0.6.5",
              "target": "build_script_build"
            }
          ],
          "selects": {}
        },
        "edition": "2015",
        "version": "0.6.5"
      },
      "build_script_attrs": {
        "data_glob": [
          "**"
        ],
        "deps": {
          "common": [
            {
              "id": "autocfg 1.1.0",
              "target": "autocfg"
            }
          ],
          "selects": {}
        }
      },
      "license": "MIT"
    },
    "memoffset 0.9.0": {
      "name": "memoffset",
      "version": "0.9.0",
      "repository": {
        "Http": {
          "url": "https://static.crates.io/crates/memoffset/0.9.0/download",
          "sha256": "5a634b1c61a95585bd15607c6ab0c4e5b226e695ff2800ba0cdccddf208c406c"
        }
      },
      "targets": [
        {
          "Library": {
            "crate_name": "memoffset",
            "crate_root": "src/lib.rs",
            "srcs": [
              "**/*.rs"
            ]
          }
        },
        {
          "BuildScript": {
            "crate_name": "build_script_build",
            "crate_root": "build.rs",
            "srcs": [
              "**/*.rs"
            ]
          }
        }
      ],
      "library_target_name": "memoffset",
      "common_attrs": {
        "compile_data_glob": [
          "**"
        ],
        "crate_features": {
          "common": [
            "default"
          ],
          "selects": {}
        },
        "deps": {
          "common": [
            {
              "id": "memoffset 0.9.0",
              "target": "build_script_build"
            }
          ],
          "selects": {}
        },
        "edition": "2015",
        "version": "0.9.0"
      },
      "build_script_attrs": {
        "data_glob": [
          "**"
        ],
        "deps": {
          "common": [
            {
              "id": "autocfg 1.1.0",
              "target": "autocfg"
            }
          ],
          "selects": {}
        }
      },
      "license": "MIT"
    },
    "mime 0.3.17": {
      "name": "mime",
      "version": "0.3.17",
      "repository": {
        "Http": {
          "url": "https://static.crates.io/crates/mime/0.3.17/download",
          "sha256": "6877bb514081ee2a7ff5ef9de3281f14a4dd4bceac4c09388074a6b5df8a139a"
        }
      },
      "targets": [
        {
          "Library": {
            "crate_name": "mime",
            "crate_root": "src/lib.rs",
            "srcs": [
              "**/*.rs"
            ]
          }
        }
      ],
      "library_target_name": "mime",
      "common_attrs": {
        "compile_data_glob": [
          "**"
        ],
        "edition": "2015",
        "version": "0.3.17"
      },
      "license": "MIT OR Apache-2.0"
    },
    "miniz_oxide 0.7.1": {
      "name": "miniz_oxide",
      "version": "0.7.1",
      "repository": {
        "Http": {
          "url": "https://static.crates.io/crates/miniz_oxide/0.7.1/download",
          "sha256": "e7810e0be55b428ada41041c41f32c9f1a42817901b4ccf45fa3d4b6561e74c7"
        }
      },
      "targets": [
        {
          "Library": {
            "crate_name": "miniz_oxide",
            "crate_root": "src/lib.rs",
            "srcs": [
              "**/*.rs"
            ]
          }
        }
      ],
      "library_target_name": "miniz_oxide",
      "common_attrs": {
        "compile_data_glob": [
          "**"
        ],
        "crate_features": {
          "common": [
            "with-alloc"
          ],
          "selects": {}
        },
        "deps": {
          "common": [
            {
              "id": "adler 1.0.2",
              "target": "adler"
            }
          ],
          "selects": {}
        },
        "edition": "2018",
        "version": "0.7.1"
      },
      "license": "MIT OR Zlib OR Apache-2.0"
    },
    "mio 0.8.8": {
      "name": "mio",
      "version": "0.8.8",
      "repository": {
        "Http": {
          "url": "https://static.crates.io/crates/mio/0.8.8/download",
          "sha256": "927a765cd3fc26206e66b296465fa9d3e5ab003e651c1b3c060e7956d96b19d2"
        }
      },
      "targets": [
        {
          "Library": {
            "crate_name": "mio",
            "crate_root": "src/lib.rs",
            "srcs": [
              "**/*.rs"
            ]
          }
        }
      ],
      "library_target_name": "mio",
      "common_attrs": {
        "compile_data_glob": [
          "**"
        ],
        "crate_features": {
          "common": [
            "net",
            "os-ext",
            "os-poll"
          ],
          "selects": {}
        },
        "deps": {
          "common": [],
          "selects": {
            "cfg(target_os = \"wasi\")": [
              {
                "id": "libc 0.2.147",
                "target": "libc"
              },
              {
                "id": "wasi 0.11.0+wasi-snapshot-preview1",
                "target": "wasi"
              }
            ],
            "cfg(unix)": [
              {
                "id": "libc 0.2.147",
                "target": "libc"
              }
            ],
            "cfg(windows)": [
              {
                "id": "windows-sys 0.48.0",
                "target": "windows_sys"
              }
            ]
          }
        },
        "edition": "2018",
        "version": "0.8.8"
      },
      "license": "MIT"
    },
    "multer 2.1.0": {
      "name": "multer",
      "version": "2.1.0",
      "repository": {
        "Http": {
          "url": "https://static.crates.io/crates/multer/2.1.0/download",
          "sha256": "01acbdc23469fd8fe07ab135923371d5f5a422fbf9c522158677c8eb15bc51c2"
        }
      },
      "targets": [
        {
          "Library": {
            "crate_name": "multer",
            "crate_root": "src/lib.rs",
            "srcs": [
              "**/*.rs"
            ]
          }
        },
        {
          "BuildScript": {
            "crate_name": "build_script_build",
            "crate_root": "build.rs",
            "srcs": [
              "**/*.rs"
            ]
          }
        }
      ],
      "library_target_name": "multer",
      "common_attrs": {
        "compile_data_glob": [
          "**"
        ],
        "crate_features": {
          "common": [
            "default",
            "tokio",
            "tokio-io",
            "tokio-util"
          ],
          "selects": {}
        },
        "deps": {
          "common": [
            {
              "id": "bytes 1.4.0",
              "target": "bytes"
            },
            {
              "id": "encoding_rs 0.8.32",
              "target": "encoding_rs"
            },
            {
              "id": "futures-util 0.3.28",
              "target": "futures_util"
            },
            {
              "id": "http 0.2.9",
              "target": "http"
            },
            {
              "id": "httparse 1.8.0",
              "target": "httparse"
            },
            {
              "id": "log 0.4.20",
              "target": "log"
            },
            {
              "id": "memchr 2.5.0",
              "target": "memchr"
            },
            {
              "id": "mime 0.3.17",
              "target": "mime"
            },
            {
              "id": "multer 2.1.0",
              "target": "build_script_build"
            },
            {
              "id": "spin 0.9.8",
              "target": "spin"
            },
            {
              "id": "tokio 1.32.0",
              "target": "tokio"
            },
            {
              "id": "tokio-util 0.7.8",
              "target": "tokio_util"
            }
          ],
          "selects": {}
        },
        "edition": "2018",
        "version": "2.1.0"
      },
      "build_script_attrs": {
        "data_glob": [
          "**"
        ],
        "deps": {
          "common": [
            {
              "id": "version_check 0.9.4",
              "target": "version_check"
            }
          ],
          "selects": {}
        }
      },
      "license": "MIT"
    },
    "nibble_vec 0.1.0": {
      "name": "nibble_vec",
      "version": "0.1.0",
      "repository": {
        "Http": {
          "url": "https://static.crates.io/crates/nibble_vec/0.1.0/download",
          "sha256": "77a5d83df9f36fe23f0c3648c6bbb8b0298bb5f1939c8f2704431371f4b84d43"
        }
      },
      "targets": [
        {
          "Library": {
            "crate_name": "nibble_vec",
            "crate_root": "src/lib.rs",
            "srcs": [
              "**/*.rs"
            ]
          }
        }
      ],
      "library_target_name": "nibble_vec",
      "common_attrs": {
        "compile_data_glob": [
          "**"
        ],
        "deps": {
          "common": [
            {
              "id": "smallvec 1.11.0",
              "target": "smallvec"
            }
          ],
          "selects": {}
        },
        "edition": "2018",
        "version": "0.1.0"
      },
      "license": "MIT"
    },
    "nix 0.23.2": {
      "name": "nix",
      "version": "0.23.2",
      "repository": {
        "Http": {
          "url": "https://static.crates.io/crates/nix/0.23.2/download",
          "sha256": "8f3790c00a0150112de0f4cd161e3d7fc4b2d8a5542ffc35f099a2562aecb35c"
        }
      },
      "targets": [
        {
          "Library": {
            "crate_name": "nix",
            "crate_root": "src/lib.rs",
            "srcs": [
              "**/*.rs"
            ]
          }
        }
      ],
      "library_target_name": "nix",
      "common_attrs": {
        "compile_data_glob": [
          "**"
        ],
        "deps": {
          "common": [
            {
              "id": "bitflags 1.3.2",
              "target": "bitflags"
            },
            {
              "id": "cfg-if 1.0.0",
              "target": "cfg_if"
            },
            {
              "id": "libc 0.2.147",
              "target": "libc"
            }
          ],
          "selects": {
            "cfg(not(target_os = \"redox\"))": [
              {
                "id": "memoffset 0.6.5",
                "target": "memoffset"
              }
            ]
          }
        },
        "edition": "2018",
        "version": "0.23.2"
      },
      "license": "MIT"
    },
    "normalize-line-endings 0.3.0": {
      "name": "normalize-line-endings",
      "version": "0.3.0",
      "repository": {
        "Http": {
          "url": "https://static.crates.io/crates/normalize-line-endings/0.3.0/download",
          "sha256": "61807f77802ff30975e01f4f071c8ba10c022052f98b3294119f3e615d13e5be"
        }
      },
      "targets": [
        {
          "Library": {
            "crate_name": "normalize_line_endings",
            "crate_root": "src/lib.rs",
            "srcs": [
              "**/*.rs"
            ]
          }
        }
      ],
      "library_target_name": "normalize_line_endings",
      "common_attrs": {
        "compile_data_glob": [
          "**"
        ],
        "edition": "2015",
        "version": "0.3.0"
      },
      "license": "Apache-2.0"
    },
    "nu-ansi-term 0.46.0": {
      "name": "nu-ansi-term",
      "version": "0.46.0",
      "repository": {
        "Http": {
          "url": "https://static.crates.io/crates/nu-ansi-term/0.46.0/download",
          "sha256": "77a8165726e8236064dbb45459242600304b42a5ea24ee2948e18e023bf7ba84"
        }
      },
      "targets": [
        {
          "Library": {
            "crate_name": "nu_ansi_term",
            "crate_root": "src/lib.rs",
            "srcs": [
              "**/*.rs"
            ]
          }
        }
      ],
      "library_target_name": "nu_ansi_term",
      "common_attrs": {
        "compile_data_glob": [
          "**"
        ],
        "deps": {
          "common": [
            {
              "id": "overload 0.1.1",
              "target": "overload"
            }
          ],
          "selects": {
            "cfg(target_os = \"windows\")": [
              {
                "id": "winapi 0.3.9",
                "target": "winapi"
              }
            ]
          }
        },
        "edition": "2018",
        "version": "0.46.0"
      },
      "license": "MIT"
    },
    "num-traits 0.2.16": {
      "name": "num-traits",
      "version": "0.2.16",
      "repository": {
        "Http": {
          "url": "https://static.crates.io/crates/num-traits/0.2.16/download",
          "sha256": "f30b0abd723be7e2ffca1272140fac1a2f084c77ec3e123c192b66af1ee9e6c2"
        }
      },
      "targets": [
        {
          "Library": {
            "crate_name": "num_traits",
            "crate_root": "src/lib.rs",
            "srcs": [
              "**/*.rs"
            ]
          }
        },
        {
          "BuildScript": {
            "crate_name": "build_script_build",
            "crate_root": "build.rs",
            "srcs": [
              "**/*.rs"
            ]
          }
        }
      ],
      "library_target_name": "num_traits",
      "common_attrs": {
        "compile_data_glob": [
          "**"
        ],
        "crate_features": {
          "common": [
            "default",
            "std"
          ],
          "selects": {}
        },
        "deps": {
          "common": [
            {
              "id": "num-traits 0.2.16",
              "target": "build_script_build"
            }
          ],
          "selects": {}
        },
        "edition": "2018",
        "version": "0.2.16"
      },
      "build_script_attrs": {
        "data_glob": [
          "**"
        ],
        "deps": {
          "common": [
            {
              "id": "autocfg 1.1.0",
              "target": "autocfg"
            }
          ],
          "selects": {}
        }
      },
      "license": "MIT OR Apache-2.0"
    },
    "num_cpus 1.16.0": {
      "name": "num_cpus",
      "version": "1.16.0",
      "repository": {
        "Http": {
          "url": "https://static.crates.io/crates/num_cpus/1.16.0/download",
          "sha256": "4161fcb6d602d4d2081af7c3a45852d875a03dd337a6bfdd6e06407b61342a43"
        }
      },
      "targets": [
        {
          "Library": {
            "crate_name": "num_cpus",
            "crate_root": "src/lib.rs",
            "srcs": [
              "**/*.rs"
            ]
          }
        }
      ],
      "library_target_name": "num_cpus",
      "common_attrs": {
        "compile_data_glob": [
          "**"
        ],
        "deps": {
          "common": [],
          "selects": {
            "cfg(not(windows))": [
              {
                "id": "libc 0.2.147",
                "target": "libc"
              }
            ],
            "cfg(target_os = \"hermit\")": [
              {
                "id": "hermit-abi 0.3.2",
                "target": "hermit_abi"
              }
            ]
          }
        },
        "edition": "2015",
        "version": "1.16.0"
      },
      "license": "MIT OR Apache-2.0"
    },
    "number_prefix 0.4.0": {
      "name": "number_prefix",
      "version": "0.4.0",
      "repository": {
        "Http": {
          "url": "https://static.crates.io/crates/number_prefix/0.4.0/download",
          "sha256": "830b246a0e5f20af87141b25c173cd1b609bd7779a4617d6ec582abaf90870f3"
        }
      },
      "targets": [
        {
          "Library": {
            "crate_name": "number_prefix",
            "crate_root": "src/lib.rs",
            "srcs": [
              "**/*.rs"
            ]
          }
        }
      ],
      "library_target_name": "number_prefix",
      "common_attrs": {
        "compile_data_glob": [
          "**"
        ],
        "crate_features": {
          "common": [
            "default",
            "std"
          ],
          "selects": {}
        },
        "edition": "2015",
        "version": "0.4.0"
      },
      "license": "MIT"
    },
    "object 0.31.1": {
      "name": "object",
      "version": "0.31.1",
      "repository": {
        "Http": {
          "url": "https://static.crates.io/crates/object/0.31.1/download",
          "sha256": "8bda667d9f2b5051b8833f59f3bf748b28ef54f850f4fcb389a252aa383866d1"
        }
      },
      "targets": [
        {
          "Library": {
            "crate_name": "object",
            "crate_root": "src/lib.rs",
            "srcs": [
              "**/*.rs"
            ]
          }
        }
      ],
      "library_target_name": "object",
      "common_attrs": {
        "compile_data_glob": [
          "**"
        ],
        "deps": {
          "common": [
            {
              "id": "memchr 2.5.0",
              "target": "memchr"
            }
          ],
          "selects": {}
        },
        "edition": "2018",
        "version": "0.31.1"
      },
      "license": "Apache-2.0 OR MIT"
    },
    "once_cell 1.18.0": {
      "name": "once_cell",
      "version": "1.18.0",
      "repository": {
        "Http": {
          "url": "https://static.crates.io/crates/once_cell/1.18.0/download",
          "sha256": "dd8b5dd2ae5ed71462c540258bedcb51965123ad7e7ccf4b9a8cafaa4a63576d"
        }
      },
      "targets": [
        {
          "Library": {
            "crate_name": "once_cell",
            "crate_root": "src/lib.rs",
            "srcs": [
              "**/*.rs"
            ]
          }
        }
      ],
      "library_target_name": "once_cell",
      "common_attrs": {
        "compile_data_glob": [
          "**"
        ],
        "crate_features": {
          "common": [
            "alloc",
            "default",
            "race",
            "std"
          ],
          "selects": {}
        },
        "edition": "2021",
        "version": "1.18.0"
      },
      "license": "MIT OR Apache-2.0"
    },
    "onig 6.4.0": {
      "name": "onig",
      "version": "6.4.0",
      "repository": {
        "Http": {
          "url": "https://static.crates.io/crates/onig/6.4.0/download",
          "sha256": "8c4b31c8722ad9171c6d77d3557db078cab2bd50afcc9d09c8b315c59df8ca4f"
        }
      },
      "targets": [
        {
          "Library": {
            "crate_name": "onig",
            "crate_root": "src/lib.rs",
            "srcs": [
              "**/*.rs"
            ]
          }
        }
      ],
      "library_target_name": "onig",
      "common_attrs": {
        "compile_data_glob": [
          "**"
        ],
        "deps": {
          "common": [
            {
              "id": "bitflags 1.3.2",
              "target": "bitflags"
            },
            {
              "id": "once_cell 1.18.0",
              "target": "once_cell"
            },
            {
              "id": "onig_sys 69.8.1",
              "target": "onig_sys"
            }
          ],
          "selects": {
            "cfg(windows)": [
              {
                "id": "libc 0.2.147",
                "target": "libc"
              }
            ]
          }
        },
        "edition": "2018",
        "version": "6.4.0"
      },
      "license": "MIT"
    },
    "onig_sys 69.8.1": {
      "name": "onig_sys",
      "version": "69.8.1",
      "repository": {
        "Http": {
          "url": "https://static.crates.io/crates/onig_sys/69.8.1/download",
          "sha256": "7b829e3d7e9cc74c7e315ee8edb185bf4190da5acde74afd7fc59c35b1f086e7"
        }
      },
      "targets": [
        {
          "Library": {
            "crate_name": "onig_sys",
            "crate_root": "src/lib.rs",
            "srcs": [
              "**/*.rs"
            ]
          }
        },
        {
          "BuildScript": {
            "crate_name": "build_script_build",
            "crate_root": "build.rs",
            "srcs": [
              "**/*.rs"
            ]
          }
        }
      ],
      "library_target_name": "onig_sys",
      "common_attrs": {
        "compile_data_glob": [
          "**"
        ],
        "deps": {
          "common": [
            {
              "id": "onig_sys 69.8.1",
              "target": "build_script_build"
            }
          ],
          "selects": {}
        },
        "edition": "2018",
        "version": "69.8.1"
      },
      "build_script_attrs": {
        "data_glob": [
          "**"
        ],
        "deps": {
          "common": [
            {
              "id": "cc 1.0.83",
              "target": "cc"
            },
            {
              "id": "pkg-config 0.3.27",
              "target": "pkg_config"
            }
          ],
          "selects": {}
        },
        "links": "onig"
      },
      "license": "MIT"
    },
    "oorandom 11.1.3": {
      "name": "oorandom",
      "version": "11.1.3",
      "repository": {
        "Http": {
          "url": "https://static.crates.io/crates/oorandom/11.1.3/download",
          "sha256": "0ab1bc2a289d34bd04a330323ac98a1b4bc82c9d9fcb1e66b63caa84da26b575"
        }
      },
      "targets": [
        {
          "Library": {
            "crate_name": "oorandom",
            "crate_root": "src/lib.rs",
            "srcs": [
              "**/*.rs"
            ]
          }
        }
      ],
      "library_target_name": "oorandom",
      "common_attrs": {
        "compile_data_glob": [
          "**"
        ],
        "edition": "2018",
        "version": "11.1.3"
      },
      "license": "MIT"
    },
    "os_str_bytes 6.5.1": {
      "name": "os_str_bytes",
      "version": "6.5.1",
      "repository": {
        "Http": {
          "url": "https://static.crates.io/crates/os_str_bytes/6.5.1/download",
          "sha256": "4d5d9eb14b174ee9aa2ef96dc2b94637a2d4b6e7cb873c7e171f0c20c6cf3eac"
        }
      },
      "targets": [
        {
          "Library": {
            "crate_name": "os_str_bytes",
            "crate_root": "src/lib.rs",
            "srcs": [
              "**/*.rs"
            ]
          }
        }
      ],
      "library_target_name": "os_str_bytes",
      "common_attrs": {
        "compile_data_glob": [
          "**"
        ],
        "crate_features": {
          "common": [
            "raw_os_str"
          ],
          "selects": {}
        },
        "edition": "2021",
        "version": "6.5.1"
      },
      "license": "MIT OR Apache-2.0"
    },
    "overload 0.1.1": {
      "name": "overload",
      "version": "0.1.1",
      "repository": {
        "Http": {
          "url": "https://static.crates.io/crates/overload/0.1.1/download",
          "sha256": "b15813163c1d831bf4a13c3610c05c0d03b39feb07f7e09fa234dac9b15aaf39"
        }
      },
      "targets": [
        {
          "Library": {
            "crate_name": "overload",
            "crate_root": "src/lib.rs",
            "srcs": [
              "**/*.rs"
            ]
          }
        }
      ],
      "library_target_name": "overload",
      "common_attrs": {
        "compile_data_glob": [
          "**"
        ],
        "edition": "2018",
        "version": "0.1.1"
      },
      "license": "MIT"
    },
    "parking_lot 0.12.1": {
      "name": "parking_lot",
      "version": "0.12.1",
      "repository": {
        "Http": {
          "url": "https://static.crates.io/crates/parking_lot/0.12.1/download",
          "sha256": "3742b2c103b9f06bc9fff0a37ff4912935851bee6d36f3c02bcc755bcfec228f"
        }
      },
      "targets": [
        {
          "Library": {
            "crate_name": "parking_lot",
            "crate_root": "src/lib.rs",
            "srcs": [
              "**/*.rs"
            ]
          }
        }
      ],
      "library_target_name": "parking_lot",
      "common_attrs": {
        "compile_data_glob": [
          "**"
        ],
        "crate_features": {
          "common": [
            "default"
          ],
          "selects": {}
        },
        "deps": {
          "common": [
            {
              "id": "lock_api 0.4.10",
              "target": "lock_api"
            },
            {
              "id": "parking_lot_core 0.9.8",
              "target": "parking_lot_core"
            }
          ],
          "selects": {}
        },
        "edition": "2018",
        "version": "0.12.1"
      },
      "license": "MIT OR Apache-2.0"
    },
    "parking_lot_core 0.9.8": {
      "name": "parking_lot_core",
      "version": "0.9.8",
      "repository": {
        "Http": {
          "url": "https://static.crates.io/crates/parking_lot_core/0.9.8/download",
          "sha256": "93f00c865fe7cabf650081affecd3871070f26767e7b2070a3ffae14c654b447"
        }
      },
      "targets": [
        {
          "Library": {
            "crate_name": "parking_lot_core",
            "crate_root": "src/lib.rs",
            "srcs": [
              "**/*.rs"
            ]
          }
        },
        {
          "BuildScript": {
            "crate_name": "build_script_build",
            "crate_root": "build.rs",
            "srcs": [
              "**/*.rs"
            ]
          }
        }
      ],
      "library_target_name": "parking_lot_core",
      "common_attrs": {
        "compile_data_glob": [
          "**"
        ],
        "deps": {
          "common": [
            {
              "id": "cfg-if 1.0.0",
              "target": "cfg_if"
            },
            {
              "id": "parking_lot_core 0.9.8",
              "target": "build_script_build"
            },
            {
              "id": "smallvec 1.11.0",
              "target": "smallvec"
            }
          ],
          "selects": {
            "cfg(target_os = \"redox\")": [
              {
                "id": "redox_syscall 0.3.5",
                "target": "syscall"
              }
            ],
            "cfg(unix)": [
              {
                "id": "libc 0.2.147",
                "target": "libc"
              }
            ],
            "cfg(windows)": [
              {
                "id": "windows-targets 0.48.5",
                "target": "windows_targets"
              }
            ]
          }
        },
        "edition": "2018",
        "version": "0.9.8"
      },
      "build_script_attrs": {
        "data_glob": [
          "**"
        ]
      },
      "license": "MIT OR Apache-2.0"
    },
    "paste 1.0.14": {
      "name": "paste",
      "version": "1.0.14",
      "repository": {
        "Http": {
          "url": "https://static.crates.io/crates/paste/1.0.14/download",
          "sha256": "de3145af08024dea9fa9914f381a17b8fc6034dfb00f3a84013f7ff43f29ed4c"
        }
      },
      "targets": [
        {
          "ProcMacro": {
            "crate_name": "paste",
            "crate_root": "src/lib.rs",
            "srcs": [
              "**/*.rs"
            ]
          }
        },
        {
          "BuildScript": {
            "crate_name": "build_script_build",
            "crate_root": "build.rs",
            "srcs": [
              "**/*.rs"
            ]
          }
        }
      ],
      "library_target_name": "paste",
      "common_attrs": {
        "compile_data_glob": [
          "**"
        ],
        "deps": {
          "common": [
            {
              "id": "paste 1.0.14",
              "target": "build_script_build"
            }
          ],
          "selects": {}
        },
        "edition": "2018",
        "version": "1.0.14"
      },
      "build_script_attrs": {
        "data_glob": [
          "**"
        ]
      },
      "license": "MIT OR Apache-2.0"
    },
    "pear 0.2.7": {
      "name": "pear",
      "version": "0.2.7",
      "repository": {
        "Http": {
          "url": "https://static.crates.io/crates/pear/0.2.7/download",
          "sha256": "61a386cd715229d399604b50d1361683fe687066f42d56f54be995bc6868f71c"
        }
      },
      "targets": [
        {
          "Library": {
            "crate_name": "pear",
            "crate_root": "src/lib.rs",
            "srcs": [
              "**/*.rs"
            ]
          }
        }
      ],
      "library_target_name": "pear",
      "common_attrs": {
        "compile_data_glob": [
          "**"
        ],
        "crate_features": {
          "common": [
            "color",
            "default",
            "yansi"
          ],
          "selects": {}
        },
        "deps": {
          "common": [
            {
              "id": "inlinable_string 0.1.15",
              "target": "inlinable_string"
            },
            {
              "id": "yansi 1.0.0-rc.1",
              "target": "yansi"
            }
          ],
          "selects": {}
        },
        "edition": "2018",
        "proc_macro_deps": {
          "common": [
            {
              "id": "pear_codegen 0.2.7",
              "target": "pear_codegen"
            }
          ],
          "selects": {}
        },
        "version": "0.2.7"
      },
      "license": "MIT/Apache-2.0"
    },
    "pear_codegen 0.2.7": {
      "name": "pear_codegen",
      "version": "0.2.7",
      "repository": {
        "Http": {
          "url": "https://static.crates.io/crates/pear_codegen/0.2.7/download",
          "sha256": "da9f0f13dac8069c139e8300a6510e3f4143ecf5259c60b116a9b271b4ca0d54"
        }
      },
      "targets": [
        {
          "ProcMacro": {
            "crate_name": "pear_codegen",
            "crate_root": "src/lib.rs",
            "srcs": [
              "**/*.rs"
            ]
          }
        }
      ],
      "library_target_name": "pear_codegen",
      "common_attrs": {
        "compile_data_glob": [
          "**"
        ],
        "deps": {
          "common": [
            {
              "id": "proc-macro2 1.0.74",
              "target": "proc_macro2"
            },
            {
              "id": "proc-macro2-diagnostics 0.10.1",
              "target": "proc_macro2_diagnostics"
            },
            {
              "id": "quote 1.0.35",
              "target": "quote"
            },
            {
              "id": "syn 2.0.46",
              "target": "syn"
            }
          ],
          "selects": {}
        },
        "edition": "2018",
        "version": "0.2.7"
      },
      "license": "MIT/Apache-2.0"
    },
    "percent-encoding 2.3.0": {
      "name": "percent-encoding",
      "version": "2.3.0",
      "repository": {
        "Http": {
          "url": "https://static.crates.io/crates/percent-encoding/2.3.0/download",
          "sha256": "9b2a4787296e9989611394c33f193f676704af1686e70b8f8033ab5ba9a35a94"
        }
      },
      "targets": [
        {
          "Library": {
            "crate_name": "percent_encoding",
            "crate_root": "src/lib.rs",
            "srcs": [
              "**/*.rs"
            ]
          }
        }
      ],
      "library_target_name": "percent_encoding",
      "common_attrs": {
        "compile_data_glob": [
          "**"
        ],
        "crate_features": {
          "common": [
            "alloc",
            "default",
            "std"
          ],
          "selects": {}
        },
        "edition": "2018",
        "version": "2.3.0"
      },
      "license": "MIT OR Apache-2.0"
    },
    "pin-project-lite 0.2.12": {
      "name": "pin-project-lite",
      "version": "0.2.12",
      "repository": {
        "Http": {
          "url": "https://static.crates.io/crates/pin-project-lite/0.2.12/download",
          "sha256": "12cc1b0bf1727a77a54b6654e7b5f1af8604923edc8b81885f8ec92f9e3f0a05"
        }
      },
      "targets": [
        {
          "Library": {
            "crate_name": "pin_project_lite",
            "crate_root": "src/lib.rs",
            "srcs": [
              "**/*.rs"
            ]
          }
        }
      ],
      "library_target_name": "pin_project_lite",
      "common_attrs": {
        "compile_data_glob": [
          "**"
        ],
        "edition": "2018",
        "version": "0.2.12"
      },
      "license": "Apache-2.0 OR MIT"
    },
    "pin-utils 0.1.0": {
      "name": "pin-utils",
      "version": "0.1.0",
      "repository": {
        "Http": {
          "url": "https://static.crates.io/crates/pin-utils/0.1.0/download",
          "sha256": "8b870d8c151b6f2fb93e84a13146138f05d02ed11c7e7c54f8826aaaf7c9f184"
        }
      },
      "targets": [
        {
          "Library": {
            "crate_name": "pin_utils",
            "crate_root": "src/lib.rs",
            "srcs": [
              "**/*.rs"
            ]
          }
        }
      ],
      "library_target_name": "pin_utils",
      "common_attrs": {
        "compile_data_glob": [
          "**"
        ],
        "edition": "2018",
        "version": "0.1.0"
      },
      "license": "MIT OR Apache-2.0"
    },
    "pkg-config 0.3.27": {
      "name": "pkg-config",
      "version": "0.3.27",
      "repository": {
        "Http": {
          "url": "https://static.crates.io/crates/pkg-config/0.3.27/download",
          "sha256": "26072860ba924cbfa98ea39c8c19b4dd6a4a25423dbdf219c1eca91aa0cf6964"
        }
      },
      "targets": [
        {
          "Library": {
            "crate_name": "pkg_config",
            "crate_root": "src/lib.rs",
            "srcs": [
              "**/*.rs"
            ]
          }
        }
      ],
      "library_target_name": "pkg_config",
      "common_attrs": {
        "compile_data_glob": [
          "**"
        ],
        "edition": "2015",
        "version": "0.3.27"
      },
      "license": "MIT OR Apache-2.0"
    },
    "plist 1.5.0": {
      "name": "plist",
      "version": "1.5.0",
      "repository": {
        "Http": {
          "url": "https://static.crates.io/crates/plist/1.5.0/download",
          "sha256": "bdc0001cfea3db57a2e24bc0d818e9e20e554b5f97fabb9bc231dc240269ae06"
        }
      },
      "targets": [
        {
          "Library": {
            "crate_name": "plist",
            "crate_root": "src/lib.rs",
            "srcs": [
              "**/*.rs"
            ]
          }
        }
      ],
      "library_target_name": "plist",
      "common_attrs": {
        "compile_data_glob": [
          "**"
        ],
        "crate_features": {
          "common": [
            "default",
            "serde"
          ],
          "selects": {}
        },
        "deps": {
          "common": [
            {
              "id": "base64 0.21.2",
              "target": "base64"
            },
            {
              "id": "indexmap 1.9.3",
              "target": "indexmap"
            },
            {
              "id": "line-wrap 0.1.1",
              "target": "line_wrap"
            },
            {
              "id": "quick-xml 0.29.0",
              "target": "quick_xml"
            },
            {
              "id": "serde 1.0.194",
              "target": "serde"
            },
            {
              "id": "time 0.3.31",
              "target": "time"
            }
          ],
          "selects": {}
        },
        "edition": "2021",
        "version": "1.5.0"
      },
      "license": "MIT"
    },
    "plotters 0.3.5": {
      "name": "plotters",
      "version": "0.3.5",
      "repository": {
        "Http": {
          "url": "https://static.crates.io/crates/plotters/0.3.5/download",
          "sha256": "d2c224ba00d7cadd4d5c660deaf2098e5e80e07846537c51f9cfa4be50c1fd45"
        }
      },
      "targets": [
        {
          "Library": {
            "crate_name": "plotters",
            "crate_root": "src/lib.rs",
            "srcs": [
              "**/*.rs"
            ]
          }
        }
      ],
      "library_target_name": "plotters",
      "common_attrs": {
        "compile_data_glob": [
          "**"
        ],
        "crate_features": {
          "common": [
            "area_series",
            "line_series",
            "plotters-svg",
            "svg_backend"
          ],
          "selects": {}
        },
        "deps": {
          "common": [
            {
              "id": "num-traits 0.2.16",
              "target": "num_traits"
            },
            {
              "id": "plotters-backend 0.3.5",
              "target": "plotters_backend"
            },
            {
              "id": "plotters-svg 0.3.5",
              "target": "plotters_svg"
            }
          ],
          "selects": {
            "cfg(all(target_arch = \"wasm32\", not(target_os = \"wasi\")))": [
              {
                "id": "wasm-bindgen 0.2.87",
                "target": "wasm_bindgen"
              },
              {
                "id": "web-sys 0.3.64",
                "target": "web_sys"
              }
            ]
          }
        },
        "edition": "2018",
        "version": "0.3.5"
      },
      "license": "MIT"
    },
    "plotters-backend 0.3.5": {
      "name": "plotters-backend",
      "version": "0.3.5",
      "repository": {
        "Http": {
          "url": "https://static.crates.io/crates/plotters-backend/0.3.5/download",
          "sha256": "9e76628b4d3a7581389a35d5b6e2139607ad7c75b17aed325f210aa91f4a9609"
        }
      },
      "targets": [
        {
          "Library": {
            "crate_name": "plotters_backend",
            "crate_root": "src/lib.rs",
            "srcs": [
              "**/*.rs"
            ]
          }
        }
      ],
      "library_target_name": "plotters_backend",
      "common_attrs": {
        "compile_data_glob": [
          "**"
        ],
        "edition": "2018",
        "version": "0.3.5"
      },
      "license": "MIT"
    },
    "plotters-svg 0.3.5": {
      "name": "plotters-svg",
      "version": "0.3.5",
      "repository": {
        "Http": {
          "url": "https://static.crates.io/crates/plotters-svg/0.3.5/download",
          "sha256": "38f6d39893cca0701371e3c27294f09797214b86f1fb951b89ade8ec04e2abab"
        }
      },
      "targets": [
        {
          "Library": {
            "crate_name": "plotters_svg",
            "crate_root": "src/lib.rs",
            "srcs": [
              "**/*.rs"
            ]
          }
        }
      ],
      "library_target_name": "plotters_svg",
      "common_attrs": {
        "compile_data_glob": [
          "**"
        ],
        "deps": {
          "common": [
            {
              "id": "plotters-backend 0.3.5",
              "target": "plotters_backend"
            }
          ],
          "selects": {}
        },
        "edition": "2018",
        "version": "0.3.5"
      },
      "license": "MIT"
    },
    "portable-atomic 1.5.0": {
      "name": "portable-atomic",
      "version": "1.5.0",
      "repository": {
        "Http": {
          "url": "https://static.crates.io/crates/portable-atomic/1.5.0/download",
          "sha256": "b559898e0b4931ed2d3b959ab0c2da4d99cc644c4b0b1a35b4d344027f474023"
        }
      },
      "targets": [
        {
          "Library": {
            "crate_name": "portable_atomic",
            "crate_root": "src/lib.rs",
            "srcs": [
              "**/*.rs"
            ]
          }
        },
        {
          "BuildScript": {
            "crate_name": "build_script_build",
            "crate_root": "build.rs",
            "srcs": [
              "**/*.rs"
            ]
          }
        }
      ],
      "library_target_name": "portable_atomic",
      "common_attrs": {
        "compile_data_glob": [
          "**"
        ],
        "crate_features": {
          "common": [
            "default",
            "fallback"
          ],
          "selects": {}
        },
        "deps": {
          "common": [
            {
              "id": "portable-atomic 1.5.0",
              "target": "build_script_build"
            }
          ],
          "selects": {}
        },
        "edition": "2018",
        "version": "1.5.0"
      },
      "build_script_attrs": {
        "data_glob": [
          "**"
        ]
      },
      "license": "Apache-2.0 OR MIT"
    },
    "powerfmt 0.2.0": {
      "name": "powerfmt",
      "version": "0.2.0",
      "repository": {
        "Http": {
          "url": "https://static.crates.io/crates/powerfmt/0.2.0/download",
          "sha256": "439ee305def115ba05938db6eb1644ff94165c5ab5e9420d1c1bcedbba909391"
        }
      },
      "targets": [
        {
          "Library": {
            "crate_name": "powerfmt",
            "crate_root": "src/lib.rs",
            "srcs": [
              "**/*.rs"
            ]
          }
        }
      ],
      "library_target_name": "powerfmt",
      "common_attrs": {
        "compile_data_glob": [
          "**"
        ],
        "edition": "2021",
        "version": "0.2.0"
      },
      "license": "MIT OR Apache-2.0"
    },
    "ppv-lite86 0.2.17": {
      "name": "ppv-lite86",
      "version": "0.2.17",
      "repository": {
        "Http": {
          "url": "https://static.crates.io/crates/ppv-lite86/0.2.17/download",
          "sha256": "5b40af805b3121feab8a3c29f04d8ad262fa8e0561883e7653e024ae4479e6de"
        }
      },
      "targets": [
        {
          "Library": {
            "crate_name": "ppv_lite86",
            "crate_root": "src/lib.rs",
            "srcs": [
              "**/*.rs"
            ]
          }
        }
      ],
      "library_target_name": "ppv_lite86",
      "common_attrs": {
        "compile_data_glob": [
          "**"
        ],
        "crate_features": {
          "common": [
            "simd",
            "std"
          ],
          "selects": {}
        },
        "edition": "2018",
        "version": "0.2.17"
      },
      "license": "MIT/Apache-2.0"
    },
    "predicates 3.0.4": {
      "name": "predicates",
      "version": "3.0.4",
      "repository": {
        "Http": {
          "url": "https://static.crates.io/crates/predicates/3.0.4/download",
          "sha256": "6dfc28575c2e3f19cb3c73b93af36460ae898d426eba6fc15b9bd2a5220758a0"
        }
      },
      "targets": [
        {
          "Library": {
            "crate_name": "predicates",
            "crate_root": "src/lib.rs",
            "srcs": [
              "**/*.rs"
            ]
          }
        }
      ],
      "library_target_name": "predicates",
      "common_attrs": {
        "compile_data_glob": [
          "**"
        ],
        "crate_features": {
          "common": [
            "color",
            "default",
            "diff",
            "float-cmp",
            "normalize-line-endings",
            "regex"
          ],
          "selects": {}
        },
        "deps": {
          "common": [
            {
              "id": "anstyle 1.0.1",
              "target": "anstyle"
            },
            {
              "id": "difflib 0.4.0",
              "target": "difflib"
            },
            {
              "id": "float-cmp 0.9.0",
              "target": "float_cmp"
            },
            {
              "id": "itertools 0.11.0",
              "target": "itertools"
            },
            {
              "id": "normalize-line-endings 0.3.0",
              "target": "normalize_line_endings"
            },
            {
              "id": "predicates-core 1.0.6",
              "target": "predicates_core"
            },
            {
              "id": "regex 1.9.3",
              "target": "regex"
            }
          ],
          "selects": {}
        },
        "edition": "2021",
        "version": "3.0.4"
      },
      "license": "MIT OR Apache-2.0"
    },
    "predicates-core 1.0.6": {
      "name": "predicates-core",
      "version": "1.0.6",
      "repository": {
        "Http": {
          "url": "https://static.crates.io/crates/predicates-core/1.0.6/download",
          "sha256": "b794032607612e7abeb4db69adb4e33590fa6cf1149e95fd7cb00e634b92f174"
        }
      },
      "targets": [
        {
          "Library": {
            "crate_name": "predicates_core",
            "crate_root": "src/lib.rs",
            "srcs": [
              "**/*.rs"
            ]
          }
        }
      ],
      "library_target_name": "predicates_core",
      "common_attrs": {
        "compile_data_glob": [
          "**"
        ],
        "edition": "2021",
        "version": "1.0.6"
      },
      "license": "MIT OR Apache-2.0"
    },
    "predicates-tree 1.0.9": {
      "name": "predicates-tree",
      "version": "1.0.9",
      "repository": {
        "Http": {
          "url": "https://static.crates.io/crates/predicates-tree/1.0.9/download",
          "sha256": "368ba315fb8c5052ab692e68a0eefec6ec57b23a36959c14496f0b0df2c0cecf"
        }
      },
      "targets": [
        {
          "Library": {
            "crate_name": "predicates_tree",
            "crate_root": "src/lib.rs",
            "srcs": [
              "**/*.rs"
            ]
          }
        }
      ],
      "library_target_name": "predicates_tree",
      "common_attrs": {
        "compile_data_glob": [
          "**"
        ],
        "deps": {
          "common": [
            {
              "id": "predicates-core 1.0.6",
              "target": "predicates_core"
            },
            {
              "id": "termtree 0.4.1",
              "target": "termtree"
            }
          ],
          "selects": {}
        },
        "edition": "2021",
        "version": "1.0.9"
      },
      "license": "MIT OR Apache-2.0"
    },
    "pretty_assertions 1.4.0": {
      "name": "pretty_assertions",
      "version": "1.4.0",
      "repository": {
        "Http": {
          "url": "https://static.crates.io/crates/pretty_assertions/1.4.0/download",
          "sha256": "af7cee1a6c8a5b9208b3cb1061f10c0cb689087b3d8ce85fb9d2dd7a29b6ba66"
        }
      },
      "targets": [
        {
          "Library": {
            "crate_name": "pretty_assertions",
            "crate_root": "src/lib.rs",
            "srcs": [
              "**/*.rs"
            ]
          }
        }
      ],
      "library_target_name": "pretty_assertions",
      "common_attrs": {
        "compile_data_glob": [
          "**"
        ],
        "crate_features": {
          "common": [
            "default",
            "std"
          ],
          "selects": {}
        },
        "deps": {
          "common": [
            {
              "id": "diff 0.1.13",
              "target": "diff"
            },
            {
              "id": "yansi 0.5.1",
              "target": "yansi"
            }
          ],
          "selects": {}
        },
        "edition": "2018",
        "version": "1.4.0"
      },
      "license": "MIT OR Apache-2.0"
    },
    "proc-macro2 1.0.74": {
      "name": "proc-macro2",
      "version": "1.0.74",
      "repository": {
        "Http": {
          "url": "https://static.crates.io/crates/proc-macro2/1.0.74/download",
          "sha256": "2de98502f212cfcea8d0bb305bd0f49d7ebdd75b64ba0a68f937d888f4e0d6db"
        }
      },
      "targets": [
        {
          "Library": {
            "crate_name": "proc_macro2",
            "crate_root": "src/lib.rs",
            "srcs": [
              "**/*.rs"
            ]
          }
        },
        {
          "BuildScript": {
            "crate_name": "build_script_build",
            "crate_root": "build.rs",
            "srcs": [
              "**/*.rs"
            ]
          }
        }
      ],
      "library_target_name": "proc_macro2",
      "common_attrs": {
        "compile_data_glob": [
          "**"
        ],
        "crate_features": {
          "common": [
            "default",
            "proc-macro"
          ],
          "selects": {}
        },
        "deps": {
          "common": [
            {
              "id": "proc-macro2 1.0.74",
              "target": "build_script_build"
            },
            {
              "id": "unicode-ident 1.0.11",
              "target": "unicode_ident"
            }
          ],
          "selects": {}
        },
        "edition": "2021",
        "version": "1.0.74"
      },
      "build_script_attrs": {
        "data_glob": [
          "**"
        ]
      },
      "license": "MIT OR Apache-2.0"
    },
    "proc-macro2-diagnostics 0.10.1": {
      "name": "proc-macro2-diagnostics",
      "version": "0.10.1",
      "repository": {
        "Http": {
          "url": "https://static.crates.io/crates/proc-macro2-diagnostics/0.10.1/download",
          "sha256": "af066a9c399a26e020ada66a034357a868728e72cd426f3adcd35f80d88d88c8"
        }
      },
      "targets": [
        {
          "Library": {
            "crate_name": "proc_macro2_diagnostics",
            "crate_root": "src/lib.rs",
            "srcs": [
              "**/*.rs"
            ]
          }
        },
        {
          "BuildScript": {
            "crate_name": "build_script_build",
            "crate_root": "build.rs",
            "srcs": [
              "**/*.rs"
            ]
          }
        }
      ],
      "library_target_name": "proc_macro2_diagnostics",
      "common_attrs": {
        "compile_data_glob": [
          "**"
        ],
        "crate_features": {
          "common": [
            "colors",
            "default",
            "yansi"
          ],
          "selects": {}
        },
        "deps": {
          "common": [
            {
              "id": "proc-macro2 1.0.74",
              "target": "proc_macro2"
            },
            {
              "id": "proc-macro2-diagnostics 0.10.1",
              "target": "build_script_build"
            },
            {
              "id": "quote 1.0.35",
              "target": "quote"
            },
            {
              "id": "syn 2.0.46",
              "target": "syn"
            },
            {
              "id": "yansi 1.0.0-rc.1",
              "target": "yansi"
            }
          ],
          "selects": {}
        },
        "edition": "2018",
        "version": "0.10.1"
      },
      "build_script_attrs": {
        "data_glob": [
          "**"
        ],
        "deps": {
          "common": [
            {
              "id": "version_check 0.9.4",
              "target": "version_check"
            }
          ],
          "selects": {}
        }
      },
      "license": "MIT/Apache-2.0"
    },
    "protobuf 3.2.0": {
      "name": "protobuf",
      "version": "3.2.0",
      "repository": {
        "Http": {
          "url": "https://static.crates.io/crates/protobuf/3.2.0/download",
          "sha256": "b55bad9126f378a853655831eb7363b7b01b81d19f8cb1218861086ca4a1a61e"
        }
      },
      "targets": [
        {
          "Library": {
            "crate_name": "protobuf",
            "crate_root": "src/lib.rs",
            "srcs": [
              "**/*.rs"
            ]
          }
        },
        {
          "BuildScript": {
            "crate_name": "build_script_build",
            "crate_root": "build.rs",
            "srcs": [
              "**/*.rs"
            ]
          }
        }
      ],
      "library_target_name": "protobuf",
      "common_attrs": {
        "compile_data_glob": [
          "**"
        ],
        "crate_features": {
          "common": [
            "default"
          ],
          "selects": {}
        },
        "deps": {
          "common": [
            {
              "id": "once_cell 1.18.0",
              "target": "once_cell"
            },
            {
              "id": "protobuf 3.2.0",
              "target": "build_script_build"
            },
            {
              "id": "protobuf-support 3.2.0",
              "target": "protobuf_support"
            },
            {
              "id": "thiserror 1.0.47",
              "target": "thiserror"
            }
          ],
          "selects": {}
        },
        "edition": "2021",
        "version": "3.2.0"
      },
      "build_script_attrs": {
        "data_glob": [
          "**"
        ]
      },
      "license": "MIT"
    },
    "protobuf-support 3.2.0": {
      "name": "protobuf-support",
      "version": "3.2.0",
      "repository": {
        "Http": {
          "url": "https://static.crates.io/crates/protobuf-support/3.2.0/download",
          "sha256": "a5d4d7b8601c814cfb36bcebb79f0e61e45e1e93640cf778837833bbed05c372"
        }
      },
      "targets": [
        {
          "Library": {
            "crate_name": "protobuf_support",
            "crate_root": "src/lib.rs",
            "srcs": [
              "**/*.rs"
            ]
          }
        }
      ],
      "library_target_name": "protobuf_support",
      "common_attrs": {
        "compile_data_glob": [
          "**"
        ],
        "deps": {
          "common": [
            {
              "id": "thiserror 1.0.47",
              "target": "thiserror"
            }
          ],
          "selects": {}
        },
        "edition": "2021",
        "version": "3.2.0"
      },
      "license": "MIT"
    },
    "quick-xml 0.29.0": {
      "name": "quick-xml",
      "version": "0.29.0",
      "repository": {
        "Http": {
          "url": "https://static.crates.io/crates/quick-xml/0.29.0/download",
          "sha256": "81b9228215d82c7b61490fec1de287136b5de6f5700f6e58ea9ad61a7964ca51"
        }
      },
      "targets": [
        {
          "Library": {
            "crate_name": "quick_xml",
            "crate_root": "src/lib.rs",
            "srcs": [
              "**/*.rs"
            ]
          }
        }
      ],
      "library_target_name": "quick_xml",
      "common_attrs": {
        "compile_data_glob": [
          "**"
        ],
        "crate_features": {
          "common": [
            "default"
          ],
          "selects": {}
        },
        "deps": {
          "common": [
            {
              "id": "memchr 2.5.0",
              "target": "memchr"
            }
          ],
          "selects": {}
        },
        "edition": "2018",
        "version": "0.29.0"
      },
      "license": "MIT"
    },
    "quote 1.0.35": {
      "name": "quote",
      "version": "1.0.35",
      "repository": {
        "Http": {
          "url": "https://static.crates.io/crates/quote/1.0.35/download",
          "sha256": "291ec9ab5efd934aaf503a6466c5d5251535d108ee747472c3977cc5acc868ef"
        }
      },
      "targets": [
        {
          "Library": {
            "crate_name": "quote",
            "crate_root": "src/lib.rs",
            "srcs": [
              "**/*.rs"
            ]
          }
        }
      ],
      "library_target_name": "quote",
      "common_attrs": {
        "compile_data_glob": [
          "**"
        ],
        "crate_features": {
          "common": [
            "default",
            "proc-macro"
          ],
          "selects": {}
        },
        "deps": {
          "common": [
            {
              "id": "proc-macro2 1.0.74",
              "target": "proc_macro2"
            }
          ],
          "selects": {}
        },
        "edition": "2018",
        "version": "1.0.35"
      },
      "license": "MIT OR Apache-2.0"
    },
    "radium 0.7.0": {
      "name": "radium",
      "version": "0.7.0",
      "repository": {
        "Http": {
          "url": "https://static.crates.io/crates/radium/0.7.0/download",
          "sha256": "dc33ff2d4973d518d823d61aa239014831e521c75da58e3df4840d3f47749d09"
        }
      },
      "targets": [
        {
          "Library": {
            "crate_name": "radium",
            "crate_root": "src/lib.rs",
            "srcs": [
              "**/*.rs"
            ]
          }
        },
        {
          "BuildScript": {
            "crate_name": "build_script_build",
            "crate_root": "build.rs",
            "srcs": [
              "**/*.rs"
            ]
          }
        }
      ],
      "library_target_name": "radium",
      "common_attrs": {
        "compile_data_glob": [
          "**"
        ],
        "deps": {
          "common": [
            {
              "id": "radium 0.7.0",
              "target": "build_script_build"
            }
          ],
          "selects": {}
        },
        "edition": "2018",
        "version": "0.7.0"
      },
      "build_script_attrs": {
        "data_glob": [
          "**"
        ]
      },
      "license": "MIT"
    },
    "radix_trie 0.2.1": {
      "name": "radix_trie",
      "version": "0.2.1",
      "repository": {
        "Http": {
          "url": "https://static.crates.io/crates/radix_trie/0.2.1/download",
          "sha256": "c069c179fcdc6a2fe24d8d18305cf085fdbd4f922c041943e203685d6a1c58fd"
        }
      },
      "targets": [
        {
          "Library": {
            "crate_name": "radix_trie",
            "crate_root": "src/lib.rs",
            "srcs": [
              "**/*.rs"
            ]
          }
        }
      ],
      "library_target_name": "radix_trie",
      "common_attrs": {
        "compile_data_glob": [
          "**"
        ],
        "deps": {
          "common": [
            {
              "id": "endian-type 0.1.2",
              "target": "endian_type"
            },
            {
              "id": "nibble_vec 0.1.0",
              "target": "nibble_vec"
            }
          ],
          "selects": {}
        },
        "edition": "2018",
        "version": "0.2.1"
      },
      "license": "MIT"
    },
    "rand 0.8.5": {
      "name": "rand",
      "version": "0.8.5",
      "repository": {
        "Http": {
          "url": "https://static.crates.io/crates/rand/0.8.5/download",
          "sha256": "34af8d1a0e25924bc5b7c43c079c942339d8f0a8b57c39049bef581b46327404"
        }
      },
      "targets": [
        {
          "Library": {
            "crate_name": "rand",
            "crate_root": "src/lib.rs",
            "srcs": [
              "**/*.rs"
            ]
          }
        }
      ],
      "library_target_name": "rand",
      "common_attrs": {
        "compile_data_glob": [
          "**"
        ],
        "crate_features": {
          "common": [
            "alloc",
            "default",
            "getrandom",
            "libc",
            "rand_chacha",
            "std",
            "std_rng"
          ],
          "selects": {}
        },
        "deps": {
          "common": [
            {
              "id": "rand_chacha 0.3.1",
              "target": "rand_chacha"
            },
            {
              "id": "rand_core 0.6.4",
              "target": "rand_core"
            }
          ],
          "selects": {
            "cfg(unix)": [
              {
                "id": "libc 0.2.147",
                "target": "libc"
              }
            ]
          }
        },
        "edition": "2018",
        "version": "0.8.5"
      },
      "license": "MIT OR Apache-2.0"
    },
    "rand_chacha 0.3.1": {
      "name": "rand_chacha",
      "version": "0.3.1",
      "repository": {
        "Http": {
          "url": "https://static.crates.io/crates/rand_chacha/0.3.1/download",
          "sha256": "e6c10a63a0fa32252be49d21e7709d4d4baf8d231c2dbce1eaa8141b9b127d88"
        }
      },
      "targets": [
        {
          "Library": {
            "crate_name": "rand_chacha",
            "crate_root": "src/lib.rs",
            "srcs": [
              "**/*.rs"
            ]
          }
        }
      ],
      "library_target_name": "rand_chacha",
      "common_attrs": {
        "compile_data_glob": [
          "**"
        ],
        "crate_features": {
          "common": [
            "std"
          ],
          "selects": {}
        },
        "deps": {
          "common": [
            {
              "id": "ppv-lite86 0.2.17",
              "target": "ppv_lite86"
            },
            {
              "id": "rand_core 0.6.4",
              "target": "rand_core"
            }
          ],
          "selects": {}
        },
        "edition": "2018",
        "version": "0.3.1"
      },
      "license": "MIT OR Apache-2.0"
    },
    "rand_core 0.6.4": {
      "name": "rand_core",
      "version": "0.6.4",
      "repository": {
        "Http": {
          "url": "https://static.crates.io/crates/rand_core/0.6.4/download",
          "sha256": "ec0be4795e2f6a28069bec0b5ff3e2ac9bafc99e6a9a7dc3547996c5c816922c"
        }
      },
      "targets": [
        {
          "Library": {
            "crate_name": "rand_core",
            "crate_root": "src/lib.rs",
            "srcs": [
              "**/*.rs"
            ]
          }
        }
      ],
      "library_target_name": "rand_core",
      "common_attrs": {
        "compile_data_glob": [
          "**"
        ],
        "crate_features": {
          "common": [
            "alloc",
            "getrandom",
            "std"
          ],
          "selects": {}
        },
        "deps": {
          "common": [
            {
              "id": "getrandom 0.2.10",
              "target": "getrandom"
            }
          ],
          "selects": {}
        },
        "edition": "2018",
        "version": "0.6.4"
      },
      "license": "MIT OR Apache-2.0"
    },
    "rayon 1.7.0": {
      "name": "rayon",
      "version": "1.7.0",
      "repository": {
        "Http": {
          "url": "https://static.crates.io/crates/rayon/1.7.0/download",
          "sha256": "1d2df5196e37bcc87abebc0053e20787d73847bb33134a69841207dd0a47f03b"
        }
      },
      "targets": [
        {
          "Library": {
            "crate_name": "rayon",
            "crate_root": "src/lib.rs",
            "srcs": [
              "**/*.rs"
            ]
          }
        }
      ],
      "library_target_name": "rayon",
      "common_attrs": {
        "compile_data_glob": [
          "**"
        ],
        "deps": {
          "common": [
            {
              "id": "either 1.9.0",
              "target": "either"
            },
            {
              "id": "rayon-core 1.11.0",
              "target": "rayon_core"
            }
          ],
          "selects": {}
        },
        "edition": "2021",
        "version": "1.7.0"
      },
      "license": "MIT OR Apache-2.0"
    },
    "rayon-core 1.11.0": {
      "name": "rayon-core",
      "version": "1.11.0",
      "repository": {
        "Http": {
          "url": "https://static.crates.io/crates/rayon-core/1.11.0/download",
          "sha256": "4b8f95bd6966f5c87776639160a66bd8ab9895d9d4ab01ddba9fc60661aebe8d"
        }
      },
      "targets": [
        {
          "Library": {
            "crate_name": "rayon_core",
            "crate_root": "src/lib.rs",
            "srcs": [
              "**/*.rs"
            ]
          }
        },
        {
          "BuildScript": {
            "crate_name": "build_script_build",
            "crate_root": "build.rs",
            "srcs": [
              "**/*.rs"
            ]
          }
        }
      ],
      "library_target_name": "rayon_core",
      "common_attrs": {
        "compile_data_glob": [
          "**"
        ],
        "deps": {
          "common": [
            {
              "id": "crossbeam-channel 0.5.8",
              "target": "crossbeam_channel"
            },
            {
              "id": "crossbeam-deque 0.8.3",
              "target": "crossbeam_deque"
            },
            {
              "id": "crossbeam-utils 0.8.16",
              "target": "crossbeam_utils"
            },
            {
              "id": "num_cpus 1.16.0",
              "target": "num_cpus"
            },
            {
              "id": "rayon-core 1.11.0",
              "target": "build_script_build"
            }
          ],
          "selects": {}
        },
        "edition": "2021",
        "version": "1.11.0"
      },
      "build_script_attrs": {
        "data_glob": [
          "**"
        ],
        "links": "rayon-core"
      },
      "license": "MIT OR Apache-2.0"
    },
    "redox_syscall 0.2.16": {
      "name": "redox_syscall",
      "version": "0.2.16",
      "repository": {
        "Http": {
          "url": "https://static.crates.io/crates/redox_syscall/0.2.16/download",
          "sha256": "fb5a58c1855b4b6819d59012155603f0b22ad30cad752600aadfcb695265519a"
        }
      },
      "targets": [
        {
          "Library": {
            "crate_name": "syscall",
            "crate_root": "src/lib.rs",
            "srcs": [
              "**/*.rs"
            ]
          }
        }
      ],
      "library_target_name": "syscall",
      "common_attrs": {
        "compile_data_glob": [
          "**"
        ],
        "deps": {
          "common": [
            {
              "id": "bitflags 1.3.2",
              "target": "bitflags"
            }
          ],
          "selects": {}
        },
        "edition": "2018",
        "version": "0.2.16"
      },
      "license": "MIT"
    },
    "redox_syscall 0.3.5": {
      "name": "redox_syscall",
      "version": "0.3.5",
      "repository": {
        "Http": {
          "url": "https://static.crates.io/crates/redox_syscall/0.3.5/download",
          "sha256": "567664f262709473930a4bf9e51bf2ebf3348f2e748ccc50dea20646858f8f29"
        }
      },
      "targets": [
        {
          "Library": {
            "crate_name": "syscall",
            "crate_root": "src/lib.rs",
            "srcs": [
              "**/*.rs"
            ]
          }
        }
      ],
      "library_target_name": "syscall",
      "common_attrs": {
        "compile_data_glob": [
          "**"
        ],
        "deps": {
          "common": [
            {
              "id": "bitflags 1.3.2",
              "target": "bitflags"
            }
          ],
          "selects": {}
        },
        "edition": "2018",
        "version": "0.3.5"
      },
      "license": "MIT"
    },
    "redox_users 0.4.3": {
      "name": "redox_users",
      "version": "0.4.3",
      "repository": {
        "Http": {
          "url": "https://static.crates.io/crates/redox_users/0.4.3/download",
          "sha256": "b033d837a7cf162d7993aded9304e30a83213c648b6e389db233191f891e5c2b"
        }
      },
      "targets": [
        {
          "Library": {
            "crate_name": "redox_users",
            "crate_root": "src/lib.rs",
            "srcs": [
              "**/*.rs"
            ]
          }
        }
      ],
      "library_target_name": "redox_users",
      "common_attrs": {
        "compile_data_glob": [
          "**"
        ],
        "deps": {
          "common": [
            {
              "id": "getrandom 0.2.10",
              "target": "getrandom"
            },
            {
              "id": "redox_syscall 0.2.16",
              "target": "syscall"
            },
            {
              "id": "thiserror 1.0.47",
              "target": "thiserror"
            }
          ],
          "selects": {}
        },
        "edition": "2018",
        "version": "0.4.3"
      },
      "license": "MIT"
    },
    "ref-cast 1.0.20": {
      "name": "ref-cast",
      "version": "1.0.20",
      "repository": {
        "Http": {
          "url": "https://static.crates.io/crates/ref-cast/1.0.20/download",
          "sha256": "acde58d073e9c79da00f2b5b84eed919c8326832648a5b109b3fce1bb1175280"
        }
      },
      "targets": [
        {
          "Library": {
            "crate_name": "ref_cast",
            "crate_root": "src/lib.rs",
            "srcs": [
              "**/*.rs"
            ]
          }
        },
        {
          "BuildScript": {
            "crate_name": "build_script_build",
            "crate_root": "build.rs",
            "srcs": [
              "**/*.rs"
            ]
          }
        }
      ],
      "library_target_name": "ref_cast",
      "common_attrs": {
        "compile_data_glob": [
          "**"
        ],
        "deps": {
          "common": [
            {
              "id": "ref-cast 1.0.20",
              "target": "build_script_build"
            }
          ],
          "selects": {}
        },
        "edition": "2021",
        "proc_macro_deps": {
          "common": [
            {
              "id": "ref-cast-impl 1.0.20",
              "target": "ref_cast_impl"
            }
          ],
          "selects": {}
        },
        "version": "1.0.20"
      },
      "build_script_attrs": {
        "data_glob": [
          "**"
        ]
      },
      "license": "MIT OR Apache-2.0"
    },
    "ref-cast-impl 1.0.20": {
      "name": "ref-cast-impl",
      "version": "1.0.20",
      "repository": {
        "Http": {
          "url": "https://static.crates.io/crates/ref-cast-impl/1.0.20/download",
          "sha256": "7f7473c2cfcf90008193dd0e3e16599455cb601a9fce322b5bb55de799664925"
        }
      },
      "targets": [
        {
          "ProcMacro": {
            "crate_name": "ref_cast_impl",
            "crate_root": "src/lib.rs",
            "srcs": [
              "**/*.rs"
            ]
          }
        }
      ],
      "library_target_name": "ref_cast_impl",
      "common_attrs": {
        "compile_data_glob": [
          "**"
        ],
        "deps": {
          "common": [
            {
              "id": "proc-macro2 1.0.74",
              "target": "proc_macro2"
            },
            {
              "id": "quote 1.0.35",
              "target": "quote"
            },
            {
              "id": "syn 2.0.46",
              "target": "syn"
            }
          ],
          "selects": {}
        },
        "edition": "2021",
        "version": "1.0.20"
      },
      "license": "MIT OR Apache-2.0"
    },
    "regex 1.9.3": {
      "name": "regex",
      "version": "1.9.3",
      "repository": {
        "Http": {
          "url": "https://static.crates.io/crates/regex/1.9.3/download",
          "sha256": "81bc1d4caf89fac26a70747fe603c130093b53c773888797a6329091246d651a"
        }
      },
      "targets": [
        {
          "Library": {
            "crate_name": "regex",
            "crate_root": "src/lib.rs",
            "srcs": [
              "**/*.rs"
            ]
          }
        }
      ],
      "library_target_name": "regex",
      "common_attrs": {
        "compile_data_glob": [
          "**"
        ],
        "crate_features": {
          "common": [
            "default",
            "perf",
            "perf-backtrack",
            "perf-cache",
            "perf-dfa",
            "perf-inline",
            "perf-literal",
            "perf-onepass",
            "std",
            "unicode",
            "unicode-age",
            "unicode-bool",
            "unicode-case",
            "unicode-gencat",
            "unicode-perl",
            "unicode-script",
            "unicode-segment"
          ],
          "selects": {}
        },
        "deps": {
          "common": [
            {
              "id": "aho-corasick 1.0.4",
              "target": "aho_corasick"
            },
            {
              "id": "memchr 2.5.0",
              "target": "memchr"
            },
            {
              "id": "regex-automata 0.3.6",
              "target": "regex_automata"
            },
            {
              "id": "regex-syntax 0.7.4",
              "target": "regex_syntax"
            }
          ],
          "selects": {}
        },
        "edition": "2021",
        "version": "1.9.3"
      },
      "license": "MIT OR Apache-2.0"
    },
    "regex-automata 0.1.10": {
      "name": "regex-automata",
      "version": "0.1.10",
      "repository": {
        "Http": {
          "url": "https://static.crates.io/crates/regex-automata/0.1.10/download",
          "sha256": "6c230d73fb8d8c1b9c0b3135c5142a8acee3a0558fb8db5cf1cb65f8d7862132"
        }
      },
      "targets": [
        {
          "Library": {
            "crate_name": "regex_automata",
            "crate_root": "src/lib.rs",
            "srcs": [
              "**/*.rs"
            ]
          }
        }
      ],
      "library_target_name": "regex_automata",
      "common_attrs": {
        "compile_data_glob": [
          "**"
        ],
        "deps": {
          "common": [
            {
              "id": "regex-syntax 0.6.29",
              "target": "regex_syntax"
            }
          ],
          "selects": {}
        },
        "edition": "2015",
        "version": "0.1.10"
      },
      "license": "Unlicense/MIT"
    },
    "regex-automata 0.3.6": {
      "name": "regex-automata",
      "version": "0.3.6",
      "repository": {
        "Http": {
          "url": "https://static.crates.io/crates/regex-automata/0.3.6/download",
          "sha256": "fed1ceff11a1dddaee50c9dc8e4938bd106e9d89ae372f192311e7da498e3b69"
        }
      },
      "targets": [
        {
          "Library": {
            "crate_name": "regex_automata",
            "crate_root": "src/lib.rs",
            "srcs": [
              "**/*.rs"
            ]
          }
        }
      ],
      "library_target_name": "regex_automata",
      "common_attrs": {
        "compile_data_glob": [
          "**"
        ],
        "crate_features": {
          "common": [
            "alloc",
            "dfa-onepass",
            "dfa-search",
            "hybrid",
            "meta",
            "nfa-backtrack",
            "nfa-pikevm",
            "nfa-thompson",
            "perf-inline",
            "perf-literal",
            "perf-literal-multisubstring",
            "perf-literal-substring",
            "std",
            "syntax",
            "unicode",
            "unicode-age",
            "unicode-bool",
            "unicode-case",
            "unicode-gencat",
            "unicode-perl",
            "unicode-script",
            "unicode-segment",
            "unicode-word-boundary"
          ],
          "selects": {}
        },
        "deps": {
          "common": [
            {
              "id": "aho-corasick 1.0.4",
              "target": "aho_corasick"
            },
            {
              "id": "memchr 2.5.0",
              "target": "memchr"
            },
            {
              "id": "regex-syntax 0.7.4",
              "target": "regex_syntax"
            }
          ],
          "selects": {}
        },
        "edition": "2021",
        "version": "0.3.6"
      },
      "license": "MIT OR Apache-2.0"
    },
    "regex-syntax 0.6.29": {
      "name": "regex-syntax",
      "version": "0.6.29",
      "repository": {
        "Http": {
          "url": "https://static.crates.io/crates/regex-syntax/0.6.29/download",
          "sha256": "f162c6dd7b008981e4d40210aca20b4bd0f9b60ca9271061b07f78537722f2e1"
        }
      },
      "targets": [
        {
          "Library": {
            "crate_name": "regex_syntax",
            "crate_root": "src/lib.rs",
            "srcs": [
              "**/*.rs"
            ]
          }
        }
      ],
      "library_target_name": "regex_syntax",
      "common_attrs": {
        "compile_data_glob": [
          "**"
        ],
        "crate_features": {
          "common": [
            "default",
            "unicode",
            "unicode-age",
            "unicode-bool",
            "unicode-case",
            "unicode-gencat",
            "unicode-perl",
            "unicode-script",
            "unicode-segment"
          ],
          "selects": {}
        },
        "edition": "2018",
        "version": "0.6.29"
      },
      "license": "MIT OR Apache-2.0"
    },
    "regex-syntax 0.7.4": {
      "name": "regex-syntax",
      "version": "0.7.4",
      "repository": {
        "Http": {
          "url": "https://static.crates.io/crates/regex-syntax/0.7.4/download",
          "sha256": "e5ea92a5b6195c6ef2a0295ea818b312502c6fc94dde986c5553242e18fd4ce2"
        }
      },
      "targets": [
        {
          "Library": {
            "crate_name": "regex_syntax",
            "crate_root": "src/lib.rs",
            "srcs": [
              "**/*.rs"
            ]
          }
        }
      ],
      "library_target_name": "regex_syntax",
      "common_attrs": {
        "compile_data_glob": [
          "**"
        ],
        "crate_features": {
          "common": [
            "default",
            "std",
            "unicode",
            "unicode-age",
            "unicode-bool",
            "unicode-case",
            "unicode-gencat",
            "unicode-perl",
            "unicode-script",
            "unicode-segment"
          ],
          "selects": {}
        },
        "edition": "2021",
        "version": "0.7.4"
      },
      "license": "MIT OR Apache-2.0"
    },
    "rocket 0.5.0-rc.3": {
      "name": "rocket",
      "version": "0.5.0-rc.3",
      "repository": {
        "Http": {
          "url": "https://static.crates.io/crates/rocket/0.5.0-rc.3/download",
          "sha256": "58734f7401ae5cfd129685b48f61182331745b357b96f2367f01aebaf1cc9cc9"
        }
      },
      "targets": [
        {
          "Library": {
            "crate_name": "rocket",
            "crate_root": "src/lib.rs",
            "srcs": [
              "**/*.rs"
            ]
          }
        },
        {
          "BuildScript": {
            "crate_name": "build_script_build",
            "crate_root": "build.rs",
            "srcs": [
              "**/*.rs"
            ]
          }
        }
      ],
      "library_target_name": "rocket",
      "common_attrs": {
        "compile_data_glob": [
          "**"
        ],
        "crate_features": {
          "common": [
            "default",
            "http2",
            "json",
            "serde_json"
          ],
          "selects": {}
        },
        "deps": {
          "common": [
            {
              "id": "async-stream 0.3.5",
              "target": "async_stream"
            },
            {
              "id": "atomic 0.5.3",
              "target": "atomic"
            },
            {
              "id": "binascii 0.1.4",
              "target": "binascii"
            },
            {
              "id": "bytes 1.4.0",
              "target": "bytes"
            },
            {
              "id": "either 1.9.0",
              "target": "either"
            },
            {
              "id": "figment 0.10.10",
              "target": "figment"
            },
            {
              "id": "futures 0.3.28",
              "target": "futures"
            },
            {
              "id": "indexmap 1.9.3",
              "target": "indexmap"
            },
            {
              "id": "is-terminal 0.4.9",
              "target": "is_terminal"
            },
            {
              "id": "log 0.4.20",
              "target": "log"
            },
            {
              "id": "memchr 2.5.0",
              "target": "memchr"
            },
            {
              "id": "multer 2.1.0",
              "target": "multer"
            },
            {
              "id": "num_cpus 1.16.0",
              "target": "num_cpus"
            },
            {
              "id": "parking_lot 0.12.1",
              "target": "parking_lot"
            },
            {
              "id": "pin-project-lite 0.2.12",
              "target": "pin_project_lite"
            },
            {
              "id": "rand 0.8.5",
              "target": "rand"
            },
            {
              "id": "ref-cast 1.0.20",
              "target": "ref_cast"
            },
            {
              "id": "rocket 0.5.0-rc.3",
              "target": "build_script_build"
            },
            {
              "id": "rocket_http 0.5.0-rc.3",
              "target": "rocket_http"
            },
            {
              "id": "serde 1.0.194",
              "target": "serde"
            },
            {
              "id": "serde_json 1.0.99",
              "target": "serde_json"
            },
            {
              "id": "state 0.5.3",
              "target": "state"
            },
            {
              "id": "tempfile 3.8.0",
              "target": "tempfile"
            },
            {
              "id": "time 0.3.31",
              "target": "time"
            },
            {
              "id": "tokio 1.32.0",
              "target": "tokio"
            },
            {
              "id": "tokio-stream 0.1.14",
              "target": "tokio_stream"
            },
            {
              "id": "tokio-util 0.7.8",
              "target": "tokio_util"
            },
            {
              "id": "ubyte 0.10.3",
              "target": "ubyte"
            },
            {
              "id": "yansi 0.5.1",
              "target": "yansi"
            }
          ],
          "selects": {}
        },
        "edition": "2021",
        "proc_macro_deps": {
          "common": [
            {
              "id": "async-trait 0.1.73",
              "target": "async_trait"
            },
            {
              "id": "rocket_codegen 0.5.0-rc.3",
              "target": "rocket_codegen"
            }
          ],
          "selects": {}
        },
        "version": "0.5.0-rc.3"
      },
      "build_script_attrs": {
        "data_glob": [
          "**"
        ],
        "deps": {
          "common": [
            {
              "id": "version_check 0.9.4",
              "target": "version_check"
            }
          ],
          "selects": {}
        }
      },
      "license": "MIT OR Apache-2.0"
    },
    "rocket_codegen 0.5.0-rc.3": {
      "name": "rocket_codegen",
      "version": "0.5.0-rc.3",
      "repository": {
        "Http": {
          "url": "https://static.crates.io/crates/rocket_codegen/0.5.0-rc.3/download",
          "sha256": "7093353f14228c744982e409259fb54878ba9563d08214f2d880d59ff2fc508b"
        }
      },
      "targets": [
        {
          "ProcMacro": {
            "crate_name": "rocket_codegen",
            "crate_root": "src/lib.rs",
            "srcs": [
              "**/*.rs"
            ]
          }
        }
      ],
      "library_target_name": "rocket_codegen",
      "common_attrs": {
        "compile_data_glob": [
          "**"
        ],
        "deps": {
          "common": [
            {
              "id": "devise 0.4.1",
              "target": "devise"
            },
            {
              "id": "glob 0.3.1",
              "target": "glob"
            },
            {
              "id": "indexmap 1.9.3",
              "target": "indexmap"
            },
            {
              "id": "proc-macro2 1.0.74",
              "target": "proc_macro2"
            },
            {
              "id": "quote 1.0.35",
              "target": "quote"
            },
            {
              "id": "rocket_http 0.5.0-rc.3",
              "target": "rocket_http"
            },
            {
              "id": "syn 2.0.46",
              "target": "syn"
            },
            {
              "id": "unicode-xid 0.2.4",
              "target": "unicode_xid"
            }
          ],
          "selects": {}
        },
        "edition": "2021",
        "version": "0.5.0-rc.3"
      },
      "license": "MIT OR Apache-2.0"
    },
    "rocket_http 0.5.0-rc.3": {
      "name": "rocket_http",
      "version": "0.5.0-rc.3",
      "repository": {
        "Http": {
          "url": "https://static.crates.io/crates/rocket_http/0.5.0-rc.3/download",
          "sha256": "936012c99162a03a67f37f9836d5f938f662e26f2717809761a9ac46432090f4"
        }
      },
      "targets": [
        {
          "Library": {
            "crate_name": "rocket_http",
            "crate_root": "src/lib.rs",
            "srcs": [
              "**/*.rs"
            ]
          }
        }
      ],
      "library_target_name": "rocket_http",
      "common_attrs": {
        "compile_data_glob": [
          "**"
        ],
        "crate_features": {
          "common": [
            "default",
            "http2",
            "serde",
            "serde_"
          ],
          "selects": {}
        },
        "deps": {
          "common": [
            {
              "id": "cookie 0.17.0",
              "target": "cookie"
            },
            {
              "id": "either 1.9.0",
              "target": "either"
            },
            {
              "id": "futures 0.3.28",
              "target": "futures"
            },
            {
              "id": "http 0.2.9",
              "target": "http"
            },
            {
              "id": "hyper 0.14.27",
              "target": "hyper"
            },
            {
              "id": "indexmap 1.9.3",
              "target": "indexmap"
            },
            {
              "id": "log 0.4.20",
              "target": "log"
            },
            {
              "id": "memchr 2.5.0",
              "target": "memchr"
            },
            {
              "id": "pear 0.2.7",
              "target": "pear"
            },
            {
              "id": "percent-encoding 2.3.0",
              "target": "percent_encoding"
            },
            {
              "id": "pin-project-lite 0.2.12",
              "target": "pin_project_lite"
            },
            {
              "id": "ref-cast 1.0.20",
              "target": "ref_cast"
            },
            {
              "id": "serde 1.0.194",
              "target": "serde",
              "alias": "serde_"
            },
            {
              "id": "smallvec 1.11.0",
              "target": "smallvec"
            },
            {
              "id": "stable-pattern 0.1.0",
              "target": "stable_pattern"
            },
            {
              "id": "state 0.5.3",
              "target": "state"
            },
            {
              "id": "time 0.3.31",
              "target": "time"
            },
            {
              "id": "tokio 1.32.0",
              "target": "tokio"
            },
            {
              "id": "uncased 0.9.9",
              "target": "uncased"
            }
          ],
          "selects": {}
        },
        "edition": "2021",
        "version": "0.5.0-rc.3"
      },
      "license": "MIT OR Apache-2.0"
    },
    "rustc-demangle 0.1.23": {
      "name": "rustc-demangle",
      "version": "0.1.23",
      "repository": {
        "Http": {
          "url": "https://static.crates.io/crates/rustc-demangle/0.1.23/download",
          "sha256": "d626bb9dae77e28219937af045c257c28bfd3f69333c512553507f5f9798cb76"
        }
      },
      "targets": [
        {
          "Library": {
            "crate_name": "rustc_demangle",
            "crate_root": "src/lib.rs",
            "srcs": [
              "**/*.rs"
            ]
          }
        }
      ],
      "library_target_name": "rustc_demangle",
      "common_attrs": {
        "compile_data_glob": [
          "**"
        ],
        "edition": "2015",
        "version": "0.1.23"
      },
      "license": "MIT/Apache-2.0"
    },
    "rustc-hash 1.1.0": {
      "name": "rustc-hash",
      "version": "1.1.0",
      "repository": {
        "Http": {
          "url": "https://static.crates.io/crates/rustc-hash/1.1.0/download",
          "sha256": "08d43f7aa6b08d49f382cde6a7982047c3426db949b1424bc4b7ec9ae12c6ce2"
        }
      },
      "targets": [
        {
          "Library": {
            "crate_name": "rustc_hash",
            "crate_root": "src/lib.rs",
            "srcs": [
              "**/*.rs"
            ]
          }
        }
      ],
      "library_target_name": "rustc_hash",
      "common_attrs": {
        "compile_data_glob": [
          "**"
        ],
        "crate_features": {
          "common": [
            "default",
            "std"
          ],
          "selects": {}
        },
        "edition": "2015",
        "version": "1.1.0"
      },
      "license": "Apache-2.0/MIT"
    },
    "rustix 0.38.8": {
      "name": "rustix",
      "version": "0.38.8",
      "repository": {
        "Http": {
          "url": "https://static.crates.io/crates/rustix/0.38.8/download",
          "sha256": "19ed4fa021d81c8392ce04db050a3da9a60299050b7ae1cf482d862b54a7218f"
        }
      },
      "targets": [
        {
          "Library": {
            "crate_name": "rustix",
            "crate_root": "src/lib.rs",
            "srcs": [
              "**/*.rs"
            ]
          }
        },
        {
          "BuildScript": {
            "crate_name": "build_script_build",
            "crate_root": "build.rs",
            "srcs": [
              "**/*.rs"
            ]
          }
        }
      ],
      "library_target_name": "rustix",
      "common_attrs": {
        "compile_data_glob": [
          "**"
        ],
        "crate_features": {
          "common": [
            "default",
            "libc",
            "libc_errno",
            "std",
            "use-libc",
            "use-libc-auxv"
          ],
          "selects": {
            "aarch64-apple-darwin": [
              "fs",
              "termios"
            ],
            "aarch64-apple-ios": [
              "fs",
              "termios"
            ],
            "aarch64-apple-ios-sim": [
              "fs",
              "termios"
            ],
            "aarch64-fuchsia": [
              "fs",
              "termios"
            ],
            "aarch64-linux-android": [
              "fs",
              "termios"
            ],
            "aarch64-unknown-linux-gnu": [
              "fs",
              "termios"
            ],
            "aarch64-unknown-nixos-gnu": [
              "fs",
              "termios"
            ],
            "aarch64-unknown-nto-qnx710": [
              "fs",
              "termios"
            ],
            "arm-unknown-linux-gnueabi": [
              "fs",
              "termios"
            ],
            "armv7-linux-androideabi": [
              "fs",
              "termios"
            ],
            "armv7-unknown-linux-gnueabi": [
              "fs",
              "termios"
            ],
            "i686-apple-darwin": [
              "fs",
              "termios"
            ],
            "i686-linux-android": [
              "fs",
              "termios"
            ],
            "i686-unknown-freebsd": [
              "fs",
              "termios"
            ],
            "i686-unknown-linux-gnu": [
              "fs",
              "termios"
            ],
            "powerpc-unknown-linux-gnu": [
              "fs",
              "termios"
            ],
            "riscv32imc-unknown-none-elf": [
              "termios"
            ],
            "riscv64gc-unknown-none-elf": [
              "termios"
            ],
            "s390x-unknown-linux-gnu": [
              "fs",
              "termios"
            ],
            "thumbv7em-none-eabi": [
              "termios"
            ],
            "thumbv8m.main-none-eabi": [
              "termios"
            ],
            "wasm32-wasi": [
              "fs",
              "termios"
            ],
            "x86_64-apple-darwin": [
              "fs",
              "termios"
            ],
            "x86_64-apple-ios": [
              "fs",
              "termios"
            ],
            "x86_64-fuchsia": [
              "fs",
              "termios"
            ],
            "x86_64-linux-android": [
              "fs",
              "termios"
            ],
            "x86_64-unknown-freebsd": [
              "fs",
              "termios"
            ],
            "x86_64-unknown-linux-gnu": [
              "fs",
              "termios"
            ],
            "x86_64-unknown-nixos-gnu": [
              "fs",
              "termios"
            ],
            "x86_64-unknown-none": [
              "termios"
            ]
          }
        },
        "deps": {
          "common": [
            {
              "id": "bitflags 2.4.0",
              "target": "bitflags"
            },
            {
              "id": "rustix 0.38.8",
              "target": "build_script_build"
            }
          ],
          "selects": {
            "cfg(all(any(target_os = \"android\", target_os = \"linux\"), any(rustix_use_libc, miri, not(all(target_os = \"linux\", target_endian = \"little\", any(target_arch = \"arm\", all(target_arch = \"aarch64\", target_pointer_width = \"64\"), target_arch = \"riscv64\", all(rustix_use_experimental_asm, target_arch = \"powerpc64\"), all(rustix_use_experimental_asm, target_arch = \"mips\"), all(rustix_use_experimental_asm, target_arch = \"mips32r6\"), all(rustix_use_experimental_asm, target_arch = \"mips64\"), all(rustix_use_experimental_asm, target_arch = \"mips64r6\"), target_arch = \"x86\", all(target_arch = \"x86_64\", target_pointer_width = \"64\")))))))": [
              {
                "id": "linux-raw-sys 0.4.5",
                "target": "linux_raw_sys"
              }
            ],
            "cfg(all(not(rustix_use_libc), not(miri), target_os = \"linux\", target_endian = \"little\", any(target_arch = \"arm\", all(target_arch = \"aarch64\", target_pointer_width = \"64\"), target_arch = \"riscv64\", all(rustix_use_experimental_asm, target_arch = \"powerpc64\"), all(rustix_use_experimental_asm, target_arch = \"mips\"), all(rustix_use_experimental_asm, target_arch = \"mips32r6\"), all(rustix_use_experimental_asm, target_arch = \"mips64\"), all(rustix_use_experimental_asm, target_arch = \"mips64r6\"), target_arch = \"x86\", all(target_arch = \"x86_64\", target_pointer_width = \"64\"))))": [
              {
                "id": "errno 0.3.2",
                "target": "errno",
                "alias": "libc_errno"
              },
              {
                "id": "libc 0.2.147",
                "target": "libc"
              },
              {
                "id": "linux-raw-sys 0.4.5",
                "target": "linux_raw_sys"
              }
            ],
            "cfg(all(not(windows), any(rustix_use_libc, miri, not(all(target_os = \"linux\", target_endian = \"little\", any(target_arch = \"arm\", all(target_arch = \"aarch64\", target_pointer_width = \"64\"), target_arch = \"riscv64\", all(rustix_use_experimental_asm, target_arch = \"powerpc64\"), all(rustix_use_experimental_asm, target_arch = \"mips\"), all(rustix_use_experimental_asm, target_arch = \"mips32r6\"), all(rustix_use_experimental_asm, target_arch = \"mips64\"), all(rustix_use_experimental_asm, target_arch = \"mips64r6\"), target_arch = \"x86\", all(target_arch = \"x86_64\", target_pointer_width = \"64\")))))))": [
              {
                "id": "errno 0.3.2",
                "target": "errno",
                "alias": "libc_errno"
              },
              {
                "id": "libc 0.2.147",
                "target": "libc"
              }
            ],
            "cfg(windows)": [
              {
                "id": "errno 0.3.2",
                "target": "errno",
                "alias": "libc_errno"
              },
              {
                "id": "windows-sys 0.48.0",
                "target": "windows_sys"
              }
            ]
          }
        },
        "edition": "2021",
        "version": "0.38.8"
      },
      "build_script_attrs": {
        "data_glob": [
          "**"
        ]
      },
      "license": "Apache-2.0 WITH LLVM-exception OR Apache-2.0 OR MIT"
    },
    "rustversion 1.0.14": {
      "name": "rustversion",
      "version": "1.0.14",
      "repository": {
        "Http": {
          "url": "https://static.crates.io/crates/rustversion/1.0.14/download",
          "sha256": "7ffc183a10b4478d04cbbbfc96d0873219d962dd5accaff2ffbd4ceb7df837f4"
        }
      },
      "targets": [
        {
          "ProcMacro": {
            "crate_name": "rustversion",
            "crate_root": "src/lib.rs",
            "srcs": [
              "**/*.rs"
            ]
          }
        },
        {
          "BuildScript": {
            "crate_name": "build_script_build",
            "crate_root": "build/build.rs",
            "srcs": [
              "**/*.rs"
            ]
          }
        }
      ],
      "library_target_name": "rustversion",
      "common_attrs": {
        "compile_data_glob": [
          "**"
        ],
        "deps": {
          "common": [
            {
              "id": "rustversion 1.0.14",
              "target": "build_script_build"
            }
          ],
          "selects": {}
        },
        "edition": "2018",
        "version": "1.0.14"
      },
      "build_script_attrs": {
        "data_glob": [
          "**"
        ]
      },
      "license": "MIT OR Apache-2.0"
    },
    "rustyline 9.1.2": {
      "name": "rustyline",
      "version": "9.1.2",
      "repository": {
        "Http": {
          "url": "https://static.crates.io/crates/rustyline/9.1.2/download",
          "sha256": "db7826789c0e25614b03e5a54a0717a86f9ff6e6e5247f92b369472869320039"
        }
      },
      "targets": [
        {
          "Library": {
            "crate_name": "rustyline",
            "crate_root": "src/lib.rs",
            "srcs": [
              "**/*.rs"
            ]
          }
        }
      ],
      "library_target_name": "rustyline",
      "common_attrs": {
        "compile_data_glob": [
          "**"
        ],
        "crate_features": {
          "common": [
            "default",
            "dirs-next",
            "with-dirs"
          ],
          "selects": {}
        },
        "deps": {
          "common": [
            {
              "id": "bitflags 1.3.2",
              "target": "bitflags"
            },
            {
              "id": "cfg-if 1.0.0",
              "target": "cfg_if"
            },
            {
              "id": "dirs-next 2.0.0",
              "target": "dirs_next"
            },
            {
              "id": "fd-lock 3.0.13",
              "target": "fd_lock"
            },
            {
              "id": "libc 0.2.147",
              "target": "libc"
            },
            {
              "id": "log 0.4.20",
              "target": "log"
            },
            {
              "id": "memchr 2.5.0",
              "target": "memchr"
            },
            {
              "id": "radix_trie 0.2.1",
              "target": "radix_trie"
            },
            {
              "id": "smallvec 1.11.0",
              "target": "smallvec"
            },
            {
              "id": "unicode-segmentation 1.10.1",
              "target": "unicode_segmentation"
            },
            {
              "id": "unicode-width 0.1.10",
              "target": "unicode_width"
            }
          ],
          "selects": {
            "cfg(unix)": [
              {
                "id": "nix 0.23.2",
                "target": "nix"
              },
              {
                "id": "utf8parse 0.2.1",
                "target": "utf8parse"
              }
            ],
            "cfg(windows)": [
              {
                "id": "clipboard-win 4.5.0",
                "target": "clipboard_win"
              },
              {
                "id": "scopeguard 1.2.0",
                "target": "scopeguard"
              },
              {
                "id": "winapi 0.3.9",
                "target": "winapi"
              }
            ]
          }
        },
        "edition": "2018",
        "version": "9.1.2"
      },
      "license": "MIT"
    },
    "ryu 1.0.15": {
      "name": "ryu",
      "version": "1.0.15",
      "repository": {
        "Http": {
          "url": "https://static.crates.io/crates/ryu/1.0.15/download",
          "sha256": "1ad4cc8da4ef723ed60bced201181d83791ad433213d8c24efffda1eec85d741"
        }
      },
      "targets": [
        {
          "Library": {
            "crate_name": "ryu",
            "crate_root": "src/lib.rs",
            "srcs": [
              "**/*.rs"
            ]
          }
        }
      ],
      "library_target_name": "ryu",
      "common_attrs": {
        "compile_data_glob": [
          "**"
        ],
        "edition": "2018",
        "version": "1.0.15"
      },
      "license": "Apache-2.0 OR BSL-1.0"
    },
    "safemem 0.3.3": {
      "name": "safemem",
      "version": "0.3.3",
      "repository": {
        "Http": {
          "url": "https://static.crates.io/crates/safemem/0.3.3/download",
          "sha256": "ef703b7cb59335eae2eb93ceb664c0eb7ea6bf567079d843e09420219668e072"
        }
      },
      "targets": [
        {
          "Library": {
            "crate_name": "safemem",
            "crate_root": "src/lib.rs",
            "srcs": [
              "**/*.rs"
            ]
          }
        }
      ],
      "library_target_name": "safemem",
      "common_attrs": {
        "compile_data_glob": [
          "**"
        ],
        "crate_features": {
          "common": [
            "default",
            "std"
          ],
          "selects": {}
        },
        "edition": "2015",
        "version": "0.3.3"
      },
      "license": "MIT/Apache-2.0"
    },
    "same-file 1.0.6": {
      "name": "same-file",
      "version": "1.0.6",
      "repository": {
        "Http": {
          "url": "https://static.crates.io/crates/same-file/1.0.6/download",
          "sha256": "93fc1dc3aaa9bfed95e02e6eadabb4baf7e3078b0bd1b4d7b6b0b68378900502"
        }
      },
      "targets": [
        {
          "Library": {
            "crate_name": "same_file",
            "crate_root": "src/lib.rs",
            "srcs": [
              "**/*.rs"
            ]
          }
        }
      ],
      "library_target_name": "same_file",
      "common_attrs": {
        "compile_data_glob": [
          "**"
        ],
        "deps": {
          "common": [],
          "selects": {
            "cfg(windows)": [
              {
                "id": "winapi-util 0.1.5",
                "target": "winapi_util"
              }
            ]
          }
        },
        "edition": "2018",
        "version": "1.0.6"
      },
      "license": "Unlicense/MIT"
    },
    "scip 0.3.2": {
      "name": "scip",
      "version": "0.3.2",
      "repository": {
        "Http": {
          "url": "https://static.crates.io/crates/scip/0.3.2/download",
          "sha256": "05ba59776110d1ff814521aaf9c688f82361292c830f208aa3476d5b1e248713"
        }
      },
      "targets": [
        {
          "Library": {
            "crate_name": "scip",
            "crate_root": "src/mod.rs",
            "srcs": [
              "**/*.rs"
            ]
          }
        }
      ],
      "library_target_name": "scip",
      "common_attrs": {
        "compile_data_glob": [
          "**"
        ],
        "deps": {
          "common": [
            {
              "id": "protobuf 3.2.0",
              "target": "protobuf"
            }
          ],
          "selects": {}
        },
        "edition": "2021",
        "version": "0.3.2"
      },
      "license": "Apache-2.0"
    },
    "scip-syntax 0.1.0": {
      "name": "scip-syntax",
      "version": "0.1.0",
      "repository": null,
      "targets": [
        {
          "Library": {
            "crate_name": "scip_syntax",
            "crate_root": "src/lib.rs",
            "srcs": [
              "**/*.rs"
            ]
          }
        }
      ],
      "library_target_name": "scip_syntax",
      "common_attrs": {
        "compile_data_glob": [
          "**"
        ],
        "deps": {
          "common": [
            {
              "id": "anyhow 1.0.75",
              "target": "anyhow"
            },
            {
              "id": "assert_cmd 2.0.12",
              "target": "assert_cmd"
            },
            {
              "id": "clap 4.3.23",
              "target": "clap"
            },
            {
              "id": "colored 2.0.4",
              "target": "colored"
            },
            {
              "id": "indicatif 0.17.7",
              "target": "indicatif"
            },
            {
              "id": "insta 1.34.0",
              "target": "insta"
            },
            {
              "id": "lazy_static 1.4.0",
              "target": "lazy_static"
            },
            {
              "id": "predicates 3.0.4",
              "target": "predicates"
            },
            {
              "id": "protobuf 3.2.0",
              "target": "protobuf"
            },
            {
              "id": "scip 0.3.2",
              "target": "scip"
            },
            {
              "id": "serde 1.0.194",
              "target": "serde"
            },
            {
              "id": "serde_json 1.0.99",
              "target": "serde_json"
            },
            {
              "id": "string-interner 0.14.0",
              "target": "string_interner"
            },
            {
              "id": "walkdir 2.3.3",
              "target": "walkdir"
            }
          ],
          "selects": {}
        },
        "edition": "2021",
        "proc_macro_deps": {
          "common": [
            {
              "id": "paste 1.0.14",
              "target": "paste"
            }
          ],
          "selects": {}
        },
        "version": "0.1.0"
      },
      "license": null
    },
    "scoped-tls 1.0.1": {
      "name": "scoped-tls",
      "version": "1.0.1",
      "repository": {
        "Http": {
          "url": "https://static.crates.io/crates/scoped-tls/1.0.1/download",
          "sha256": "e1cf6437eb19a8f4a6cc0f7dca544973b0b78843adbfeb3683d1a94a0024a294"
        }
      },
      "targets": [
        {
          "Library": {
            "crate_name": "scoped_tls",
            "crate_root": "src/lib.rs",
            "srcs": [
              "**/*.rs"
            ]
          }
        }
      ],
      "library_target_name": "scoped_tls",
      "common_attrs": {
        "compile_data_glob": [
          "**"
        ],
        "edition": "2015",
        "version": "1.0.1"
      },
      "license": "MIT/Apache-2.0"
    },
    "scopeguard 1.2.0": {
      "name": "scopeguard",
      "version": "1.2.0",
      "repository": {
        "Http": {
          "url": "https://static.crates.io/crates/scopeguard/1.2.0/download",
          "sha256": "94143f37725109f92c262ed2cf5e59bce7498c01bcc1502d7b9afe439a4e9f49"
        }
      },
      "targets": [
        {
          "Library": {
            "crate_name": "scopeguard",
            "crate_root": "src/lib.rs",
            "srcs": [
              "**/*.rs"
            ]
          }
        }
      ],
      "library_target_name": "scopeguard",
      "common_attrs": {
        "compile_data_glob": [
          "**"
        ],
        "crate_features": {
          "common": [],
          "selects": {
            "aarch64-pc-windows-msvc": [
              "default",
              "use_std"
            ],
            "i686-pc-windows-msvc": [
              "default",
              "use_std"
            ],
            "x86_64-pc-windows-msvc": [
              "default",
              "use_std"
            ]
          }
        },
        "edition": "2015",
        "version": "1.2.0"
      },
      "license": "MIT OR Apache-2.0"
    },
    "serde 1.0.194": {
      "name": "serde",
      "version": "1.0.194",
      "repository": {
        "Http": {
          "url": "https://static.crates.io/crates/serde/1.0.194/download",
          "sha256": "0b114498256798c94a0689e1a15fec6005dee8ac1f41de56404b67afc2a4b773"
        }
      },
      "targets": [
        {
          "Library": {
            "crate_name": "serde",
            "crate_root": "src/lib.rs",
            "srcs": [
              "**/*.rs"
            ]
          }
        },
        {
          "BuildScript": {
            "crate_name": "build_script_build",
            "crate_root": "build.rs",
            "srcs": [
              "**/*.rs"
            ]
          }
        }
      ],
      "library_target_name": "serde",
      "common_attrs": {
        "compile_data_glob": [
          "**"
        ],
        "crate_features": {
          "common": [
            "alloc",
            "default",
            "derive",
            "serde_derive",
            "std"
          ],
          "selects": {}
        },
        "deps": {
          "common": [
            {
              "id": "serde 1.0.194",
              "target": "build_script_build"
            }
          ],
          "selects": {}
        },
        "edition": "2018",
        "proc_macro_deps": {
          "common": [
            {
              "id": "serde_derive 1.0.194",
              "target": "serde_derive"
            }
          ],
          "selects": {}
        },
        "version": "1.0.194"
      },
      "build_script_attrs": {
        "data_glob": [
          "**"
        ]
      },
      "license": "MIT OR Apache-2.0"
    },
    "serde_derive 1.0.194": {
      "name": "serde_derive",
      "version": "1.0.194",
      "repository": {
        "Http": {
          "url": "https://static.crates.io/crates/serde_derive/1.0.194/download",
          "sha256": "a3385e45322e8f9931410f01b3031ec534c3947d0e94c18049af4d9f9907d4e0"
        }
      },
      "targets": [
        {
          "ProcMacro": {
            "crate_name": "serde_derive",
            "crate_root": "src/lib.rs",
            "srcs": [
              "**/*.rs"
            ]
          }
        }
      ],
      "library_target_name": "serde_derive",
      "common_attrs": {
        "compile_data_glob": [
          "**"
        ],
        "crate_features": {
          "common": [
            "default"
          ],
          "selects": {}
        },
        "deps": {
          "common": [
            {
              "id": "proc-macro2 1.0.74",
              "target": "proc_macro2"
            },
            {
              "id": "quote 1.0.35",
              "target": "quote"
            },
            {
              "id": "syn 2.0.46",
              "target": "syn"
            }
          ],
          "selects": {}
        },
        "edition": "2015",
        "version": "1.0.194"
      },
      "license": "MIT OR Apache-2.0"
    },
    "serde_json 1.0.99": {
      "name": "serde_json",
      "version": "1.0.99",
      "repository": {
        "Http": {
          "url": "https://static.crates.io/crates/serde_json/1.0.99/download",
          "sha256": "46266871c240a00b8f503b877622fe33430b3c7d963bdc0f2adc511e54a1eae3"
        }
      },
      "targets": [
        {
          "Library": {
            "crate_name": "serde_json",
            "crate_root": "src/lib.rs",
            "srcs": [
              "**/*.rs"
            ]
          }
        },
        {
          "BuildScript": {
            "crate_name": "build_script_build",
            "crate_root": "build.rs",
            "srcs": [
              "**/*.rs"
            ]
          }
        }
      ],
      "library_target_name": "serde_json",
      "common_attrs": {
        "compile_data_glob": [
          "**"
        ],
        "crate_features": {
          "common": [
            "default",
            "std"
          ],
          "selects": {}
        },
        "deps": {
          "common": [
            {
              "id": "itoa 1.0.9",
              "target": "itoa"
            },
            {
              "id": "ryu 1.0.15",
              "target": "ryu"
            },
            {
              "id": "serde 1.0.194",
              "target": "serde"
            },
            {
              "id": "serde_json 1.0.99",
              "target": "build_script_build"
            }
          ],
          "selects": {}
        },
        "edition": "2018",
        "version": "1.0.99"
      },
      "build_script_attrs": {
        "data_glob": [
          "**"
        ]
      },
      "license": "MIT OR Apache-2.0"
    },
    "serde_spanned 0.6.3": {
      "name": "serde_spanned",
      "version": "0.6.3",
      "repository": {
        "Http": {
          "url": "https://static.crates.io/crates/serde_spanned/0.6.3/download",
          "sha256": "96426c9936fd7a0124915f9185ea1d20aa9445cc9821142f0a73bc9207a2e186"
        }
      },
      "targets": [
        {
          "Library": {
            "crate_name": "serde_spanned",
            "crate_root": "src/lib.rs",
            "srcs": [
              "**/*.rs"
            ]
          }
        }
      ],
      "library_target_name": "serde_spanned",
      "common_attrs": {
        "compile_data_glob": [
          "**"
        ],
        "crate_features": {
          "common": [
            "serde"
          ],
          "selects": {}
        },
        "deps": {
          "common": [
            {
              "id": "serde 1.0.194",
              "target": "serde"
            }
          ],
          "selects": {}
        },
        "edition": "2021",
        "version": "0.6.3"
      },
      "license": "MIT OR Apache-2.0"
    },
    "sharded-slab 0.1.4": {
      "name": "sharded-slab",
      "version": "0.1.4",
      "repository": {
        "Http": {
          "url": "https://static.crates.io/crates/sharded-slab/0.1.4/download",
          "sha256": "900fba806f70c630b0a382d0d825e17a0f19fcd059a2ade1ff237bcddf446b31"
        }
      },
      "targets": [
        {
          "Library": {
            "crate_name": "sharded_slab",
            "crate_root": "src/lib.rs",
            "srcs": [
              "**/*.rs"
            ]
          }
        }
      ],
      "library_target_name": "sharded_slab",
      "common_attrs": {
        "compile_data_glob": [
          "**"
        ],
        "deps": {
          "common": [
            {
              "id": "lazy_static 1.4.0",
              "target": "lazy_static"
            }
          ],
          "selects": {}
        },
        "edition": "2018",
        "version": "0.1.4"
      },
      "license": "MIT"
    },
    "signal-hook-registry 1.4.1": {
      "name": "signal-hook-registry",
      "version": "1.4.1",
      "repository": {
        "Http": {
          "url": "https://static.crates.io/crates/signal-hook-registry/1.4.1/download",
          "sha256": "d8229b473baa5980ac72ef434c4415e70c4b5e71b423043adb4ba059f89c99a1"
        }
      },
      "targets": [
        {
          "Library": {
            "crate_name": "signal_hook_registry",
            "crate_root": "src/lib.rs",
            "srcs": [
              "**/*.rs"
            ]
          }
        }
      ],
      "library_target_name": "signal_hook_registry",
      "common_attrs": {
        "compile_data_glob": [
          "**"
        ],
        "deps": {
          "common": [
            {
              "id": "libc 0.2.147",
              "target": "libc"
            }
          ],
          "selects": {}
        },
        "edition": "2015",
        "version": "1.4.1"
      },
      "license": "Apache-2.0/MIT"
    },
    "similar 2.2.1": {
      "name": "similar",
      "version": "2.2.1",
      "repository": {
        "Http": {
          "url": "https://static.crates.io/crates/similar/2.2.1/download",
          "sha256": "420acb44afdae038210c99e69aae24109f32f15500aa708e81d46c9f29d55fcf"
        }
      },
      "targets": [
        {
          "Library": {
            "crate_name": "similar",
            "crate_root": "src/lib.rs",
            "srcs": [
              "**/*.rs"
            ]
          }
        }
      ],
      "library_target_name": "similar",
      "common_attrs": {
        "compile_data_glob": [
          "**"
        ],
        "crate_features": {
          "common": [
            "default",
            "inline",
            "text"
          ],
          "selects": {}
        },
        "edition": "2018",
        "version": "2.2.1"
      },
      "license": "Apache-2.0"
    },
    "slab 0.4.8": {
      "name": "slab",
      "version": "0.4.8",
      "repository": {
        "Http": {
          "url": "https://static.crates.io/crates/slab/0.4.8/download",
          "sha256": "6528351c9bc8ab22353f9d776db39a20288e8d6c37ef8cfe3317cf875eecfc2d"
        }
      },
      "targets": [
        {
          "Library": {
            "crate_name": "slab",
            "crate_root": "src/lib.rs",
            "srcs": [
              "**/*.rs"
            ]
          }
        },
        {
          "BuildScript": {
            "crate_name": "build_script_build",
            "crate_root": "build.rs",
            "srcs": [
              "**/*.rs"
            ]
          }
        }
      ],
      "library_target_name": "slab",
      "common_attrs": {
        "compile_data_glob": [
          "**"
        ],
        "crate_features": {
          "common": [
            "default",
            "std"
          ],
          "selects": {}
        },
        "deps": {
          "common": [
            {
              "id": "slab 0.4.8",
              "target": "build_script_build"
            }
          ],
          "selects": {}
        },
        "edition": "2018",
        "version": "0.4.8"
      },
      "build_script_attrs": {
        "data_glob": [
          "**"
        ],
        "deps": {
          "common": [
            {
              "id": "autocfg 1.1.0",
              "target": "autocfg"
            }
          ],
          "selects": {}
        }
      },
      "license": "MIT"
    },
    "smallvec 1.11.0": {
      "name": "smallvec",
      "version": "1.11.0",
      "repository": {
        "Http": {
          "url": "https://static.crates.io/crates/smallvec/1.11.0/download",
          "sha256": "62bb4feee49fdd9f707ef802e22365a35de4b7b299de4763d44bfea899442ff9"
        }
      },
      "targets": [
        {
          "Library": {
            "crate_name": "smallvec",
            "crate_root": "src/lib.rs",
            "srcs": [
              "**/*.rs"
            ]
          }
        }
      ],
      "library_target_name": "smallvec",
      "common_attrs": {
        "compile_data_glob": [
          "**"
        ],
        "edition": "2018",
        "version": "1.11.0"
      },
      "license": "MIT OR Apache-2.0"
    },
    "socket2 0.4.9": {
      "name": "socket2",
      "version": "0.4.9",
      "repository": {
        "Http": {
          "url": "https://static.crates.io/crates/socket2/0.4.9/download",
          "sha256": "64a4a911eed85daf18834cfaa86a79b7d266ff93ff5ba14005426219480ed662"
        }
      },
      "targets": [
        {
          "Library": {
            "crate_name": "socket2",
            "crate_root": "src/lib.rs",
            "srcs": [
              "**/*.rs"
            ]
          }
        }
      ],
      "library_target_name": "socket2",
      "common_attrs": {
        "compile_data_glob": [
          "**"
        ],
        "crate_features": {
          "common": [
            "all"
          ],
          "selects": {}
        },
        "deps": {
          "common": [],
          "selects": {
            "cfg(unix)": [
              {
                "id": "libc 0.2.147",
                "target": "libc"
              }
            ],
            "cfg(windows)": [
              {
                "id": "winapi 0.3.9",
                "target": "winapi"
              }
            ]
          }
        },
        "edition": "2018",
        "version": "0.4.9"
      },
      "license": "MIT OR Apache-2.0"
    },
    "socket2 0.5.3": {
      "name": "socket2",
      "version": "0.5.3",
      "repository": {
        "Http": {
          "url": "https://static.crates.io/crates/socket2/0.5.3/download",
          "sha256": "2538b18701741680e0322a2302176d3253a35388e2e62f172f64f4f16605f877"
        }
      },
      "targets": [
        {
          "Library": {
            "crate_name": "socket2",
            "crate_root": "src/lib.rs",
            "srcs": [
              "**/*.rs"
            ]
          }
        }
      ],
      "library_target_name": "socket2",
      "common_attrs": {
        "compile_data_glob": [
          "**"
        ],
        "crate_features": {
          "common": [
            "all"
          ],
          "selects": {}
        },
        "deps": {
          "common": [],
          "selects": {
            "cfg(unix)": [
              {
                "id": "libc 0.2.147",
                "target": "libc"
              }
            ],
            "cfg(windows)": [
              {
                "id": "windows-sys 0.48.0",
                "target": "windows_sys"
              }
            ]
          }
        },
        "edition": "2021",
        "version": "0.5.3"
      },
      "license": "MIT OR Apache-2.0"
    },
    "spin 0.9.8": {
      "name": "spin",
      "version": "0.9.8",
      "repository": {
        "Http": {
          "url": "https://static.crates.io/crates/spin/0.9.8/download",
          "sha256": "6980e8d7511241f8acf4aebddbb1ff938df5eebe98691418c4468d0b72a96a67"
        }
      },
      "targets": [
        {
          "Library": {
            "crate_name": "spin",
            "crate_root": "src/lib.rs",
            "srcs": [
              "**/*.rs"
            ]
          }
        }
      ],
      "library_target_name": "spin",
      "common_attrs": {
        "compile_data_glob": [
          "**"
        ],
        "crate_features": {
          "common": [
            "mutex",
            "spin_mutex"
          ],
          "selects": {}
        },
        "edition": "2015",
        "version": "0.9.8"
      },
      "license": "MIT"
    },
    "stable-pattern 0.1.0": {
      "name": "stable-pattern",
      "version": "0.1.0",
      "repository": {
        "Http": {
          "url": "https://static.crates.io/crates/stable-pattern/0.1.0/download",
          "sha256": "4564168c00635f88eaed410d5efa8131afa8d8699a612c80c455a0ba05c21045"
        }
      },
      "targets": [
        {
          "Library": {
            "crate_name": "stable_pattern",
            "crate_root": "src/lib.rs",
            "srcs": [
              "**/*.rs"
            ]
          }
        }
      ],
      "library_target_name": "stable_pattern",
      "common_attrs": {
        "compile_data_glob": [
          "**"
        ],
        "crate_features": {
          "common": [
            "default",
            "std"
          ],
          "selects": {}
        },
        "deps": {
          "common": [
            {
              "id": "memchr 2.5.0",
              "target": "memchr"
            }
          ],
          "selects": {}
        },
        "edition": "2018",
        "version": "0.1.0"
      },
      "license": "MIT OR Apache-2.0"
    },
    "state 0.5.3": {
      "name": "state",
      "version": "0.5.3",
      "repository": {
        "Http": {
          "url": "https://static.crates.io/crates/state/0.5.3/download",
          "sha256": "dbe866e1e51e8260c9eed836a042a5e7f6726bb2b411dffeaa712e19c388f23b"
        }
      },
      "targets": [
        {
          "Library": {
            "crate_name": "state",
            "crate_root": "src/lib.rs",
            "srcs": [
              "**/*.rs"
            ]
          }
        }
      ],
      "library_target_name": "state",
      "common_attrs": {
        "compile_data_glob": [
          "**"
        ],
        "deps": {
          "common": [],
          "selects": {
            "cfg(loom)": [
              {
                "id": "loom 0.5.6",
                "target": "loom"
              }
            ]
          }
        },
        "edition": "2018",
        "version": "0.5.3"
      },
      "license": "MIT/Apache-2.0"
    },
    "str-buf 1.0.6": {
      "name": "str-buf",
      "version": "1.0.6",
      "repository": {
        "Http": {
          "url": "https://static.crates.io/crates/str-buf/1.0.6/download",
          "sha256": "9e08d8363704e6c71fc928674353e6b7c23dcea9d82d7012c8faf2a3a025f8d0"
        }
      },
      "targets": [
        {
          "Library": {
            "crate_name": "str_buf",
            "crate_root": "src/lib.rs",
            "srcs": [
              "**/*.rs"
            ]
          }
        }
      ],
      "library_target_name": "str_buf",
      "common_attrs": {
        "compile_data_glob": [
          "**"
        ],
        "edition": "2018",
        "version": "1.0.6"
      },
      "license": "BSL-1.0"
    },
    "string-interner 0.14.0": {
      "name": "string-interner",
      "version": "0.14.0",
      "repository": {
        "Http": {
          "url": "https://static.crates.io/crates/string-interner/0.14.0/download",
          "sha256": "91e2531d8525b29b514d25e275a43581320d587b86db302b9a7e464bac579648"
        }
      },
      "targets": [
        {
          "Library": {
            "crate_name": "string_interner",
            "crate_root": "src/lib.rs",
            "srcs": [
              "**/*.rs"
            ]
          }
        }
      ],
      "library_target_name": "string_interner",
      "common_attrs": {
        "compile_data_glob": [
          "**"
        ],
        "crate_features": {
          "common": [
            "backends",
            "default",
            "inline-more",
            "serde",
            "serde-1",
            "std"
          ],
          "selects": {}
        },
        "deps": {
          "common": [
            {
              "id": "cfg-if 1.0.0",
              "target": "cfg_if"
            },
            {
              "id": "hashbrown 0.11.2",
              "target": "hashbrown"
            },
            {
              "id": "serde 1.0.194",
              "target": "serde"
            }
          ],
          "selects": {}
        },
        "edition": "2021",
        "version": "0.14.0"
      },
      "license": "MIT/Apache-2.0"
    },
    "strsim 0.10.0": {
      "name": "strsim",
      "version": "0.10.0",
      "repository": {
        "Http": {
          "url": "https://static.crates.io/crates/strsim/0.10.0/download",
          "sha256": "73473c0e59e6d5812c5dfe2a064a6444949f089e20eec9a2e5506596494e4623"
        }
      },
      "targets": [
        {
          "Library": {
            "crate_name": "strsim",
            "crate_root": "src/lib.rs",
            "srcs": [
              "**/*.rs"
            ]
          }
        }
      ],
      "library_target_name": "strsim",
      "common_attrs": {
        "compile_data_glob": [
          "**"
        ],
        "edition": "2015",
        "version": "0.10.0"
      },
      "license": "MIT"
    },
    "syn 2.0.46": {
      "name": "syn",
      "version": "2.0.46",
      "repository": {
        "Http": {
          "url": "https://static.crates.io/crates/syn/2.0.46/download",
          "sha256": "89456b690ff72fddcecf231caedbe615c59480c93358a93dfae7fc29e3ebbf0e"
        }
      },
      "targets": [
        {
          "Library": {
            "crate_name": "syn",
            "crate_root": "src/lib.rs",
            "srcs": [
              "**/*.rs"
            ]
          }
        }
      ],
      "library_target_name": "syn",
      "common_attrs": {
        "compile_data_glob": [
          "**"
        ],
        "crate_features": {
          "common": [
            "clone-impls",
            "default",
            "derive",
            "extra-traits",
            "full",
            "parsing",
            "printing",
            "proc-macro",
            "quote",
            "visit",
            "visit-mut"
          ],
          "selects": {}
        },
        "deps": {
          "common": [
            {
              "id": "proc-macro2 1.0.74",
              "target": "proc_macro2"
            },
            {
              "id": "quote 1.0.35",
              "target": "quote"
            },
            {
              "id": "unicode-ident 1.0.11",
              "target": "unicode_ident"
            }
          ],
          "selects": {}
        },
        "edition": "2021",
        "version": "2.0.46"
      },
      "license": "MIT OR Apache-2.0"
    },
    "syntax-analysis 0.1.0": {
      "name": "syntax-analysis",
      "version": "0.1.0",
      "repository": null,
      "targets": [
        {
          "Library": {
            "crate_name": "syntax_analysis",
            "crate_root": "src/lib.rs",
            "srcs": [
              "**/*.rs"
            ]
          }
        }
      ],
      "library_target_name": "syntax_analysis",
      "common_attrs": {
        "compile_data_glob": [
          "**"
        ],
        "deps": {
          "common": [
            {
              "id": "anyhow 1.0.75",
              "target": "anyhow"
            },
            {
              "id": "base64 0.13.1",
              "target": "base64"
            },
            {
              "id": "bitvec 1.0.1",
              "target": "bitvec"
            },
            {
              "id": "clap 4.3.23",
              "target": "clap"
            },
            {
              "id": "id-arena 2.2.1",
              "target": "id_arena"
            },
            {
              "id": "if_chain 1.0.2",
              "target": "if_chain"
            },
            {
              "id": "insta 1.34.0",
              "target": "insta"
            },
            {
              "id": "itertools 0.10.5",
              "target": "itertools"
            },
            {
              "id": "lazy_static 1.4.0",
              "target": "lazy_static"
            },
            {
              "id": "once_cell 1.18.0",
              "target": "once_cell"
            },
            {
              "id": "protobuf 3.2.0",
              "target": "protobuf"
            },
            {
              "id": "regex 1.9.3",
              "target": "regex"
            },
            {
              "id": "rustc-hash 1.1.0",
              "target": "rustc_hash"
            },
            {
              "id": "scip 0.3.2",
              "target": "scip"
            },
            {
              "id": "serde 1.0.194",
              "target": "serde"
            },
            {
              "id": "serde_json 1.0.99",
              "target": "serde_json"
            },
            {
              "id": "string-interner 0.14.0",
              "target": "string_interner"
            },
            {
              "id": "syntect 4.7.0",
              "target": "syntect"
            },
            {
              "id": "tree-sitter 0.20.10",
              "target": "tree_sitter"
            },
            {
              "id": "tree-sitter-highlight 0.20.1",
              "target": "tree_sitter_highlight"
            },
            {
              "id": "walkdir 2.3.3",
              "target": "walkdir"
            }
          ],
          "selects": {}
        },
        "deps_dev": {
          "common": [
            {
              "id": "pretty_assertions 1.4.0",
              "target": "pretty_assertions"
            }
          ],
          "selects": {}
        },
        "edition": "2021",
        "proc_macro_deps": {
          "common": [
            {
              "id": "paste 1.0.14",
              "target": "paste"
            }
          ],
          "selects": {}
        },
        "version": "0.1.0"
      },
      "license": null
    },
    "syntect 4.7.0": {
      "name": "syntect",
      "version": "4.7.0",
      "repository": {
        "Git": {
          "remote": "https://github.com/sourcegraph/syntect",
          "commitish": {
            "Rev": "7e02c5b4085e6d935b960b8106cdd85da04532d2"
          }
        }
      },
      "targets": [
        {
          "Library": {
            "crate_name": "syntect",
            "crate_root": "src/lib.rs",
            "srcs": [
              "**/*.rs"
            ]
          }
        }
      ],
      "library_target_name": "syntect",
      "common_attrs": {
        "compile_data_glob": [
          "**"
        ],
        "crate_features": {
          "common": [
            "assets",
            "bincode",
            "default",
            "default-onig",
            "dump-create",
            "dump-load",
            "flate2",
            "fnv",
            "html",
            "onig",
            "parsing",
            "plist",
            "plist-load",
            "regex-onig",
            "regex-syntax",
            "yaml-load",
            "yaml-rust"
          ],
          "selects": {}
        },
        "deps": {
          "common": [
            {
              "id": "bincode 1.3.3",
              "target": "bincode"
            },
            {
              "id": "bitflags 1.3.2",
              "target": "bitflags"
            },
            {
              "id": "flate2 1.0.27",
              "target": "flate2"
            },
            {
              "id": "fnv 1.0.7",
              "target": "fnv"
            },
            {
              "id": "lazy_static 1.4.0",
              "target": "lazy_static"
            },
            {
              "id": "once_cell 1.18.0",
              "target": "once_cell"
            },
            {
              "id": "onig 6.4.0",
              "target": "onig"
            },
            {
              "id": "plist 1.5.0",
              "target": "plist"
            },
            {
              "id": "regex-syntax 0.6.29",
              "target": "regex_syntax"
            },
            {
              "id": "serde 1.0.194",
              "target": "serde"
            },
            {
              "id": "serde_json 1.0.99",
              "target": "serde_json"
            },
            {
              "id": "walkdir 2.3.3",
              "target": "walkdir"
            },
            {
              "id": "yaml-rust 0.4.5",
              "target": "yaml_rust"
            }
          ],
          "selects": {}
        },
        "edition": "2018",
        "proc_macro_deps": {
          "common": [
            {
              "id": "serde_derive 1.0.194",
              "target": "serde_derive"
            }
          ],
          "selects": {}
        },
        "version": "4.7.0"
      },
      "license": "MIT"
    },
    "syntect_server 1.0.1": {
      "name": "syntect_server",
      "version": "1.0.1",
      "repository": null,
      "targets": [
        {
          "Library": {
            "crate_name": "syntect_server",
            "crate_root": "src/lib.rs",
            "srcs": [
              "**/*.rs"
            ]
          }
        }
      ],
      "library_target_name": "syntect_server",
      "common_attrs": {
        "compile_data_glob": [
          "**"
        ],
        "deps": {
          "common": [
            {
              "id": "anyhow 1.0.75",
              "target": "anyhow"
            },
            {
              "id": "base64 0.13.1",
              "target": "base64"
            },
            {
              "id": "clap 4.3.23",
              "target": "clap"
            },
            {
              "id": "futures 0.3.28",
              "target": "futures"
            },
            {
              "id": "futures-task 0.3.28",
              "target": "futures_task"
            },
            {
              "id": "futures-util 0.3.28",
              "target": "futures_util"
            },
            {
              "id": "protobuf 3.2.0",
              "target": "protobuf"
            },
            {
              "id": "rocket 0.5.0-rc.3",
              "target": "rocket"
            },
            {
              "id": "rustix 0.38.8",
              "target": "rustix"
            },
            {
              "id": "rustyline 9.1.2",
              "target": "rustyline"
            },
            {
              "id": "scip 0.3.2",
              "target": "scip"
            },
            {
              "id": "serde 1.0.194",
              "target": "serde"
            },
            {
              "id": "serde_json 1.0.99",
              "target": "serde_json"
            },
            {
              "id": "syntect 4.7.0",
              "target": "syntect"
            },
            {
              "id": "tree-sitter-highlight 0.20.1",
              "target": "tree_sitter_highlight"
            }
          ],
          "selects": {}
        },
        "deps_dev": {
          "common": [
            {
              "id": "criterion 0.4.0",
              "target": "criterion"
            },
            {
              "id": "insta 1.34.0",
              "target": "insta"
            }
          ],
          "selects": {}
        },
        "edition": "2021",
        "version": "1.0.1"
      },
      "license": "MIT"
    },
    "tap 1.0.1": {
      "name": "tap",
      "version": "1.0.1",
      "repository": {
        "Http": {
          "url": "https://static.crates.io/crates/tap/1.0.1/download",
          "sha256": "55937e1799185b12863d447f42597ed69d9928686b8d88a1df17376a097d8369"
        }
      },
      "targets": [
        {
          "Library": {
            "crate_name": "tap",
            "crate_root": "src/lib.rs",
            "srcs": [
              "**/*.rs"
            ]
          }
        }
      ],
      "library_target_name": "tap",
      "common_attrs": {
        "compile_data_glob": [
          "**"
        ],
        "edition": "2015",
        "version": "1.0.1"
      },
      "license": "MIT"
    },
    "tempfile 3.8.0": {
      "name": "tempfile",
      "version": "3.8.0",
      "repository": {
        "Http": {
          "url": "https://static.crates.io/crates/tempfile/3.8.0/download",
          "sha256": "cb94d2f3cc536af71caac6b6fcebf65860b347e7ce0cc9ebe8f70d3e521054ef"
        }
      },
      "targets": [
        {
          "Library": {
            "crate_name": "tempfile",
            "crate_root": "src/lib.rs",
            "srcs": [
              "**/*.rs"
            ]
          }
        }
      ],
      "library_target_name": "tempfile",
      "common_attrs": {
        "compile_data_glob": [
          "**"
        ],
        "deps": {
          "common": [
            {
              "id": "cfg-if 1.0.0",
              "target": "cfg_if"
            },
            {
              "id": "fastrand 2.0.0",
              "target": "fastrand"
            }
          ],
          "selects": {
            "cfg(any(unix, target_os = \"wasi\"))": [
              {
                "id": "rustix 0.38.8",
                "target": "rustix"
              }
            ],
            "cfg(target_os = \"redox\")": [
              {
                "id": "redox_syscall 0.3.5",
                "target": "syscall"
              }
            ],
            "cfg(windows)": [
              {
                "id": "windows-sys 0.48.0",
                "target": "windows_sys"
              }
            ]
          }
        },
        "edition": "2018",
        "version": "3.8.0"
      },
      "license": "MIT OR Apache-2.0"
    },
    "termtree 0.4.1": {
      "name": "termtree",
      "version": "0.4.1",
      "repository": {
        "Http": {
          "url": "https://static.crates.io/crates/termtree/0.4.1/download",
          "sha256": "3369f5ac52d5eb6ab48c6b4ffdc8efbcad6b89c765749064ba298f2c68a16a76"
        }
      },
      "targets": [
        {
          "Library": {
            "crate_name": "termtree",
            "crate_root": "src/lib.rs",
            "srcs": [
              "**/*.rs"
            ]
          }
        }
      ],
      "library_target_name": "termtree",
      "common_attrs": {
        "compile_data_glob": [
          "**"
        ],
        "edition": "2018",
        "version": "0.4.1"
      },
      "license": "MIT"
    },
    "textwrap 0.16.0": {
      "name": "textwrap",
      "version": "0.16.0",
      "repository": {
        "Http": {
          "url": "https://static.crates.io/crates/textwrap/0.16.0/download",
          "sha256": "222a222a5bfe1bba4a77b45ec488a741b3cb8872e5e499451fd7d0129c9c7c3d"
        }
      },
      "targets": [
        {
          "Library": {
            "crate_name": "textwrap",
            "crate_root": "src/lib.rs",
            "srcs": [
              "**/*.rs"
            ]
          }
        }
      ],
      "library_target_name": "textwrap",
      "common_attrs": {
        "compile_data_glob": [
          "**"
        ],
        "edition": "2021",
        "version": "0.16.0"
      },
      "license": "MIT"
    },
    "thiserror 1.0.47": {
      "name": "thiserror",
      "version": "1.0.47",
      "repository": {
        "Http": {
          "url": "https://static.crates.io/crates/thiserror/1.0.47/download",
          "sha256": "97a802ec30afc17eee47b2855fc72e0c4cd62be9b4efe6591edde0ec5bd68d8f"
        }
      },
      "targets": [
        {
          "Library": {
            "crate_name": "thiserror",
            "crate_root": "src/lib.rs",
            "srcs": [
              "**/*.rs"
            ]
          }
        },
        {
          "BuildScript": {
            "crate_name": "build_script_build",
            "crate_root": "build.rs",
            "srcs": [
              "**/*.rs"
            ]
          }
        }
      ],
      "library_target_name": "thiserror",
      "common_attrs": {
        "compile_data_glob": [
          "**"
        ],
        "deps": {
          "common": [
            {
              "id": "thiserror 1.0.47",
              "target": "build_script_build"
            }
          ],
          "selects": {}
        },
        "edition": "2021",
        "proc_macro_deps": {
          "common": [
            {
              "id": "thiserror-impl 1.0.47",
              "target": "thiserror_impl"
            }
          ],
          "selects": {}
        },
        "version": "1.0.47"
      },
      "build_script_attrs": {
        "data_glob": [
          "**"
        ]
      },
      "license": "MIT OR Apache-2.0"
    },
    "thiserror-impl 1.0.47": {
      "name": "thiserror-impl",
      "version": "1.0.47",
      "repository": {
        "Http": {
          "url": "https://static.crates.io/crates/thiserror-impl/1.0.47/download",
          "sha256": "6bb623b56e39ab7dcd4b1b98bb6c8f8d907ed255b18de254088016b27a8ee19b"
        }
      },
      "targets": [
        {
          "ProcMacro": {
            "crate_name": "thiserror_impl",
            "crate_root": "src/lib.rs",
            "srcs": [
              "**/*.rs"
            ]
          }
        }
      ],
      "library_target_name": "thiserror_impl",
      "common_attrs": {
        "compile_data_glob": [
          "**"
        ],
        "deps": {
          "common": [
            {
              "id": "proc-macro2 1.0.74",
              "target": "proc_macro2"
            },
            {
              "id": "quote 1.0.35",
              "target": "quote"
            },
            {
              "id": "syn 2.0.46",
              "target": "syn"
            }
          ],
          "selects": {}
        },
        "edition": "2021",
        "version": "1.0.47"
      },
      "license": "MIT OR Apache-2.0"
    },
    "thread_local 1.1.7": {
      "name": "thread_local",
      "version": "1.1.7",
      "repository": {
        "Http": {
          "url": "https://static.crates.io/crates/thread_local/1.1.7/download",
          "sha256": "3fdd6f064ccff2d6567adcb3873ca630700f00b5ad3f060c25b5dcfd9a4ce152"
        }
      },
      "targets": [
        {
          "Library": {
            "crate_name": "thread_local",
            "crate_root": "src/lib.rs",
            "srcs": [
              "**/*.rs"
            ]
          }
        }
      ],
      "library_target_name": "thread_local",
      "common_attrs": {
        "compile_data_glob": [
          "**"
        ],
        "deps": {
          "common": [
            {
              "id": "cfg-if 1.0.0",
              "target": "cfg_if"
            },
            {
              "id": "once_cell 1.18.0",
              "target": "once_cell"
            }
          ],
          "selects": {}
        },
        "edition": "2021",
        "version": "1.1.7"
      },
      "license": "MIT OR Apache-2.0"
    },
    "time 0.3.31": {
      "name": "time",
      "version": "0.3.31",
      "repository": {
        "Http": {
          "url": "https://static.crates.io/crates/time/0.3.31/download",
          "sha256": "f657ba42c3f86e7680e53c8cd3af8abbe56b5491790b46e22e19c0d57463583e"
        }
      },
      "targets": [
        {
          "Library": {
            "crate_name": "time",
            "crate_root": "src/lib.rs",
            "srcs": [
              "**/*.rs"
            ]
          }
        }
      ],
      "library_target_name": "time",
      "common_attrs": {
        "compile_data_glob": [
          "**"
        ],
        "crate_features": {
          "common": [
            "alloc",
            "default",
            "formatting",
            "macros",
            "parsing",
            "std"
          ],
          "selects": {}
        },
        "deps": {
          "common": [
            {
              "id": "deranged 0.3.11",
              "target": "deranged"
            },
            {
              "id": "itoa 1.0.9",
              "target": "itoa"
            },
            {
              "id": "powerfmt 0.2.0",
              "target": "powerfmt"
            },
            {
              "id": "time-core 0.1.2",
              "target": "time_core"
            }
          ],
          "selects": {}
        },
        "edition": "2021",
        "proc_macro_deps": {
          "common": [
            {
              "id": "time-macros 0.2.16",
              "target": "time_macros"
            }
          ],
          "selects": {}
        },
        "version": "0.3.31"
      },
      "license": "MIT OR Apache-2.0"
    },
    "time-core 0.1.2": {
      "name": "time-core",
      "version": "0.1.2",
      "repository": {
        "Http": {
          "url": "https://static.crates.io/crates/time-core/0.1.2/download",
          "sha256": "ef927ca75afb808a4d64dd374f00a2adf8d0fcff8e7b184af886c3c87ec4a3f3"
        }
      },
      "targets": [
        {
          "Library": {
            "crate_name": "time_core",
            "crate_root": "src/lib.rs",
            "srcs": [
              "**/*.rs"
            ]
          }
        }
      ],
      "library_target_name": "time_core",
      "common_attrs": {
        "compile_data_glob": [
          "**"
        ],
        "edition": "2021",
        "version": "0.1.2"
      },
      "license": "MIT OR Apache-2.0"
    },
    "time-macros 0.2.16": {
      "name": "time-macros",
      "version": "0.2.16",
      "repository": {
        "Http": {
          "url": "https://static.crates.io/crates/time-macros/0.2.16/download",
          "sha256": "26197e33420244aeb70c3e8c78376ca46571bc4e701e4791c2cd9f57dcb3a43f"
        }
      },
      "targets": [
        {
          "ProcMacro": {
            "crate_name": "time_macros",
            "crate_root": "src/lib.rs",
            "srcs": [
              "**/*.rs"
            ]
          }
        }
      ],
      "library_target_name": "time_macros",
      "common_attrs": {
        "compile_data_glob": [
          "**"
        ],
        "crate_features": {
          "common": [
            "formatting",
            "parsing"
          ],
          "selects": {}
        },
        "deps": {
          "common": [
            {
              "id": "time-core 0.1.2",
              "target": "time_core"
            }
          ],
          "selects": {}
        },
        "edition": "2021",
        "version": "0.2.16"
      },
      "license": "MIT OR Apache-2.0"
    },
    "tinytemplate 1.2.1": {
      "name": "tinytemplate",
      "version": "1.2.1",
      "repository": {
        "Http": {
          "url": "https://static.crates.io/crates/tinytemplate/1.2.1/download",
          "sha256": "be4d6b5f19ff7664e8c98d03e2139cb510db9b0a60b55f8e8709b689d939b6bc"
        }
      },
      "targets": [
        {
          "Library": {
            "crate_name": "tinytemplate",
            "crate_root": "src/lib.rs",
            "srcs": [
              "**/*.rs"
            ]
          }
        }
      ],
      "library_target_name": "tinytemplate",
      "common_attrs": {
        "compile_data_glob": [
          "**"
        ],
        "deps": {
          "common": [
            {
              "id": "serde 1.0.194",
              "target": "serde"
            },
            {
              "id": "serde_json 1.0.99",
              "target": "serde_json"
            }
          ],
          "selects": {}
        },
        "edition": "2015",
        "version": "1.2.1"
      },
      "license": "Apache-2.0 OR MIT"
    },
    "tokio 1.32.0": {
      "name": "tokio",
      "version": "1.32.0",
      "repository": {
        "Http": {
          "url": "https://static.crates.io/crates/tokio/1.32.0/download",
          "sha256": "17ed6077ed6cd6c74735e21f37eb16dc3935f96878b1fe961074089cc80893f9"
        }
      },
      "targets": [
        {
          "Library": {
            "crate_name": "tokio",
            "crate_root": "src/lib.rs",
            "srcs": [
              "**/*.rs"
            ]
          }
        }
      ],
      "library_target_name": "tokio",
      "common_attrs": {
        "compile_data_glob": [
          "**"
        ],
        "crate_features": {
          "common": [
            "bytes",
            "default",
            "fs",
            "io-std",
            "io-util",
            "libc",
            "macros",
            "mio",
            "net",
            "num_cpus",
            "rt",
            "rt-multi-thread",
            "signal",
            "signal-hook-registry",
            "socket2",
            "sync",
            "time",
            "tokio-macros"
          ],
          "selects": {
            "aarch64-pc-windows-msvc": [
              "windows-sys"
            ],
            "i686-pc-windows-msvc": [
              "windows-sys"
            ],
            "x86_64-pc-windows-msvc": [
              "windows-sys"
            ]
          }
        },
        "deps": {
          "common": [
            {
              "id": "bytes 1.4.0",
              "target": "bytes"
            },
            {
              "id": "mio 0.8.8",
              "target": "mio"
            },
            {
              "id": "num_cpus 1.16.0",
              "target": "num_cpus"
            },
            {
              "id": "pin-project-lite 0.2.12",
              "target": "pin_project_lite"
            }
          ],
          "selects": {
            "cfg(not(target_family = \"wasm\"))": [
              {
                "id": "socket2 0.5.3",
                "target": "socket2"
              }
            ],
            "cfg(tokio_taskdump)": [
              {
                "id": "backtrace 0.3.68",
                "target": "backtrace"
              }
            ],
            "cfg(unix)": [
              {
                "id": "libc 0.2.147",
                "target": "libc"
              },
              {
                "id": "signal-hook-registry 1.4.1",
                "target": "signal_hook_registry"
              }
            ],
            "cfg(windows)": [
              {
                "id": "windows-sys 0.48.0",
                "target": "windows_sys"
              }
            ]
          }
        },
        "edition": "2021",
        "proc_macro_deps": {
          "common": [
            {
              "id": "tokio-macros 2.1.0",
              "target": "tokio_macros"
            }
          ],
          "selects": {}
        },
        "version": "1.32.0"
      },
      "license": "MIT"
    },
    "tokio-macros 2.1.0": {
      "name": "tokio-macros",
      "version": "2.1.0",
      "repository": {
        "Http": {
          "url": "https://static.crates.io/crates/tokio-macros/2.1.0/download",
          "sha256": "630bdcf245f78637c13ec01ffae6187cca34625e8c63150d424b59e55af2675e"
        }
      },
      "targets": [
        {
          "ProcMacro": {
            "crate_name": "tokio_macros",
            "crate_root": "src/lib.rs",
            "srcs": [
              "**/*.rs"
            ]
          }
        }
      ],
      "library_target_name": "tokio_macros",
      "common_attrs": {
        "compile_data_glob": [
          "**"
        ],
        "deps": {
          "common": [
            {
              "id": "proc-macro2 1.0.74",
              "target": "proc_macro2"
            },
            {
              "id": "quote 1.0.35",
              "target": "quote"
            },
            {
              "id": "syn 2.0.46",
              "target": "syn"
            }
          ],
          "selects": {}
        },
        "edition": "2018",
        "version": "2.1.0"
      },
      "license": "MIT"
    },
    "tokio-stream 0.1.14": {
      "name": "tokio-stream",
      "version": "0.1.14",
      "repository": {
        "Http": {
          "url": "https://static.crates.io/crates/tokio-stream/0.1.14/download",
          "sha256": "397c988d37662c7dda6d2208364a706264bf3d6138b11d436cbac0ad38832842"
        }
      },
      "targets": [
        {
          "Library": {
            "crate_name": "tokio_stream",
            "crate_root": "src/lib.rs",
            "srcs": [
              "**/*.rs"
            ]
          }
        }
      ],
      "library_target_name": "tokio_stream",
      "common_attrs": {
        "compile_data_glob": [
          "**"
        ],
        "crate_features": {
          "common": [
            "default",
            "signal",
            "time"
          ],
          "selects": {}
        },
        "deps": {
          "common": [
            {
              "id": "futures-core 0.3.28",
              "target": "futures_core"
            },
            {
              "id": "pin-project-lite 0.2.12",
              "target": "pin_project_lite"
            },
            {
              "id": "tokio 1.32.0",
              "target": "tokio"
            }
          ],
          "selects": {}
        },
        "edition": "2021",
        "version": "0.1.14"
      },
      "license": "MIT"
    },
    "tokio-util 0.7.8": {
      "name": "tokio-util",
      "version": "0.7.8",
      "repository": {
        "Http": {
          "url": "https://static.crates.io/crates/tokio-util/0.7.8/download",
          "sha256": "806fe8c2c87eccc8b3267cbae29ed3ab2d0bd37fca70ab622e46aaa9375ddb7d"
        }
      },
      "targets": [
        {
          "Library": {
            "crate_name": "tokio_util",
            "crate_root": "src/lib.rs",
            "srcs": [
              "**/*.rs"
            ]
          }
        }
      ],
      "library_target_name": "tokio_util",
      "common_attrs": {
        "compile_data_glob": [
          "**"
        ],
        "crate_features": {
          "common": [
            "codec",
            "default",
            "io",
            "tracing"
          ],
          "selects": {}
        },
        "deps": {
          "common": [
            {
              "id": "bytes 1.4.0",
              "target": "bytes"
            },
            {
              "id": "futures-core 0.3.28",
              "target": "futures_core"
            },
            {
              "id": "futures-sink 0.3.28",
              "target": "futures_sink"
            },
            {
              "id": "pin-project-lite 0.2.12",
              "target": "pin_project_lite"
            },
            {
              "id": "tokio 1.32.0",
              "target": "tokio"
            },
            {
              "id": "tracing 0.1.37",
              "target": "tracing"
            }
          ],
          "selects": {}
        },
        "edition": "2021",
        "version": "0.7.8"
      },
      "license": "MIT"
    },
    "toml 0.7.6": {
      "name": "toml",
      "version": "0.7.6",
      "repository": {
        "Http": {
          "url": "https://static.crates.io/crates/toml/0.7.6/download",
          "sha256": "c17e963a819c331dcacd7ab957d80bc2b9a9c1e71c804826d2f283dd65306542"
        }
      },
      "targets": [
        {
          "Library": {
            "crate_name": "toml",
            "crate_root": "src/lib.rs",
            "srcs": [
              "**/*.rs"
            ]
          }
        }
      ],
      "library_target_name": "toml",
      "common_attrs": {
        "compile_data_glob": [
          "**"
        ],
        "crate_features": {
          "common": [
            "default",
            "display",
            "parse"
          ],
          "selects": {}
        },
        "deps": {
          "common": [
            {
              "id": "serde 1.0.194",
              "target": "serde"
            },
            {
              "id": "serde_spanned 0.6.3",
              "target": "serde_spanned"
            },
            {
              "id": "toml_datetime 0.6.3",
              "target": "toml_datetime"
            },
            {
              "id": "toml_edit 0.19.14",
              "target": "toml_edit"
            }
          ],
          "selects": {}
        },
        "edition": "2021",
        "version": "0.7.6"
      },
      "license": "MIT OR Apache-2.0"
    },
    "toml_datetime 0.6.3": {
      "name": "toml_datetime",
      "version": "0.6.3",
      "repository": {
        "Http": {
          "url": "https://static.crates.io/crates/toml_datetime/0.6.3/download",
          "sha256": "7cda73e2f1397b1262d6dfdcef8aafae14d1de7748d66822d3bfeeb6d03e5e4b"
        }
      },
      "targets": [
        {
          "Library": {
            "crate_name": "toml_datetime",
            "crate_root": "src/lib.rs",
            "srcs": [
              "**/*.rs"
            ]
          }
        }
      ],
      "library_target_name": "toml_datetime",
      "common_attrs": {
        "compile_data_glob": [
          "**"
        ],
        "crate_features": {
          "common": [
            "serde"
          ],
          "selects": {}
        },
        "deps": {
          "common": [
            {
              "id": "serde 1.0.194",
              "target": "serde"
            }
          ],
          "selects": {}
        },
        "edition": "2021",
        "version": "0.6.3"
      },
      "license": "MIT OR Apache-2.0"
    },
    "toml_edit 0.19.14": {
      "name": "toml_edit",
      "version": "0.19.14",
      "repository": {
        "Http": {
          "url": "https://static.crates.io/crates/toml_edit/0.19.14/download",
          "sha256": "f8123f27e969974a3dfba720fdb560be359f57b44302d280ba72e76a74480e8a"
        }
      },
      "targets": [
        {
          "Library": {
            "crate_name": "toml_edit",
            "crate_root": "src/lib.rs",
            "srcs": [
              "**/*.rs"
            ]
          }
        }
      ],
      "library_target_name": "toml_edit",
      "common_attrs": {
        "compile_data_glob": [
          "**"
        ],
        "crate_features": {
          "common": [
            "default",
            "serde"
          ],
          "selects": {}
        },
        "deps": {
          "common": [
            {
              "id": "indexmap 2.0.0",
              "target": "indexmap"
            },
            {
              "id": "serde 1.0.194",
              "target": "serde"
            },
            {
              "id": "serde_spanned 0.6.3",
              "target": "serde_spanned"
            },
            {
              "id": "toml_datetime 0.6.3",
              "target": "toml_datetime"
            },
            {
              "id": "winnow 0.5.14",
              "target": "winnow"
            }
          ],
          "selects": {}
        },
        "edition": "2021",
        "version": "0.19.14"
      },
      "license": "MIT OR Apache-2.0"
    },
    "tower-service 0.3.2": {
      "name": "tower-service",
      "version": "0.3.2",
      "repository": {
        "Http": {
          "url": "https://static.crates.io/crates/tower-service/0.3.2/download",
          "sha256": "b6bc1c9ce2b5135ac7f93c72918fc37feb872bdc6a5533a8b85eb4b86bfdae52"
        }
      },
      "targets": [
        {
          "Library": {
            "crate_name": "tower_service",
            "crate_root": "src/lib.rs",
            "srcs": [
              "**/*.rs"
            ]
          }
        }
      ],
      "library_target_name": "tower_service",
      "common_attrs": {
        "compile_data_glob": [
          "**"
        ],
        "edition": "2018",
        "version": "0.3.2"
      },
      "license": "MIT"
    },
    "tracing 0.1.37": {
      "name": "tracing",
      "version": "0.1.37",
      "repository": {
        "Http": {
          "url": "https://static.crates.io/crates/tracing/0.1.37/download",
          "sha256": "8ce8c33a8d48bd45d624a6e523445fd21ec13d3653cd51f681abf67418f54eb8"
        }
      },
      "targets": [
        {
          "Library": {
            "crate_name": "tracing",
            "crate_root": "src/lib.rs",
            "srcs": [
              "**/*.rs"
            ]
          }
        }
      ],
      "library_target_name": "tracing",
      "common_attrs": {
        "compile_data_glob": [
          "**"
        ],
        "crate_features": {
          "common": [
            "std"
          ],
          "selects": {}
        },
        "deps": {
          "common": [
            {
              "id": "cfg-if 1.0.0",
              "target": "cfg_if"
            },
            {
              "id": "pin-project-lite 0.2.12",
              "target": "pin_project_lite"
            },
            {
              "id": "tracing-core 0.1.31",
              "target": "tracing_core"
            }
          ],
          "selects": {}
        },
        "edition": "2018",
        "proc_macro_deps": {
          "common": [
            {
              "id": "tracing-attributes 0.1.26",
              "target": "tracing_attributes"
            }
          ],
          "selects": {}
        },
        "version": "0.1.37"
      },
      "license": "MIT"
    },
    "tracing-attributes 0.1.26": {
      "name": "tracing-attributes",
      "version": "0.1.26",
      "repository": {
        "Http": {
          "url": "https://static.crates.io/crates/tracing-attributes/0.1.26/download",
          "sha256": "5f4f31f56159e98206da9efd823404b79b6ef3143b4a7ab76e67b1751b25a4ab"
        }
      },
      "targets": [
        {
          "ProcMacro": {
            "crate_name": "tracing_attributes",
            "crate_root": "src/lib.rs",
            "srcs": [
              "**/*.rs"
            ]
          }
        }
      ],
      "library_target_name": "tracing_attributes",
      "common_attrs": {
        "compile_data_glob": [
          "**"
        ],
        "deps": {
          "common": [
            {
              "id": "proc-macro2 1.0.74",
              "target": "proc_macro2"
            },
            {
              "id": "quote 1.0.35",
              "target": "quote"
            },
            {
              "id": "syn 2.0.46",
              "target": "syn"
            }
          ],
          "selects": {}
        },
        "edition": "2018",
        "version": "0.1.26"
      },
      "license": "MIT"
    },
    "tracing-core 0.1.31": {
      "name": "tracing-core",
      "version": "0.1.31",
      "repository": {
        "Http": {
          "url": "https://static.crates.io/crates/tracing-core/0.1.31/download",
          "sha256": "0955b8137a1df6f1a2e9a37d8a6656291ff0297c1a97c24e0d8425fe2312f79a"
        }
      },
      "targets": [
        {
          "Library": {
            "crate_name": "tracing_core",
            "crate_root": "src/lib.rs",
            "srcs": [
              "**/*.rs"
            ]
          }
        }
      ],
      "library_target_name": "tracing_core",
      "common_attrs": {
        "compile_data_glob": [
          "**"
        ],
        "crate_features": {
          "common": [
            "once_cell",
            "std"
          ],
          "selects": {}
        },
        "deps": {
          "common": [
            {
              "id": "once_cell 1.18.0",
              "target": "once_cell"
            }
          ],
          "selects": {
            "cfg(tracing_unstable)": [
              {
                "id": "valuable 0.1.0",
                "target": "valuable"
              }
            ]
          }
        },
        "edition": "2018",
        "version": "0.1.31"
      },
      "license": "MIT"
    },
    "tracing-log 0.1.3": {
      "name": "tracing-log",
      "version": "0.1.3",
      "repository": {
        "Http": {
          "url": "https://static.crates.io/crates/tracing-log/0.1.3/download",
          "sha256": "78ddad33d2d10b1ed7eb9d1f518a5674713876e97e5bb9b7345a7984fbb4f922"
        }
      },
      "targets": [
        {
          "Library": {
            "crate_name": "tracing_log",
            "crate_root": "src/lib.rs",
            "srcs": [
              "**/*.rs"
            ]
          }
        }
      ],
      "library_target_name": "tracing_log",
      "common_attrs": {
        "compile_data_glob": [
          "**"
        ],
        "deps": {
          "common": [
            {
              "id": "lazy_static 1.4.0",
              "target": "lazy_static"
            },
            {
              "id": "log 0.4.20",
              "target": "log"
            },
            {
              "id": "tracing-core 0.1.31",
              "target": "tracing_core"
            }
          ],
          "selects": {}
        },
        "edition": "2018",
        "version": "0.1.3"
      },
      "license": "MIT"
    },
    "tracing-subscriber 0.3.17": {
      "name": "tracing-subscriber",
      "version": "0.3.17",
      "repository": {
        "Http": {
          "url": "https://static.crates.io/crates/tracing-subscriber/0.3.17/download",
          "sha256": "30a651bc37f915e81f087d86e62a18eec5f79550c7faff886f7090b4ea757c77"
        }
      },
      "targets": [
        {
          "Library": {
            "crate_name": "tracing_subscriber",
            "crate_root": "src/lib.rs",
            "srcs": [
              "**/*.rs"
            ]
          }
        }
      ],
      "library_target_name": "tracing_subscriber",
      "common_attrs": {
        "compile_data_glob": [
          "**"
        ],
        "deps": {
          "common": [
            {
              "id": "matchers 0.1.0",
              "target": "matchers"
            },
            {
              "id": "nu-ansi-term 0.46.0",
              "target": "nu_ansi_term"
            },
            {
              "id": "once_cell 1.18.0",
              "target": "once_cell"
            },
            {
              "id": "regex 1.9.3",
              "target": "regex"
            },
            {
              "id": "sharded-slab 0.1.4",
              "target": "sharded_slab"
            },
            {
              "id": "smallvec 1.11.0",
              "target": "smallvec"
            },
            {
              "id": "thread_local 1.1.7",
              "target": "thread_local"
            },
            {
              "id": "tracing 0.1.37",
              "target": "tracing"
            },
            {
              "id": "tracing-core 0.1.31",
              "target": "tracing_core"
            },
            {
              "id": "tracing-log 0.1.3",
              "target": "tracing_log"
            }
          ],
          "selects": {}
        },
        "edition": "2018",
        "version": "0.3.17"
      },
      "license": "MIT"
    },
    "tree-sitter 0.20.10": {
      "name": "tree-sitter",
      "version": "0.20.10",
      "repository": {
        "Http": {
          "url": "https://static.crates.io/crates/tree-sitter/0.20.10/download",
          "sha256": "e747b1f9b7b931ed39a548c1fae149101497de3c1fc8d9e18c62c1a66c683d3d"
        }
      },
      "targets": [
        {
          "Library": {
            "crate_name": "tree_sitter",
            "crate_root": "binding_rust/lib.rs",
            "srcs": [
              "**/*.rs"
            ]
          }
        },
        {
          "BuildScript": {
            "crate_name": "build_script_build",
            "crate_root": "binding_rust/build.rs",
            "srcs": [
              "**/*.rs"
            ]
          }
        }
      ],
      "library_target_name": "tree_sitter",
      "common_attrs": {
        "compile_data_glob": [
          "**"
        ],
        "deps": {
          "common": [
            {
              "id": "regex 1.9.3",
              "target": "regex"
            },
            {
              "id": "tree-sitter 0.20.10",
              "target": "build_script_build"
            }
          ],
          "selects": {}
        },
        "edition": "2021",
        "version": "0.20.10"
      },
      "build_script_attrs": {
        "data_glob": [
          "**"
        ],
        "deps": {
          "common": [
            {
              "id": "cc 1.0.83",
              "target": "cc"
            }
          ],
          "selects": {}
        }
      },
      "license": "MIT"
    },
    "tree-sitter-all-languages 0.1.0": {
      "name": "tree-sitter-all-languages",
      "version": "0.1.0",
      "repository": null,
      "targets": [
        {
          "Library": {
            "crate_name": "tree_sitter_all_languages",
            "crate_root": "src/lib.rs",
            "srcs": [
              "**/*.rs"
            ]
          }
        }
      ],
      "library_target_name": "tree_sitter_all_languages",
      "common_attrs": {
        "compile_data_glob": [
          "**"
        ],
        "deps": {
          "common": [
            {
              "id": "tree-sitter 0.20.10",
              "target": "tree_sitter"
            },
            {
              "id": "tree-sitter-c 0.20.6",
              "target": "tree_sitter_c"
            },
            {
              "id": "tree-sitter-c-sharp 0.20.0",
              "target": "tree_sitter_c_sharp"
            },
            {
              "id": "tree-sitter-cpp 0.20.3",
              "target": "tree_sitter_cpp"
            },
            {
              "id": "tree-sitter-dart 0.0.1",
              "target": "tree_sitter_dart"
            },
            {
              "id": "tree-sitter-go 0.20.0",
              "target": "tree_sitter_go"
            },
            {
              "id": "tree-sitter-hack 0.0.4",
              "target": "tree_sitter_hack"
            },
            {
              "id": "tree-sitter-java 0.20.2",
              "target": "tree_sitter_java"
            },
            {
              "id": "tree-sitter-javascript 0.20.0",
              "target": "tree_sitter_javascript"
            },
            {
              "id": "tree-sitter-jsonnet 0.0.1",
              "target": "tree_sitter_jsonnet"
            },
            {
              "id": "tree-sitter-kotlin 0.2.11",
              "target": "tree_sitter_kotlin"
            },
            {
              "id": "tree-sitter-matlab 1.0.2",
              "target": "tree_sitter_matlab"
            },
            {
              "id": "tree-sitter-nickel 0.0.1",
              "target": "tree_sitter_nickel"
            },
            {
              "id": "tree-sitter-perl 0.0.1",
              "target": "tree_sitter_perl"
            },
            {
              "id": "tree-sitter-pkl 0.16.0",
              "target": "tree_sitter_pkl"
            },
            {
              "id": "tree-sitter-pod 0.0.1",
              "target": "tree_sitter_pod"
            },
            {
              "id": "tree-sitter-python 0.20.4",
              "target": "tree_sitter_python"
            },
            {
              "id": "tree-sitter-ruby 0.20.0",
              "target": "tree_sitter_ruby"
            },
            {
              "id": "tree-sitter-rust 0.20.4",
              "target": "tree_sitter_rust"
            },
            {
              "id": "tree-sitter-scala 0.20.2",
              "target": "tree_sitter_scala"
            },
            {
              "id": "tree-sitter-sql 0.0.2",
              "target": "tree_sitter_sql"
            },
            {
              "id": "tree-sitter-typescript 0.20.2",
              "target": "tree_sitter_typescript"
            },
            {
              "id": "tree-sitter-xlsg 0.0.1",
              "target": "tree_sitter_xlsg"
            },
            {
              "id": "tree-sitter-zig 0.0.1",
              "target": "tree_sitter_zig"
            }
          ],
          "selects": {}
        },
        "edition": "2021",
        "version": "0.1.0"
      },
      "license": null
    },
    "tree-sitter-c 0.20.6": {
      "name": "tree-sitter-c",
      "version": "0.20.6",
      "repository": {
        "Http": {
          "url": "https://static.crates.io/crates/tree-sitter-c/0.20.6/download",
          "sha256": "30b03bdf218020057abee831581a74bff8c298323d6c6cd1a70556430ded9f4b"
        }
      },
      "targets": [
        {
          "Library": {
            "crate_name": "tree_sitter_c",
            "crate_root": "bindings/rust/lib.rs",
            "srcs": [
              "**/*.rs"
            ]
          }
        },
        {
          "BuildScript": {
            "crate_name": "build_script_build",
            "crate_root": "bindings/rust/build.rs",
            "srcs": [
              "**/*.rs"
            ]
          }
        }
      ],
      "library_target_name": "tree_sitter_c",
      "common_attrs": {
        "compile_data_glob": [
          "**"
        ],
        "deps": {
          "common": [
            {
              "id": "tree-sitter 0.20.10",
              "target": "tree_sitter"
            },
            {
              "id": "tree-sitter-c 0.20.6",
              "target": "build_script_build"
            }
          ],
          "selects": {}
        },
        "edition": "2021",
        "version": "0.20.6"
      },
      "build_script_attrs": {
        "data_glob": [
          "**"
        ],
        "deps": {
          "common": [
            {
              "id": "cc 1.0.83",
              "target": "cc"
            }
          ],
          "selects": {}
        }
      },
      "license": "MIT"
    },
    "tree-sitter-c-sharp 0.20.0": {
      "name": "tree-sitter-c-sharp",
      "version": "0.20.0",
      "repository": {
        "Http": {
          "url": "https://static.crates.io/crates/tree-sitter-c-sharp/0.20.0/download",
          "sha256": "b9ab3dc608f34924fa9e10533a95f62dbc14b6de0ddd7107722eba66fe19ae31"
        }
      },
      "targets": [
        {
          "Library": {
            "crate_name": "tree_sitter_c_sharp",
            "crate_root": "bindings/rust/lib.rs",
            "srcs": [
              "**/*.rs"
            ]
          }
        },
        {
          "BuildScript": {
            "crate_name": "build_script_build",
            "crate_root": "bindings/rust/build.rs",
            "srcs": [
              "**/*.rs"
            ]
          }
        }
      ],
      "library_target_name": "tree_sitter_c_sharp",
      "common_attrs": {
        "compile_data_glob": [
          "**"
        ],
        "deps": {
          "common": [
            {
              "id": "tree-sitter 0.20.10",
              "target": "tree_sitter"
            },
            {
              "id": "tree-sitter-c-sharp 0.20.0",
              "target": "build_script_build"
            }
          ],
          "selects": {}
        },
        "edition": "2018",
        "version": "0.20.0"
      },
      "build_script_attrs": {
        "data_glob": [
          "**"
        ],
        "deps": {
          "common": [
            {
              "id": "cc 1.0.83",
              "target": "cc"
            }
          ],
          "selects": {}
        }
      },
      "license": "MIT"
    },
    "tree-sitter-cpp 0.20.3": {
      "name": "tree-sitter-cpp",
      "version": "0.20.3",
      "repository": {
        "Http": {
          "url": "https://static.crates.io/crates/tree-sitter-cpp/0.20.3/download",
          "sha256": "23b4b625f46a7370544b9cf0545532c26712ae49bfc02eb09825db358b9f79e1"
        }
      },
      "targets": [
        {
          "Library": {
            "crate_name": "tree_sitter_cpp",
            "crate_root": "bindings/rust/lib.rs",
            "srcs": [
              "**/*.rs"
            ]
          }
        },
        {
          "BuildScript": {
            "crate_name": "build_script_build",
            "crate_root": "bindings/rust/build.rs",
            "srcs": [
              "**/*.rs"
            ]
          }
        }
      ],
      "library_target_name": "tree_sitter_cpp",
      "common_attrs": {
        "compile_data_glob": [
          "**"
        ],
        "deps": {
          "common": [
            {
              "id": "tree-sitter 0.20.10",
              "target": "tree_sitter"
            },
            {
              "id": "tree-sitter-cpp 0.20.3",
              "target": "build_script_build"
            }
          ],
          "selects": {}
        },
        "edition": "2021",
        "version": "0.20.3"
      },
      "build_script_attrs": {
        "data_glob": [
          "**"
        ],
        "deps": {
          "common": [
            {
              "id": "cc 1.0.83",
              "target": "cc"
            }
          ],
          "selects": {}
        }
      },
      "license": "MIT"
    },
    "tree-sitter-dart 0.0.1": {
      "name": "tree-sitter-dart",
      "version": "0.0.1",
      "repository": {
        "Git": {
          "remote": "https://github.com/UserNobody14/tree-sitter-dart",
          "commitish": {
            "Rev": "923fbe0d3e62340ea78422551166ce946bc05222"
          }
        }
      },
      "targets": [
        {
          "Library": {
            "crate_name": "tree_sitter_dart",
            "crate_root": "bindings/rust/lib.rs",
            "srcs": [
              "**/*.rs"
            ]
          }
        },
        {
          "BuildScript": {
            "crate_name": "build_script_build",
            "crate_root": "bindings/rust/build.rs",
            "srcs": [
              "**/*.rs"
            ]
          }
        }
      ],
      "library_target_name": "tree_sitter_dart",
      "common_attrs": {
        "compile_data_glob": [
          "**"
        ],
        "deps": {
          "common": [
            {
              "id": "tree-sitter 0.20.10",
              "target": "tree_sitter"
            },
            {
              "id": "tree-sitter-dart 0.0.1",
              "target": "build_script_build"
            }
          ],
          "selects": {}
        },
        "edition": "2018",
        "version": "0.0.1"
      },
      "build_script_attrs": {
        "data_glob": [
          "**"
        ],
        "deps": {
          "common": [
            {
              "id": "cc 1.0.83",
              "target": "cc"
            }
          ],
          "selects": {}
        }
      },
      "license": "MIT"
    },
    "tree-sitter-go 0.20.0": {
      "name": "tree-sitter-go",
      "version": "0.20.0",
      "repository": {
        "Http": {
          "url": "https://static.crates.io/crates/tree-sitter-go/0.20.0/download",
          "sha256": "1ad6d11f19441b961af2fda7f12f5d0dac325f6d6de83836a1d3750018cc5114"
        }
      },
      "targets": [
        {
          "Library": {
            "crate_name": "tree_sitter_go",
            "crate_root": "bindings/rust/lib.rs",
            "srcs": [
              "**/*.rs"
            ]
          }
        },
        {
          "BuildScript": {
            "crate_name": "build_script_build",
            "crate_root": "bindings/rust/build.rs",
            "srcs": [
              "**/*.rs"
            ]
          }
        }
      ],
      "library_target_name": "tree_sitter_go",
      "common_attrs": {
        "compile_data_glob": [
          "**"
        ],
        "deps": {
          "common": [
            {
              "id": "tree-sitter 0.20.10",
              "target": "tree_sitter"
            },
            {
              "id": "tree-sitter-go 0.20.0",
              "target": "build_script_build"
            }
          ],
          "selects": {}
        },
        "edition": "2018",
        "version": "0.20.0"
      },
      "build_script_attrs": {
        "data_glob": [
          "**"
        ],
        "deps": {
          "common": [
            {
              "id": "cc 1.0.83",
              "target": "cc"
            }
          ],
          "selects": {}
        }
      },
      "license": "MIT"
    },
    "tree-sitter-hack 0.0.4": {
      "name": "tree-sitter-hack",
      "version": "0.0.4",
      "repository": {
        "Git": {
          "remote": "https://github.com/slackhq/tree-sitter-hack",
          "commitish": {
            "Rev": "fca1e294f6dce8ec5659233a6a21f5bd0ed5b4f2"
          }
        }
      },
      "targets": [
        {
          "Library": {
            "crate_name": "tree_sitter_hack",
            "crate_root": "bindings/rust/lib.rs",
            "srcs": [
              "**/*.rs"
            ]
          }
        },
        {
          "BuildScript": {
            "crate_name": "build_script_build",
            "crate_root": "bindings/rust/build.rs",
            "srcs": [
              "**/*.rs"
            ]
          }
        }
      ],
      "library_target_name": "tree_sitter_hack",
      "common_attrs": {
        "compile_data_glob": [
          "**"
        ],
        "deps": {
          "common": [
            {
              "id": "tree-sitter 0.20.10",
              "target": "tree_sitter"
            },
            {
              "id": "tree-sitter-hack 0.0.4",
              "target": "build_script_build"
            }
          ],
          "selects": {}
        },
        "edition": "2018",
        "version": "0.0.4"
      },
      "build_script_attrs": {
        "data_glob": [
          "**"
        ],
        "deps": {
          "common": [
            {
              "id": "cc 1.0.83",
              "target": "cc"
            }
          ],
          "selects": {}
        }
      },
      "license": "MIT"
    },
    "tree-sitter-highlight 0.20.1": {
      "name": "tree-sitter-highlight",
      "version": "0.20.1",
      "repository": {
        "Http": {
          "url": "https://static.crates.io/crates/tree-sitter-highlight/0.20.1/download",
          "sha256": "042342584c5a7a0b833d9fc4e2bdab3f9868ddc6c4b339a1e01451c6720868bc"
        }
      },
      "targets": [
        {
          "Library": {
            "crate_name": "tree_sitter_highlight",
            "crate_root": "src/lib.rs",
            "srcs": [
              "**/*.rs"
            ]
          }
        }
      ],
      "library_target_name": "tree_sitter_highlight",
      "common_attrs": {
        "compile_data_glob": [
          "**"
        ],
        "deps": {
          "common": [
            {
              "id": "regex 1.9.3",
              "target": "regex"
            },
            {
              "id": "thiserror 1.0.47",
              "target": "thiserror"
            },
            {
              "id": "tree-sitter 0.20.10",
              "target": "tree_sitter"
            }
          ],
          "selects": {}
        },
        "edition": "2018",
        "version": "0.20.1"
      },
      "license": "MIT"
    },
    "tree-sitter-java 0.20.2": {
      "name": "tree-sitter-java",
      "version": "0.20.2",
      "repository": {
        "Http": {
          "url": "https://static.crates.io/crates/tree-sitter-java/0.20.2/download",
          "sha256": "2adc5696bf5abf761081d7457d2bb82d0e3b28964f4214f63fd7e720ef462653"
        }
      },
      "targets": [
        {
          "Library": {
            "crate_name": "tree_sitter_java",
            "crate_root": "bindings/rust/lib.rs",
            "srcs": [
              "**/*.rs"
            ]
          }
        },
        {
          "BuildScript": {
            "crate_name": "build_script_build",
            "crate_root": "bindings/rust/build.rs",
            "srcs": [
              "**/*.rs"
            ]
          }
        }
      ],
      "library_target_name": "tree_sitter_java",
      "common_attrs": {
        "compile_data_glob": [
          "**"
        ],
        "deps": {
          "common": [
            {
              "id": "tree-sitter 0.20.10",
              "target": "tree_sitter"
            },
            {
              "id": "tree-sitter-java 0.20.2",
              "target": "build_script_build"
            }
          ],
          "selects": {}
        },
        "edition": "2018",
        "version": "0.20.2"
      },
      "build_script_attrs": {
        "data_glob": [
          "**"
        ],
        "deps": {
          "common": [
            {
              "id": "cc 1.0.83",
              "target": "cc"
            }
          ],
          "selects": {}
        }
      },
      "license": "MIT"
    },
    "tree-sitter-javascript 0.20.0": {
      "name": "tree-sitter-javascript",
      "version": "0.20.0",
      "repository": {
        "Http": {
          "url": "https://static.crates.io/crates/tree-sitter-javascript/0.20.0/download",
          "sha256": "2490fab08630b2c8943c320f7b63473cbf65511c8d83aec551beb9b4375906ed"
        }
      },
      "targets": [
        {
          "Library": {
            "crate_name": "tree_sitter_javascript",
            "crate_root": "bindings/rust/lib.rs",
            "srcs": [
              "**/*.rs"
            ]
          }
        },
        {
          "BuildScript": {
            "crate_name": "build_script_build",
            "crate_root": "bindings/rust/build.rs",
            "srcs": [
              "**/*.rs"
            ]
          }
        }
      ],
      "library_target_name": "tree_sitter_javascript",
      "common_attrs": {
        "compile_data_glob": [
          "**"
        ],
        "deps": {
          "common": [
            {
              "id": "tree-sitter 0.20.10",
              "target": "tree_sitter"
            },
            {
              "id": "tree-sitter-javascript 0.20.0",
              "target": "build_script_build"
            }
          ],
          "selects": {}
        },
        "edition": "2018",
        "version": "0.20.0"
      },
      "build_script_attrs": {
        "data_glob": [
          "**"
        ],
        "deps": {
          "common": [
            {
              "id": "cc 1.0.83",
              "target": "cc"
            }
          ],
          "selects": {}
        }
      },
      "license": "MIT"
    },
    "tree-sitter-jsonnet 0.0.1": {
      "name": "tree-sitter-jsonnet",
      "version": "0.0.1",
      "repository": {
        "Git": {
          "remote": "https://github.com/sourcegraph/tree-sitter-jsonnet",
          "commitish": {
            "Rev": "009e6f06266f46ae07077dd6c8026ded56ab7dd8"
          }
        }
      },
      "targets": [
        {
          "Library": {
            "crate_name": "tree_sitter_jsonnet",
            "crate_root": "bindings/rust/lib.rs",
            "srcs": [
              "**/*.rs"
            ]
          }
        },
        {
          "BuildScript": {
            "crate_name": "build_script_build",
            "crate_root": "bindings/rust/build.rs",
            "srcs": [
              "**/*.rs"
            ]
          }
        }
      ],
      "library_target_name": "tree_sitter_jsonnet",
      "common_attrs": {
        "compile_data_glob": [
          "**"
        ],
        "deps": {
          "common": [
            {
              "id": "tree-sitter 0.20.10",
              "target": "tree_sitter"
            },
            {
              "id": "tree-sitter-jsonnet 0.0.1",
              "target": "build_script_build"
            }
          ],
          "selects": {}
        },
        "edition": "2018",
        "version": "0.0.1"
      },
      "build_script_attrs": {
        "data_glob": [
          "**"
        ],
        "deps": {
          "common": [
            {
              "id": "cc 1.0.83",
              "target": "cc"
            }
          ],
          "selects": {}
        }
      },
      "license": "MIT"
    },
    "tree-sitter-kotlin 0.2.11": {
      "name": "tree-sitter-kotlin",
      "version": "0.2.11",
      "repository": {
        "Git": {
          "remote": "https://github.com/fwcd/tree-sitter-kotlin",
          "commitish": {
            "Rev": "100d79fd96b56a1b99099a8d2f3c114b8687acfb"
          }
        }
      },
      "targets": [
        {
          "Library": {
            "crate_name": "tree_sitter_kotlin",
            "crate_root": "bindings/rust/lib.rs",
            "srcs": [
              "**/*.rs"
            ]
          }
        },
        {
          "BuildScript": {
            "crate_name": "build_script_build",
            "crate_root": "bindings/rust/build.rs",
            "srcs": [
              "**/*.rs"
            ]
          }
        }
      ],
      "library_target_name": "tree_sitter_kotlin",
      "common_attrs": {
        "compile_data_glob": [
          "**"
        ],
        "deps": {
          "common": [
            {
              "id": "tree-sitter 0.20.10",
              "target": "tree_sitter"
            },
            {
              "id": "tree-sitter-kotlin 0.2.11",
              "target": "build_script_build"
            }
          ],
          "selects": {}
        },
        "edition": "2018",
        "version": "0.2.11"
      },
      "build_script_attrs": {
        "data_glob": [
          "**"
        ],
        "deps": {
          "common": [
            {
              "id": "cc 1.0.83",
              "target": "cc"
            }
          ],
          "selects": {}
        }
      },
      "license": "MIT"
    },
    "tree-sitter-matlab 1.0.2": {
      "name": "tree-sitter-matlab",
      "version": "1.0.2",
      "repository": {
        "Git": {
          "remote": "https://github.com/acristoffers/tree-sitter-matlab",
          "commitish": {
            "Rev": "6071891a8c39600203eba20513666cf93b4d650a"
          }
        }
      },
      "targets": [
        {
          "Library": {
            "crate_name": "tree_sitter_matlab",
            "crate_root": "bindings/rust/lib.rs",
            "srcs": [
              "**/*.rs"
            ]
          }
        },
        {
          "BuildScript": {
            "crate_name": "build_script_build",
            "crate_root": "bindings/rust/build.rs",
            "srcs": [
              "**/*.rs"
            ]
          }
        }
      ],
      "library_target_name": "tree_sitter_matlab",
      "common_attrs": {
        "compile_data_glob": [
          "**"
        ],
        "deps": {
          "common": [
            {
              "id": "tree-sitter 0.20.10",
              "target": "tree_sitter"
            },
            {
              "id": "tree-sitter-matlab 1.0.2",
              "target": "build_script_build"
            }
          ],
          "selects": {}
        },
        "edition": "2018",
        "version": "1.0.2"
      },
      "build_script_attrs": {
        "data_glob": [
          "**"
        ],
        "deps": {
          "common": [
            {
              "id": "cc 1.0.83",
              "target": "cc"
            }
          ],
          "selects": {}
        }
      },
      "license": "MIT"
    },
    "tree-sitter-nickel 0.0.1": {
      "name": "tree-sitter-nickel",
      "version": "0.0.1",
      "repository": {
        "Git": {
          "remote": "https://github.com/nickel-lang/tree-sitter-nickel",
          "commitish": {
            "Rev": "d6c7eeb751038f934b5b1aa7ff236376d0235c56"
          }
        }
      },
      "targets": [
        {
          "Library": {
            "crate_name": "tree_sitter_nickel",
            "crate_root": "bindings/rust/lib.rs",
            "srcs": [
              "**/*.rs"
            ]
          }
        },
        {
          "BuildScript": {
            "crate_name": "build_script_build",
            "crate_root": "bindings/rust/build.rs",
            "srcs": [
              "**/*.rs"
            ]
          }
        }
      ],
      "library_target_name": "tree_sitter_nickel",
      "common_attrs": {
        "compile_data_glob": [
          "**"
        ],
        "deps": {
          "common": [
            {
              "id": "tree-sitter 0.20.10",
              "target": "tree_sitter"
            },
            {
              "id": "tree-sitter-nickel 0.0.1",
              "target": "build_script_build"
            }
          ],
          "selects": {}
        },
        "edition": "2018",
        "version": "0.0.1"
      },
      "build_script_attrs": {
        "data_glob": [
          "**"
        ],
        "deps": {
          "common": [
            {
              "id": "cc 1.0.83",
              "target": "cc"
            }
          ],
          "selects": {}
        }
      },
      "license": "MIT"
    },
    "tree-sitter-perl 0.0.1": {
      "name": "tree-sitter-perl",
      "version": "0.0.1",
      "repository": {
        "Git": {
          "remote": "https://github.com/sourcegraph/tree-sitter-perl",
          "commitish": {
            "Rev": "e1b4844afd17b7dc019a436b1ac890568d79a1f2"
          }
        }
      },
      "targets": [
        {
          "Library": {
            "crate_name": "tree_sitter_perl",
            "crate_root": "bindings/rust/lib.rs",
            "srcs": [
              "**/*.rs"
            ]
          }
        },
        {
          "BuildScript": {
            "crate_name": "build_script_build",
            "crate_root": "bindings/rust/build.rs",
            "srcs": [
              "**/*.rs"
            ]
          }
        }
      ],
      "library_target_name": "tree_sitter_perl",
      "common_attrs": {
        "compile_data_glob": [
          "**"
        ],
        "deps": {
          "common": [
            {
              "id": "tree-sitter 0.20.10",
              "target": "tree_sitter"
            },
            {
              "id": "tree-sitter-perl 0.0.1",
              "target": "build_script_build"
            }
          ],
          "selects": {}
        },
        "edition": "2018",
        "version": "0.0.1"
      },
      "build_script_attrs": {
        "data_glob": [
          "**"
        ],
        "deps": {
          "common": [
            {
              "id": "cc 1.0.83",
              "target": "cc"
            }
          ],
          "selects": {}
        }
      },
      "license": "MIT"
    },
    "tree-sitter-pkl 0.16.0": {
      "name": "tree-sitter-pkl",
      "version": "0.16.0",
      "repository": {
        "Git": {
          "remote": "https://github.com/apple/tree-sitter-pkl",
          "commitish": {
            "Rev": "b79c8c4d2419e82324d9aca31e9de47ed8304f1f"
          }
        }
      },
      "targets": [
        {
          "Library": {
            "crate_name": "tree_sitter_pkl",
            "crate_root": "bindings/rust/lib.rs",
            "srcs": [
              "**/*.rs"
            ]
          }
        },
        {
          "BuildScript": {
            "crate_name": "build_script_build",
            "crate_root": "bindings/rust/build.rs",
            "srcs": [
              "**/*.rs"
            ]
          }
        }
      ],
      "library_target_name": "tree_sitter_pkl",
      "common_attrs": {
        "compile_data_glob": [
          "**"
        ],
        "deps": {
          "common": [
            {
              "id": "tree-sitter 0.20.10",
              "target": "tree_sitter"
            },
            {
              "id": "tree-sitter-pkl 0.16.0",
              "target": "build_script_build"
            }
          ],
          "selects": {}
        },
        "edition": "2018",
        "version": "0.16.0"
      },
      "build_script_attrs": {
        "data_glob": [
          "**"
        ],
        "deps": {
          "common": [
            {
              "id": "cc 1.0.83",
              "target": "cc"
            }
          ],
          "selects": {}
        }
      },
      "license": "Apache-2.0"
    },
    "tree-sitter-pod 0.0.1": {
      "name": "tree-sitter-pod",
      "version": "0.0.1",
      "repository": {
        "Git": {
          "remote": "https://github.com/sourcegraph/tree-sitter-pod",
          "commitish": {
            "Rev": "f422a0dca6847c692e811f06fd92c6a75d647222"
          }
        }
      },
      "targets": [
        {
          "Library": {
            "crate_name": "tree_sitter_pod",
            "crate_root": "bindings/rust/lib.rs",
            "srcs": [
              "**/*.rs"
            ]
          }
        },
        {
          "BuildScript": {
            "crate_name": "build_script_build",
            "crate_root": "bindings/rust/build.rs",
            "srcs": [
              "**/*.rs"
            ]
          }
        }
      ],
      "library_target_name": "tree_sitter_pod",
      "common_attrs": {
        "compile_data_glob": [
          "**"
        ],
        "deps": {
          "common": [
            {
              "id": "tree-sitter 0.20.10",
              "target": "tree_sitter"
            },
            {
              "id": "tree-sitter-pod 0.0.1",
              "target": "build_script_build"
            }
          ],
          "selects": {}
        },
        "edition": "2018",
        "version": "0.0.1"
      },
      "build_script_attrs": {
        "data_glob": [
          "**"
        ],
        "deps": {
          "common": [
            {
              "id": "cc 1.0.83",
              "target": "cc"
            }
          ],
          "selects": {}
        }
      },
      "license": "MIT"
    },
    "tree-sitter-python 0.20.4": {
      "name": "tree-sitter-python",
      "version": "0.20.4",
      "repository": {
        "Http": {
          "url": "https://static.crates.io/crates/tree-sitter-python/0.20.4/download",
          "sha256": "e6c93b1b1fbd0d399db3445f51fd3058e43d0b4dcff62ddbdb46e66550978aa5"
        }
      },
      "targets": [
        {
          "Library": {
            "crate_name": "tree_sitter_python",
            "crate_root": "bindings/rust/lib.rs",
            "srcs": [
              "**/*.rs"
            ]
          }
        },
        {
          "BuildScript": {
            "crate_name": "build_script_build",
            "crate_root": "bindings/rust/build.rs",
            "srcs": [
              "**/*.rs"
            ]
          }
        }
      ],
      "library_target_name": "tree_sitter_python",
      "common_attrs": {
        "compile_data_glob": [
          "**"
        ],
        "deps": {
          "common": [
            {
              "id": "tree-sitter 0.20.10",
              "target": "tree_sitter"
            },
            {
              "id": "tree-sitter-python 0.20.4",
              "target": "build_script_build"
            }
          ],
          "selects": {}
        },
        "edition": "2021",
        "version": "0.20.4"
      },
      "build_script_attrs": {
        "data_glob": [
          "**"
        ],
        "deps": {
          "common": [
            {
              "id": "cc 1.0.83",
              "target": "cc"
            }
          ],
          "selects": {}
        }
      },
      "license": "MIT"
    },
    "tree-sitter-ruby 0.20.0": {
      "name": "tree-sitter-ruby",
      "version": "0.20.0",
      "repository": {
        "Http": {
          "url": "https://static.crates.io/crates/tree-sitter-ruby/0.20.0/download",
          "sha256": "0ac30cbb1560363ae76e1ccde543d6d99087421e228cc47afcec004b86bb711a"
        }
      },
      "targets": [
        {
          "Library": {
            "crate_name": "tree_sitter_ruby",
            "crate_root": "bindings/rust/lib.rs",
            "srcs": [
              "**/*.rs"
            ]
          }
        },
        {
          "BuildScript": {
            "crate_name": "build_script_build",
            "crate_root": "bindings/rust/build.rs",
            "srcs": [
              "**/*.rs"
            ]
          }
        }
      ],
      "library_target_name": "tree_sitter_ruby",
      "common_attrs": {
        "compile_data_glob": [
          "**"
        ],
        "deps": {
          "common": [
            {
              "id": "tree-sitter 0.20.10",
              "target": "tree_sitter"
            },
            {
              "id": "tree-sitter-ruby 0.20.0",
              "target": "build_script_build"
            }
          ],
          "selects": {}
        },
        "edition": "2018",
        "version": "0.20.0"
      },
      "build_script_attrs": {
        "data_glob": [
          "**"
        ],
        "deps": {
          "common": [
            {
              "id": "cc 1.0.83",
              "target": "cc"
            }
          ],
          "selects": {}
        }
      },
      "license": "MIT"
    },
    "tree-sitter-rust 0.20.4": {
      "name": "tree-sitter-rust",
      "version": "0.20.4",
      "repository": {
        "Http": {
          "url": "https://static.crates.io/crates/tree-sitter-rust/0.20.4/download",
          "sha256": "b0832309b0b2b6d33760ce5c0e818cb47e1d72b468516bfe4134408926fa7594"
        }
      },
      "targets": [
        {
          "Library": {
            "crate_name": "tree_sitter_rust",
            "crate_root": "bindings/rust/lib.rs",
            "srcs": [
              "**/*.rs"
            ]
          }
        },
        {
          "BuildScript": {
            "crate_name": "build_script_build",
            "crate_root": "bindings/rust/build.rs",
            "srcs": [
              "**/*.rs"
            ]
          }
        }
      ],
      "library_target_name": "tree_sitter_rust",
      "common_attrs": {
        "compile_data_glob": [
          "**"
        ],
        "deps": {
          "common": [
            {
              "id": "tree-sitter 0.20.10",
              "target": "tree_sitter"
            },
            {
              "id": "tree-sitter-rust 0.20.4",
              "target": "build_script_build"
            }
          ],
          "selects": {}
        },
        "edition": "2021",
        "version": "0.20.4"
      },
      "build_script_attrs": {
        "data_glob": [
          "**"
        ],
        "deps": {
          "common": [
            {
              "id": "cc 1.0.83",
              "target": "cc"
            }
          ],
          "selects": {}
        }
      },
      "license": "MIT"
    },
    "tree-sitter-scala 0.20.2": {
      "name": "tree-sitter-scala",
      "version": "0.20.2",
      "repository": {
        "Http": {
          "url": "https://static.crates.io/crates/tree-sitter-scala/0.20.2/download",
          "sha256": "93df43ab4f2b3299fe97e73eb9b946bbca453b402bea8debf1fa69ab4e28412b"
        }
      },
      "targets": [
        {
          "Library": {
            "crate_name": "tree_sitter_scala",
            "crate_root": "bindings/rust/lib.rs",
            "srcs": [
              "**/*.rs"
            ]
          }
        },
        {
          "BuildScript": {
            "crate_name": "build_script_build",
            "crate_root": "bindings/rust/build.rs",
            "srcs": [
              "**/*.rs"
            ]
          }
        }
      ],
      "library_target_name": "tree_sitter_scala",
      "common_attrs": {
        "compile_data_glob": [
          "**"
        ],
        "deps": {
          "common": [
            {
              "id": "tree-sitter 0.20.10",
              "target": "tree_sitter"
            },
            {
              "id": "tree-sitter-scala 0.20.2",
              "target": "build_script_build"
            }
          ],
          "selects": {}
        },
        "edition": "2018",
        "version": "0.20.2"
      },
      "build_script_attrs": {
        "data_glob": [
          "**"
        ],
        "deps": {
          "common": [
            {
              "id": "cc 1.0.83",
              "target": "cc"
            }
          ],
          "selects": {}
        }
      },
      "license": "MIT"
    },
    "tree-sitter-sql 0.0.2": {
      "name": "tree-sitter-sql",
      "version": "0.0.2",
      "repository": {
        "Git": {
          "remote": "https://github.com/sourcegraph/tree-sitter-sql",
          "commitish": {
            "Rev": "6ea62b8d33c9e39f6de8a398a6885d1873ed7e91"
          }
        }
      },
      "targets": [
        {
          "Library": {
            "crate_name": "tree_sitter_sql",
            "crate_root": "bindings/rust/lib.rs",
            "srcs": [
              "**/*.rs"
            ]
          }
        },
        {
          "BuildScript": {
            "crate_name": "build_script_build",
            "crate_root": "bindings/rust/build.rs",
            "srcs": [
              "**/*.rs"
            ]
          }
        }
      ],
      "library_target_name": "tree_sitter_sql",
      "common_attrs": {
        "compile_data_glob": [
          "**"
        ],
        "deps": {
          "common": [
            {
              "id": "tree-sitter 0.20.10",
              "target": "tree_sitter"
            },
            {
              "id": "tree-sitter-sql 0.0.2",
              "target": "build_script_build"
            }
          ],
          "selects": {}
        },
        "edition": "2018",
        "version": "0.0.2"
      },
      "build_script_attrs": {
        "data_glob": [
          "**"
        ],
        "deps": {
          "common": [
            {
              "id": "cc 1.0.83",
              "target": "cc"
            }
          ],
          "selects": {}
        }
      },
      "license": "MIT"
    },
    "tree-sitter-typescript 0.20.2": {
      "name": "tree-sitter-typescript",
      "version": "0.20.2",
      "repository": {
        "Http": {
          "url": "https://static.crates.io/crates/tree-sitter-typescript/0.20.2/download",
          "sha256": "079c695c32d39ad089101c66393aeaca30e967fba3486a91f573d2f0e12d290a"
        }
      },
      "targets": [
        {
          "Library": {
            "crate_name": "tree_sitter_typescript",
            "crate_root": "bindings/rust/lib.rs",
            "srcs": [
              "**/*.rs"
            ]
          }
        },
        {
          "BuildScript": {
            "crate_name": "build_script_build",
            "crate_root": "bindings/rust/build.rs",
            "srcs": [
              "**/*.rs"
            ]
          }
        }
      ],
      "library_target_name": "tree_sitter_typescript",
      "common_attrs": {
        "compile_data_glob": [
          "**"
        ],
        "deps": {
          "common": [
            {
              "id": "tree-sitter 0.20.10",
              "target": "tree_sitter"
            },
            {
              "id": "tree-sitter-typescript 0.20.2",
              "target": "build_script_build"
            }
          ],
          "selects": {}
        },
        "edition": "2018",
        "version": "0.20.2"
      },
      "build_script_attrs": {
        "data_glob": [
          "**"
        ],
        "deps": {
          "common": [
            {
              "id": "cc 1.0.83",
              "target": "cc"
            }
          ],
          "selects": {}
        }
      },
      "license": "MIT"
    },
    "tree-sitter-xlsg 0.0.1": {
      "name": "tree-sitter-xlsg",
      "version": "0.0.1",
      "repository": {
        "Git": {
          "remote": "https://github.com/sourcegraph/tree-sitter-xlsg",
          "commitish": {
            "Rev": "d956b54ea151b12f19c945f7be421c3dcd3a77ba"
          }
        }
      },
      "targets": [
        {
          "Library": {
            "crate_name": "tree_sitter_xlsg",
            "crate_root": "bindings/rust/lib.rs",
            "srcs": [
              "**/*.rs"
            ]
          }
        },
        {
          "BuildScript": {
            "crate_name": "build_script_build",
            "crate_root": "bindings/rust/build.rs",
            "srcs": [
              "**/*.rs"
            ]
          }
        }
      ],
      "library_target_name": "tree_sitter_xlsg",
      "common_attrs": {
        "compile_data_glob": [
          "**"
        ],
        "deps": {
          "common": [
            {
              "id": "tree-sitter 0.20.10",
              "target": "tree_sitter"
            },
            {
              "id": "tree-sitter-xlsg 0.0.1",
              "target": "build_script_build"
            }
          ],
          "selects": {}
        },
        "edition": "2018",
        "version": "0.0.1"
      },
      "build_script_attrs": {
        "data_glob": [
          "**"
        ],
        "deps": {
          "common": [
            {
              "id": "cc 1.0.83",
              "target": "cc"
            }
          ],
          "selects": {}
        }
      },
      "license": "MIT"
    },
    "tree-sitter-zig 0.0.1": {
      "name": "tree-sitter-zig",
      "version": "0.0.1",
      "repository": {
        "Git": {
          "remote": "https://github.com/maxxnino/tree-sitter-zig",
          "commitish": {
            "Rev": "2c7b6308d906d7aec4b3e1fafaaeca447a8a2c2f"
          }
        }
      },
      "targets": [
        {
          "Library": {
            "crate_name": "tree_sitter_zig",
            "crate_root": "bindings/rust/lib.rs",
            "srcs": [
              "**/*.rs"
            ]
          }
        },
        {
          "BuildScript": {
            "crate_name": "build_script_build",
            "crate_root": "bindings/rust/build.rs",
            "srcs": [
              "**/*.rs"
            ]
          }
        }
      ],
      "library_target_name": "tree_sitter_zig",
      "common_attrs": {
        "compile_data_glob": [
          "**"
        ],
        "deps": {
          "common": [
            {
              "id": "tree-sitter 0.20.10",
              "target": "tree_sitter"
            },
            {
              "id": "tree-sitter-zig 0.0.1",
              "target": "build_script_build"
            }
          ],
          "selects": {}
        },
        "edition": "2018",
        "version": "0.0.1"
      },
      "build_script_attrs": {
        "data_glob": [
          "**"
        ],
        "deps": {
          "common": [
            {
              "id": "cc 1.0.83",
              "target": "cc"
            }
          ],
          "selects": {}
        }
      },
      "license": "MIT"
    },
    "try-lock 0.2.4": {
      "name": "try-lock",
      "version": "0.2.4",
      "repository": {
        "Http": {
          "url": "https://static.crates.io/crates/try-lock/0.2.4/download",
          "sha256": "3528ecfd12c466c6f163363caf2d02a71161dd5e1cc6ae7b34207ea2d42d81ed"
        }
      },
      "targets": [
        {
          "Library": {
            "crate_name": "try_lock",
            "crate_root": "src/lib.rs",
            "srcs": [
              "**/*.rs"
            ]
          }
        }
      ],
      "library_target_name": "try_lock",
      "common_attrs": {
        "compile_data_glob": [
          "**"
        ],
        "edition": "2015",
        "version": "0.2.4"
      },
      "license": "MIT"
    },
    "ubyte 0.10.3": {
      "name": "ubyte",
      "version": "0.10.3",
      "repository": {
        "Http": {
          "url": "https://static.crates.io/crates/ubyte/0.10.3/download",
          "sha256": "c81f0dae7d286ad0d9366d7679a77934cfc3cf3a8d67e82669794412b2368fe6"
        }
      },
      "targets": [
        {
          "Library": {
            "crate_name": "ubyte",
            "crate_root": "src/lib.rs",
            "srcs": [
              "**/*.rs"
            ]
          }
        }
      ],
      "library_target_name": "ubyte",
      "common_attrs": {
        "compile_data_glob": [
          "**"
        ],
        "crate_features": {
          "common": [
            "default",
            "serde"
          ],
          "selects": {}
        },
        "deps": {
          "common": [
            {
              "id": "serde 1.0.194",
              "target": "serde"
            }
          ],
          "selects": {}
        },
        "edition": "2018",
        "version": "0.10.3"
      },
      "license": "MIT OR Apache-2.0"
    },
    "uncased 0.9.9": {
      "name": "uncased",
      "version": "0.9.9",
      "repository": {
        "Http": {
          "url": "https://static.crates.io/crates/uncased/0.9.9/download",
          "sha256": "9b9bc53168a4be7402ab86c3aad243a84dd7381d09be0eddc81280c1da95ca68"
        }
      },
      "targets": [
        {
          "Library": {
            "crate_name": "uncased",
            "crate_root": "src/lib.rs",
            "srcs": [
              "**/*.rs"
            ]
          }
        },
        {
          "BuildScript": {
            "crate_name": "build_script_build",
            "crate_root": "build.rs",
            "srcs": [
              "**/*.rs"
            ]
          }
        }
      ],
      "library_target_name": "uncased",
      "common_attrs": {
        "compile_data_glob": [
          "**"
        ],
        "crate_features": {
          "common": [
            "alloc",
            "default",
            "serde",
            "with-serde-alloc"
          ],
          "selects": {}
        },
        "deps": {
          "common": [
            {
              "id": "serde 1.0.194",
              "target": "serde"
            },
            {
              "id": "uncased 0.9.9",
              "target": "build_script_build"
            }
          ],
          "selects": {}
        },
        "edition": "2018",
        "version": "0.9.9"
      },
      "build_script_attrs": {
        "data_glob": [
          "**"
        ],
        "deps": {
          "common": [
            {
              "id": "version_check 0.9.4",
              "target": "version_check"
            }
          ],
          "selects": {}
        }
      },
      "license": "MIT OR Apache-2.0"
    },
    "unicode-ident 1.0.11": {
      "name": "unicode-ident",
      "version": "1.0.11",
      "repository": {
        "Http": {
          "url": "https://static.crates.io/crates/unicode-ident/1.0.11/download",
          "sha256": "301abaae475aa91687eb82514b328ab47a211a533026cb25fc3e519b86adfc3c"
        }
      },
      "targets": [
        {
          "Library": {
            "crate_name": "unicode_ident",
            "crate_root": "src/lib.rs",
            "srcs": [
              "**/*.rs"
            ]
          }
        }
      ],
      "library_target_name": "unicode_ident",
      "common_attrs": {
        "compile_data_glob": [
          "**"
        ],
        "edition": "2018",
        "version": "1.0.11"
      },
      "license": "(MIT OR Apache-2.0) AND Unicode-DFS-2016"
    },
    "unicode-segmentation 1.10.1": {
      "name": "unicode-segmentation",
      "version": "1.10.1",
      "repository": {
        "Http": {
          "url": "https://static.crates.io/crates/unicode-segmentation/1.10.1/download",
          "sha256": "1dd624098567895118886609431a7c3b8f516e41d30e0643f03d94592a147e36"
        }
      },
      "targets": [
        {
          "Library": {
            "crate_name": "unicode_segmentation",
            "crate_root": "src/lib.rs",
            "srcs": [
              "**/*.rs"
            ]
          }
        }
      ],
      "library_target_name": "unicode_segmentation",
      "common_attrs": {
        "compile_data_glob": [
          "**"
        ],
        "edition": "2018",
        "version": "1.10.1"
      },
      "license": "MIT/Apache-2.0"
    },
    "unicode-width 0.1.10": {
      "name": "unicode-width",
      "version": "0.1.10",
      "repository": {
        "Http": {
          "url": "https://static.crates.io/crates/unicode-width/0.1.10/download",
          "sha256": "c0edd1e5b14653f783770bce4a4dabb4a5108a5370a5f5d8cfe8710c361f6c8b"
        }
      },
      "targets": [
        {
          "Library": {
            "crate_name": "unicode_width",
            "crate_root": "src/lib.rs",
            "srcs": [
              "**/*.rs"
            ]
          }
        }
      ],
      "library_target_name": "unicode_width",
      "common_attrs": {
        "compile_data_glob": [
          "**"
        ],
        "crate_features": {
          "common": [
            "default"
          ],
          "selects": {}
        },
        "edition": "2015",
        "version": "0.1.10"
      },
      "license": "MIT/Apache-2.0"
    },
    "unicode-xid 0.2.4": {
      "name": "unicode-xid",
      "version": "0.2.4",
      "repository": {
        "Http": {
          "url": "https://static.crates.io/crates/unicode-xid/0.2.4/download",
          "sha256": "f962df74c8c05a667b5ee8bcf162993134c104e96440b663c8daa176dc772d8c"
        }
      },
      "targets": [
        {
          "Library": {
            "crate_name": "unicode_xid",
            "crate_root": "src/lib.rs",
            "srcs": [
              "**/*.rs"
            ]
          }
        }
      ],
      "library_target_name": "unicode_xid",
      "common_attrs": {
        "compile_data_glob": [
          "**"
        ],
        "crate_features": {
          "common": [
            "default"
          ],
          "selects": {}
        },
        "edition": "2015",
        "version": "0.2.4"
      },
      "license": "MIT OR Apache-2.0"
    },
    "utf8parse 0.2.1": {
      "name": "utf8parse",
      "version": "0.2.1",
      "repository": {
        "Http": {
          "url": "https://static.crates.io/crates/utf8parse/0.2.1/download",
          "sha256": "711b9620af191e0cdc7468a8d14e709c3dcdb115b36f838e601583af800a370a"
        }
      },
      "targets": [
        {
          "Library": {
            "crate_name": "utf8parse",
            "crate_root": "src/lib.rs",
            "srcs": [
              "**/*.rs"
            ]
          }
        }
      ],
      "library_target_name": "utf8parse",
      "common_attrs": {
        "compile_data_glob": [
          "**"
        ],
        "crate_features": {
          "common": [
            "default"
          ],
          "selects": {}
        },
        "edition": "2018",
        "version": "0.2.1"
      },
      "license": "Apache-2.0 OR MIT"
    },
    "valuable 0.1.0": {
      "name": "valuable",
      "version": "0.1.0",
      "repository": {
        "Http": {
          "url": "https://static.crates.io/crates/valuable/0.1.0/download",
          "sha256": "830b7e5d4d90034032940e4ace0d9a9a057e7a45cd94e6c007832e39edb82f6d"
        }
      },
      "targets": [
        {
          "Library": {
            "crate_name": "valuable",
            "crate_root": "src/lib.rs",
            "srcs": [
              "**/*.rs"
            ]
          }
        },
        {
          "BuildScript": {
            "crate_name": "build_script_build",
            "crate_root": "build.rs",
            "srcs": [
              "**/*.rs"
            ]
          }
        }
      ],
      "library_target_name": "valuable",
      "common_attrs": {
        "compile_data_glob": [
          "**"
        ],
        "deps": {
          "common": [
            {
              "id": "valuable 0.1.0",
              "target": "build_script_build"
            }
          ],
          "selects": {}
        },
        "edition": "2018",
        "version": "0.1.0"
      },
      "build_script_attrs": {
        "data_glob": [
          "**"
        ]
      },
      "license": "MIT"
    },
    "version_check 0.9.4": {
      "name": "version_check",
      "version": "0.9.4",
      "repository": {
        "Http": {
          "url": "https://static.crates.io/crates/version_check/0.9.4/download",
          "sha256": "49874b5167b65d7193b8aba1567f5c7d93d001cafc34600cee003eda787e483f"
        }
      },
      "targets": [
        {
          "Library": {
            "crate_name": "version_check",
            "crate_root": "src/lib.rs",
            "srcs": [
              "**/*.rs"
            ]
          }
        }
      ],
      "library_target_name": "version_check",
      "common_attrs": {
        "compile_data_glob": [
          "**"
        ],
        "edition": "2015",
        "version": "0.9.4"
      },
      "license": "MIT/Apache-2.0"
    },
    "wait-timeout 0.2.0": {
      "name": "wait-timeout",
      "version": "0.2.0",
      "repository": {
        "Http": {
          "url": "https://static.crates.io/crates/wait-timeout/0.2.0/download",
          "sha256": "9f200f5b12eb75f8c1ed65abd4b2db8a6e1b138a20de009dacee265a2498f3f6"
        }
      },
      "targets": [
        {
          "Library": {
            "crate_name": "wait_timeout",
            "crate_root": "src/lib.rs",
            "srcs": [
              "**/*.rs"
            ]
          }
        }
      ],
      "library_target_name": "wait_timeout",
      "common_attrs": {
        "compile_data_glob": [
          "**"
        ],
        "deps": {
          "common": [],
          "selects": {
            "cfg(unix)": [
              {
                "id": "libc 0.2.147",
                "target": "libc"
              }
            ]
          }
        },
        "edition": "2015",
        "version": "0.2.0"
      },
      "license": "MIT/Apache-2.0"
    },
    "walkdir 2.3.3": {
      "name": "walkdir",
      "version": "2.3.3",
      "repository": {
        "Http": {
          "url": "https://static.crates.io/crates/walkdir/2.3.3/download",
          "sha256": "36df944cda56c7d8d8b7496af378e6b16de9284591917d307c9b4d313c44e698"
        }
      },
      "targets": [
        {
          "Library": {
            "crate_name": "walkdir",
            "crate_root": "src/lib.rs",
            "srcs": [
              "**/*.rs"
            ]
          }
        }
      ],
      "library_target_name": "walkdir",
      "common_attrs": {
        "compile_data_glob": [
          "**"
        ],
        "deps": {
          "common": [
            {
              "id": "same-file 1.0.6",
              "target": "same_file"
            }
          ],
          "selects": {
            "cfg(windows)": [
              {
                "id": "winapi-util 0.1.5",
                "target": "winapi_util"
              }
            ]
          }
        },
        "edition": "2018",
        "version": "2.3.3"
      },
      "license": "Unlicense/MIT"
    },
    "want 0.3.1": {
      "name": "want",
      "version": "0.3.1",
      "repository": {
        "Http": {
          "url": "https://static.crates.io/crates/want/0.3.1/download",
          "sha256": "bfa7760aed19e106de2c7c0b581b509f2f25d3dacaf737cb82ac61bc6d760b0e"
        }
      },
      "targets": [
        {
          "Library": {
            "crate_name": "want",
            "crate_root": "src/lib.rs",
            "srcs": [
              "**/*.rs"
            ]
          }
        }
      ],
      "library_target_name": "want",
      "common_attrs": {
        "compile_data_glob": [
          "**"
        ],
        "deps": {
          "common": [
            {
              "id": "try-lock 0.2.4",
              "target": "try_lock"
            }
          ],
          "selects": {}
        },
        "edition": "2018",
        "version": "0.3.1"
      },
      "license": "MIT"
    },
    "wasi 0.11.0+wasi-snapshot-preview1": {
      "name": "wasi",
      "version": "0.11.0+wasi-snapshot-preview1",
      "repository": {
        "Http": {
          "url": "https://static.crates.io/crates/wasi/0.11.0+wasi-snapshot-preview1/download",
          "sha256": "9c8d87e72b64a3b4db28d11ce29237c246188f4f51057d65a7eab63b7987e423"
        }
      },
      "targets": [
        {
          "Library": {
            "crate_name": "wasi",
            "crate_root": "src/lib.rs",
            "srcs": [
              "**/*.rs"
            ]
          }
        }
      ],
      "library_target_name": "wasi",
      "common_attrs": {
        "compile_data_glob": [
          "**"
        ],
        "crate_features": {
          "common": [
            "default",
            "std"
          ],
          "selects": {}
        },
        "edition": "2018",
        "version": "0.11.0+wasi-snapshot-preview1"
      },
      "license": "Apache-2.0 WITH LLVM-exception OR Apache-2.0 OR MIT"
    },
    "wasm-bindgen 0.2.87": {
      "name": "wasm-bindgen",
      "version": "0.2.87",
      "repository": {
        "Http": {
          "url": "https://static.crates.io/crates/wasm-bindgen/0.2.87/download",
          "sha256": "7706a72ab36d8cb1f80ffbf0e071533974a60d0a308d01a5d0375bf60499a342"
        }
      },
      "targets": [
        {
          "Library": {
            "crate_name": "wasm_bindgen",
            "crate_root": "src/lib.rs",
            "srcs": [
              "**/*.rs"
            ]
          }
        },
        {
          "BuildScript": {
            "crate_name": "build_script_build",
            "crate_root": "build.rs",
            "srcs": [
              "**/*.rs"
            ]
          }
        }
      ],
      "library_target_name": "wasm_bindgen",
      "common_attrs": {
        "compile_data_glob": [
          "**"
        ],
        "crate_features": {
          "common": [
            "default",
            "spans",
            "std"
          ],
          "selects": {}
        },
        "deps": {
          "common": [
            {
              "id": "cfg-if 1.0.0",
              "target": "cfg_if"
            },
            {
              "id": "wasm-bindgen 0.2.87",
              "target": "build_script_build"
            }
          ],
          "selects": {}
        },
        "edition": "2018",
        "proc_macro_deps": {
          "common": [
            {
              "id": "wasm-bindgen-macro 0.2.87",
              "target": "wasm_bindgen_macro"
            }
          ],
          "selects": {}
        },
        "version": "0.2.87"
      },
      "build_script_attrs": {
        "data_glob": [
          "**"
        ]
      },
      "license": "MIT/Apache-2.0"
    },
    "wasm-bindgen-backend 0.2.87": {
      "name": "wasm-bindgen-backend",
      "version": "0.2.87",
      "repository": {
        "Http": {
          "url": "https://static.crates.io/crates/wasm-bindgen-backend/0.2.87/download",
          "sha256": "5ef2b6d3c510e9625e5fe6f509ab07d66a760f0885d858736483c32ed7809abd"
        }
      },
      "targets": [
        {
          "Library": {
            "crate_name": "wasm_bindgen_backend",
            "crate_root": "src/lib.rs",
            "srcs": [
              "**/*.rs"
            ]
          }
        }
      ],
      "library_target_name": "wasm_bindgen_backend",
      "common_attrs": {
        "compile_data_glob": [
          "**"
        ],
        "crate_features": {
          "common": [
            "spans"
          ],
          "selects": {}
        },
        "deps": {
          "common": [
            {
              "id": "bumpalo 3.13.0",
              "target": "bumpalo"
            },
            {
              "id": "log 0.4.20",
              "target": "log"
            },
            {
              "id": "once_cell 1.18.0",
              "target": "once_cell"
            },
            {
              "id": "proc-macro2 1.0.74",
              "target": "proc_macro2"
            },
            {
              "id": "quote 1.0.35",
              "target": "quote"
            },
            {
              "id": "syn 2.0.46",
              "target": "syn"
            },
            {
              "id": "wasm-bindgen-shared 0.2.87",
              "target": "wasm_bindgen_shared"
            }
          ],
          "selects": {}
        },
        "edition": "2018",
        "version": "0.2.87"
      },
      "license": "MIT/Apache-2.0"
    },
    "wasm-bindgen-macro 0.2.87": {
      "name": "wasm-bindgen-macro",
      "version": "0.2.87",
      "repository": {
        "Http": {
          "url": "https://static.crates.io/crates/wasm-bindgen-macro/0.2.87/download",
          "sha256": "dee495e55982a3bd48105a7b947fd2a9b4a8ae3010041b9e0faab3f9cd028f1d"
        }
      },
      "targets": [
        {
          "ProcMacro": {
            "crate_name": "wasm_bindgen_macro",
            "crate_root": "src/lib.rs",
            "srcs": [
              "**/*.rs"
            ]
          }
        }
      ],
      "library_target_name": "wasm_bindgen_macro",
      "common_attrs": {
        "compile_data_glob": [
          "**"
        ],
        "crate_features": {
          "common": [
            "spans"
          ],
          "selects": {}
        },
        "deps": {
          "common": [
            {
              "id": "quote 1.0.35",
              "target": "quote"
            },
            {
              "id": "wasm-bindgen-macro-support 0.2.87",
              "target": "wasm_bindgen_macro_support"
            }
          ],
          "selects": {}
        },
        "edition": "2018",
        "version": "0.2.87"
      },
      "license": "MIT/Apache-2.0"
    },
    "wasm-bindgen-macro-support 0.2.87": {
      "name": "wasm-bindgen-macro-support",
      "version": "0.2.87",
      "repository": {
        "Http": {
          "url": "https://static.crates.io/crates/wasm-bindgen-macro-support/0.2.87/download",
          "sha256": "54681b18a46765f095758388f2d0cf16eb8d4169b639ab575a8f5693af210c7b"
        }
      },
      "targets": [
        {
          "Library": {
            "crate_name": "wasm_bindgen_macro_support",
            "crate_root": "src/lib.rs",
            "srcs": [
              "**/*.rs"
            ]
          }
        }
      ],
      "library_target_name": "wasm_bindgen_macro_support",
      "common_attrs": {
        "compile_data_glob": [
          "**"
        ],
        "crate_features": {
          "common": [
            "spans"
          ],
          "selects": {}
        },
        "deps": {
          "common": [
            {
              "id": "proc-macro2 1.0.74",
              "target": "proc_macro2"
            },
            {
              "id": "quote 1.0.35",
              "target": "quote"
            },
            {
              "id": "syn 2.0.46",
              "target": "syn"
            },
            {
              "id": "wasm-bindgen-backend 0.2.87",
              "target": "wasm_bindgen_backend"
            },
            {
              "id": "wasm-bindgen-shared 0.2.87",
              "target": "wasm_bindgen_shared"
            }
          ],
          "selects": {}
        },
        "edition": "2018",
        "version": "0.2.87"
      },
      "license": "MIT/Apache-2.0"
    },
    "wasm-bindgen-shared 0.2.87": {
      "name": "wasm-bindgen-shared",
      "version": "0.2.87",
      "repository": {
        "Http": {
          "url": "https://static.crates.io/crates/wasm-bindgen-shared/0.2.87/download",
          "sha256": "ca6ad05a4870b2bf5fe995117d3728437bd27d7cd5f06f13c17443ef369775a1"
        }
      },
      "targets": [
        {
          "Library": {
            "crate_name": "wasm_bindgen_shared",
            "crate_root": "src/lib.rs",
            "srcs": [
              "**/*.rs"
            ]
          }
        },
        {
          "BuildScript": {
            "crate_name": "build_script_build",
            "crate_root": "build.rs",
            "srcs": [
              "**/*.rs"
            ]
          }
        }
      ],
      "library_target_name": "wasm_bindgen_shared",
      "common_attrs": {
        "compile_data_glob": [
          "**"
        ],
        "deps": {
          "common": [
            {
              "id": "wasm-bindgen-shared 0.2.87",
              "target": "build_script_build"
            }
          ],
          "selects": {}
        },
        "edition": "2018",
        "version": "0.2.87"
      },
      "build_script_attrs": {
        "data_glob": [
          "**"
        ],
        "links": "wasm_bindgen"
      },
      "license": "MIT/Apache-2.0"
    },
    "web-sys 0.3.64": {
      "name": "web-sys",
      "version": "0.3.64",
      "repository": {
        "Http": {
          "url": "https://static.crates.io/crates/web-sys/0.3.64/download",
          "sha256": "9b85cbef8c220a6abc02aefd892dfc0fc23afb1c6a426316ec33253a3877249b"
        }
      },
      "targets": [
        {
          "Library": {
            "crate_name": "web_sys",
            "crate_root": "src/lib.rs",
            "srcs": [
              "**/*.rs"
            ]
          }
        }
      ],
      "library_target_name": "web_sys",
      "common_attrs": {
        "compile_data_glob": [
          "**"
        ],
        "crate_features": {
          "common": [
            "CanvasRenderingContext2d",
            "Document",
            "DomRect",
            "DomRectReadOnly",
            "Element",
            "EventTarget",
            "HtmlCanvasElement",
            "HtmlElement",
            "Node",
            "Window"
          ],
          "selects": {}
        },
        "deps": {
          "common": [
            {
              "id": "js-sys 0.3.64",
              "target": "js_sys"
            },
            {
              "id": "wasm-bindgen 0.2.87",
              "target": "wasm_bindgen"
            }
          ],
          "selects": {}
        },
        "edition": "2018",
        "version": "0.3.64"
      },
      "license": "MIT/Apache-2.0"
    },
    "winapi 0.3.9": {
      "name": "winapi",
      "version": "0.3.9",
      "repository": {
        "Http": {
          "url": "https://static.crates.io/crates/winapi/0.3.9/download",
          "sha256": "5c839a674fcd7a98952e593242ea400abe93992746761e38641405d28b00f419"
        }
      },
      "targets": [
        {
          "Library": {
            "crate_name": "winapi",
            "crate_root": "src/lib.rs",
            "srcs": [
              "**/*.rs"
            ]
          }
        },
        {
          "BuildScript": {
            "crate_name": "build_script_build",
            "crate_root": "build.rs",
            "srcs": [
              "**/*.rs"
            ]
          }
        }
      ],
      "library_target_name": "winapi",
      "common_attrs": {
        "compile_data_glob": [
          "**"
        ],
        "crate_features": {
          "common": [
            "basetsd",
            "consoleapi",
            "errhandlingapi",
            "fileapi",
            "handleapi",
            "knownfolders",
            "minwinbase",
            "minwindef",
            "objbase",
            "processenv",
            "shellapi",
            "shlobj",
            "std",
            "stringapiset",
            "synchapi",
            "winbase",
            "wincon",
            "winerror",
            "winnt",
            "winuser",
            "ws2ipdef",
            "ws2tcpip"
          ],
          "selects": {}
        },
        "deps": {
          "common": [
            {
              "id": "winapi 0.3.9",
              "target": "build_script_build"
            }
          ],
          "selects": {
            "i686-pc-windows-gnu": [
              {
                "id": "winapi-i686-pc-windows-gnu 0.4.0",
                "target": "winapi_i686_pc_windows_gnu"
              }
            ],
            "x86_64-pc-windows-gnu": [
              {
                "id": "winapi-x86_64-pc-windows-gnu 0.4.0",
                "target": "winapi_x86_64_pc_windows_gnu"
              }
            ]
          }
        },
        "edition": "2015",
        "version": "0.3.9"
      },
      "build_script_attrs": {
        "data_glob": [
          "**"
        ]
      },
      "license": "MIT/Apache-2.0"
    },
    "winapi-i686-pc-windows-gnu 0.4.0": {
      "name": "winapi-i686-pc-windows-gnu",
      "version": "0.4.0",
      "repository": {
        "Http": {
          "url": "https://static.crates.io/crates/winapi-i686-pc-windows-gnu/0.4.0/download",
          "sha256": "ac3b87c63620426dd9b991e5ce0329eff545bccbbb34f3be09ff6fb6ab51b7b6"
        }
      },
      "targets": [
        {
          "Library": {
            "crate_name": "winapi_i686_pc_windows_gnu",
            "crate_root": "src/lib.rs",
            "srcs": [
              "**/*.rs"
            ]
          }
        },
        {
          "BuildScript": {
            "crate_name": "build_script_build",
            "crate_root": "build.rs",
            "srcs": [
              "**/*.rs"
            ]
          }
        }
      ],
      "library_target_name": "winapi_i686_pc_windows_gnu",
      "common_attrs": {
        "compile_data_glob": [
          "**"
        ],
        "deps": {
          "common": [
            {
              "id": "winapi-i686-pc-windows-gnu 0.4.0",
              "target": "build_script_build"
            }
          ],
          "selects": {}
        },
        "edition": "2015",
        "version": "0.4.0"
      },
      "build_script_attrs": {
        "data_glob": [
          "**"
        ]
      },
      "license": "MIT/Apache-2.0"
    },
    "winapi-util 0.1.5": {
      "name": "winapi-util",
      "version": "0.1.5",
      "repository": {
        "Http": {
          "url": "https://static.crates.io/crates/winapi-util/0.1.5/download",
          "sha256": "70ec6ce85bb158151cae5e5c87f95a8e97d2c0c4b001223f33a334e3ce5de178"
        }
      },
      "targets": [
        {
          "Library": {
            "crate_name": "winapi_util",
            "crate_root": "src/lib.rs",
            "srcs": [
              "**/*.rs"
            ]
          }
        }
      ],
      "library_target_name": "winapi_util",
      "common_attrs": {
        "compile_data_glob": [
          "**"
        ],
        "deps": {
          "common": [],
          "selects": {
            "cfg(windows)": [
              {
                "id": "winapi 0.3.9",
                "target": "winapi"
              }
            ]
          }
        },
        "edition": "2018",
        "version": "0.1.5"
      },
      "license": "Unlicense/MIT"
    },
    "winapi-x86_64-pc-windows-gnu 0.4.0": {
      "name": "winapi-x86_64-pc-windows-gnu",
      "version": "0.4.0",
      "repository": {
        "Http": {
          "url": "https://static.crates.io/crates/winapi-x86_64-pc-windows-gnu/0.4.0/download",
          "sha256": "712e227841d057c1ee1cd2fb22fa7e5a5461ae8e48fa2ca79ec42cfc1931183f"
        }
      },
      "targets": [
        {
          "Library": {
            "crate_name": "winapi_x86_64_pc_windows_gnu",
            "crate_root": "src/lib.rs",
            "srcs": [
              "**/*.rs"
            ]
          }
        },
        {
          "BuildScript": {
            "crate_name": "build_script_build",
            "crate_root": "build.rs",
            "srcs": [
              "**/*.rs"
            ]
          }
        }
      ],
      "library_target_name": "winapi_x86_64_pc_windows_gnu",
      "common_attrs": {
        "compile_data_glob": [
          "**"
        ],
        "deps": {
          "common": [
            {
              "id": "winapi-x86_64-pc-windows-gnu 0.4.0",
              "target": "build_script_build"
            }
          ],
          "selects": {}
        },
        "edition": "2015",
        "version": "0.4.0"
      },
      "build_script_attrs": {
        "data_glob": [
          "**"
        ]
      },
      "license": "MIT/Apache-2.0"
    },
    "windows 0.48.0": {
      "name": "windows",
      "version": "0.48.0",
      "repository": {
        "Http": {
          "url": "https://static.crates.io/crates/windows/0.48.0/download",
          "sha256": "e686886bc078bc1b0b600cac0147aadb815089b6e4da64016cbd754b6342700f"
        }
      },
      "targets": [
        {
          "Library": {
            "crate_name": "windows",
            "crate_root": "src/lib.rs",
            "srcs": [
              "**/*.rs"
            ]
          }
        }
      ],
      "library_target_name": "windows",
      "common_attrs": {
        "compile_data_glob": [
          "**"
        ],
        "deps": {
          "common": [
            {
              "id": "windows-targets 0.48.5",
              "target": "windows_targets"
            }
          ],
          "selects": {}
        },
        "edition": "2018",
        "version": "0.48.0"
      },
      "license": "MIT OR Apache-2.0"
    },
    "windows-sys 0.45.0": {
      "name": "windows-sys",
      "version": "0.45.0",
      "repository": {
        "Http": {
          "url": "https://static.crates.io/crates/windows-sys/0.45.0/download",
          "sha256": "75283be5efb2831d37ea142365f009c02ec203cd29a3ebecbc093d52315b66d0"
        }
      },
      "targets": [
        {
          "Library": {
            "crate_name": "windows_sys",
            "crate_root": "src/lib.rs",
            "srcs": [
              "**/*.rs"
            ]
          }
        }
      ],
      "library_target_name": "windows_sys",
      "common_attrs": {
        "compile_data_glob": [
          "**"
        ],
        "crate_features": {
          "common": [
            "Win32",
            "Win32_Foundation",
            "Win32_Storage",
            "Win32_Storage_FileSystem",
            "Win32_System",
            "Win32_System_Console",
            "Win32_UI",
            "Win32_UI_Input",
            "Win32_UI_Input_KeyboardAndMouse",
            "default"
          ],
          "selects": {}
        },
        "deps": {
          "common": [],
          "selects": {
            "cfg(not(windows_raw_dylib))": [
              {
                "id": "windows-targets 0.42.2",
                "target": "windows_targets"
              }
            ]
          }
        },
        "edition": "2018",
        "version": "0.45.0"
      },
      "license": "MIT OR Apache-2.0"
    },
    "windows-sys 0.48.0": {
      "name": "windows-sys",
      "version": "0.48.0",
      "repository": {
        "Http": {
          "url": "https://static.crates.io/crates/windows-sys/0.48.0/download",
          "sha256": "677d2418bec65e3338edb076e806bc1ec15693c5d0104683f2efe857f61056a9"
        }
      },
      "targets": [
        {
          "Library": {
            "crate_name": "windows_sys",
            "crate_root": "src/lib.rs",
            "srcs": [
              "**/*.rs"
            ]
          }
        }
      ],
      "library_target_name": "windows_sys",
      "common_attrs": {
        "compile_data_glob": [
          "**"
        ],
        "crate_features": {
          "common": [
            "Win32",
            "Win32_Foundation",
            "Win32_NetworkManagement",
            "Win32_NetworkManagement_IpHelper",
            "Win32_Networking",
            "Win32_Networking_WinSock",
            "Win32_Security",
            "Win32_Storage",
            "Win32_Storage_FileSystem",
            "Win32_System",
            "Win32_System_Console",
            "Win32_System_Diagnostics",
            "Win32_System_Diagnostics_Debug",
            "Win32_System_IO",
            "Win32_System_Pipes",
            "Win32_System_SystemServices",
            "Win32_System_Threading",
            "Win32_System_WindowsProgramming",
            "default"
          ],
          "selects": {}
        },
        "deps": {
          "common": [
            {
              "id": "windows-targets 0.48.5",
              "target": "windows_targets"
            }
          ],
          "selects": {}
        },
        "edition": "2018",
        "version": "0.48.0"
      },
      "license": "MIT OR Apache-2.0"
    },
    "windows-targets 0.42.2": {
      "name": "windows-targets",
      "version": "0.42.2",
      "repository": {
        "Http": {
          "url": "https://static.crates.io/crates/windows-targets/0.42.2/download",
          "sha256": "8e5180c00cd44c9b1c88adb3693291f1cd93605ded80c250a75d472756b4d071"
        }
      },
      "targets": [
        {
          "Library": {
            "crate_name": "windows_targets",
            "crate_root": "src/lib.rs",
            "srcs": [
              "**/*.rs"
            ]
          }
        }
      ],
      "library_target_name": "windows_targets",
      "common_attrs": {
        "compile_data_glob": [
          "**"
        ],
        "deps": {
          "common": [],
          "selects": {
            "aarch64-pc-windows-gnullvm": [
              {
                "id": "windows_aarch64_gnullvm 0.42.2",
                "target": "windows_aarch64_gnullvm"
              }
            ],
            "aarch64-pc-windows-msvc": [
              {
                "id": "windows_aarch64_msvc 0.42.2",
                "target": "windows_aarch64_msvc"
              }
            ],
            "aarch64-uwp-windows-msvc": [
              {
                "id": "windows_aarch64_msvc 0.42.2",
                "target": "windows_aarch64_msvc"
              }
            ],
            "i686-pc-windows-gnu": [
              {
                "id": "windows_i686_gnu 0.42.2",
                "target": "windows_i686_gnu"
              }
            ],
            "i686-pc-windows-msvc": [
              {
                "id": "windows_i686_msvc 0.42.2",
                "target": "windows_i686_msvc"
              }
            ],
            "i686-uwp-windows-gnu": [
              {
                "id": "windows_i686_gnu 0.42.2",
                "target": "windows_i686_gnu"
              }
            ],
            "i686-uwp-windows-msvc": [
              {
                "id": "windows_i686_msvc 0.42.2",
                "target": "windows_i686_msvc"
              }
            ],
            "x86_64-pc-windows-gnu": [
              {
                "id": "windows_x86_64_gnu 0.42.2",
                "target": "windows_x86_64_gnu"
              }
            ],
            "x86_64-pc-windows-gnullvm": [
              {
                "id": "windows_x86_64_gnullvm 0.42.2",
                "target": "windows_x86_64_gnullvm"
              }
            ],
            "x86_64-pc-windows-msvc": [
              {
                "id": "windows_x86_64_msvc 0.42.2",
                "target": "windows_x86_64_msvc"
              }
            ],
            "x86_64-uwp-windows-gnu": [
              {
                "id": "windows_x86_64_gnu 0.42.2",
                "target": "windows_x86_64_gnu"
              }
            ],
            "x86_64-uwp-windows-msvc": [
              {
                "id": "windows_x86_64_msvc 0.42.2",
                "target": "windows_x86_64_msvc"
              }
            ]
          }
        },
        "edition": "2018",
        "version": "0.42.2"
      },
      "license": "MIT OR Apache-2.0"
    },
    "windows-targets 0.48.5": {
      "name": "windows-targets",
      "version": "0.48.5",
      "repository": {
        "Http": {
          "url": "https://static.crates.io/crates/windows-targets/0.48.5/download",
          "sha256": "9a2fa6e2155d7247be68c096456083145c183cbbbc2764150dda45a87197940c"
        }
      },
      "targets": [
        {
          "Library": {
            "crate_name": "windows_targets",
            "crate_root": "src/lib.rs",
            "srcs": [
              "**/*.rs"
            ]
          }
        }
      ],
      "library_target_name": "windows_targets",
      "common_attrs": {
        "compile_data_glob": [
          "**"
        ],
        "deps": {
          "common": [],
          "selects": {
            "aarch64-pc-windows-gnullvm": [
              {
                "id": "windows_aarch64_gnullvm 0.48.5",
                "target": "windows_aarch64_gnullvm"
              }
            ],
            "cfg(all(target_arch = \"aarch64\", target_env = \"msvc\", not(windows_raw_dylib)))": [
              {
                "id": "windows_aarch64_msvc 0.48.5",
                "target": "windows_aarch64_msvc"
              }
            ],
            "cfg(all(target_arch = \"x86\", target_env = \"gnu\", not(windows_raw_dylib)))": [
              {
                "id": "windows_i686_gnu 0.48.5",
                "target": "windows_i686_gnu"
              }
            ],
            "cfg(all(target_arch = \"x86\", target_env = \"msvc\", not(windows_raw_dylib)))": [
              {
                "id": "windows_i686_msvc 0.48.5",
                "target": "windows_i686_msvc"
              }
            ],
            "cfg(all(target_arch = \"x86_64\", target_env = \"gnu\", not(target_abi = \"llvm\"), not(windows_raw_dylib)))": [
              {
                "id": "windows_x86_64_gnu 0.48.5",
                "target": "windows_x86_64_gnu"
              }
            ],
            "cfg(all(target_arch = \"x86_64\", target_env = \"msvc\", not(windows_raw_dylib)))": [
              {
                "id": "windows_x86_64_msvc 0.48.5",
                "target": "windows_x86_64_msvc"
              }
            ],
            "x86_64-pc-windows-gnullvm": [
              {
                "id": "windows_x86_64_gnullvm 0.48.5",
                "target": "windows_x86_64_gnullvm"
              }
            ]
          }
        },
        "edition": "2018",
        "version": "0.48.5"
      },
      "license": "MIT OR Apache-2.0"
    },
    "windows_aarch64_gnullvm 0.42.2": {
      "name": "windows_aarch64_gnullvm",
      "version": "0.42.2",
      "repository": {
        "Http": {
          "url": "https://static.crates.io/crates/windows_aarch64_gnullvm/0.42.2/download",
          "sha256": "597a5118570b68bc08d8d59125332c54f1ba9d9adeedeef5b99b02ba2b0698f8"
        }
      },
      "targets": [
        {
          "Library": {
            "crate_name": "windows_aarch64_gnullvm",
            "crate_root": "src/lib.rs",
            "srcs": [
              "**/*.rs"
            ]
          }
        },
        {
          "BuildScript": {
            "crate_name": "build_script_build",
            "crate_root": "build.rs",
            "srcs": [
              "**/*.rs"
            ]
          }
        }
      ],
      "library_target_name": "windows_aarch64_gnullvm",
      "common_attrs": {
        "compile_data_glob": [
          "**"
        ],
        "deps": {
          "common": [
            {
              "id": "windows_aarch64_gnullvm 0.42.2",
              "target": "build_script_build"
            }
          ],
          "selects": {}
        },
        "edition": "2018",
        "version": "0.42.2"
      },
      "build_script_attrs": {
        "data_glob": [
          "**"
        ]
      },
      "license": "MIT OR Apache-2.0"
    },
    "windows_aarch64_gnullvm 0.48.5": {
      "name": "windows_aarch64_gnullvm",
      "version": "0.48.5",
      "repository": {
        "Http": {
          "url": "https://static.crates.io/crates/windows_aarch64_gnullvm/0.48.5/download",
          "sha256": "2b38e32f0abccf9987a4e3079dfb67dcd799fb61361e53e2882c3cbaf0d905d8"
        }
      },
      "targets": [
        {
          "Library": {
            "crate_name": "windows_aarch64_gnullvm",
            "crate_root": "src/lib.rs",
            "srcs": [
              "**/*.rs"
            ]
          }
        },
        {
          "BuildScript": {
            "crate_name": "build_script_build",
            "crate_root": "build.rs",
            "srcs": [
              "**/*.rs"
            ]
          }
        }
      ],
      "library_target_name": "windows_aarch64_gnullvm",
      "common_attrs": {
        "compile_data_glob": [
          "**"
        ],
        "deps": {
          "common": [
            {
              "id": "windows_aarch64_gnullvm 0.48.5",
              "target": "build_script_build"
            }
          ],
          "selects": {}
        },
        "edition": "2018",
        "version": "0.48.5"
      },
      "build_script_attrs": {
        "data_glob": [
          "**"
        ]
      },
      "license": "MIT OR Apache-2.0"
    },
    "windows_aarch64_msvc 0.42.2": {
      "name": "windows_aarch64_msvc",
      "version": "0.42.2",
      "repository": {
        "Http": {
          "url": "https://static.crates.io/crates/windows_aarch64_msvc/0.42.2/download",
          "sha256": "e08e8864a60f06ef0d0ff4ba04124db8b0fb3be5776a5cd47641e942e58c4d43"
        }
      },
      "targets": [
        {
          "Library": {
            "crate_name": "windows_aarch64_msvc",
            "crate_root": "src/lib.rs",
            "srcs": [
              "**/*.rs"
            ]
          }
        },
        {
          "BuildScript": {
            "crate_name": "build_script_build",
            "crate_root": "build.rs",
            "srcs": [
              "**/*.rs"
            ]
          }
        }
      ],
      "library_target_name": "windows_aarch64_msvc",
      "common_attrs": {
        "compile_data_glob": [
          "**"
        ],
        "deps": {
          "common": [
            {
              "id": "windows_aarch64_msvc 0.42.2",
              "target": "build_script_build"
            }
          ],
          "selects": {}
        },
        "edition": "2018",
        "version": "0.42.2"
      },
      "build_script_attrs": {
        "data_glob": [
          "**"
        ]
      },
      "license": "MIT OR Apache-2.0"
    },
    "windows_aarch64_msvc 0.48.5": {
      "name": "windows_aarch64_msvc",
      "version": "0.48.5",
      "repository": {
        "Http": {
          "url": "https://static.crates.io/crates/windows_aarch64_msvc/0.48.5/download",
          "sha256": "dc35310971f3b2dbbf3f0690a219f40e2d9afcf64f9ab7cc1be722937c26b4bc"
        }
      },
      "targets": [
        {
          "Library": {
            "crate_name": "windows_aarch64_msvc",
            "crate_root": "src/lib.rs",
            "srcs": [
              "**/*.rs"
            ]
          }
        },
        {
          "BuildScript": {
            "crate_name": "build_script_build",
            "crate_root": "build.rs",
            "srcs": [
              "**/*.rs"
            ]
          }
        }
      ],
      "library_target_name": "windows_aarch64_msvc",
      "common_attrs": {
        "compile_data_glob": [
          "**"
        ],
        "deps": {
          "common": [
            {
              "id": "windows_aarch64_msvc 0.48.5",
              "target": "build_script_build"
            }
          ],
          "selects": {}
        },
        "edition": "2018",
        "version": "0.48.5"
      },
      "build_script_attrs": {
        "data_glob": [
          "**"
        ]
      },
      "license": "MIT OR Apache-2.0"
    },
    "windows_i686_gnu 0.42.2": {
      "name": "windows_i686_gnu",
      "version": "0.42.2",
      "repository": {
        "Http": {
          "url": "https://static.crates.io/crates/windows_i686_gnu/0.42.2/download",
          "sha256": "c61d927d8da41da96a81f029489353e68739737d3beca43145c8afec9a31a84f"
        }
      },
      "targets": [
        {
          "Library": {
            "crate_name": "windows_i686_gnu",
            "crate_root": "src/lib.rs",
            "srcs": [
              "**/*.rs"
            ]
          }
        },
        {
          "BuildScript": {
            "crate_name": "build_script_build",
            "crate_root": "build.rs",
            "srcs": [
              "**/*.rs"
            ]
          }
        }
      ],
      "library_target_name": "windows_i686_gnu",
      "common_attrs": {
        "compile_data_glob": [
          "**"
        ],
        "deps": {
          "common": [
            {
              "id": "windows_i686_gnu 0.42.2",
              "target": "build_script_build"
            }
          ],
          "selects": {}
        },
        "edition": "2018",
        "version": "0.42.2"
      },
      "build_script_attrs": {
        "data_glob": [
          "**"
        ]
      },
      "license": "MIT OR Apache-2.0"
    },
    "windows_i686_gnu 0.48.5": {
      "name": "windows_i686_gnu",
      "version": "0.48.5",
      "repository": {
        "Http": {
          "url": "https://static.crates.io/crates/windows_i686_gnu/0.48.5/download",
          "sha256": "a75915e7def60c94dcef72200b9a8e58e5091744960da64ec734a6c6e9b3743e"
        }
      },
      "targets": [
        {
          "Library": {
            "crate_name": "windows_i686_gnu",
            "crate_root": "src/lib.rs",
            "srcs": [
              "**/*.rs"
            ]
          }
        },
        {
          "BuildScript": {
            "crate_name": "build_script_build",
            "crate_root": "build.rs",
            "srcs": [
              "**/*.rs"
            ]
          }
        }
      ],
      "library_target_name": "windows_i686_gnu",
      "common_attrs": {
        "compile_data_glob": [
          "**"
        ],
        "deps": {
          "common": [
            {
              "id": "windows_i686_gnu 0.48.5",
              "target": "build_script_build"
            }
          ],
          "selects": {}
        },
        "edition": "2018",
        "version": "0.48.5"
      },
      "build_script_attrs": {
        "data_glob": [
          "**"
        ]
      },
      "license": "MIT OR Apache-2.0"
    },
    "windows_i686_msvc 0.42.2": {
      "name": "windows_i686_msvc",
      "version": "0.42.2",
      "repository": {
        "Http": {
          "url": "https://static.crates.io/crates/windows_i686_msvc/0.42.2/download",
          "sha256": "44d840b6ec649f480a41c8d80f9c65108b92d89345dd94027bfe06ac444d1060"
        }
      },
      "targets": [
        {
          "Library": {
            "crate_name": "windows_i686_msvc",
            "crate_root": "src/lib.rs",
            "srcs": [
              "**/*.rs"
            ]
          }
        },
        {
          "BuildScript": {
            "crate_name": "build_script_build",
            "crate_root": "build.rs",
            "srcs": [
              "**/*.rs"
            ]
          }
        }
      ],
      "library_target_name": "windows_i686_msvc",
      "common_attrs": {
        "compile_data_glob": [
          "**"
        ],
        "deps": {
          "common": [
            {
              "id": "windows_i686_msvc 0.42.2",
              "target": "build_script_build"
            }
          ],
          "selects": {}
        },
        "edition": "2018",
        "version": "0.42.2"
      },
      "build_script_attrs": {
        "data_glob": [
          "**"
        ]
      },
      "license": "MIT OR Apache-2.0"
    },
    "windows_i686_msvc 0.48.5": {
      "name": "windows_i686_msvc",
      "version": "0.48.5",
      "repository": {
        "Http": {
          "url": "https://static.crates.io/crates/windows_i686_msvc/0.48.5/download",
          "sha256": "8f55c233f70c4b27f66c523580f78f1004e8b5a8b659e05a4eb49d4166cca406"
        }
      },
      "targets": [
        {
          "Library": {
            "crate_name": "windows_i686_msvc",
            "crate_root": "src/lib.rs",
            "srcs": [
              "**/*.rs"
            ]
          }
        },
        {
          "BuildScript": {
            "crate_name": "build_script_build",
            "crate_root": "build.rs",
            "srcs": [
              "**/*.rs"
            ]
          }
        }
      ],
      "library_target_name": "windows_i686_msvc",
      "common_attrs": {
        "compile_data_glob": [
          "**"
        ],
        "deps": {
          "common": [
            {
              "id": "windows_i686_msvc 0.48.5",
              "target": "build_script_build"
            }
          ],
          "selects": {}
        },
        "edition": "2018",
        "version": "0.48.5"
      },
      "build_script_attrs": {
        "data_glob": [
          "**"
        ]
      },
      "license": "MIT OR Apache-2.0"
    },
    "windows_x86_64_gnu 0.42.2": {
      "name": "windows_x86_64_gnu",
      "version": "0.42.2",
      "repository": {
        "Http": {
          "url": "https://static.crates.io/crates/windows_x86_64_gnu/0.42.2/download",
          "sha256": "8de912b8b8feb55c064867cf047dda097f92d51efad5b491dfb98f6bbb70cb36"
        }
      },
      "targets": [
        {
          "Library": {
            "crate_name": "windows_x86_64_gnu",
            "crate_root": "src/lib.rs",
            "srcs": [
              "**/*.rs"
            ]
          }
        },
        {
          "BuildScript": {
            "crate_name": "build_script_build",
            "crate_root": "build.rs",
            "srcs": [
              "**/*.rs"
            ]
          }
        }
      ],
      "library_target_name": "windows_x86_64_gnu",
      "common_attrs": {
        "compile_data_glob": [
          "**"
        ],
        "deps": {
          "common": [
            {
              "id": "windows_x86_64_gnu 0.42.2",
              "target": "build_script_build"
            }
          ],
          "selects": {}
        },
        "edition": "2018",
        "version": "0.42.2"
      },
      "build_script_attrs": {
        "data_glob": [
          "**"
        ]
      },
      "license": "MIT OR Apache-2.0"
    },
    "windows_x86_64_gnu 0.48.5": {
      "name": "windows_x86_64_gnu",
      "version": "0.48.5",
      "repository": {
        "Http": {
          "url": "https://static.crates.io/crates/windows_x86_64_gnu/0.48.5/download",
          "sha256": "53d40abd2583d23e4718fddf1ebec84dbff8381c07cae67ff7768bbf19c6718e"
        }
      },
      "targets": [
        {
          "Library": {
            "crate_name": "windows_x86_64_gnu",
            "crate_root": "src/lib.rs",
            "srcs": [
              "**/*.rs"
            ]
          }
        },
        {
          "BuildScript": {
            "crate_name": "build_script_build",
            "crate_root": "build.rs",
            "srcs": [
              "**/*.rs"
            ]
          }
        }
      ],
      "library_target_name": "windows_x86_64_gnu",
      "common_attrs": {
        "compile_data_glob": [
          "**"
        ],
        "deps": {
          "common": [
            {
              "id": "windows_x86_64_gnu 0.48.5",
              "target": "build_script_build"
            }
          ],
          "selects": {}
        },
        "edition": "2018",
        "version": "0.48.5"
      },
      "build_script_attrs": {
        "data_glob": [
          "**"
        ]
      },
      "license": "MIT OR Apache-2.0"
    },
    "windows_x86_64_gnullvm 0.42.2": {
      "name": "windows_x86_64_gnullvm",
      "version": "0.42.2",
      "repository": {
        "Http": {
          "url": "https://static.crates.io/crates/windows_x86_64_gnullvm/0.42.2/download",
          "sha256": "26d41b46a36d453748aedef1486d5c7a85db22e56aff34643984ea85514e94a3"
        }
      },
      "targets": [
        {
          "Library": {
            "crate_name": "windows_x86_64_gnullvm",
            "crate_root": "src/lib.rs",
            "srcs": [
              "**/*.rs"
            ]
          }
        },
        {
          "BuildScript": {
            "crate_name": "build_script_build",
            "crate_root": "build.rs",
            "srcs": [
              "**/*.rs"
            ]
          }
        }
      ],
      "library_target_name": "windows_x86_64_gnullvm",
      "common_attrs": {
        "compile_data_glob": [
          "**"
        ],
        "deps": {
          "common": [
            {
              "id": "windows_x86_64_gnullvm 0.42.2",
              "target": "build_script_build"
            }
          ],
          "selects": {}
        },
        "edition": "2018",
        "version": "0.42.2"
      },
      "build_script_attrs": {
        "data_glob": [
          "**"
        ]
      },
      "license": "MIT OR Apache-2.0"
    },
    "windows_x86_64_gnullvm 0.48.5": {
      "name": "windows_x86_64_gnullvm",
      "version": "0.48.5",
      "repository": {
        "Http": {
          "url": "https://static.crates.io/crates/windows_x86_64_gnullvm/0.48.5/download",
          "sha256": "0b7b52767868a23d5bab768e390dc5f5c55825b6d30b86c844ff2dc7414044cc"
        }
      },
      "targets": [
        {
          "Library": {
            "crate_name": "windows_x86_64_gnullvm",
            "crate_root": "src/lib.rs",
            "srcs": [
              "**/*.rs"
            ]
          }
        },
        {
          "BuildScript": {
            "crate_name": "build_script_build",
            "crate_root": "build.rs",
            "srcs": [
              "**/*.rs"
            ]
          }
        }
      ],
      "library_target_name": "windows_x86_64_gnullvm",
      "common_attrs": {
        "compile_data_glob": [
          "**"
        ],
        "deps": {
          "common": [
            {
              "id": "windows_x86_64_gnullvm 0.48.5",
              "target": "build_script_build"
            }
          ],
          "selects": {}
        },
        "edition": "2018",
        "version": "0.48.5"
      },
      "build_script_attrs": {
        "data_glob": [
          "**"
        ]
      },
      "license": "MIT OR Apache-2.0"
    },
    "windows_x86_64_msvc 0.42.2": {
      "name": "windows_x86_64_msvc",
      "version": "0.42.2",
      "repository": {
        "Http": {
          "url": "https://static.crates.io/crates/windows_x86_64_msvc/0.42.2/download",
          "sha256": "9aec5da331524158c6d1a4ac0ab1541149c0b9505fde06423b02f5ef0106b9f0"
        }
      },
      "targets": [
        {
          "Library": {
            "crate_name": "windows_x86_64_msvc",
            "crate_root": "src/lib.rs",
            "srcs": [
              "**/*.rs"
            ]
          }
        },
        {
          "BuildScript": {
            "crate_name": "build_script_build",
            "crate_root": "build.rs",
            "srcs": [
              "**/*.rs"
            ]
          }
        }
      ],
      "library_target_name": "windows_x86_64_msvc",
      "common_attrs": {
        "compile_data_glob": [
          "**"
        ],
        "deps": {
          "common": [
            {
              "id": "windows_x86_64_msvc 0.42.2",
              "target": "build_script_build"
            }
          ],
          "selects": {}
        },
        "edition": "2018",
        "version": "0.42.2"
      },
      "build_script_attrs": {
        "data_glob": [
          "**"
        ]
      },
      "license": "MIT OR Apache-2.0"
    },
    "windows_x86_64_msvc 0.48.5": {
      "name": "windows_x86_64_msvc",
      "version": "0.48.5",
      "repository": {
        "Http": {
          "url": "https://static.crates.io/crates/windows_x86_64_msvc/0.48.5/download",
          "sha256": "ed94fce61571a4006852b7389a063ab983c02eb1bb37b47f8272ce92d06d9538"
        }
      },
      "targets": [
        {
          "Library": {
            "crate_name": "windows_x86_64_msvc",
            "crate_root": "src/lib.rs",
            "srcs": [
              "**/*.rs"
            ]
          }
        },
        {
          "BuildScript": {
            "crate_name": "build_script_build",
            "crate_root": "build.rs",
            "srcs": [
              "**/*.rs"
            ]
          }
        }
      ],
      "library_target_name": "windows_x86_64_msvc",
      "common_attrs": {
        "compile_data_glob": [
          "**"
        ],
        "deps": {
          "common": [
            {
              "id": "windows_x86_64_msvc 0.48.5",
              "target": "build_script_build"
            }
          ],
          "selects": {}
        },
        "edition": "2018",
        "version": "0.48.5"
      },
      "build_script_attrs": {
        "data_glob": [
          "**"
        ]
      },
      "license": "MIT OR Apache-2.0"
    },
    "winnow 0.5.14": {
      "name": "winnow",
      "version": "0.5.14",
      "repository": {
        "Http": {
          "url": "https://static.crates.io/crates/winnow/0.5.14/download",
          "sha256": "d09770118a7eb1ccaf4a594a221334119a44a814fcb0d31c5b85e83e97227a97"
        }
      },
      "targets": [
        {
          "Library": {
            "crate_name": "winnow",
            "crate_root": "src/lib.rs",
            "srcs": [
              "**/*.rs"
            ]
          }
        }
      ],
      "library_target_name": "winnow",
      "common_attrs": {
        "compile_data_glob": [
          "**"
        ],
        "crate_features": {
          "common": [
            "alloc",
            "default",
            "std"
          ],
          "selects": {}
        },
        "edition": "2021",
        "version": "0.5.14"
      },
      "license": "MIT"
    },
    "wyz 0.5.1": {
      "name": "wyz",
      "version": "0.5.1",
      "repository": {
        "Http": {
          "url": "https://static.crates.io/crates/wyz/0.5.1/download",
          "sha256": "05f360fc0b24296329c78fda852a1e9ae82de9cf7b27dae4b7f62f118f77b9ed"
        }
      },
      "targets": [
        {
          "Library": {
            "crate_name": "wyz",
            "crate_root": "src/lib.rs",
            "srcs": [
              "**/*.rs"
            ]
          }
        }
      ],
      "library_target_name": "wyz",
      "common_attrs": {
        "compile_data_glob": [
          "**"
        ],
        "deps": {
          "common": [
            {
              "id": "tap 1.0.1",
              "target": "tap"
            }
          ],
          "selects": {}
        },
        "edition": "2018",
        "version": "0.5.1"
      },
      "license": "MIT"
    },
    "yaml-rust 0.4.5": {
      "name": "yaml-rust",
      "version": "0.4.5",
      "repository": {
        "Http": {
          "url": "https://static.crates.io/crates/yaml-rust/0.4.5/download",
          "sha256": "56c1936c4cc7a1c9ab21a1ebb602eb942ba868cbd44a99cb7cdc5892335e1c85"
        }
      },
      "targets": [
        {
          "Library": {
            "crate_name": "yaml_rust",
            "crate_root": "src/lib.rs",
            "srcs": [
              "**/*.rs"
            ]
          }
        }
      ],
      "library_target_name": "yaml_rust",
      "common_attrs": {
        "compile_data_glob": [
          "**"
        ],
        "deps": {
          "common": [
            {
              "id": "linked-hash-map 0.5.6",
              "target": "linked_hash_map"
            }
          ],
          "selects": {}
        },
        "edition": "2018",
        "version": "0.4.5"
      },
      "license": "MIT/Apache-2.0"
    },
    "yansi 0.5.1": {
      "name": "yansi",
      "version": "0.5.1",
      "repository": {
        "Http": {
          "url": "https://static.crates.io/crates/yansi/0.5.1/download",
          "sha256": "09041cd90cf85f7f8b2df60c646f853b7f535ce68f85244eb6731cf89fa498ec"
        }
      },
      "targets": [
        {
          "Library": {
            "crate_name": "yansi",
            "crate_root": "src/lib.rs",
            "srcs": [
              "**/*.rs"
            ]
          }
        }
      ],
      "library_target_name": "yansi",
      "common_attrs": {
        "compile_data_glob": [
          "**"
        ],
        "edition": "2015",
        "version": "0.5.1"
      },
      "license": "MIT/Apache-2.0"
    },
    "yansi 1.0.0-rc.1": {
      "name": "yansi",
      "version": "1.0.0-rc.1",
      "repository": {
        "Http": {
          "url": "https://static.crates.io/crates/yansi/1.0.0-rc.1/download",
          "sha256": "1367295b8f788d371ce2dbc842c7b709c73ee1364d30351dd300ec2203b12377"
        }
      },
      "targets": [
        {
          "Library": {
            "crate_name": "yansi",
            "crate_root": "src/lib.rs",
            "srcs": [
              "**/*.rs"
            ]
          }
        }
      ],
      "library_target_name": "yansi",
      "common_attrs": {
        "compile_data_glob": [
          "**"
        ],
        "crate_features": {
          "common": [
            "alloc",
            "default",
            "std"
          ],
          "selects": {}
        },
        "edition": "2021",
        "version": "1.0.0-rc.1"
      },
      "license": "MIT OR Apache-2.0"
    }
  },
  "binary_crates": [],
  "workspace_members": {
    "scip-syntax 0.1.0": "docker-images/syntax-highlighter/crates/scip-syntax",
    "syntax-analysis 0.1.0": "docker-images/syntax-highlighter/crates/syntax-analysis",
    "syntect_server 1.0.1": "docker-images/syntax-highlighter",
    "tree-sitter-all-languages 0.1.0": "docker-images/syntax-highlighter/crates/tree-sitter-all-languages"
  },
  "conditions": {
    "aarch64-apple-darwin": [
      "aarch64-apple-darwin"
    ],
    "aarch64-apple-ios": [
      "aarch64-apple-ios"
    ],
    "aarch64-apple-ios-sim": [
      "aarch64-apple-ios-sim"
    ],
    "aarch64-fuchsia": [
      "aarch64-fuchsia"
    ],
    "aarch64-linux-android": [
      "aarch64-linux-android"
    ],
    "aarch64-pc-windows-gnullvm": [],
    "aarch64-pc-windows-msvc": [
      "aarch64-pc-windows-msvc"
    ],
    "aarch64-unknown-linux-gnu": [
      "aarch64-unknown-linux-gnu"
    ],
    "aarch64-unknown-nixos-gnu": [
      "aarch64-unknown-nixos-gnu"
    ],
    "aarch64-unknown-nto-qnx710": [
      "aarch64-unknown-nto-qnx710"
    ],
    "aarch64-uwp-windows-msvc": [],
    "arm-unknown-linux-gnueabi": [
      "arm-unknown-linux-gnueabi"
    ],
    "armv7-linux-androideabi": [
      "armv7-linux-androideabi"
    ],
    "armv7-unknown-linux-gnueabi": [
      "armv7-unknown-linux-gnueabi"
    ],
    "cfg(all(any(target_os = \"android\", target_os = \"linux\"), any(rustix_use_libc, miri, not(all(target_os = \"linux\", target_endian = \"little\", any(target_arch = \"arm\", all(target_arch = \"aarch64\", target_pointer_width = \"64\"), target_arch = \"riscv64\", all(rustix_use_experimental_asm, target_arch = \"powerpc64\"), all(rustix_use_experimental_asm, target_arch = \"mips\"), all(rustix_use_experimental_asm, target_arch = \"mips32r6\"), all(rustix_use_experimental_asm, target_arch = \"mips64\"), all(rustix_use_experimental_asm, target_arch = \"mips64r6\"), target_arch = \"x86\", all(target_arch = \"x86_64\", target_pointer_width = \"64\")))))))": [
      "aarch64-linux-android",
      "armv7-linux-androideabi",
      "i686-linux-android",
      "powerpc-unknown-linux-gnu",
      "s390x-unknown-linux-gnu",
      "x86_64-linux-android"
    ],
    "cfg(all(not(rustix_use_libc), not(miri), target_os = \"linux\", target_endian = \"little\", any(target_arch = \"arm\", all(target_arch = \"aarch64\", target_pointer_width = \"64\"), target_arch = \"riscv64\", all(rustix_use_experimental_asm, target_arch = \"powerpc64\"), all(rustix_use_experimental_asm, target_arch = \"mips\"), all(rustix_use_experimental_asm, target_arch = \"mips32r6\"), all(rustix_use_experimental_asm, target_arch = \"mips64\"), all(rustix_use_experimental_asm, target_arch = \"mips64r6\"), target_arch = \"x86\", all(target_arch = \"x86_64\", target_pointer_width = \"64\"))))": [
      "aarch64-unknown-linux-gnu",
      "aarch64-unknown-nixos-gnu",
      "arm-unknown-linux-gnueabi",
      "armv7-unknown-linux-gnueabi",
      "i686-unknown-linux-gnu",
      "x86_64-unknown-linux-gnu",
      "x86_64-unknown-nixos-gnu"
    ],
    "cfg(all(not(windows), any(rustix_use_libc, miri, not(all(target_os = \"linux\", target_endian = \"little\", any(target_arch = \"arm\", all(target_arch = \"aarch64\", target_pointer_width = \"64\"), target_arch = \"riscv64\", all(rustix_use_experimental_asm, target_arch = \"powerpc64\"), all(rustix_use_experimental_asm, target_arch = \"mips\"), all(rustix_use_experimental_asm, target_arch = \"mips32r6\"), all(rustix_use_experimental_asm, target_arch = \"mips64\"), all(rustix_use_experimental_asm, target_arch = \"mips64r6\"), target_arch = \"x86\", all(target_arch = \"x86_64\", target_pointer_width = \"64\")))))))": [
      "aarch64-apple-darwin",
      "aarch64-apple-ios",
      "aarch64-apple-ios-sim",
      "aarch64-fuchsia",
      "aarch64-linux-android",
      "aarch64-unknown-nto-qnx710",
      "armv7-linux-androideabi",
      "i686-apple-darwin",
      "i686-linux-android",
      "i686-unknown-freebsd",
      "powerpc-unknown-linux-gnu",
      "riscv32imc-unknown-none-elf",
      "riscv64gc-unknown-none-elf",
      "s390x-unknown-linux-gnu",
      "thumbv7em-none-eabi",
      "thumbv8m.main-none-eabi",
      "wasm32-unknown-unknown",
      "wasm32-wasi",
      "x86_64-apple-darwin",
      "x86_64-apple-ios",
      "x86_64-fuchsia",
      "x86_64-linux-android",
      "x86_64-unknown-freebsd",
      "x86_64-unknown-none"
    ],
    "cfg(all(target_arch = \"aarch64\", target_env = \"msvc\", not(windows_raw_dylib)))": [
      "aarch64-pc-windows-msvc"
    ],
    "cfg(all(target_arch = \"wasm32\", not(target_os = \"wasi\")))": [
      "wasm32-unknown-unknown"
    ],
    "cfg(all(target_arch = \"x86\", target_env = \"gnu\", not(windows_raw_dylib)))": [
      "i686-unknown-linux-gnu"
    ],
    "cfg(all(target_arch = \"x86\", target_env = \"msvc\", not(windows_raw_dylib)))": [
      "i686-pc-windows-msvc"
    ],
    "cfg(all(target_arch = \"x86_64\", target_env = \"gnu\", not(target_abi = \"llvm\"), not(windows_raw_dylib)))": [
      "x86_64-unknown-linux-gnu",
      "x86_64-unknown-nixos-gnu"
    ],
    "cfg(all(target_arch = \"x86_64\", target_env = \"msvc\", not(windows_raw_dylib)))": [
      "x86_64-pc-windows-msvc"
    ],
    "cfg(any(target_os = \"linux\", target_os = \"android\", target_os = \"windows\", target_os = \"macos\", target_os = \"ios\", target_os = \"freebsd\", target_os = \"openbsd\", target_os = \"netbsd\", target_os = \"dragonfly\", target_os = \"solaris\", target_os = \"illumos\", target_os = \"fuchsia\", target_os = \"redox\", target_os = \"cloudabi\", target_os = \"haiku\", target_os = \"vxworks\", target_os = \"emscripten\", target_os = \"wasi\"))": [
      "aarch64-apple-darwin",
      "aarch64-apple-ios",
      "aarch64-apple-ios-sim",
      "aarch64-fuchsia",
      "aarch64-linux-android",
      "aarch64-pc-windows-msvc",
      "aarch64-unknown-linux-gnu",
      "aarch64-unknown-nixos-gnu",
      "arm-unknown-linux-gnueabi",
      "armv7-linux-androideabi",
      "armv7-unknown-linux-gnueabi",
      "i686-apple-darwin",
      "i686-linux-android",
      "i686-pc-windows-msvc",
      "i686-unknown-freebsd",
      "i686-unknown-linux-gnu",
      "powerpc-unknown-linux-gnu",
      "s390x-unknown-linux-gnu",
      "wasm32-wasi",
      "x86_64-apple-darwin",
      "x86_64-apple-ios",
      "x86_64-fuchsia",
      "x86_64-linux-android",
      "x86_64-pc-windows-msvc",
      "x86_64-unknown-freebsd",
      "x86_64-unknown-linux-gnu",
      "x86_64-unknown-nixos-gnu"
    ],
    "cfg(any(target_pointer_width = \"8\", target_pointer_width = \"16\", target_pointer_width = \"32\"))": [
      "arm-unknown-linux-gnueabi",
      "armv7-linux-androideabi",
      "armv7-unknown-linux-gnueabi",
      "i686-apple-darwin",
      "i686-linux-android",
      "i686-pc-windows-msvc",
      "i686-unknown-freebsd",
      "i686-unknown-linux-gnu",
      "powerpc-unknown-linux-gnu",
      "riscv32imc-unknown-none-elf",
      "thumbv7em-none-eabi",
      "thumbv8m.main-none-eabi",
      "wasm32-unknown-unknown",
      "wasm32-wasi"
    ],
    "cfg(any(unix, target_os = \"wasi\"))": [
      "aarch64-apple-darwin",
      "aarch64-apple-ios",
      "aarch64-apple-ios-sim",
      "aarch64-fuchsia",
      "aarch64-linux-android",
      "aarch64-unknown-linux-gnu",
      "aarch64-unknown-nixos-gnu",
      "aarch64-unknown-nto-qnx710",
      "arm-unknown-linux-gnueabi",
      "armv7-linux-androideabi",
      "armv7-unknown-linux-gnueabi",
      "i686-apple-darwin",
      "i686-linux-android",
      "i686-unknown-freebsd",
      "i686-unknown-linux-gnu",
      "powerpc-unknown-linux-gnu",
      "s390x-unknown-linux-gnu",
      "wasm32-wasi",
      "x86_64-apple-darwin",
      "x86_64-apple-ios",
      "x86_64-fuchsia",
      "x86_64-linux-android",
      "x86_64-unknown-freebsd",
      "x86_64-unknown-linux-gnu",
      "x86_64-unknown-nixos-gnu"
    ],
    "cfg(loom)": [],
    "cfg(not(all(target_arch = \"arm\", target_os = \"none\")))": [
      "aarch64-apple-darwin",
      "aarch64-apple-ios",
      "aarch64-apple-ios-sim",
      "aarch64-fuchsia",
      "aarch64-linux-android",
      "aarch64-pc-windows-msvc",
      "aarch64-unknown-linux-gnu",
      "aarch64-unknown-nixos-gnu",
      "aarch64-unknown-nto-qnx710",
      "arm-unknown-linux-gnueabi",
      "armv7-linux-androideabi",
      "armv7-unknown-linux-gnueabi",
      "i686-apple-darwin",
      "i686-linux-android",
      "i686-pc-windows-msvc",
      "i686-unknown-freebsd",
      "i686-unknown-linux-gnu",
      "powerpc-unknown-linux-gnu",
      "riscv32imc-unknown-none-elf",
      "riscv64gc-unknown-none-elf",
      "s390x-unknown-linux-gnu",
      "wasm32-unknown-unknown",
      "wasm32-wasi",
      "x86_64-apple-darwin",
      "x86_64-apple-ios",
      "x86_64-fuchsia",
      "x86_64-linux-android",
      "x86_64-pc-windows-msvc",
      "x86_64-unknown-freebsd",
      "x86_64-unknown-linux-gnu",
      "x86_64-unknown-nixos-gnu",
      "x86_64-unknown-none"
    ],
    "cfg(not(any(windows, target_os = \"hermit\", target_os = \"unknown\")))": [
      "aarch64-apple-darwin",
      "aarch64-apple-ios",
      "aarch64-apple-ios-sim",
      "aarch64-fuchsia",
      "aarch64-linux-android",
      "aarch64-unknown-linux-gnu",
      "aarch64-unknown-nixos-gnu",
      "aarch64-unknown-nto-qnx710",
      "arm-unknown-linux-gnueabi",
      "armv7-linux-androideabi",
      "armv7-unknown-linux-gnueabi",
      "i686-apple-darwin",
      "i686-linux-android",
      "i686-unknown-freebsd",
      "i686-unknown-linux-gnu",
      "powerpc-unknown-linux-gnu",
      "riscv32imc-unknown-none-elf",
      "riscv64gc-unknown-none-elf",
      "s390x-unknown-linux-gnu",
      "thumbv7em-none-eabi",
      "thumbv8m.main-none-eabi",
      "wasm32-wasi",
      "x86_64-apple-darwin",
      "x86_64-apple-ios",
      "x86_64-fuchsia",
      "x86_64-linux-android",
      "x86_64-unknown-freebsd",
      "x86_64-unknown-linux-gnu",
      "x86_64-unknown-nixos-gnu",
      "x86_64-unknown-none"
    ],
    "cfg(not(target_family = \"wasm\"))": [
      "aarch64-apple-darwin",
      "aarch64-apple-ios",
      "aarch64-apple-ios-sim",
      "aarch64-fuchsia",
      "aarch64-linux-android",
      "aarch64-pc-windows-msvc",
      "aarch64-unknown-linux-gnu",
      "aarch64-unknown-nixos-gnu",
      "aarch64-unknown-nto-qnx710",
      "arm-unknown-linux-gnueabi",
      "armv7-linux-androideabi",
      "armv7-unknown-linux-gnueabi",
      "i686-apple-darwin",
      "i686-linux-android",
      "i686-pc-windows-msvc",
      "i686-unknown-freebsd",
      "i686-unknown-linux-gnu",
      "powerpc-unknown-linux-gnu",
      "riscv32imc-unknown-none-elf",
      "riscv64gc-unknown-none-elf",
      "s390x-unknown-linux-gnu",
      "thumbv7em-none-eabi",
      "thumbv8m.main-none-eabi",
      "x86_64-apple-darwin",
      "x86_64-apple-ios",
      "x86_64-fuchsia",
      "x86_64-linux-android",
      "x86_64-pc-windows-msvc",
      "x86_64-unknown-freebsd",
      "x86_64-unknown-linux-gnu",
      "x86_64-unknown-nixos-gnu",
      "x86_64-unknown-none"
    ],
    "cfg(not(target_os = \"redox\"))": [
      "aarch64-apple-darwin",
      "aarch64-apple-ios",
      "aarch64-apple-ios-sim",
      "aarch64-fuchsia",
      "aarch64-linux-android",
      "aarch64-pc-windows-msvc",
      "aarch64-unknown-linux-gnu",
      "aarch64-unknown-nixos-gnu",
      "aarch64-unknown-nto-qnx710",
      "arm-unknown-linux-gnueabi",
      "armv7-linux-androideabi",
      "armv7-unknown-linux-gnueabi",
      "i686-apple-darwin",
      "i686-linux-android",
      "i686-pc-windows-msvc",
      "i686-unknown-freebsd",
      "i686-unknown-linux-gnu",
      "powerpc-unknown-linux-gnu",
      "riscv32imc-unknown-none-elf",
      "riscv64gc-unknown-none-elf",
      "s390x-unknown-linux-gnu",
      "thumbv7em-none-eabi",
      "thumbv8m.main-none-eabi",
      "wasm32-unknown-unknown",
      "wasm32-wasi",
      "x86_64-apple-darwin",
      "x86_64-apple-ios",
      "x86_64-fuchsia",
      "x86_64-linux-android",
      "x86_64-pc-windows-msvc",
      "x86_64-unknown-freebsd",
      "x86_64-unknown-linux-gnu",
      "x86_64-unknown-nixos-gnu",
      "x86_64-unknown-none"
    ],
    "cfg(not(windows))": [
      "aarch64-apple-darwin",
      "aarch64-apple-ios",
      "aarch64-apple-ios-sim",
      "aarch64-fuchsia",
      "aarch64-linux-android",
      "aarch64-unknown-linux-gnu",
      "aarch64-unknown-nixos-gnu",
      "aarch64-unknown-nto-qnx710",
      "arm-unknown-linux-gnueabi",
      "armv7-linux-androideabi",
      "armv7-unknown-linux-gnueabi",
      "i686-apple-darwin",
      "i686-linux-android",
      "i686-unknown-freebsd",
      "i686-unknown-linux-gnu",
      "powerpc-unknown-linux-gnu",
      "riscv32imc-unknown-none-elf",
      "riscv64gc-unknown-none-elf",
      "s390x-unknown-linux-gnu",
      "thumbv7em-none-eabi",
      "thumbv8m.main-none-eabi",
      "wasm32-unknown-unknown",
      "wasm32-wasi",
      "x86_64-apple-darwin",
      "x86_64-apple-ios",
      "x86_64-fuchsia",
      "x86_64-linux-android",
      "x86_64-unknown-freebsd",
      "x86_64-unknown-linux-gnu",
      "x86_64-unknown-nixos-gnu",
      "x86_64-unknown-none"
    ],
    "cfg(not(windows_raw_dylib))": [
      "aarch64-apple-darwin",
      "aarch64-apple-ios",
      "aarch64-apple-ios-sim",
      "aarch64-fuchsia",
      "aarch64-linux-android",
      "aarch64-pc-windows-msvc",
      "aarch64-unknown-linux-gnu",
      "aarch64-unknown-nixos-gnu",
      "aarch64-unknown-nto-qnx710",
      "arm-unknown-linux-gnueabi",
      "armv7-linux-androideabi",
      "armv7-unknown-linux-gnueabi",
      "i686-apple-darwin",
      "i686-linux-android",
      "i686-pc-windows-msvc",
      "i686-unknown-freebsd",
      "i686-unknown-linux-gnu",
      "powerpc-unknown-linux-gnu",
      "riscv32imc-unknown-none-elf",
      "riscv64gc-unknown-none-elf",
      "s390x-unknown-linux-gnu",
      "thumbv7em-none-eabi",
      "thumbv8m.main-none-eabi",
      "wasm32-unknown-unknown",
      "wasm32-wasi",
      "x86_64-apple-darwin",
      "x86_64-apple-ios",
      "x86_64-fuchsia",
      "x86_64-linux-android",
      "x86_64-pc-windows-msvc",
      "x86_64-unknown-freebsd",
      "x86_64-unknown-linux-gnu",
      "x86_64-unknown-nixos-gnu",
      "x86_64-unknown-none"
    ],
    "cfg(target_arch = \"wasm32\")": [
      "wasm32-unknown-unknown",
      "wasm32-wasi"
    ],
    "cfg(target_os = \"dragonfly\")": [],
    "cfg(target_os = \"hermit\")": [],
    "cfg(target_os = \"redox\")": [],
    "cfg(target_os = \"wasi\")": [
      "wasm32-wasi"
    ],
    "cfg(target_os = \"windows\")": [
      "aarch64-pc-windows-msvc",
      "i686-pc-windows-msvc",
      "x86_64-pc-windows-msvc"
    ],
    "cfg(tokio_taskdump)": [],
    "cfg(tracing_unstable)": [],
    "cfg(unix)": [
      "aarch64-apple-darwin",
      "aarch64-apple-ios",
      "aarch64-apple-ios-sim",
      "aarch64-fuchsia",
      "aarch64-linux-android",
      "aarch64-unknown-linux-gnu",
      "aarch64-unknown-nixos-gnu",
      "aarch64-unknown-nto-qnx710",
      "arm-unknown-linux-gnueabi",
      "armv7-linux-androideabi",
      "armv7-unknown-linux-gnueabi",
      "i686-apple-darwin",
      "i686-linux-android",
      "i686-unknown-freebsd",
      "i686-unknown-linux-gnu",
      "powerpc-unknown-linux-gnu",
      "s390x-unknown-linux-gnu",
      "x86_64-apple-darwin",
      "x86_64-apple-ios",
      "x86_64-fuchsia",
      "x86_64-linux-android",
      "x86_64-unknown-freebsd",
      "x86_64-unknown-linux-gnu",
      "x86_64-unknown-nixos-gnu"
    ],
    "cfg(windows)": [
      "aarch64-pc-windows-msvc",
      "i686-pc-windows-msvc",
      "x86_64-pc-windows-msvc"
    ],
    "i686-apple-darwin": [
      "i686-apple-darwin"
    ],
    "i686-linux-android": [
      "i686-linux-android"
    ],
    "i686-pc-windows-gnu": [],
    "i686-pc-windows-msvc": [
      "i686-pc-windows-msvc"
    ],
    "i686-unknown-freebsd": [
      "i686-unknown-freebsd"
    ],
    "i686-unknown-linux-gnu": [
      "i686-unknown-linux-gnu"
    ],
    "i686-uwp-windows-gnu": [],
    "i686-uwp-windows-msvc": [],
    "powerpc-unknown-linux-gnu": [
      "powerpc-unknown-linux-gnu"
    ],
    "riscv32imc-unknown-none-elf": [
      "riscv32imc-unknown-none-elf"
    ],
    "riscv64gc-unknown-none-elf": [
      "riscv64gc-unknown-none-elf"
    ],
    "s390x-unknown-linux-gnu": [
      "s390x-unknown-linux-gnu"
    ],
    "thumbv7em-none-eabi": [
      "thumbv7em-none-eabi"
    ],
    "thumbv8m.main-none-eabi": [
      "thumbv8m.main-none-eabi"
    ],
    "wasm32-unknown-unknown": [
      "wasm32-unknown-unknown"
    ],
    "wasm32-wasi": [
      "wasm32-wasi"
    ],
    "x86_64-apple-darwin": [
      "x86_64-apple-darwin"
    ],
    "x86_64-apple-ios": [
      "x86_64-apple-ios"
    ],
    "x86_64-fuchsia": [
      "x86_64-fuchsia"
    ],
    "x86_64-linux-android": [
      "x86_64-linux-android"
    ],
    "x86_64-pc-windows-gnu": [],
    "x86_64-pc-windows-gnullvm": [],
    "x86_64-pc-windows-msvc": [
      "x86_64-pc-windows-msvc"
    ],
    "x86_64-unknown-freebsd": [
      "x86_64-unknown-freebsd"
    ],
    "x86_64-unknown-linux-gnu": [
      "x86_64-unknown-linux-gnu"
    ],
    "x86_64-unknown-nixos-gnu": [
      "x86_64-unknown-nixos-gnu"
    ],
    "x86_64-unknown-none": [
      "x86_64-unknown-none"
    ],
    "x86_64-uwp-windows-gnu": [],
    "x86_64-uwp-windows-msvc": []
  },
  "direct_deps": [
    "anyhow 1.0.75",
    "assert_cmd 2.0.12",
    "base64 0.13.1",
    "bitvec 1.0.1",
    "clap 4.3.23",
    "colored 2.0.4",
    "futures 0.3.28",
    "futures-task 0.3.28",
    "futures-util 0.3.28",
    "id-arena 2.2.1",
    "if_chain 1.0.2",
    "indicatif 0.17.7",
    "insta 1.34.0",
    "itertools 0.10.5",
    "lazy_static 1.4.0",
    "once_cell 1.18.0",
    "paste 1.0.14",
    "predicates 3.0.4",
    "protobuf 3.2.0",
    "regex 1.9.3",
    "rocket 0.5.0-rc.3",
    "rustc-hash 1.1.0",
    "rustix 0.38.8",
    "rustyline 9.1.2",
    "scip 0.3.2",
    "serde 1.0.194",
    "serde_json 1.0.99",
    "string-interner 0.14.0",
    "syntect 4.7.0",
    "tree-sitter 0.20.10",
    "tree-sitter-c 0.20.6",
    "tree-sitter-c-sharp 0.20.0",
    "tree-sitter-cpp 0.20.3",
    "tree-sitter-dart 0.0.1",
    "tree-sitter-go 0.20.0",
    "tree-sitter-hack 0.0.4",
    "tree-sitter-highlight 0.20.1",
    "tree-sitter-java 0.20.2",
    "tree-sitter-javascript 0.20.0",
    "tree-sitter-jsonnet 0.0.1",
    "tree-sitter-kotlin 0.2.11",
    "tree-sitter-matlab 1.0.2",
    "tree-sitter-nickel 0.0.1",
    "tree-sitter-perl 0.0.1",
    "tree-sitter-pkl 0.16.0",
    "tree-sitter-pod 0.0.1",
    "tree-sitter-python 0.20.4",
    "tree-sitter-ruby 0.20.0",
    "tree-sitter-rust 0.20.4",
    "tree-sitter-scala 0.20.2",
    "tree-sitter-sql 0.0.2",
    "tree-sitter-typescript 0.20.2",
    "tree-sitter-xlsg 0.0.1",
    "tree-sitter-zig 0.0.1",
    "walkdir 2.3.3"
  ],
  "direct_dev_deps": [
    "criterion 0.4.0",
    "pretty_assertions 1.4.0"
  ]
}<|MERGE_RESOLUTION|>--- conflicted
+++ resolved
@@ -1,9 +1,5 @@
 {
-<<<<<<< HEAD
-  "checksum": "ded68987bc3cdeee7c131497792f8d24ca36556f8f5b853fe8d315e6beca8008",
-=======
-  "checksum": "296b539d4c595a40878a6f2db34cde2485d34792507243386f1f540fee4ab337",
->>>>>>> 03c05e5f
+  "checksum": "5d95f56056b2f4f747b227a31cb61f44e3d6bb92c0ff956c8d71af3e9a355773",
   "crates": {
     "addr2line 0.20.0": {
       "name": "addr2line",
