--- conflicted
+++ resolved
@@ -1,9 +1,5 @@
 {
-<<<<<<< HEAD
-  "checksum": "fba85a66559f82961579aa154e4fa1e5ad667dd3b9ed99e742e0610734fc90f0",
-=======
   "checksum": "25dbd70cc0b2cbfaf8abfd8c6f643ea3d974dfb95699837898d17dec5573ad91",
->>>>>>> 5bad2873
   "crates": {
     "addr2line 0.20.0": {
       "name": "addr2line",
