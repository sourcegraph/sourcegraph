// Jest Snapshot v1, https://goo.gl/fbAQLP

exports[`RepoFileLink renders 1`] = `
<DocumentFragment>
  <div
    class=""
  >
    <a
      class="anchorLink"
      href="https://example.com"
    >
<<<<<<< HEAD
      <a
        class="anchorLink"
        href="https://example.com"
      >
        my/repo
      </a>
      <span
        aria-hidden="true"
      >
         ›
      </span>
       
      <a
        class="anchorLink"
        href="/file?subtree=true"
      >
        my/
        <strong>
          file
        </strong>
      </a>
    </div>
  </span>
=======
      my/repo
    </a>
     › 
    <a
      class="anchorLink"
      href="/file?subtree=true"
    >
      my/
      <strong>
        file
      </strong>
    </a>
  </div>
>>>>>>> 1a3e499d
</DocumentFragment>
`;<|MERGE_RESOLUTION|>--- conflicted
+++ resolved
@@ -9,34 +9,14 @@
       class="anchorLink"
       href="https://example.com"
     >
-<<<<<<< HEAD
-      <a
-        class="anchorLink"
-        href="https://example.com"
-      >
-        my/repo
-      </a>
-      <span
-        aria-hidden="true"
-      >
-         ›
-      </span>
-       
-      <a
-        class="anchorLink"
-        href="/file?subtree=true"
-      >
-        my/
-        <strong>
-          file
-        </strong>
-      </a>
-    </div>
-  </span>
-=======
       my/repo
     </a>
-     › 
+    <span
+      aria-hidden="true"
+    >
+       ›
+    </span>
+     
     <a
       class="anchorLink"
       href="/file?subtree=true"
@@ -47,6 +27,5 @@
       </strong>
     </a>
   </div>
->>>>>>> 1a3e499d
 </DocumentFragment>
 `;