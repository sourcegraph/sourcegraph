--- conflicted
+++ resolved
@@ -30,22 +30,10 @@
     const [fileBase, fileName] = splitPath(filePath)
 
     return (
-<<<<<<< HEAD
-        <div
-            ref={titleReference}
-            onMouseEnter={checkTruncation}
-            className={classNames(className)}
-            data-tooltip={truncated ? (fileBase ? `${fileBase}/${fileName}` : fileName) : null}
-        >
-            <Link to={repoURL} aria-label={`Repository ${repoName}`}>
-                {repoDisplayName || displayRepoName(repoName)}
-            </Link>
-=======
         <div className={classNames(className)}>
             <Link to={repoURL}>{repoDisplayName || displayRepoName(repoName)}</Link>
->>>>>>> 9efb4e1c
             <span aria-hidden={true}> ›</span>{' '}
-            <Link to={appendSubtreeQueryParameter(fileURL)} aria-label={`File path ${filePath}`}>
+            <Link to={appendSubtreeQueryParameter(fileURL)}>
                 {fileBase ? `${fileBase}/` : null}
                 <strong>{fileName}</strong>
             </Link>
