--- conflicted
+++ resolved
@@ -11,6 +11,7 @@
 import {
     appendLineRangeQueryParameter,
     appendSubtreeQueryParameter,
+    isErrorLike,
     toPositionOrRangeQueryParameter,
 } from '@sourcegraph/common'
 import { ActionItemAction } from '@sourcegraph/shared/src/actions/ActionItem'
@@ -154,16 +155,7 @@
 
 export const FileMatchChildren: React.FunctionComponent<React.PropsWithChildren<FileMatchProps>> = props => {
     const [coreWorkflowImprovementsEnabled] = useCoreWorkflowImprovementsEnabled()
-<<<<<<< HEAD
-=======
-    /**
-     * If optimizeHighlighting is enabled, compile a list of the highlighted file ranges we want to
-     * fetch (instead of the entire file.)
-     */
-    const optimizeHighlighting =
-        props.settingsCascade.final &&
-        !isErrorLike(props.settingsCascade.final) &&
-        props.settingsCascade.final.experimentalFeatures?.enableFastResultLoading
+
     /**
      * If LazyFileResultSyntaxHighlighting is enabled, we fetch plaintext
      * line ranges _alongside_ the typical highlighted line ranges.
@@ -172,7 +164,6 @@
         props.settingsCascade.final &&
         !isErrorLike(props.settingsCascade.final) &&
         props.settingsCascade.final.experimentalFeatures?.enableLazyFileResultSyntaxHighlighting
->>>>>>> 2d27d411
 
     const { result, grouped, fetchHighlightedFileLineRanges, telemetryService, extensionsController } = props
 
@@ -184,35 +175,30 @@
                     commitID: result.commit || '',
                     filePath: result.path,
                     disableTimeout: false,
-<<<<<<< HEAD
+                    format: args.format,
                     ranges: grouped.map(
                         (group): IHighlightLineRange => ({
                             startLine: group.startLine,
                             endLine: group.endLine,
                         })
                     ),
-=======
-                    format: args.format,
-                    ranges: args.ranges,
->>>>>>> 2d27d411
                 },
                 false
             ),
-        [fetchHighlightedFileLineRanges, result]
+        [result, fetchHighlightedFileLineRanges, grouped]
     )
 
     const fetchHighlightedFileMatchLineRanges = React.useCallback(
         (startLine: number, endLine: number) => {
             const startTime = Date.now()
             return fetchFileRangeMatches({
-                ranges: optimizeHighlighting
-                    ? grouped.map(
-                          (group): IHighlightLineRange => ({
-                              startLine: group.startLine,
-                              endLine: group.endLine,
-                          })
-                      )
-                    : [{ startLine: ENTIRE_FILE_START_LINE, endLine: ENTIRE_FILE_END_LINE }], // entire file
+                format: HighlightResponseFormat.HTML_HIGHLIGHT,
+                ranges: grouped.map(
+                    (group): IHighlightLineRange => ({
+                        startLine: group.startLine,
+                        endLine: group.endLine,
+                    })
+                ),
             }).pipe(
                 map(lines => {
                     const endTime = Date.now()
@@ -225,33 +211,26 @@
                 })
             )
         },
-<<<<<<< HEAD
-        [result, fetchHighlightedFileLineRanges, grouped, telemetryService]
-=======
-        [fetchFileRangeMatches, optimizeHighlighting, grouped, telemetryService]
+        [fetchFileRangeMatches, grouped, telemetryService]
     )
 
     const fetchPlainTextFileMatchLineRanges = React.useCallback(
         (startLine: number, endLine: number) =>
             fetchFileRangeMatches({
                 format: HighlightResponseFormat.HTML_PLAINTEXT,
-                ranges: optimizeHighlighting
-                    ? grouped.map(
-                          (group): IHighlightLineRange => ({
-                              startLine: group.startLine,
-                              endLine: group.endLine,
-                          })
-                      )
-                    : [{ startLine: ENTIRE_FILE_START_LINE, endLine: ENTIRE_FILE_END_LINE }], // entire file
+                ranges: grouped.map(
+                    (group): IHighlightLineRange => ({
+                        startLine: group.startLine,
+                        endLine: group.endLine,
+                    })
+                ),
             }).pipe(
-                map(lines =>
-                    optimizeHighlighting
-                        ? lines[grouped.findIndex(group => group.startLine === startLine && group.endLine === endLine)]
-                        : lines[0].slice(startLine, endLine)
+                map(
+                    lines =>
+                        lines[grouped.findIndex(group => group.startLine === startLine && group.endLine === endLine)]
                 )
             ),
-        [fetchFileRangeMatches, optimizeHighlighting, grouped]
->>>>>>> 2d27d411
+        [fetchFileRangeMatches, grouped]
     )
 
     const fetchHighlightedSymbolMatchLineRanges = React.useCallback(
@@ -261,34 +240,15 @@
             }
 
             const startTime = Date.now()
-<<<<<<< HEAD
-            return fetchHighlightedFileLineRanges(
-                {
-                    repoName: result.repository,
-                    commitID: result.commit || '',
-                    filePath: result.path,
-                    disableTimeout: false,
-                    ranges: result.symbols.map(
-                        (symbol): IHighlightLineRange => ({
-                            startLine: symbol.line - 1,
-                            endLine: symbol.line,
-                        })
-                    ),
-                },
-                false
-            ).pipe(
-=======
             return fetchFileRangeMatches({
-                ranges: optimizeHighlighting
-                    ? result.symbols.map(
-                          (symbol): IHighlightLineRange => ({
-                              startLine: symbol.line - 1,
-                              endLine: symbol.line,
-                          })
-                      )
-                    : [{ startLine: ENTIRE_FILE_START_LINE, endLine: ENTIRE_FILE_END_LINE }], // entire file,
+                format: HighlightResponseFormat.HTML_HIGHLIGHT,
+                ranges: result.symbols.map(
+                    (symbol): IHighlightLineRange => ({
+                        startLine: symbol.line - 1,
+                        endLine: symbol.line,
+                    })
+                ),
             }).pipe(
->>>>>>> 2d27d411
                 map(lines => {
                     const endTime = Date.now()
                     telemetryService.log(
@@ -302,10 +262,7 @@
                 })
             )
         },
-<<<<<<< HEAD
-        [result, fetchHighlightedFileLineRanges, telemetryService]
-=======
-        [result, fetchFileRangeMatches, optimizeHighlighting, telemetryService]
+        [result, fetchFileRangeMatches, telemetryService]
     )
 
     const fetchPlainTextSymbolMatchLineRanges = React.useCallback(
@@ -316,28 +273,22 @@
 
             return fetchFileRangeMatches({
                 format: HighlightResponseFormat.HTML_PLAINTEXT,
-                ranges: optimizeHighlighting
-                    ? result.symbols.map(
-                          (symbol): IHighlightLineRange => ({
-                              startLine: symbol.line - 1,
-                              endLine: symbol.line,
-                          })
-                      )
-                    : [{ startLine: ENTIRE_FILE_START_LINE, endLine: ENTIRE_FILE_END_LINE }], // entire file,
+                ranges: result.symbols.map(
+                    (symbol): IHighlightLineRange => ({
+                        startLine: symbol.line - 1,
+                        endLine: symbol.line,
+                    })
+                ),
             }).pipe(
-                map(lines =>
-                    optimizeHighlighting
-                        ? lines[
-                              result.symbols.findIndex(
-                                  symbol => symbol.line - 1 === startLine && symbol.line === endLine
-                              )
-                          ]
-                        : lines[0].slice(startLine, endLine)
+                map(
+                    lines =>
+                        lines[
+                            result.symbols.findIndex(symbol => symbol.line - 1 === startLine && symbol.line === endLine)
+                        ]
                 )
             )
         },
-        [result, fetchFileRangeMatches, optimizeHighlighting]
->>>>>>> 2d27d411
+        [result, fetchFileRangeMatches]
     )
 
     const createCodeExcerptLink = (group: MatchGroup): string => {
