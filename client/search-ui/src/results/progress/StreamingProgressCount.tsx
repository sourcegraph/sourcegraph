import * as React from 'react'

import classNames from 'classnames'
import ClipboardPulseOutlineIcon from 'mdi-react/ClipboardPulseOutlineIcon'
import InformationOutlineIcon from 'mdi-react/InformationOutlineIcon'

import { pluralize } from '@sourcegraph/common'
import { Progress } from '@sourcegraph/shared/src/search/stream'
import { Link, Icon, Tooltip } from '@sourcegraph/wildcard'

import { StreamingProgressProps } from './StreamingProgress'

import styles from './StreamingProgressCount.module.scss'

const abbreviateNumber = (number: number): string => {
    if (number < 1e3) {
        return number.toString()
    }
    if (number >= 1e3 && number < 1e6) {
        return (number / 1e3).toFixed(1) + 'k'
    }
    if (number >= 1e6 && number < 1e9) {
        return (number / 1e6).toFixed(1) + 'm'
    }
    return (number / 1e9).toFixed(1) + 'b'
}

const limitHit = (progress: Progress): boolean => progress.skipped.some(skipped => skipped.reason.indexOf('-limit') > 0)

export const StreamingProgressCount: React.FunctionComponent<
    React.PropsWithChildren<Pick<StreamingProgressProps, 'progress' | 'state' | 'showTrace'> & { className?: string }>
> = ({ progress, state, showTrace, className = '' }) => (
    <>
        <small
            className={classNames(
                'd-flex align-items-center',
                className,
                styles.count,
                state === 'loading' && styles.countInProgress
            )}
            data-testid="streaming-progress-count"
        >
            {abbreviateNumber(progress.matchCount)}
            {limitHit(progress) ? '+' : ''} {pluralize('result', progress.matchCount)} in{' '}
            {(progress.durationMs / 1000).toFixed(2)}s
            {progress.repositoriesCount !== undefined && (
<<<<<<< HEAD
                <Icon
                    className="ml-1"
                    data-tooltip={`From ${abbreviateNumber(progress.repositoriesCount)} ${pluralize(
=======
                <Tooltip
                    content={`From ${abbreviateNumber(progress.repositoriesCount)} ${pluralize(
>>>>>>> ae67710d
                        'repository',
                        progress.repositoriesCount,
                        'repositories'
                    )}`}
                >
                    <Icon
                        role="img"
                        className="ml-1"
                        as={InformationOutlineIcon}
                        tabIndex={0}
                        aria-label={`From ${abbreviateNumber(progress.repositoriesCount)} ${pluralize(
                            'repository',
                            progress.repositoriesCount,
                            'repositories'
                        )}`}
                    />
                </Tooltip>
            )}
        </small>
        {showTrace && progress.trace && (
            <small className="d-flex ml-2">
                <Link to={progress.trace}>
                    <Icon aria-hidden={true} className="mr-2" as={ClipboardPulseOutlineIcon} />
                    View trace
                </Link>
            </small>
        )}
    </>
)<|MERGE_RESOLUTION|>--- conflicted
+++ resolved
@@ -44,21 +44,14 @@
             {limitHit(progress) ? '+' : ''} {pluralize('result', progress.matchCount)} in{' '}
             {(progress.durationMs / 1000).toFixed(2)}s
             {progress.repositoriesCount !== undefined && (
-<<<<<<< HEAD
-                <Icon
-                    className="ml-1"
-                    data-tooltip={`From ${abbreviateNumber(progress.repositoriesCount)} ${pluralize(
-=======
                 <Tooltip
                     content={`From ${abbreviateNumber(progress.repositoriesCount)} ${pluralize(
->>>>>>> ae67710d
                         'repository',
                         progress.repositoriesCount,
                         'repositories'
                     )}`}
                 >
                     <Icon
-                        role="img"
                         className="ml-1"
                         as={InformationOutlineIcon}
                         tabIndex={0}
