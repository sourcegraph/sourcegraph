--- conflicted
+++ resolved
@@ -306,15 +306,10 @@
       Search again:
     </div>
     <div
-      class="pl-0 form-check"
-    >
-<<<<<<< HEAD
+      class="form-check"
+    >
       <div
         class="form-check mb-1 d-block"
-=======
-      <label
-        class="label mb-1 d-block form-check-label"
->>>>>>> 3a163b92
       >
         <input
           class="form-check-input"
@@ -344,25 +339,11 @@
             </span>
             2m
           </span>
-<<<<<<< HEAD
           )
         </label>
       </div>
       <div
         class="form-check mb-1 d-block"
-=======
-          <span
-            class="search-filter-separator"
-          >
-            :
-          </span>
-          2m
-        </span>
-        )
-      </label>
-      <label
-        class="label mb-1 d-block form-check-label"
->>>>>>> 3a163b92
       >
         <input
           class="form-check-input"
@@ -376,7 +357,6 @@
           class="label form-check-label label"
           for="streaming-progress-skipped-suggest-check"
         >
-<<<<<<< HEAD
           forked:yes (
           <span
             class="text-monospace search-query-link"
@@ -388,14 +368,6 @@
       </div>
       <div
         class="form-check mb-1 d-block"
-=======
-          forked:yes
-        </span>
-        )
-      </label>
-      <label
-        class="label mb-1 d-block form-check-label"
->>>>>>> 3a163b92
       >
         <input
           class="form-check-input"
@@ -425,25 +397,11 @@
             </span>
             yes
           </span>
-<<<<<<< HEAD
           )
         </label>
       </div>
       <div
         class="form-check mb-1 d-block"
-=======
-          <span
-            class="search-filter-separator"
-          >
-            :
-          </span>
-          yes
-        </span>
-        )
-      </label>
-      <label
-        class="label mb-1 d-block form-check-label"
->>>>>>> 3a163b92
       >
         <input
           class="form-check-input"
