--- conflicted
+++ resolved
@@ -66,26 +66,20 @@
     class="d-flex align-items-center count countInProgress"
     data-testid="streaming-progress-count"
   >
-<<<<<<< HEAD
-    <span
-      aria-live="polite"
-      style="border: 0px; height: 1px; margin: -1px; overflow: hidden; padding: 0px; position: absolute; width: 1px; white-space: nowrap; word-wrap: normal;"
-    >
-      0 results in 0.00 seconds
-    </span>
-    <span
-      aria-hidden="true"
-    >
-      0 results in 0.00s
-    </span>
-    <span
-      class="tooltip"
-=======
-    0 results in 0.00s
+    <span
+      aria-live="polite"
+      style="border: 0px; height: 1px; margin: -1px; overflow: hidden; padding: 0px; position: absolute; width: 1px; white-space: nowrap; word-wrap: normal;"
+    >
+      0 results in 0.00 seconds
+    </span>
+    <span
+      aria-hidden="true"
+    >
+      0 results in 0.00s
+    </span>
     <svg
       aria-label="From 0 repositories"
       class="mdi-icon iconInline ml-1"
->>>>>>> 1a3e499d
       data-state="closed"
       fill="currentColor"
       height="24"
@@ -108,7 +102,6 @@
     class="d-flex align-items-center count"
     data-testid="streaming-progress-count"
   >
-<<<<<<< HEAD
     <span
       aria-live="polite"
       style="border: 0px; height: 1px; margin: -1px; overflow: hidden; padding: 0px; position: absolute; width: 1px; white-space: nowrap; word-wrap: normal;"
@@ -120,14 +113,9 @@
     >
       1 result in 1.25s
     </span>
-    <span
-      class="tooltip"
-=======
-    1 result in 1.25s
     <svg
       aria-label="From 1 repository"
       class="mdi-icon iconInline ml-1"
->>>>>>> 1a3e499d
       data-state="closed"
       fill="currentColor"
       height="24"
@@ -150,7 +138,6 @@
     class="d-flex align-items-center count"
     data-testid="streaming-progress-count"
   >
-<<<<<<< HEAD
     <span
       aria-live="polite"
       style="border: 0px; height: 1px; margin: -1px; overflow: hidden; padding: 0px; position: absolute; width: 1px; white-space: nowrap; word-wrap: normal;"
@@ -162,14 +149,9 @@
     >
       123 results in 1.25s
     </span>
-    <span
-      class="tooltip"
-=======
-    123 results in 1.25s
     <svg
       aria-label="From 500 repositories"
       class="mdi-icon iconInline ml-1"
->>>>>>> 1a3e499d
       data-state="closed"
       fill="currentColor"
       height="24"
@@ -192,7 +174,6 @@
     class="d-flex align-items-center count"
     data-testid="streaming-progress-count"
   >
-<<<<<<< HEAD
     <span
       aria-live="polite"
       style="border: 0px; height: 1px; margin: -1px; overflow: hidden; padding: 0px; position: absolute; width: 1px; white-space: nowrap; word-wrap: normal;"
@@ -204,14 +185,9 @@
     >
       1.2m results in 52.50s
     </span>
-    <span
-      class="tooltip"
-=======
-    1.2m results in 52.50s
     <svg
       aria-label="From 8.9k repositories"
       class="mdi-icon iconInline ml-1"
->>>>>>> 1a3e499d
       data-state="closed"
       fill="currentColor"
       height="24"
@@ -234,7 +210,6 @@
     class="d-flex align-items-center count"
     data-testid="streaming-progress-count"
   >
-<<<<<<< HEAD
     <span
       aria-live="polite"
       style="border: 0px; height: 1px; margin: -1px; overflow: hidden; padding: 0px; position: absolute; width: 1px; white-space: nowrap; word-wrap: normal;"
@@ -246,14 +221,9 @@
     >
       123+ results in 1.25s
     </span>
-    <span
-      class="tooltip"
-=======
-    123+ results in 1.25s
     <svg
       aria-label="From 500 repositories"
       class="mdi-icon iconInline ml-1"
->>>>>>> 1a3e499d
       data-state="closed"
       fill="currentColor"
       height="24"
