import React, { ReactElement, useCallback, useMemo, useState } from 'react'

import classNames from 'classnames'
import { escapeRegExp } from 'lodash'
import ChevronDownIcon from 'mdi-react/ChevronDownIcon'
import ChevronLeftIcon from 'mdi-react/ChevronLeftIcon'
import ExternalLinkIcon from 'mdi-react/ExternalLinkIcon'

import { renderMarkdown } from '@sourcegraph/common'
import {
    QueryChangeSource,
    SearchQueryState,
    createQueryExampleFromString,
    updateQueryWithFilterAndExample,
    QueryExample,
} from '@sourcegraph/search'
import { Markdown } from '@sourcegraph/shared/src/components/Markdown'
import { SearchPatternType } from '@sourcegraph/shared/src/graphql-operations'
import { FILTERS, FilterType, isNegatableFilter } from '@sourcegraph/shared/src/search/query/filters'
import { scanSearchQuery } from '@sourcegraph/shared/src/search/query/scanner'
import { TelemetryProps } from '@sourcegraph/shared/src/telemetry/telemetryService'
import {
    Button,
    useLocalStorage,
    Link,
    Tab,
    TabList,
    TabPanel,
    TabPanels,
    Tabs,
    Collapse,
    CollapseHeader,
    CollapsePanel,
    Icon,
    Text,
} from '@sourcegraph/wildcard'

import styles from './SearchReference.module.scss'
import sidebarStyles from './SearchSidebarSection.module.scss'

const SEARCH_REFERENCE_TAB_KEY = 'SearchProduct.SearchReference.Tab'

type FilterInfo = QueryExample & {
    field: FilterType
    description: string
    /**
     * Force showing or not showing suggestions for this fileter.
     */
    showSuggestions?: boolean
    /**
     * Used to indicate whether this filter/example should be listed in the
     * "Common" filters section and at which position
     */
    commonRank?: number
    alias?: string
    examples?: string[]
}

type OperatorInfo = QueryExample & {
    operator: string
    description: string
    alias?: string
    examples?: string[]
}

type SearchReferenceInfo = FilterInfo | OperatorInfo

/**
 * Adds additional search reference information from the existing filters list.
 */
function augmentFilterInfo(searchReference: FilterInfo): void {
    const filter = FILTERS[searchReference.field]
    if (filter?.alias) {
        searchReference.alias = filter.alias
    }
}

const filterInfos: FilterInfo[] = [
    {
        ...createQueryExampleFromString('"{last week}"'),
        field: FilterType.after,
        description:
            'Only include results from diffs or commits which have a commit date after the specified time frame. To use this filter, the search query must contain `type:diff` or `type:commit`.',
        commonRank: 100,
        examples: ['after:"6 weeks ago"', 'after:"november 1 2019"'],
    },
    {
        ...createQueryExampleFromString('{yes/only}'),
        field: FilterType.archived,
        description:
            'The "yes" option includes archived repositories. The "only" option filters results to only archived repositories. Results in archived repositories are excluded by default.',
        examples: ['repo:sourcegraph/ archived:only'],
    },
    {
        ...createQueryExampleFromString('{name}'),
        field: FilterType.author,
        description: `Only include results from diffs or commits authored by the user. Regexps are supported. Note that they match the whole author string of the form \`Full Name <user@example.com>\`, so to include only authors from a specific domain, use \`author:example.com>$\`.

You can also search by \`committer:git-email\`. *Note: there is a committer only when they are a different user than the author.*

To use this filter, the search query must contain \`type:diff\` or \`type:commit\`.`,
        examples: ['type:diff author:nick'],
    },
    {
        ...createQueryExampleFromString('"{last thursday}"'),
        field: FilterType.before,
        description:
            'Only include results from diffs or commits which have a commit date before the specified time frame. To use this filter, the search query must contain `type:diff` or `type:commit`.',
        commonRank: 100,
        examples: ['before:"last thursday"', 'before:"november 1 2019"'],
    },
    {
        ...createQueryExampleFromString('{yes}'),
        field: FilterType.case,
        description: 'Perform a case sensitive query. Without this, everything is matched case insensitively.',
        examples: ['OPEN_FILE case:yes'],
    },
    {
        ...createQueryExampleFromString('"{pattern}"'),
        field: FilterType.content,
        description:
            'Set the search pattern with a dedicated parameter. Useful when searching literally for a string that may conflict with the search pattern syntax. In between the quotes, the `\\` character will need to be escaped (`\\\\` to evaluate for `\\`).',
        commonRank: 70,
        examples: ['repo:sourcegraph content:"repo:sourcegraph"', 'file:Dockerfile alpine -content:alpine:latest'],
    },
    {
        ...createQueryExampleFromString('{N/all}'),
        field: FilterType.count,
        description:
            'Retrieve *N* results. By default, Sourcegraph stops searching early and returns if it finds a full page of results. This is desirable for most interactive searches. To wait for all results, use **count:all**.',
        commonRank: 60,
        examples: ['count:1000 function', 'count:all err'],
    },
    {
        ...createQueryExampleFromString('{regexp-pattern}'),
        field: FilterType.file,
        commonRank: 30,
        description: 'Only include results in files whose full path matches the regexp.',
        examples: ['file:.js$ httptest', 'file:internal/ httptest', 'file:.js$ -file:test http'],
    },
    {
        ...createQueryExampleFromString('contains.content({regexp-pattern})'),
        field: FilterType.file,
        description: 'Search only inside files that contain content matching the provided regexp pattern.',
        examples: ['file:contains.content(github.com/sourcegraph/sourcegraph)'],
    },
    {
        ...createQueryExampleFromString('{yes/only}'),
        field: FilterType.fork,
        description:
            'Include results from repository forks or filter results to only repository forks. Results in repository forks are exluded by default.',
        commonRank: 80,
        examples: ['fork:yes repo:sourcegraph'],
    },
    {
        ...createQueryExampleFromString('{language-name}'),
        field: FilterType.lang,
        description: 'Only include results from files in the specified programming language.',
        commonRank: 40,
        examples: ['lang:typescript encoding', '-lang:typescript encoding'],
    },
    {
        ...createQueryExampleFromString('"{any string}"'),
        field: FilterType.message,
        description: `Only include results from diffs or commits which have commit messages containing the string.

To use this filter, the search query must contain \`type:diff\` or \`type:commit\`.`,
        examples: ['type:commit message:"testing"', 'type:diff message:"testing"'],
    },
    {
        ...createQueryExampleFromString('{regexp-pattern}'),
        field: FilterType.repo,
        description:
            'Only include results from repositories whose path matches the regexp-pattern. A repository’s path is a string such as *github.com/myteam/abc* or *code.example.com/xyz* that depends on your organization’s repository host. If the regexp ends in `@rev`, that revision is searched instead of the default branch (usually `master`). `repo:regexp-pattern@rev` is equivalent to `repo:regexp-pattern rev:rev`.',
        commonRank: 10,
        examples: [
            'repo:gorilla/mux testroute',
            'repo:^github.com/sourcegraph/sourcegraph$@v3.14.0 mux',
            'repo:alice/ -repo:old-repo',
            'repo:vscode@*refs/heads/:^refs/heads/master type:diff task',
        ],
    },
    {
        ...createQueryExampleFromString('contains.file({path})'),
        field: FilterType.repo,
        description: 'Search only inside repositories that contain a file path matching the regular expression.',
        examples: ['repo:contains.file(README)'],
        showSuggestions: false,
    },
    {
        ...createQueryExampleFromString('contains.content({content})'),
        field: FilterType.repo,
        description: 'Search only inside repositories that contain file content matching the regular expression.',
        examples: ['repo:contains.content(TODO)'],
        showSuggestions: false,
    },
    {
        ...createQueryExampleFromString('contains({file:path content:content})'),
        field: FilterType.repo,
        description:
            'Search only inside repositories that contain a file matching the `file:` with `content:` filters.',
        examples: ['repo:contains(file:CHANGELOG content:fix)'],
        showSuggestions: false,
    },
    {
        ...createQueryExampleFromString('contains.commit.after({date})'),
        field: FilterType.repo,
        description:
            'Search only inside repositories that contain a a commit after some specified time. See [git date formats](https://github.com/git/git/blob/master/Documentation/date-formats.txt) for accepted formats. Use this to filter out stale repositories that don’t contain commits past the specified time frame. This parameter is experimental.',
        examples: ['repo:contains.commit.after(1 month ago)', 'repo:contains.commit.after(june 25 2017)'],
        showSuggestions: false,
    },
    {
        ...createQueryExampleFromString('dependencies({regex-pattern})'),
        field: FilterType.repo,
        description:
            'Search inside repositories that are dependencies of repositories matched by the provided regex pattern. This parameter is experimental.',
        examples: ['repo:deps(^github\\.com/sourcegraph/sourcegraph$@3.36:3.35)'],
        showSuggestions: false,
    },
    {
        ...createQueryExampleFromString('dependents({regex-pattern})'),
        field: FilterType.repo,
        description:
            'Search inside repositories that depend on repositories matched by the provided regex pattern. This parameter is experimental.',
        examples: ['repo:revdeps(^go/github\\.com/google/go-cmp$@v0.5.8)'],
        showSuggestions: true,
    },
    {
        ...createQueryExampleFromString('{revision}'),
        field: FilterType.rev,
        commonRank: 20,
        description:
            'Search a revision instead of the default branch. `rev:` can only be used in conjunction with `repo:` and may not be used more than once. See our [revision syntax documentation](https://docs.sourcegraph.com/code_search/reference/queries#repository-revisions) to learn more.',
    },
    {
        ...createQueryExampleFromString('{result-types}'),
        field: FilterType.select,
        commonRank: 50,
        description: `Shows only query results for a given type. For example, \`select:repo\` displays only distinct repository paths from search results. The following values are available:

- \`select:repo\`
- \`select:commit.diff.added\`
- \`select:commit.diff.removed\`
- \`select:file\`
- \`select:file.directory\`
- \`select:file.path\`
- \`select:content\`
- \`select:symbol.symboltype\`

See [language definition](https://docs.sourcegraph.com/code_search/reference/language#select) for more information on possible values.`,
        examples: ['fmt.Errorf select:repo', 'select:commit.diff.added //TODO', 'select:file.directory'],
    },
    {
        ...createQueryExampleFromString('{diff/commit/...}'),
        field: FilterType.type,
        commonRank: 1,
        description:
            'Specifies the type of search. By default, searches are executed on all code at a given point in time (a branch or a commit). Specify the `type:` if you want to search over changes to code or commit messages instead (diffs or commits).',
        examples: ['type:symbol path', 'type:diff func', 'type:commit test'],
    },
    {
        ...createQueryExampleFromString('{golang-duration-value}'),
        field: FilterType.timeout,
        description:
            'Customizes the timeout for searches. The value of the parameter is a string that can be parsed by the [Go time package’s `ParseDuration`](https://golang.org/pkg/time/#ParseDuration) (e.g. 10s, 100ms). By default, the timeout is set to 10 seconds, and the search will optimize for returning results as soon as possible. The timeout value cannot be set longer than 1 minute. When provided, the search is given the full timeout to complete.',
        examples: ['repo:^github.com/sourcegraph timeout:15s func count:10000'],
    },
    {
        ...createQueryExampleFromString('{any/private/public}'),
        field: FilterType.visibility,
        description:
            'Filter results to only public or private repositories. The default is to include both private and public repositories.',
        examples: ['type:repo visibility:public'],
    },
]

for (const info of filterInfos) {
    augmentFilterInfo(info)
}

const commonFilters = filterInfos
    .filter(info => info.commonRank !== undefined)
    // commonRank will never be undefined here, but TS doesn't seem to know
    .sort((a, b) => (a.commonRank as number) - (b.commonRank as number))

const operatorInfo: OperatorInfo[] = [
    {
        ...createQueryExampleFromString('{expr} AND {expr}'),
        operator: 'AND',
        alias: 'and',
        description:
            'Returns results for files containing matches on the left and right side of the `and` (set intersection).',
        examples: ['conf.Get( and log15.Error(', 'conf.Get( AND log15.Error( AND after'],
    },
    {
        ...createQueryExampleFromString('({expr} OR {expr})'),
        operator: 'OR',
        alias: 'or',
        description:
            'Returns file content matching either on the left or right side, or both (set union). The number of results reports the number of matches of both strings.',
        examples: ['conf.Get( or log15.Error(', 'conf.Get( OR log15.Error( OR after'],
    },
    {
        ...createQueryExampleFromString('NOT {expr}'),
        operator: 'NOT',
        alias: 'not',
        description:
            '`NOT` can be prepended to negate filters like `file`, `lang`, `repo`. Prepending `NOT` to search patterns excludes documents that contain the pattern. For readability, you may use `NOT` in conjunction with `AND` if you like: `panic AND NOT ever`.',
        examples: ['lang:go not file:main.go panic', 'panic NOT ever'],
    },
]

/**
 * Returns true if the provided regular expressions all match the provided
 * filter information (name, description, ...)
 */
function matches(searchTerms: RegExp[], info: FilterInfo): boolean {
    return searchTerms.every(term => term.test(info.field) || term.test(info.description || ''))
}

/**
 * Convert the search input into an array of regular expressions. Each word in
 * the input becomes a regular expression starting with a word boundary check.
 */
function parseSearchInput(searchInput: string): RegExp[] {
    const terms = searchInput.split(/\s+/)
    return terms.map(term => new RegExp(`\\b${escapeRegExp(term)}`))
}

/**
 * Whether or not to trigger the suggestion popover when adding this filter to
 * the query.
 */
function shouldShowSuggestions(searchReference: FilterInfo): boolean {
    return Boolean(searchReference.showSuggestions !== false && FILTERS[searchReference.field].discreteValues)
}

function isFilterInfo(searchReference: SearchReferenceInfo): searchReference is FilterInfo {
    return (searchReference as FilterInfo).field !== undefined
}

const classNameTokenMap = {
    text: 'search-filter-keyword',
    placeholder: styles.placeholder,
}

interface SearchReferenceExampleProps {
    example: string
    onClick?: (example: string) => void
}

const SearchReferenceExample: React.FunctionComponent<React.PropsWithChildren<SearchReferenceExampleProps>> = ({
    example,
    onClick,
}) => {
    // All current examples are literal queries
    const scanResult = scanSearchQuery(example, false, SearchPatternType.literal)
    // We only use valid queries as examples, so this will always be true
    if (scanResult.type === 'success') {
        return (
            <Button className="p-0 flex-1" onClick={() => onClick?.(example)}>
                {scanResult.term.map((term, index) => {
                    switch (term.type) {
                        case 'filter':
                            return (
                                <React.Fragment key={index}>
                                    <span className="search-filter-keyword">{term.field.value}:</span>
                                    {term.value?.quoted ? `"${term.value.value}"` : term.value?.value}
                                </React.Fragment>
                            )
                        case 'keyword':
                            return (
                                <span key={index} className="search-filter-keyword">
                                    {term.value}
                                </span>
                            )
                        default:
                            return example.slice(term.range.start, term.range.end)
                    }
                })}
            </Button>
        )
    }
    return null
}

interface SearchReferenceEntryProps<T extends SearchReferenceInfo> {
    searchReference: T
    onClick: (searchReference: T, negate: boolean) => void
    onExampleClick?: (example: string) => void
}

const SearchReferenceEntry = <T extends SearchReferenceInfo>({
    searchReference,
    onClick,
    onExampleClick,
}: SearchReferenceEntryProps<T>): ReactElement | null => {
    const [collapsed, setCollapsed] = useState(true)
    const CollapseIcon = collapsed ? ChevronLeftIcon : ChevronDownIcon

    const handleOpenChange = useCallback(collapsed => setCollapsed(!collapsed), [])

    let buttonTextPrefix: ReactElement | null = null
    if (isFilterInfo(searchReference)) {
        buttonTextPrefix = <span className="search-filter-keyword">{searchReference.field}:</span>
    }

    return (
        <li>
            <Collapse isOpen={!collapsed} onOpenChange={handleOpenChange}>
                <span
                    className={classNames(styles.item, sidebarStyles.sidebarSectionListItem, {
                        [styles.active]: !collapsed,
                    })}
                >
                    <Button className="p-0 flex-1" onClick={event => onClick(searchReference, event.altKey)}>
                        <span className="text-monospace">
                            {buttonTextPrefix}
                            {searchReference.tokens.map(token => (
                                <span key={token.start} className={classNameTokenMap[token.type]}>
                                    {token.value}
                                </span>
                            ))}
                        </span>
                    </Button>
                    <CollapseHeader
                        as={Button}
                        variant="icon"
                        className={styles.collapseButton}
                        aria-label={collapsed ? 'Show filter description' : 'Hide filter description'}
                    >
                        <small className="text-monospace">i</small>
                        <Icon aria-hidden={true} as={CollapseIcon} />
                    </CollapseHeader>
                </span>
                <CollapsePanel>
                    <div className={styles.description}>
                        {searchReference.description && (
                            <Markdown dangerousInnerHTML={renderMarkdown(searchReference.description)} />
                        )}
                        {searchReference.alias && (
                            <Text>
                                Alias:{' '}
                                <span className="text-code search-filter-keyword">
                                    {searchReference.alias}
                                    {isFilterInfo(searchReference) ? ':' : ''}
                                </span>
                            </Text>
                        )}
                        {isFilterInfo(searchReference) && isNegatableFilter(searchReference.field) && (
                            <Text>
                                Negation:{' '}
                                <span className="test-code search-filter-keyword">-{searchReference.field}:</span>
                                {searchReference.alias && (
                                    <>
                                        {' '}
                                        |{' '}
                                        <span className="test-code search-filter-keyword">
                                            -{searchReference.alias}:
                                        </span>
                                    </>
                                )}
                                <br />
                                <span className={styles.placeholder}>(opt + click filter in reference list)</span>
                            </Text>
                        )}
                        {searchReference.examples && (
                            <>
                                <div className="font-weight-medium">Examples</div>
                                <div className={classNames('text-code', styles.examples)}>
                                    {searchReference.examples.map(example => (
                                        <Text key={example}>
                                            <SearchReferenceExample example={example} onClick={onExampleClick} />
                                        </Text>
                                    ))}
                                </div>
                            </>
                        )}
                    </div>
                </CollapsePanel>
            </Collapse>
        </li>
    )
}

interface FilterInfoListProps<T extends SearchReferenceInfo> {
    filters: T[]
    onClick: (info: T, negate: boolean) => void
    onExampleClick: (example: string) => void
}

const FilterInfoList = ({ filters, onClick, onExampleClick }: FilterInfoListProps<FilterInfo>): ReactElement => (
    <ul className={styles.list}>
        {filters.map(filterInfo => (
            <SearchReferenceEntry
                key={filterInfo.field + filterInfo.value}
                searchReference={filterInfo}
                onClick={onClick}
                onExampleClick={onExampleClick}
            />
        ))}
    </ul>
)

export interface SearchReferenceProps extends TelemetryProps, Pick<SearchQueryState, 'setQueryState'> {
    filter: string
}

const SearchReference = React.memo(
    (props: SearchReferenceProps): ReactElement => {
        const [persistedTabIndex, setPersistedTabIndex] = useLocalStorage(SEARCH_REFERENCE_TAB_KEY, 0)

        const { setQueryState, telemetryService } = props
        const filter = props.filter.trim()
        const hasFilter = filter.length > 0

        const selectedFilters = useMemo(() => {
            if (!hasFilter) {
                return filterInfos
            }
            const searchTerms = parseSearchInput(filter)
            return filterInfos.filter(info => matches(searchTerms, info))
        }, [filter, hasFilter])

        const updateQuery = useCallback(
            (searchReference: FilterInfo, negate: boolean) => {
                setQueryState(({ query }) => {
                    const updatedQuery = updateQueryWithFilterAndExample(
                        query,
                        searchReference.field,
                        searchReference,
                        {
                            singular: Boolean(FILTERS[searchReference.field].singular),
                            negate: negate && isNegatableFilter(searchReference.field),
                            emptyValue: shouldShowSuggestions(searchReference),
                        }
                    )
                    return {
                        changeSource: QueryChangeSource.searchReference,
                        query: updatedQuery.query,
                        selectionRange: updatedQuery.placeholderRange,
                        revealRange: updatedQuery.filterRange,
                        showSuggestions: shouldShowSuggestions(searchReference),
                    }
                })
            },
            [setQueryState]
        )
        const updateQueryWithOperator = useCallback(
            (info: OperatorInfo) => {
                setQueryState(({ query }) => ({ query: query + ` ${info.operator} ` }))
            },
            [setQueryState]
        )
        const updateQueryWithExample = useCallback(
            (example: string) => {
                telemetryService.log(hasFilter ? 'SearchReferenceSearchedAndClicked' : 'SearchReferenceFilterClicked')
                setQueryState(({ query }) => ({ query: query.trimEnd() + ' ' + example }))
            },
            [setQueryState, hasFilter, telemetryService]
        )

        const filterList = (
            <FilterInfoList filters={selectedFilters} onClick={updateQuery} onExampleClick={updateQueryWithExample} />
        )

        return (
            <div>
                {hasFilter ? (
                    filterList
                ) : (
                    <Tabs defaultIndex={persistedTabIndex} onChange={setPersistedTabIndex}>
                        <TabList>
                            <Tab>Common</Tab>
                            <Tab>All filters</Tab>
                            <Tab>Operators</Tab>
                        </TabList>
                        <TabPanels>
                            <TabPanel>
                                <FilterInfoList
                                    filters={commonFilters}
                                    onClick={updateQuery}
                                    onExampleClick={updateQueryWithExample}
                                />
                            </TabPanel>
                            <TabPanel>{filterList}</TabPanel>
                            <TabPanel>
                                <ul className={styles.list}>
                                    {operatorInfo.map(operatorInfo => (
                                        <SearchReferenceEntry
                                            searchReference={operatorInfo}
                                            key={operatorInfo.operator + operatorInfo.value}
                                            onClick={updateQueryWithOperator}
                                            onExampleClick={updateQueryWithExample}
                                        />
                                    ))}
                                </ul>
                            </TabPanel>
                        </TabPanels>
                    </Tabs>
                )}
                <Text className={sidebarStyles.sidebarSectionFooter}>
                    <small>
                        <Link target="blank" to="https://docs.sourcegraph.com/code_search/reference/queries">
<<<<<<< HEAD
                            Search syntax <Icon role="img" aria-label="Open in a new tab" as={ExternalLinkIcon} />
=======
                            Search syntax <Icon aria-hidden={true} as={ExternalLinkIcon} />
>>>>>>> 525f525a
                        </Link>
                    </small>
                </Text>
            </div>
        )
    }
)

export function getSearchReferenceFactory(
    props: Omit<SearchReferenceProps, 'filter'>
): (filter: string) => ReactElement {
    return (filter: string) => <SearchReference {...props} filter={filter} />
}<|MERGE_RESOLUTION|>--- conflicted
+++ resolved
@@ -603,11 +603,7 @@
                 <Text className={sidebarStyles.sidebarSectionFooter}>
                     <small>
                         <Link target="blank" to="https://docs.sourcegraph.com/code_search/reference/queries">
-<<<<<<< HEAD
                             Search syntax <Icon role="img" aria-label="Open in a new tab" as={ExternalLinkIcon} />
-=======
-                            Search syntax <Icon aria-hidden={true} as={ExternalLinkIcon} />
->>>>>>> 525f525a
                         </Link>
                     </small>
                 </Text>
