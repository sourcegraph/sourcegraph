--- conflicted
+++ resolved
@@ -23,46 +23,9 @@
 
 import styles from './SearchSidebar.module.scss'
 
-<<<<<<< HEAD
-export interface SearchSidebarProps
-    extends Omit<SubmitSearchParameters, 'history' | 'query' | 'source' | 'searchParameters'>,
-        SettingsCascadeProps,
-        TelemetryProps {
-    filters?: Filter[]
-    className?: string
-
-    /**
-     * Not yet implemented in the VS Code extension (blocked on Apollo Client integration).
-     */
-    getRevisions?: (revisionsProps: Omit<RevisionsProps, 'query'>) => (query: string) => React.ReactNode
-
-    /**
-     * Content to render inside sidebar, but before other sections.
-     */
-    prefixContent?: React.ReactNode
-
-    buildSearchURLQueryFromQueryState: (queryParameters: BuildSearchQueryURLParameters) => string
-
-    /**
-     * Force search type links to be rendered as buttons.
-     * Used e.g. in the VS Code extension to update search query state.
-     */
-    forceButton?: boolean
-
-    /**
-     * Enables search compute-based aggregations filter panel
-     */
-    enableSearchAggregation?: boolean
-
-    /**
-     * Disables practively fetching search aggregations
-     */
-    disableProactiveSearchAggregations?: boolean
-=======
 interface SearchSidebarStore {
     collapsedSections?: { [key in SectionID]?: boolean }
     persistToggleState: (id: string, open: boolean) => void
->>>>>>> 763b4124
 }
 
 const SearchSidebarContext = createContext<SearchSidebarStore>({
@@ -103,187 +66,6 @@
         collapsedSections,
         persistToggleState,
     ])
-<<<<<<< HEAD
-    const utilityFilterLinks = useMemo(
-        () => getDynamicFilterLinks(props.filters, ['utility'], onDynamicFilterClicked),
-        [props.filters, onDynamicFilterClicked]
-    )
-    const dynamicFilterLinks = useMemo(
-        () =>
-            getDynamicFilterLinks(
-                props.filters,
-                ['lang', 'file', 'utility'],
-                onDynamicFilterClicked,
-                (label, value) => `Filter by ${value}`,
-                (label, value) => value
-            ),
-        [props.filters, onDynamicFilterClicked]
-    )
-
-    const handleAggregationBarLinkClick = (query: string): void => {
-        submitQueryWithProps([{ type: 'replaceQuery', value: query }])
-    }
-
-    let body
-
-    // collapsedSections is undefined on first render. To prevent the sections
-    // being rendered open and immediately closing them, we render them only after
-    // we got the settings.
-    if (collapsedSections) {
-        body = (
-            <>
-                {props.enableSearchAggregation &&
-                    aggregationUIMode === AggregationUIMode.Sidebar &&
-                    props.disableProactiveSearchAggregations !== undefined && (
-                        <SearchSidebarSection
-                            sectionId={SectionID.GROUPED_BY}
-                            className={styles.item}
-                            header="Group results by"
-                            startCollapsed={collapsedSections?.[SectionID.GROUPED_BY]}
-                            onToggle={persistToggleState}
-                        >
-                            <SearchAggregations
-                                query={searchQueryFromURL}
-                                patternType={searchPatternType}
-                                disableProactiveSearchAggregations={props.disableProactiveSearchAggregations}
-                                onQuerySubmit={handleAggregationBarLinkClick}
-                            />
-                        </SearchSidebarSection>
-                    )}
-
-                <SearchSidebarSection
-                    sectionId={SectionID.SEARCH_TYPES}
-                    className={styles.item}
-                    header="Search Types"
-                    startCollapsed={collapsedSections?.[SectionID.SEARCH_TYPES]}
-                    onToggle={persistToggleState}
-                >
-                    {getSearchTypeLinks({
-                        onNavbarQueryChange: setQueryState,
-                        query,
-                        selectedSearchContextSpec: props.selectedSearchContextSpec,
-                        buildSearchURLQueryFromQueryState: props.buildSearchURLQueryFromQueryState,
-                        forceButton: props.forceButton,
-                    })}
-                </SearchSidebarSection>
-                {!coreWorkflowImprovementsEnabled && dynamicFilterLinks.length > 0 && (
-                    <SearchSidebarSection
-                        sectionId={SectionID.DYNAMIC_FILTERS}
-                        className={styles.item}
-                        header="Dynamic Filters"
-                        startCollapsed={collapsedSections?.[SectionID.DYNAMIC_FILTERS]}
-                        onToggle={persistToggleState}
-                    >
-                        {dynamicFilterLinks}
-                    </SearchSidebarSection>
-                )}
-                {coreWorkflowImprovementsEnabled && langFilterLinks.length > 0 && (
-                    <SearchSidebarSection
-                        sectionId={SectionID.LANGUAGES}
-                        className={styles.item}
-                        header="Languages"
-                        startCollapsed={collapsedSections?.[SectionID.LANGUAGES]}
-                        onToggle={persistToggleState}
-                    >
-                        {langFilterLinks}
-                    </SearchSidebarSection>
-                )}
-                {showReposSection && (
-                    <SearchSidebarSection
-                        sectionId={SectionID.REPOSITORIES}
-                        className={styles.item}
-                        header="Repositories"
-                        startCollapsed={collapsedSections?.[SectionID.REPOSITORIES]}
-                        onToggle={persistToggleState}
-                        showSearch={true}
-                        noResultText={
-                            <span>
-                                None of the top {repoFilterLinks.length} repositories in your results match this filter.
-                                Try a <Code>repo:</Code> search in the main search bar instead.
-                            </span>
-                        }
-                    >
-                        {repoFilterLinks}
-                    </SearchSidebarSection>
-                )}
-                {coreWorkflowImprovementsEnabled && fileFilterLinks.length > 0 && (
-                    <SearchSidebarSection
-                        sectionId={SectionID.FILE_TYPES}
-                        className={styles.item}
-                        header="File types"
-                        startCollapsed={collapsedSections?.[SectionID.FILE_TYPES]}
-                        onToggle={persistToggleState}
-                    >
-                        {fileFilterLinks}
-                    </SearchSidebarSection>
-                )}
-                {coreWorkflowImprovementsEnabled && utilityFilterLinks.length > 0 && (
-                    <SearchSidebarSection
-                        sectionId={SectionID.OTHER}
-                        className={styles.item}
-                        header="Other"
-                        startCollapsed={collapsedSections?.[SectionID.OTHER]}
-                        onToggle={persistToggleState}
-                    >
-                        {utilityFilterLinks}
-                    </SearchSidebarSection>
-                )}
-                {props.getRevisions && repoName ? (
-                    <SearchSidebarSection
-                        sectionId={SectionID.REVISIONS}
-                        className={styles.item}
-                        header="Revisions"
-                        startCollapsed={collapsedSections?.[SectionID.REVISIONS]}
-                        onToggle={persistToggleState}
-                        showSearch={true}
-                        clearSearchOnChange={repoName}
-                    >
-                        {props.getRevisions({ repoName, onFilterClick: submitQueryWithProps })}
-                    </SearchSidebarSection>
-                ) : null}
-                {!coreWorkflowImprovementsEnabled && (
-                    <SearchSidebarSection
-                        sectionId={SectionID.SEARCH_REFERENCE}
-                        className={styles.item}
-                        header="Search reference"
-                        showSearch={true}
-                        startCollapsed={collapsedSections?.[SectionID.SEARCH_REFERENCE]}
-                        onToggle={onSearchReferenceToggle}
-                        // search reference should always preserve the filter
-                        // (false is just an arbitrary but static value)
-                        clearSearchOnChange={false}
-                    >
-                        {getSearchReferenceFactory({
-                            telemetryService: props.telemetryService,
-                            setQueryState,
-                        })}
-                    </SearchSidebarSection>
-                )}
-                <SearchSidebarSection
-                    sectionId={SectionID.SEARCH_SNIPPETS}
-                    className={styles.item}
-                    header="Search snippets"
-                    startCollapsed={collapsedSections?.[SectionID.SEARCH_SNIPPETS]}
-                    onToggle={persistToggleState}
-                >
-                    {getSearchSnippetLinks(props.settingsCascade, onSnippetClicked)}
-                </SearchSidebarSection>
-                {!coreWorkflowImprovementsEnabled && (
-                    <SearchSidebarSection
-                        sectionId={SectionID.QUICK_LINKS}
-                        className={styles.item}
-                        header="Quicklinks"
-                        startCollapsed={collapsedSections?.[SectionID.QUICK_LINKS]}
-                        onToggle={persistToggleState}
-                    >
-                        {getQuickLinks(props.settingsCascade)}
-                    </SearchSidebarSection>
-                )}
-            </>
-        )
-    }
-=======
->>>>>>> 763b4124
 
     return (
         <aside
@@ -334,4 +116,28 @@
             {...attributes}
         />
     )
+}
+
+interface SearchSidebarSectionProps
+    extends Omit<ComponentProps<typeof SearchFilterSection>, 'startCollapsed' | 'onToggle'> {
+    sectionId: SectionID
+}
+
+/**
+ * Provides a collapsable section UI which is connected to SidePanel component
+ * and persist expand/collapse state with temporal settings.
+ */
+export const SearchSidebarSection: FC<SearchSidebarSectionProps> = props => {
+    const { className, sectionId, ...attributes } = props
+    const { collapsedSections, persistToggleState } = useContext(SearchSidebarContext)
+
+    return (
+        <SearchFilterSection
+            sectionId={sectionId}
+            startCollapsed={collapsedSections?.[sectionId]}
+            onToggle={persistToggleState}
+            className={classNames(className, styles.item)}
+            {...attributes}
+        />
+    )
 }