import React, { useCallback, useEffect, useState } from 'react'

import classNames from 'classnames'
import ChevronDownIcon from 'mdi-react/ChevronDownIcon'
import ChevronLeftIcon from 'mdi-react/ChevronLeftIcon'

<<<<<<< HEAD
import { Button, Collapse, CollapseHeader, CollapsePanel, Icon, Typography, Input } from '@sourcegraph/wildcard'
=======
import { Button, Collapse, CollapseHeader, CollapsePanel, Icon, H2, H5 } from '@sourcegraph/wildcard'
>>>>>>> c30fe901

import { FilterLink, FilterLinkProps } from './FilterLink'

import styles from './SearchSidebarSection.module.scss'

export const SearchSidebarSection: React.FunctionComponent<
    React.PropsWithChildren<{
        sectionId: string
        header: string
        children?: React.ReactElement | React.ReactElement[] | ((filter: string) => React.ReactElement)
        className?: string
        showSearch?: boolean // Search only works if children are FilterLink
        onToggle?: (id: string, open: boolean) => void
        startCollapsed?: boolean
        /**
         * Shown when the built-in search doesn't find any results.
         */
        noResultText?: React.ReactElement | string
        /**
         * Clear the search input whenever this value changes. This is supposed to
         * be used together with function children, which use the search input but
         * handle search on their own.
         * Defaults to the component's children.
         */
        clearSearchOnChange?: {}
    }>
> = React.memo(
    ({
        sectionId,
        header,
        children = [],
        className,
        showSearch = false,
        onToggle,
        startCollapsed,
        noResultText = 'No results',
        clearSearchOnChange = children,
    }) => {
        const [filter, setFilter] = useState('')

        // Clears the filter whenever clearSearchOnChange changes (defaults to the
        // component's children)
        useEffect(() => setFilter(''), [clearSearchOnChange])

        let body
        let searchVisible = showSearch
        let visible = false

        if (typeof children === 'function') {
            visible = true
            body = children(filter)
        } else if (Array.isArray(children)) {
            visible = children.length > 0
            searchVisible = searchVisible && children.length > 1
            const childrenList = children as React.ReactElement[]

            const filteredChildren = searchVisible
                ? childrenList.filter(child => {
                      if (child.type === FilterLink) {
                          const props: FilterLinkProps = child.props as FilterLinkProps
                          return (
                              (props?.label).toLowerCase().includes(filter.toLowerCase()) ||
                              (props?.value).toLowerCase().includes(filter.toLowerCase())
                          )
                      }
                      return true
                  })
                : childrenList

            body = (
                <>
                    <ul className={styles.sidebarSectionList}>
                        {filteredChildren.map((child, index) => (
                            <li key={child.key || index}>{child}</li>
                        ))}
                        {filteredChildren.length === 0 && (
                            <li className={classNames('text-muted', styles.sidebarSectionNoResults)}>{noResultText}</li>
                        )}
                    </ul>
                </>
            )
        } else {
            visible = true
            body = children
        }

        const [isOpened, setOpened] = useState(!startCollapsed)
        const handleOpenChange = useCallback(
            isOpen => {
                if (onToggle) {
                    onToggle(sectionId, isOpen)
                }

                setOpened(isOpen)
            },
            [onToggle, sectionId]
        )

        return visible ? (
            <div className={classNames(styles.sidebarSection, className)}>
                <Collapse isOpen={isOpened} onOpenChange={handleOpenChange}>
                    <CollapseHeader
                        as={Button}
                        className={styles.sidebarSectionCollapseButton}
                        aria-label={isOpened ? 'Collapse' : 'Expand'}
                        outline={true}
                        variant="secondary"
                    >
                        <H5 as={H2} className="flex-grow-1">
                            {header}
                        </H5>
                        <Icon
                            role="img"
                            aria-hidden={true}
                            className="mr-1"
                            as={isOpened ? ChevronDownIcon : ChevronLeftIcon}
                        />
                    </CollapseHeader>

                    <CollapsePanel>
                        <div className={classNames('pb-4', !searchVisible && 'border-top')}>
                            {searchVisible && (
                                <Input
                                    type="search"
                                    placeholder="Find..."
                                    aria-label="Find filters"
                                    value={filter}
                                    onChange={event => setFilter(event.currentTarget.value)}
                                    data-testid="sidebar-section-search-box"
                                    inputClassName={styles.sidebarSectionSearchBox}
                                    variant="small"
                                />
                            )}
                            {body}
                        </div>
                    </CollapsePanel>
                </Collapse>
            </div>
        ) : null
    }
)<|MERGE_RESOLUTION|>--- conflicted
+++ resolved
@@ -4,11 +4,7 @@
 import ChevronDownIcon from 'mdi-react/ChevronDownIcon'
 import ChevronLeftIcon from 'mdi-react/ChevronLeftIcon'
 
-<<<<<<< HEAD
-import { Button, Collapse, CollapseHeader, CollapsePanel, Icon, Typography, Input } from '@sourcegraph/wildcard'
-=======
-import { Button, Collapse, CollapseHeader, CollapsePanel, Icon, H2, H5 } from '@sourcegraph/wildcard'
->>>>>>> c30fe901
+import { Button, Collapse, CollapseHeader, CollapsePanel, Icon, H2, H5, Input } from '@sourcegraph/wildcard'
 
 import { FilterLink, FilterLinkProps } from './FilterLink'
 
