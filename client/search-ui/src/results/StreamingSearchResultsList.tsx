--- conflicted
+++ resolved
@@ -8,18 +8,13 @@
 import { Hoverifier } from '@sourcegraph/codeintellify'
 import { TraceSpanProvider } from '@sourcegraph/observability-client'
 import { SearchContextProps } from '@sourcegraph/search'
-<<<<<<< HEAD
 import {
     CommitSearchResult,
     RepoSearchResult,
     FileContentSearchResult,
     FilePathSearchResult,
     SymbolSearchResult,
-    FetchFileParameters,
 } from '@sourcegraph/search-ui'
-=======
-import { CommitSearchResult, RepoSearchResult, FileSearchResult } from '@sourcegraph/search-ui'
->>>>>>> 43b76aa2
 import { ActionItemAction } from '@sourcegraph/shared/src/actions/ActionItem'
 import { FetchFileParameters } from '@sourcegraph/shared/src/backend/file'
 import { FilePrefetcher, PrefetchableFile } from '@sourcegraph/shared/src/components/PrefetchableFile'
@@ -148,38 +143,11 @@
 
     const renderResult = useCallback(
         (result: SearchMatch, index: number): JSX.Element => {
-<<<<<<< HEAD
-            switch (result.type) {
-                case 'content':
-                case 'symbol':
-                case 'path':
-                    return (
-                        <PrefetchableFile
-                            isPrefetchEnabled={prefetchFileEnabled}
-                            prefetch={prefetchFile}
-                            filePath={result.path}
-                            revision={getRevision(result.branches, result.commit)}
-                            repoName={result.repository}
-                            // PrefetchableFile adds an extra wrapper, so we lift the <li> up and match the ResultContainer styles.
-                            // Better approach would be to use `as` to avoid wrapping, but that requires a larger refactor of the
-                            // child components than is worth doing right now for this experimental feature
-                            className={resultContainerStyles.resultContainer}
-                            as="li"
-                        >
-                            {result.type === 'content' && (
-                                <FileContentSearchResult
-                                    index={index}
-                                    location={location}
-                                    telemetryService={telemetryService}
-                                    result={result}
-                                    onSelect={() => logSearchResultClicked(index, 'fileMatch')}
-                                    defaultExpanded={false}
-=======
             function renderResultContent(): JSX.Element {
                 switch (result.type) {
                     case 'content':
+                    case 'symbol':
                     case 'path':
-                    case 'symbol':
                         return (
                             <PrefetchableFile
                                 isPrefetchEnabled={prefetchFileEnabled}
@@ -193,75 +161,48 @@
                                 className={resultContainerStyles.resultContainer}
                                 as="li"
                             >
-                                <FileSearchResult
-                                    index={index}
-                                    location={location}
-                                    telemetryService={telemetryService}
-                                    icon={getFileMatchIcon(result)}
-                                    result={result}
-                                    onSelect={() => logSearchResultClicked(index, 'fileMatch')}
-                                    expanded={false}
->>>>>>> 43b76aa2
-                                    showAllMatches={false}
-                                    allExpanded={allExpanded}
-                                    fetchHighlightedFileLineRanges={fetchHighlightedFileLineRanges}
-                                    repoDisplayName={displayRepoName(result.repository)}
-                                    settingsCascade={settingsCascade}
-                                    extensionsController={extensionsController}
-                                    hoverifier={hoverifier}
-                                    openInNewTab={openMatchesInNewTab}
-                                    containerClassName={resultClassName}
-                                />
-<<<<<<< HEAD
-                            )}
-                            {result.type === 'symbol' && (
-                                <SymbolSearchResult
-                                    index={index}
-                                    telemetryService={telemetryService}
-                                    result={result}
-                                    onSelect={() => logSearchResultClicked(index, 'symbolMatch')}
-                                    fetchHighlightedFileLineRanges={fetchHighlightedFileLineRanges}
-                                    repoDisplayName={displayRepoName(result.repository)}
-                                    settingsCascade={settingsCascade}
-                                    openInNewTab={openMatchesInNewTab}
-                                    containerClassName={resultClassName}
-                                />
-                            )}
-                            {result.type === 'path' && (
-                                <FilePathSearchResult
-                                    index={index}
-                                    result={result}
-                                    onSelect={() => logSearchResultClicked(index, 'filePathMatch')}
-                                    repoDisplayName={displayRepoName(result.repository)}
-                                    containerClassName={resultClassName}
-                                    telemetryService={telemetryService}
-                                />
-                            )}
-                        </PrefetchableFile>
-                    )
-                case 'commit':
-                    return (
-                        <CommitSearchResult
-                            index={index}
-                            result={result}
-                            platformContext={platformContext}
-                            onSelect={() => logSearchResultClicked(index, 'commit')}
-                            openInNewTab={openMatchesInNewTab}
-                            containerClassName={resultClassName}
-                            as="li"
-                        />
-                    )
-                case 'repo':
-                    return (
-                        <RepoSearchResult
-                            index={index}
-                            result={result}
-                            onSelect={() => logSearchResultClicked(index, 'repo')}
-                            containerClassName={resultClassName}
-                            as="li"
-                        />
-                    )
-=======
+                                {result.type === 'content' && (
+                                    <FileContentSearchResult
+                                        index={index}
+                                        location={location}
+                                        telemetryService={telemetryService}
+                                        result={result}
+                                        onSelect={() => logSearchResultClicked(index, 'fileMatch')}
+                                        defaultExpanded={false}
+                                        showAllMatches={false}
+                                        allExpanded={allExpanded}
+                                        fetchHighlightedFileLineRanges={fetchHighlightedFileLineRanges}
+                                        repoDisplayName={displayRepoName(result.repository)}
+                                        settingsCascade={settingsCascade}
+                                        extensionsController={extensionsController}
+                                        hoverifier={hoverifier}
+                                        openInNewTab={openMatchesInNewTab}
+                                        containerClassName={resultClassName}
+                                    />
+                                )}
+                                {result.type === 'symbol' && (
+                                    <SymbolSearchResult
+                                        index={index}
+                                        telemetryService={telemetryService}
+                                        result={result}
+                                        onSelect={() => logSearchResultClicked(index, 'symbolMatch')}
+                                        fetchHighlightedFileLineRanges={fetchHighlightedFileLineRanges}
+                                        repoDisplayName={displayRepoName(result.repository)}
+                                        settingsCascade={settingsCascade}
+                                        openInNewTab={openMatchesInNewTab}
+                                        containerClassName={resultClassName}
+                                    />
+                                )}
+                                {result.type === 'path' && (
+                                    <FilePathSearchResult
+                                        index={index}
+                                        result={result}
+                                        onSelect={() => logSearchResultClicked(index, 'filePathMatch')}
+                                        repoDisplayName={displayRepoName(result.repository)}
+                                        containerClassName={resultClassName}
+                                        telemetryService={telemetryService}
+                                    />
+                                )}
                             </PrefetchableFile>
                         )
                     case 'commit':
@@ -287,7 +228,6 @@
                             />
                         )
                 }
->>>>>>> 43b76aa2
             }
 
             return (
