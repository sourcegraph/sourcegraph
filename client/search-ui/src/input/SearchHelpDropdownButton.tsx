import React, { useCallback, useState } from 'react'

import classNames from 'classnames'
import ExternalLinkIcon from 'mdi-react/ExternalLinkIcon'
import HelpCircleOutlineIcon from 'mdi-react/HelpCircleOutlineIcon'

import { TelemetryProps } from '@sourcegraph/shared/src/telemetry/telemetryService'
import {
    PopoverTrigger,
    PopoverContent,
    Popover,
    Button,
    Alert,
    Position,
    Link,
    MenuDivider,
    MenuHeader,
    Icon,
    Typography,
} from '@sourcegraph/wildcard'
import { MenuText } from '@sourcegraph/wildcard/src/components/Menu/MenuText'

import styles from './SearchHelpDropdownButton.module.scss'

interface SearchHelpDropdownButtonProps extends TelemetryProps {
    isSourcegraphDotCom?: boolean
}

/**
 * A dropdown button that shows a menu with reference documentation for Sourcegraph search query
 * syntax.
 */
export const SearchHelpDropdownButton: React.FunctionComponent<
    React.PropsWithChildren<SearchHelpDropdownButtonProps>
> = ({ isSourcegraphDotCom, telemetryService }) => {
    const [isOpen, setIsOpen] = useState(false)
    const toggleIsOpen = useCallback(() => setIsOpen(!isOpen), [isOpen])
    const onQueryDocumentationLinkClicked = useCallback(() => {
        telemetryService.log('SearchHelpDropdownQueryDocsLinkClicked')
        toggleIsOpen()
    }, [toggleIsOpen, telemetryService])
    const documentationUrlPrefix = isSourcegraphDotCom ? 'https://docs.sourcegraph.com' : '/help'

    return (
        <Popover isOpen={isOpen} onOpenChange={event => setIsOpen(event.isOpen)}>
            <PopoverTrigger
                as={Button}
                variant="link"
                className={classNames('px-2 d-flex align-items-center cursor-pointer', styles.triggerButton)}
                aria-label="Quick help for search"
            >
                <Icon
                    role="img"
                    aria-hidden={true}
                    className="test-search-help-dropdown-button-icon"
                    as={HelpCircleOutlineIcon}
                />
            </PopoverTrigger>
            <PopoverContent position={Position.bottomEnd} className={classNames('pb-0', styles.content)}>
                <MenuHeader>
                    <strong>Search reference</strong>
                </MenuHeader>
                <MenuDivider />
                <MenuHeader>Finding matches:</MenuHeader>
                <ul className="list-unstyled px-2 mb-2">
                    <li>
                        <span className="text-muted small">Structural:</span>{' '}
                        <Typography.Code weight="bold">if(:[my_match])</Typography.Code>
                    </li>
                    <li>
                        <span className="text-muted small">Regexp:</span>{' '}
                        <Typography.Code weight="bold">(read|write)File</Typography.Code>
                    </li>
                    <li>
                        <span className="text-muted small">Exact:</span>{' '}
                        <Typography.Code weight="bold">"fs.open(f)"</Typography.Code>
                    </li>
                </ul>
                <MenuDivider />
                <MenuHeader>Common search keywords:</MenuHeader>
                <ul className="list-unstyled px-2 mb-2">
                    <li>
                        <Typography.Code>
                            repo:<strong>my/repo</strong>
                        </Typography.Code>
                    </li>
                    {isSourcegraphDotCom && (
                        <li>
                            <Typography.Code>
                                repo:<strong>github.com/myorg/</strong>
                            </Typography.Code>
                        </li>
                    )}
                    <li>
                        <Typography.Code>
                            file:<strong>my/file</strong>
                        </Typography.Code>
                    </li>
                    <li>
                        <Typography.Code>
                            lang:<strong>javascript</strong>
                        </Typography.Code>
                    </li>
                </ul>
                <MenuDivider />
                <MenuHeader>Diff/commit search keywords:</MenuHeader>
                <ul className="list-unstyled px-2 mb-2">
                    <li>
                        <Typography.Code>type:diff</Typography.Code> <em className="text-muted small">or</em>{' '}
                        <Typography.Code>type:commit</Typography.Code>
                    </li>
                    <li>
                        <Typography.Code>
                            after:<strong>"2 weeks ago"</strong>
                        </Typography.Code>
                    </li>
                    <li>
                        <Typography.Code>
                            author:<strong>alice@example.com</strong>
                        </Typography.Code>
                    </li>
                    <li className="text-nowrap">
                        <Typography.Code>
                            repo:<strong>r@*refs/heads/</strong>
                        </Typography.Code>{' '}
                        <span className="text-muted small">(all branches)</span>
                    </li>
                </ul>
                <MenuDivider className="mb-0" />
                <MenuText
                    target="_blank"
                    rel="noopener"
                    as={Link}
                    to={`${documentationUrlPrefix}/code_search/reference/queries`}
                    onClick={onQueryDocumentationLinkClicked}
                >
<<<<<<< HEAD
                    <Icon role="img" aria-hidden={true} className="small" as={ExternalLinkIcon} /> All search keywords
                </Link>
=======
                    <Icon className="small" as={ExternalLinkIcon} /> All search keywords
                </MenuText>
>>>>>>> 335a57fa
                {isSourcegraphDotCom && (
                    <Alert className="small rounded-0 mb-0 mt-1" variant="info">
                        On Sourcegraph.com, use a <Typography.Code>repo:</Typography.Code> filter to narrow your search
                        to &le;500 repositories.
                    </Alert>
                )}
            </PopoverContent>
        </Popover>
    )
}<|MERGE_RESOLUTION|>--- conflicted
+++ resolved
@@ -17,8 +17,8 @@
     MenuHeader,
     Icon,
     Typography,
+    MenuText,
 } from '@sourcegraph/wildcard'
-import { MenuText } from '@sourcegraph/wildcard/src/components/Menu/MenuText'
 
 import styles from './SearchHelpDropdownButton.module.scss'
 
@@ -134,13 +134,8 @@
                     to={`${documentationUrlPrefix}/code_search/reference/queries`}
                     onClick={onQueryDocumentationLinkClicked}
                 >
-<<<<<<< HEAD
                     <Icon role="img" aria-hidden={true} className="small" as={ExternalLinkIcon} /> All search keywords
-                </Link>
-=======
-                    <Icon className="small" as={ExternalLinkIcon} /> All search keywords
                 </MenuText>
->>>>>>> 335a57fa
                 {isSourcegraphDotCom && (
                     <Alert className="small rounded-0 mb-0 mt-1" variant="info">
                         On Sourcegraph.com, use a <Typography.Code>repo:</Typography.Code> filter to narrow your search
