import React, { useCallback, useEffect, useRef, useMemo } from 'react'

import classNames from 'classnames'
import { fromEvent } from 'rxjs'
import { filter } from 'rxjs/operators'
import { Key } from 'ts-key-enum'

import { Button, Icon, Tooltip } from '@sourcegraph/wildcard'

import styles from './Toggles.module.scss'

export interface ToggleProps {
    /** Title of the toggle.  */
    title: string
    /** Icon to display.  */
    icon: React.ComponentType<{ className?: string }>
    /** Condition for when the toggle should have an active state.  */
    isActive: boolean
    /** Callback on toggle.  */
    onToggle: () => void
    /**
     * A list of conditions to disable the toggle, displaying an associated tooltip when the condition is true.
     * For multiple true conditions, use the first rule that evalutes to true.
     */
    disableOn?: { condition: boolean; reason: string }[]
    className?: string
    activeClassName?: string
    /**
     * If set to false makes the button non-actionable. The main use case for
     * this prop is showing the toggles in examples. This is different from
     * being disabled, because the buttons still render normally.
     */
    interactive?: boolean
}

/**
 * A toggle displayed in the QueryInput.
 */
export const QueryInputToggle: React.FunctionComponent<React.PropsWithChildren<ToggleProps>> = ({
    onToggle,
    interactive = true,
    ...props
}) => {
    const toggleCheckbox = useRef<HTMLDivElement | null>(null)

    const disabledRule = useMemo(() => props.disableOn?.find(({ condition }) => condition), [props.disableOn])
    const onCheckboxToggled = useCallback(() => {
        if (disabledRule) {
            return
        }
        onToggle()
    }, [disabledRule, onToggle])
    const tooltipValue = useMemo(
        () => disabledRule?.reason ?? `${props.isActive ? 'Disable' : 'Enable'} ${props.title.toLowerCase()}`,
        [disabledRule, props.isActive, props.title]
    )
    useEffect(() => {
        const subscription = fromEvent<KeyboardEvent>(window, 'keydown')
            .pipe(
                filter(
                    event =>
                        document.activeElement === toggleCheckbox.current &&
                        (event.key === Key.Enter || event.key === ' ')
                )
            )
            .subscribe(event => {
                event.preventDefault()
                onCheckboxToggled()
            })
        return () => subscription.unsubscribe()
    }, [onCheckboxToggled])

    const isActive = props.isActive && !disabledRule

    const interactiveProps = interactive
        ? {
              tabIndex: 0,
              'aria-label': `${props.title} toggle`,
              onClick: onCheckboxToggled,
          }
        : { tabIndex: -1, 'aria-hidden': true }

    return (
        // Click events here are defined in useEffect
        <Tooltip
            className={classNames(
                styles.toggle,
                props.className,
                !!disabledRule && styles.disabled,
                isActive && styles.toggleActive,
                !interactive && styles.toggleNonInteractive,
                props.activeClassName
            )}
            content={tooltipValue}
            placement="bottom"
        >
<<<<<<< HEAD
            <Icon aria-hidden={true} as={props.icon} />
        </Button>
=======
            <Button
                as="div"
                ref={toggleCheckbox}
                role="checkbox"
                variant="icon"
                aria-disabled={!!disabledRule}
                aria-checked={isActive}
                {...interactiveProps}
            >
                <Icon role="img" aria-hidden={true} as={props.icon} />
            </Button>
        </Tooltip>
>>>>>>> ae67710d
    )
}<|MERGE_RESOLUTION|>--- conflicted
+++ resolved
@@ -94,10 +94,6 @@
             content={tooltipValue}
             placement="bottom"
         >
-<<<<<<< HEAD
-            <Icon aria-hidden={true} as={props.icon} />
-        </Button>
-=======
             <Button
                 as="div"
                 ref={toggleCheckbox}
@@ -107,9 +103,8 @@
                 aria-checked={isActive}
                 {...interactiveProps}
             >
-                <Icon role="img" aria-hidden={true} as={props.icon} />
+                <Icon aria-hidden={true} as={props.icon} />
             </Button>
         </Tooltip>
->>>>>>> ae67710d
     )
 }