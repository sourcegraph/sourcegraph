--- conflicted
+++ resolved
@@ -45,19 +45,6 @@
 
     const copyFullQueryTooltip = `Copy full query\n${props.isMacPlatform ? '⌘' : 'Ctrl'}+⇧+C`
     return (
-<<<<<<< HEAD
-        <Tooltip content={copied ? 'Copied!' : copyFullQueryTooltip}>
-            <Button
-                className={classNames('btn-icon', props.className)}
-                variant="icon"
-                size="sm"
-                aria-label={copied ? 'Copied!' : copyFullQueryTooltip}
-                aria-live="polite"
-                onClick={nextClick}
-            >
-                <Icon aria-hidden={true} svgPath={mdiClipboardOutline} />
-            </Button>
-=======
         <>
             <Tooltip content={copied ? 'Copied!' : copyFullQueryTooltip}>
                 <Button
@@ -68,10 +55,9 @@
                     aria-live="polite"
                     onClick={nextClick}
                 >
-                    <Icon aria-hidden={true} as={ClipboardOutlineIcon} />
+                    <Icon aria-hidden={true} svgPath={mdiClipboardOutline} />
                 </Button>
             </Tooltip>
->>>>>>> b28460d6
             {props.keyboardShortcutForFullCopy.keybindings.map((keybinding, index) => (
                 <Shortcut key={index} {...keybinding} onMatch={copyFullQuery} allowDefault={false} ignoreInput={true} />
             ))}
