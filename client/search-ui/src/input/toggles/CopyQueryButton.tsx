--- conflicted
+++ resolved
@@ -1,10 +1,7 @@
 import React, { useCallback, useRef, useEffect } from 'react'
 
-<<<<<<< HEAD
 import { mdiClipboardOutline } from '@mdi/js'
-=======
 import VisuallyHidden from '@reach/visually-hidden'
->>>>>>> bfba0532
 import { Shortcut } from '@slimsag/react-shortcuts'
 import classNames from 'classnames'
 import copy from 'copy-to-clipboard'
