{
  "private": true,
  "name": "@sourcegraph/observability-client",
  "version": "0.0.1",
  "description": "Sourcegraph client observability tools",
  "main": "./src/index.ts",
  "sideEffects": false,
  "license": "Apache-2.0",
  "scripts": {
    "lint:js": "eslint --cache 'src/**/*.[jt]s?(x)'",
    "test": "jest"
  },
<<<<<<< HEAD
  "devDependencies": {
    "@types/react": "18.0.8",
    "@types/react-dom": "18.0.2"
  },
  "dependencies": {
    "@sourcegraph/common": "workspace:*",
    "@opentelemetry/api": "^1.1.0",
    "@opentelemetry/core": "1.5.0",
    "@opentelemetry/exporter-trace-otlp-http": "^0.31.0",
    "@opentelemetry/instrumentation": "^0.31.0",
    "@opentelemetry/instrumentation-fetch": "^0.31.0",
    "@opentelemetry/resources": "1.5.0",
    "@opentelemetry/sdk-trace-base": "1.5.0",
    "@opentelemetry/sdk-trace-web": "^1.5.0",
    "@opentelemetry/semantic-conventions": "^1.5.0",
    "is-absolute-url": "^3.0.3",
    "lodash": "^4.17.20",
    "react": "18.1.0",
    "react-dom": "18.1.0"
=======
  "dependencies": {
    "@sourcegraph/common": "workspace:*"
>>>>>>> 1ffffed2
  }
}<|MERGE_RESOLUTION|>--- conflicted
+++ resolved
@@ -10,13 +10,11 @@
     "lint:js": "eslint --cache 'src/**/*.[jt]s?(x)'",
     "test": "jest"
   },
-<<<<<<< HEAD
   "devDependencies": {
     "@types/react": "18.0.8",
     "@types/react-dom": "18.0.2"
   },
   "dependencies": {
-    "@sourcegraph/common": "workspace:*",
     "@opentelemetry/api": "^1.1.0",
     "@opentelemetry/core": "1.5.0",
     "@opentelemetry/exporter-trace-otlp-http": "^0.31.0",
@@ -26,13 +24,10 @@
     "@opentelemetry/sdk-trace-base": "1.5.0",
     "@opentelemetry/sdk-trace-web": "^1.5.0",
     "@opentelemetry/semantic-conventions": "^1.5.0",
+    "@sourcegraph/common": "workspace:*",
     "is-absolute-url": "^3.0.3",
     "lodash": "^4.17.20",
     "react": "18.1.0",
     "react-dom": "18.1.0"
-=======
-  "dependencies": {
-    "@sourcegraph/common": "workspace:*"
->>>>>>> 1ffffed2
   }
 }