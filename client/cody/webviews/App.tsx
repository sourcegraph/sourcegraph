--- conflicted
+++ resolved
@@ -113,16 +113,7 @@
             {view === 'login' && (
                 <Login onLogin={onLogin} isValidLogin={isValidLogin} serverEndpoint={config?.serverEndpoint} />
             )}
-<<<<<<< HEAD
-            {view && view !== 'login' && (
-                <NavBar
-                    view={view}
-                    setView={setView}
-                    devMode={Boolean(config?.debug)}
-                    onResetClick={onResetClick}
-                    showResetButton={transcript.length > 0}
-                />
-            )}
+            {view && view !== 'login' && <NavBar view={view} setView={setView} devMode={Boolean(config?.debug)} />}
             {errorMessage && (
                 <div className="error">
                     Error: {errorMessage}
@@ -131,9 +122,6 @@
                     </button>
                 </div>
             )}
-=======
-            {view && view !== 'login' && <NavBar view={view} setView={setView} devMode={Boolean(config?.debug)} />}
->>>>>>> 17bc5abe
             {view === 'debug' && config?.debug && <Debug debugLog={debugLog} />}
             {view === 'history' && (
                 <UserHistory
