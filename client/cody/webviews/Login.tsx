import { useCallback, useState } from 'react'

import { VSCodeButton } from '@vscode/webview-ui-toolkit/react'
import classNames from 'classnames'

import { AuthStatus, DOTCOM_CALLBACK_URL, DOTCOM_URL } from '../src/chat/protocol'

import { ConnectApp } from './ConnectApp'
import { VSCodeWrapper } from './utils/VSCodeApi'

import styles from './Login.module.css'

interface LoginProps {
    authStatus?: AuthStatus
    onLogin: (token: string, endpoint: string) => void
    serverEndpoint?: string
    isAppInstalled: boolean
    vscodeAPI: VSCodeWrapper
    callbackScheme?: string
    appOS?: string
}

export const Login: React.FunctionComponent<React.PropsWithChildren<LoginProps>> = ({
    authStatus,
    onLogin,
    serverEndpoint,
    isAppInstalled,
    vscodeAPI,
    callbackScheme,
    appOS,
}) => {
    const [endpoint, setEndpoint] = useState(serverEndpoint)
<<<<<<< HEAD
=======
    const authUri = new URL('https://sourcegraph.com/user/settings/tokens/new/callback')
    authUri.searchParams.append('requestFrom', callbackScheme === 'vscode-insiders' ? 'CODY_INSIDERS' : 'CODY')
>>>>>>> 23b99682

    const isOSSupported = appOS === 'darwin' || appOS === 'linux'
    const loginWithDotCom = (): void => {
        const authUri = new URL(DOTCOM_CALLBACK_URL.href)
        authUri.searchParams.append('requestFrom', callbackScheme === 'vscode-insiders' ? 'CODY_INSIDERS' : 'CODY')
        setEndpoint(DOTCOM_URL.href)
        onLogin('', DOTCOM_URL.href)
        openLink(authUri.href)
    }

    const openLink = (url: string): void => {
        vscodeAPI.postMessage({ command: 'links', value: url })
    }

    const onFooterButtonClick = useCallback(
        (title: 'login' | 'support') => {
            vscodeAPI.postMessage({ command: 'auth', type: title })
        },
        [vscodeAPI]
    )

    const messages = {
        getStarted:
            'Cody for VS Code requires the Cody desktop app to enable context fetching for your private code. Download the desktop app to configure your local code graph.',
        connectApp: 'Cody App detected. All that’s left is to do is connect VS Code with Cody App.',
        // unsupportedNote: 'Sorry, ${platform} is not yet supported',
        comingSoon:
            'We’re working on bringing Cody App to your platform. In the meantime, you can try Cody with open source repositories by logging into sourcegraph.com.',
    }

    return (
        <div className={styles.container}>
            {authStatus && <ErrorContainer authStatus={authStatus} />}
            <div className={styles.sectionsContainer}>
                <section className={classNames(styles.section, isOSSupported ? styles.codyGradient : null)}>
                    <h2 className={styles.sectionHeader}>{isAppInstalled ? 'Connect to Cody App' : 'Get Started'}</h2>
                    <p className={styles.openMessage}>{isAppInstalled ? messages.connectApp : messages.getStarted}</p>
                    <ConnectApp isAppInstalled={isAppInstalled} vscodeAPI={vscodeAPI} isOSSupported={isOSSupported} />
                    {!isOSSupported && <small>Sorry, {appOS} is not yet supported.</small>}
                </section>
                {!isOSSupported && (
                    <section className={classNames(styles.section, styles.codyGradient)}>
                        <h2 className={styles.sectionHeader}>Cody App for {appOS} coming soon</h2>
                        <p className={styles.openMessage}>{messages.comingSoon}</p>
                        <VSCodeButton className={styles.button} type="button" onClick={() => loginWithDotCom()}>
                            Login with Sourcegraph.com
                        </VSCodeButton>
                    </section>
                )}
            </div>
            <footer className={styles.footer}>
                <VSCodeButton className={styles.button} type="button" onClick={() => onFooterButtonClick('login')}>
                    Other Login Options...
                </VSCodeButton>
                <VSCodeButton className={styles.button} type="button" onClick={() => onFooterButtonClick('support')}>
                    Feedback & Support
                </VSCodeButton>
            </footer>
        </div>
    )
}

const ERROR_MESSAGES = {
    DISABLED: 'Cody is not enabled on your instance. To enable Cody, please contact your site admin.',
    VERSION:
        'Cody is not supported by your Sourcegraph instance version (version: $SITEVERSION). To use Cody, please contact your site admin to upgrade to version 5.1.0 or above.',
    INVALID: 'Invalid credentials. Please check the Sourcegraph instance URL and access token.',
    EMAIL_NOT_VERIFIED: 'Email not verified. Please add a verified email to your Sourcegraph.com account.',
}

const ErrorContainer: React.FunctionComponent<{ authStatus: AuthStatus }> = ({ authStatus }) => {
    const {
        authenticated,
        siteHasCodyEnabled,
        showInvalidAccessTokenError,
        requiresVerifiedEmail,
        hasVerifiedEmail,
        siteVersion,
    } = authStatus
    // Version is compatible if this is an insider build or version is 5.1.0 or above
    // Right now we assumes all insider builds have Cody enabled
    // NOTE: Insider build includes App builds but we should seperate them in the future
    if (!authenticated && !showInvalidAccessTokenError) {
        return null
    }
    const isInsiderBuild = siteVersion.length > 12 || siteVersion.includes('dev')
    const isVersionCompatible = isInsiderBuild || siteVersion >= '5.1.0'
    const isVersionBeforeCody = !isVersionCompatible && siteVersion < '5.0.0'
    // When doesn't have a valid token
    if (showInvalidAccessTokenError) {
        return <p className={styles.error}>{ERROR_MESSAGES.INVALID}</p>
    }
    // When authenticated but doesn't have a verified email
    if (authenticated && requiresVerifiedEmail && !hasVerifiedEmail) {
        return <p className={styles.error}>{ERROR_MESSAGES.EMAIL_NOT_VERIFIED}</p>
    }
    // When version is lower than 5.0.0
    if (isVersionBeforeCody) {
        return <p className={styles.error}>{ERROR_MESSAGES.VERSION.replace('$SITEVERSION', siteVersion)}</p>
    }
    // When version is compatible but Cody is not enabled
    if (isVersionCompatible && !siteHasCodyEnabled) {
        return <p className={styles.error}>{ERROR_MESSAGES.DISABLED}</p>
    }
    return null
}<|MERGE_RESOLUTION|>--- conflicted
+++ resolved
@@ -29,12 +29,7 @@
     callbackScheme,
     appOS,
 }) => {
-    const [endpoint, setEndpoint] = useState(serverEndpoint)
-<<<<<<< HEAD
-=======
-    const authUri = new URL('https://sourcegraph.com/user/settings/tokens/new/callback')
-    authUri.searchParams.append('requestFrom', callbackScheme === 'vscode-insiders' ? 'CODY_INSIDERS' : 'CODY')
->>>>>>> 23b99682
+    const [endpoint, setEndpoint] = useState(serverEndpoint || DOTCOM_URL.href)
 
     const isOSSupported = appOS === 'darwin' || appOS === 'linux'
     const loginWithDotCom = (): void => {
@@ -67,7 +62,7 @@
 
     return (
         <div className={styles.container}>
-            {authStatus && <ErrorContainer authStatus={authStatus} />}
+            {authStatus && <ErrorContainer authStatus={authStatus} endpoint={endpoint} />}
             <div className={styles.sectionsContainer}>
                 <section className={classNames(styles.section, isOSSupported ? styles.codyGradient : null)}>
                     <h2 className={styles.sectionHeader}>{isAppInstalled ? 'Connect to Cody App' : 'Get Started'}</h2>
@@ -105,7 +100,7 @@
     EMAIL_NOT_VERIFIED: 'Email not verified. Please add a verified email to your Sourcegraph.com account.',
 }
 
-const ErrorContainer: React.FunctionComponent<{ authStatus: AuthStatus }> = ({ authStatus }) => {
+const ErrorContainer: React.FunctionComponent<{ authStatus: AuthStatus; endpoint: string }> = ({ authStatus }) => {
     const {
         authenticated,
         siteHasCodyEnabled,
