--- conflicted
+++ resolved
@@ -74,26 +74,6 @@
             <div className={styles.divider} />
             <section className={styles.section}>
                 <h2 className={styles.sectionHeader}>Everyone Else</h2>
-<<<<<<< HEAD
-                <div className={styles.wrapper}>
-                    <p className={styles.linkToForm}>
-                        <a href="https://discord.gg/sourcegraph-969688426372825169">
-                            Join our Discord to request access.
-                        </a>
-                    </p>
-                    <a href="https://sourcegraph.com/user/settings/tokens/new/callback?requestFrom=CODY">
-                        <VSCodeButton
-                            className={styles.button}
-                            type="button"
-                            onClick={() => setEndpoint('https://sourcegraph.com')}
-                        >
-                            Continue with Sourcegraph.com
-                        </VSCodeButton>
-                    </a>
-                    <ConnectApp isAppInstalled={isAppInstalled} />
-                </div>
-=======
-
                 <p className={styles.openMessage}>
                     Cody for open source code is available to all users with a Sourcegraph.com account
                 </p>
@@ -106,7 +86,7 @@
                         Continue with Sourcegraph.com
                     </VSCodeButton>
                 </a>
->>>>>>> 9dabb52b
+                <ConnectApp isAppInstalled={isAppInstalled} />
             </section>
             <div
                 className={styles.terms}
