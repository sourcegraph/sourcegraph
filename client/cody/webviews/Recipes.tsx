--- conflicted
+++ resolved
@@ -1,10 +1,4 @@
-<<<<<<< HEAD
-=======
-import { VSCodeButton } from '@vscode/webview-ui-toolkit/react'
-
 import { RecipeID } from '@sourcegraph/cody-shared/src/chat/recipes/recipe'
-
->>>>>>> 57c94c96
 import { VSCodeWrapper } from './utils/VSCodeApi'
 
 import styles from './Recipes.module.css'
