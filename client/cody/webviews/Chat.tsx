import React, { useCallback, useEffect, useRef, useState } from 'react'

import { VSCodeButton, VSCodeTextArea } from '@vscode/webview-ui-toolkit/react'
import classNames from 'classnames'

import { ChatContextStatus } from '@sourcegraph/cody-shared/src/chat/context'
import { ChatMessage } from '@sourcegraph/cody-shared/src/chat/transcript/messages'
import {
    ChatButtonProps,
    Chat as ChatUI,
    ChatUISubmitButtonProps,
    ChatUISuggestionButtonProps,
    ChatUITextAreaProps,
    EditButtonProps,
    FeedbackButtonsProps,
} from '@sourcegraph/cody-ui/src/Chat'
import { SubmitSvg } from '@sourcegraph/cody-ui/src/utils/icons'

import { FileLink } from './FileLink'
import { VSCodeWrapper } from './utils/VSCodeApi'

import styles from './Chat.module.css'

interface ChatboxProps {
    messageInProgress: ChatMessage | null
    messageBeingEdited: boolean
    setMessageBeingEdited: (input: boolean) => void
    transcript: ChatMessage[]
    contextStatus: ChatContextStatus | null
    formInput: string
    setFormInput: (input: string) => void
    inputHistory: string[]
    setInputHistory: (history: string[]) => void
    vscodeAPI: VSCodeWrapper
    suggestions?: string[]
    setSuggestions?: (suggestions: undefined | string[]) => void
    isTranscriptError: boolean
}

export const Chat: React.FunctionComponent<React.PropsWithChildren<ChatboxProps>> = ({
    messageInProgress,
    messageBeingEdited,
    setMessageBeingEdited,
    transcript,
    contextStatus,
    formInput,
    setFormInput,
    inputHistory,
    setInputHistory,
    vscodeAPI,
    suggestions,
    setSuggestions,
    isTranscriptError,
}) => {
    const [abortMessageInProgressInternal, setAbortMessageInProgress] = useState<() => void>(() => () => undefined)

    const abortMessageInProgress = useCallback(() => {
        abortMessageInProgressInternal()
        vscodeAPI.postMessage({ command: 'abort' })
        setAbortMessageInProgress(() => () => undefined)
    }, [abortMessageInProgressInternal, vscodeAPI])

    const onSubmit = useCallback(
        (text: string, submitType: 'user' | 'suggestion') => {
            vscodeAPI.postMessage({ command: 'submit', text, submitType })
        },
        [vscodeAPI]
    )

    const onEditBtnClick = useCallback(
        (text: string) => {
            vscodeAPI.postMessage({ command: 'edit', text })
        },
        [vscodeAPI]
    )

    const onFeedbackBtnClick = useCallback(
        (text: string) => {
            vscodeAPI.postMessage({ command: 'event', event: 'feedback', value: text })
        },
        [vscodeAPI]
    )

    const onCopyBtnClick = useCallback(
        (text: string, isInsert = false) => {
            if (isInsert) {
                vscodeAPI.postMessage({ command: 'insert', text })
            } else {
                vscodeAPI.postMessage({ command: 'event', event: 'click', value: text })
            }
        },
        [vscodeAPI]
    )

    const onChatButtonClick = useCallback(
        (which: string) => {
            vscodeAPI.postMessage({ command: 'chat-button', action: which })
        },
        [vscodeAPI]
    )

    return (
        <ChatUI
            messageInProgress={messageInProgress}
            messageBeingEdited={messageBeingEdited}
            setMessageBeingEdited={setMessageBeingEdited}
            transcript={transcript}
            contextStatus={contextStatus}
            formInput={formInput}
            setFormInput={setFormInput}
            inputHistory={inputHistory}
            setInputHistory={setInputHistory}
            onSubmit={onSubmit}
            textAreaComponent={TextArea}
            submitButtonComponent={SubmitButton}
            suggestionButtonComponent={SuggestionButton}
            fileLinkComponent={FileLink}
            className={styles.innerContainer}
            codeBlocksCopyButtonClassName={styles.codeBlocksCopyButton}
            codeBlocksInsertButtonClassName={styles.codeBlocksInsertButton}
            transcriptItemClassName={styles.transcriptItem}
            humanTranscriptItemClassName={styles.humanTranscriptItem}
            transcriptItemParticipantClassName={styles.transcriptItemParticipant}
            transcriptActionClassName={styles.transcriptAction}
            inputRowClassName={styles.inputRow}
            chatInputContextClassName={styles.chatInputContext}
            chatInputClassName={styles.chatInputClassName}
            EditButtonContainer={EditButton}
            editButtonOnSubmit={onEditBtnClick}
            FeedbackButtonsContainer={FeedbackButtons}
            feedbackButtonsOnSubmit={onFeedbackBtnClick}
            copyButtonOnSubmit={onCopyBtnClick}
            suggestions={suggestions}
            setSuggestions={setSuggestions}
            abortMessageInProgressComponent={AbortMessageInProgress}
            onAbortMessageInProgress={abortMessageInProgress}
            // TODO: We should fetch this from the server and pass a pretty component
            // down here to render cody is disabled on the instance nicely.
            isCodyEnabled={true}
            codyNotEnabledNotice={undefined}
<<<<<<< HEAD
            helpMarkdown="See [Getting Started](command:cody.welcome) for help and tips."
            isTranscriptError={isTranscriptError}
=======
            helpMarkdown="See [Getting Started](command:cody.welcome) for help and tips.

To get started, select some code and run one of Cody's recipes:"
            gettingStartedButtons={[
                { label: 'Explain code (high level)', action: 'explain-code-high-level', onClick: onChatButtonClick },
                { label: 'Smell code', action: 'find-code-smells', onClick: onChatButtonClick },
                { label: 'Generate a unit test', action: 'generate-unit-test', onClick: onChatButtonClick },
            ]}
            ChatButtonComponent={ChatButton}
>>>>>>> 6eb6f637
        />
    )
}

interface AbortMessageInProgressProps {
    onAbortMessageInProgress: () => void
}

const AbortMessageInProgress: React.FunctionComponent<AbortMessageInProgressProps> = ({ onAbortMessageInProgress }) => (
    <div className={classNames(styles.stopGeneratingButtonContainer)}>
        <VSCodeButton
            className={classNames(styles.stopGeneratingButton)}
            onClick={onAbortMessageInProgress}
            appearance="secondary"
        >
            <i className="codicon codicon-stop-circle" /> Stop generating
        </VSCodeButton>
    </div>
)

const ChatButton: React.FunctionComponent<ChatButtonProps> = ({ label, action, onClick }) => (
    <VSCodeButton type="button" onClick={() => onClick(action)} className={styles.chatButton}>
        {label}
    </VSCodeButton>
)

const TextArea: React.FunctionComponent<ChatUITextAreaProps> = ({
    className,
    rows,
    autoFocus,
    value,
    required,
    onInput,
    onKeyDown,
}) => {
    // Focus the textarea when the webview gains focus (unless there is text selected). This makes
    // it so that the user can immediately start typing to Cody after invoking `Cody: Focus on Chat
    // View` with the keyboard.
    const inputRef = useRef<HTMLTextAreaElement>(null)
    useEffect(() => {
        const handleFocus = (): void => {
            if (document.getSelection()?.isCollapsed) {
                inputRef.current?.focus()
            }
        }
        window.addEventListener('focus', handleFocus)
        return () => {
            window.removeEventListener('focus', handleFocus)
        }
    }, [])

    // <VSCodeTextArea autofocus> does not work, so implement autofocus ourselves.
    useEffect(() => {
        if (autoFocus) {
            inputRef.current?.focus()
        }
    }, [autoFocus])

    const handleKeyDown = (event: React.KeyboardEvent<HTMLElement>): void => {
        if (onKeyDown) {
            onKeyDown(event, (inputRef.current as any)?.control.selectionStart)
        }
    }

    return (
        <VSCodeTextArea
            className={classNames(styles.chatInput, className)}
            rows={rows}
            ref={
                // VSCodeTextArea has a very complex type.
                //
                // eslint-disable-next-line @typescript-eslint/no-explicit-any
                inputRef as any
            }
            value={value}
            autofocus={autoFocus}
            required={required}
            onInput={e => onInput(e as React.FormEvent<HTMLTextAreaElement>)}
            onKeyDown={handleKeyDown}
        />
    )
}

const SubmitButton: React.FunctionComponent<ChatUISubmitButtonProps> = ({ className, disabled, onClick }) => (
    <VSCodeButton
        className={classNames(disabled ? styles.submitButtonDisabled : styles.submitButton, className)}
        appearance="icon"
        type="button"
        disabled={disabled}
        onClick={onClick}
    >
        <SubmitSvg />
    </VSCodeButton>
)

const SuggestionButton: React.FunctionComponent<ChatUISuggestionButtonProps> = ({ suggestion, onClick }) => (
    <button className={styles.suggestionButton} type="button" onClick={onClick}>
        {suggestion}
    </button>
)

const EditButton: React.FunctionComponent<EditButtonProps> = ({
    className,
    messageBeingEdited,
    setMessageBeingEdited,
}) => (
    <div className={className}>
        <VSCodeButton
            className={classNames(styles.editButton)}
            appearance="icon"
            type="button"
            onClick={() => setMessageBeingEdited(!messageBeingEdited)}
        >
            <i className={messageBeingEdited ? 'codicon codicon-close' : 'codicon codicon-edit'} />
        </VSCodeButton>
    </div>
)

const FeedbackButtons: React.FunctionComponent<FeedbackButtonsProps> = ({ className, feedbackButtonsOnSubmit }) => {
    const [feedbackSubmitted, setFeedbackSubmitted] = useState(false)

    const onFeedbackBtnSubmit = useCallback(
        (text: string) => {
            feedbackButtonsOnSubmit(text)
            setFeedbackSubmitted(true)
        },
        [feedbackButtonsOnSubmit]
    )

    if (feedbackSubmitted) {
        return (
            <div className={className}>
                <VSCodeButton className={classNames(styles.submitButton)} title="Feedback submitted." disabled={true}>
                    <i className="codicon codicon-check" />
                </VSCodeButton>
            </div>
        )
    }

    return (
        <div className={classNames(styles.feedbackButtons, className)}>
            <VSCodeButton
                className={classNames(styles.submitButton)}
                appearance="icon"
                type="button"
                onClick={() => onFeedbackBtnSubmit('thumbsUp')}
            >
                <i className="codicon codicon-thumbsup" />
            </VSCodeButton>
            <VSCodeButton
                className={classNames(styles.submitButton)}
                appearance="icon"
                type="button"
                onClick={() => onFeedbackBtnSubmit('thumbsDown')}
            >
                <i className="codicon codicon-thumbsdown" />
            </VSCodeButton>
        </div>
    )
}<|MERGE_RESOLUTION|>--- conflicted
+++ resolved
@@ -138,10 +138,7 @@
             // down here to render cody is disabled on the instance nicely.
             isCodyEnabled={true}
             codyNotEnabledNotice={undefined}
-<<<<<<< HEAD
-            helpMarkdown="See [Getting Started](command:cody.welcome) for help and tips."
             isTranscriptError={isTranscriptError}
-=======
             helpMarkdown="See [Getting Started](command:cody.welcome) for help and tips.
 
 To get started, select some code and run one of Cody's recipes:"
@@ -151,7 +148,6 @@
                 { label: 'Generate a unit test', action: 'generate-unit-test', onClick: onChatButtonClick },
             ]}
             ChatButtonComponent={ChatButton}
->>>>>>> 6eb6f637
         />
     )
 }
