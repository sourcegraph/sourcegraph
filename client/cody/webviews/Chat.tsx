import React, { useCallback, useEffect, useRef, useState } from 'react'

import { VSCodeButton, VSCodeTextArea } from '@vscode/webview-ui-toolkit/react'
import classNames from 'classnames'

import { ChatContextStatus } from '@sourcegraph/cody-shared/src/chat/context'
import { ChatMessage } from '@sourcegraph/cody-shared/src/chat/transcript/messages'
import {
    Chat as ChatUI,
    ChatUISubmitButtonProps,
    ChatUISuggestionButtonProps,
    ChatUITextAreaProps,
    EditButtonProps,
    FeedbackButtonsProps,
} from '@sourcegraph/cody-ui/src/Chat'
import { SubmitSvg } from '@sourcegraph/cody-ui/src/utils/icons'

import { FileLink } from './FileLink'
import { VSCodeWrapper } from './utils/VSCodeApi'

import styles from './Chat.module.css'

interface ChatboxProps {
    messageInProgress: ChatMessage | null
    messageBeingEdited: boolean
    setMessageBeingEdited: (input: boolean) => void
    transcript: ChatMessage[]
    contextStatus: ChatContextStatus | null
    formInput: string
    setFormInput: (input: string) => void
    inputHistory: string[]
    setInputHistory: (history: string[]) => void
    vscodeAPI: VSCodeWrapper
    suggestions?: string[]
    setSuggestions?: (suggestions: undefined | string[]) => void
}

export const Chat: React.FunctionComponent<React.PropsWithChildren<ChatboxProps>> = ({
    messageInProgress,
    messageBeingEdited,
    setMessageBeingEdited,
    transcript,
    contextStatus,
    formInput,
    setFormInput,
    inputHistory,
    setInputHistory,
    vscodeAPI,
    suggestions,
    setSuggestions,
}) => {
    const abortMessageInProgress = useCallback(() => {
        vscodeAPI.postMessage({ command: 'abort' })
    }, [vscodeAPI])

    const onSubmit = useCallback(
        (text: string, submitType: 'user' | 'suggestion') => {
            vscodeAPI.postMessage({ command: 'submit', text, submitType })
        },
        [vscodeAPI]
    )

    const onEditBtnClick = useCallback(
        (text: string) => {
            vscodeAPI.postMessage({ command: 'edit', text })
        },
        [vscodeAPI]
    )

    const onFeedbackBtnClick = useCallback(
        (text: string) => {
            vscodeAPI.postMessage({ command: 'event', event: 'feedback', value: text })
        },
        [vscodeAPI]
    )

    const onCopyBtnClick = useCallback(
        (text: string, isInsert = false) => {
            if (isInsert) {
                vscodeAPI.postMessage({ command: 'insert', text })
            } else {
                vscodeAPI.postMessage({ command: 'event', event: 'click', value: text })
            }
        },
        [vscodeAPI]
    )

    return (
        <ChatUI
            messageInProgress={messageInProgress}
            messageBeingEdited={messageBeingEdited}
            setMessageBeingEdited={setMessageBeingEdited}
            transcript={transcript}
            contextStatus={contextStatus}
            formInput={formInput}
            setFormInput={setFormInput}
            inputHistory={inputHistory}
            setInputHistory={setInputHistory}
            onSubmit={onSubmit}
            textAreaComponent={TextArea}
            submitButtonComponent={SubmitButton}
            suggestionButtonComponent={SuggestionButton}
            fileLinkComponent={FileLink}
            className={styles.innerContainer}
            codeBlocksCopyButtonClassName={styles.codeBlocksCopyButton}
            codeBlocksInsertButtonClassName={styles.codeBlocksInsertButton}
            transcriptItemClassName={styles.transcriptItem}
            humanTranscriptItemClassName={styles.humanTranscriptItem}
            transcriptItemParticipantClassName={styles.transcriptItemParticipant}
            transcriptActionClassName={styles.transcriptAction}
            inputRowClassName={styles.inputRow}
            chatInputContextClassName={styles.chatInputContext}
            chatInputClassName={styles.chatInputClassName}
            EditButtonContainer={EditButton}
            editButtonOnSubmit={onEditBtnClick}
            FeedbackButtonsContainer={FeedbackButtons}
            feedbackButtonsOnSubmit={onFeedbackBtnClick}
            copyButtonOnSubmit={onCopyBtnClick}
            suggestions={suggestions}
            setSuggestions={setSuggestions}
<<<<<<< HEAD
            abortMessageInProgressComponent={AbortMessageInProgress}
            onAbortMessageInProgress={abortMessageInProgress}
=======
            // TODO: We should fetch this from the server and pass a pretty component
            // down here to render cody is disabled on the instance nicely.
            isCodyEnabled={true}
            codyNotEnabledNotice={undefined}
>>>>>>> 5849cdf1
        />
    )
}

interface AbortMessageInProgressProps {
    onAbortMessageInProgress: () => void
}

const AbortMessageInProgress: React.FunctionComponent<AbortMessageInProgressProps> = ({ onAbortMessageInProgress }) => (
    <div className={classNames(styles.stopGeneratingButtonContainer)}>
        <VSCodeButton
            className={classNames(styles.stopGeneratingButton)}
            onClick={onAbortMessageInProgress}
            appearance="secondary"
        >
            <i className="codicon codicon-stop-circle" /> Stop generating
        </VSCodeButton>
    </div>
)

const TextArea: React.FunctionComponent<ChatUITextAreaProps> = ({
    className,
    rows,
    autoFocus,
    value,
    required,
    onInput,
    onKeyDown,
}) => {
    // Focus the textarea when the webview gains focus (unless there is text selected). This makes
    // it so that the user can immediately start typing to Cody after invoking `Cody: Focus on Chat
    // View` with the keyboard.
    const inputRef = useRef<HTMLTextAreaElement>(null)
    useEffect(() => {
        const handleFocus = (): void => {
            if (document.getSelection()?.isCollapsed) {
                inputRef.current?.focus()
            }
        }
        window.addEventListener('focus', handleFocus)
        return () => {
            window.removeEventListener('focus', handleFocus)
        }
    }, [])

    // <VSCodeTextArea autofocus> does not work, so implement autofocus ourselves.
    useEffect(() => {
        if (autoFocus) {
            inputRef.current?.focus()
        }
    }, [autoFocus])

    const handleKeyDown = (event: React.KeyboardEvent<HTMLElement>): void => {
        if (onKeyDown) {
            onKeyDown(event, (inputRef.current as any)?.control.selectionStart)
        }
    }

    return (
        <VSCodeTextArea
            className={classNames(styles.chatInput, className)}
            rows={rows}
            ref={
                // VSCodeTextArea has a very complex type.
                //
                // eslint-disable-next-line @typescript-eslint/no-explicit-any
                inputRef as any
            }
            value={value}
            autofocus={autoFocus}
            required={required}
            onInput={e => onInput(e as React.FormEvent<HTMLTextAreaElement>)}
            onKeyDown={handleKeyDown}
        />
    )
}

const SubmitButton: React.FunctionComponent<ChatUISubmitButtonProps> = ({ className, disabled, onClick }) => (
    <VSCodeButton
        className={classNames(disabled ? styles.submitButtonDisabled : styles.submitButton, className)}
        appearance="icon"
        type="button"
        disabled={disabled}
        onClick={onClick}
    >
        <SubmitSvg />
    </VSCodeButton>
)

const SuggestionButton: React.FunctionComponent<ChatUISuggestionButtonProps> = ({ suggestion, onClick }) => (
    <VSCodeButton className={styles.suggestionButton} appearance="secondary" type="button" onClick={onClick}>
        <i className="codicon codicon-sparkle" slot="start">
            {/* Fallback emoji because this icon is a new addition and doesn't seem to work for me? */}✨
        </i>{' '}
        {suggestion}
    </VSCodeButton>
)

const EditButton: React.FunctionComponent<EditButtonProps> = ({
    className,
    messageBeingEdited,
    setMessageBeingEdited,
}) => (
    <div className={className}>
        <VSCodeButton
            className={classNames(styles.editButton)}
            appearance="icon"
            type="button"
            onClick={() => setMessageBeingEdited(!messageBeingEdited)}
        >
            <i className={messageBeingEdited ? 'codicon codicon-close' : 'codicon codicon-edit'} />
        </VSCodeButton>
    </div>
)

const FeedbackButtons: React.FunctionComponent<FeedbackButtonsProps> = ({ className, feedbackButtonsOnSubmit }) => {
    const [feedbackSubmitted, setFeedbackSubmitted] = useState(false)

    const onFeedbackBtnSubmit = useCallback(
        (text: string) => {
            feedbackButtonsOnSubmit(text)
            setFeedbackSubmitted(true)
        },
        [feedbackButtonsOnSubmit]
    )

    if (feedbackSubmitted) {
        return (
            <div className={className}>
                <VSCodeButton className={classNames(styles.submitButton)} title="Feedback submitted." disabled={true}>
                    <i className="codicon codicon-check" />
                </VSCodeButton>
            </div>
        )
    }

    return (
        <div className={classNames(styles.feedbackButtons, className)}>
            <VSCodeButton
                className={classNames(styles.submitButton)}
                appearance="icon"
                type="button"
                onClick={() => onFeedbackBtnSubmit('thumbsUp')}
            >
                <i className="codicon codicon-thumbsup" />
            </VSCodeButton>
            <VSCodeButton
                className={classNames(styles.submitButton)}
                appearance="icon"
                type="button"
                onClick={() => onFeedbackBtnSubmit('thumbsDown')}
            >
                <i className="codicon codicon-thumbsdown" />
            </VSCodeButton>
        </div>
    )
}<|MERGE_RESOLUTION|>--- conflicted
+++ resolved
@@ -118,15 +118,12 @@
             copyButtonOnSubmit={onCopyBtnClick}
             suggestions={suggestions}
             setSuggestions={setSuggestions}
-<<<<<<< HEAD
             abortMessageInProgressComponent={AbortMessageInProgress}
             onAbortMessageInProgress={abortMessageInProgress}
-=======
             // TODO: We should fetch this from the server and pass a pretty component
             // down here to render cody is disabled on the instance nicely.
             isCodyEnabled={true}
             codyNotEnabledNotice={undefined}
->>>>>>> 5849cdf1
         />
     )
 }
