--- conflicted
+++ resolved
@@ -54,15 +54,6 @@
         [historyIndex, inputHistory, setFormInput]
     )
 
-<<<<<<< HEAD
-    const onChatKeyDown = (event: React.KeyboardEvent<HTMLDivElement>): void => {
-        if (event.key === 'Enter' && !event.shiftKey) {
-            event.preventDefault()
-            event.stopPropagation()
-            onChatSubmit()
-        }
-    }
-
     const escapeHTML = (html: string): string => {
         const span = document.createElement('span')
         span.textContent = html
@@ -70,15 +61,9 @@
     }
 
     const onChatSubmit = useCallback(() => {
-        vscodeAPI.postMessage({ command: 'submit', text: escapeHTML(formInput) })
-        setInputRows(5)
-        setFormInput('')
-    }, [formInput, setFormInput])
-=======
-    const onChatSubmit = useCallback(() => {
         // Submit chat only when input is not empty
         if (formInput !== undefined) {
-            vscodeAPI.postMessage({ command: 'submit', text: formInput })
+            vscodeAPI.postMessage({ command: 'submit', text: escapeHTML(formInput) })
             setHistoryIndex(inputHistory.length + 1)
             setInputHistory([...inputHistory, formInput])
             setInputRows(5)
@@ -89,7 +74,8 @@
     const onChatKeyDown = useCallback(
         (event: React.KeyboardEvent<HTMLDivElement>): void => {
             // Submit input on Enter press (without shift)
-            if (event.key === 'Enter' && !event.shiftKey && formInput) {
+            // trim the formInput to make sure input value is not empty
+            if (event.key === 'Enter' && !event.shiftKey && formInput.trim()) {
                 event.preventDefault()
                 event.stopPropagation()
                 onChatSubmit()
@@ -105,7 +91,6 @@
         },
         [inputHistory, onChatSubmit, formInput, historyIndex, setFormInput]
     )
->>>>>>> 7aaed477
 
     const bubbleClassName = (speaker: string): string => (speaker === 'human' ? 'human' : 'bot')
 
