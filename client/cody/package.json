{
  "name": "cody-ai",
  "private": true,
  "displayName": "Cody AI by Sourcegraph",
  "version": "0.1.5",
  "publisher": "sourcegraph",
  "license": "Apache-2.0",
  "icon": "resources/cody.png",
  "description": "AI code assistant that writes code and answers questions for you",
  "categories": [
    "Programming Languages",
    "Machine Learning",
    "Snippets",
    "Education"
  ],
  "keywords": [
    "ai",
    "openai",
    "anthropic",
    "assistant",
    "chatbot",
    "chat",
    "refactor",
    "documentation",
    "test",
    "sourcegraph",
    "codey",
    "llm",
    "codegen",
    "autocomplete",
    "bot",
    "model"
  ],
  "repository": {
    "type": "git",
    "url": "https://github.com/sourcegraph/sourcegraph.git",
    "directory": "client/cody"
  },
  "bugs": {
    "url": "https://github.com/sourcegraph/sourcegraph/issues"
  },
  "homepage": "https://docs.sourcegraph.com/cody",
  "badges": [
    {
      "url": "https://img.shields.io/discord/969688426372825169?color=5765F2",
      "href": "https://srcgr.ph/discord",
      "description": "Discord"
    }
  ],
  "engines": {
    "vscode": "^1.74.0"
  },
  "scripts": {
    "build": "pnpm esbuild --minify && vite build --mode production",
    "build:dev": "concurrently \"pnpm esbuild --sourcemap\" \"vite build --mode development\"",
    "download-rg": "scripts/download-rg.sh",
    "esbuild": "esbuild ./src/extension.ts --bundle --outfile=dist/extension.js --external:vscode --format=cjs --platform=node",
    "lint": "pnpm run lint:js",
    "lint:js": "eslint --cache '**/*.[tj]s?(x)'",
    "test:integration": "tsc -b ./test/integration && pnpm run --silent build:dev && node --inspect -r ts-node/register out/test/integration/main.js",
    "test:unit": "jest",
    "test:e2e": "npx playwright install && pnpm run --silent build:dev && playwright test",
    "vscode:prepublish": "scripts/check-rg.sh",
    "vsce:package": "pnpm --silent build && vsce package --no-dependencies -o dist/cody.vsix",
    "vsce:prerelease": "pnpm --silent build && vsce package patch --pre-release --no-dependencies -o dist/cody.vsix",
    "release": "ts-node ./scripts/release.ts",
    "watch": "concurrently \"pnpm watch:esbuild\" \"pnpm watch:webview\"",
    "watch:esbuild": "pnpm esbuild --sourcemap --watch",
    "watch:webview": "vite build --mode development --watch",
    "storybook": "STORIES_GLOB='client/cody/webviews/**/*.story.tsx' pnpm --filter @sourcegraph/storybook run start"
  },
  "main": "./dist/extension.js",
  "activationEvents": [
    "onStartupFinished"
  ],
  "contributes": {
    "viewsContainers": {
      "activitybar": [
        {
          "id": "cody",
          "title": "Sourcegraph Cody",
          "icon": "resources/cody.svg"
        }
      ]
    },
    "views": {
      "cody": [
        {
          "type": "webview",
          "id": "cody.chat",
          "name": "Chat",
          "visibility": "visible"
        },
        {
          "id": "cody.fixup.tree.view",
          "name": "Fixups",
          "when": "cody.nonstop.fixups.enabled && cody.activated",
          "icon": "cody.svg",
          "contextualTitle": "Fixups"
        }
      ]
    },
    "viewsWelcome": [
      {
        "view": "cody.fixup.tree.view",
        "contents": "No pending Cody fixups",
        "when": "cody.nonstop.fixups.enabled"
      }
    ],
    "commands": [
      {
        "command": "cody.recipe.optimize-code",
        "title": "Ask Cody: Optimize Code"
      },
      {
        "command": "cody.recipe.explain-code",
        "title": "Ask Cody: Explain Code in Detail"
      },
      {
        "command": "cody.recipe.explain-code-high-level",
        "title": "Ask Cody: Explain Code at a High Level"
      },
      {
        "command": "cody.recipe.generate-unit-test",
        "title": "Ask Cody: Generate Unit Test"
      },
      {
        "command": "cody.recipe.generate-docstring",
        "title": "Ask Cody: Generate Docstring"
      },
      {
        "command": "cody.recipe.translate-to-language",
        "title": "Ask Cody: Translate to Language"
      },
      {
        "command": "cody.recipe.git-history",
        "title": "Ask Cody: Summarize Recent Code Changes"
      },
      {
        "command": "cody.recipe.improve-variable-names",
        "title": "Ask Cody: Improve Variable Names"
      },
      {
        "command": "cody.recipe.fixup",
        "title": "Cody: Fixup"
      },
      {
        "command": "cody.recipe.context-search",
        "title": "Ask Cody: Codebase Context Search"
      },
      {
        "command": "cody.set-access-token",
        "title": "Cody: Set Access Token"
      },
      {
        "command": "cody.delete-access-token",
        "title": "Cody: Sign out"
      },
      {
        "command": "cody.manual-completions",
        "title": "Cody: Open Completions Panel"
      },
      {
        "command": "cody.settings",
        "title": "Cody: Settings",
        "group": "Cody",
        "icon": "$(gear)"
      },
      {
        "command": "cody.focus",
        "title": "Cody: Sign In"
      },
      {
        "command": "cody.interactive.clear",
        "title": "Cody: Start a New Chat Session",
        "group": "Cody",
        "icon": "$(add)"
      },
      {
        "command": "cody.history",
        "title": "Cody: Chat History",
        "group": "Cody",
        "icon": "$(list-unordered)"
      },
      {
        "command": "cody.comment.add",
        "title": "Ask Cody",
        "category": "Cody Inline Assist",
        "enablement": "!commentIsEmpty"
      },
      {
        "command": "cody.comment.delete",
        "title": "Cody Inline Assist: Remove Comment",
        "category": "Cody Inline Assist",
        "enablement": "!commentThreadIsEmpty",
        "icon": "$(trash)"
      },
      {
        "command": "cody.comment.load",
        "title": "Cody Inline Assist: Loading",
        "category": "Cody Inline Assist",
        "enablement": "!commentThreadIsEmpty",
        "icon": "$(sync~spin)"
      },
      {
        "command": "cody.guardrails.debug",
        "title": "Cody: Guardrails Debug Attribution",
        "enablement": "config.cody.debug && config.cody.experimental.guardrails && editorHasSelection"
      },
      {
				"command": "cody.recipe.non-stop",
				"title": "Cody: Fixup (Experimental)",
        "icon": "resources/cody.png",
        "enablement": "cody.nonstop.fixups.enabled"
			},
      {
				"command": "cody.fixup.open",
				"title": "Cody: Go to Fixup",
        "enablement": "cody.nonstop.fixups.enabled",
        "icon": "$(file-code)"
			},
      {
				"command": "cody.fixup.apply",
				"title": "Cody: Apply fixup",
        "enablement": "!cody.fixup.view.isEmpty",
        "icon": "$(check)"
			},
      {
				"command": "cody.fixup.apply-all",
				"title": "Cody: Apply all fixups",
        "enablement": "!cody.fixup.view.isEmpty",
        "icon": "$(check-all)"
			},
      {
				"command": "cody.fixup.apply-by-file",
				"title": "Cody: Apply fixups to selected directory",
        "enablement": "!cody.fixup.view.isEmpty",
        "icon": "$(check-all)"
			},
      {
				"command": "cody.fixup.diff",
				"title": "Cody: Show diff for fixup",
        "enablement": "!cody.fixup.view.isEmpty",
        "icon": "$(diff)"
			}
    ],
    "keybindings": [
      {
        "command": "cody.chat.focus",
        "key": "alt+/",
        "mac": "alt+/"
      },
      {
        "command": "cody.recipe.fixup",
        "key": "ctrl+alt+/",
        "mac": "ctrl+alt+/",
        "when": "cody.activated && editorTextFocus && !editorReadonly"
      },
      {
        "command": "cody.recipe.non-stop",
        "key": "ctrl+shift+v",
        "mac": "shift+cmd+v",
        "when": "cody.activated && editorTextFocus && !editorReadonly"
      }
    ],
    "submenus": [
      {
        "label": "Ask Cody",
        "id": "cody.submenu"
      }
    ],
    "menus": {
      "commandPalette": [
        {
          "command": "cody.recipe.explain-code",
          "when": "cody.activated"
        },
        {
          "command": "cody.recipe.context-search",
          "when": "cody.activated"
        },
        {
          "command": "cody.recipe.optimize-code",
          "when": "cody.activated"
        },
        {
          "command": "cody.recipe.explain-code-high-level",
          "when": "cody.activated"
        },
        {
          "command": "cody.recipe.generate-unit-test",
          "when": "cody.activated"
        },
        {
          "command": "cody.recipe.generate-docstring",
          "when": "cody.activated"
        },
        {
          "command": "cody.recipe.translate-to-language",
          "when": "cody.activated"
        },
        {
          "command": "cody.recipe.git-history",
          "when": "cody.activated"
        },
        {
          "command": "cody.recipe.fixup",
          "when": "cody.activated"
        },
        {
          "command": "cody.set-access-token",
          "when": "false"
        },
        {
          "command": "cody.focus",
          "title": "Cody: Sign In",
          "when": "!cody.activated"
        },
        {
          "command": "cody.comment.add",
          "when": "false"
        },
        {
          "command": "cody.comment.delete",
          "when": "false"
        },
        {
          "command": "cody.comment.load",
          "when": "false"
        },
        {
<<<<<<< HEAD
          "command": "cody.fixup.apply",
          "when": "false"
        },
        {
          "command": "cody.fixup.apply-all",
          "when": "false"
        },
        {
          "command": "cody.fixup.apply-by-file",
          "when": "false"
        },
        {
          "command": "cody.fixup.diff",
          "when": "false"
=======
          "command": "cody.manual-completions",
          "when": "config.cody.experimental.suggestions"
>>>>>>> 1b53f0bc
        }
      ],
      "editor/context": [
        {
          "submenu": "cody.submenu",
          "group": "7_modification"
        }
      ],
      "cody.submenu": [
        {
          "command": "cody.recipe.explain-code",
          "when": "cody.activated"
        },
        {
          "command": "cody.recipe.optimize-code",
          "when": "cody.activated"
        },
        {
          "command": "cody.recipe.explain-code-high-level",
          "when": "cody.activated"
        },
        {
          "command": "cody.recipe.generate-unit-test",
          "when": "cody.activated"
        },
        {
          "command": "cody.recipe.generate-docstring",
          "when": "cody.activated"
        },
        {
          "command": "cody.recipe.improve-variable-names",
          "when": "cody.activated"
        },
        {
          "command": "cody.recipe.translate-to-language",
          "when": "cody.activated"
        },
        {
          "command": "cody.recipe.fixup",
          "when": "cody.activated"
        },
        {
          "command": "cody.focus",
          "when": "!cody.activated"
        },
        {
          "command": "cody.guardrails.debug",
          "when": "config.cody.debug && config.cody.experimental.guardrails && editorHasSelection"
        }
      ],
      "view/title": [
        {
          "command": "cody.interactive.clear",
          "when": "view == cody.chat && cody.activated",
          "group": "navigation@1"
        },
        {
          "command": "cody.settings",
          "when": "view == cody.chat && cody.activated",
          "group": "navigation@3"
        },
        {
          "command": "cody.history",
          "when": "view == cody.chat && cody.activated",
          "group": "navigation@2"
        },
        {
          "command": "cody.fixup.apply-all",
          "when": "cody.nonstop.fixups.enabled && view == cody.fixup.tree.view && cody.activated",
          "group": "navigation"
        }
      ],
      "editor/title": [
        {
          "command": "cody.recipe.non-stop",
          "when": "cody.nonstop.fixups.enabled && cody.activated",
          "group": "navigation",
          "visibility": "visible"
        }
      ],
      "comments/commentThread/context": [
        {
          "command": "cody.comment.add",
          "group": "inline",
          "when": "cody.activated && commentController =~ /^cody-inline/"
        },
        {
          "command": "cody.focus",
          "group": "inline",
          "when": "!cody.activated && commentController =~ /^cody-inline/"
        }
      ],
      "comments/commentThread/title": [
        {
          "command": "cody.comment.delete",
          "group": "inline@1",
          "when": "cody.activated && commentController =~ /^cody-inline/ && cody.replied && !commentThreadIsEmpty"
        },
        {
          "command": "cody.comment.load",
          "group": "inline@2",
          "when": "cody.activated && commentController =~ /^cody-inline/ && cody.reply.pending"
        }
      ],
      "view/item/context": [
        {
          "command": "cody.fixup.apply-by-file",
          "when": "cody.nonstop.fixups.enabled && view == cody.fixup.tree.view && cody.activated && viewItem == fsPath",
          "enable": "cody.fixup.filesWithApplicableFixups",
          "group": "inline"
        },
        {
          "command": "cody.fixup.apply",
          "when": "cody.nonstop.fixups.enabled && view == cody.fixup.tree.view && cody.activated && viewItem == task",
          "group": "inline@2"
        },
        {
          "command": "cody.fixup.diff",
          "when": "cody.nonstop.fixups.enabled && view == cody.fixup.tree.view && cody.activated && viewItem == task",
          "group": "inline@1"
        }
      ]
    },
    "configuration": {
      "type": "object",
      "title": "Cody",
      "properties": {
        "cody.serverEndpoint": {
          "order": 1,
          "type": "string",
          "default": "https://sourcegraph.com",
          "example": "https://example.sourcegraph.com",
          "description": "URL to the Sourcegraph instance."
        },
        "cody.codebase": {
          "order": 2,
          "type": "string",
          "markdownDescription": "The name of the embedded repository that Cody will use to gather context for its responses. This is automatically inferred from your Git metadata, but you can use this option if you need to override the default.",
          "example": "github.com/sourcegraph/sourcegraph"
        },
        "cody.useContext": {
          "order": 3,
          "type": "string",
          "enum": [
            "embeddings",
            "keyword",
            "none",
            "blended"
          ],
          "default": "embeddings",
          "markdownDescription": "If 'embeddings' is selected, Cody will prefer to use an embeddings-based index when fetching context to generate responses to user requests. If no such index is found, it will fall back to using keyword-based local context fetching. If 'keyword' is selected, Cody will use keyword context. Selecting 'none' will limit Cody to using only the currently open file."
        },
        "cody.customHeaders": {
          "order": 4,
          "type": "object",
          "markdownDescription": "Adds custom HTTP headers to all network requests to the Sourcegraph endpoint. Defining required headers here ensures requests are properly forwarded through intermediary proxy servers, which may mandate certain custom headers for internal or external communication.",
          "default": {},
          "examples": [
            {
              "Cache-Control": "no-cache",
              "Proxy-Authenticate": "Basic"
            }
          ]
        },
        "cody.experimental.suggestions": {
          "order": 5,
          "type": "boolean",
          "markdownDescription": "Enables experimental Cody completions in your editor.",
          "default": false
        },
        "cody.experimental.chatPredictions": {
          "order": 6,
          "type": "boolean",
          "default": false,
          "markdownDescription": "Adds suggestions of possible relevant messages in the chat window."
        },
        "cody.experimental.inline": {
          "order": 7,
          "type": "boolean",
          "markdownDescription": "Enables Cody Inline Assist, an inline way to explicitly ask questions and propose modifications to code.",
          "default": false
        },
        "cody.experimental.guardrails": {
          "order": 8,
          "type": "boolean",
          "default": false
        },
        "cody.experimental.nonStop": {
          "order": 9,
          "type": "boolean",
          "default": false
        },
        "cody.debug.enable": {
          "order": 99,
          "type": "boolean",
          "markdownDescription": "Turns on debug output (visible in the VS Code Output panel under \"Cody AI by Sourcegraph\")"
        },
        "cody.debug.verbose": {
          "order": 99,
          "type": "boolean",
          "markdownDescription": "Enables verbose debug output. Debug messages may contain more details if the invocation includes verbose information."
        },
        "cody.debug.filter": {
          "order": 99,
          "type": "string",
          "markdownDescription": "Regular expression to filter debug output. If empty, defaults to '.*', which prints all messages."
        }
      }
    }
  },
  "dependencies": {
    "@anthropic-ai/sdk": "^0.4.2",
    "@sourcegraph/cody-shared": "workspace:*",
    "@sourcegraph/cody-ui": "workspace:*",
    "lru-cache": "^9.1.1",
    "openai": "^3.2.1",
    "wink-eng-lite-web-model": "^1.5.0",
    "wink-nlp": "^1.13.1",
    "wink-nlp-utils": "^2.1.0"
  },
  "devDependencies": {
    "@playwright/test": "^1.33.0",
    "playwright": "^1.33.0"
  }
}<|MERGE_RESOLUTION|>--- conflicted
+++ resolved
@@ -329,7 +329,6 @@
           "when": "false"
         },
         {
-<<<<<<< HEAD
           "command": "cody.fixup.apply",
           "when": "false"
         },
@@ -344,10 +343,10 @@
         {
           "command": "cody.fixup.diff",
           "when": "false"
-=======
+        },
+        {
           "command": "cody.manual-completions",
           "when": "config.cody.experimental.suggestions"
->>>>>>> 1b53f0bc
         }
       ],
       "editor/context": [
