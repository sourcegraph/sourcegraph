--- conflicted
+++ resolved
@@ -399,6 +399,7 @@
             }
           ]
         },
+        "cody.debug": {
         "cody.experimental.suggestions": {
           "order": 5,
           "type": "boolean",
@@ -422,24 +423,20 @@
           "type": "boolean",
           "default": false
         },
-        "cody.debug.enable": {
+        "cody.serverEndpoint": {
           "order": 99,
-          "type": "boolean",
-          "markdownDescription": "Turns on debug output (visible in the VS Code Output panel under \"Cody AI by Sourcegraph\")"
-        },
-<<<<<<< HEAD
-        "cody.serverEndpoint": {
-          "order": 8,
           "type": "string",
           "default": "https://sourcegraph.com",
           "example": "https://example.sourcegraph.com",
           "description": "URL to the Sourcegraph instance.",
           "deprecationMessage": "Deprecated: Please use the login settings."
         },
-        "cody.debug": {
-=======
+        "cody.debug.enable": {
+          "order": 99,
+          "type": "boolean",
+          "markdownDescription": "Turns on debug output (visible in the VS Code Output panel under \"Cody AI by Sourcegraph\")"
+        },
         "cody.debug.verbose": {
->>>>>>> bad22543
           "order": 99,
           "type": "boolean",
           "markdownDescription": "Enables verbose debug output. Debug messages may contain more details if the invocation includes verbose information."
