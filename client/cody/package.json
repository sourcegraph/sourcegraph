--- conflicted
+++ resolved
@@ -275,12 +275,6 @@
         "enablement": "config.cody.debug && config.cody.experimental.guardrails && editorHasSelection"
       },
       {
-<<<<<<< HEAD
-        "command": "cody.recipe.non-stop",
-        "title": "Cody: Fixup (Experimental)",
-        "icon": "resources/cody.png",
-        "enablement": "cody.nonstop.fixups.enabled"
-=======
         "command": "cody.recipe.file-flow",
         "title": "Cody: Touch"
       },
@@ -293,7 +287,6 @@
         "title": "Cody: Fixup (Experimental)",
         "icon": "resources/cody.png",
         "enablement": "cody.nonstop.fixups.enabled && editorHasSelection"
->>>>>>> 4a7033d6
       },
       {
         "command": "cody.fixup.open",
