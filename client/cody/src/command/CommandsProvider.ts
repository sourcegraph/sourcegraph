--- conflicted
+++ resolved
@@ -43,7 +43,8 @@
         editor,
         secretStorage,
         config.useContext,
-        mode
+        mode,
+        config.customHeaders
     )
 
     // Create chat webview
@@ -54,16 +55,13 @@
         config.useContext,
         secretStorage,
         localStorage,
-<<<<<<< HEAD
-        config.customHeaders
-=======
         editor,
         rgPath,
         mode,
         intentDetector,
         codebaseContext,
-        chatClient
->>>>>>> 55db00e8
+        chatClient,
+        config.customHeaders
     )
 
     vscode.window.registerWebviewViewProvider('cody.chat', chatProvider, {
