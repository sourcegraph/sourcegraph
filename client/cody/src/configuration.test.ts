import type * as vscode from 'vscode'

import { getConfiguration } from './configuration'

describe('getConfiguration', () => {
    it('returns default values when no config set', () => {
        const config: Pick<vscode.WorkspaceConfiguration, 'get'> = {
            get: <T>(_key: string, defaultValue?: T): typeof defaultValue | undefined => defaultValue,
        }
        expect(getConfiguration(config)).toEqual({
            serverEndpoint: '',
            codebase: '',
            useContext: 'embeddings',
            experimentalSuggest: false,
            experimentalChatPredictions: false,
            experimentalGuardrails: false,
            experimentalInline: false,
            experimentalNonStop: false,
            customHeaders: {},
            debugEnable: false,
            debugVerbose: false,
            debugFilter: null,
            completionsAdvancedProvider: 'anthropic',
            completionsAdvancedServerEndpoint: null,
<<<<<<< HEAD
            completionsAdvancedAccessToken: null,
=======
            completionsAdvancedCache: true,
            completionsAdvancedEmbeddings: true,
>>>>>>> 1e27fe00
        })
    })

    it('reads values from config', () => {
        const config: Pick<vscode.WorkspaceConfiguration, 'get'> = {
            get: key => {
                switch (key) {
                    case 'cody.serverEndpoint':
                        return 'http://example.com'
                    case 'cody.codebase':
                        return 'my/codebase'
                    case 'cody.useContext':
                        return 'keyword'
                    case 'cody.customHeaders':
                        return {
                            'Cache-Control': 'no-cache',
                            'Proxy-Authenticate': 'Basic',
                        }
                    case 'cody.experimental.suggestions':
                        return true
                    case 'cody.experimental.chatPredictions':
                        return true
                    case 'cody.experimental.guardrails':
                        return true
                    case 'cody.experimental.inline':
                        return true
                    case 'cody.experimental.nonStop':
                        return true
                    case 'cody.debug.enable':
                        return true
                    case 'cody.debug.verbose':
                        return true
                    case 'cody.debug.filter':
                        return /.*/
                    case 'cody.completions.advanced.provider':
                        return 'unstable-codegen'
                    case 'cody.completions.advanced.serverEndpoint':
                        return 'https://example.com/llm'
<<<<<<< HEAD
                    case 'cody.completions.advanced.accessToken':
                        return 'foobar'
=======
                    case 'cody.completions.advanced.cache':
                        return false
                    case 'cody.completions.advanced.embeddings':
                        return false
>>>>>>> 1e27fe00
                    default:
                        throw new Error(`unexpected key: ${key}`)
                }
            },
        }
        expect(getConfiguration(config)).toEqual({
            serverEndpoint: 'http://example.com',
            codebase: 'my/codebase',
            useContext: 'keyword',
            customHeaders: {
                'Cache-Control': 'no-cache',
                'Proxy-Authenticate': 'Basic',
            },
            experimentalSuggest: true,
            experimentalChatPredictions: true,
            experimentalGuardrails: true,
            experimentalInline: true,
            experimentalNonStop: true,
            debugEnable: true,
            debugVerbose: true,
            debugFilter: /.*/,
            completionsAdvancedProvider: 'unstable-codegen',
            completionsAdvancedServerEndpoint: 'https://example.com/llm',
<<<<<<< HEAD
            completionsAdvancedAccessToken: 'foobar',
=======
            completionsAdvancedCache: false,
            completionsAdvancedEmbeddings: false,
>>>>>>> 1e27fe00
        })
    })
})<|MERGE_RESOLUTION|>--- conflicted
+++ resolved
@@ -22,12 +22,9 @@
             debugFilter: null,
             completionsAdvancedProvider: 'anthropic',
             completionsAdvancedServerEndpoint: null,
-<<<<<<< HEAD
             completionsAdvancedAccessToken: null,
-=======
             completionsAdvancedCache: true,
             completionsAdvancedEmbeddings: true,
->>>>>>> 1e27fe00
         })
     })
 
@@ -66,15 +63,12 @@
                         return 'unstable-codegen'
                     case 'cody.completions.advanced.serverEndpoint':
                         return 'https://example.com/llm'
-<<<<<<< HEAD
                     case 'cody.completions.advanced.accessToken':
                         return 'foobar'
-=======
                     case 'cody.completions.advanced.cache':
                         return false
                     case 'cody.completions.advanced.embeddings':
                         return false
->>>>>>> 1e27fe00
                     default:
                         throw new Error(`unexpected key: ${key}`)
                 }
@@ -98,12 +92,9 @@
             debugFilter: /.*/,
             completionsAdvancedProvider: 'unstable-codegen',
             completionsAdvancedServerEndpoint: 'https://example.com/llm',
-<<<<<<< HEAD
             completionsAdvancedAccessToken: 'foobar',
-=======
             completionsAdvancedCache: false,
             completionsAdvancedEmbeddings: false,
->>>>>>> 1e27fe00
         })
     })
 })