--- conflicted
+++ resolved
@@ -55,9 +55,7 @@
     authenticated: boolean
     hasVerifiedEmail: boolean
     requiresVerifiedEmail: boolean
-<<<<<<< HEAD
     showNetworkError?: boolean
-=======
     siteHasCodyEnabled: boolean
     siteVersion: string
 }
@@ -78,7 +76,6 @@
     requiresVerifiedEmail: false,
     siteHasCodyEnabled: false,
     siteVersion: '',
->>>>>>> 2a63d0dc
 }
 
 export function isLoggedIn(authStatus: AuthStatus): boolean {
