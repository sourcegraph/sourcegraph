--- conflicted
+++ resolved
@@ -223,12 +223,8 @@
                 await this.executeRecipe(message.recipe)
                 break
             case 'settings': {
-<<<<<<< HEAD
                 console.log('SETTINGS CHANGED', message.accessToken)
-                const isValid = await isValidLogin({
-=======
                 const authStatus = await getAuthStatus({
->>>>>>> f8d0ceb5
                     serverEndpoint: message.serverEndpoint,
                     accessToken: message.accessToken,
                     customHeaders: this.config.customHeaders,
@@ -647,12 +643,8 @@
             void this.updateCodebaseContext()
             // check if new configuration change is valid or not
             // log user out if config is invalid
-<<<<<<< HEAD
-            console.log('PUBLISH CONFIG')
-            const isAuthed = await isValidLogin({
-=======
+            console.log('PUBLISH CONFIG', this.config.accessToken)
             const authStatus = await getAuthStatus({
->>>>>>> f8d0ceb5
                 serverEndpoint: this.config.serverEndpoint,
                 accessToken: this.config.accessToken,
                 customHeaders: this.config.customHeaders,
