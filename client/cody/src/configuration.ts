--- conflicted
+++ resolved
@@ -6,12 +6,9 @@
     ConfigurationWithAccessToken,
 } from '@sourcegraph/cody-shared/src/configuration'
 
-<<<<<<< HEAD
 import { DOTCOM_URL } from './chat/protocol'
+import { CONFIG_KEY, ConfigKeys } from './configuration-keys'
 import { LocalStorage } from './services/LocalStorageProvider'
-=======
-import { CONFIG_KEY, ConfigKeys } from './configuration-keys'
->>>>>>> 6407b6cd
 import { SecretStorage, getAccessToken } from './services/SecretStorageProvider'
 
 interface ConfigGetter {
@@ -51,21 +48,12 @@
     }
 
     return {
-<<<<<<< HEAD
-        serverEndpoint: sanitizeServerEndpoint(config.get('cody.serverEndpoint', DOTCOM_URL.href)),
-        codebase: sanitizeCodebase(config.get('cody.codebase')),
-        customHeaders: config.get<object>('cody.customHeaders', {}) as Record<string, string>,
-        useContext: config.get<ConfigurationUseContext>('cody.useContext') || 'embeddings',
-        debugEnable: config.get<boolean>('cody.debug.enable', false),
-        debugVerbose: config.get<boolean>('cody.debug.verbose', false),
-=======
         serverEndpoint: sanitizeServerEndpoint(config.get(CONFIG_KEY.serverEndpoint, '')),
         codebase: sanitizeCodebase(config.get(CONFIG_KEY.codebase)),
         customHeaders: config.get<object>(CONFIG_KEY.customHeaders, {}) as Record<string, string>,
         useContext: config.get<ConfigurationUseContext>(CONFIG_KEY.useContext) || 'embeddings',
         debugEnable: config.get<boolean>(CONFIG_KEY.debugEnable, false),
         debugVerbose: config.get<boolean>(CONFIG_KEY.debugVerbose, false),
->>>>>>> 6407b6cd
         debugFilter: debugRegex,
         experimentalSuggest: config.get(CONFIG_KEY.experimentalSuggestions, isTesting),
         experimentalChatPredictions: config.get(CONFIG_KEY.experimentalChatPredictions, isTesting),
