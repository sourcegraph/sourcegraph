--- conflicted
+++ resolved
@@ -8,11 +8,8 @@
 
 import { DOTCOM_URL } from './chat/protocol'
 import { CONFIG_KEY, ConfigKeys } from './configuration-keys'
-<<<<<<< HEAD
 import { logEvent } from './event-logger'
-=======
 import { LocalStorage } from './services/LocalStorageProvider'
->>>>>>> 2dbfaa16
 import { SecretStorage, getAccessToken } from './services/SecretStorageProvider'
 
 interface ConfigGetter {
