--- conflicted
+++ resolved
@@ -16,12 +16,10 @@
 /**
  * All configuration values, with some sanitization performed.
  */
-<<<<<<< HEAD
-export function getConfiguration(
-    config: Pick<vscode.WorkspaceConfiguration, 'get'>
-): Omit<Configuration, 'serverEndpoint'> {
-=======
-export function getConfiguration(config: Pick<vscode.WorkspaceConfiguration, 'get'>): Configuration {
+/**
+ * All configuration values, with some sanitization performed.
+ */
+export function getConfiguration(config: Pick<vscode.WorkspaceConfiguration, 'get'>): Omit<Configuration, 'serverEndpoint'> {
     let debugRegex: RegExp | null = null
     try {
         const debugPattern: string | null = config.get<string | null>('cody.debug.filter', null)
@@ -37,7 +35,6 @@
         debugRegex = new RegExp('.*')
     }
 
->>>>>>> bad22543
     return {
         codebase: sanitizeCodebase(config.get('cody.codebase')),
         debugEnable: config.get<boolean>('cody.debug.enable', false),
