--- conflicted
+++ resolved
@@ -37,20 +37,11 @@
         debugEnable: config.get<boolean>('cody.debug.enable', false),
         debugVerbose: config.get<boolean>('cody.debug.verbose', false),
         debugFilter: debugRegex,
-<<<<<<< HEAD
-        useContext: config.get<ConfigurationUseContext>('cody.useContext') || 'embeddings',
-        customHeaders: config.get<object>('cody.customHeaders', {}) as Record<string, string>,
-        experimentalSuggest: config.get('cody.experimental.suggestions', false),
-        experimentalChatPredictions: config.get('cody.experimental.chatPredictions', false),
-        experimentalInline: config.get('cody.experimental.inline', false),
-        experimentalGuardrails: config.get('cody.experimental.guardrails', false),
-        experimentalNonStop: config.get('cody.experimental.nonStop', false),
-=======
         experimentalSuggest: config.get('cody.experimental.suggestions', isTesting),
         experimentalChatPredictions: config.get('cody.experimental.chatPredictions', isTesting),
         experimentalInline: config.get('cody.experimental.inline', isTesting),
         experimentalGuardrails: config.get('cody.experimental.guardrails', isTesting),
->>>>>>> 1b53f0bc
+        experimentalNonStop: config.get('cody.experimental.nonStop', isTesting),
     }
 }
 
