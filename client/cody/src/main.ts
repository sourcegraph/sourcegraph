--- conflicted
+++ resolved
@@ -382,13 +382,8 @@
         vscode.commands.registerCommand('cody.manual-completions', async () => {
             await manualCompletionService.fetchAndShowManualCompletions()
         }),
-<<<<<<< HEAD
-        vscode.commands.registerCommand('cody.autocomplete.inline.accepted', ({ codyLogId }) => {
-            CompletionsLogger.accept(codyLogId)
-=======
-        vscode.commands.registerCommand('cody.completions.inline.accepted', ({ codyLogId, codyLines }) => {
+        vscode.commands.registerCommand('cody.autocomplete.inline.accepted', ({ codyLogId, codyLines }) => {
             CompletionsLogger.accept(codyLogId, codyLines)
->>>>>>> 46cb2cdd
         }),
         vscode.languages.registerInlineCompletionItemProvider('*', completionsProvider)
     )
