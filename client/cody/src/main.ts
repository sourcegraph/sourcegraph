--- conflicted
+++ resolved
@@ -310,15 +310,11 @@
         await vscode.commands.executeCommand('setContext', 'cody.nonstop.fixups.enabled', true)
     }
 
-<<<<<<< HEAD
-    onConfigurationChange(initialConfig)
-=======
     if (initialConfig.serverEndpoint && initialConfig.accessToken) {
         const authStatus = await getAuthStatus(initialConfig)
         await vscode.commands.executeCommand('setContext', 'cody.activated', isLoggedIn(authStatus))
     }
 
->>>>>>> 5aee52de
     return {
         disposable: vscode.Disposable.from(...disposables),
         onConfigurationChange: newConfig => {
