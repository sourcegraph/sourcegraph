--- conflicted
+++ resolved
@@ -45,12 +45,7 @@
         forceRead: false,
     })
 
-<<<<<<< HEAD
-    const logParams = { type, multilineMode, providerIdentifier }
-    logEvent('CodyVSCodeExtension:completion:started', logParams, logParams)
-=======
-    logCompletionEvent('started', { type, multilineMode })
->>>>>>> cf29417d
+    logCompletionEvent('started', { type, multilineMode, providerIdentifier })
 
     return id
 }
@@ -71,30 +66,22 @@
         return
     }
     completionEvent.forceRead = true
-<<<<<<< HEAD
-    const logParams = {
+
+    logSuggestionEvent()
+    logCompletionEvent('accepted', {
         type: completionEvent.type,
         multilineMode: completionEvent.multilineMode,
         providerIdentifier: completionEvent.providerIdentifier,
-    }
-=======
->>>>>>> cf29417d
-    logSuggestionEvent()
-    logCompletionEvent('accepted', { type: completionEvent.type, multilineMode: completionEvent.multilineMode })
+    })
 }
 
 export function noResponse(id: string): void {
     const completionEvent = displayedCompletions.get(id)
-<<<<<<< HEAD
-    const logParams = {
+    logCompletionEvent('noResponse', {
         type: completionEvent?.type,
         multilineMode: completionEvent?.multilineMode,
         providerIdentifier: completionEvent?.providerIdentifier,
-    }
-    logEvent('CodyVSCodeExtension:completion:noResponse', logParams, logParams)
-=======
-    logCompletionEvent('noResponse', { type: completionEvent?.type, multilineMode: completionEvent?.multilineMode })
->>>>>>> cf29417d
+    })
 }
 
 /**
