import { LRUCache } from 'lru-cache'
import * as vscode from 'vscode'

import { CodebaseContext } from '@sourcegraph/cody-shared/src/codebase-context'

import { debug } from '../log'
import { CodyStatusBar } from '../services/StatusBar'

import { CompletionsCache } from './cache'
import { getContext } from './context'
import { getCurrentDocContext } from './document'
import { History } from './history'
import * as CompletionLogger from './logger'
import { detectMultilineMode } from './multiline'
<<<<<<< HEAD
import { postProcess } from './post-process'
import { Provider, ProviderConfig } from './providers/provider'
import { SNIPPET_WINDOW_SIZE, lastNLines } from './utils'
=======
import { CompletionProvider, InlineCompletionProvider, ManualCompletionProvider } from './provider'

const LOG_MANUAL = { type: 'manual' }

/**
 * The size of the Jaccard distance match window in number of lines. It determines how many
 * lines of the 'matchText' are considered at once when searching for a segment
 * that is most similar to the 'targetText'. In essence, it sets the maximum number
 * of lines that the best match can be. A larger 'windowSize' means larger potential matches
 */
const JACCARD_DISTANCE_WINDOW_SIZE = 50
>>>>>>> cf29417d

export const inlineCompletionsCache = new CompletionsCache()

// TODO:
//
// - Rebase: Ideally when Laura's changes have also landed
// - Fix tests & productionize this. Land in nightly

export class CodyCompletionItemProvider implements vscode.InlineCompletionItemProvider {
    private promptChars: number
    private maxPrefixChars: number
    private maxSuffixChars: number
    private abortOpenInlineCompletions: () => void = () => {}
    private lastContentChanges: LRUCache<string, 'add' | 'del'> = new LRUCache<string, 'add' | 'del'>({
        max: 10,
    })

    constructor(
        private providerConfig: ProviderConfig,
        private history: History,
        private statusBar: CodyStatusBar,
        private codebaseContext: CodebaseContext,
        private responsePercentage = 0.1,
        private prefixPercentage = 0.6,
        private suffixPercentage = 0.1,
        private disableTimeouts = false
    ) {
        this.promptChars =
            providerConfig.maximumContextCharacters - providerConfig.maximumContextCharacters * responsePercentage
        this.maxPrefixChars = Math.floor(this.promptChars * this.prefixPercentage)
        this.maxSuffixChars = Math.floor(this.promptChars * this.suffixPercentage)

        vscode.workspace.onDidChangeTextDocument(event => {
            const document = event.document
            const changes = event.contentChanges

            if (changes.length <= 0) {
                return
            }

            const text = changes[0].text
            this.lastContentChanges.set(document.fileName, text.length > 0 ? 'add' : 'del')
        })
    }

    public async provideInlineCompletionItems(
        document: vscode.TextDocument,
        position: vscode.Position,
        context: vscode.InlineCompletionContext,
        // Making it optional here to execute multiple suggestion in parallel from the CLI script.
        token?: vscode.CancellationToken
    ): Promise<vscode.InlineCompletionItem[]> {
        try {
            return await this.provideInlineCompletionItemsInner(document, position, context, token)
        } catch (error) {
            if (error.message === 'aborted') {
                return []
            }
            console.error(error)
            debug('CodyCompletionProvider:inline:error', `${error.toString()}\n${error.stack}`)
            return []
        }
    }

    private async provideInlineCompletionItemsInner(
        document: vscode.TextDocument,
        position: vscode.Position,
        context: vscode.InlineCompletionContext,
        token?: vscode.CancellationToken
    ): Promise<vscode.InlineCompletionItem[]> {
        const abortController = new AbortController()

        if (token) {
            this.abortOpenInlineCompletions()
            token.onCancellationRequested(() => abortController.abort())
            this.abortOpenInlineCompletions = () => abortController.abort()
        }

        CompletionLogger.clear()

        const currentEditor = vscode.window.activeTextEditor
        if (!currentEditor || currentEditor?.document.uri.scheme === 'cody') {
            return []
        }

        const docContext = getCurrentDocContext(document, position, this.maxPrefixChars, this.maxSuffixChars)
        if (!docContext) {
            return []
        }

        const { prefix, suffix, prevLine: sameLinePrefix, prevNonEmptyLine } = docContext
        const sameLineSuffix = suffix.slice(0, suffix.indexOf('\n'))

        // Avoid showing completions when we're deleting code (Cody can only insert code at the
        // moment)
        const lastChange = this.lastContentChanges.get(document.fileName) ?? 'add'
        if (lastChange === 'del') {
            // When a line was deleted, only look up cached items and only include them if the
            // untruncated prefix matches. This fixes some weird issues where the completion would
            // render if you insert whitespace but not on the original place when you delete it
            // again
            const cachedCompletions = inlineCompletionsCache.get(prefix, false)
            if (cachedCompletions?.isExactPrefix) {
                return toInlineCompletionItems(cachedCompletions.logId, cachedCompletions.completions)
            }
            return []
        }

        const cachedCompletions = inlineCompletionsCache.get(prefix)
        if (cachedCompletions) {
            return toInlineCompletionItems(cachedCompletions.logId, cachedCompletions.completions)
        }

<<<<<<< HEAD
=======
        const remainingChars = this.tokToChar(this.promptTokens)

        // TODO(valery): do we create an InlineCompletionProvider here only to get the empty prompt?
        const completionNoSnippets = new InlineCompletionProvider(
            this.completionsClient,
            remainingChars,
            this.responseTokens,
            [],
            prefix,
            suffix,
            '\n',
            document.languageId
        )
        const emptyPromptLength = completionNoSnippets.emptyPromptLength()

        const contextChars = this.tokToChar(this.promptTokens) - emptyPromptLength

>>>>>>> cf29417d
        const similarCode = await getContext({
            currentEditor,
            prefix,
            suffix,
            history: this.history,
<<<<<<< HEAD
            targetText: lastNLines(prefix, SNIPPET_WINDOW_SIZE),
            windowSize: SNIPPET_WINDOW_SIZE,
            // TODO: Document this as behavior change in the PR.
            // To simplify the setup, we increase the context maximum character count to the whole
            // prompt size. This means we slightly over-fetch context but I don't think this is
            // going to be an issue since it's only for a fixed %.
            maxChars: this.promptChars,
=======
            jaccardDistanceWindowSize: JACCARD_DISTANCE_WINDOW_SIZE,
            maxChars: contextChars,
>>>>>>> cf29417d
            codebaseContext: this.codebaseContext,
        })

        const completers: Provider[] = []
        let timeout: number
        let multilineMode: null | 'block' = null
        // VS Code does not show completions if we are in the process of writing a word or if a
        // selected completion info is present (so something is selected from the completions
        // dropdown list based on the lang server) and the returned completion range does not
        // contain the same selection.
        if (context.selectedCompletionInfo || /[A-Za-z]$/.test(sameLinePrefix)) {
            return []
        }
        // If we have a suffix in the same line as the cursor and the suffix contains any word
        // characters, do not attempt to make a completion. This means we only make completions if
        // we have a suffix in the same line for special characters like `)]}` etc.
        //
        // VS Code will attempt to merge the remainder of the current line by characters but for
        // words this will easily get very confusing.
        if (/\w/.test(sameLineSuffix)) {
            return []
        }
        // In this case, VS Code won't be showing suggestions anyway and we are more likely to want
        // suggested method names from the language server instead.
        if (context.triggerKind === vscode.InlineCompletionTriggerKind.Invoke || sameLinePrefix.endsWith('.')) {
            return []
        }

        const sharedProviderOptions = {
            prefix,
            suffix,
            fileName: document.fileName,
            languageId: document.languageId,
            snippets: similarCode,
            responsePercentage: this.responsePercentage,
            prefixPercentage: this.prefixPercentage,
            suffixPercentage: this.suffixPercentage,
        }

        if (
            (multilineMode = detectMultilineMode(
                prefix,
                prevNonEmptyLine,
                sameLinePrefix,
                sameLineSuffix,
                document.languageId
            ))
        ) {
            timeout = 200
            completers.push(
                this.providerConfig.create({
                    ...sharedProviderOptions,
                    n: 3,
                    multilineMode,
                })
            )
        } else if (sameLinePrefix.trim() === '') {
            // The current line is empty
            timeout = 20
            completers.push(
                this.providerConfig.create({
                    ...sharedProviderOptions,
                    n: 3,
                    multilineMode: null,
                })
            )
        } else {
            // The current line has a suffix
            timeout = 200
            completers.push(
                this.providerConfig.create({
                    ...sharedProviderOptions,
                    n: 3,
                    multilineMode: null,
                })
            )
        }

        // We don't need to make a request at all if the signal is already aborted after the
        // debounce
        if (abortController.signal.aborted) {
            return []
        }

        const logId = CompletionLogger.start({
            type: 'inline',
            multilineMode,
            providerIdentifier: this.providerConfig.identifier,
        })
        const stopLoading = this.statusBar.startLoading('Completions are being generated')

        // Overwrite the abort handler to also update the loading state
        const previousAbort = this.abortOpenInlineCompletions
        this.abortOpenInlineCompletions = () => {
            previousAbort()
            stopLoading()
        }

        if (!this.disableTimeouts) {
            await new Promise<void>(resolve => setTimeout(resolve, timeout))
        }

<<<<<<< HEAD
        const completions = (
            await Promise.all(completers.map(c => c.generateCompletions(abortController.signal)))
        ).flat()

        // Post process
        const processedCompletions = completions.map(completion =>
            postProcess({
                prefix,
                suffix,
                multiline: multilineMode !== null,
                languageId: document.languageId,
                completion,
            })
=======
        const results = rankCompletions(
            // Q: does it make sense to show the first completion as soon as it's available
            // and process others in the background ?
            (await Promise.all(completers.map(c => c.generateCompletions(abortController.signal)))).flat()
>>>>>>> cf29417d
        )

        // Filter results
        const visibleResults = filterCompletions(processedCompletions)

        // Rank results
        const rankedResults = rankCompletions(visibleResults)

        stopLoading()

        if (rankedResults.length > 0) {
            CompletionLogger.suggest(logId)
            inlineCompletionsCache.add(logId, rankedResults)
            return toInlineCompletionItems(logId, rankedResults)
        }

        CompletionLogger.noResponse(logId)
        return []
    }
<<<<<<< HEAD
=======

    public async fetchAndShowManualCompletions(): Promise<void> {
        this.abortOpenManualCompletion()
        const abortController = new AbortController()
        this.abortOpenManualCompletion = () => abortController.abort()

        const currentEditor = vscode.window.activeTextEditor
        if (!currentEditor || currentEditor?.document.uri.scheme === 'cody') {
            return
        }
        const filename = currentEditor.document.fileName
        const ext = filename.split('.').pop() || ''
        const completionsUri = vscode.Uri.parse('cody:Completions.md')
        this.documentProvider.clearCompletions(completionsUri)

        const doc = await vscode.workspace.openTextDocument(completionsUri)
        await vscode.window.showTextDocument(doc, {
            preview: false,
            viewColumn: 2,
        })

        // TODO(beyang): make getCurrentDocContext fetch complete line prefix
        const docContext = getCurrentDocContext(
            currentEditor.document,
            currentEditor.selection.start,
            this.tokToChar(this.maxPrefixTokens),
            this.tokToChar(this.maxSuffixTokens)
        )
        if (docContext === null) {
            console.error('not showing completions, no currently open doc')
            return
        }
        const { prefix, suffix } = docContext

        const remainingChars = this.tokToChar(this.promptTokens)

        const completionNoSnippets = new ManualCompletionProvider(
            this.completionsClient,
            remainingChars,
            this.responseTokens,
            [],
            prefix,
            suffix,
            '',
            currentEditor.document.languageId
        )
        const emptyPromptLength = completionNoSnippets.emptyPromptLength()

        const contextChars = this.tokToChar(this.promptTokens) - emptyPromptLength

        const similarCode = await getContext({
            currentEditor,
            prefix,
            suffix,
            history: this.history,
            jaccardDistanceWindowSize: JACCARD_DISTANCE_WINDOW_SIZE,
            maxChars: contextChars,
            codebaseContext: this.codebaseContext,
        })

        const completer = new ManualCompletionProvider(
            this.completionsClient,
            remainingChars,
            this.responseTokens,
            similarCode,
            prefix,
            suffix,
            '',
            currentEditor.document.languageId
        )

        try {
            CompletionLogger.logCompletionEvent('started', LOG_MANUAL)
            const completions = await completer.generateCompletions(abortController.signal, 3)
            this.documentProvider.addCompletions(completionsUri, ext, completions, {
                suffix: '',
                elapsedMillis: 0,
                llmOptions: null,
            })
            CompletionLogger.logCompletionEvent('suggested', LOG_MANUAL)
        } catch (error) {
            if (error.message === 'aborted') {
                return
            }

            await this.webviewErrorMessenger(`FetchAndShowCompletions - ${error}`)
        }
    }
}

/**
 * Get the current document context based on the cursor position in the current document.
 *
 * This function is meant to provide a context around the current position in the document,
 * including a prefix, a suffix, the previous line, the previous non-empty line, and the next non-empty line.
 * The prefix and suffix are obtained by looking around the current position up to a max length
 * defined by `maxPrefixLength` and `maxSuffixLength` respectively. If the length of the entire
 * document content in either direction is smaller than these parameters, the entire content will be used.
 *
 * @param document - A `vscode.TextDocument` object, the document in which to find the context.
 * @param position - A `vscode.Position` object, the position in the document from which to find the context.
 * @param maxPrefixLength - A number representing the maximum length of the prefix to get from the document.
 * @param maxSuffixLength - A number representing the maximum length of the suffix to get from the document.
 *
 * @returns An object containing the current document context or null if there are no lines in the document.
 */
function getCurrentDocContext(
    document: vscode.TextDocument,
    position: vscode.Position,
    maxPrefixLength: number,
    maxSuffixLength: number
): {
    prefix: string
    suffix: string
    prevLine: string
    prevNonEmptyLine: string
    nextNonEmptyLine: string
} | null {
    const offset = document.offsetAt(position)

    const prefixLines = document.getText(new vscode.Range(new vscode.Position(0, 0), position)).split('\n')

    if (prefixLines.length === 0) {
        console.error('no lines')
        return null
    }

    const suffixLines = document
        .getText(new vscode.Range(position, document.positionAt(document.getText().length)))
        .split('\n')

    let nextNonEmptyLine = ''
    if (suffixLines.length > 0) {
        for (const line of suffixLines) {
            if (line.trim().length > 0) {
                nextNonEmptyLine = line
                break
            }
        }
    }

    let prevNonEmptyLine = ''
    for (let i = prefixLines.length - 1; i >= 0; i--) {
        const line = prefixLines[i]
        if (line.trim().length > 0) {
            prevNonEmptyLine = line
            break
        }
    }

    const prevLine = prefixLines[prefixLines.length - 1]

    let prefix: string
    if (offset > maxPrefixLength) {
        let total = 0
        let startLine = prefixLines.length
        for (let i = prefixLines.length - 1; i >= 0; i--) {
            if (total + prefixLines[i].length > maxPrefixLength) {
                break
            }
            startLine = i
            total += prefixLines[i].length
        }
        prefix = prefixLines.slice(startLine).join('\n')
    } else {
        prefix = document.getText(new vscode.Range(new vscode.Position(0, 0), position))
    }

    let totalSuffix = 0
    let endLine = 0
    for (let i = 0; i < suffixLines.length; i++) {
        if (totalSuffix + suffixLines[i].length > maxSuffixLength) {
            break
        }
        endLine = i + 1
        totalSuffix += suffixLines[i].length
    }
    const suffix = suffixLines.slice(0, endLine).join('\n')

    return {
        prefix,
        suffix,
        prevLine,
        prevNonEmptyLine,
        nextNonEmptyLine,
    }
>>>>>>> cf29417d
}

export interface Completion {
    prefix: string
    content: string
    stopReason?: string
}

function toInlineCompletionItems(logId: string, completions: Completion[]): vscode.InlineCompletionItem[] {
    return completions.map(
        completion =>
            new vscode.InlineCompletionItem(completion.content, undefined, {
                title: 'Completion accepted',
                command: 'cody.completions.inline.accepted',
                arguments: [{ codyLogId: logId }],
            })
    )
}

function rankCompletions(completions: Completion[]): Completion[] {
    // TODO(philipp-spiess): Improve ranking to something more complex then just length
    return completions.sort((a, b) => b.content.split('\n').length - a.content.split('\n').length)
}

function filterCompletions(completions: Completion[]): Completion[] {
    return completions.filter(c => c.content.trim() !== '')
}<|MERGE_RESOLUTION|>--- conflicted
+++ resolved
@@ -12,23 +12,9 @@
 import { History } from './history'
 import * as CompletionLogger from './logger'
 import { detectMultilineMode } from './multiline'
-<<<<<<< HEAD
 import { postProcess } from './post-process'
 import { Provider, ProviderConfig } from './providers/provider'
 import { SNIPPET_WINDOW_SIZE, lastNLines } from './utils'
-=======
-import { CompletionProvider, InlineCompletionProvider, ManualCompletionProvider } from './provider'
-
-const LOG_MANUAL = { type: 'manual' }
-
-/**
- * The size of the Jaccard distance match window in number of lines. It determines how many
- * lines of the 'matchText' are considered at once when searching for a segment
- * that is most similar to the 'targetText'. In essence, it sets the maximum number
- * of lines that the best match can be. A larger 'windowSize' means larger potential matches
- */
-const JACCARD_DISTANCE_WINDOW_SIZE = 50
->>>>>>> cf29417d
 
 export const inlineCompletionsCache = new CompletionsCache()
 
@@ -100,7 +86,6 @@
         token?: vscode.CancellationToken
     ): Promise<vscode.InlineCompletionItem[]> {
         const abortController = new AbortController()
-
         if (token) {
             this.abortOpenInlineCompletions()
             token.onCancellationRequested(() => abortController.abort())
@@ -142,43 +127,17 @@
             return toInlineCompletionItems(cachedCompletions.logId, cachedCompletions.completions)
         }
 
-<<<<<<< HEAD
-=======
-        const remainingChars = this.tokToChar(this.promptTokens)
-
-        // TODO(valery): do we create an InlineCompletionProvider here only to get the empty prompt?
-        const completionNoSnippets = new InlineCompletionProvider(
-            this.completionsClient,
-            remainingChars,
-            this.responseTokens,
-            [],
-            prefix,
-            suffix,
-            '\n',
-            document.languageId
-        )
-        const emptyPromptLength = completionNoSnippets.emptyPromptLength()
-
-        const contextChars = this.tokToChar(this.promptTokens) - emptyPromptLength
-
->>>>>>> cf29417d
         const similarCode = await getContext({
             currentEditor,
             prefix,
             suffix,
             history: this.history,
-<<<<<<< HEAD
-            targetText: lastNLines(prefix, SNIPPET_WINDOW_SIZE),
-            windowSize: SNIPPET_WINDOW_SIZE,
+            jaccardDistanceWindowSize: SNIPPET_WINDOW_SIZE,
             // TODO: Document this as behavior change in the PR.
             // To simplify the setup, we increase the context maximum character count to the whole
             // prompt size. This means we slightly over-fetch context but I don't think this is
             // going to be an issue since it's only for a fixed %.
             maxChars: this.promptChars,
-=======
-            jaccardDistanceWindowSize: JACCARD_DISTANCE_WINDOW_SIZE,
-            maxChars: contextChars,
->>>>>>> cf29417d
             codebaseContext: this.codebaseContext,
         })
 
@@ -281,7 +240,6 @@
             await new Promise<void>(resolve => setTimeout(resolve, timeout))
         }
 
-<<<<<<< HEAD
         const completions = (
             await Promise.all(completers.map(c => c.generateCompletions(abortController.signal)))
         ).flat()
@@ -295,12 +253,6 @@
                 languageId: document.languageId,
                 completion,
             })
-=======
-        const results = rankCompletions(
-            // Q: does it make sense to show the first completion as soon as it's available
-            // and process others in the background ?
-            (await Promise.all(completers.map(c => c.generateCompletions(abortController.signal)))).flat()
->>>>>>> cf29417d
         )
 
         // Filter results
@@ -320,195 +272,6 @@
         CompletionLogger.noResponse(logId)
         return []
     }
-<<<<<<< HEAD
-=======
-
-    public async fetchAndShowManualCompletions(): Promise<void> {
-        this.abortOpenManualCompletion()
-        const abortController = new AbortController()
-        this.abortOpenManualCompletion = () => abortController.abort()
-
-        const currentEditor = vscode.window.activeTextEditor
-        if (!currentEditor || currentEditor?.document.uri.scheme === 'cody') {
-            return
-        }
-        const filename = currentEditor.document.fileName
-        const ext = filename.split('.').pop() || ''
-        const completionsUri = vscode.Uri.parse('cody:Completions.md')
-        this.documentProvider.clearCompletions(completionsUri)
-
-        const doc = await vscode.workspace.openTextDocument(completionsUri)
-        await vscode.window.showTextDocument(doc, {
-            preview: false,
-            viewColumn: 2,
-        })
-
-        // TODO(beyang): make getCurrentDocContext fetch complete line prefix
-        const docContext = getCurrentDocContext(
-            currentEditor.document,
-            currentEditor.selection.start,
-            this.tokToChar(this.maxPrefixTokens),
-            this.tokToChar(this.maxSuffixTokens)
-        )
-        if (docContext === null) {
-            console.error('not showing completions, no currently open doc')
-            return
-        }
-        const { prefix, suffix } = docContext
-
-        const remainingChars = this.tokToChar(this.promptTokens)
-
-        const completionNoSnippets = new ManualCompletionProvider(
-            this.completionsClient,
-            remainingChars,
-            this.responseTokens,
-            [],
-            prefix,
-            suffix,
-            '',
-            currentEditor.document.languageId
-        )
-        const emptyPromptLength = completionNoSnippets.emptyPromptLength()
-
-        const contextChars = this.tokToChar(this.promptTokens) - emptyPromptLength
-
-        const similarCode = await getContext({
-            currentEditor,
-            prefix,
-            suffix,
-            history: this.history,
-            jaccardDistanceWindowSize: JACCARD_DISTANCE_WINDOW_SIZE,
-            maxChars: contextChars,
-            codebaseContext: this.codebaseContext,
-        })
-
-        const completer = new ManualCompletionProvider(
-            this.completionsClient,
-            remainingChars,
-            this.responseTokens,
-            similarCode,
-            prefix,
-            suffix,
-            '',
-            currentEditor.document.languageId
-        )
-
-        try {
-            CompletionLogger.logCompletionEvent('started', LOG_MANUAL)
-            const completions = await completer.generateCompletions(abortController.signal, 3)
-            this.documentProvider.addCompletions(completionsUri, ext, completions, {
-                suffix: '',
-                elapsedMillis: 0,
-                llmOptions: null,
-            })
-            CompletionLogger.logCompletionEvent('suggested', LOG_MANUAL)
-        } catch (error) {
-            if (error.message === 'aborted') {
-                return
-            }
-
-            await this.webviewErrorMessenger(`FetchAndShowCompletions - ${error}`)
-        }
-    }
-}
-
-/**
- * Get the current document context based on the cursor position in the current document.
- *
- * This function is meant to provide a context around the current position in the document,
- * including a prefix, a suffix, the previous line, the previous non-empty line, and the next non-empty line.
- * The prefix and suffix are obtained by looking around the current position up to a max length
- * defined by `maxPrefixLength` and `maxSuffixLength` respectively. If the length of the entire
- * document content in either direction is smaller than these parameters, the entire content will be used.
- *
- * @param document - A `vscode.TextDocument` object, the document in which to find the context.
- * @param position - A `vscode.Position` object, the position in the document from which to find the context.
- * @param maxPrefixLength - A number representing the maximum length of the prefix to get from the document.
- * @param maxSuffixLength - A number representing the maximum length of the suffix to get from the document.
- *
- * @returns An object containing the current document context or null if there are no lines in the document.
- */
-function getCurrentDocContext(
-    document: vscode.TextDocument,
-    position: vscode.Position,
-    maxPrefixLength: number,
-    maxSuffixLength: number
-): {
-    prefix: string
-    suffix: string
-    prevLine: string
-    prevNonEmptyLine: string
-    nextNonEmptyLine: string
-} | null {
-    const offset = document.offsetAt(position)
-
-    const prefixLines = document.getText(new vscode.Range(new vscode.Position(0, 0), position)).split('\n')
-
-    if (prefixLines.length === 0) {
-        console.error('no lines')
-        return null
-    }
-
-    const suffixLines = document
-        .getText(new vscode.Range(position, document.positionAt(document.getText().length)))
-        .split('\n')
-
-    let nextNonEmptyLine = ''
-    if (suffixLines.length > 0) {
-        for (const line of suffixLines) {
-            if (line.trim().length > 0) {
-                nextNonEmptyLine = line
-                break
-            }
-        }
-    }
-
-    let prevNonEmptyLine = ''
-    for (let i = prefixLines.length - 1; i >= 0; i--) {
-        const line = prefixLines[i]
-        if (line.trim().length > 0) {
-            prevNonEmptyLine = line
-            break
-        }
-    }
-
-    const prevLine = prefixLines[prefixLines.length - 1]
-
-    let prefix: string
-    if (offset > maxPrefixLength) {
-        let total = 0
-        let startLine = prefixLines.length
-        for (let i = prefixLines.length - 1; i >= 0; i--) {
-            if (total + prefixLines[i].length > maxPrefixLength) {
-                break
-            }
-            startLine = i
-            total += prefixLines[i].length
-        }
-        prefix = prefixLines.slice(startLine).join('\n')
-    } else {
-        prefix = document.getText(new vscode.Range(new vscode.Position(0, 0), position))
-    }
-
-    let totalSuffix = 0
-    let endLine = 0
-    for (let i = 0; i < suffixLines.length; i++) {
-        if (totalSuffix + suffixLines[i].length > maxSuffixLength) {
-            break
-        }
-        endLine = i + 1
-        totalSuffix += suffixLines[i].length
-    }
-    const suffix = suffixLines.slice(0, endLine).join('\n')
-
-    return {
-        prefix,
-        suffix,
-        prevLine,
-        prevNonEmptyLine,
-        nextNonEmptyLine,
-    }
->>>>>>> cf29417d
 }
 
 export interface Completion {
