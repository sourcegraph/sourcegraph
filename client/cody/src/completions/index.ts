--- conflicted
+++ resolved
@@ -28,14 +28,10 @@
     private maxPrefixTokens: number
     private maxSuffixTokens: number
     private abortOpenInlineCompletions: () => void = () => {}
-<<<<<<< HEAD
     private abortOpenManualCompletion: () => void = () => {}
-=======
-    private abortOpenMultilineCompletion: () => void = () => {}
     private lastContentChanges: LRUCache<string, 'add' | 'del'> = new LRUCache<string, 'add' | 'del'>({
         max: 10,
     })
->>>>>>> 71e63ebb
 
     constructor(
         private webviewErrorMessager: (error: string) => Promise<void>,
