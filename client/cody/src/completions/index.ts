--- conflicted
+++ resolved
@@ -319,13 +319,8 @@
         completion =>
             new vscode.InlineCompletionItem(completion.content, undefined, {
                 title: 'Completion accepted',
-<<<<<<< HEAD
                 command: 'cody.autocomplete.inline.accepted',
-                arguments: [{ codyLogId: logId }],
-=======
-                command: 'cody.completions.inline.accepted',
                 arguments: [{ codyLogId: logId, codyLines: completion.content.split('\n').length }],
->>>>>>> 46cb2cdd
             })
     )
 }
