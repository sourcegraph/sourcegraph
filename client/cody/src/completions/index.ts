import { LRUCache } from 'lru-cache'
import * as vscode from 'vscode'

import { Message } from '@sourcegraph/cody-shared/src/sourcegraph-api'
import { SourcegraphNodeCompletionsClient } from '@sourcegraph/cody-shared/src/sourcegraph-api/completions/nodeClient'

import { logEvent } from '../event-logger'
import { debug } from '../log'

import { CompletionsCache } from './cache'
import { getContext } from './context'
import { CompletionsDocumentProvider } from './docprovider'
import { History } from './history'
import { CompletionProvider, EndOfLineCompletionProvider, MultilineCompletionProvider } from './provider'

const LOG_INLINE = { type: 'inline' }
const LOG_MULTILINE = { type: 'multiline' }

function lastNLines(text: string, n: number): string {
    const lines = text.split('\n')
    return lines.slice(Math.max(0, lines.length - n)).join('\n')
}

const inlineCompletionsCache = new CompletionsCache()

export class CodyCompletionItemProvider implements vscode.InlineCompletionItemProvider {
    private promptTokens: number
    private maxPrefixTokens: number
    private maxSuffixTokens: number
    private abortOpenInlineCompletions: () => void = () => {}
    private abortOpenMultilineCompletion: () => void = () => {}
    private lastContentChanges: LRUCache<string, 'add' | 'del'> = new LRUCache<string, 'add' | 'del'>({
        max: 10,
    })

    constructor(
        private webviewErrorMessager: (error: string) => Promise<void>,
        private completionsClient: SourcegraphNodeCompletionsClient,
        private documentProvider: CompletionsDocumentProvider,
        private history: History,
        private contextWindowTokens = 2048, // 8001
        private charsPerToken = 4,
        private responseTokens = 200,
        private prefixPercentage = 0.6,
        private suffixPercentage = 0.1
    ) {
        this.promptTokens = this.contextWindowTokens - this.responseTokens
        this.maxPrefixTokens = Math.floor(this.promptTokens * this.prefixPercentage)
        this.maxSuffixTokens = Math.floor(this.promptTokens * this.suffixPercentage)

        vscode.workspace.onDidChangeTextDocument(event => {
            const document = event.document
            const text = event.contentChanges[0].text

            this.lastContentChanges.set(document.fileName, text.length > 0 ? 'add' : 'del')
        })
    }

    public async provideInlineCompletionItems(
        document: vscode.TextDocument,
        position: vscode.Position,
        context: vscode.InlineCompletionContext,
        token: vscode.CancellationToken
    ): Promise<vscode.InlineCompletionItem[]> {
        try {
            return await this.provideInlineCompletionItemsInner(document, position, context, token)
        } catch (error) {
            if (error.message === 'aborted') {
                return []
            }
            console.error(error)
            debug('CodyCompletionProvider:inline:error', `${error.toString()}\n${error.stack}`)
            return []
        }
    }

    private tokToChar(toks: number): number {
        return toks * this.charsPerToken
    }

    private async provideInlineCompletionItemsInner(
        document: vscode.TextDocument,
        position: vscode.Position,
        context: vscode.InlineCompletionContext,
        token: vscode.CancellationToken
    ): Promise<vscode.InlineCompletionItem[]> {
        this.abortOpenInlineCompletions()
        const abortController = new AbortController()
        token.onCancellationRequested(() => abortController.abort())
        this.abortOpenInlineCompletions = () => abortController.abort()

        const currentEditor = vscode.window.activeTextEditor
        if (!currentEditor || currentEditor?.document.uri.scheme === 'cody') {
            return []
        }

        const docContext = getCurrentDocContext(
            document,
            position,
            this.tokToChar(this.maxPrefixTokens),
            this.tokToChar(this.maxSuffixTokens)
        )
        if (!docContext) {
            return []
        }

        const { prefix, suffix, prevLine: precedingLine } = docContext

        // Avoid showing completions when we're deleting code (Cody can only insert code at the
        // moment)
        const lastChange = this.lastContentChanges.get(document.fileName) ?? 'add'
        if (lastChange === 'del') {
            // When a line was deleted, only look up cached items and only include them if the
            // untruncated prefix matches. This fixes some weird issues where the completion would
            // render if you insert whitespace but not on the original place when you delete it
            // again
            const cachedCompletions = inlineCompletionsCache.get(prefix, false)
            if (cachedCompletions) {
                return cachedCompletions.map(toInlineCompletionItem)
            }
            return []
        }

        const cachedCompletions = inlineCompletionsCache.get(prefix)
        if (cachedCompletions) {
            return cachedCompletions.map(toInlineCompletionItem)
        }

        const remainingChars = this.tokToChar(this.promptTokens)

        const completionNoSnippets = new EndOfLineCompletionProvider(
            this.completionsClient,
            remainingChars,
            this.responseTokens,
            [],
            prefix,
            suffix,
            '\n'
        )
        const emptyPromptLength = completionNoSnippets.emptyPromptLength()

        const contextChars = this.tokToChar(this.promptTokens) - emptyPromptLength

        const windowSize = 20
        const similarCode = await getContext(
            currentEditor,
            this.history,
            lastNLines(prefix, windowSize),
            windowSize,
            contextChars
        )

        let timeout: number
        const completers: CompletionProvider[] = []

        // VS Code does not show completions if we are in the process of writing a word or if a
        // selected completion info is present (so something is selected from the completions
        // dropdown list based on the lang server) and the returned completion range does not
        // contain the same selection.
        if (context.selectedCompletionInfo || /[A-Za-z]$/.test(precedingLine)) {
            return []
        }

        // TODO(philipp-spiess): Add a better detection for start-of-block and don't require C like
        // languages.
        const multilineEnabledLanguage =
            document.languageId === 'typescript' || document.languageId === 'javascript' || document.languageId === 'go'
        if (
            multilineEnabledLanguage &&
            // Only trigger multiline inline suggestions for empty lines
            precedingLine.trim() === '' &&
            // Only trigger multiline inline suggestions for the beginning of blocks
            prefix.trim().at(prefix.trim().length - 1) === '{'
        ) {
            timeout = 500
            completers.push(
                new EndOfLineCompletionProvider(
                    this.completionsClient,
                    remainingChars,
                    this.responseTokens,
                    similarCode,
                    prefix,
                    suffix,
                    '',
                    3,
                    'block' // multiline
                )
            )
        } else if (precedingLine.trim() === '') {
            // Start of line: medium debounce
            timeout = 200
            completers.push(
                new EndOfLineCompletionProvider(
                    this.completionsClient,
                    remainingChars,
                    this.responseTokens,
                    similarCode,
                    prefix,
                    suffix,
                    '',
                    2 // tries
                )
            )
        } else if (context.triggerKind === vscode.InlineCompletionTriggerKind.Invoke || precedingLine.endsWith('.')) {
            // Do nothing
            return []
        } else {
            // End of line: long debounce, complete until newline
            timeout = 500
            completers.push(
                new EndOfLineCompletionProvider(
                    this.completionsClient,
                    remainingChars,
                    this.responseTokens,
                    similarCode,
                    prefix,
                    suffix,
                    '',
                    2 // tries
                ),
                // Create a completion request for the current prefix with a new line added. This
                // will make for faster recommendations when the user presses enter.
                new EndOfLineCompletionProvider(
                    this.completionsClient,
                    remainingChars,
                    this.responseTokens,
                    similarCode,
                    prefix,
                    suffix,
                    '\n', // force a new line in the case we are at end of line
                    1 // tries
                )
            )
        }

        await new Promise<void>(resolve => setTimeout(resolve, timeout))

        // We don't need to make a request at all if the signal is already aborted after the
        // debounce
        if (abortController.signal.aborted) {
            return []
        }

<<<<<<< HEAD
        logEvent('CodyVSCodeExtension:completion:started', LOG_INLINE, LOG_INLINE).then(() => {})

        const results = (await Promise.all(completers.map(c => c.generateCompletions(abortController.signal)))).flat()

        inlineCompletionsCache.add(results)

        logEvent('CodyVSCodeExtension:completion:suggested', LOG_INLINE, LOG_INLINE).then(() => {})
=======
        logEvent('CodyVSCodeExtension:completion:started', LOG_INLINE, LOG_INLINE)
        const start = Date.now()

        const results = rankCompletions(
            (await Promise.all(completers.map(c => c.generateCompletions(abortController.signal)))).flat()
        )
>>>>>>> 030ea2cb

        if (hasVisibleCompletions(results)) {
            const params = { ...LOG_INLINE, latency: Date.now() - start, timeout }
            logEvent('CodyVSCodeExtension:completion:suggested', params, params)
            inlineCompletionsCache.add(results)
            return results.map(toInlineCompletionItem)
        }
        return []
    }

    public async fetchAndShowCompletions(): Promise<void> {
        this.abortOpenMultilineCompletion()
        const abortController = new AbortController()
        this.abortOpenMultilineCompletion = () => abortController.abort()

        const currentEditor = vscode.window.activeTextEditor
        if (!currentEditor || currentEditor?.document.uri.scheme === 'cody') {
            return
        }
        const filename = currentEditor.document.fileName
        const ext = filename.split('.').pop() || ''
        const completionsUri = vscode.Uri.parse('cody:Completions.md')
        this.documentProvider.clearCompletions(completionsUri)

        const doc = await vscode.workspace.openTextDocument(completionsUri)
        await vscode.window.showTextDocument(doc, {
            preview: false,
            viewColumn: 2,
        })

        // TODO(beyang): make getCurrentDocContext fetch complete line prefix
        const docContext = getCurrentDocContext(
            currentEditor.document,
            currentEditor.selection.start,
            this.tokToChar(this.maxPrefixTokens),
            this.tokToChar(this.maxSuffixTokens)
        )
        if (docContext === null) {
            console.error('not showing completions, no currently open doc')
            return
        }
        const { prefix, suffix } = docContext

        const remainingChars = this.tokToChar(this.promptTokens)

        const completionNoSnippets = new MultilineCompletionProvider(
            this.completionsClient,
            remainingChars,
            this.responseTokens,
            [],
            prefix,
            suffix,
            ''
        )
        const emptyPromptLength = completionNoSnippets.emptyPromptLength()

        const contextChars = this.tokToChar(this.promptTokens) - emptyPromptLength

        const windowSize = 20
        const similarCode = await getContext(
            currentEditor,
            this.history,
            lastNLines(prefix, windowSize),
            windowSize,
            contextChars
        )

        const completer = new MultilineCompletionProvider(
            this.completionsClient,
            remainingChars,
            this.responseTokens,
            similarCode,
            prefix,
            suffix,
            ''
        )

        try {
            logEvent('CodyVSCodeExtension:completion:started', LOG_MULTILINE, LOG_MULTILINE).then(() => {})
            const completions = await completer.generateCompletions(abortController.signal, 3)
            this.documentProvider.addCompletions(completionsUri, ext, completions, {
                suffix: '',
                elapsedMillis: 0,
                llmOptions: null,
            })
            logEvent('CodyVSCodeExtension:completion:suggested', LOG_MULTILINE, LOG_MULTILINE).then(() => {})
        } catch (error) {
            if (error.message === 'aborted') {
                return
            }

            await this.webviewErrorMessager(`FetchAndShowCompletions - ${error}`)
        }
    }
}

function getCurrentDocContext(
    document: vscode.TextDocument,
    position: vscode.Position,
    maxPrefixLength: number,
    maxSuffixLength: number
): {
    prefix: string
    suffix: string
    prevLine: string
    prevNonEmptyLine: string
    nextNonEmptyLine: string
} | null {
    const offset = document.offsetAt(position)
    const prefixLines = document.getText(new vscode.Range(new vscode.Position(0, 0), position)).split('\n')
    if (prefixLines.length === 0) {
        console.error('no lines')
        return null
    }

    const suffixLines = document
        .getText(new vscode.Range(position, document.positionAt(document.getText().length)))
        .split('\n')
    let nextNonEmptyLine = ''
    if (suffixLines.length > 0) {
        for (const line of suffixLines) {
            if (line.trim().length > 0) {
                nextNonEmptyLine = line
                break
            }
        }
    }

    let prevNonEmptyLine = ''
    for (let i = prefixLines.length - 1; i >= 0; i--) {
        const line = prefixLines[i]
        if (line.trim().length > 0) {
            prevNonEmptyLine = line
            break
        }
    }

    const prevLine = prefixLines[prefixLines.length - 1]

    let prefix: string
    if (offset > maxPrefixLength) {
        let total = 0
        let startLine = prefixLines.length
        for (let i = prefixLines.length - 1; i >= 0; i--) {
            if (total + prefixLines[i].length > maxPrefixLength) {
                break
            }
            startLine = i
            total += prefixLines[i].length
        }
        prefix = prefixLines.slice(startLine).join('\n')
    } else {
        prefix = document.getText(new vscode.Range(new vscode.Position(0, 0), position))
    }

    let totalSuffix = 0
    let endLine = 0
    for (let i = 0; i < suffixLines.length; i++) {
        if (totalSuffix + suffixLines[i].length > maxSuffixLength) {
            break
        }
        endLine = i + 1
        totalSuffix += suffixLines[i].length
    }
    const suffix = suffixLines.slice(0, endLine).join('\n')

    return {
        prefix,
        suffix,
        prevLine,
        prevNonEmptyLine,
        nextNonEmptyLine,
    }
}

export interface Completion {
    prefix: string
    messages: Message[]
    content: string
    stopReason?: string
}

function toInlineCompletionItem(completion: Completion): vscode.InlineCompletionItem {
    return new vscode.InlineCompletionItem(completion.content, undefined, {
        title: 'Completion accepted',
        command: 'cody.completions.inline.accepted',
    })
}

function rankCompletions(completions: Completion[]): Completion[] {
    // TODO(philipp-spiess): Improve ranking to something more complex then just length
    return completions.sort((a, b) => b.content.split('\n').length - a.content.split('\n').length)
}

function hasVisibleCompletions(completions: Completion[]): boolean {
    return completions.length > 0 && !!completions.find(c => c.content.trim() !== '')
}<|MERGE_RESOLUTION|>--- conflicted
+++ resolved
@@ -241,22 +241,12 @@
             return []
         }
 
-<<<<<<< HEAD
-        logEvent('CodyVSCodeExtension:completion:started', LOG_INLINE, LOG_INLINE).then(() => {})
-
-        const results = (await Promise.all(completers.map(c => c.generateCompletions(abortController.signal)))).flat()
-
-        inlineCompletionsCache.add(results)
-
-        logEvent('CodyVSCodeExtension:completion:suggested', LOG_INLINE, LOG_INLINE).then(() => {})
-=======
         logEvent('CodyVSCodeExtension:completion:started', LOG_INLINE, LOG_INLINE)
         const start = Date.now()
 
         const results = rankCompletions(
             (await Promise.all(completers.map(c => c.generateCompletions(abortController.signal)))).flat()
         )
->>>>>>> 030ea2cb
 
         if (hasVisibleCompletions(results)) {
             const params = { ...LOG_INLINE, latency: Date.now() - start, timeout }
