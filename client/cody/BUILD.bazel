load("@aspect_rules_ts//ts:defs.bzl", "ts_config")
load("@npm//:defs.bzl", "npm_link_all_packages")
load("//dev:defs.bzl", "ts_project")
load("//dev:eslint.bzl", "eslint_config")

# gazelle:js_resolve vscode //:node_modules/@vscode
# gazelle:js_files src/**/*.{ts,tsx}
# gazelle:js_files webviews/**/*.{ts,tsx}
# gazelle:js_ignore_imports **/*.css

npm_link_all_packages(name = "node_modules")

eslint_config(
    deps = [
        "//client/cody/scripts:tsconfig",
        "//client/cody/test/integration:tsconfig",
    ],
)

ts_config(
    name = "tsconfig",
    src = "tsconfig.json",
    visibility = ["//client:__subpackages__"],
    deps = [
        "//:tsconfig",
        "//client/cody-shared:tsconfig",
        "//client/cody-ui:tsconfig",
    ],
)

ts_project(
    name = "cody",
    srcs = [
        "package.json",
        "src/chat/ChatViewProvider.ts",
        "src/chat/fastFileFinder.ts",
        "src/chat/protocol.ts",
        "src/chat/recipes.ts",
        "src/chat/utils.ts",
        "src/completions/cache.ts",
        "src/completions/context.ts",
        "src/completions/docprovider.ts",
        "src/completions/history.ts",
        "src/completions/index.ts",
<<<<<<< HEAD
        "src/completions/multiline.ts",
=======
        "src/completions/logger.ts",
>>>>>>> a5904a6b
        "src/completions/prompts.ts",
        "src/completions/provider.ts",
        "src/configuration.ts",
        "src/editor/vscode-editor.ts",
        "src/event-logger.ts",
        "src/extension.ts",
        "src/extension-api.ts",
        "src/external-services.ts",
        "src/keyword-context/local-keyword-context-fetcher.ts",
        "src/local-app-detector.ts",
        "src/log.ts",
        "src/main.ts",
        "src/non-stop/FixupTask.ts",
        "src/non-stop/TaskController.ts",
        "src/non-stop/TaskViewProvider.ts",
        "src/non-stop/utils.ts",
        "src/rg.ts",
        "src/services/CodeLensProvider.ts",
        "src/services/DecorationProvider.ts",
        "src/services/GuardrailsProvider.ts",
        "src/services/InlineAssist.ts",
        "src/services/InlineController.ts",
        "src/services/LocalStorageProvider.ts",
        "src/services/SecretStorageProvider.ts",
        "src/test-support.ts",
        "src/testSetup/vscode.ts",
        "src/wink-nlp-utils.d.ts",
        "webviews/App.story.tsx",
        "webviews/App.tsx",
        "webviews/Chat.tsx",
        "webviews/ConnectApp.tsx",
        "webviews/Debug.tsx",
        "webviews/FileLink.tsx",
        "webviews/Header.tsx",
        "webviews/LoadingPage.tsx",
        "webviews/Login.story.tsx",
        "webviews/Login.tsx",
        "webviews/NavBar.tsx",
        "webviews/Recipes.tsx",
        "webviews/Settings.tsx",
        "webviews/UserHistory.tsx",
        "webviews/globals.d.ts",
        "webviews/index.tsx",
        "webviews/storybook/VSCodeStoryDecorator.tsx",
        "webviews/utils/VSCodeApi.ts",
    ],
    tsconfig = ":tsconfig",
    deps = [
        ":node_modules/@anthropic-ai/sdk",
        ":node_modules/@sourcegraph/cody-shared",
        ":node_modules/@sourcegraph/cody-ui",
        ":node_modules/lru-cache",
        ":node_modules/wink-nlp-utils",
        "//:node_modules/@storybook/react",  #keep
        "//:node_modules/@types/classnames",
        "//:node_modules/@types/jest",  #keep
        "//:node_modules/@types/lru-cache",
        "//:node_modules/@types/node",
        "//:node_modules/@types/react",
        "//:node_modules/@types/react-dom",
        "//:node_modules/@types/stream-json",
        "//:node_modules/@types/uuid",
        "//:node_modules/@types/vscode",  #keep
        "//:node_modules/@vscode",
        "//:node_modules/@vscode/webview-ui-toolkit",
        "//:node_modules/classnames",
        "//:node_modules/react",
        "//:node_modules/react-dom",
        "//:node_modules/stream-json",
        "//:node_modules/util",
        "//:node_modules/uuid",
    ],
)

ts_project(
    name = "cody_tests",
    testonly = True,
    srcs = [
        "src/chat/fastFileFinder.test.ts",
        "src/chat/utils.test.ts",
        "src/completions/cache.test.ts",
        "src/completions/completion.test.ts",
        "src/completions/context.test.ts",
        "src/completions/provider.test.ts",
        "src/configuration.test.ts",
        "src/keyword-context/local-keyword-context-fetcher.test.ts",
        "src/non-stop/utils.test.ts",
        "src/services/InlineAssist.test.ts",
        "test/fixtures/mock-server.ts",
    ],
    tsconfig = ":tsconfig",
    deps = [
        ":cody",
        "//:node_modules/@types/express",
        "//:node_modules/@types/node",
        "//:node_modules/@vscode",
        "//:node_modules/express",
    ],
)<|MERGE_RESOLUTION|>--- conflicted
+++ resolved
@@ -42,11 +42,8 @@
         "src/completions/docprovider.ts",
         "src/completions/history.ts",
         "src/completions/index.ts",
-<<<<<<< HEAD
+        "src/completions/logger.ts",
         "src/completions/multiline.ts",
-=======
-        "src/completions/logger.ts",
->>>>>>> a5904a6b
         "src/completions/prompts.ts",
         "src/completions/provider.ts",
         "src/configuration.ts",
