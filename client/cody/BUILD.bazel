load("@aspect_rules_ts//ts:defs.bzl", "ts_config")
load("@npm//:defs.bzl", "npm_link_all_packages")
load("//dev:defs.bzl", "ts_project")
load("//dev:eslint.bzl", "eslint_config")

# gazelle:js_resolve vscode //:node_modules/@vscode
# gazelle:js_files src/**/*.{ts,tsx}
# gazelle:js_files webviews/**/*.{ts,tsx}
# gazelle:js_ignore_imports **/*.css

npm_link_all_packages(name = "node_modules")

eslint_config(
    deps = [
        "//client/cody/scripts:tsconfig",
        "//client/cody/test/integration:tsconfig",
    ],
)

ts_config(
    name = "tsconfig",
    src = "tsconfig.json",
    visibility = ["//client:__subpackages__"],
    deps = [
        "//:tsconfig",
        "//client/cody-shared:tsconfig",
        "//client/cody-ui:tsconfig",
    ],
)

ts_project(
    name = "cody",
    srcs = [
        "package.json",
        "src/chat/ChatViewProvider.ts",
        "src/chat/protocol.ts",
        "src/chat/recipes.ts",
        "src/chat/utils.ts",
        "src/completions/cache.ts",
        "src/completions/context.ts",
        "src/completions/docprovider.ts",
        "src/completions/history.ts",
        "src/completions/index.ts",
        "src/completions/prompts.ts",
        "src/completions/provider.ts",
        "src/configuration.ts",
        "src/editor/vscode-editor.ts",
        "src/event-logger.ts",
        "src/extension.ts",
        "src/extension-api.ts",
        "src/external-services.ts",
        "src/keyword-context/local-keyword-context-fetcher.ts",
        "src/local-app-detector.ts",
        "src/log.ts",
        "src/main.ts",
        "src/rg.ts",
        "src/services/CodeLensProvider.ts",
        "src/services/DecorationProvider.ts",
        "src/services/GuardrailsProvider.ts",
        "src/services/InlineController.ts",
        "src/services/LocalStorageProvider.ts",
        "src/services/SecretStorageProvider.ts",
        "src/test-support.ts",
        "src/wink-nlp-utils.d.ts",
        "webviews/App.story.tsx",
        "webviews/App.tsx",
        "webviews/Chat.tsx",
        "webviews/ConnectApp.tsx",
        "webviews/Debug.tsx",
        "webviews/FileLink.tsx",
        "webviews/Header.tsx",
        "webviews/LoadingPage.tsx",
        "webviews/Login.story.tsx",
        "webviews/Login.tsx",
        "webviews/NavBar.tsx",
        "webviews/Recipes.tsx",
        "webviews/Settings.tsx",
        "webviews/UserHistory.tsx",
        "webviews/globals.d.ts",
        "webviews/index.tsx",
        "webviews/storybook/VSCodeStoryDecorator.tsx",
        "webviews/utils/VSCodeApi.ts",
    ],
    tsconfig = ":tsconfig",
    deps = [
        ":node_modules/@anthropic-ai/sdk",
        ":node_modules/@sourcegraph/cody-shared",
        ":node_modules/@sourcegraph/cody-ui",
        ":node_modules/lru-cache",
        ":node_modules/wink-nlp-utils",
        "//:node_modules/@storybook/react",  #keep
        "//:node_modules/@types/classnames",
        "//:node_modules/@types/jest",  #keep
        "//:node_modules/@types/lru-cache",
        "//:node_modules/@types/node",
        "//:node_modules/@types/react",
        "//:node_modules/@types/react-dom",
        "//:node_modules/@types/stream-json",
        "//:node_modules/@types/uuid",
        "//:node_modules/@types/vscode",  #keep
        "//:node_modules/@vscode",
        "//:node_modules/@vscode/webview-ui-toolkit",
        "//:node_modules/classnames",
        "//:node_modules/react",
        "//:node_modules/react-dom",
        "//:node_modules/stream-json",
        "//:node_modules/util",
        "//:node_modules/uuid",
    ],
)

ts_project(
    name = "cody_tests",
    testonly = True,
    srcs = [
        "src/chat/utils.test.ts",
        "src/completions/cache.test.ts",
        "src/completions/context.test.ts",
        "src/completions/provider.test.ts",
        "src/configuration.test.ts",
        "src/keyword-context/local-keyword-context-fetcher.test.ts",
<<<<<<< HEAD
        "src/services/InlineController.test.ts",
=======
        "test/fixtures/mock-server.ts",
>>>>>>> 8af39fca
    ],
    tsconfig = ":tsconfig",
    deps = [
        ":cody",
        "//:node_modules/@types/express",
        "//:node_modules/@types/node",
        "//:node_modules/express",
    ],
)<|MERGE_RESOLUTION|>--- conflicted
+++ resolved
@@ -57,6 +57,7 @@
         "src/services/CodeLensProvider.ts",
         "src/services/DecorationProvider.ts",
         "src/services/GuardrailsProvider.ts",
+        "src/services/InlineAssist.ts",
         "src/services/InlineController.ts",
         "src/services/LocalStorageProvider.ts",
         "src/services/SecretStorageProvider.ts",
@@ -119,11 +120,8 @@
         "src/completions/provider.test.ts",
         "src/configuration.test.ts",
         "src/keyword-context/local-keyword-context-fetcher.test.ts",
-<<<<<<< HEAD
-        "src/services/InlineController.test.ts",
-=======
+        "src/services/InlineAssist.test.ts",
         "test/fixtures/mock-server.ts",
->>>>>>> 8af39fca
     ],
     tsconfig = ":tsconfig",
     deps = [
