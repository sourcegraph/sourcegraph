# Changelog

All notable changes to Sourcegraph Cody will be documented in this file.

## [Unreleased]

### Added

<<<<<<< HEAD
- New recipe: `Codebase Context Search`, which allows users to performs an approximate search across the codebase context. It searches within the embeddings when available to provide relevant code context. [pull/51077](https://github.com/sourcegraph/sourcegraph/pull/51077)
=======
- Adds usage metrics to the experimental chat predictions feature [pull/51474](https://github.com/sourcegraph/sourcegraph/pull/51474)
>>>>>>> bf2fbef2

### Fixed

### Changed

## [0.0.10]

### Added

- Adds usage metrics to the experimental completions feature [pull/51350](https://github.com/sourcegraph/sourcegraph/pull/51350)
- Updating `cody.codebase` does not require reloading VS Code

### Fixed

- Fixes an issue where code blocks were unexpectedly escaped [pull/51247](https://github.com/sourcegraph/sourcegraph/pull/51247)

### Changed

- Improved Cody header and layout details [pull/51348](https://github.com/sourcegraph/sourcegraph/pull/51348)
- Replace `Cody: Set Access Token` command with `Cody: Sign in`
- Various improvements to the experimental completions feature

## [0.0.9]

### Added

- Adds new experimental chat predictions feature to suggest follow-up conversations. Enable it with the new `cody.experimental.chatPredictions` feature flag. [pull/51201](https://github.com/sourcegraph/sourcegraph/pull/51201)
- Auto update `cody.codebase` setting from current open file [pull/51045](https://github.com/sourcegraph/sourcegraph/pull/51045)
- Properly render rate-limiting on requests [pull/51200](https://github.com/sourcegraph/sourcegraph/pull/51200)
- Error display in UI [pull/51005](https://github.com/sourcegraph/sourcegraph/pull/51005)
- Edit buttons for editing last submitted message [pull/51009](https://github.com/sourcegraph/sourcegraph/pull/51009)
- [Security] Content security policy to webview [pull/51152](https://github.com/sourcegraph/sourcegraph/pull/51152)

### Fixed

- Escaped HTML issue [pull/51144](https://github.com/sourcegraph/sourcegraph/pull/51151)
- Unauthorized sessions [pull/51005](https://github.com/sourcegraph/sourcegraph/pull/51005)

### Changed

- Various improvements to the experimental completions feature [pull/51161](https://github.com/sourcegraph/sourcegraph/pull/51161) [51046](https://github.com/sourcegraph/sourcegraph/pull/51046)
- Visual improvements to the history page, ability to resume past conversations [pull/51159](https://github.com/sourcegraph/sourcegraph/pull/51159)<|MERGE_RESOLUTION|>--- conflicted
+++ resolved
@@ -6,11 +6,8 @@
 
 ### Added
 
-<<<<<<< HEAD
 - New recipe: `Codebase Context Search`, which allows users to performs an approximate search across the codebase context. It searches within the embeddings when available to provide relevant code context. [pull/51077](https://github.com/sourcegraph/sourcegraph/pull/51077)
-=======
 - Adds usage metrics to the experimental chat predictions feature [pull/51474](https://github.com/sourcegraph/sourcegraph/pull/51474)
->>>>>>> bf2fbef2
 
 ### Fixed
 
