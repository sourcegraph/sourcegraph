# Changelog

All notable changes to Sourcegraph Cody will be documented in this file.

Starting from `0.2.0`, Cody is using `major.EVEN_NUMBER.patch` for release versions and `major.ODD_NUMBER.patch` for pre-release versions.

## [Unreleased]

### Added

- The range of the editor selection, if present, is now displayed alongside the file name in the chat footer. [pull/53742](https://github.com/sourcegraph/sourcegraph/pull/53742)

### Fixed

- Autocomplete: Include the number of lines of an accepted autocomplete recommendation and fix an issue where sometimes accepted completions would not be logged correctly. [pull/53878](https://github.com/sourcegraph/sourcegraph/pull/53878)
- Stop-Generating button does not stop Cody from responding if pressed before answer is generating. [pull/53827](https://github.com/sourcegraph/sourcegraph/pull/53827)
- Endpoint setting out of sync issue. [pull/53434](https://github.com/sourcegraph/sourcegraph/pull/53434)
<<<<<<< HEAD
- Fix the CSS style of the login screen when content overflows in a smaller width. [pull/53914](https://github.com/sourcegraph/sourcegraph/pull/53914)
=======
- Autocomplete: Fix network issues when using remote VS Code setups. [pull/53956](https://github.com/sourcegraph/sourcegraph/pull/53956)
- Autocomplete: Fix an issue where the loading indicator would not reset when a network error ocurred. [pull/53956](https://github.com/sourcegraph/sourcegraph/pull/53956)
>>>>>>> 0a619e6b

### Changed

- Autocomplete: Completions are now referred to as autocomplete
- Improved the response quality when Cody is asked about a selected piece of code through the chat window. [pull/53742](https://github.com/sourcegraph/sourcegraph/pull/53742)
- Update sign-in and sign-out flow. [pull/53434](https://github.com/sourcegraph/sourcegraph/pull/53434)
- Analytical logs are now displayed in the Output view. [pull/53870](https://github.com/sourcegraph/sourcegraph/pull/53870)

## [0.2.5]

### Added

- `Stop Generating` button to cancel a request and stop Cody's response. [pull/53332](https://github.com/sourcegraph/sourcegraph/pull/53332)

### Fixed

- Fixes the rendering of duplicate context files in response. [pull/53662](https://github.com/sourcegraph/sourcegraph/pull/53662)
- Fixes an issue where local keyword context was trying to open binary files. [pull/53662](https://github.com/sourcegraph/sourcegraph/pull/53662)
- Fixes the hallucination detection behavior for directory, API and git refs pattern. [pull/53553](https://github.com/sourcegraph/sourcegraph/pull/53553)

### Changed

- Completions: Updating configuration no longer requires reloading the extension. [pull/53401](https://github.com/sourcegraph/sourcegraph/pull/53401)
- New chat layout. [pull/53332](https://github.com/sourcegraph/sourcegraph/pull/53332)
- Completions: Completions can now be used on unsaved files. [pull/53495](https://github.com/sourcegraph/sourcegraph/pull/53495)
- Completions: Add multi-line heuristics for C, C++, C#, and Java. [pull/53631](https://github.com/sourcegraph/sourcegraph/pull/53631)
- Completions: Add context summaries and language information to analytics. [pull/53746](https://github.com/sourcegraph/sourcegraph/pull/53746)
- More compact chat suggestion buttons. [pull/53755](https://github.com/sourcegraph/sourcegraph/pull/53755)

## [0.2.4]

### Added

- Hover tooltips to intent-detection underlines. [pull/52029](https://github.com/sourcegraph/sourcegraph/pull/52029)
- Notification to prompt users to setup Cody if it wasn't configured initially. [pull/53321](https://github.com/sourcegraph/sourcegraph/pull/53321)
- Added a new Cody status bar item to relay global loading states and allowing you to quickly enable/disable features. [pull/53307](https://github.com/sourcegraph/sourcegraph/pull/53307)

### Fixed

- Fix `Continue with Sourcegraph.com` callback URL. [pull/53418](https://github.com/sourcegraph/sourcegraph/pull/53418)

### Changed

- Simplified the appearance of commands in various parts of the UI [pull/53395](https://github.com/sourcegraph/sourcegraph/pull/53395)

## [0.2.3]

### Added

- Add delete button for removing individual history. [pull/52904](https://github.com/sourcegraph/sourcegraph/pull/52904)
- Load the recent ongoing chat on reload of window. [pull/52904](https://github.com/sourcegraph/sourcegraph/pull/52904)
- Handle URL callbacks from `vscode-insiders`. [pull/53313](https://github.com/sourcegraph/sourcegraph/pull/53313)
- Inline Assist: New Code Lens to undo `inline fix` performed by Cody. [pull/53348](https://github.com/sourcegraph/sourcegraph/pull/53348)

### Fixed

- Fix the loading of files and scroll chat to the end while restoring the history. [pull/52904](https://github.com/sourcegraph/sourcegraph/pull/52904)
- Open file paths from Cody's responses in a workspace with the correct protocol. [pull/53103](https://github.com/sourcegraph/sourcegraph/pull/53103)
- Cody completions: Fixes an issue where completions would often start in the next line. [pull/53246](https://github.com/sourcegraph/sourcegraph/pull/53246)

### Changed

- Save the current ongoing conversation to the chat history [pull/52904](https://github.com/sourcegraph/sourcegraph/pull/52904)
- Inline Assist: Updating configuration no longer requires reloading the extension. [pull/53348](https://github.com/sourcegraph/sourcegraph/pull/53348)
- Context quality has been improved when the repository has not been indexed. The LLM is used to generate keyword and filename queries, and the LLM also reranks results from multiple sources. Response latency has also improved on long user queries. [pull/52815](https://github.com/sourcegraph/sourcegraph/pull/52815)

## [0.2.2]

### Added

- New recipe: `Generate PR description`. Generate the PR description using the PR template guidelines for the changes made in the current branch. [pull/51721](https://github.com/sourcegraph/sourcegraph/pull/51721)
- Open context search results links as workspace file. [pull/52856](https://github.com/sourcegraph/sourcegraph/pull/52856)
- Cody Inline Assist: Decorations for `/fix` errors. [pull/52796](https://github.com/sourcegraph/sourcegraph/pull/52796)
- Open file paths from Cody's responses in workspace. [pull/53069](https://github.com/sourcegraph/sourcegraph/pull/53069)
- Help & Getting Started: Walkthrough to help users get setup with Cody and discover new features. [pull/52560](https://github.com/sourcegraph/sourcegraph/pull/52560)

### Fixed

- Cody Inline Assist: Decorations for `/fix` on light theme. [pull/52796](https://github.com/sourcegraph/sourcegraph/pull/52796)
- Cody Inline Assist: Use more than 1 context file for `/touch`. [pull/52796](https://github.com/sourcegraph/sourcegraph/pull/52796)
- Cody Inline Assist: Fixes cody processing indefinitely issue. [pull/52796](https://github.com/sourcegraph/sourcegraph/pull/52796)
- Cody completions: Various fixes for completion analytics. [pull/52935](https://github.com/sourcegraph/sourcegraph/pull/52935)
- Cody Inline Assist: Indentation on `/fix` [pull/53068](https://github.com/sourcegraph/sourcegraph/pull/53068)

### Changed

- Internal: Do not log events during tests. [pull/52865](https://github.com/sourcegraph/sourcegraph/pull/52865)
- Cody completions: Improved the number of completions presented and reduced the latency. [pull/52935](https://github.com/sourcegraph/sourcegraph/pull/52935)
- Cody completions: Various improvements to the context. [pull/53043](https://github.com/sourcegraph/sourcegraph/pull/53043)

## [0.2.1]

### Fixed

- Escape Windows path separator in fast file finder path pattern. [pull/52754](https://github.com/sourcegraph/sourcegraph/pull/52754)
- Only display errors from the embeddings clients for users connected to an indexed codebase. [pull/52780](https://github.com/sourcegraph/sourcegraph/pull/52780)

### Changed

## [0.2.0]

### Added

- Cody Inline Assist: New recipe for creating new files with `/touch` command. [pull/52511](https://github.com/sourcegraph/sourcegraph/pull/52511)
- Cody completions: Experimental support for multi-line inline completions for JavaScript, TypeScript, Go, and Python using indentation based truncation. [issues/52588](https://github.com/sourcegraph/sourcegraph/issues/52588)
- Display embeddings search, and connection error to the webview panel. [pull/52491](https://github.com/sourcegraph/sourcegraph/pull/52491)
- New recipe: `Optimize Code`. Optimize the time and space consumption of code. [pull/51974](https://github.com/sourcegraph/sourcegraph/pull/51974)
- Button to insert code block text at cursor position in text editor. [pull/52528](https://github.com/sourcegraph/sourcegraph/pull/52528)

### Fixed

- Cody completions: Fixed interop between spaces and tabs. [pull/52497](https://github.com/sourcegraph/sourcegraph/pull/52497)
- Fixes an issue where new conversations did not bring the chat into the foreground. [pull/52363](https://github.com/sourcegraph/sourcegraph/pull/52363)
- Cody completions: Prevent completions for lines that have a word in the suffix. [issues/52582](https://github.com/sourcegraph/sourcegraph/issues/52582)
- Cody completions: Fixes an issue where multi-line inline completions closed the current block even if it already had content. [pull/52615](https://github.com/sourcegraph/sourcegraph/52615)
- Cody completions: Fixed an issue where the Cody response starts with a newline and was previously ignored. [issues/52586](https://github.com/sourcegraph/sourcegraph/issues/52586)

### Changed

- Cody is now using `major.EVEN_NUMBER.patch` for release versions and `major.ODD_NUMBER.patch` for pre-release versions. [pull/52412](https://github.com/sourcegraph/sourcegraph/pull/52412)
- Cody completions: Fixed an issue where the Cody response starts with a newline and was previously ignored [issues/52586](https://github.com/sourcegraph/sourcegraph/issues/52586)
- Cody completions: Improves the behavior of the completions cache when characters are deleted from the editor. [pull/52695](https://github.com/sourcegraph/sourcegraph/pull/52695)

### Changed

- Cody completions: Improve completion logger and measure the duration a completion is displayed for. [pull/52695](https://github.com/sourcegraph/sourcegraph/pull/52695)

## [0.1.5]

### Added

### Fixed

- Inline Assist broken decorations for Inline-Fixup tasks [pull/52322](https://github.com/sourcegraph/sourcegraph/pull/52322)

### Changed

- Various Cody completions related improvements [pull/52365](https://github.com/sourcegraph/sourcegraph/pull/52365)

## [0.1.4]

### Added

- Added support for local keyword search on Windows. [pull/52251](https://github.com/sourcegraph/sourcegraph/pull/52251)

### Fixed

- Setting `cody.useContext` to `none` will now limit Cody to using only the currently open file. [pull/52126](https://github.com/sourcegraph/sourcegraph/pull/52126)
- Fixes race condition in telemetry. [pull/52279](https://github.com/sourcegraph/sourcegraph/pull/52279)
- Don't search for file paths if no file paths to validate. [pull/52267](https://github.com/sourcegraph/sourcegraph/pull/52267)
- Fix handling of embeddings search backward compatibility. [pull/52286](https://github.com/sourcegraph/sourcegraph/pull/52286)

### Changed

- Cleanup the design of the VSCode history view. [pull/51246](https://github.com/sourcegraph/sourcegraph/pull/51246)
- Changed menu icons and order. [pull/52263](https://github.com/sourcegraph/sourcegraph/pull/52263)
- Deprecate `cody.debug` for three new settings: `cody.debug.enable`, `cody.debug.verbose`, and `cody.debug.filter`. [pull/52236](https://github.com/sourcegraph/sourcegraph/pull/52236)

## [0.1.3]

### Added

- Add support for connecting to Sourcegraph App when a supported version is installed. [pull/52075](https://github.com/sourcegraph/sourcegraph/pull/52075)

### Fixed

- Displays error banners on all view instead of chat view only. [pull/51883](https://github.com/sourcegraph/sourcegraph/pull/51883)
- Surfaces errors for corrupted token from secret storage. [pull/51883](https://github.com/sourcegraph/sourcegraph/pull/51883)
- Inline Assist add code lenses to all open files [pull/52014](https://github.com/sourcegraph/sourcegraph/pull/52014)

### Changed

- Removes unused configuration option: `cody.enabled`. [pull/51883](https://github.com/sourcegraph/sourcegraph/pull/51883)
- Arrow key behavior: you can now navigate forwards through messages with the down arrow; additionally the up and down arrows will navigate backwards and forwards only if you're at the start or end of the drafted text, respectively. [pull/51586](https://github.com/sourcegraph/sourcegraph/pull/51586)
- Display a more user-friendly error message when the user is connected to sourcegraph.com and doesn't have a verified email. [pull/51870](https://github.com/sourcegraph/sourcegraph/pull/51870)
- Keyword context: Excludes files larger than 1M and adds a 30sec timeout period [pull/52038](https://github.com/sourcegraph/sourcegraph/pull/52038)

## [0.1.2]

### Added

- `Inline Assist`: a new way to interact with Cody inside your files. To enable this feature, please set the `cody.experimental.inline` option to true. [pull/51679](https://github.com/sourcegraph/sourcegraph/pull/51679)

### Fixed

- UI bug that capped buttons at 300px max-width with visible border [pull/51726](https://github.com/sourcegraph/sourcegraph/pull/51726)
- Fixes anonymous user id resetting after logout [pull/51532](https://github.com/sourcegraph/sourcegraph/pull/51532)
- Add error message on top of Cody's response instead of overriding it [pull/51762](https://github.com/sourcegraph/sourcegraph/pull/51762)
- Fixes an issue where chat input messages where not rendered in the UI immediately [pull/51783](https://github.com/sourcegraph/sourcegraph/pull/51783)
- Fixes an issue where file where the hallucination detection was not working properly [pull/51785](https://github.com/sourcegraph/sourcegraph/pull/51785)
- Aligns Edit button style with feedback buttons [pull/51767](https://github.com/sourcegraph/sourcegraph/pull/51767)

### Changed

- Pressing the icon to reset the clear history now makes sure that the chat tab is shown [pull/51786](https://github.com/sourcegraph/sourcegraph/pull/51786)
- Rename the extension from "Sourcegraph Cody" to "Cody AI by Sourcegraph" [pull/51702](https://github.com/sourcegraph/sourcegraph/pull/51702)
- Remove HTML escaping artifacts [pull/51797](https://github.com/sourcegraph/sourcegraph/pull/51797)

## [0.1.1]

### Fixed

- Remove system alerts from non-actionable items [pull/51714](https://github.com/sourcegraph/sourcegraph/pull/51714)

## [0.1.0]

### Added

- New recipe: `Codebase Context Search`. Run an approximate search across the codebase. It searches within the embeddings when available to provide relevant code context. [pull/51077](https://github.com/sourcegraph/sourcegraph/pull/51077)
- Add support to slash commands `/` in chat. [pull/51077](https://github.com/sourcegraph/sourcegraph/pull/51077)
  - `/r` or `/reset` to reset chat
  - `/s` or `/search` to perform codebase context search
- Adds usage metrics to the experimental chat predictions feature [pull/51474](https://github.com/sourcegraph/sourcegraph/pull/51474)
- Add highlighted code to context message automatically [pull/51585](https://github.com/sourcegraph/sourcegraph/pull/51585)
- New recipe: `Generate Release Notes` --generate release notes based on the available tags or the selected commits for the time period. It summarises the git commits into standard release notes format of new features, bugs fixed, docs improvements. [pull/51481](https://github.com/sourcegraph/sourcegraph/pull/51481)
- New recipe: `Generate Release Notes`. Generate release notes based on the available tags or the selected commits for the time period. It summarizes the git commits into standard release notes format of new features, bugs fixed, docs improvements. [pull/51481](https://github.com/sourcegraph/sourcegraph/pull/51481)

### Fixed

- Error notification display pattern for rate limit [pull/51521](https://github.com/sourcegraph/sourcegraph/pull/51521)
- Fixes issues with branch switching and file deletions when using the experimental completions feature [pull/51565](https://github.com/sourcegraph/sourcegraph/pull/51565)
- Improves performance of hallucination detection for file paths and supports paths relative to the project root [pull/51558](https://github.com/sourcegraph/sourcegraph/pull/51558), [pull/51625](https://github.com/sourcegraph/sourcegraph/pull/51625)
- Fixes an issue where inline code blocks were unexpectedly escaped [pull/51576](https://github.com/sourcegraph/sourcegraph/pull/51576)

### Changed

- Promote Cody from experimental to beta [pull/](https://github.com/sourcegraph/sourcegraph/pull/)
- Various improvements to the experimental completions feature

## [0.0.10]

### Added

- Adds usage metrics to the experimental completions feature [pull/51350](https://github.com/sourcegraph/sourcegraph/pull/51350)
- Updating `cody.codebase` does not require reloading VS Code [pull/51274](https://github.com/sourcegraph/sourcegraph/pull/51274)

### Fixed

- Fixes an issue where code blocks were unexpectedly escaped [pull/51247](https://github.com/sourcegraph/sourcegraph/pull/51247)

### Changed

- Improved Cody header and layout details [pull/51348](https://github.com/sourcegraph/sourcegraph/pull/51348)
- Replace `Cody: Set Access Token` command with `Cody: Sign in` [pull/51274](https://github.com/sourcegraph/sourcegraph/pull/51274)
- Various improvements to the experimental completions feature

## [0.0.9]

### Added

- Adds new experimental chat predictions feature to suggest follow-up conversations. Enable it with the new `cody.experimental.chatPredictions` feature flag. [pull/51201](https://github.com/sourcegraph/sourcegraph/pull/51201)
- Auto update `cody.codebase` setting from current open file [pull/51045](https://github.com/sourcegraph/sourcegraph/pull/51045)
- Properly render rate-limiting on requests [pull/51200](https://github.com/sourcegraph/sourcegraph/pull/51200)
- Error display in UI [pull/51005](https://github.com/sourcegraph/sourcegraph/pull/51005)
- Edit buttons for editing last submitted message [pull/51009](https://github.com/sourcegraph/sourcegraph/pull/51009)
- [Security] Content security policy to webview [pull/51152](https://github.com/sourcegraph/sourcegraph/pull/51152)

### Fixed

- Escaped HTML issue [pull/51144](https://github.com/sourcegraph/sourcegraph/pull/51151)
- Unauthorized sessions [pull/51005](https://github.com/sourcegraph/sourcegraph/pull/51005)

### Changed

- Various improvements to the experimental completions feature [pull/51161](https://github.com/sourcegraph/sourcegraph/pull/51161) [51046](https://github.com/sourcegraph/sourcegraph/pull/51046)
- Visual improvements to the history page, ability to resume past conversations [pull/51159](https://github.com/sourcegraph/sourcegraph/pull/51159)

## [Template]

### Added

### Fixed

### Changed<|MERGE_RESOLUTION|>--- conflicted
+++ resolved
@@ -15,12 +15,9 @@
 - Autocomplete: Include the number of lines of an accepted autocomplete recommendation and fix an issue where sometimes accepted completions would not be logged correctly. [pull/53878](https://github.com/sourcegraph/sourcegraph/pull/53878)
 - Stop-Generating button does not stop Cody from responding if pressed before answer is generating. [pull/53827](https://github.com/sourcegraph/sourcegraph/pull/53827)
 - Endpoint setting out of sync issue. [pull/53434](https://github.com/sourcegraph/sourcegraph/pull/53434)
-<<<<<<< HEAD
 - Fix the CSS style of the login screen when content overflows in a smaller width. [pull/53914](https://github.com/sourcegraph/sourcegraph/pull/53914)
-=======
 - Autocomplete: Fix network issues when using remote VS Code setups. [pull/53956](https://github.com/sourcegraph/sourcegraph/pull/53956)
 - Autocomplete: Fix an issue where the loading indicator would not reset when a network error ocurred. [pull/53956](https://github.com/sourcegraph/sourcegraph/pull/53956)
->>>>>>> 0a619e6b
 
 ### Changed
 
