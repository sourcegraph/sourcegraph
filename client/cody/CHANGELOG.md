# Changelog

All notable changes to Sourcegraph Cody will be documented in this file.

Starting from `0.2.0`, Cody is using `major.EVEN_NUMBER.patch` for release versions and `major.ODD_NUMBER.patch` for pre-release versions.

## [Unreleased]

### Added

<<<<<<< HEAD
- `Stop Generating` button to cancel a request and stop Cody's response. [pull/53332](https://github.com/sourcegraph/sourcegraph/pull/53332)
=======
### Fixed

### Changed

- Completions: Updating configuration no longer requires reloading the extension. [pull/53401](https://github.com/sourcegraph/sourcegraph/pull/53401)

## [0.2.4]

### Added

>>>>>>> c3343b97
- Hover tooltips to intent-detection underlines. [pull/52029](https://github.com/sourcegraph/sourcegraph/pull/52029)
- Notification to prompt users to setup Cody if it wasn't configured initially. [pull/53321](https://github.com/sourcegraph/sourcegraph/pull/53321)
- Added a new Cody status bar item to relay global loading states and allowing you to quickly enable/disable features. [pull/53307](https://github.com/sourcegraph/sourcegraph/pull/53307)

### Fixed

- Fix `Continue with Sourcegraph.com` callback URL. [pull/53418](https://github.com/sourcegraph/sourcegraph/pull/53418)

### Changed

- Simplified the appearance of commands in various parts of the UI [pull/53395](https://github.com/sourcegraph/sourcegraph/pull/53395)

## [0.2.3]

### Added

- Add delete button for removing individual history. [pull/52904](https://github.com/sourcegraph/sourcegraph/pull/52904)
- Load the recent ongoing chat on reload of window. [pull/52904](https://github.com/sourcegraph/sourcegraph/pull/52904)
- Handle URL callbacks from `vscode-insiders`. [pull/53313](https://github.com/sourcegraph/sourcegraph/pull/53313)
- Inline Assist: New Code Lens to undo `inline fix` performed by Cody. [pull/53348](https://github.com/sourcegraph/sourcegraph/pull/53348)

### Fixed

- Fix the loading of files and scroll chat to the end while restoring the history. [pull/52904](https://github.com/sourcegraph/sourcegraph/pull/52904)
- Open file paths from Cody's responses in a workspace with the correct protocol. [pull/53103](https://github.com/sourcegraph/sourcegraph/pull/53103)
- Cody completions: Fixes an issue where completions would often start in the next line. [pull/53246](https://github.com/sourcegraph/sourcegraph/pull/53246)

### Changed

- Save the current ongoing conversation to the chat history [pull/52904](https://github.com/sourcegraph/sourcegraph/pull/52904)
- Inline Assist: Updating configuration no longer requires reloading the extension. [pull/53348](https://github.com/sourcegraph/sourcegraph/pull/53348)
- Context quality has been improved when the repository has not been indexed. The LLM is used to generate keyword and filename queries, and the LLM also reranks results from multiple sources. Response latency has also improved on long user queries. [pull/52815](https://github.com/sourcegraph/sourcegraph/pull/52815)

## [0.2.2]

### Added

- New recipe: `Generate PR description`. Generate the PR description using the PR template guidelines for the changes made in the current branch. [pull/51721](https://github.com/sourcegraph/sourcegraph/pull/51721)
- Open context search results links as workspace file. [pull/52856](https://github.com/sourcegraph/sourcegraph/pull/52856)
- Cody Inline Assist: Decorations for `/fix` errors. [pull/52796](https://github.com/sourcegraph/sourcegraph/pull/52796)
- Open file paths from Cody's responses in workspace. [pull/53069](https://github.com/sourcegraph/sourcegraph/pull/53069)
- Help & Getting Started: Walkthrough to help users get setup with Cody and discover new features. [pull/52560](https://github.com/sourcegraph/sourcegraph/pull/52560)

### Fixed

- Cody Inline Assist: Decorations for `/fix` on light theme. [pull/52796](https://github.com/sourcegraph/sourcegraph/pull/52796)
- Cody Inline Assist: Use more than 1 context file for `/touch`. [pull/52796](https://github.com/sourcegraph/sourcegraph/pull/52796)
- Cody Inline Assist: Fixes cody processing indefinitely issue. [pull/52796](https://github.com/sourcegraph/sourcegraph/pull/52796)
- Cody completions: Various fixes for completion analytics. [pull/52935](https://github.com/sourcegraph/sourcegraph/pull/52935)
- Cody Inline Assist: Indentation on `/fix` [pull/53068](https://github.com/sourcegraph/sourcegraph/pull/53068)

### Changed

- Internal: Do not log events during tests. [pull/52865](https://github.com/sourcegraph/sourcegraph/pull/52865)
- Cody completions: Improved the number of completions presented and reduced the latency. [pull/52935](https://github.com/sourcegraph/sourcegraph/pull/52935)
- Cody completions: Various improvements to the context. [pull/53043](https://github.com/sourcegraph/sourcegraph/pull/53043)

## [0.2.1]

### Fixed

- Escape Windows path separator in fast file finder path pattern. [pull/52754](https://github.com/sourcegraph/sourcegraph/pull/52754)
- Only display errors from the embeddings clients for users connected to an indexed codebase. [pull/52780](https://github.com/sourcegraph/sourcegraph/pull/52780)

### Changed

## [0.2.0]

### Added

- Cody Inline Assist: New recipe for creating new files with `/touch` command. [pull/52511](https://github.com/sourcegraph/sourcegraph/pull/52511)
- Cody completions: Experimental support for multi-line inline completions for JavaScript, TypeScript, Go, and Python using indentation based truncation. [issues/52588](https://github.com/sourcegraph/sourcegraph/issues/52588)
- Display embeddings search, and connection error to the webview panel. [pull/52491](https://github.com/sourcegraph/sourcegraph/pull/52491)
- New recipe: `Optimize Code`. Optimize the time and space consumption of code. [pull/51974](https://github.com/sourcegraph/sourcegraph/pull/51974)
- Button to insert code block text at cursor position in text editor. [pull/52528](https://github.com/sourcegraph/sourcegraph/pull/52528)

### Fixed

- Cody completions: Fixed interop between spaces and tabs. [pull/52497](https://github.com/sourcegraph/sourcegraph/pull/52497)
- Fixes an issue where new conversations did not bring the chat into the foreground. [pull/52363](https://github.com/sourcegraph/sourcegraph/pull/52363)
- Cody completions: Prevent completions for lines that have a word in the suffix. [issues/52582](https://github.com/sourcegraph/sourcegraph/issues/52582)
- Cody completions: Fixes an issue where multi-line inline completions closed the current block even if it already had content. [pull/52615](https://github.com/sourcegraph/sourcegraph/52615)
- Cody completions: Fixed an issue where the Cody response starts with a newline and was previously ignored. [issues/52586](https://github.com/sourcegraph/sourcegraph/issues/52586)

### Changed

- Cody is now using `major.EVEN_NUMBER.patch` for release versions and `major.ODD_NUMBER.patch` for pre-release versions. [pull/52412](https://github.com/sourcegraph/sourcegraph/pull/52412)
- Cody completions: Fixed an issue where the Cody response starts with a newline and was previously ignored [issues/52586](https://github.com/sourcegraph/sourcegraph/issues/52586)
- Cody completions: Improves the behavior of the completions cache when characters are deleted from the editor. [pull/52695](https://github.com/sourcegraph/sourcegraph/pull/52695)

### Changed

- Cody completions: Improve completion logger and measure the duration a completion is displayed for. [pull/52695](https://github.com/sourcegraph/sourcegraph/pull/52695)

## [0.1.5]

### Added

### Fixed

- Inline Assist broken decorations for Inline-Fixup tasks [pull/52322](https://github.com/sourcegraph/sourcegraph/pull/52322)

### Changed

- Various Cody completions related improvements [pull/52365](https://github.com/sourcegraph/sourcegraph/pull/52365)

## [0.1.4]

### Added

- Added support for local keyword search on Windows. [pull/52251](https://github.com/sourcegraph/sourcegraph/pull/52251)

### Fixed

- Setting `cody.useContext` to `none` will now limit Cody to using only the currently open file. [pull/52126](https://github.com/sourcegraph/sourcegraph/pull/52126)
- Fixes race condition in telemetry. [pull/52279](https://github.com/sourcegraph/sourcegraph/pull/52279)
- Don't search for file paths if no file paths to validate. [pull/52267](https://github.com/sourcegraph/sourcegraph/pull/52267)
- Fix handling of embeddings search backward compatibility. [pull/52286](https://github.com/sourcegraph/sourcegraph/pull/52286)

### Changed

- Cleanup the design of the VSCode history view. [pull/51246](https://github.com/sourcegraph/sourcegraph/pull/51246)
- Changed menu icons and order. [pull/52263](https://github.com/sourcegraph/sourcegraph/pull/52263)
- Deprecate `cody.debug` for three new settings: `cody.debug.enable`, `cody.debug.verbose`, and `cody.debug.filter`. [pull/52236](https://github.com/sourcegraph/sourcegraph/pull/52236)

## [0.1.3]

### Added

- Add support for connecting to Sourcegraph App when a supported version is installed. [pull/52075](https://github.com/sourcegraph/sourcegraph/pull/52075)

### Fixed

- Displays error banners on all view instead of chat view only. [pull/51883](https://github.com/sourcegraph/sourcegraph/pull/51883)
- Surfaces errors for corrupted token from secret storage. [pull/51883](https://github.com/sourcegraph/sourcegraph/pull/51883)
- Inline Assist add code lenses to all open files [pull/52014](https://github.com/sourcegraph/sourcegraph/pull/52014)

### Changed

- Removes unused configuration option: `cody.enabled`. [pull/51883](https://github.com/sourcegraph/sourcegraph/pull/51883)
- Arrow key behavior: you can now navigate forwards through messages with the down arrow; additionally the up and down arrows will navigate backwards and forwards only if you're at the start or end of the drafted text, respectively. [pull/51586](https://github.com/sourcegraph/sourcegraph/pull/51586)
- Display a more user-friendly error message when the user is connected to sourcegraph.com and doesn't have a verified email. [pull/51870](https://github.com/sourcegraph/sourcegraph/pull/51870)
- Keyword context: Excludes files larger than 1M and adds a 30sec timeout period [pull/52038](https://github.com/sourcegraph/sourcegraph/pull/52038)

## [0.1.2]

### Added

- `Inline Assist`: a new way to interact with Cody inside your files. To enable this feature, please set the `cody.experimental.inline` option to true. [pull/51679](https://github.com/sourcegraph/sourcegraph/pull/51679)

### Fixed

- UI bug that capped buttons at 300px max-width with visible border [pull/51726](https://github.com/sourcegraph/sourcegraph/pull/51726)
- Fixes anonymous user id resetting after logout [pull/51532](https://github.com/sourcegraph/sourcegraph/pull/51532)
- Add error message on top of Cody's response instead of overriding it [pull/51762](https://github.com/sourcegraph/sourcegraph/pull/51762)
- Fixes an issue where chat input messages where not rendered in the UI immediately [pull/51783](https://github.com/sourcegraph/sourcegraph/pull/51783)
- Fixes an issue where file where the hallucination detection was not working properly [pull/51785](https://github.com/sourcegraph/sourcegraph/pull/51785)
- Aligns Edit button style with feedback buttons [pull/51767](https://github.com/sourcegraph/sourcegraph/pull/51767)

### Changed

- Pressing the icon to reset the clear history now makes sure that the chat tab is shown [pull/51786](https://github.com/sourcegraph/sourcegraph/pull/51786)
- Rename the extension from "Sourcegraph Cody" to "Cody AI by Sourcegraph" [pull/51702](https://github.com/sourcegraph/sourcegraph/pull/51702)
- Remove HTML escaping artifacts [pull/51797](https://github.com/sourcegraph/sourcegraph/pull/51797)

## [0.1.1]

### Fixed

- Remove system alerts from non-actionable items [pull/51714](https://github.com/sourcegraph/sourcegraph/pull/51714)

## [0.1.0]

### Added

- New recipe: `Codebase Context Search`. Run an approximate search across the codebase. It searches within the embeddings when available to provide relevant code context. [pull/51077](https://github.com/sourcegraph/sourcegraph/pull/51077)
- Add support to slash commands `/` in chat. [pull/51077](https://github.com/sourcegraph/sourcegraph/pull/51077)
  - `/r` or `/reset` to reset chat
  - `/s` or `/search` to perform codebase context search
- Adds usage metrics to the experimental chat predictions feature [pull/51474](https://github.com/sourcegraph/sourcegraph/pull/51474)
- Add highlighted code to context message automatically [pull/51585](https://github.com/sourcegraph/sourcegraph/pull/51585)
- New recipe: `Generate Release Notes` --generate release notes based on the available tags or the selected commits for the time period. It summarises the git commits into standard release notes format of new features, bugs fixed, docs improvements. [pull/51481](https://github.com/sourcegraph/sourcegraph/pull/51481)
- New recipe: `Generate Release Notes`. Generate release notes based on the available tags or the selected commits for the time period. It summarizes the git commits into standard release notes format of new features, bugs fixed, docs improvements. [pull/51481](https://github.com/sourcegraph/sourcegraph/pull/51481)

### Fixed

- Error notification display pattern for rate limit [pull/51521](https://github.com/sourcegraph/sourcegraph/pull/51521)
- Fixes issues with branch switching and file deletions when using the experimental completions feature [pull/51565](https://github.com/sourcegraph/sourcegraph/pull/51565)
- Improves performance of hallucination detection for file paths and supports paths relative to the project root [pull/51558](https://github.com/sourcegraph/sourcegraph/pull/51558), [pull/51625](https://github.com/sourcegraph/sourcegraph/pull/51625)
- Fixes an issue where inline code blocks were unexpectedly escaped [pull/51576](https://github.com/sourcegraph/sourcegraph/pull/51576)

### Changed

- Promote Cody from experimental to beta [pull/](https://github.com/sourcegraph/sourcegraph/pull/)
- Various improvements to the experimental completions feature

## [0.0.10]

### Added

- Adds usage metrics to the experimental completions feature [pull/51350](https://github.com/sourcegraph/sourcegraph/pull/51350)
- Updating `cody.codebase` does not require reloading VS Code [pull/51274](https://github.com/sourcegraph/sourcegraph/pull/51274)

### Fixed

- Fixes an issue where code blocks were unexpectedly escaped [pull/51247](https://github.com/sourcegraph/sourcegraph/pull/51247)

### Changed

- Improved Cody header and layout details [pull/51348](https://github.com/sourcegraph/sourcegraph/pull/51348)
- Replace `Cody: Set Access Token` command with `Cody: Sign in` [pull/51274](https://github.com/sourcegraph/sourcegraph/pull/51274)
- Various improvements to the experimental completions feature

## [0.0.9]

### Added

- Adds new experimental chat predictions feature to suggest follow-up conversations. Enable it with the new `cody.experimental.chatPredictions` feature flag. [pull/51201](https://github.com/sourcegraph/sourcegraph/pull/51201)
- Auto update `cody.codebase` setting from current open file [pull/51045](https://github.com/sourcegraph/sourcegraph/pull/51045)
- Properly render rate-limiting on requests [pull/51200](https://github.com/sourcegraph/sourcegraph/pull/51200)
- Error display in UI [pull/51005](https://github.com/sourcegraph/sourcegraph/pull/51005)
- Edit buttons for editing last submitted message [pull/51009](https://github.com/sourcegraph/sourcegraph/pull/51009)
- [Security] Content security policy to webview [pull/51152](https://github.com/sourcegraph/sourcegraph/pull/51152)

### Fixed

- Escaped HTML issue [pull/51144](https://github.com/sourcegraph/sourcegraph/pull/51151)
- Unauthorized sessions [pull/51005](https://github.com/sourcegraph/sourcegraph/pull/51005)

### Changed

- Various improvements to the experimental completions feature [pull/51161](https://github.com/sourcegraph/sourcegraph/pull/51161) [51046](https://github.com/sourcegraph/sourcegraph/pull/51046)
- Visual improvements to the history page, ability to resume past conversations [pull/51159](https://github.com/sourcegraph/sourcegraph/pull/51159)

## [Template]

### Added

### Fixed

### Changed<|MERGE_RESOLUTION|>--- conflicted
+++ resolved
@@ -8,9 +8,7 @@
 
 ### Added
 
-<<<<<<< HEAD
 - `Stop Generating` button to cancel a request and stop Cody's response. [pull/53332](https://github.com/sourcegraph/sourcegraph/pull/53332)
-=======
 ### Fixed
 
 ### Changed
@@ -21,7 +19,6 @@
 
 ### Added
 
->>>>>>> c3343b97
 - Hover tooltips to intent-detection underlines. [pull/52029](https://github.com/sourcegraph/sourcegraph/pull/52029)
 - Notification to prompt users to setup Cody if it wasn't configured initially. [pull/53321](https://github.com/sourcegraph/sourcegraph/pull/53321)
 - Added a new Cody status bar item to relay global loading states and allowing you to quickly enable/disable features. [pull/53307](https://github.com/sourcegraph/sourcegraph/pull/53307)
