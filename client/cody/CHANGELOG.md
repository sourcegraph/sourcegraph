--- conflicted
+++ resolved
@@ -12,11 +12,8 @@
 
 - UI bug that capped buttons at 300px max-width with visible border [pull/51726](https://github.com/sourcegraph/sourcegraph/pull/51726)
 - Add error message on top of Cody's response instead of overriding it [pull/51762](https://github.com/sourcegraph/sourcegraph/pull/51762)
-<<<<<<< HEAD
 - Fixed an issue where chat input messages where not rendered in the UI immediately [pull/51783](https://github.com/sourcegraph/sourcegraph/pull/51783)
-=======
 - Fixes an issue where file where the hallucination detection was not working properly [pull/51785](https://github.com/sourcegraph/sourcegraph/pull/51785)
->>>>>>> 46cdb63e
 
 ### Changed
 
