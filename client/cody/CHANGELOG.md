# Changelog

All notable changes to Sourcegraph Cody will be documented in this file.

Starting from `0.2.0`, Cody is using `major.EVEN_NUMBER.patch` for release versions and `major.ODD_NUMBER.patch` for pre-release versions.

## [Unreleased]

### Added

- `Stop Generating` button to cancel a request and stop Cody's response. [pull/53332](https://github.com/sourcegraph/sourcegraph/pull/53332)

### Fixed

<<<<<<< HEAD
- Fixes the rendering of duplicate context files in response. [pull/53662](https://github.com/sourcegraph/sourcegraph/pull/53662)
- Fixes an issue where local keyword context was trying to open binary files. [pull/53662](https://github.com/sourcegraph/sourcegraph/pull/53662)
=======
- Fix the hallucination detection behaviour for directory, API and git refs pattern. [pull/53553](https://github.com/sourcegraph/sourcegraph/pull/53553)
>>>>>>> a7ebe938

### Changed

- Completions: Updating configuration no longer requires reloading the extension. [pull/53401](https://github.com/sourcegraph/sourcegraph/pull/53401)
- New chat layout. [pull/53332](https://github.com/sourcegraph/sourcegraph/pull/53332)
- Completions: Completions can now be used on unsaved files. [pull/53495](https://github.com/sourcegraph/sourcegraph/pull/53495)
- Completions: Add multi-line heuristics for C, C++, C#, and Java. [pull/53631](https://github.com/sourcegraph/sourcegraph/pull/53631)

## [0.2.4]

### Added

- Hover tooltips to intent-detection underlines. [pull/52029](https://github.com/sourcegraph/sourcegraph/pull/52029)
- Notification to prompt users to setup Cody if it wasn't configured initially. [pull/53321](https://github.com/sourcegraph/sourcegraph/pull/53321)
- Added a new Cody status bar item to relay global loading states and allowing you to quickly enable/disable features. [pull/53307](https://github.com/sourcegraph/sourcegraph/pull/53307)

### Fixed

- Fix `Continue with Sourcegraph.com` callback URL. [pull/53418](https://github.com/sourcegraph/sourcegraph/pull/53418)

### Changed

- Simplified the appearance of commands in various parts of the UI [pull/53395](https://github.com/sourcegraph/sourcegraph/pull/53395)

## [0.2.3]

### Added

- Add delete button for removing individual history. [pull/52904](https://github.com/sourcegraph/sourcegraph/pull/52904)
- Load the recent ongoing chat on reload of window. [pull/52904](https://github.com/sourcegraph/sourcegraph/pull/52904)
- Handle URL callbacks from `vscode-insiders`. [pull/53313](https://github.com/sourcegraph/sourcegraph/pull/53313)
- Inline Assist: New Code Lens to undo `inline fix` performed by Cody. [pull/53348](https://github.com/sourcegraph/sourcegraph/pull/53348)

### Fixed

- Fix the loading of files and scroll chat to the end while restoring the history. [pull/52904](https://github.com/sourcegraph/sourcegraph/pull/52904)
- Open file paths from Cody's responses in a workspace with the correct protocol. [pull/53103](https://github.com/sourcegraph/sourcegraph/pull/53103)
- Cody completions: Fixes an issue where completions would often start in the next line. [pull/53246](https://github.com/sourcegraph/sourcegraph/pull/53246)

### Changed

- Save the current ongoing conversation to the chat history [pull/52904](https://github.com/sourcegraph/sourcegraph/pull/52904)
- Inline Assist: Updating configuration no longer requires reloading the extension. [pull/53348](https://github.com/sourcegraph/sourcegraph/pull/53348)
- Context quality has been improved when the repository has not been indexed. The LLM is used to generate keyword and filename queries, and the LLM also reranks results from multiple sources. Response latency has also improved on long user queries. [pull/52815](https://github.com/sourcegraph/sourcegraph/pull/52815)

## [0.2.2]

### Added

- New recipe: `Generate PR description`. Generate the PR description using the PR template guidelines for the changes made in the current branch. [pull/51721](https://github.com/sourcegraph/sourcegraph/pull/51721)
- Open context search results links as workspace file. [pull/52856](https://github.com/sourcegraph/sourcegraph/pull/52856)
- Cody Inline Assist: Decorations for `/fix` errors. [pull/52796](https://github.com/sourcegraph/sourcegraph/pull/52796)
- Open file paths from Cody's responses in workspace. [pull/53069](https://github.com/sourcegraph/sourcegraph/pull/53069)
- Help & Getting Started: Walkthrough to help users get setup with Cody and discover new features. [pull/52560](https://github.com/sourcegraph/sourcegraph/pull/52560)

### Fixed

- Cody Inline Assist: Decorations for `/fix` on light theme. [pull/52796](https://github.com/sourcegraph/sourcegraph/pull/52796)
- Cody Inline Assist: Use more than 1 context file for `/touch`. [pull/52796](https://github.com/sourcegraph/sourcegraph/pull/52796)
- Cody Inline Assist: Fixes cody processing indefinitely issue. [pull/52796](https://github.com/sourcegraph/sourcegraph/pull/52796)
- Cody completions: Various fixes for completion analytics. [pull/52935](https://github.com/sourcegraph/sourcegraph/pull/52935)
- Cody Inline Assist: Indentation on `/fix` [pull/53068](https://github.com/sourcegraph/sourcegraph/pull/53068)

### Changed

- Internal: Do not log events during tests. [pull/52865](https://github.com/sourcegraph/sourcegraph/pull/52865)
- Cody completions: Improved the number of completions presented and reduced the latency. [pull/52935](https://github.com/sourcegraph/sourcegraph/pull/52935)
- Cody completions: Various improvements to the context. [pull/53043](https://github.com/sourcegraph/sourcegraph/pull/53043)

## [0.2.1]

### Fixed

- Escape Windows path separator in fast file finder path pattern. [pull/52754](https://github.com/sourcegraph/sourcegraph/pull/52754)
- Only display errors from the embeddings clients for users connected to an indexed codebase. [pull/52780](https://github.com/sourcegraph/sourcegraph/pull/52780)

### Changed

## [0.2.0]

### Added

- Cody Inline Assist: New recipe for creating new files with `/touch` command. [pull/52511](https://github.com/sourcegraph/sourcegraph/pull/52511)
- Cody completions: Experimental support for multi-line inline completions for JavaScript, TypeScript, Go, and Python using indentation based truncation. [issues/52588](https://github.com/sourcegraph/sourcegraph/issues/52588)
- Display embeddings search, and connection error to the webview panel. [pull/52491](https://github.com/sourcegraph/sourcegraph/pull/52491)
- New recipe: `Optimize Code`. Optimize the time and space consumption of code. [pull/51974](https://github.com/sourcegraph/sourcegraph/pull/51974)
- Button to insert code block text at cursor position in text editor. [pull/52528](https://github.com/sourcegraph/sourcegraph/pull/52528)

### Fixed

- Cody completions: Fixed interop between spaces and tabs. [pull/52497](https://github.com/sourcegraph/sourcegraph/pull/52497)
- Fixes an issue where new conversations did not bring the chat into the foreground. [pull/52363](https://github.com/sourcegraph/sourcegraph/pull/52363)
- Cody completions: Prevent completions for lines that have a word in the suffix. [issues/52582](https://github.com/sourcegraph/sourcegraph/issues/52582)
- Cody completions: Fixes an issue where multi-line inline completions closed the current block even if it already had content. [pull/52615](https://github.com/sourcegraph/sourcegraph/52615)
- Cody completions: Fixed an issue where the Cody response starts with a newline and was previously ignored. [issues/52586](https://github.com/sourcegraph/sourcegraph/issues/52586)

### Changed

- Cody is now using `major.EVEN_NUMBER.patch` for release versions and `major.ODD_NUMBER.patch` for pre-release versions. [pull/52412](https://github.com/sourcegraph/sourcegraph/pull/52412)
- Cody completions: Fixed an issue where the Cody response starts with a newline and was previously ignored [issues/52586](https://github.com/sourcegraph/sourcegraph/issues/52586)
- Cody completions: Improves the behavior of the completions cache when characters are deleted from the editor. [pull/52695](https://github.com/sourcegraph/sourcegraph/pull/52695)

### Changed

- Cody completions: Improve completion logger and measure the duration a completion is displayed for. [pull/52695](https://github.com/sourcegraph/sourcegraph/pull/52695)

## [0.1.5]

### Added

### Fixed

- Inline Assist broken decorations for Inline-Fixup tasks [pull/52322](https://github.com/sourcegraph/sourcegraph/pull/52322)

### Changed

- Various Cody completions related improvements [pull/52365](https://github.com/sourcegraph/sourcegraph/pull/52365)

## [0.1.4]

### Added

- Added support for local keyword search on Windows. [pull/52251](https://github.com/sourcegraph/sourcegraph/pull/52251)

### Fixed

- Setting `cody.useContext` to `none` will now limit Cody to using only the currently open file. [pull/52126](https://github.com/sourcegraph/sourcegraph/pull/52126)
- Fixes race condition in telemetry. [pull/52279](https://github.com/sourcegraph/sourcegraph/pull/52279)
- Don't search for file paths if no file paths to validate. [pull/52267](https://github.com/sourcegraph/sourcegraph/pull/52267)
- Fix handling of embeddings search backward compatibility. [pull/52286](https://github.com/sourcegraph/sourcegraph/pull/52286)

### Changed

- Cleanup the design of the VSCode history view. [pull/51246](https://github.com/sourcegraph/sourcegraph/pull/51246)
- Changed menu icons and order. [pull/52263](https://github.com/sourcegraph/sourcegraph/pull/52263)
- Deprecate `cody.debug` for three new settings: `cody.debug.enable`, `cody.debug.verbose`, and `cody.debug.filter`. [pull/52236](https://github.com/sourcegraph/sourcegraph/pull/52236)

## [0.1.3]

### Added

- Add support for connecting to Sourcegraph App when a supported version is installed. [pull/52075](https://github.com/sourcegraph/sourcegraph/pull/52075)

### Fixed

- Displays error banners on all view instead of chat view only. [pull/51883](https://github.com/sourcegraph/sourcegraph/pull/51883)
- Surfaces errors for corrupted token from secret storage. [pull/51883](https://github.com/sourcegraph/sourcegraph/pull/51883)
- Inline Assist add code lenses to all open files [pull/52014](https://github.com/sourcegraph/sourcegraph/pull/52014)

### Changed

- Removes unused configuration option: `cody.enabled`. [pull/51883](https://github.com/sourcegraph/sourcegraph/pull/51883)
- Arrow key behavior: you can now navigate forwards through messages with the down arrow; additionally the up and down arrows will navigate backwards and forwards only if you're at the start or end of the drafted text, respectively. [pull/51586](https://github.com/sourcegraph/sourcegraph/pull/51586)
- Display a more user-friendly error message when the user is connected to sourcegraph.com and doesn't have a verified email. [pull/51870](https://github.com/sourcegraph/sourcegraph/pull/51870)
- Keyword context: Excludes files larger than 1M and adds a 30sec timeout period [pull/52038](https://github.com/sourcegraph/sourcegraph/pull/52038)

## [0.1.2]

### Added

- `Inline Assist`: a new way to interact with Cody inside your files. To enable this feature, please set the `cody.experimental.inline` option to true. [pull/51679](https://github.com/sourcegraph/sourcegraph/pull/51679)

### Fixed

- UI bug that capped buttons at 300px max-width with visible border [pull/51726](https://github.com/sourcegraph/sourcegraph/pull/51726)
- Fixes anonymous user id resetting after logout [pull/51532](https://github.com/sourcegraph/sourcegraph/pull/51532)
- Add error message on top of Cody's response instead of overriding it [pull/51762](https://github.com/sourcegraph/sourcegraph/pull/51762)
- Fixes an issue where chat input messages where not rendered in the UI immediately [pull/51783](https://github.com/sourcegraph/sourcegraph/pull/51783)
- Fixes an issue where file where the hallucination detection was not working properly [pull/51785](https://github.com/sourcegraph/sourcegraph/pull/51785)
- Aligns Edit button style with feedback buttons [pull/51767](https://github.com/sourcegraph/sourcegraph/pull/51767)

### Changed

- Pressing the icon to reset the clear history now makes sure that the chat tab is shown [pull/51786](https://github.com/sourcegraph/sourcegraph/pull/51786)
- Rename the extension from "Sourcegraph Cody" to "Cody AI by Sourcegraph" [pull/51702](https://github.com/sourcegraph/sourcegraph/pull/51702)
- Remove HTML escaping artifacts [pull/51797](https://github.com/sourcegraph/sourcegraph/pull/51797)

## [0.1.1]

### Fixed

- Remove system alerts from non-actionable items [pull/51714](https://github.com/sourcegraph/sourcegraph/pull/51714)

## [0.1.0]

### Added

- New recipe: `Codebase Context Search`. Run an approximate search across the codebase. It searches within the embeddings when available to provide relevant code context. [pull/51077](https://github.com/sourcegraph/sourcegraph/pull/51077)
- Add support to slash commands `/` in chat. [pull/51077](https://github.com/sourcegraph/sourcegraph/pull/51077)
  - `/r` or `/reset` to reset chat
  - `/s` or `/search` to perform codebase context search
- Adds usage metrics to the experimental chat predictions feature [pull/51474](https://github.com/sourcegraph/sourcegraph/pull/51474)
- Add highlighted code to context message automatically [pull/51585](https://github.com/sourcegraph/sourcegraph/pull/51585)
- New recipe: `Generate Release Notes` --generate release notes based on the available tags or the selected commits for the time period. It summarises the git commits into standard release notes format of new features, bugs fixed, docs improvements. [pull/51481](https://github.com/sourcegraph/sourcegraph/pull/51481)
- New recipe: `Generate Release Notes`. Generate release notes based on the available tags or the selected commits for the time period. It summarizes the git commits into standard release notes format of new features, bugs fixed, docs improvements. [pull/51481](https://github.com/sourcegraph/sourcegraph/pull/51481)

### Fixed

- Error notification display pattern for rate limit [pull/51521](https://github.com/sourcegraph/sourcegraph/pull/51521)
- Fixes issues with branch switching and file deletions when using the experimental completions feature [pull/51565](https://github.com/sourcegraph/sourcegraph/pull/51565)
- Improves performance of hallucination detection for file paths and supports paths relative to the project root [pull/51558](https://github.com/sourcegraph/sourcegraph/pull/51558), [pull/51625](https://github.com/sourcegraph/sourcegraph/pull/51625)
- Fixes an issue where inline code blocks were unexpectedly escaped [pull/51576](https://github.com/sourcegraph/sourcegraph/pull/51576)

### Changed

- Promote Cody from experimental to beta [pull/](https://github.com/sourcegraph/sourcegraph/pull/)
- Various improvements to the experimental completions feature

## [0.0.10]

### Added

- Adds usage metrics to the experimental completions feature [pull/51350](https://github.com/sourcegraph/sourcegraph/pull/51350)
- Updating `cody.codebase` does not require reloading VS Code [pull/51274](https://github.com/sourcegraph/sourcegraph/pull/51274)

### Fixed

- Fixes an issue where code blocks were unexpectedly escaped [pull/51247](https://github.com/sourcegraph/sourcegraph/pull/51247)

### Changed

- Improved Cody header and layout details [pull/51348](https://github.com/sourcegraph/sourcegraph/pull/51348)
- Replace `Cody: Set Access Token` command with `Cody: Sign in` [pull/51274](https://github.com/sourcegraph/sourcegraph/pull/51274)
- Various improvements to the experimental completions feature

## [0.0.9]

### Added

- Adds new experimental chat predictions feature to suggest follow-up conversations. Enable it with the new `cody.experimental.chatPredictions` feature flag. [pull/51201](https://github.com/sourcegraph/sourcegraph/pull/51201)
- Auto update `cody.codebase` setting from current open file [pull/51045](https://github.com/sourcegraph/sourcegraph/pull/51045)
- Properly render rate-limiting on requests [pull/51200](https://github.com/sourcegraph/sourcegraph/pull/51200)
- Error display in UI [pull/51005](https://github.com/sourcegraph/sourcegraph/pull/51005)
- Edit buttons for editing last submitted message [pull/51009](https://github.com/sourcegraph/sourcegraph/pull/51009)
- [Security] Content security policy to webview [pull/51152](https://github.com/sourcegraph/sourcegraph/pull/51152)

### Fixed

- Escaped HTML issue [pull/51144](https://github.com/sourcegraph/sourcegraph/pull/51151)
- Unauthorized sessions [pull/51005](https://github.com/sourcegraph/sourcegraph/pull/51005)

### Changed

- Various improvements to the experimental completions feature [pull/51161](https://github.com/sourcegraph/sourcegraph/pull/51161) [51046](https://github.com/sourcegraph/sourcegraph/pull/51046)
- Visual improvements to the history page, ability to resume past conversations [pull/51159](https://github.com/sourcegraph/sourcegraph/pull/51159)

## [Template]

### Added

### Fixed

### Changed<|MERGE_RESOLUTION|>--- conflicted
+++ resolved
@@ -12,12 +12,10 @@
 
 ### Fixed
 
-<<<<<<< HEAD
 - Fixes the rendering of duplicate context files in response. [pull/53662](https://github.com/sourcegraph/sourcegraph/pull/53662)
 - Fixes an issue where local keyword context was trying to open binary files. [pull/53662](https://github.com/sourcegraph/sourcegraph/pull/53662)
-=======
+
 - Fix the hallucination detection behaviour for directory, API and git refs pattern. [pull/53553](https://github.com/sourcegraph/sourcegraph/pull/53553)
->>>>>>> a7ebe938
 
 ### Changed
 
