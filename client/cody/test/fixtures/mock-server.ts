import express from 'express'

const SERVER_PORT = 49300

export const SERVER_URL = 'http://localhost:49300'
export const VALID_TOKEN = 'abcdefgh1234'

const responses = {
    chat: 'hello from the assistant',
    fixup: '<selection><title>Goodbye Cody</title></selection>',
}
<<<<<<< HEAD
=======

>>>>>>> 1b53f0bc
// Runs a stub Cody service for testing.
export async function run<T>(around: () => Promise<T>): Promise<T> {
    const app = express()
    app.use(express.json())

    app.post('/.api/completions/stream', (req, res) => {
<<<<<<< HEAD
        // Check if this is a fixup request
        const isFixupRequest = req.body.messages[2].text.includes('<selection>')

        res.send(
            `event: completion\ndata: {"completion": "${
                isFixupRequest ? responses.fixup : responses.chat
            }"}\n\nevent: done\ndata: {}\n\n`
        )
=======
        // TODO: Filter streaming response
        const response = req.body.messages[2].text.includes('<selection>') ? responses.fixup : responses.chat
        res.send(`event: completion\ndata: {"completion": ${JSON.stringify(response)}}\n\nevent: done\ndata: {}\n\n`)
>>>>>>> 1b53f0bc
    })

    app.post('/.api/graphql', (req, res) => {
        if (req.headers.authorization !== `token ${VALID_TOKEN}`) {
            res.sendStatus(401)
            return
        }

        const operation = new URL(req.url, 'https://example.com').search.replace(/^\?/, '')
        switch (operation) {
            case 'CurrentUser':
                res.send(JSON.stringify({ data: { currentUser: 'u' } }))
                break
            case 'IsContextRequiredForChatQuery':
                res.send(JSON.stringify({ data: { isContextRequiredForChatQuery: false } }))
                break
            default:
                res.sendStatus(400)
                break
        }
    })

    const server = app.listen(SERVER_PORT, () => {
        console.log(`Mock server listening on port ${SERVER_PORT}`)
    })

    const result = await around()
    server.close()

    return result
}<|MERGE_RESOLUTION|>--- conflicted
+++ resolved
@@ -9,30 +9,16 @@
     chat: 'hello from the assistant',
     fixup: '<selection><title>Goodbye Cody</title></selection>',
 }
-<<<<<<< HEAD
-=======
 
->>>>>>> 1b53f0bc
 // Runs a stub Cody service for testing.
 export async function run<T>(around: () => Promise<T>): Promise<T> {
     const app = express()
     app.use(express.json())
 
     app.post('/.api/completions/stream', (req, res) => {
-<<<<<<< HEAD
-        // Check if this is a fixup request
-        const isFixupRequest = req.body.messages[2].text.includes('<selection>')
-
-        res.send(
-            `event: completion\ndata: {"completion": "${
-                isFixupRequest ? responses.fixup : responses.chat
-            }"}\n\nevent: done\ndata: {}\n\n`
-        )
-=======
         // TODO: Filter streaming response
         const response = req.body.messages[2].text.includes('<selection>') ? responses.fixup : responses.chat
         res.send(`event: completion\ndata: {"completion": ${JSON.stringify(response)}}\n\nevent: done\ndata: {}\n\n`)
->>>>>>> 1b53f0bc
     })
 
     app.post('/.api/graphql', (req, res) => {
