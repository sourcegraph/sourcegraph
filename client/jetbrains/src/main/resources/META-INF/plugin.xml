<idea-plugin require-restart="true">
    <id>com.sourcegraph.jetbrains</id>
    <name>Sourcegraph Cody + Code Search</name>
    <vendor email="hi@sourcegraph.com" url="https://sourcegraph.com">Sourcegraph</vendor>

    <!--
        See https://plugins.jetbrains.com/docs/intellij/build-number-ranges.html
        for insight into build numbers and IntelliJ Platform versions.
        - 2020.2 was the first version to have JCEF enabled by default
            -> https://plugins.jetbrains.com/docs/intellij/jcef.html
        - Version 2020.2 and 2020.3 have issues with adding custom HTTP headers to requests from within the JCEF view
             -> https://github.com/sourcegraph/sourcegraph/issues/37475#issuecomment-1171355831
        - Version 2022.1 is the version introducing the Kotlin UI DSL API we are using at the moment
          - if the need arises, we may try to implement backwards compatibility to 2021.3
    -->
    <idea-version since-build="221.5080.210"/>

    <depends>com.intellij.modules.platform</depends>
    <depends optional="true" config-file="plugin-git.xml">Git4Idea</depends>
    <depends optional="true" config-file="plugin-perforce.xml">PerforceDirectPlugin</depends>

    <extensions defaultExtensionNs="com.intellij">
        <projectService serviceImplementation="com.sourcegraph.config.CodyProjectService"/>
        <projectService serviceImplementation="com.sourcegraph.cody.config.CodyProjectSettings"/>
        <projectService serviceImplementation="com.sourcegraph.cody.config.notification.AccountSettingChangeListener"/>
        <projectService serviceImplementation="com.sourcegraph.cody.config.notification.CodySettingChangeListener"/>
        <applicationService serviceImplementation="com.sourcegraph.cody.config.CodyApplicationSettings"/>
        <applicationService serviceImplementation="com.sourcegraph.config.CodyApplicationService"/>
        <applicationService serviceImplementation="com.sourcegraph.cody.config.CodyAuthenticationManager"/>
        <httpRequestHandler implementation="com.sourcegraph.cody.SaveAccessTokenHttpService"/>

        <projectConfigurable
            parentId="tools"
            instance="com.sourcegraph.cody.config.ui.AccountConfigurable"
            id="com.sourcegraph.cody.config.ui.AccountConfigurable"
            displayName="Sourcegraph &amp; Cody"
            nonDefaultProject="false"
        />
        <projectConfigurable
            parentId="com.sourcegraph.cody.config.ui.AccountConfigurable"
            instance="com.sourcegraph.cody.config.ui.CodyConfigurable"
            id="com.sourcegraph.cody.config.ui.CodyConfigurable"
            displayName="Cody"
            nonDefaultProject="false"
        />
        <projectConfigurable
            parentId="com.sourcegraph.cody.config.ui.AccountConfigurable"
            instance="com.sourcegraph.cody.config.ui.CodeSearchConfigurable"
            id="com.sourcegraph.cody.config.ui.CodeSearchConfigurable"
            displayName="Code Search"
            nonDefaultProject="false"
        />

        <applicationService serviceImplementation="com.sourcegraph.cody.config.CodyPersisentAccounts"/>
        <applicationService serviceImplementation="com.sourcegraph.cody.api.SourcegraphApiRequestExecutor$Factory"/>
        <applicationService serviceImplementation="com.sourcegraph.cody.config.CachingCodyUserAvatarLoader"/>
        <projectService serviceImplementation="com.sourcegraph.cody.config.CodyProjectActiveAccountHolder"/>
        <notificationGroup id="cody.auth" displayType="BALLOON"/>
        <notificationGroup id="Sourcegraph errors" displayType="BALLOON"/>
        <notificationGroup id="Sourcegraph: URL sharing" displayType="BALLOON"/>
        <notificationGroup id="Sourcegraph Cody + Code Search plugin updates" displayType="STICKY_BALLOON"/>
        <projectService id="sourcegraph.findService" serviceImplementation="com.sourcegraph.find.FindService"/>
        <postStartupActivity implementation="com.sourcegraph.cody.initialization.PostStartupActivity"/>

        <!-- Cody -->
        <toolWindow
            id="Cody"
<<<<<<< HEAD
            icon="/icons/codyLogoSm.svg"
            anchor="right"
=======
            icon="/icons/codyLogoMonochromatic.svg"
            anchor="left"
>>>>>>> 044fb0c0
            secondary="false"
            factoryClass="com.sourcegraph.cody.CodyToolWindowFactory"/>
        <projectService serviceImplementation="com.sourcegraph.cody.agent.CodyAgent"/>

        <!-- autocomplete -->
        <applicationService serviceImplementation="com.sourcegraph.cody.autocomplete.CodyAutocompleteManager"/>
        <editorFactoryListener implementation="com.sourcegraph.cody.autocomplete.CodyEditorFactoryListener"/>

        <projectService serviceImplementation="com.sourcegraph.cody.CodyToolWindowContent"/>

        <!-- status bar -->
        <statusBarWidgetFactory order="first" id="cody.statusBarWidget"
                                implementation="com.sourcegraph.cody.statusbar.CodyWidgetFactory"/>
        <applicationService serviceImplementation="com.sourcegraph.cody.statusbar.CodyAutocompleteStatusService"/>
    </extensions>

    <applicationListeners>
        <listener class="com.sourcegraph.cody.CodyAgentProjectListener"
                  topic="com.intellij.openapi.project.ProjectManagerListener"/>
        <listener class="com.sourcegraph.cody.CodyFileEditorListener"
                  topic="com.intellij.openapi.fileEditor.FileEditorManagerListener"/>
        <!-- CodyAgentFocusListener is commented out since it doesn't seem possible to register a listener via plugin.xml.
             We programmatically register a listener from CodyAgent instead. -->
        <!-- <listener class="com.sourcegraph.cody.CodyAgentFocusListener" topic="com.intellij.openapi.editor.ex.FocusChangeListener"/> -->
    </applicationListeners>

    <actions>
        <action
            id="sourcegraph.openFile"
            class="com.sourcegraph.website.OpenFileAction"
            text="Open Selection in Sourcegraph Web"
            description="Open selection in Sourcegraph Web"
            icon="/icons/sourcegraphLogo.svg">
        </action>
        <action
            id="sourcegraph.searchSelection"
            class="com.sourcegraph.website.SearchSelectionAction"
            text="Search Selection on Sourcegraph Web"
            description="Search selection on Sourcegraph web"
            icon="/icons/sourcegraphLogo.svg">
        </action>
        <action
            id="sourcegraph.searchRepository"
            class="com.sourcegraph.website.SearchRepositoryAction"
            text="Search Selection in Repository on Sourcegraph Web"
            description="Search selection in repository on Sourcegraph web"
            icon="/icons/sourcegraphLogo.svg">
        </action>
        <action
            id="sourcegraph.copy"
            class="com.sourcegraph.website.CopyAction"
            text="Copy Sourcegraph File Link"
            description="Copy Sourcegraph file link"
            icon="/icons/sourcegraphLogo.svg">
        </action>
        <action
            id="com.sourcegraph.website.OpenRevisionAction"
            class="com.sourcegraph.website.OpenRevisionAction"
            text="Open Revision Diff in Sourcegraph Web"
            icon="/icons/sourcegraphLogo.svg">
            <add-to-group group-id="VcsHistoryActionsGroup" anchor="last"/>
            <add-to-group group-id="Vcs.Log.ContextMenu" anchor="last"/>
            <add-to-group group-id="VcsHistoryActionsGroup.Toolbar" anchor="last"/>
            <add-to-group group-id="VcsSelectionHistoryDialog.Popup" anchor="last"/>
        </action>
        <action
            id="sourcegraph.openFindPopup"
            class="com.sourcegraph.find.OpenFindAction"
            text="Find with Sourcegraph..."
            description="Search all your repos on Sourcegraph"
            icon="/icons/sourcegraphLogo.svg">
            <keyboard-shortcut first-keystroke="alt s" keymap="$default"/>
            <add-to-group group-id="FindMenuGroup" anchor="after" relative-to-action="ReplaceInPath"/>
        </action>
        <action
            id="sourcegraph.login"
            class="com.sourcegraph.config.OpenPluginSettingsAction"
            text="Log in to Sourcegraph"
            description="Log in to Sourcegraph"
            icon="/icons/sourcegraphLogo.svg">
        </action>

        <!-- autocomplete -->
        <action id="cody.acceptAutocompleteAction"
                class="com.sourcegraph.cody.autocomplete.AcceptCodyAutocompleteAction">
            <keyboard-shortcut first-keystroke="TAB" keymap="$default"/>
            <override-text place="MainMenu" text="Accept Autocomplete Suggestion"/>
        </action>

        <action id="cody.disposeInlays" class="com.sourcegraph.cody.autocomplete.DisposeInlaysAction">
            <keyboard-shortcut first-keystroke="ESCAPE" keymap="$default"/>
            <override-text place="MainMenu" text="Hide Completions"/>
        </action>

        <action id="cody.triggerAutocomplete"
                class="com.sourcegraph.cody.autocomplete.TriggerAutocompleteAction">
            <keyboard-shortcut first-keystroke="alt BACK_SLASH" keymap="$default"/>
            <override-text place="MainMenu" text="Autocomplete"/>
        </action>

        <action id="cody.resetCurrentConversation" icon="AllIcons.Actions.Refresh"
                text="Reset the Current Conversation with Cody"
                class="com.sourcegraph.cody.chat.ResetCurrentConversationAction">
        </action>

        <action id="cody.refreshCodyAppDetection" icon="AllIcons.Actions.Refresh"
                text="Refresh"
                class="com.sourcegraph.cody.chat.RefreshCodyAppDetection">
        </action>

        <action
            id="cody.downloadAndInstallCodyAction"
            class="com.sourcegraph.cody.recipes.DownloadCodyAppAction"
            text="Download Cody App"
            icon="/icons/codyLogoSm.svg"/>

        <action
            id="cody.runCodyAppAction"
            class="com.sourcegraph.cody.recipes.RunCodyAppAction"
            text="Run Cody App"
            icon="/icons/codyLogoSm.svg"/>


        <action
            id="cody.enableCodyAutocomplete"
            class="com.sourcegraph.cody.statusbar.CodyEnableAutocompleteAction"
            text="Enable Cody Autocomplete"/>

        <action
            id="cody.disableCodyAutocomplete"
            class="com.sourcegraph.cody.statusbar.CodyDisableAutocompleteAction"
            text="Disable Cody Autocomplete"/>

        <action
            id="cody.enableLanguageForCodyAutocomplete"
            class="com.sourcegraph.cody.statusbar.CodyEnableLanguageForAutocompleteAction"/>

        <action
            id="cody.disableLanguageForCodyAutocomplete"
            class="com.sourcegraph.cody.statusbar.CodyDisableLanguageForAutocompleteAction"/>

        <action
            id="cody.statusBar.manageAccounts"
            class="com.sourcegraph.cody.statusbar.CodyManageAccountsAction"
            text="Manage Accounts"/>

        <action
            id="cody.statusBar.openSettings"
            class="com.sourcegraph.cody.statusbar.CodyOpenSettingsAction"
            text="Open Settings"/>

        <group id="CodyChatActionsGroup">
            <reference ref="cody.resetCurrentConversation"/>
            <reference ref="cody.refreshCodyAppDetection"/>
        </group>

        <group id="CodyEditorActions" popup="true" text="Cody"
               searchable="false" class="com.sourcegraph.cody.CodyActionGroup">
            <reference ref="cody.downloadAndInstallCodyAction"/>
            <reference ref="cody.runCodyAppAction"/>
            <add-to-group anchor="last" group-id="EditorPopupMenu"/>
        </group>

        <group id="SourcegraphEditor" popup="true" text="Sourcegraph"
               searchable="false">
            <reference ref="sourcegraph.openFindPopup"/>
            <reference ref="sourcegraph.searchSelection"/>
            <reference ref="sourcegraph.searchRepository"/>
            <reference ref="sourcegraph.openFile"/>
            <reference ref="sourcegraph.copy"/>
            <add-to-group anchor="last" group-id="EditorPopupMenu"/>
        </group>

        <group id="CodyStatusBarActions" popup="true" text="Cody" searchable="false"
               class="com.sourcegraph.cody.statusbar.CodyStatusBarActionGroup">
            <reference ref="cody.enableCodyAutocomplete"/>
            <reference ref="cody.disableCodyAutocomplete"/>
            <reference ref="cody.enableLanguageForCodyAutocomplete"/>
            <reference ref="cody.disableLanguageForCodyAutocomplete"/>
            <reference ref="cody.statusBar.manageAccounts"/>
            <reference ref="cody.statusBar.openSettings"/>
        </group>

        <group id="Cody.Accounts.AddAccount">
            <action id="Cody.Accounts.AddCodyAccountWithToken" text="Log In with Token to Sourcegraph"
                    class="com.sourcegraph.cody.config.AddCodyAccountWithTokenAction"/>
            <action id="Cody.Accounts.AddCodyEnterpriseAccount"
                    text="Log In with Token to Sourcegraph Enterprise"
                    class="com.sourcegraph.cody.config.AddCodyEnterpriseAccountAction"/>

            <separator/>
        </group>
    </actions>

    <projectListeners>
        <listener topic="com.intellij.openapi.command.CommandListener"
                  class="com.sourcegraph.cody.editor.CodyCommandListener"/>
    </projectListeners>
</idea-plugin><|MERGE_RESOLUTION|>--- conflicted
+++ resolved
@@ -65,13 +65,8 @@
         <!-- Cody -->
         <toolWindow
             id="Cody"
-<<<<<<< HEAD
-            icon="/icons/codyLogoSm.svg"
+            icon="/icons/codyLogoMonochromatic.svg"
             anchor="right"
-=======
-            icon="/icons/codyLogoMonochromatic.svg"
-            anchor="left"
->>>>>>> 044fb0c0
             secondary="false"
             factoryClass="com.sourcegraph.cody.CodyToolWindowFactory"/>
         <projectService serviceImplementation="com.sourcegraph.cody.agent.CodyAgent"/>
