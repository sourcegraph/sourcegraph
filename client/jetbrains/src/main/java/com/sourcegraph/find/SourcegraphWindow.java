--- conflicted
+++ resolved
@@ -122,12 +122,8 @@
             return true;
         }
 
-<<<<<<< HEAD
+
         if (!isWebView && keyCode == KeyEvent.VK_ENTER && (modifiers & ALT_DOWN_MASK) == ALT_DOWN_MASK) {
-            ApplicationManager.getApplication().invokeLater(() -> mainPanel.getPreviewPanel().openInEditor());
-            return true;
-=======
-        if (keyCode == KeyEvent.VK_ENTER && (modifiers & ALT_DOWN_MASK) == ALT_DOWN_MASK) {
             if (mainPanel.getPreviewPanel() != null) {
                 ApplicationManager.getApplication().invokeLater(() -> {
                     try {
@@ -138,7 +134,6 @@
                 });
                 return true;
             }
->>>>>>> f4a1cfef
         }
 
         return false;
