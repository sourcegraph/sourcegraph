--- conflicted
+++ resolved
@@ -213,13 +213,9 @@
 
     return (
         <WildcardThemeContext.Provider value={{ isBranded: true }}>
-<<<<<<< HEAD
             <Tooltip />
-            <div className={styles.root}>
-=======
             {/* eslint-disable-next-line jsx-a11y/no-static-element-interactions */}
             <div className={styles.root} onMouseDown={preventAll}>
->>>>>>> 02e8af2f
                 <div className={styles.searchBoxContainer}>
                     {/* eslint-disable-next-line react/forbid-elements */}
                     <form
