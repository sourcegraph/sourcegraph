import React, { useCallback, useEffect } from 'react'
import { RouteComponentProps } from 'react-router'

import { mdiClose, mdiOpenInNew } from '@mdi/js'
import classNames from 'classnames'

import { QueryState, SearchContextProps } from '@sourcegraph/shared/src/search'
import { NoResultsSectionID as SectionID } from '@sourcegraph/shared/src/settings/temporary/searchSidebar'
import { useTemporarySetting } from '@sourcegraph/shared/src/settings/temporary/useTemporarySetting'
import { TelemetryProps } from '@sourcegraph/shared/src/telemetry/telemetryService'
import { ThemeProps } from '@sourcegraph/shared/src/theme'
<<<<<<< HEAD
import { Button, Link, Icon, H2, H3, Text } from '@sourcegraph/wildcard'
import { SmartSearchPreview } from '@sourcegraph/web/src/search/suggestion/SmartSearchPreview'
=======
import { Button, Link, Icon, H3, Text, H2 } from '@sourcegraph/wildcard'

import { QueryExamples } from '../components/QueryExamples'
>>>>>>> 02c985e3

import { AnnotatedSearchInput } from './AnnotatedSearchExample'
import styles from './NoResultsPage.module.scss'

interface ContainerProps {
    sectionID?: SectionID
    className?: string
    title: string
    children: React.ReactElement | React.ReactElement[]
    onClose?: (sectionID: SectionID) => void
}

const Container: React.FunctionComponent<React.PropsWithChildren<ContainerProps>> = ({
    sectionID,
    title,
    children,
    onClose,
    className = '',
}) => (
    <div className={classNames(styles.container, className)}>
        <H3 className={styles.title}>
            <span className="flex-1">{title}</span>
            {sectionID && (
                <Button variant="icon" aria-label="Hide Section" onClick={() => onClose?.(sectionID)}>
                    <Icon aria-hidden={true} svgPath={mdiClose} />
                </Button>
            )}
        </H3>
        <div className={styles.content}>{children}</div>
    </div>
)

interface NoResultsPageProps
    extends ThemeProps,
        TelemetryProps,
        Pick<SearchContextProps, 'searchContextsEnabled'>,
        Pick<RouteComponentProps, 'history'> {
    isSourcegraphDotCom: boolean
    showSearchContext: boolean
    /** Available to web app through JS Context */
    assetsRoot?: string
    showQueryExamples?: boolean
    setQueryState?: (query: QueryState) => void
    selectedSearchContextSpec?: string
}

export const NoResultsPage: React.FunctionComponent<React.PropsWithChildren<NoResultsPageProps>> = ({
    searchContextsEnabled,
    isLightTheme,
    telemetryService,
    isSourcegraphDotCom,
    showSearchContext,
    assetsRoot,
<<<<<<< HEAD
    history,
=======
    showQueryExamples,
    setQueryState,
    selectedSearchContextSpec,
>>>>>>> 02c985e3
}) => {
    const [hiddenSectionIDs, setHiddenSectionIds] = useTemporarySetting('search.hiddenNoResultsSections')

    const onClose = useCallback(
        (sectionID: SectionID) => {
            telemetryService.log('NoResultsPanel', { panelID: sectionID, action: 'closed' })
            setHiddenSectionIds((hiddenSectionIDs = []) =>
                !hiddenSectionIDs.includes(sectionID) ? [...hiddenSectionIDs, sectionID] : hiddenSectionIDs
            )
        },
        [setHiddenSectionIds, telemetryService]
    )

    useEffect(() => {
        telemetryService.logViewEvent('NoResultsPage')
    }, [telemetryService])

    return (
        <div className={styles.root}>
<<<<<<< HEAD
            <SmartSearchPreview history={history} />

            <H2>Sourcegraph basics</H2>
=======
            {showQueryExamples && setQueryState && (
                <>
                    <H2 as={H2}>Search basics</H2>
                    <div className={styles.queryExamplesContainer}>
                        <QueryExamples
                            selectedSearchContextSpec={selectedSearchContextSpec}
                            telemetryService={telemetryService}
                            setQueryState={setQueryState}
                            isSourcegraphDotCom={isSourcegraphDotCom}
                        />
                    </div>
                </>
            )}
>>>>>>> 02c985e3
            <div className={styles.panels}>
                <div className="flex-1 flex-shrink-past-contents">
                    {!hiddenSectionIDs?.includes(SectionID.SEARCH_BAR) && (
                        <Container sectionID={SectionID.SEARCH_BAR} title="The search bar" onClose={onClose}>
                            <div className={styles.annotatedSearchInput}>
                                <AnnotatedSearchInput showSearchContext={searchContextsEnabled && showSearchContext} />
                            </div>
                        </Container>
                    )}

                    <Container title="More resources">
                        <Text>
                            Check out the learn site, including the cheat sheet for more tips on getting the most from
                            Sourcegraph.
                        </Text>
                        <Text>
                            <Link
                                onClick={() => telemetryService.log('NoResultsMore', { link: 'Learn site' })}
                                target="blank"
                                to="https://learn.sourcegraph.com/"
                            >
                                Sourcegraph Learn <Icon svgPath={mdiOpenInNew} aria-label="Open in a new tab" />
                            </Link>
                            <br />
                            <Link
                                onClick={() => telemetryService.log('NoResultsMore', { link: 'Cheat sheet' })}
                                target="blank"
                                to="https://learn.sourcegraph.com/how-to-search-code-with-sourcegraph-a-cheat-sheet"
                            >
                                Sourcegraph cheat sheet <Icon svgPath={mdiOpenInNew} aria-label="Open in a new tab" />
                            </Link>
                        </Text>
                    </Container>

                    {hiddenSectionIDs && hiddenSectionIDs.length > 0 && (
                        <Text>
                            Some help panels are hidden.{' '}
                            <Button
                                className="p-0 border-0 align-baseline"
                                onClick={() => {
                                    telemetryService.log('NoResultsPanel', { action: 'showAll' })
                                    setHiddenSectionIds([])
                                }}
                                variant="link"
                            >
                                Show all panels.
                            </Button>
                        </Text>
                    )}
                </div>
            </div>
        </div>
    )
}<|MERGE_RESOLUTION|>--- conflicted
+++ resolved
@@ -9,14 +9,10 @@
 import { useTemporarySetting } from '@sourcegraph/shared/src/settings/temporary/useTemporarySetting'
 import { TelemetryProps } from '@sourcegraph/shared/src/telemetry/telemetryService'
 import { ThemeProps } from '@sourcegraph/shared/src/theme'
-<<<<<<< HEAD
 import { Button, Link, Icon, H2, H3, Text } from '@sourcegraph/wildcard'
 import { SmartSearchPreview } from '@sourcegraph/web/src/search/suggestion/SmartSearchPreview'
-=======
-import { Button, Link, Icon, H3, Text, H2 } from '@sourcegraph/wildcard'
 
 import { QueryExamples } from '../components/QueryExamples'
->>>>>>> 02c985e3
 
 import { AnnotatedSearchInput } from './AnnotatedSearchExample'
 import styles from './NoResultsPage.module.scss'
@@ -70,13 +66,10 @@
     isSourcegraphDotCom,
     showSearchContext,
     assetsRoot,
-<<<<<<< HEAD
     history,
-=======
     showQueryExamples,
     setQueryState,
     selectedSearchContextSpec,
->>>>>>> 02c985e3
 }) => {
     const [hiddenSectionIDs, setHiddenSectionIds] = useTemporarySetting('search.hiddenNoResultsSections')
 
@@ -96,11 +89,9 @@
 
     return (
         <div className={styles.root}>
-<<<<<<< HEAD
             <SmartSearchPreview history={history} />
 
             <H2>Sourcegraph basics</H2>
-=======
             {showQueryExamples && setQueryState && (
                 <>
                     <H2 as={H2}>Search basics</H2>
@@ -114,7 +105,6 @@
                     </div>
                 </>
             )}
->>>>>>> 02c985e3
             <div className={styles.panels}>
                 <div className="flex-1 flex-shrink-past-contents">
                     {!hiddenSectionIDs?.includes(SectionID.SEARCH_BAR) && (
