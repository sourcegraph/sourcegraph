--- conflicted
+++ resolved
@@ -85,16 +85,12 @@
     --logo-orange: #{$logo-orange};
     --logo-blue: #{$logo-blue};
     --logo-purple: #{$logo-purple};
-<<<<<<< HEAD
-    --code-bg: #{$gray-01};
     --tooltip-bg: #{$gray-19};
     // TODO: Move out of colors
     --border-radius: 2px;
     --border-radius-sm: 1px;
     --border-radius-lg: 4px;
     --box-shadow: 0 0.25rem 0.5rem rgba($gray-19, 0.07);
-=======
->>>>>>> e007aa95
 }
 .theme-light {
     // Affects default browser styles
