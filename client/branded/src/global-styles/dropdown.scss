--- conflicted
+++ resolved
@@ -1,10 +1,7 @@
-<<<<<<< HEAD
-/* stylelint-disable-next-line @sourcegraph/no-restricted-imports */
-@import 'bootstrap/scss/dropdown';
-=======
 // Dropdown
 :root {
     --dropdown-inner-border-radius: 0.1875rem;
+    --dropdown-padding-y: 0.5rem;
     --dropdown-item-padding-y: 0.25rem;
     --dropdown-item-padding-x: 0.5rem;
     --dropdown-item-padding: var(--dropdown-item-padding-y) var(--dropdown-item-padding-x);
@@ -12,8 +9,11 @@
     --dropdown-spacer: 0.125rem;
     --dropdown-border-width: 0.06rem;
     --dropdown-header-font-size: 0.765625rem;
+    --dropdown-header-padding: var(--dropdown-padding-y) var(--dropdown-item-padding-x);
+    --caret-width: 0.3em;
+    --caret-spacing: calc(var(--caret-spacing) * 0.85);
+    --caret-vertical-align: var(--caret-spacing);
 }
->>>>>>> 335a57fa
 
 .theme-light {
     --dropdown-header-color: var(--text-muted);
@@ -41,6 +41,29 @@
     --dropdown-link-active-color: var(--white);
     --dropdown-link-disabled-color: var(--text-muted);
     --dropdown-shadow: 0 4px 16px -6px rgba(11, 12, 15, 0.8);
+}
+
+.dropdown {
+    position: relative;
+}
+
+.dropdown-toggle {
+    white-space: nowrap;
+
+    &::after {
+        display: inline-block;
+        margin-left: var(--caret-spacing);
+        vertical-align: var(--caret-vertical-align);
+        content: '';
+        border-top: var(--caret-width) solid;
+        border-right: var(--caret-width) solid transparent;
+        border-bottom: 0;
+        border-left: var(--caret-width) solid transparent;
+    }
+
+    &:empty::after {
+        margin-left: 0;
+    }
 }
 
 .dropdown-menu {
@@ -77,6 +100,53 @@
     }
 }
 
+.dropdown-item {
+    display: block;
+    width: 100%; // For `<button>`s
+    padding: var(--dropdown-item-padding);
+    clear: both;
+    font-weight: 400;
+    color: var(--dropdown-link-color);
+    text-align: inherit; // For `<button>`s
+    text-decoration: none;
+    white-space: nowrap; // prevent links from randomly breaking onto new lines
+    background-color: transparent; // For `<button>`s
+    border: 0; // For `<button>`s
+
+    &:hover,
+    &:focus {
+        color: var(--dropdown-link-hover-color);
+        text-decoration: none;
+        background-color: var(--dropdown-link-hover-bg);
+    }
+
+    &.active,
+    &:active {
+        color: var(--dropdown-link-active-color);
+        text-decoration: none;
+        background-color: var(--dropdown-link-active-bg);
+    }
+
+    &.disabled,
+    &:disabled {
+        color: var(--dropdown-link-disabled-color);
+        pointer-events: none;
+        background-color: transparent;
+    }
+
+    &[data-reach-menu-item] {
+        &[aria-disabled]:active,
+        &[aria-disabled]:hover {
+            background-color: unset;
+            color: unset;
+        }
+        &[data-selected]:not(:active) {
+            background-color: var(--dropdown-link-hover-bg);
+            color: unset;
+        }
+    }
+}
+
 .dropdown-item-text {
     display: block;
     padding: var(--dropdown-item-padding);
