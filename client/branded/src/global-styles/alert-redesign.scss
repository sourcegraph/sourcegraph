@import './color-scheme-mixins';

.theme-redesign {
    .alert-info {
        --alert-border-color: var(--info);

        @include theme-light-rules {
            --alert-icon-color: var(--info-3);
            --alert-icon-background-color: var(--info-4);
        }

        @include theme-dark-rules {
            --alert-icon-color: var(--info);
            --alert-icon-background-color: var(--info-3);
        }
    }

    .alert-primary {
        --alert-border-color: var(--primary);
        --alert-icon-background-color: var(--primary-4);

        @include theme-light-rules {
            --alert-icon-color: var(--primary-3);
        }

        @include theme-dark-rules {
            --alert-icon-color: var(--primary);
        }
    }

    .alert-secondary {
        // TODO: use root color palette CSS variable: https://github.com/sourcegraph/sourcegraph/issues/20665
        --alert-secondary-color: var(--icon-color);
        --alert-border-color: var(--alert-secondary-color);
        --alert-icon-background-color: var(--secondary-4);

        @include theme-light-rules {
            --alert-icon-color: var(--alert-secondary-color);
        }

        @include theme-dark-rules {
            --alert-icon-color: var(--alert-secondary-color);
        }
    }

    .alert-info,
    .alert-primary,
    .alert-secondary {
        &::after {
            // We cannot render SVG in HTML because then we will need to add it to every `.alert` element manually.
            // We can use it as a `mask-image` to apply CSS variables as a fill color.
            // Icon: mdi-react/Information
            mask-image: url(escape-svg(
                "data:image/svg+xml,<svg xmlns='http://www.w3.org/2000/svg' viewBox='0 0 24 24'><path d='M13 9h-2V7h2m0 10h-2v-6h2m-1-9A10 10 0 002 12a10 10 0 0010 10 10 10 0 0010-10A10 10 0 0012 2z'/></svg>"
            ));
        }
    }

    .alert-warning {
        --alert-border-color: var(--warning);
        --alert-icon-background-color: var(--warning-4);

        @include theme-light-rules {
            --alert-icon-color: var(--warning-3);
        }

        @include theme-dark-rules {
            --alert-icon-color: var(--warning);
        }

        &::after {
            // Icon: mdi-react/Alert
            mask-image: url(escape-svg(
                "data:image/svg+xml,<svg xmlns='http://www.w3.org/2000/svg' viewBox='0 0 24 24'><path d='M13 14h-2V9h2m0 9h-2v-2h2M1 21h22L12 2 1 21z'/></svg>"
            ));
        }
    }

    .alert-danger {
        --alert-border-color: var(--danger);
        --alert-icon-background-color: var(--danger-4);

        @include theme-light-rules {
            --alert-icon-color: var(--danger-3);
        }

        @include theme-dark-rules {
            --alert-icon-color: var(--danger);
        }

        &::after {
            // Icon: mdi-react/AlertCircle
            mask-image: url(escape-svg(
                "data:image/svg+xml,<svg xmlns='http://www.w3.org/2000/svg' viewBox='0 0 24 24'><path d='M13 13h-2V7h2m0 10h-2v-2h2M12 2A10 10 0 002 12a10 10 0 0010 10 10 10 0 0010-10A10 10 0 0012 2z'/></svg>"
            ));
        }
    }

    .alert-success {
        --alert-border-color: var(--success);
        --alert-icon-background-color: var(--success-4);

        @include theme-light-rules {
            --alert-icon-color: var(--success-3);
        }

        @include theme-dark-rules {
            --alert-icon-color: var(--success);
        }

<<<<<<< HEAD
        @include theme-dark-rules {
            --alert-icon-color: var(--primary);
        }
    }

    .alert-secondary {
        --alert-border-color: var(--gray-06);
        --alert-icon-background-color: var(--secondary-4);

        @include theme-light-rules {
            --alert-icon-color: var(--gray-06);
        }

        @include theme-dark-rules {
            --alert-icon-color: var(--gray-05);
=======
        &::after {
            // Icon: mdi-react/CheckCircle
            mask-image: url(escape-svg(
                "data:image/svg+xml,<svg xmlns='http://www.w3.org/2000/svg' viewBox='0 0 24 24'><path d='M12 2C6.5 2 2 6.5 2 12s4.5 10 10 10 10-4.5 10-10S17.5 2 12 2m-2 15l-5-5 1.41-1.41L10 14.17l7.59-7.59L19 8l-9 9z'/></svg>"
            ));
>>>>>>> 74ecef57
        }
    }

    .alert-merged {
        --alert-border-color: var(--merged);
        --alert-icon-background-color: var(--merged-4);

        @include theme-light-rules {
            --alert-icon-color: var(--merged-3);
        }

        @include theme-dark-rules {
            --alert-icon-color: var(--merged);
        }

        &::after {
            // Icon: mdi-react/SourceMerge
            mask-image: url(escape-svg(
                "data:image/svg+xml,<svg xmlns='http://www.w3.org/2000/svg' viewBox='0 0 24 24'><path d='M7 3a3 3 0 013 3c0 1.29-.81 2.39-1.96 2.81.54 5 5.04 5.96 7.15 6.15A2.985 2.985 0 0118 13a3 3 0 013 3 3 3 0 01-3 3c-1.31 0-2.43-.84-2.84-2-4.25-.2-5.72-1.81-7.16-3.61v1.78c1.17.41 2 1.52 2 2.83a3 3 0 01-3 3 3 3 0 01-3-3c0-1.31.83-2.42 2-2.83V8.83A2.99 2.99 0 014 6a3 3 0 013-3m0 2a1 1 0 00-1 1 1 1 0 001 1 1 1 0 001-1 1 1 0 00-1-1m0 12a1 1 0 00-1 1 1 1 0 001 1 1 1 0 001-1 1 1 0 00-1-1m11-2a1 1 0 00-1 1 1 1 0 001 1 1 1 0 001-1 1 1 0 00-1-1z'/></svg>"
            ));
        }
    }

    .alert-primary,
    .alert-secondary,
    .alert-success,
    .alert-danger,
    .alert-warning,
    .alert-info,
    .alert-merged {
        --alert-icon-block-width: 2.5rem;
        --alert-content-padding: 0.5rem;

        color: var(--body-color);
        overflow: hidden;
        border-color: var(--alert-border-color);
        // Apply `background-color` and `padding` only to `.alert-#{$name}` because we also use `.alert` elements without variants.
        background-color: var(--color-bg-1);
        padding: var(--alert-content-padding) var(--alert-content-padding) var(--alert-content-padding)
            calc(var(--alert-icon-block-width) + var(--alert-content-padding));

        &::before,
        &::after {
            display: block;
            content: '';
            position: absolute;
            top: 0;
            left: 0;
            width: var(--alert-icon-block-width);
            height: 100%;
        }

        // Alert icon background.
        &::before {
            border: 2px solid var(--color-bg-1);
            border-top-left-radius: var(--border-radius);
            border-bottom-left-radius: var(--border-radius);
            background-color: var(--alert-icon-background-color);
        }

        &::after {
            mask-repeat: no-repeat;
            mask-size: 1.25rem;
            mask-position: 50% 50%;
            // Applied as a fill color for SVG icon because of the mask-image.
            background-color: var(--alert-icon-color);
        }
    }
}<|MERGE_RESOLUTION|>--- conflicted
+++ resolved
@@ -29,17 +29,15 @@
     }
 
     .alert-secondary {
-        // TODO: use root color palette CSS variable: https://github.com/sourcegraph/sourcegraph/issues/20665
-        --alert-secondary-color: var(--icon-color);
-        --alert-border-color: var(--alert-secondary-color);
+        --alert-border-color: var(--gray-06);
         --alert-icon-background-color: var(--secondary-4);
 
         @include theme-light-rules {
-            --alert-icon-color: var(--alert-secondary-color);
+            --alert-icon-color: var(--gray-06);
         }
 
         @include theme-dark-rules {
-            --alert-icon-color: var(--alert-secondary-color);
+            --alert-icon-color: var(--gray-05);
         }
     }
 
@@ -108,29 +106,11 @@
             --alert-icon-color: var(--success);
         }
 
-<<<<<<< HEAD
-        @include theme-dark-rules {
-            --alert-icon-color: var(--primary);
-        }
-    }
-
-    .alert-secondary {
-        --alert-border-color: var(--gray-06);
-        --alert-icon-background-color: var(--secondary-4);
-
-        @include theme-light-rules {
-            --alert-icon-color: var(--gray-06);
-        }
-
-        @include theme-dark-rules {
-            --alert-icon-color: var(--gray-05);
-=======
         &::after {
             // Icon: mdi-react/CheckCircle
             mask-image: url(escape-svg(
                 "data:image/svg+xml,<svg xmlns='http://www.w3.org/2000/svg' viewBox='0 0 24 24'><path d='M12 2C6.5 2 2 6.5 2 12s4.5 10 10 10 10-4.5 10-10S17.5 2 12 2m-2 15l-5-5 1.41-1.41L10 14.17l7.59-7.59L19 8l-9 9z'/></svg>"
             ));
->>>>>>> 74ecef57
         }
     }
 
