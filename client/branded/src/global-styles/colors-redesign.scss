$redesign-blue: #0b70db;
$redesign-indigo: #0864c6;
$redesign-purple: #a305e1;
$redesign-pink: #d68cf3;
$redesign-red: $oc-red-9;
$redesign-orange: $oc-orange-7;
$redesign-yellow: $oc-yellow-7;
$redesign-green: $oc-green-7;
$redesign-teal: $oc-teal-7;
$redesign-cyan: #72dbe8;

// Exception that's used in $custom-select-indicator as SVG icon fill color.
$redesign-gray-06: #798baf;
// Exception that's used in $theme-colors-redesign and in --box-shadow variable.
$redesign-gray-08: #343a4d;

// Core semantic base colors.
$theme-colors-redesign: (
    primary: $redesign-blue,
    secondary: $redesign-gray-08,
    success: $redesign-green,
    info: $redesign-cyan,
    warning: $redesign-yellow,
    danger: $redesign-red,
    merged: $redesign-purple,
);

.theme-redesign {
    // Gray (blueish) root palette.
    --white: #{$white};
    --gray-01: #f9fafb;
    --gray-02: #f0f1f2;
    --gray-03: #e6ebf2;
    --gray-04: #dbe2f0;
    --gray-05: #a6b6d9;
    --gray-06: #{$redesign-gray-06};
    --gray-07: #5e6e8c;
    --gray-08: #{$redesign-gray-08};
    --gray-09: #262b38;
    --gray-10: #1d212f;
    --gray-11: #181b26;
    --gray-12: #14171f;
    --black: #0f111a;

    // Other root palette colors.
    --blue: #{$redesign-blue};
    --indigo: #{$redesign-indigo};
    --purple: #{$redesign-purple};
    --pink: #{$redesign-pink};
    --red: #{$redesign-red};
    --orange: #{$redesign-orange};
    --yellow: #{$redesign-yellow};
    --green: #{$redesign-green};
    --teal: #{$redesign-teal};
    --cyan: #{$redesign-cyan};

    // Logo colors.
    --logo-purple: var(--purple);

    // Semantic colors.
    --primary: var(--blue);
    --primary-3: var(--indigo);
    --brand-secondary: var(--purple);
    --brand-secondary-2: var(--pink);
    --success: var(--green);
    --success-2: #afe0b8;
    --info: var(--cyan);
    --warning: var(--yellow);
    --warning-2: #fbd999;
    --danger: var(--red);
    --danger-2: #e9aaaa;
    --merged: #7048e8;
    --merged-2: #c6b6f6;
    --merged-3: #6b47d6;
    --light-text: var(--white);
    --dark-text: var(--gray-08);
    --line-number-color: var(--gray-06);
    --header-icon-color: var(--gray-05);
    --tooltip-bg: var(--gray-08);
    // Assumption: Uses light-mode body-color, which matches current behavior.
    --box-shadow: 0 0.25rem 0.5rem #{rgba($redesign-gray-08, 0.07)};
    --focus-box-shadow: 0 0 0 0.125rem var(--primary-2);
    --btn-link-disabled-color: var(--primary-2);
}

.theme-light.theme-redesign {
    --primary-2: #a3d0ff;
    --primary-4: #e1f0ff;
    --secondary: var(--gray-04);
    --secondary-2: #eef1f7;
    --secondary-3: #c6cfe1;
    --secondary-4: #f1f4f9;
    --success-3: #319e44;
    --success-4: #ebfaee;
    --info-2: #a8dbe2;
    --info-3: #0bb3ca;
    --info-4: #eafafc;
    --warning-3: #e09200;
    --warning-4: #fff7e1;
    --danger-3: #b52626;
    --danger-4: #fbeaea;
    --body-color: var(--gray-08);
    --body-bg: var(--gray-01);
    --color-bg-1: var(--white);
    --color-bg-2: var(--gray-03);
    --color-bg-3: var(--gray-04);
    --mark-bg: #f8e688;
    --merged-4: #eee9fd;
    --text-muted: var(--gray-07);
    --text-disabled: var(--gray-05);
    --link-color: var(--primary);
    --link-color-2: #0766cc;
    --link-active-color: #0c7bf0;
    --link-hover-color: #0c7bf0;
    --border-color: var(--gray-03);
    --border-color-2: var(--gray-04);
    --border-active-color: var(--primary);
    --search-query-text-color: var(--gray-12);
    --search-filter-keyword-color: var(--primary);
    --search-keyword-color: var(--purple);
    --infobar-warning-color: var(--oc-red-8);
    --icon-color: var(--gray-06);
    --code-bg: var(--white);
    --intel-bg: var(--white);
    --subtle-bg: var(--gray-02);
    --search-input-shadow: 0 1px 2px rgba(0, 0, 0, 0.04);
<<<<<<< HEAD
    --code-line-addition-color: #eeffec;
    --code-line-deletion-color: #ffecec;
    --code-line-highlight-color: #ffe75e;
=======
    --diff-add-bg: #e6ffe3;
    --diff-remove-bg: #ffecec;
>>>>>>> f59a89d2

    // TODO: Remove from use, replace with the variables referenced here.
    // Issue: https://github.com/sourcegraph/sourcegraph/issues/19973
    --link-hover-bg-color: var(--color-bg-2);
    --link-hover-bg-color-2: var(--color-bg-3);
    --disabled-action-bg-color: var(--color-bg-3);
    --disabled-action-text-color: var(--text-muted);
}

.theme-dark.theme-redesign {
    --primary-2: #0f59aa;
    --primary-4: #03284f;
    --secondary: var(--gray-08);
    --secondary-2: #242936;
    --secondary-3: #1f232e;
    --secondary-4: #545967;
    --success-3: #237332;
    --success-4: #054410;
    --info-2: #b8e3e8;
    --info-3: #005766;
    --info-4: #025762;
    --warning-3: #9c6500;
    --warning-4: #3d2904;
    --danger-3: #801b1b;
    --danger-4: #3d0a0a;
    --body-color: var(--gray-04);
    --body-bg: var(--gray-12);
    --color-bg-1: var(--gray-11);
    --color-bg-2: var(--gray-10);
    --color-bg-3: var(--gray-08);
    --mark-bg: #7a341e;
    --merged-4: #1f0a5c;
    --text-muted: var(--gray-05);
    --text-disabled: var(--gray-07);
    --link-color: #4393e7;
    --link-color-2: #70b0f3;
    --link-active-color: #489ffa;
    --link-hover-color: #489ffa;
    --border-color: var(--gray-09);
    --border-color-2: var(--gray-08);
    --border-active-color: #4393e7;
    --search-query-text-color: var(--gray-04);
    --search-filter-keyword-color: #4393e7;
    --search-keyword-color: var(--pink);
    --infobar-warning-color: #f05151;
    --icon-color: var(--gray-05);
    --code-bg: var(--gray-10);
    --intel-bg: var(--gray-12);
    --subtle-bg: var(--gray-09);
    --search-input-shadow: 0 1px 2px rgba(0, 0, 0, 0.35);
    --diff-add-bg: #224035;
    --diff-remove-bg: #3e1d1d;

    // TODO: Remove from use, replace with the variables referenced here.
    // Issue: https://github.com/sourcegraph/sourcegraph/issues/19973
    --link-hover-bg-color: var(--color-bg-2);
    --link-hover-bg-color-2: var(--color-bg-3);
    --disabled-action-bg-color: var(--color-bg-3);
    --disabled-action-text-color: var(--text-muted);
}<|MERGE_RESOLUTION|>--- conflicted
+++ resolved
@@ -124,14 +124,11 @@
     --intel-bg: var(--white);
     --subtle-bg: var(--gray-02);
     --search-input-shadow: 0 1px 2px rgba(0, 0, 0, 0.04);
-<<<<<<< HEAD
     --code-line-addition-color: #eeffec;
     --code-line-deletion-color: #ffecec;
     --code-line-highlight-color: #ffe75e;
-=======
     --diff-add-bg: #e6ffe3;
     --diff-remove-bg: #ffecec;
->>>>>>> f59a89d2
 
     // TODO: Remove from use, replace with the variables referenced here.
     // Issue: https://github.com/sourcegraph/sourcegraph/issues/19973
