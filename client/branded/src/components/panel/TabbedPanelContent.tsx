import React, { useCallback, useEffect, useMemo, useState } from 'react'

import { mdiClose } from '@mdi/js'
import classNames from 'classnames'
<<<<<<< HEAD
import { Remote } from 'comlink'
import { useLocation, useNavigate } from 'react-router-dom-v5-compat'
import { BehaviorSubject, from, Observable, combineLatest, of } from 'rxjs'
import { map, switchMap } from 'rxjs/operators'
=======
import { useHistory, useLocation } from 'react-router'
import { BehaviorSubject, Observable } from 'rxjs'
import { map } from 'rxjs/operators'
>>>>>>> debb6ffc

import { FetchFileParameters } from '@sourcegraph/shared/src/backend/file'
import { PlatformContextProps } from '@sourcegraph/shared/src/platform/context'
import { SettingsCascadeProps } from '@sourcegraph/shared/src/settings/settings'
import { TelemetryProps } from '@sourcegraph/shared/src/telemetry/telemetryService'
import { ThemeProps } from '@sourcegraph/shared/src/theme'
import {
    Button,
    useObservable,
    Tab,
    TabList,
    TabPanel,
    TabPanels,
    Tabs,
    Icon,
    Tooltip,
    useKeyboard,
} from '@sourcegraph/wildcard'

import { MixPreciseAndSearchBasedReferencesToggle } from './MixPreciseAndSearchBasedReferencesToggle'
import { EmptyPanelView } from './views/EmptyPanelView'

import styles from './TabbedPanelContent.module.scss'

interface TabbedPanelContentProps extends PlatformContextProps, SettingsCascadeProps, TelemetryProps, ThemeProps {
    repoName?: string
    fetchHighlightedFileLineRanges: (parameters: FetchFileParameters, force?: boolean) => Observable<string[][]>
}

/**
 * A tab and corresponding content to display in the panel.
 */
export interface Panel {
    /** The ID of the panel. */
    id: string

    /** The title of the panel view. */
    title: string

    /** The content element to display when the tab is active. */
    element: React.ReactNode

    // Should the panel be shown for the given `#tab=<ID>` in the URL?
    matchesTabID?: (id: string) => boolean

    /** Callback that's triggered when the panel is selected */
    trackTabClick?: () => void
}

const panelRegistry = new BehaviorSubject<Panel[]>([])

/**
 * React hook for other components to add panels.
 */
export function useBuiltinTabbedPanelViews(panels: Panel[]): void {
    useEffect(() => {
        panelRegistry.next([
            ...panelRegistry.value.filter(panel => !panels.some(({ id }) => panel.id === id)),
            ...panels,
        ])

        return () => {
            panelRegistry.next(panelRegistry.value.filter(panel => !panels.some(({ id }) => panel.id === id)))
        }
    }, [panels])
}

/**
 * The panel, which is a tabbed component with contextual information. Components rendering the panel should
 * generally use ResizablePanel, not Panel.
 *
 * Other components can contribute panel items to the panel with the `useBuildinPanelViews` hook.
 */
export const TabbedPanelContent = React.memo<TabbedPanelContentProps>(props => {
    const [tabIndex, setTabIndex] = useState(0)
    const location = useLocation()
    const { hash, pathname, search } = location
    const navigate = useNavigate()
    const handlePanelClose = useCallback(() => navigate(pathname, { replace: true }), [navigate, pathname])
    const [currentTabLabel, currentTabID] = hash.split('=')

    const trackTabClick = useCallback(
        (title: string) => props.telemetryService.log(`ReferencePanelClicked${title}`),
        [props.telemetryService]
    )

    const panels: Panel[] | undefined = useObservable(
        useMemo(
            () =>
                panelRegistry.pipe(
                    map(panels =>
                        panels.map(panel => ({
                            ...panel,
                            trackTabClick: () => trackTabClick(panel.title),
                        }))
                    )
                ),
            [trackTabClick]
        )
    )

    useKeyboard({ detectKeys: ['Escape'] }, handlePanelClose)

    const handleActiveTab = useCallback(
        (index: number): void => {
<<<<<<< HEAD
            navigate(`${pathname}${search}${currentTabLabel}=${items[index].id}`, { replace: true })
        },
        [currentTabLabel, navigate, items, pathname, search]
=======
            history.replace(`${pathname}${search}${currentTabLabel}=${panels ? panels[index].id : ''}`)
        },
        [currentTabLabel, history, panels, pathname, search]
>>>>>>> debb6ffc
    )

    useEffect(() => {
        setTabIndex(
            panels
                ? panels.findIndex(({ id, matchesTabID }) =>
                      matchesTabID ? matchesTabID(currentTabID) : id === currentTabID
                  )
                : 0
        )
    }, [panels, hash, currentTabID])

    if (!panels) {
        return <EmptyPanelView className={styles.panel} />
    }

    const activeTab: Panel | undefined = panels[tabIndex]

    return (
        <Tabs className={styles.panel} index={tabIndex} onChange={handleActiveTab}>
            <TabList
                wrapperClassName={classNames(styles.panelHeader, 'sticky-top')}
                actions={
                    <div className="align-items-center d-flex">
                        <ul className="d-flex justify-content-end list-unstyled m-0 align-items-center">
                            {activeTab && (
                                <MixPreciseAndSearchBasedReferencesToggle
                                    settingsCascade={props.settingsCascade}
                                    platformContext={props.platformContext}
                                />
                            )}
                        </ul>
                        <Tooltip content="Close panel" placement="left">
                            <Button
                                onClick={handlePanelClose}
                                variant="icon"
                                className={classNames('ml-2', styles.dismissButton)}
                                title="Close panel"
                            >
                                <Icon aria-hidden={true} svgPath={mdiClose} />
                            </Button>
                        </Tooltip>
                    </div>
                }
            >
                {panels.map(({ title, id, trackTabClick }, index) => (
                    <Tab key={id} index={index}>
                        <span className="tablist-wrapper--tab-label" onClick={trackTabClick} role="none">
                            {title}
                        </span>
                    </Tab>
                ))}
            </TabList>
            <TabPanels>
                {activeTab ? (
                    panels.map(({ id, element }, index) => (
                        <TabPanel
                            index={index}
                            key={id}
                            className={styles.tabsContent}
                            data-testid="panel-tabs-content"
                        >
                            {id === activeTab.id ? element : null}
                        </TabPanel>
                    ))
                ) : (
                    <EmptyPanelView />
                )}
            </TabPanels>
        </Tabs>
    )
})

<<<<<<< HEAD
TabbedPanelContent.displayName = 'TabbedPanelContent'

/**
 * Temporary solution to code intel extensions all contributing the same panel actions.
 */
function transformPanelContributions(contributions: Evaluated<Contributions>): Evaluated<Contributions> {
    try {
        const panelMenuItems = contributions.menus?.['panel/toolbar']
        if (!panelMenuItems || panelMenuItems.length === 0) {
            return contributions
        }
        // This won't dedup e.g. [{action: 'a', when: 'b'}, {when: 'b', action: 'a'}], but should
        // work for the case this is hackily trying to prevent: multiple extensions generated with the
        // same manifest.
        const strings = new Set(panelMenuItems.map(menuItem => JSON.stringify(menuItem)))
        const uniquePanelMenuItems = [...strings]
            .map(string => JSON.parse(string))
            // We render the MixPreciseAndSearchBasedReferencesToggle in React now
            .filter(
                // eslint-disable-next-line @typescript-eslint/no-explicit-any, @typescript-eslint/no-unsafe-member-access
                (item: any) =>
                    item.action !== 'mixPreciseAndSearchBasedReferences.toggle' &&
                    item.action !== 'panel.locations.groupByFile'
            )

        return {
            ...contributions,
            menus: {
                ...contributions.menus,
                'panel/toolbar': uniquePanelMenuItems,
            },
        }
    } catch {
        return contributions
    }
}
=======
TabbedPanelContent.displayName = 'TabbedPanelContent'
>>>>>>> debb6ffc
<|MERGE_RESOLUTION|>--- conflicted
+++ resolved
@@ -2,16 +2,9 @@
 
 import { mdiClose } from '@mdi/js'
 import classNames from 'classnames'
-<<<<<<< HEAD
-import { Remote } from 'comlink'
 import { useLocation, useNavigate } from 'react-router-dom-v5-compat'
-import { BehaviorSubject, from, Observable, combineLatest, of } from 'rxjs'
-import { map, switchMap } from 'rxjs/operators'
-=======
-import { useHistory, useLocation } from 'react-router'
 import { BehaviorSubject, Observable } from 'rxjs'
 import { map } from 'rxjs/operators'
->>>>>>> debb6ffc
 
 import { FetchFileParameters } from '@sourcegraph/shared/src/backend/file'
 import { PlatformContextProps } from '@sourcegraph/shared/src/platform/context'
@@ -87,9 +80,9 @@
  */
 export const TabbedPanelContent = React.memo<TabbedPanelContentProps>(props => {
     const [tabIndex, setTabIndex] = useState(0)
-    const location = useLocation()
-    const { hash, pathname, search } = location
+    const { hash, pathname, search } = useLocation()
     const navigate = useNavigate()
+
     const handlePanelClose = useCallback(() => navigate(pathname, { replace: true }), [navigate, pathname])
     const [currentTabLabel, currentTabID] = hash.split('=')
 
@@ -117,15 +110,9 @@
 
     const handleActiveTab = useCallback(
         (index: number): void => {
-<<<<<<< HEAD
-            navigate(`${pathname}${search}${currentTabLabel}=${items[index].id}`, { replace: true })
+            navigate(`${pathname}${search}${currentTabLabel}=${panels ? panels[index].id : ''}`, { replace: true })
         },
-        [currentTabLabel, navigate, items, pathname, search]
-=======
-            history.replace(`${pathname}${search}${currentTabLabel}=${panels ? panels[index].id : ''}`)
-        },
-        [currentTabLabel, history, panels, pathname, search]
->>>>>>> debb6ffc
+        [currentTabLabel, navigate, panels, pathname, search]
     )
 
     useEffect(() => {
@@ -199,43 +186,4 @@
     )
 })
 
-<<<<<<< HEAD
-TabbedPanelContent.displayName = 'TabbedPanelContent'
-
-/**
- * Temporary solution to code intel extensions all contributing the same panel actions.
- */
-function transformPanelContributions(contributions: Evaluated<Contributions>): Evaluated<Contributions> {
-    try {
-        const panelMenuItems = contributions.menus?.['panel/toolbar']
-        if (!panelMenuItems || panelMenuItems.length === 0) {
-            return contributions
-        }
-        // This won't dedup e.g. [{action: 'a', when: 'b'}, {when: 'b', action: 'a'}], but should
-        // work for the case this is hackily trying to prevent: multiple extensions generated with the
-        // same manifest.
-        const strings = new Set(panelMenuItems.map(menuItem => JSON.stringify(menuItem)))
-        const uniquePanelMenuItems = [...strings]
-            .map(string => JSON.parse(string))
-            // We render the MixPreciseAndSearchBasedReferencesToggle in React now
-            .filter(
-                // eslint-disable-next-line @typescript-eslint/no-explicit-any, @typescript-eslint/no-unsafe-member-access
-                (item: any) =>
-                    item.action !== 'mixPreciseAndSearchBasedReferences.toggle' &&
-                    item.action !== 'panel.locations.groupByFile'
-            )
-
-        return {
-            ...contributions,
-            menus: {
-                ...contributions.menus,
-                'panel/toolbar': uniquePanelMenuItems,
-            },
-        }
-    } catch {
-        return contributions
-    }
-}
-=======
-TabbedPanelContent.displayName = 'TabbedPanelContent'
->>>>>>> debb6ffc
+TabbedPanelContent.displayName = 'TabbedPanelContent'