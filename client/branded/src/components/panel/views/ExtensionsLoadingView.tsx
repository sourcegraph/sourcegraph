import React from 'react'

<<<<<<< HEAD
import { LoadingSpinner, Icon } from '@sourcegraph/wildcard'
=======
import PuzzleIcon from 'mdi-react/PuzzleIcon'

import { LoadingSpinner } from '@sourcegraph/wildcard'
>>>>>>> e4635707

import { EmptyPanelView } from './EmptyPanelView'

interface ExtensionsLoadingPanelViewProps {
    className?: string
}

export const ExtensionsLoadingPanelView: React.FunctionComponent<ExtensionsLoadingPanelViewProps> = props => {
    const { className } = props

    return (
        <EmptyPanelView className={className}>
            <LoadingSpinner inline={false} />
            <span className="mx-2">Loading Sourcegraph extensions</span>
            <Icon as={PuzzleIcon} />
        </EmptyPanelView>
    )
}<|MERGE_RESOLUTION|>--- conflicted
+++ resolved
@@ -1,12 +1,8 @@
 import React from 'react'
 
-<<<<<<< HEAD
-import { LoadingSpinner, Icon } from '@sourcegraph/wildcard'
-=======
 import PuzzleIcon from 'mdi-react/PuzzleIcon'
 
-import { LoadingSpinner } from '@sourcegraph/wildcard'
->>>>>>> e4635707
+import { LoadingSpinner, Icon } from '@sourcegraph/wildcard'
 
 import { EmptyPanelView } from './EmptyPanelView'
 
