--- conflicted
+++ resolved
@@ -65,7 +65,6 @@
     --code-bg: var(--gray-12);
 
     // Shadows
-<<<<<<< HEAD
     --sidebar-shadow: 0 318px 89px 0 rgba(12, 1, 19, 0.01), 0 203px 81px 0 rgba(12, 1, 19, 0.05),
         0 114px 69px 0 rgba(12, 1, 19, 0.16), 0 51px 51px 0 rgba(12, 1, 19, 0.27), 0 13px 28px 0 rgba(12, 1, 19, 0.31);
     --sidebar-header-shadow: 0 23px 7px 0 rgba(2, 6, 23, 0.02), 0 15px 6px 0 rgba(2, 6, 23, 0.08),
@@ -78,18 +77,6 @@
         0 -18px 11px 0 rgba(1, 6, 12, 0.24), 0 -8px 8px 0 rgba(1, 6, 12, 0.41), 0 -2px 4px 0 rgba(1, 6, 12, 0.47);
     --bottom-panel-open-shadow: 0 -187px 52px 0 rgba(1, 6, 12, 0.01), 0 -119px 48px 0 rgba(1, 6, 12, 0.09),
         0 -67px 40px 0 rgba(1, 6, 12, 0.32), 0 -30px 30px 0 rgba(1, 6, 12, 0.55), 0 -7px 16px 0 rgba(1, 6, 12, 0.63);
-=======
-    --sidebar-shadow: 0 240px 80px 0 rgba(12, 1, 19, 0.01), 0 160px 80px 0 rgba(12, 1, 19, 0.02),
-        0 120px 60px 0 rgba(12, 1, 19, 0.08), 0 48px 24px 0 rgba(12, 1, 19, 0.16), 0 12px 28px 0 rgba(12, 1, 19, 0.24);
-    --blame-header-shadow: 0 25px 7px 0 rgba(0, 0, 0, 0), 0 16px 6px 0 rgba(0, 0, 0, 0.04),
-        0 9px 5px 0 rgba(0, 0, 0, 0.12), 0 4px 4px 0 rgba(0, 0, 0, 0.2), 0 1px 2px 0 rgba(0, 0, 0, 0.24);
-    --fileheader-shadow: 0 6px 2px 0 rgba(15, 2, 24, 0.01), 0 4px 2px 0 rgba(15, 2, 24, 0.05),
-        0 2px 1px 0 rgba(15, 2, 24, 0.16), 0 1px 1px 0 rgba(15, 2, 24, 0.27), 0 0 1px 0 rgba(15, 2, 24, 0.31);
-    --bottom-panel-shadow: 0 0 4px 0 rgba(1, 6, 12, 0.01), 0 -8px 8px 0 rgba(1, 6, 12, 0.04),
-        0 -12px 6px 0 rgba(1, 6, 12, 0.08), 0 -4px 8px 0 rgba(1, 6, 12, 0.16), 0 -2px 4px 0 rgba(1, 6, 12, 0.32);
-    --bottom-panel-open-shadow: 0 -32px 12px 0 rgba(0, 0, 0, 0.02), 0 -24px 12px 0 rgba(0, 0, 0, 0.04),
-        0 -16px 8px 0 rgba(0, 0, 0, 0.08), 0 -8px 4px 0 rgba(0, 0, 0, 0.16), 0 -2px 4px 0 rgba(0, 0, 0, 0.32);
->>>>>>> 8d292479
     --popover-shadow: 0 174px 49px 0 rgba(0, 0, 0, 0.01), 0 112px 45px 0 rgba(0, 0, 0, 0.05),
         0 63px 38px 0 rgba(0, 0, 0, 0.16), 0 28px 28px 0 rgba(0, 0, 0, 0.27), 0 7px 15px 0 rgba(0, 0, 0, 0.31);
 }