--- conflicted
+++ resolved
@@ -60,15 +60,9 @@
     }
 </script>
 
-<<<<<<< HEAD
-<Popover let:registerTrigger let:toggle placement="right-start">
-    <div class="button-group" class:is-on-specific-rev={isOnSpecificRev}>
-        <Button variant="secondary">
-=======
 <Popover let:registerTrigger let:registerTarget let:toggle placement="right-start">
     <div use:registerTarget class="button-group" class:is-on-specific-rev={isOnSpecificRev}>
-        <Button variant="secondary" size="sm">
->>>>>>> b73d2456
+        <Button variant="secondary">
             <svelte:fragment slot="custom" let:buttonClass>
                 <button use:registerTrigger class={`${buttonClass} revision-trigger`} on:click={() => toggle()}>
                     @{revisionLabel}
