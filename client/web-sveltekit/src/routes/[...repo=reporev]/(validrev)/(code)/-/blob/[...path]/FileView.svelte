--- conflicted
+++ resolved
@@ -292,12 +292,7 @@
         align-items: baseline;
         gap: 1rem;
         padding: 0.5rem;
-<<<<<<< HEAD
         border-bottom: 1px solid var(--border-color);
-=======
-
-        background: var(--color-bg-1);
->>>>>>> 37c5c2f7
         color: var(--text-muted);
     }
 
