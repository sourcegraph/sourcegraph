--- conflicted
+++ resolved
@@ -104,42 +104,33 @@
         all: unset;
 
         cursor: pointer;
-<<<<<<< HEAD
         border: none;
         background: none;
         align-items: center;
         letter-spacing: normal;
         margin: 0;
         min-height: 2rem;
-        padding: 0.75rem;
+        padding: 0.5rem 0.75rem;
         border-radius: 0.125rem;
         color: var(--text-body);
         text-transform: none;
         display: inline-flex;
-        flex-direction: column;
+        flex-flow: row nowrap;
         justify-content: center;
-=======
-        color: var(--text-body);
-        padding: 0.5rem 0.75rem;
->>>>>>> fa231be7
         white-space: nowrap;
+        gap: 0.5rem;
 
         border-bottom: 2px solid transparent;
         font-size: 0.9375rem;
         font-weight: 500;
 
         &:hover {
-<<<<<<< HEAD
             color: var(--text-title);
             background-color: var(--color-bg-2);
-=======
-            border-color: var(--border-color-2);
->>>>>>> fa231be7
         }
 
         &[aria-selected='true'] {
             border-color: var(--brand-secondary);
-            font-weight: 700;
             color: var(--text-title);
 
             &:hover {
