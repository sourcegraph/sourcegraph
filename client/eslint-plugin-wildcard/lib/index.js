// @ts-check

const customRules = {
  'forbid-class-name': require('./rules/forbid-class-name'),
}

module.exports = {
  rules: customRules,
  configs: {
    recommended: {
      plugins: ['react'],
      parserOptions: {
        ecmaFeatures: {
          jsx: true,
        },
      },
      rules: {
        'react/forbid-elements': [
          'error',
          {
            forbid: [
              {
<<<<<<< HEAD
                element: 'select',
                message: 'Use the <Select /> component from @sourcegraph/wildcard instead.',
              },
              {
                element: 'button',
                message: 'Use the <Button /> component from @sourcegraph/wildcard instead.',
              },
              {
=======
>>>>>>> 40ea685b
                element: 'textarea',
                message: 'Use the <TextArea /> component from @sourcegraph/wildcard instead.',
              },
              {
                element: 'a',
                message: 'Use the <Link /> component from @sourcegraph/wildcard instead.',
              },
            ],
          },
        ],
        '@sourcegraph/wildcard/forbid-class-name': [
          'error',
          {
            forbid: [
              {
                className: 'badge',
                message: 'Use the <Badge /> component from @sourcegraph/wildcard instead.',
              },
            ],
          },
        ],
        'no-restricted-imports': [
          'error',
          {
            paths: [
              {
                name: 'react-router-dom',
                importNames: ['Link'],
                message: 'Use the <Link /> component from @sourcegraph/wildcard instead.',
              },
            ],
          },
        ],
      },
    },
  },
}<|MERGE_RESOLUTION|>--- conflicted
+++ resolved
@@ -20,17 +20,10 @@
           {
             forbid: [
               {
-<<<<<<< HEAD
                 element: 'select',
                 message: 'Use the <Select /> component from @sourcegraph/wildcard instead.',
               },
               {
-                element: 'button',
-                message: 'Use the <Button /> component from @sourcegraph/wildcard instead.',
-              },
-              {
-=======
->>>>>>> 40ea685b
                 element: 'textarea',
                 message: 'Use the <TextArea /> component from @sourcegraph/wildcard instead.',
               },
