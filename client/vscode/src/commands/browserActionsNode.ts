import vscode, { env } from 'vscode'

import { getSourcegraphFileUrl, repoInfo } from './git-helpers'
<<<<<<< HEAD
import { generateSourcegraphBlobLink, vsceUtms } from './initialize'

=======
import { generateSourcegraphBlobLink } from './initialize'
>>>>>>> 6b2b8c6b
/**
 * Open active file in the browser on the configured Sourcegraph instance.
 */
export async function browserActions(action: string, logRedirectEvent: (uri: string) => void): Promise<void> {
    const editor = vscode.window.activeTextEditor
    if (!editor) {
        throw new Error('No active editor')
    }
    const uri = editor.document.uri
    const instanceUrl =
        vscode.workspace.getConfiguration('sourcegraph').get<string>('url') || 'https://sourcegraph.com/'
    let sourcegraphUrl = ''
    // check if the current file is a remote file or not
    if (uri.scheme === 'sourcegraph') {
        sourcegraphUrl = generateSourcegraphBlobLink(
            uri,
            editor.selection.start.line,
            editor.selection.start.character,
            editor.selection.end.line,
            editor.selection.end.character
        )
    } else {
        const repositoryInfo = await repoInfo(editor.document.uri.fsPath)
        if (!repositoryInfo) {
            await vscode.window.showErrorMessage('Cannot get git info for this repository.')
            return
        }
        let { remoteURL, branch, fileRelative } = repositoryInfo
        // construct sourcegraph url for current file
        // Ask if user want to open file in HEAD instead if set current branch or default branch
        // do not exist on Sourcegraph
        if (!branch) {
            const userChoice = await vscode.window.showInformationMessage(
                'Current (or default) branch does not exist on Sourcegraph. Publish your branch or continue to main branch.',
                'Continue to main',
                'Cancel'
            )
            branch = userChoice === 'Continue to main' ? 'HEAD' : ''
            if (!branch) {
                return
            }
        }
        sourcegraphUrl = getSourcegraphFileUrl(instanceUrl, remoteURL, branch, fileRelative, editor)
    }
    // Decode URI
    const decodedUri = decodeURIComponent(sourcegraphUrl)
    // Log redirect events
    logRedirectEvent(sourcegraphUrl)
    // Open in browser or Copy file link
    switch (action) {
        case 'open':
            await vscode.env.openExternal(vscode.Uri.parse(decodedUri))
            break
        case 'copy':
            await env.clipboard.writeText(decodedUri).then(() => vscode.window.showInformationMessage('Copied!'))
            break
        default:
            throw new Error(`Failed to ${action} file link: invalid URL`)
    }
}<|MERGE_RESOLUTION|>--- conflicted
+++ resolved
@@ -1,12 +1,7 @@
 import vscode, { env } from 'vscode'
 
 import { getSourcegraphFileUrl, repoInfo } from './git-helpers'
-<<<<<<< HEAD
-import { generateSourcegraphBlobLink, vsceUtms } from './initialize'
-
-=======
 import { generateSourcegraphBlobLink } from './initialize'
->>>>>>> 6b2b8c6b
 /**
  * Open active file in the browser on the configured Sourcegraph instance.
  */
