# Changelog

<<<<<<< HEAD
## Next Release - 2.1.0

### Changes

- TBA

## 2.0.9
=======
## Next Release - 2.0.9
>>>>>>> fb777f71

### Changes

- Add Changelog for version tracking purpose [issue/28300](https://github.com/sourcegraph/sourcegraph/issues/28300)
- Add VS Code Web support for instances on 3.36.0+ [issues/28403](https://github.com/sourcegraph/sourcegraph/issues/28403)
- Update to use API endpoint for stream search [issues/30916](https://github.com/sourcegraph/sourcegraph/issues/30916)
- Add new configuration setting `sourcegraph.requestHeaders` for adding custom headers [issues/30916](https://github.com/sourcegraph/sourcegraph/issues/30916)

### Fixes

- Manage context display issue for instances under v3.36.0 [issues/31022](https://github.com/sourcegraph/sourcegraph/issues/31022)

## 2.0.8

### Fixes

- Files will open in the correct url scheme [issues/31095](https://github.com/sourcegraph/sourcegraph/issues/31095)
- The 'All Search Keywords' button is now linked to Sourcegraph docs site correctly [issues/31023](https://github.com/sourcegraph/sourcegraph/issues/31023)
- Update Sign Up links with the correct utm parameters

## 2.0.7

### Changes

- Remove Sign Up CTA in Sidebar for self-host instances

### Fixes

- Add backward compatibility for configuration settings from v1: `sourcegraph.defaultBranch` and `sourcegraph.remoteUrlReplacements`

## 2.0.6

### Changes

- Remove Sign Up CTAs in Search Result for self-host instances

## 2.0.1

### Changes

- Add Code Monitor<|MERGE_RESOLUTION|>--- conflicted
+++ resolved
@@ -1,6 +1,5 @@
 # Changelog
 
-<<<<<<< HEAD
 ## Next Release - 2.1.0
 
 ### Changes
@@ -8,9 +7,6 @@
 - TBA
 
 ## 2.0.9
-=======
-## Next Release - 2.0.9
->>>>>>> fb777f71
 
 ### Changes
 
