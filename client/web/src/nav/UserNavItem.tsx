import { useCallback, useMemo, ChangeEventHandler, FC } from 'react'

import { mdiChevronDown, mdiChevronUp, mdiCogOutline, mdiOpenInNew } from '@mdi/js'
import classNames from 'classnames'

import { Toggle } from '@sourcegraph/branded/src/components/Toggle'
import { UserAvatar } from '@sourcegraph/shared/src/components/UserAvatar'
import { useKeyboardShortcut } from '@sourcegraph/shared/src/keyboardShortcuts/useKeyboardShortcut'
import { Shortcut } from '@sourcegraph/shared/src/react-shortcuts'
import { useExperimentalFeatures } from '@sourcegraph/shared/src/settings/settings'
import { TelemetryProps } from '@sourcegraph/shared/src/telemetry/telemetryService'
import { useTheme, ThemeSetting } from '@sourcegraph/shared/src/theme'
import {
    Menu,
    MenuButton,
    MenuDivider,
    MenuHeader,
    MenuItem,
    MenuLink,
    MenuList,
    Link,
    Position,
    AnchorLink,
    Select,
    Icon,
    ProductStatusBadge,
} from '@sourcegraph/wildcard'

import { AuthenticatedUser } from '../auth'
import { useFeatureFlag } from '../featureFlags/useFeatureFlag'
import { useExperimentalQueryInput } from '../search/useExperimentalSearchInput'

import { AppUserConnectDotComAccount } from './AppUserConnectDotComAccount'

import styles from './UserNavItem.module.scss'

const MAX_VISIBLE_ORGS = 5

type MinimalAuthenticatedUser = Pick<
    AuthenticatedUser,
    'username' | 'avatarURL' | 'settingsURL' | 'organizations' | 'siteAdmin' | 'session' | 'displayName'
>

export interface UserNavItemProps extends TelemetryProps {
    authenticatedUser: MinimalAuthenticatedUser
    isSourcegraphDotCom: boolean
    isSourcegraphApp: boolean
    codeHostIntegrationMessaging: 'browser-extension' | 'native-integration'
    menuButtonRef?: React.Ref<HTMLButtonElement>
    showFeedbackModal: () => void
    showKeyboardShortcutsHelp: () => void
}

/**
 * Displays the user's avatar and/or username in the navbar and exposes a dropdown menu with more options for
 * authenticated viewers.
 */
export const UserNavItem: FC<UserNavItemProps> = props => {
    const {
        authenticatedUser,
        isSourcegraphDotCom,
        isSourcegraphApp,
        codeHostIntegrationMessaging,
        menuButtonRef,
        showFeedbackModal,
        showKeyboardShortcutsHelp,
        telemetryService,
    } = props

    const { themeSetting, setThemeSetting } = useTheme()
    const keyboardShortcutSwitchTheme = useKeyboardShortcut('switchTheme')
    const [enableTeams] = useFeatureFlag('search-ownership')

    const supportsSystemTheme = useMemo(
        () => Boolean(window.matchMedia?.('not all and (prefers-color-scheme), (prefers-color-scheme)').matches),
        []
    )

    const onThemeChange: ChangeEventHandler<HTMLSelectElement> = useCallback(
        event => {
            setThemeSetting(event.target.value as ThemeSetting)
        },
        [setThemeSetting]
    )

    const onThemeCycle = useCallback((): void => {
        setThemeSetting(themeSetting === ThemeSetting.Dark ? ThemeSetting.Light : ThemeSetting.Dark)
    }, [setThemeSetting, themeSetting])

    const organizations = authenticatedUser.organizations.nodes
    const searchQueryInputFeature = useExperimentalFeatures(features => features.searchQueryInput)
    const [experimentalQueryInputEnabled, setExperimentalQueryInputEnabled] = useExperimentalQueryInput()

    const onExperimentalQueryInputChange = useCallback(
        (enabled: boolean) => {
            telemetryService.log(`SearchInputToggle${enabled ? 'On' : 'Off'}`)
            setExperimentalQueryInputEnabled(enabled)
        },
        [telemetryService, setExperimentalQueryInputEnabled]
    )

    return (
        <>
            {keyboardShortcutSwitchTheme?.keybindings.map((keybinding, index) => (
                // `Shortcut` doesn't update its states when `onMatch` changes
                // so we put `themePreference` in `key` binding to make it
                <Shortcut key={`${themeSetting}-${index}`} {...keybinding} onMatch={onThemeCycle} />
            ))}
            <Menu>
                {({ isExpanded }) => (
                    <>
                        <MenuButton
                            ref={menuButtonRef}
                            variant="link"
                            data-testid="user-nav-item-toggle"
                            className={classNames('d-flex align-items-center text-decoration-none', styles.menuButton)}
                            aria-label={`${isExpanded ? 'Close' : 'Open'} user profile menu`}
                        >
                            <div className="position-relative">
                                <div className="align-items-center d-flex">
                                    {isSourcegraphApp ? (
                                        <Icon svgPath={mdiCogOutline} aria-hidden={true} />
                                    ) : (
                                        <UserAvatar user={authenticatedUser} className={styles.avatar} />
                                    )}
                                    <Icon svgPath={isExpanded ? mdiChevronUp : mdiChevronDown} aria-hidden={true} />
                                </div>
                            </div>
                        </MenuButton>

                        <MenuList
                            position={Position.bottomEnd}
                            className={styles.dropdownMenu}
                            aria-label="User. Open menu"
                        >
                            {!isSourcegraphApp ? (
                                <>
                                    <MenuHeader className={styles.dropdownHeader}>
                                        Signed in as <strong>@{authenticatedUser.username}</strong>
                                    </MenuHeader>
                                    <MenuDivider className={styles.dropdownDivider} />
                                </>
                            ) : null}
                            <MenuLink as={Link} to={authenticatedUser.settingsURL!}>
                                Settings
                            </MenuLink>
                            <MenuLink as={Link} to={`/users/${props.authenticatedUser.username}/searches`}>
                                Saved searches
                            </MenuLink>
                            {isSourcegraphApp && (
                                <MenuLink as={Link} to="/setup">
                                    Setup wizard
                                </MenuLink>
                            )}
<<<<<<< HEAD
                            {isSourcegraphApp && <AppUserConnectDotComAccount />}
=======
                            {isSourcegraphApp && (
                                <MenuLink as={Link} to="/site-admin/repositories">
                                    Repositories
                                </MenuLink>
                            )}
>>>>>>> c529065f
                            {enableTeams && !isSourcegraphDotCom && (
                                <MenuLink as={Link} to="/teams">
                                    Teams
                                </MenuLink>
                            )}
                            <MenuDivider />
                            <div className="px-2 py-1">
                                <div className="d-flex align-items-center">
                                    <div className="mr-2">Theme</div>
                                    <Select
                                        aria-label=""
                                        isCustomStyle={true}
                                        selectSize="sm"
                                        data-testid="theme-toggle"
                                        onChange={onThemeChange}
                                        value={themeSetting}
                                        className="mb-0 flex-1"
                                    >
                                        <option value={ThemeSetting.Light}>Light</option>
                                        <option value={ThemeSetting.Dark}>Dark</option>
                                        <option value={ThemeSetting.System}>System</option>
                                    </Select>
                                </div>
                                {themeSetting === ThemeSetting.System && !supportsSystemTheme && (
                                    <div className="text-wrap">
                                        <small>
                                            <AnchorLink
                                                to="https://caniuse.com/#feat=prefers-color-scheme"
                                                className="text-warning"
                                                target="_blank"
                                                rel="noopener noreferrer"
                                            >
                                                Your browser does not support the system theme.
                                            </AnchorLink>
                                        </small>
                                    </div>
                                )}
                            </div>
                            {searchQueryInputFeature === 'experimental' && (
                                <div className="px-2 py-1">
                                    <div className="d-flex align-items-center justify-content-between">
                                        <div className="mr-2">
                                            New search input <ProductStatusBadge status="beta" className="ml-1" />
                                        </div>
                                        <Toggle
                                            value={experimentalQueryInputEnabled}
                                            onToggle={onExperimentalQueryInputChange}
                                        />
                                    </div>
                                </div>
                            )}

                            {organizations.length > 0 && (
                                <>
                                    <MenuDivider className={styles.dropdownDivider} />
                                    <MenuHeader className={styles.dropdownHeader}>Your organizations</MenuHeader>
                                    {organizations.slice(0, MAX_VISIBLE_ORGS).map(org => (
                                        <MenuLink as={Link} key={org.id} to={org.settingsURL || org.url}>
                                            {org.displayName || org.name}
                                        </MenuLink>
                                    ))}
                                    {organizations.length > MAX_VISIBLE_ORGS && (
                                        <MenuLink as={Link} to={authenticatedUser.settingsURL!}>
                                            Show all organizations
                                        </MenuLink>
                                    )}
                                </>
                            )}
                            <MenuDivider className={styles.dropdownDivider} />
                            {authenticatedUser.siteAdmin && !isSourcegraphApp && (
                                <MenuLink as={Link} to="/site-admin">
                                    Site admin
                                </MenuLink>
                            )}
                            <MenuLink as={Link} to="/help" target="_blank" rel="noopener">
                                {isSourcegraphApp ? 'Documentation' : 'Help'}{' '}
                                <Icon aria-hidden={true} svgPath={mdiOpenInNew} />
                            </MenuLink>

                            {isSourcegraphApp ? (
                                <MenuLink as={AnchorLink} to="/user/settings/product-research">
                                    Feedback
                                </MenuLink>
                            ) : (
                                <MenuItem onSelect={showFeedbackModal}>Feedback</MenuItem>
                            )}

                            <MenuItem onSelect={showKeyboardShortcutsHelp}>Keyboard shortcuts</MenuItem>

                            {authenticatedUser.session?.canSignOut && !isSourcegraphApp && (
                                <MenuLink as={AnchorLink} to="/-/sign-out">
                                    Sign out
                                </MenuLink>
                            )}
                            <MenuDivider className={styles.dropdownDivider} />
                            {isSourcegraphDotCom && (
                                <MenuLink
                                    as={AnchorLink}
                                    to="https://about.sourcegraph.com"
                                    target="_blank"
                                    rel="noopener"
                                >
                                    About Sourcegraph <Icon aria-hidden={true} svgPath={mdiOpenInNew} />
                                </MenuLink>
                            )}
                            {codeHostIntegrationMessaging === 'browser-extension' && (
                                <MenuLink
                                    as={AnchorLink}
                                    to="/help/integration/browser_extension"
                                    target="_blank"
                                    rel="noopener"
                                >
                                    Browser extension <Icon aria-hidden={true} svgPath={mdiOpenInNew} />
                                </MenuLink>
                            )}
                        </MenuList>
                    </>
                )}
            </Menu>
        </>
    )
}<|MERGE_RESOLUTION|>--- conflicted
+++ resolved
@@ -70,6 +70,7 @@
     const { themeSetting, setThemeSetting } = useTheme()
     const keyboardShortcutSwitchTheme = useKeyboardShortcut('switchTheme')
     const [enableTeams] = useFeatureFlag('search-ownership')
+    const [enableAppConnectDotCom] = useFeatureFlag('app-connect-dotcom')
 
     const supportsSystemTheme = useMemo(
         () => Boolean(window.matchMedia?.('not all and (prefers-color-scheme), (prefers-color-scheme)').matches),
@@ -152,15 +153,12 @@
                                     Setup wizard
                                 </MenuLink>
                             )}
-<<<<<<< HEAD
-                            {isSourcegraphApp && <AppUserConnectDotComAccount />}
-=======
                             {isSourcegraphApp && (
                                 <MenuLink as={Link} to="/site-admin/repositories">
                                     Repositories
                                 </MenuLink>
                             )}
->>>>>>> c529065f
+                            {isSourcegraphApp && enableAppConnectDotCom && <AppUserConnectDotComAccount />}
                             {enableTeams && !isSourcegraphDotCom && (
                                 <MenuLink as={Link} to="/teams">
                                     Teams
