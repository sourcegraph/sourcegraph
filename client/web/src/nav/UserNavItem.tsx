--- conflicted
+++ resolved
@@ -257,13 +257,8 @@
                                 Site admin
                             </MenuLink>
                         )}
-<<<<<<< HEAD
-                        <MenuLink as={Link} to="/help" target="_blank" rel="noopener">
-                            Help <Icon role="img" as={OpenInNewIcon} aria-hidden={true} />
-=======
                         <MenuLink className={styles.dropdownItem} as={Link} to="/help" target="_blank" rel="noopener">
                             Help <Icon as={OpenInNewIcon} />
->>>>>>> 335a57fa
                         </MenuLink>
                         <MenuItem onSelect={showKeyboardShortcutsHelp}>Keyboard shortcuts</MenuItem>
 
@@ -274,10 +269,6 @@
                         )}
                         <MenuDivider className={styles.dropdownDivider} />
                         {props.showDotComMarketing && (
-<<<<<<< HEAD
-                            <MenuLink as={AnchorLink} to="https://about.sourcegraph.com" target="_blank" rel="noopener">
-                                About Sourcegraph <Icon role="img" as={OpenInNewIcon} aria-hidden={true} />
-=======
                             <MenuLink
                                 className={styles.dropdownItem}
                                 as={AnchorLink}
@@ -286,7 +277,6 @@
                                 rel="noopener"
                             >
                                 About Sourcegraph <Icon as={OpenInNewIcon} />
->>>>>>> 335a57fa
                             </MenuLink>
                         )}
                         {codeHostIntegrationMessaging === 'browser-extension' && (
