--- conflicted
+++ resolved
@@ -120,15 +120,9 @@
                             <MenuLink as={Link} to={authenticatedUser.settingsURL!}>
                                 Settings
                             </MenuLink>
-<<<<<<< HEAD
-                            <MenuLink as={Link} to={`/users/${props.authenticatedUser.username}/searches`}>
-                                Saved searches
-                            </MenuLink>
                             <MenuLink as={Link} to="/teams">
                                 Teams
                             </MenuLink>
-=======
->>>>>>> 544f0f19
                             <MenuDivider />
                             <div className="px-2 py-1">
                                 <div className="d-flex align-items-center">
