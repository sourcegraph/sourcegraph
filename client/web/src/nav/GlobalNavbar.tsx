--- conflicted
+++ resolved
@@ -185,11 +185,7 @@
 
     // CodeInsightsEnabled props controls insights appearance over OSS and Enterprise version
     // isCodeInsightsEnabled selector controls appearance based on user settings flags
-<<<<<<< HEAD
-    const codeInsights = codeInsightsEnabled && isCodeInsightsEnabled(props.settingsCascade)
-=======
     const codeInsights = props.authenticatedUser && codeInsightsEnabled && isCodeInsightsEnabled(props.settingsCascade)
->>>>>>> e6ee802a
 
     const searchNavBar = (
         <SearchNavbarItem
