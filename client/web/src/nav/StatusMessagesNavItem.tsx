--- conflicted
+++ resolved
@@ -127,44 +127,6 @@
     }
 }
 
-<<<<<<< HEAD
-const StatusMessagesNavItemEntry: React.FunctionComponent<StatusMessageEntryProps> = props => (
-    <div key={props.message} className={styles.entry}>
-        <h4 className="d-flex align-items-center mb-0">
-            {entryIcon(props.entryType)}
-            {props.title ? props.title : 'Your repositories'}
-        </h4>
-        {props.entryType === 'not-active' ? (
-            <div className={classNames('status-messages-nav-item__entry-card border-0', styles.cardInactive)}>
-                <p className={classNames('text-muted', styles.message)}>{props.message}</p>
-                <Link className="text-primary" to={props.linkTo} onClick={props.linkOnClick}>
-                    {props.linkText}
-                </Link>
-            </div>
-        ) : (
-            <div
-                className={classNames(
-                    'status-messages-nav-item__entry-card',
-                    styles.cardActive,
-                    getBorderClassname(props.entryType)
-                )}
-            >
-                <p className={classNames(styles.message, getMessageColor(props.entryType))}>{props.message}</p>
-                {props.messageHint && (
-                    <>
-                        <small className="text-muted d-inline-block mb-1">{props.messageHint}</small>
-                        <br />
-                    </>
-                )}
-                <Link className="text-primary" to={props.linkTo} onClick={props.linkOnClick}>
-                    {props.linkText}
-                </Link>
-            </div>
-        )}
-        {props.progressHint && <small className="text-muted">{props.progressHint}</small>}
-    </div>
-)
-=======
 const StatusMessagesNavItemEntry: React.FunctionComponent<StatusMessageEntryProps> = props => {
     const onLinkClick = (event: React.MouseEvent<HTMLAnchorElement, MouseEvent>): void => {
         const payload = { notificationType: props.entryType }
@@ -173,14 +135,14 @@
     }
 
     return (
-        <div key={props.message} className="status-messages-nav-item__entry">
+        <div key={props.message} className={styles.entry}>
             <h4 className="d-flex align-items-center mb-0">
                 {entryIcon(props.entryType)}
                 {props.title ? props.title : 'Your repositories'}
             </h4>
             {props.entryType === 'not-active' ? (
-                <div className="status-messages-nav-item__entry-card status-messages-nav-item__entry-card--inactive border-0">
-                    <p className="text-muted status-messages-nav-item__entry-message">{props.message}</p>
+                <div className={classNames('status-messages-nav-item__entry-card border-0', styles.cardInactive)}>
+                    <p className={classNames('text-muted', styles.message)}>{props.message}</p>
                     <Link className="text-primary" to={props.linkTo} onClick={onLinkClick}>
                         {props.linkText}
                     </Link>
@@ -188,18 +150,12 @@
             ) : (
                 <div
                     className={classNames(
-                        'status-messages-nav-item__entry-card status-messages-nav-item__entry-card--active',
-                        `status-messages-nav-item__entry--border-${props.entryType}`
+                        'status-messages-nav-item__entry-card',
+                        styles.cardActive,
+                        getBorderClassname(props.entryType)
                     )}
                 >
-                    <p
-                        className={classNames(
-                            'status-messages-nav-item__entry-message',
-                            getMessageColor(props.entryType)
-                        )}
-                    >
-                        {props.message}
-                    </p>
+                    <p className={classNames(styles.message, getMessageColor(props.entryType))}>{props.message}</p>
                     {props.messageHint && (
                         <>
                             <small className="text-muted d-inline-block mb-1">{props.messageHint}</small>
@@ -215,7 +171,6 @@
         </div>
     )
 }
->>>>>>> 17bc040e
 
 interface User {
     id: string
