import React from 'react'

import { mdiCloudOffOutline } from '@mdi/js'
import classNames from 'classnames'
import * as H from 'history'
import { isEqual, upperFirst } from 'lodash'
import AlertIcon from 'mdi-react/AlertIcon'
import CheckboxCircleIcon from 'mdi-react/CheckboxMarkedCircleIcon'
import InformationCircleIcon from 'mdi-react/InformationCircleIcon'
import SyncIcon from 'mdi-react/SyncIcon'
import { Observable, Subscription, of } from 'rxjs'
import { catchError, map, repeatWhen, delay, distinctUntilChanged, switchMap } from 'rxjs/operators'

import { ErrorAlert } from '@sourcegraph/branded/src/components/alerts'
import { asError, ErrorLike, isErrorLike, repeatUntil } from '@sourcegraph/common'
import { dataOrThrowErrors, gql } from '@sourcegraph/http-client'
import {
    CloudAlertIconRefresh,
    CloudSyncIconRefresh,
    CloudCheckIconRefresh,
} from '@sourcegraph/shared/src/components/icons'
import {
    Button,
    Link,
    Popover,
    PopoverContent,
    PopoverTrigger,
    Position,
    Icon,
    H4,
    Text,
    Tooltip,
} from '@sourcegraph/wildcard'

import { requestGraphQL } from '../backend/graphql'
import { CircleDashedIcon } from '../components/CircleDashedIcon'
import { queryExternalServices } from '../components/externalServices/backend'
import { StatusMessagesResult } from '../graphql-operations'
import { eventLogger } from '../tracking/eventLogger'

import styles from './StatusMessagesNavItem.module.scss'

function fetchAllStatusMessages(): Observable<StatusMessagesResult['statusMessages']> {
    return requestGraphQL<StatusMessagesResult>(
        gql`
            query StatusMessages {
                statusMessages {
                    ...StatusMessageFields
                }
            }

            fragment StatusMessageFields on StatusMessage {
                type: __typename

                ... on CloningProgress {
                    message
                }

                ... on IndexingProgress {
                    message
                }

                ... on SyncError {
                    message
                }

                ... on IndexingError {
                    message
                }

                ... on ExternalServiceSyncError {
                    message
                    externalService {
                        id
                        displayName
                    }
                }
            }
        `
    ).pipe(
        map(dataOrThrowErrors),
        map(data => data.statusMessages)
    )
}

type EntryType = 'not-active' | 'progress' | 'warning' | 'success' | 'error'

interface StatusMessageEntryProps {
    message: string
    linkTo: string
    linkText: string
    entryType: EntryType
    linkOnClick: (event: React.MouseEvent<HTMLAnchorElement, MouseEvent>) => void
    messageHint?: string
    progressHint?: string
    title?: string
}

function entryIcon(entryType: EntryType): JSX.Element {
    switch (entryType) {
        case 'error':
            return <InformationCircleIcon size={14} className={classNames('text-danger', styles.icon)} />
        case 'warning':
            return <AlertIcon size={14} className={classNames('text-warning', styles.icon)} />
        case 'success':
            return <CheckboxCircleIcon size={14} className={classNames('text-success', styles.icon)} />
        case 'progress':
            return <SyncIcon size={14} className={classNames('text-primary', styles.icon)} />
        case 'not-active':
            return <CircleDashedIcon size={16} className={classNames(styles.icon, styles.iconOff)} />
    }
}

const getMessageColor = (entryType: EntryType): string => {
    switch (entryType) {
        case 'error':
            return styles.messageError
        case 'warning':
            return styles.messageWarning
        default:
            return ''
    }
}

const getBorderClassname = (entryType: EntryType): string => {
    switch (entryType) {
        case 'error':
            return styles.entryBorderError
        case 'warning':
            return styles.entryBorderWarning
        case 'success':
            return styles.entryBorderSuccess
        case 'progress':
            return styles.entryBorderProgress
        default:
            return ''
    }
}

const StatusMessagesNavItemEntry: React.FunctionComponent<React.PropsWithChildren<StatusMessageEntryProps>> = props => {
    const onLinkClick = (event: React.MouseEvent<HTMLAnchorElement, MouseEvent>): void => {
        const payload = { notificationType: props.entryType }
        eventLogger.log('UserNotificationsLinkClicked', payload, payload)
        props.linkOnClick(event)
    }

    return (
        <div key={props.message} className={styles.entry}>
            <H4 className="d-flex align-items-center mb-0">
                {entryIcon(props.entryType)}
                {props.title ? props.title : 'Your repositories'}
            </H4>
            {props.entryType === 'not-active' ? (
                <div className={classNames('status-messages-nav-item__entry-card border-0', styles.cardInactive)}>
                    <Text className={classNames('text-muted', styles.message)}>{props.message}</Text>
                    <Link className="text-primary" to={props.linkTo} onClick={onLinkClick}>
                        {props.linkText}
                    </Link>
                </div>
            ) : (
                <div
                    className={classNames(
                        'status-messages-nav-item__entry-card',
                        styles.cardActive,
                        getBorderClassname(props.entryType)
                    )}
                >
                    <Text className={classNames(styles.message, getMessageColor(props.entryType))}>
                        {props.message}
                    </Text>
                    {props.messageHint && (
                        <>
                            <small className="text-muted d-inline-block mb-1">{props.messageHint}</small>
                            <br />
                        </>
                    )}
                    <Link className="text-primary" to={props.linkTo} onClick={onLinkClick}>
                        {props.linkText}
                    </Link>
                </div>
            )}
            {props.progressHint && <small className="text-muted">{props.progressHint}</small>}
        </div>
    )
}

interface User {
    id: string
    username: string
    isSiteAdmin: boolean
}

interface Props {
    user: User
    history: H.History
    fetchMessages?: () => Observable<StatusMessagesResult['statusMessages']>
}

enum ExternalServiceNoActivityReasons {
    NoCodehosts = 'NoCodehosts',
    NoRepos = 'NoRepos',
}

type ExternalServiceNoActivityReason = keyof typeof ExternalServiceNoActivityReasons
type Message = StatusMessagesResult['statusMessages'] | ExternalServiceNoActivityReason
type MessageOrError = Message | ErrorLike

const isNoActivityReason = (status: MessageOrError): status is ExternalServiceNoActivityReason =>
    typeof status === 'string'

interface State {
    messagesOrError: MessageOrError
    isOpen: boolean
}

const REFRESH_INTERVAL_MS = 60000

/**
 * Displays a status icon in the navbar reflecting the completion of backend
 * tasks such as repository cloning, and exposes a dropdown menu containing
 * more information on these tasks.
 */
export class StatusMessagesNavItem extends React.PureComponent<Props, State> {
    private subscriptions = new Subscription()

    public state: State = { isOpen: false, messagesOrError: [] }

    private toggleIsOpen = (): void => {
        this.setState(previousState => ({ isOpen: !previousState.isOpen }))
    }

    public componentDidMount(): void {
        let first = true
        this.subscriptions.add(
            queryExternalServices({
                namespace: this.props.user.id,
                first: null,
                after: null,
            })
                .pipe(
                    switchMap(({ nodes: services }) => {
                        if (!this.props.user.isSiteAdmin) {
                            if (services.length === 0) {
                                return of(ExternalServiceNoActivityReasons.NoCodehosts)
                            }

                            if (
                                !services.some(service => service.repoCount !== 0) &&
                                services.every(service => service.lastSyncError === null && service.warning === null)
                            ) {
                                return of(ExternalServiceNoActivityReasons.NoRepos)
                            }
                        }

                        return (this.props.fetchMessages ?? fetchAllStatusMessages)()
                    }),
                    catchError(error => [asError(error) as ErrorLike]),
                    // Poll on REFRESH_INTERVAL_MS, or REFRESH_INTERVAL_AFTER_ERROR_MS if there is an error.
                    repeatUntil(messagesOrError => isErrorLike(messagesOrError), { delay: REFRESH_INTERVAL_MS }),
                    repeatWhen(completions => completions.pipe(delay(REFRESH_INTERVAL_MS))),
                    distinctUntilChanged((a, b) => isEqual(a, b))
                )
                .subscribe(messagesOrError => {
                    this.setState({ messagesOrError })

                    if (first) {
                        this.trackUserNotificationsEvent('loaded')
                        first = false
                    }
                })
        )
    }

    public componentWillUnmount(): void {
        this.subscriptions.unsubscribe()
    }

    private renderMessage(noActivityOrStatus: Message, isSiteAdmin: boolean): JSX.Element | JSX.Element[] {
        const userSettings = `/users/${this.props.user.username}/settings`
        const makeGetCodeHostLink = (isSiteAdmin: boolean) => (id: string): string =>
            isSiteAdmin ? `/site-admin/external-services/${id}` : `${userSettings}/code-hosts`

        const roleLinks = {
            admin: {
                viewRepositories: '/site-admin/repositories',
                manageRepositories: '/site-admin/external-services',
                manageCodeHosts: '/site-admin/external-services',
                getCodeHostLink: makeGetCodeHostLink(true),
            },
            nonAdmin: {
                viewRepositories: `${userSettings}/repositories`,
                manageRepositories: `${userSettings}/repositories/manage`,
                manageCodeHosts: `${userSettings}/code-hosts`,
                getCodeHostLink: makeGetCodeHostLink(false),
            },
        }

        const links = isSiteAdmin ? roleLinks.admin : roleLinks.nonAdmin

        // no status messages
        if (Array.isArray(noActivityOrStatus) && noActivityOrStatus.length === 0) {
            return (
                <StatusMessagesNavItemEntry
                    key="up-to-date"
                    message="Repositories available for search"
                    linkTo={links.viewRepositories}
                    linkText="Manage repositories"
                    linkOnClick={this.toggleIsOpen}
                    entryType="success"
                />
            )
        }

        // no code hosts or no repos
        if (isNoActivityReason(noActivityOrStatus)) {
            if (noActivityOrStatus === ExternalServiceNoActivityReasons.NoRepos) {
                return (
                    <StatusMessagesNavItemEntry
                        key={noActivityOrStatus}
                        message="Add repositories to start searching your code on Sourcegraph."
                        linkTo={links.manageRepositories}
                        linkText="Add repositories"
                        linkOnClick={this.toggleIsOpen}
                        entryType="not-active"
                    />
                )
            }
            return (
                <StatusMessagesNavItemEntry
                    key={noActivityOrStatus}
                    message="Connect with a code host to start adding your code to Sourcegraph."
                    linkTo={links.manageCodeHosts}
                    linkText="Connect with code host"
                    linkOnClick={this.toggleIsOpen}
                    entryType="not-active"
                />
            )
        }

        const cloningProgress = noActivityOrStatus.find(message_ => message_.type === 'CloningProgress')
        const indexing = noActivityOrStatus.find(message_ => message_.type === 'IndexingProgress')

        if (cloningProgress && indexing) {
            noActivityOrStatus = noActivityOrStatus.filter(message_ => message_.type !== 'IndexingProgress')
        }

        return noActivityOrStatus.map(status => {
            switch (status.type) {
                case 'CloningProgress':
                    return (
                        <StatusMessagesNavItemEntry
                            key={status.message}
                            message={status.message}
                            messageHint="Your repositories may not be up-to-date."
                            linkTo={links.viewRepositories}
                            linkText="View status"
                            linkOnClick={this.toggleIsOpen}
                            entryType="progress"
                            progressHint={indexing && indexing.type === 'IndexingProgress' ? indexing.message : ''}
                        />
                    )
                case 'IndexingProgress':
                    return (
                        <StatusMessagesNavItemEntry
                            key={status.message}
                            message="Repositories available for search"
                            linkTo={links.viewRepositories}
                            linkText="Manage repositories"
                            linkOnClick={this.toggleIsOpen}
                            entryType="success"
                            progressHint={status.message}
                        />
                    )
                case 'ExternalServiceSyncError':
                    return (
                        <StatusMessagesNavItemEntry
                            key={status.externalService.id}
                            message={`Can't connect to ${status.externalService.displayName}`}
                            messageHint="Verify the code host configuration."
                            linkTo={links.getCodeHostLink(status.externalService.id)}
                            linkText="Manage code hosts"
                            linkOnClick={this.toggleIsOpen}
                            entryType="error"
                        />
                    )
                case 'SyncError':
                    return (
                        <StatusMessagesNavItemEntry
                            key={status.message}
                            message={status.message}
                            messageHint="Your repositories may not be up-to-date."
                            linkTo={links.viewRepositories}
                            linkText="Manage repositories"
                            linkOnClick={this.toggleIsOpen}
                            entryType="error"
                        />
                    )
                case 'IndexingError':
                    return (
                        <StatusMessagesNavItemEntry
                            key={status.message}
                            message={status.message}
                            messageHint="Your repositories are up-to-date, but search speed may be slower than usual."
                            linkTo={links.viewRepositories}
                            linkText="Troubleshoot"
                            linkOnClick={this.toggleIsOpen}
                            entryType="warning"
                        />
                    )
            }
        })
    }

    private renderIcon(): JSX.Element | null {
        if (isErrorLike(this.state.messagesOrError)) {
            return (
                <Tooltip content="Sorry, we couldn’t fetch notifications!">
                    <Icon aria-label="Sorry, we couldn’t fetch notifications!" as={CloudAlertIconRefresh} size="md" />
                </Tooltip>
            )
        }

        let codeHostMessage = this.state.isOpen
            ? undefined
            : this.state.messagesOrError === ExternalServiceNoActivityReasons.NoCodehosts
            ? 'No code host connections'
            : 'No repositories'
        if (isNoActivityReason(this.state.messagesOrError)) {
            return (
<<<<<<< HEAD
                <Tooltip content={codeHostMessage}>
                    <Icon aria-label={codeHostMessage ?? ''} svgPath={mdiCloudOffOutline} size="md" />
                </Tooltip>
=======
                <Icon
                    data-tooltip={codeHostMessage}
                    size="md"
                    {...(codeHostMessage ? { 'aria-label': codeHostMessage } : { 'aria-hidden': true })}
                    svgPath={mdiCloudOffOutline}
                />
>>>>>>> ad5f4c65
            )
        }

        if (
            this.state.messagesOrError.some(({ type }) => type === 'ExternalServiceSyncError' || type === 'SyncError')
        ) {
            codeHostMessage = this.state.isOpen ? undefined : 'Syncing repositories failed!'
            return (
                <Tooltip content={codeHostMessage}>
                    <Icon aria-label={codeHostMessage ?? ''} as={CloudAlertIconRefresh} size="md" />
                </Tooltip>
            )
        }
        if (this.state.messagesOrError.some(({ type }) => type === 'CloningProgress')) {
            codeHostMessage = this.state.isOpen ? undefined : 'Cloning repositories...'
            return (
                <Tooltip content={codeHostMessage}>
                    <Icon aria-label={codeHostMessage ?? ''} as={CloudSyncIconRefresh} size="md" />
                </Tooltip>
            )
        }
        codeHostMessage = this.state.isOpen ? undefined : 'Repositories up-to-date'
        return (
            <Tooltip content={codeHostMessage}>
                <Icon aria-label={codeHostMessage ?? ''} as={CloudCheckIconRefresh} size="md" />
            </Tooltip>
        )
    }

    private getOpenedNotificationsPayload(messagesOrError: MessageOrError): { status: string[] } {
        const messageTypes =
            typeof messagesOrError === 'string'
                ? [messagesOrError]
                : isErrorLike(messagesOrError)
                ? ['error']
                : messagesOrError.map(message => message.type)

        return { status: messageTypes.length === 0 ? ['success'] : messageTypes }
    }

    private trackUserNotificationsEvent(eventName: string): void {
        if (window.context.sourcegraphDotComMode && this.state.messagesOrError) {
            const payload = this.getOpenedNotificationsPayload(this.state.messagesOrError)
            eventLogger.log(`UserNotifications${upperFirst(eventName)}`, payload, payload)
        }
    }

    public render(): JSX.Element | null {
        const { isOpen } = this.state

        if (isOpen) {
            this.trackUserNotificationsEvent('opened')
        }

        return (
            <Popover isOpen={this.state.isOpen} onOpenChange={event => this.setState({ isOpen: event.isOpen })}>
                <PopoverTrigger
                    className="nav-link py-0 px-0 percy-hide chromatic-ignore"
                    as={Button}
                    variant="link"
                    aria-label={this.state.isOpen ? 'Hide status messages' : 'Show status messages'}
                >
                    {this.renderIcon()}
                </PopoverTrigger>

                <PopoverContent position={Position.bottomEnd} className={classNames('p-0', styles.dropdownMenu)}>
                    <div className={styles.dropdownMenuContent}>
                        <small className={classNames('d-inline-block text-muted', styles.sync)}>Code sync status</small>
                        {isErrorLike(this.state.messagesOrError) ? (
                            <ErrorAlert
                                className={styles.entry}
                                prefix="Failed to load status messages"
                                error={this.state.messagesOrError}
                            />
                        ) : (
                            this.renderMessage(this.state.messagesOrError, this.props.user.isSiteAdmin)
                        )}
                    </div>
                </PopoverContent>
            </Popover>
        )
    }
}<|MERGE_RESOLUTION|>--- conflicted
+++ resolved
@@ -427,18 +427,13 @@
             : 'No repositories'
         if (isNoActivityReason(this.state.messagesOrError)) {
             return (
-<<<<<<< HEAD
                 <Tooltip content={codeHostMessage}>
-                    <Icon aria-label={codeHostMessage ?? ''} svgPath={mdiCloudOffOutline} size="md" />
+                    <Icon
+                        svgPath={mdiCloudOffOutline}
+                        size="md"
+                        {...(codeHostMessage ? { 'aria-label': codeHostMessage } : { 'aria-hidden': true })}
+                    />
                 </Tooltip>
-=======
-                <Icon
-                    data-tooltip={codeHostMessage}
-                    size="md"
-                    {...(codeHostMessage ? { 'aria-label': codeHostMessage } : { 'aria-hidden': true })}
-                    svgPath={mdiCloudOffOutline}
-                />
->>>>>>> ad5f4c65
             )
         }
 
