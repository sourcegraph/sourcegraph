import { render, screen } from '@testing-library/react'
import userEvent from '@testing-library/user-event'
import { MemoryRouter } from 'react-router-dom'
import sinon from 'sinon'
<<<<<<< HEAD
import { afterAll, beforeAll, afterEach, describe, expect, test, vi, beforeEach } from 'vitest'
=======
import { afterAll, beforeAll, describe, expect, test } from 'vitest'
>>>>>>> cb41db37

import { NOOP_TELEMETRY_SERVICE } from '@sourcegraph/shared/src/telemetry/telemetryService'
import { MockedTestProvider } from '@sourcegraph/shared/src/testing/apollo'
import { AnchorLink, RouterLink, setLinkComponent } from '@sourcegraph/wildcard'
import { renderWithBrandedContext } from '@sourcegraph/wildcard/src/testing'

import * as codyProHooks from '../cody/useCodyProNavLinks'

import { UserNavItem, type UserNavItemProps } from './UserNavItem'

describe('UserNavItem', () => {
    beforeAll(() => {
        setLinkComponent(RouterLink)
    })

    afterAll(() => {
        setLinkComponent(AnchorLink)
    })

    const useCodyProNavLinksMock = vi.spyOn(codyProHooks, 'useCodyProNavLinks')
    beforeEach(() => {
        useCodyProNavLinksMock.mockReturnValue([])
    })
    afterEach(() => {
        useCodyProNavLinksMock.mockReset()
    })

    const USER: UserNavItemProps['authenticatedUser'] = {
        username: 'alice',
        displayName: 'alice doe',
        avatarURL: null,
        session: { canSignOut: true },
        settingsURL: '#',
        siteAdmin: true,
        organizations: {
            nodes: [
                {
                    __typename: 'Org',
                    id: '0',
                    name: 'acme',
                    displayName: 'Acme Corp',
                    url: '/organizations/acme',
                    settingsURL: '/organizations/acme/settings',
                },
                {
                    __typename: 'Org',
                    id: '1',
                    name: 'beta',
                    displayName: 'Beta Inc',
                    url: '/organizations/beta',
                    settingsURL: '/organizations/beta/settings',
                },
            ],
        },
        emails: [],
    }

    test('simple', () => {
        expect(
            render(
                <MemoryRouter>
                    <MockedTestProvider>
                        <UserNavItem
                            showKeyboardShortcutsHelp={() => undefined}
                            authenticatedUser={USER}
                            isSourcegraphDotCom={true}
                            showFeedbackModal={() => undefined}
                            telemetryService={NOOP_TELEMETRY_SERVICE}
                        />
                    </MockedTestProvider>
                </MemoryRouter>
            ).asFragment()
        ).toMatchSnapshot()
    })

    test('logout click triggers page refresh instead of performing client-side only navigation', async () => {
        const result = renderWithBrandedContext(
            <MockedTestProvider>
                <UserNavItem
                    showKeyboardShortcutsHelp={() => undefined}
                    authenticatedUser={USER}
                    isSourcegraphDotCom={true}
                    showFeedbackModal={() => undefined}
                    telemetryService={NOOP_TELEMETRY_SERVICE}
                />
            </MockedTestProvider>
        )

        // Prevent console.error cause by "Not implemented: navigation (except hash changes)"
        // https://github.com/jsdom/jsdom/issues/2112
        sinon.stub(console, 'error')
        userEvent.click(screen.getByRole('button'))
        userEvent.click(await screen.findByText('Sign out'))

        expect(result.locationRef.entries.length).toBe(1)
        expect(result.locationRef.entries.find(({ pathname }) => pathname.includes('sign-out'))).toBe(undefined)
    })

    describe('Cody Pro section', () => {
        const setup = (isSourcegraphDotCom: boolean) => {
            renderWithBrandedContext(
                <MockedTestProvider>
                    <UserNavItem
                        showKeyboardShortcutsHelp={() => undefined}
                        authenticatedUser={USER}
                        isSourcegraphDotCom={isSourcegraphDotCom}
                        showFeedbackModal={() => undefined}
                        telemetryService={NOOP_TELEMETRY_SERVICE}
                    />
                </MockedTestProvider>
            )
            userEvent.click(screen.getByRole('button'))
        }

        describe('dotcom', () => {
            test('renders provided links', () => {
                const links = [
                    { to: '/foo', label: 'Foo' },
                    { to: '/bar', label: 'Bar' },
                ]
                useCodyProNavLinksMock.mockReturnValue(links)
                setup(true)

                for (const link of links) {
                    const el = screen.getByText(link.label)
                    expect(el).toHaveAttribute('href', link.to)
                }
            })

            test('is not rendered if no links provided', () => {
                useCodyProNavLinksMock.mockReturnValue([])
                setup(true)

                expect(useCodyProNavLinksMock).toHaveBeenCalled()
                expect(screen.queryByText('Cody Pro')).not.toBeInTheDocument()
            })
        })

        describe('enterprise', () => {
            test('is not rendered', () => {
                setup(false)

                // Cody Pro section is not rendered thus useCodyProNavLinks hook is not called
                expect(useCodyProNavLinksMock).not.toHaveBeenCalled()
            })
        })
    })
})<|MERGE_RESOLUTION|>--- conflicted
+++ resolved
@@ -2,11 +2,7 @@
 import userEvent from '@testing-library/user-event'
 import { MemoryRouter } from 'react-router-dom'
 import sinon from 'sinon'
-<<<<<<< HEAD
 import { afterAll, beforeAll, afterEach, describe, expect, test, vi, beforeEach } from 'vitest'
-=======
-import { afterAll, beforeAll, describe, expect, test } from 'vitest'
->>>>>>> cb41db37
 
 import { NOOP_TELEMETRY_SERVICE } from '@sourcegraph/shared/src/telemetry/telemetryService'
 import { MockedTestProvider } from '@sourcegraph/shared/src/testing/apollo'
