--- conflicted
+++ resolved
@@ -230,11 +230,7 @@
           </a>
           <a
             class="btn btn-sm signUp"
-<<<<<<< HEAD
-            href="/sign-up"
-=======
             href="https://about.sourcegraph.com/get-started?utm_medium=inproduct&utm_source=nav&utm_campaign=inproduct-cta"
->>>>>>> cab04960
           >
             Get started
           </a>
@@ -496,11 +492,7 @@
           </a>
           <a
             class="btn btn-sm signUp"
-<<<<<<< HEAD
-            href="/sign-up"
-=======
             href="https://about.sourcegraph.com/get-started?utm_medium=inproduct&utm_source=nav&utm_campaign=inproduct-cta"
->>>>>>> cab04960
           >
             Get started
           </a>
