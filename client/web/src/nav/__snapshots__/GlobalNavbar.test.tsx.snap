--- conflicted
+++ resolved
@@ -86,32 +86,12 @@
               >
                 Code Search
               </span>
-<<<<<<< HEAD
-              <svg
-                class="mdi-icon icon-inline icon"
-                fill="currentColor"
-                height="24"
-                viewBox="0 0 24 24"
-                width="24"
-=======
-            </a>
-            <div
-              aria-hidden="true"
-              class="dropdown-menu"
-              role="menu"
-              tabindex="-1"
-            >
-              <a
-                class="dropdown-item showOnTouchScreen"
-                href="/search"
-              >
-                Search home
-              </a>
-              <a
-                class="dropdown-item"
-                href="/contexts"
-                role="menuitem"
->>>>>>> ca96745a
+              <svg
+                class="mdi-icon icon-inline icon"
+                fill="currentColor"
+                height="24"
+                viewBox="0 0 24 24"
+                width="24"
               >
                 <path
                   d="M7.41,8.58L12,13.17L16.59,8.58L18,10L12,16L6,10L7.41,8.58Z"
@@ -348,32 +328,12 @@
               >
                 Code Search
               </span>
-<<<<<<< HEAD
-              <svg
-                class="mdi-icon icon-inline icon"
-                fill="currentColor"
-                height="24"
-                viewBox="0 0 24 24"
-                width="24"
-=======
-            </a>
-            <div
-              aria-hidden="true"
-              class="dropdown-menu"
-              role="menu"
-              tabindex="-1"
-            >
-              <a
-                class="dropdown-item showOnTouchScreen"
-                href="/search"
-              >
-                Search home
-              </a>
-              <a
-                class="dropdown-item"
-                href="/contexts"
-                role="menuitem"
->>>>>>> ca96745a
+              <svg
+                class="mdi-icon icon-inline icon"
+                fill="currentColor"
+                height="24"
+                viewBox="0 0 24 24"
+                width="24"
               >
                 <path
                   d="M7.41,8.58L12,13.17L16.59,8.58L18,10L12,16L6,10L7.41,8.58Z"
