--- conflicted
+++ resolved
@@ -8,11 +8,7 @@
 import { gql, dataOrThrowErrors } from '@sourcegraph/http-client'
 import * as GQL from '@sourcegraph/shared/src/schema'
 import { numberWithCommas } from '@sourcegraph/shared/src/util/strings'
-<<<<<<< HEAD
-import { LoadingSpinner, useObservable, Button, Link, Alert } from '@sourcegraph/wildcard'
-=======
-import { LoadingSpinner, useObservable, Button, Link, CardFooter } from '@sourcegraph/wildcard'
->>>>>>> 1d156480
+import { LoadingSpinner, useObservable, Button, Link, CardFooter, Alert } from '@sourcegraph/wildcard'
 
 import { queryGraphQL } from '../../../backend/graphql'
 import { formatUserCount } from '../../../productSubscription/helpers'
