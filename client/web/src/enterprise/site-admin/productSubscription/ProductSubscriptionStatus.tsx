import { parseISO } from 'date-fns'
import React, { useMemo } from 'react'
import { Observable } from 'rxjs'
import { catchError, map } from 'rxjs/operators'

import { ErrorAlert } from '@sourcegraph/branded/src/components/alerts'
import { asError, ErrorLike, isErrorLike, numberWithCommas } from '@sourcegraph/common'
import { gql, dataOrThrowErrors } from '@sourcegraph/http-client'
import * as GQL from '@sourcegraph/shared/src/schema'
<<<<<<< HEAD
import { LoadingSpinner, useObservable, Button, Link, CardFooter, Alert } from '@sourcegraph/wildcard'
=======
import { numberWithCommas } from '@sourcegraph/shared/src/util/strings'
import { LoadingSpinner, useObservable, Link, CardFooter, Alert, ButtonLink } from '@sourcegraph/wildcard'
>>>>>>> 4bcc1692

import { queryGraphQL } from '../../../backend/graphql'
import { formatUserCount } from '../../../productSubscription/helpers'
import { ExpirationDate } from '../../productSubscription/ExpirationDate'
import { ProductCertificate } from '../../productSubscription/ProductCertificate'
import { TrueUpStatusSummary } from '../../productSubscription/TrueUpStatusSummary'

const queryProductLicenseInfo = (): Observable<{
    productSubscription: GQL.IProductSubscriptionStatus
    currentUserCount: number
}> =>
    queryGraphQL(gql`
        query ProductLicenseInfo {
            site {
                productSubscription {
                    productNameWithBrand
                    actualUserCount
                    actualUserCountDate
                    noLicenseWarningUserCount
                    license {
                        tags
                        userCount
                        expiresAt
                    }
                }
            }
            users {
                totalCount
            }
        }
    `).pipe(
        map(dataOrThrowErrors),
        map(({ site, users }) => ({
            productSubscription: site.productSubscription,
            currentUserCount: users.totalCount,
        }))
    )

interface Props {
    className?: string

    /**
     * If true, always show the license true-up status.
     * If undefined or false, never show the full license true-up status, and instead only show an alert
     * if the user count is over the license limit.
     *
     */
    showTrueUpStatus?: boolean
}

/**
 * A component displaying information about and the status of the product subscription.
 */
export const ProductSubscriptionStatus: React.FunctionComponent<Props> = ({ className, showTrueUpStatus }) => {
    /** The product subscription status, or an error, or undefined while loading. */
    const statusOrError = useObservable(
        useMemo(() => queryProductLicenseInfo().pipe(catchError((error): [ErrorLike] => [asError(error)])), [])
    )
    if (statusOrError === undefined) {
        return (
            <div className="text-center">
                <LoadingSpinner />
            </div>
        )
    }
    if (isErrorLike(statusOrError)) {
        return <ErrorAlert error={statusOrError} prefix="Error checking product license" />
    }

    const {
        productSubscription: {
            productNameWithBrand,
            actualUserCount,
            actualUserCountDate,
            noLicenseWarningUserCount,
            license,
        },
        currentUserCount,
    } = statusOrError

    // No license means Sourcegraph Free. For that, show the user that they can use this for free
    // forever, and show them how to upgrade.

    return (
        <div>
            <ProductCertificate
                title={productNameWithBrand}
                detail={
                    license ? (
                        <>
                            {formatUserCount(license.userCount, true)} license,{' '}
                            <ExpirationDate
                                date={parseISO(license.expiresAt)}
                                showRelative={true}
                                lowercase={true}
                                showPrefix={true}
                            />
                        </>
                    ) : null
                }
                footer={
                    <CardFooter className="d-flex align-items-center justify-content-between">
                        {license ? (
                            <>
                                <div>
                                    <strong>User licenses:</strong> {numberWithCommas(currentUserCount)} currently used
                                    / {numberWithCommas(license.userCount - currentUserCount)} remaining (
                                    {numberWithCommas(actualUserCount)} maximum ever used)
                                </div>
                                <ButtonLink
                                    to="https://about.sourcegraph.com/pricing"
                                    target="_blank"
                                    rel="noopener"
                                    variant="primary"
                                    size="sm"
                                >
                                    Upgrade
                                </ButtonLink>
                            </>
                        ) : (
                            <>
                                <div className="mr-2">
                                    Add a license key to activate Sourcegraph Enterprise features{' '}
                                    {typeof noLicenseWarningUserCount === 'number'
                                        ? `or to exceed ${noLicenseWarningUserCount} users`
                                        : ''}
                                </div>
                                <div className="text-nowrap flex-wrap-reverse">
                                    <ButtonLink
                                        to="http://about.sourcegraph.com/contact/sales"
                                        target="_blank"
                                        rel="noopener"
                                        data-tooltip="Buy a Sourcegraph Enterprise subscription to get a license key"
                                        variant="primary"
                                        size="sm"
                                    >
                                        Get license
                                    </ButtonLink>
                                </div>
                            </>
                        )}
                    </CardFooter>
                }
                className={className}
            />
            {license &&
                (showTrueUpStatus ? (
                    <TrueUpStatusSummary
                        actualUserCount={actualUserCount}
                        actualUserCountDate={actualUserCountDate}
                        license={license}
                    />
                ) : (
                    license.userCount - actualUserCount < 0 && (
                        <Alert variant="warning">
                            You have exceeded your licensed users.{' '}
                            <Link to="/site-admin/license">View your license details</Link> or{' '}
                            <Link to="https://about.sourcegraph.com/pricing" target="_blank" rel="noopener">
                                upgrade your license
                            </Link>{' '}
                            to true up and prevent a retroactive charge.
                        </Alert>
                    )
                ))}
        </div>
    )
}<|MERGE_RESOLUTION|>--- conflicted
+++ resolved
@@ -7,12 +7,7 @@
 import { asError, ErrorLike, isErrorLike, numberWithCommas } from '@sourcegraph/common'
 import { gql, dataOrThrowErrors } from '@sourcegraph/http-client'
 import * as GQL from '@sourcegraph/shared/src/schema'
-<<<<<<< HEAD
-import { LoadingSpinner, useObservable, Button, Link, CardFooter, Alert } from '@sourcegraph/wildcard'
-=======
-import { numberWithCommas } from '@sourcegraph/shared/src/util/strings'
 import { LoadingSpinner, useObservable, Link, CardFooter, Alert, ButtonLink } from '@sourcegraph/wildcard'
->>>>>>> 4bcc1692
 
 import { queryGraphQL } from '../../../backend/graphql'
 import { formatUserCount } from '../../../productSubscription/helpers'
