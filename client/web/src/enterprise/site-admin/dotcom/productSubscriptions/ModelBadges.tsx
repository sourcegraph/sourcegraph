--- conflicted
+++ resolved
@@ -23,41 +23,24 @@
             // See here: https://console.anthropic.com/docs/api/reference
             // for currently available Anthropic models. Note that we also need to
             // allow list the models on the Cody Gateway side.
-            case 'claude-v1':
-            case 'claude-v1.0':
-            case 'claude-v1.2':
-            case 'claude-v1.3':
-            case 'claude-instant-v1':
-            case 'claude-instant-v1.0':
+            case 'anthropic/claude-v1':
+            case 'anthropic/claude-v1.0':
+            case 'anthropic/claude-v1.2':
+            case 'anthropic/claude-v1.3':
+            case 'anthropic/claude-instant-v1':
+            case 'anthropic/claude-instant-v1.0':
             // See here: https://platform.openai.com/docs/models/model-endpoint-compatibility
             // for currently available Anthropic models. Note that we also need to
             // allow list the models on the Cody Gateway side.
-            case 'gpt-4':
-            case 'gpt-3.5-turbo':
+            case 'openai/gpt-4':
+            case 'openai/gpt-3.5-turbo':
                 return 'secondary'
             default:
                 return 'danger'
         }
     }
     switch (model) {
-<<<<<<< HEAD
         case 'openai/text-embedding-ada-002':
-=======
-        // See here: https://console.anthropic.com/docs/api/reference
-        // for currently available Anthropic models. Note that we also need to
-        // allow list the models on the Cody Gateway side.
-        case 'anthropic/claude-v1':
-        case 'anthropic/claude-v1.0':
-        case 'anthropic/claude-v1.2':
-        case 'anthropic/claude-v1.3':
-        case 'anthropic/claude-instant-v1':
-        case 'anthropic/claude-instant-v1.0':
-        // See here: https://platform.openai.com/docs/models/model-endpoint-compatibility
-        // for currently available Anthropic models. Note that we also need to
-        // allow list the models on the Cody Gateway side.
-        case 'openai/gpt-4':
-        case 'openai/gpt-3.5-turbo':
->>>>>>> 3a43d1f3
             return 'secondary'
         default:
             return 'danger'
