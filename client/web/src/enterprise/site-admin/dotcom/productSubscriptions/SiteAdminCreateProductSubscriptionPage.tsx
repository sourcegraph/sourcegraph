--- conflicted
+++ resolved
@@ -9,11 +9,7 @@
 import { asError, ErrorLike, isErrorLike } from '@sourcegraph/common'
 import { dataOrThrowErrors, gql } from '@sourcegraph/http-client'
 import * as GQL from '@sourcegraph/shared/src/schema'
-<<<<<<< HEAD
-import { Button, useEventObservable, Alert } from '@sourcegraph/wildcard'
-=======
-import { Button, useEventObservable, Link } from '@sourcegraph/wildcard'
->>>>>>> e4c0ab41
+import { Button, useEventObservable, Link, Alert } from '@sourcegraph/wildcard'
 
 import { AuthenticatedUser } from '../../../../auth'
 import { mutateGraphQL, queryGraphQL } from '../../../../backend/graphql'
