import React, { useEffect, useState, useCallback } from 'react'

import { mdiPlus } from '@mdi/js'
import { groupBy, noop } from 'lodash'

import { TelemetryProps } from '@sourcegraph/shared/src/telemetry/telemetryService'
import { PageHeader, Button, Icon, ProductStatusBadge, ErrorAlert, LoadingSpinner, Link } from '@sourcegraph/wildcard'

import { PageTitle } from '../../components/PageTitle'

import { useRolesConnection, usePermissions, PermissionsMap } from './backend'
import { CreateRoleModal } from './components/CreateRoleModal'
import { RoleNode } from './components/RoleNode'

import styles from './SiteAdminRolesPage.module.scss'

export interface SiteAdminRolesPageProps extends TelemetryProps {}

export const SiteAdminRolesPage: React.FunctionComponent<React.PropsWithChildren<SiteAdminRolesPageProps>> = ({
    telemetryService,
}) => {
    useEffect(() => {
        telemetryService.logPageView('SiteAdminRoles')
    }, [telemetryService])

    const [permissions, setPermissions] = useState<PermissionsMap>({} as PermissionsMap)

    // TODO: Fetch paginated roles.
    const { data, error: rolesError, loading: rolesLoading, refetch } = useRolesConnection()
    // We need to query all permissions from the database, so site admins can update easily if they want to.
    const { error: permissionsError, loading: permissionsLoading } = usePermissions(result =>
        setPermissions(groupBy(result.permissions.nodes, 'namespace') as PermissionsMap)
    )

    const [showCreateRoleModal, setShowCreateRoleModal] = useState<boolean>(false)
    const openModal = useCallback<React.MouseEventHandler>(event => {
        event.preventDefault()
        setShowCreateRoleModal(true)
    }, [])
    const closeModal = useCallback(() => {
        setShowCreateRoleModal(false)
    }, [])

    const afterCreate = useCallback(() => {
        closeModal()
        // We handle any error by destructuring the query result directly
        refetch().catch(noop)
    }, [closeModal, refetch])

    const loading = rolesLoading || permissionsLoading
    const error = rolesError || permissionsError

    return (
        <div className="site-admin-roles-page">
            <PageTitle title="Roles - Admin" />
            <PageHeader
                className={styles.rolesPageHeader}
                description={
                    <>
<<<<<<< HEAD
                        Roles are a part of the{' '}
                        <Link to="/help/admin/access_control">Role-Based Access Control system</Link> for Sourcegraph
                        and represent a set of in-product permissions. Roles are currently only available for Batch
                        Changes functionality.
=======
                        Roles represent a set of permissions that are granted to a user. Roles are currently only
                        available for Batch Changes functionality. Use the{' '}
                        <Link to="/site-admin/users">user administration page</Link> to assign roles.
>>>>>>> bf603e41
                    </>
                }
                actions={
                    <Button variant="primary" onClick={openModal}>
                        <Icon aria-hidden={true} svgPath={mdiPlus} /> Create role
                    </Button>
                }
            >
                <PageHeader.Heading as="h2">
                    <PageHeader.Breadcrumb>
                        Roles <ProductStatusBadge status="beta" />
                    </PageHeader.Breadcrumb>
                </PageHeader.Heading>
            </PageHeader>

            {showCreateRoleModal && !loading && (
                <CreateRoleModal onCancel={closeModal} afterCreate={afterCreate} allPermissions={permissions} />
            )}

            {error && <ErrorAlert error={error} />}
            {loading && <LoadingSpinner />}
            {!loading && data && (
                <ul className="list-unstyled">
                    {data.roles.nodes.map(node => (
                        <RoleNode key={node.id} node={node} refetch={refetch} allPermissions={permissions} />
                    ))}
                </ul>
            )}
        </div>
    )
}<|MERGE_RESOLUTION|>--- conflicted
+++ resolved
@@ -57,16 +57,11 @@
                 className={styles.rolesPageHeader}
                 description={
                     <>
-<<<<<<< HEAD
                         Roles are a part of the{' '}
                         <Link to="/help/admin/access_control">Role-Based Access Control system</Link> for Sourcegraph
                         and represent a set of in-product permissions. Roles are currently only available for Batch
-                        Changes functionality.
-=======
-                        Roles represent a set of permissions that are granted to a user. Roles are currently only
-                        available for Batch Changes functionality. Use the{' '}
-                        <Link to="/site-admin/users">user administration page</Link> to assign roles.
->>>>>>> bf603e41
+                        Changes functionality. Use the <Link to="/site-admin/users">user administration page</Link> to
+                        assign roles.
                     </>
                 }
                 actions={
