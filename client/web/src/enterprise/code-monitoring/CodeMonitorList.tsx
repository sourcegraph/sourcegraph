--- conflicted
+++ resolved
@@ -6,12 +6,7 @@
 import { isErrorLike } from '@sourcegraph/common'
 import { Link } from '@sourcegraph/shared/src/components/Link'
 import { SettingsCascadeProps } from '@sourcegraph/shared/src/settings/settings'
-<<<<<<< HEAD
-import { isErrorLike } from '@sourcegraph/shared/src/util/errors'
 import { Container, Button } from '@sourcegraph/wildcard'
-=======
-import { Container } from '@sourcegraph/wildcard'
->>>>>>> ca92babb
 
 import { AuthenticatedUser } from '../../auth'
 import { FilteredConnection } from '../../components/FilteredConnection'
