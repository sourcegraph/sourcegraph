import classNames from 'classnames'
import PlusIcon from 'mdi-react/PlusIcon'
import React from 'react'

import { ThemeProps } from '@sourcegraph/shared/src/theme'
<<<<<<< HEAD
import { RouterLink } from '@sourcegraph/wildcard'
=======
import { Button } from '@sourcegraph/wildcard'
>>>>>>> 0950685b

import styles from './CodeMonitoringGettingStarted.module.scss'
import { CodeMonitorSignUpLink } from './CodeMonitoringSignUpLink'

interface CodeMonitoringGettingStartedProps extends ThemeProps {
    isSignedIn: boolean
}

interface ExampleCodeMonitor {
    title: string
    description: string
    monitorName: string
    monitorQuery: string
}

const exampleCodeMonitors: ExampleCodeMonitor[] = [
    {
        title: 'Uses of a deprecated method',
        description:
            'Get notified when a deprecated method is added or removed. This example uses leftPad in JavaScript files.',
        monitorName: 'Uses of leftPad in JavaScript',
        monitorQuery: 'lang:JavaScript require(("|\')left-pad("|\')) patternType:regexp type:diff ',
    },
    {
        title: 'New library usage',
        description:
            'After you add a new library, you can watch your codebase for its usage and get notified when it’s imported or certain functions from it are used. This example uses faker in TypeScript.',
        monitorName: 'New uses of faker in TypeScript',
        monitorQuery:
            'lang:TypeScript import faker from "faker" OR import faker from \'faker\' type:diff select:commit.diff.added ',
    },
    {
        title: 'Bad coding patterns',
        description:
            'Get notified when someone uses a pattern that your team is trying to avoid. This example uses React class components in JavaScript.',
        monitorName: 'New React class components in JavaScript',
        monitorQuery:
            'lang:JavaScript class \\w extends React.Component type:diff patternType:regexp select:commit.diff.added ',
    },
    {
        title: 'IP address range',
        description:
            'Detect the usage of banned or invalid IP addresses in your code. This example uses local IP address in the 192.168.1.x range.',
        monitorName: 'New uses of local IP addresses',
        monitorQuery: '^192\\.168\\.1\\.([1-9]|[1-9]d|100)$ type:diff select:commit.diff.added patternType:regexp ',
    },
]

const createCodeMonitorUrl = (example: ExampleCodeMonitor): string => {
    const searchParameters = new URLSearchParams()
    searchParameters.set('trigger-query', example.monitorQuery)
    searchParameters.set('description', example.monitorName)
    return `/code-monitoring/new?${searchParameters.toString()}`
}

export const CodeMonitoringGettingStarted: React.FunctionComponent<CodeMonitoringGettingStartedProps> = ({
    isLightTheme,
    isSignedIn,
}) => {
    const assetsRoot = window.context?.assetsRoot || ''

    return (
        <div>
            <div className={classNames('mb-5 card flex-column flex-lg-row', styles.hero)}>
                <img
                    src={`${assetsRoot}/img/codemonitoring-illustration-${isLightTheme ? 'light' : 'dark'}.svg`}
                    alt="A code monitor observes a depcreated library being used in code and sends an email alert."
                    className={classNames('mr-lg-5', styles.heroImage)}
                />
                <div className="align-self-center">
                    <h2 className={classNames('mb-3', styles.heading)}>Proactively monitor changes to your codebase</h2>
                    <p className={classNames('mb-4')}>
                        With code monitoring, you can automatically track changes made across multiple code hosts and
                        repositories.
                    </p>

                    <h3>Common use cases</h3>
                    <ul>
                        <li>Identify when bad patterns are committed </li>
                        <li>Identify use of deprecated libraries</li>
                    </ul>
                    {isSignedIn ? (
<<<<<<< HEAD
                        <RouterLink
                            to="/code-monitoring/new"
                            className={classNames('btn btn-primary', styles.createButton)}
                        >
                            <PlusIcon className="icon-inline mr-2" />
                            Create a code monitor
                        </RouterLink>
=======
                        <Button to="/code-monitoring/new" className={styles.createButton} variant="primary" as={Link}>
                            <PlusIcon className="icon-inline mr-2" />
                            Create a code monitor
                        </Button>
>>>>>>> 0950685b
                    ) : (
                        <CodeMonitorSignUpLink
                            className={styles.createButton}
                            eventName="SignUpPLGMonitor_GettingStarted"
                            text="Sign up to create a code monitor"
                        />
                    )}
                </div>
            </div>
            <div>
                <h3 className="mb-3">Example code monitors</h3>

                <div className={classNames('mb-3', styles.startingPointsContainer)}>
                    {exampleCodeMonitors.map(monitor => (
                        <div className={styles.startingPoint} key={monitor.title}>
                            <div className="card h-100">
                                <div className="card-body p-3 d-flex flex-column">
                                    <h3>{monitor.title}</h3>
                                    <p className="text-muted flex-grow-1">{monitor.description}</p>
                                    <RouterLink to={createCodeMonitorUrl(monitor)}>Create copy of monitor</RouterLink>
                                </div>
                            </div>
                        </div>
                    ))}
                </div>
            </div>
            <div className="mt-5 px-0">
                <div className="row">
                    <div className="col-4">
                        <div>
                            <h4>Get started</h4>
                            <p className="text-muted">
                                Craft searches that will monitor your code and trigger actions such as email
                                notifications.
                            </p>
                            <a href="https://docs.sourcegraph.com/code_monitoring" className="link">
                                Code monitoring documentation
                            </a>
                        </div>
                    </div>
                    <div className="col-4">
                        <div>
                            <h4>Starting points and ideas</h4>
                            <p className="text-muted">
                                Find specific examples of useful code monitors to keep on top of security and
                                consistency concerns.
                            </p>
                            <a
                                href="https://docs.sourcegraph.com/code_monitoring/how-tos/starting_points"
                                className="link"
                            >
                                Explore starting points
                            </a>
                        </div>
                    </div>
                    {isSignedIn ? (
                        <div className="col-4">
                            <div>
                                <h4>Questions and feedback</h4>
                                <p className="text-muted">
                                    Have a question or idea about code monitoring? We want to hear your feedback!
                                </p>
                                <a href="mailto:feedback@sourcegraph.com" className="link">
                                    Share your thoughts
                                </a>
                            </div>
                        </div>
                    ) : (
                        <div className="col-4">
                            <div className={classNames('card', styles.signUpCard)}>
                                <h4>Free for registered users</h4>
                                <p className="text-muted">Sign up and build your first code monitor today.</p>
                                <CodeMonitorSignUpLink
                                    className={styles.createButton}
                                    eventName="SignUpPLGMonitor_GettingStarted"
                                    text="Sign up now"
                                />
                            </div>
                        </div>
                    )}
                </div>
            </div>
        </div>
    )
}<|MERGE_RESOLUTION|>--- conflicted
+++ resolved
@@ -3,11 +3,7 @@
 import React from 'react'
 
 import { ThemeProps } from '@sourcegraph/shared/src/theme'
-<<<<<<< HEAD
-import { RouterLink } from '@sourcegraph/wildcard'
-=======
-import { Button } from '@sourcegraph/wildcard'
->>>>>>> 0950685b
+import { Link, Button } from '@sourcegraph/wildcard'
 
 import styles from './CodeMonitoringGettingStarted.module.scss'
 import { CodeMonitorSignUpLink } from './CodeMonitoringSignUpLink'
@@ -90,20 +86,10 @@
                         <li>Identify use of deprecated libraries</li>
                     </ul>
                     {isSignedIn ? (
-<<<<<<< HEAD
-                        <RouterLink
-                            to="/code-monitoring/new"
-                            className={classNames('btn btn-primary', styles.createButton)}
-                        >
-                            <PlusIcon className="icon-inline mr-2" />
-                            Create a code monitor
-                        </RouterLink>
-=======
                         <Button to="/code-monitoring/new" className={styles.createButton} variant="primary" as={Link}>
                             <PlusIcon className="icon-inline mr-2" />
                             Create a code monitor
                         </Button>
->>>>>>> 0950685b
                     ) : (
                         <CodeMonitorSignUpLink
                             className={styles.createButton}
@@ -123,7 +109,7 @@
                                 <div className="card-body p-3 d-flex flex-column">
                                     <h3>{monitor.title}</h3>
                                     <p className="text-muted flex-grow-1">{monitor.description}</p>
-                                    <RouterLink to={createCodeMonitorUrl(monitor)}>Create copy of monitor</RouterLink>
+                                    <Link to={createCodeMonitorUrl(monitor)}>Create copy of monitor</Link>
                                 </div>
                             </div>
                         </div>
