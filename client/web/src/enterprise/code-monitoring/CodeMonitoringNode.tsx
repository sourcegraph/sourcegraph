--- conflicted
+++ resolved
@@ -8,11 +8,7 @@
 import { ErrorLike, isErrorLike, asError } from '@sourcegraph/common'
 import { Link } from '@sourcegraph/shared/src/components/Link'
 import { useEventObservable } from '@sourcegraph/shared/src/util/useObservable'
-<<<<<<< HEAD
-import { Button } from '@sourcegraph/wildcard'
-=======
-import { LoadingSpinner } from '@sourcegraph/wildcard'
->>>>>>> ca92babb
+import { Button, LoadingSpinner } from '@sourcegraph/wildcard'
 
 import { CodeMonitorFields, ToggleCodeMonitorEnabledResult } from '../../graphql-operations'
 
