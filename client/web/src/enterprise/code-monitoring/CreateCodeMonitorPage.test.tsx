<<<<<<< HEAD
import { getByRole, screen } from '@testing-library/react'
=======
import * as React from 'react'

import { screen } from '@testing-library/react'
>>>>>>> a347729b
import userEvent from '@testing-library/user-event'
import * as H from 'history'
import { act } from 'react-dom/test-utils'
import { NEVER, of } from 'rxjs'
import sinon from 'sinon'

import { renderWithBrandedContext } from '@sourcegraph/shared/src/testing'
import { MockedTestProvider } from '@sourcegraph/shared/src/testing/apollo'

import { AuthenticatedUser } from '../../auth'
import { CreateCodeMonitorVariables } from '../../graphql-operations'

import { CreateCodeMonitorPage } from './CreateCodeMonitorPage'
import { mockCodeMonitor } from './testing/util'

describe('CreateCodeMonitorPage', () => {
    const mockUser = {
        id: 'userID',
        username: 'username',
        email: 'user@me.com',
        siteAdmin: true,
    } as AuthenticatedUser

    const history = H.createMemoryHistory()
    const props = {
        location: history.location,
        authenticatedUser: mockUser,
        breadcrumbs: [{ depth: 0, breadcrumb: null }],
        setBreadcrumb: sinon.spy(),
        useBreadcrumb: sinon.spy(),
        history,
        deleteCodeMonitor: sinon.spy((id: string) => NEVER),
        createCodeMonitor: sinon.spy((monitor: CreateCodeMonitorVariables) =>
            of({ description: mockCodeMonitor.node.description })
        ),
        isLightTheme: true,
        isSourcegraphDotCom: false,
    }
    let clock: sinon.SinonFakeTimers

    beforeEach(() => {
        clock = sinon.useFakeTimers()
    })

    afterEach(() => {
        clock.restore()
    })

    afterEach(() => {
        props.createCodeMonitor.resetHistory()
    })

    test('createCodeMonitor is called on submit', () => {
        renderWithBrandedContext(
            <MockedTestProvider>
                <CreateCodeMonitorPage {...props} />
            </MockedTestProvider>
        )
        const nameInput = screen.getByTestId('name-input')
        userEvent.type(nameInput, 'Test updated')
        userEvent.click(screen.getByTestId('trigger-button'))

        const triggerInput = screen.getByTestId('trigger-query-edit')
        expect(triggerInput).toBeInTheDocument()

        const textbox = getByRole(triggerInput, 'textbox')
        userEvent.type(textbox, 'test type:diff repo:test')
        act(() => {
            clock.tick(600)
        })

        expect(triggerInput).toHaveClass('test-is-valid')

        userEvent.click(screen.getByTestId('submit-trigger'))

        userEvent.click(screen.getByTestId('form-action-toggle-email'))

        userEvent.click(screen.getByTestId('submit-action-email'))

        act(() => {
            clock.tick(600)
        })

        userEvent.click(screen.getByTestId('submit-monitor'))

        sinon.assert.called(props.createCodeMonitor)
    })

    test('createCodeMonitor is not called on submit when trigger or action is incomplete', () => {
        renderWithBrandedContext(
            <MockedTestProvider>
                <CreateCodeMonitorPage {...props} />
            </MockedTestProvider>
        )
        const nameInput = screen.getByTestId('name-input')
        userEvent.type(nameInput, 'Test updated')
        userEvent.click(screen.getByTestId('submit-monitor'))

        // Pressing enter does not call createCodeMonitor because other fields not complete
        sinon.assert.notCalled(props.createCodeMonitor)

        userEvent.click(screen.getByTestId('trigger-button'))

        const triggerInput = screen.getByTestId('trigger-query-edit')
        expect(triggerInput).toBeInTheDocument()

        const textbox = getByRole(triggerInput, 'textbox')

        userEvent.type(textbox, 'test type:diff repo:test')
        act(() => {
            clock.tick(600)
        })
        expect(triggerInput).toHaveClass('test-is-valid')
        userEvent.click(screen.getByTestId('submit-trigger'))

        userEvent.click(screen.getByTestId('submit-monitor'))

        // Pressing enter still does not call createCodeMonitor
        sinon.assert.notCalled(props.createCodeMonitor)

        userEvent.click(screen.getByTestId('form-action-toggle-email'))
        userEvent.click(screen.getByTestId('submit-action-email'))

        act(() => {
            clock.tick(600)
        })

        // Pressing enter calls createCodeMonitor when all sections are complete
        userEvent.click(screen.getByTestId('submit-monitor'))

        sinon.assert.calledOnce(props.createCodeMonitor)
    })

    test('Actions area button is disabled while trigger is incomplete', () => {
        renderWithBrandedContext(
            <MockedTestProvider>
                <CreateCodeMonitorPage {...props} />
            </MockedTestProvider>
        )
        const actionButton = screen.getByTestId('form-action-toggle-email')
        expect(actionButton).toBeDisabled()
    })
})<|MERGE_RESOLUTION|>--- conflicted
+++ resolved
@@ -1,10 +1,6 @@
-<<<<<<< HEAD
-import { getByRole, screen } from '@testing-library/react'
-=======
 import * as React from 'react'
 
-import { screen } from '@testing-library/react'
->>>>>>> a347729b
+import { getByRole, screen } from '@testing-library/react'
 import userEvent from '@testing-library/user-event'
 import * as H from 'history'
 import { act } from 'react-dom/test-utils'
