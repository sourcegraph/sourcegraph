--- conflicted
+++ resolved
@@ -128,15 +128,11 @@
 
     const [queryState, setQueryState] = useState<QueryState>({ query: query || '' })
 
-<<<<<<< HEAD
     const editorComponent = useExperimentalFeatures(features => features.editor ?? 'codemirror6')
-=======
-    const editorComponent = useExperimentalFeatures(features => features.editor ?? 'monaco')
     const applySuggestionsOnEnter = useExperimentalFeatures(
         features => features.applySearchQuerySuggestionOnEnter ?? false
     )
     const [enableCoreWorkflowImprovements] = useCoreWorkflowImprovementsEnabled()
->>>>>>> 2d27d411
 
     useEffect(() => {
         const value = queryState.query
