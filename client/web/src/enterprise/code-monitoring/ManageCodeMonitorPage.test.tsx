import { screen } from '@testing-library/react'
import userEvent from '@testing-library/user-event'
import * as H from 'history'
import { NEVER, of } from 'rxjs'
import sinon from 'sinon'

import { MockedTestProvider } from '@sourcegraph/shared/src/testing/apollo'
<<<<<<< HEAD
import { assertAriaDisabled, assertAriaEnabled } from '@sourcegraph/testing'
import { renderWithBrandedContext } from '@sourcegraph/wildcard'
=======
import { renderWithBrandedContext } from '@sourcegraph/wildcard/src/testing'
>>>>>>> 258efff6

import {
    FetchCodeMonitorResult,
    MonitorEditInput,
    MonitorEditTriggerInput,
    MonitorEditActionInput,
    MonitorEmailPriority,
} from '../../graphql-operations'

import { ManageCodeMonitorPage } from './ManageCodeMonitorPage'
import { mockCodeMonitor, mockCodeMonitorFields, mockUser } from './testing/util'

describe('ManageCodeMonitorPage', () => {
    const origContext = window.context
    beforeEach(() => {
        window.context = {
            emailEnabled: true,
        } as any
    })
    afterEach(() => {
        window.context = origContext
    })

    const history = H.createMemoryHistory()
    history.location.pathname = '/code-monitoring/test-monitor-id'
    const props = {
        history,
        location: history.location,
        authenticatedUser: mockUser,
        breadcrumbs: [{ depth: 0, breadcrumb: null }],
        setBreadcrumb: sinon.spy(),
        useBreadcrumb: sinon.spy(),
        updateCodeMonitor: sinon.spy(
            (
                monitorEditInput: MonitorEditInput,
                triggerEditInput: MonitorEditTriggerInput,
                actionEditInput: MonitorEditActionInput[]
            ) => of(mockCodeMonitorFields)
        ),
        fetchCodeMonitor: sinon.spy((id: string) => of(mockCodeMonitor as FetchCodeMonitorResult)),
        match: {
            params: { id: 'test-id' },
            isExact: true,
            path: history.location.pathname,
            url: 'https://sourcegraph.com',
        },
        toggleCodeMonitorEnabled: sinon.spy((id: string, enabled: boolean) => of({ id: 'test', enabled: true })),
        deleteCodeMonitor: sinon.spy((id: string) => NEVER),
        isLightTheme: false,
        isSourcegraphDotCom: false,
    }

    test('Form is pre-loaded with code monitor data', () => {
        renderWithBrandedContext(
            <MockedTestProvider>
                <ManageCodeMonitorPage {...props} />
            </MockedTestProvider>
        )
        expect(props.fetchCodeMonitor.calledOnce).toBe(true)

        const nameInput = screen.getByTestId('name-input')
        expect(nameInput).toBeInTheDocument()
        expect(nameInput).toHaveValue('Test code monitor')

        const currentQueryValue = screen.getByTestId('trigger-query-existing')
        const currentActionEmailValue = screen.getByTestId('existing-action-email')
        expect(currentQueryValue).toHaveTextContent('test')
        expect(currentActionEmailValue).toHaveTextContent('user@me.com')
        props.fetchCodeMonitor.resetHistory()
    })

    test('Updating the form executes the update request', () => {
        renderWithBrandedContext(
            <MockedTestProvider>
                <ManageCodeMonitorPage {...props} />
            </MockedTestProvider>
        )
        const nameInput = screen.getByTestId('name-input')
        expect(nameInput).toHaveValue('Test code monitor')

        userEvent.clear(nameInput)
        userEvent.type(nameInput, 'Test updated')
        const submitButton = screen.getByTestId('submit-monitor')
        userEvent.click(submitButton)
        sinon.assert.called(props.updateCodeMonitor)
        sinon.assert.calledWith(
            props.updateCodeMonitor,
            {
                id: 'test-id',
                update: { namespace: 'userID', description: 'Test updated', enabled: true },
            },
            { id: 'test-0', update: { query: 'test' } },
            [
                {
                    email: {
                        id: 'test-action-0',
                        update: {
                            enabled: true,
                            includeResults: false,
                            priority: MonitorEmailPriority.NORMAL,
                            recipients: ['userID'],
                            header: '',
                        },
                    },
                },
                {
                    slackWebhook: {
                        id: 'test-action-1',
                        update: {
                            enabled: true,
                            includeResults: false,
                            url: 'https://hooks.slack.com/services/T00000000/B00000000/XXXXXXXXXXXXXXXXXXXXXXXX',
                        },
                    },
                },
            ]
        )
        props.updateCodeMonitor.resetHistory()
    })

    test('Clicking Edit in the trigger area opens the query form', () => {
        renderWithBrandedContext(
            <MockedTestProvider>
                <ManageCodeMonitorPage {...props} />
            </MockedTestProvider>
        )
        expect(screen.queryByTestId('trigger-query-edit')).not.toBeInTheDocument()
        userEvent.click(screen.getByTestId('trigger-button'))
        expect(screen.getByTestId('trigger-query-edit')).toBeInTheDocument()
    })

    test('Clicking Edit in the action area opens the action form', () => {
        renderWithBrandedContext(
            <MockedTestProvider>
                <ManageCodeMonitorPage {...props} />
            </MockedTestProvider>
        )
        expect(screen.queryByTestId('action-form-email')).not.toBeInTheDocument()
        const editTrigger = screen.getByTestId('form-action-toggle-email')
        userEvent.click(editTrigger)
        expect(screen.queryByTestId('action-form-email')).toBeInTheDocument()
    })

    test('Save button is disabled when no changes have been made, enabled when changes have been made', () => {
        renderWithBrandedContext(
            <MockedTestProvider>
                <ManageCodeMonitorPage {...props} />
            </MockedTestProvider>
        )
        const submitButton = screen.getByTestId('submit-monitor')
        assertAriaDisabled(submitButton)

        userEvent.type(screen.getByTestId('name-input'), 'Test code monitor updated')

        assertAriaEnabled(submitButton)
    })

    test('Cancelling after changes have been made shows confirmation prompt', () => {
        renderWithBrandedContext(
            <MockedTestProvider>
                <ManageCodeMonitorPage {...props} />
            </MockedTestProvider>
        )
        const confirmStub = sinon.stub(window, 'confirm')

        userEvent.type(screen.getByTestId('name-input'), 'Test code monitor updated')
        userEvent.click(screen.getByTestId('cancel-monitor'))

        sinon.assert.calledOnce(confirmStub)
        confirmStub.restore()
    })

    test('Cancelling without any changes made does not show confirmation prompt', () => {
        renderWithBrandedContext(
            <MockedTestProvider>
                <ManageCodeMonitorPage {...props} />
            </MockedTestProvider>
        )
        const confirmStub = sinon.stub(window, 'confirm')
        userEvent.click(screen.getByTestId('cancel-monitor'))

        sinon.assert.notCalled(confirmStub)
        confirmStub.restore()
    })

    test('Clicking delete code monitor opens deletion confirmation modal', () => {
        renderWithBrandedContext(
            <MockedTestProvider>
                <ManageCodeMonitorPage {...props} />
            </MockedTestProvider>
        )
        userEvent.click(screen.getByTestId('delete-monitor'))
        expect(screen.getByTestId('delete-modal')).toBeInTheDocument()

        const confirmDeleteButton = screen.getByTestId('confirm-delete-monitor')
        expect(confirmDeleteButton).toBeInTheDocument()
        userEvent.click(confirmDeleteButton)

        sinon.assert.calledOnce(props.deleteCodeMonitor)
        expect(props.history.location.pathname).toEqual('/code-monitoring')
    })
})<|MERGE_RESOLUTION|>--- conflicted
+++ resolved
@@ -5,12 +5,8 @@
 import sinon from 'sinon'
 
 import { MockedTestProvider } from '@sourcegraph/shared/src/testing/apollo'
-<<<<<<< HEAD
 import { assertAriaDisabled, assertAriaEnabled } from '@sourcegraph/testing'
-import { renderWithBrandedContext } from '@sourcegraph/wildcard'
-=======
 import { renderWithBrandedContext } from '@sourcegraph/wildcard/src/testing'
->>>>>>> 258efff6
 
 import {
     FetchCodeMonitorResult,
