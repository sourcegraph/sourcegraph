import classNames from 'classnames'
import CommentOutlineIcon from 'mdi-react/CommentOutlineIcon'
import ExternalLinkIcon from 'mdi-react/ExternalLinkIcon'
import LinkVariantRemoveIcon from 'mdi-react/LinkVariantRemoveIcon'
import SourceBranchIcon from 'mdi-react/SourceBranchIcon'
import SyncIcon from 'mdi-react/SyncIcon'
import UploadIcon from 'mdi-react/UploadIcon'
import React from 'react'

import { BulkOperationState, BulkOperationType } from '@sourcegraph/shared/src/graphql-operations'
import { pluralize } from '@sourcegraph/shared/src/util/strings'
<<<<<<< HEAD
import { Badge, AlertLink, Alert } from '@sourcegraph/wildcard'
=======
import { Badge, AlertLink, Link } from '@sourcegraph/wildcard'
>>>>>>> e4c0ab41

import { ErrorMessage } from '../../../../components/alerts'
import { Collapsible } from '../../../../components/Collapsible'
import { Timestamp } from '../../../../components/time/Timestamp'
import { BulkOperationFields } from '../../../../graphql-operations'

import styles from './BulkOperationNode.module.scss'

const OPERATION_TITLES: Record<BulkOperationType, JSX.Element> = {
    COMMENT: (
        <>
            <CommentOutlineIcon className="icon-inline text-muted" /> Comment on changesets
        </>
    ),
    DETACH: (
        <>
            <LinkVariantRemoveIcon className="icon-inline text-muted" /> Detach changesets
        </>
    ),
    REENQUEUE: (
        <>
            <SyncIcon className="icon-inline text-muted" /> Retry changesets
        </>
    ),
    MERGE: (
        <>
            <SourceBranchIcon className="icon-inline text-muted" /> Merge changesets
        </>
    ),
    CLOSE: (
        <>
            <SourceBranchIcon className="icon-inline text-danger" /> Close changesets
        </>
    ),
    PUBLISH: (
        <>
            <UploadIcon className="icon-inline text-muted" /> Publish changesets
        </>
    ),
}

export interface BulkOperationNodeProps {
    node: BulkOperationFields
}

export const BulkOperationNode: React.FunctionComponent<BulkOperationNodeProps> = ({ node }) => (
    <>
        <div
            className={classNames(
                styles.bulkOperationNodeContainer,
                'd-flex justify-content-between align-items-center'
            )}
        >
            <div className={classNames(styles.bulkOperationNodeChangesetCounts, 'text-center')}>
                <Badge variant="secondary" className="mb-2" as="p">
                    {node.changesetCount}
                </Badge>
                <p className="mb-0">{pluralize('changeset', node.changesetCount)}</p>
            </div>
            <div className={styles.bulkOperationNodeDivider} />
            <div className="flex-grow-1 ml-3">
                <h4>{OPERATION_TITLES[node.type]}</h4>
                <p className="mb-0">
                    <Link to={node.initiator.url}>{node.initiator.username}</Link> <Timestamp date={node.createdAt} />
                </p>
            </div>
            {node.state === BulkOperationState.PROCESSING && (
                <div className={classNames(styles.bulkOperationNodeProgressBar, 'flex-grow-1 ml-3')}>
                    <meter value={node.progress} className="w-100" min={0} max={1} />
                    <p className="text-center mb-0">{Math.ceil(node.progress * 100)}%</p>
                </div>
            )}
            {node.state === BulkOperationState.FAILED && (
                <Badge variant="danger" className="text-uppercase">
                    failed
                </Badge>
            )}
            {node.state === BulkOperationState.COMPLETED && (
                <Badge variant="success" className="text-uppercase">
                    complete
                </Badge>
            )}
        </div>
        {node.errors.length > 0 && (
            <div className={classNames(styles.bulkOperationNodeErrors, 'px-4')}>
                <Collapsible
                    titleClassName="flex-grow-1 p-3"
                    title={<h4 className="mb-0">The following errors occured while running this task:</h4>}
                >
                    {node.errors.map((error, index) => (
                        <Alert className="mt-2" key={index} variant="danger">
                            <p>
                                {error.changeset.__typename === 'HiddenExternalChangeset' ? (
                                    <span className="text-muted">On hidden repository</span>
                                ) : (
                                    <>
                                        <AlertLink to={error.changeset.externalURL?.url ?? ''}>
                                            {error.changeset.title} <ExternalLinkIcon className="icon-inline" />
                                        </AlertLink>{' '}
                                        on{' '}
                                        <AlertLink to={error.changeset.repository.url}>
                                            repository {error.changeset.repository.name}
                                        </AlertLink>
                                        .
                                    </>
                                )}
                            </p>
                            {error.error && <ErrorMessage error={'```\n' + error.error + '\n```'} />}
                        </Alert>
                    ))}
                </Collapsible>
            </div>
        )}
    </>
)<|MERGE_RESOLUTION|>--- conflicted
+++ resolved
@@ -9,11 +9,7 @@
 
 import { BulkOperationState, BulkOperationType } from '@sourcegraph/shared/src/graphql-operations'
 import { pluralize } from '@sourcegraph/shared/src/util/strings'
-<<<<<<< HEAD
-import { Badge, AlertLink, Alert } from '@sourcegraph/wildcard'
-=======
-import { Badge, AlertLink, Link } from '@sourcegraph/wildcard'
->>>>>>> e4c0ab41
+import { Badge, AlertLink, Link, Alert } from '@sourcegraph/wildcard'
 
 import { ErrorMessage } from '../../../../components/alerts'
 import { Collapsible } from '../../../../components/Collapsible'
