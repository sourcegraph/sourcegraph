import * as H from 'history'
import DeleteIcon from 'mdi-react/DeleteIcon'
import InformationIcon from 'mdi-react/InformationIcon'
import PencilIcon from 'mdi-react/PencilIcon'
import React, { useCallback, useState } from 'react'

import { isErrorLike, asError } from '@sourcegraph/common'
import { Link } from '@sourcegraph/shared/src/components/Link'
import { SettingsCascadeProps } from '@sourcegraph/shared/src/settings/settings'
<<<<<<< HEAD
import { isErrorLike, asError } from '@sourcegraph/shared/src/util/errors'
import { Button } from '@sourcegraph/wildcard'
=======
>>>>>>> ca92babb

import { isBatchChangesExecutionEnabled } from '../../../batches'
import { Scalars } from '../../../graphql-operations'
import { Settings } from '../../../schema/settings.schema'

import { deleteBatchChange as _deleteBatchChange } from './backend'

export interface BatchChangeDetailsActionSectionProps extends SettingsCascadeProps<Settings> {
    batchChangeID: Scalars['ID']
    batchChangeClosed: boolean
    batchChangeNamespaceURL: string
    history: H.History

    /** For testing only. */
    deleteBatchChange?: typeof _deleteBatchChange
}

export const BatchChangeDetailsActionSection: React.FunctionComponent<BatchChangeDetailsActionSectionProps> = ({
    batchChangeID,
    batchChangeClosed,
    batchChangeNamespaceURL,
    history,
    settingsCascade,
    deleteBatchChange = _deleteBatchChange,
}) => {
    const showEditButton = isBatchChangesExecutionEnabled(settingsCascade)

    const [isDeleting, setIsDeleting] = useState<boolean | Error>(false)
    const onDeleteBatchChange = useCallback(async () => {
        if (!confirm('Do you really want to delete this batch change?')) {
            return
        }
        setIsDeleting(true)
        try {
            await deleteBatchChange(batchChangeID)
            history.push(batchChangeNamespaceURL + '/batch-changes')
        } catch (error) {
            setIsDeleting(asError(error))
        }
    }, [batchChangeID, deleteBatchChange, history, batchChangeNamespaceURL])
    if (batchChangeClosed) {
        return (
            <Button
                className="test-batches-delete-btn"
                onClick={onDeleteBatchChange}
                data-tooltip="Deleting this batch change is a final action."
                disabled={isDeleting === true}
                outline={true}
                variant="danger"
            >
                {isErrorLike(isDeleting) && <InformationIcon className="icon-inline" data-tooltip={isDeleting} />}
                <DeleteIcon className="icon-inline" /> Delete
            </Button>
        )
    }
    return (
        <div className="d-flex">
            {showEditButton && (
                <Link to={`${location.pathname}/edit`} className="mr-2 btn btn-secondary">
                    <PencilIcon className="icon-inline" /> Edit
                </Link>
            )}
            <Link
                to={`${location.pathname}/close`}
                className="btn btn-outline-danger test-batches-close-btn"
                data-tooltip="View a preview of all changes that will happen when you close this batch change."
            >
                <DeleteIcon className="icon-inline" /> Close
            </Link>
        </div>
    )
}<|MERGE_RESOLUTION|>--- conflicted
+++ resolved
@@ -7,11 +7,7 @@
 import { isErrorLike, asError } from '@sourcegraph/common'
 import { Link } from '@sourcegraph/shared/src/components/Link'
 import { SettingsCascadeProps } from '@sourcegraph/shared/src/settings/settings'
-<<<<<<< HEAD
-import { isErrorLike, asError } from '@sourcegraph/shared/src/util/errors'
 import { Button } from '@sourcegraph/wildcard'
-=======
->>>>>>> ca92babb
 
 import { isBatchChangesExecutionEnabled } from '../../../batches'
 import { Scalars } from '../../../graphql-operations'
