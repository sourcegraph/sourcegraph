import * as H from 'history'
import DeleteIcon from 'mdi-react/DeleteIcon'
import InformationIcon from 'mdi-react/InformationIcon'
import PencilIcon from 'mdi-react/PencilIcon'
import React, { useCallback, useState } from 'react'

import { isErrorLike, asError } from '@sourcegraph/common'
import { SettingsCascadeProps } from '@sourcegraph/shared/src/settings/settings'
<<<<<<< HEAD
import { RouterLink } from '@sourcegraph/wildcard'
=======
import { Button } from '@sourcegraph/wildcard'
>>>>>>> 0950685b

import { isBatchChangesExecutionEnabled } from '../../../batches'
import { Scalars } from '../../../graphql-operations'
import { Settings } from '../../../schema/settings.schema'

import { deleteBatchChange as _deleteBatchChange } from './backend'

export interface BatchChangeDetailsActionSectionProps extends SettingsCascadeProps<Settings> {
    batchChangeID: Scalars['ID']
    batchChangeClosed: boolean
    batchChangeNamespaceURL: string
    history: H.History

    /** For testing only. */
    deleteBatchChange?: typeof _deleteBatchChange
}

export const BatchChangeDetailsActionSection: React.FunctionComponent<BatchChangeDetailsActionSectionProps> = ({
    batchChangeID,
    batchChangeClosed,
    batchChangeNamespaceURL,
    history,
    settingsCascade,
    deleteBatchChange = _deleteBatchChange,
}) => {
    const showEditButton = isBatchChangesExecutionEnabled(settingsCascade)

    const [isDeleting, setIsDeleting] = useState<boolean | Error>(false)
    const onDeleteBatchChange = useCallback(async () => {
        if (!confirm('Do you really want to delete this batch change?')) {
            return
        }
        setIsDeleting(true)
        try {
            await deleteBatchChange(batchChangeID)
            history.push(batchChangeNamespaceURL + '/batch-changes')
        } catch (error) {
            setIsDeleting(asError(error))
        }
    }, [batchChangeID, deleteBatchChange, history, batchChangeNamespaceURL])
    if (batchChangeClosed) {
        return (
            <Button
                className="test-batches-delete-btn"
                onClick={onDeleteBatchChange}
                data-tooltip="Deleting this batch change is a final action."
                disabled={isDeleting === true}
                outline={true}
                variant="danger"
            >
                {isErrorLike(isDeleting) && <InformationIcon className="icon-inline" data-tooltip={isDeleting} />}
                <DeleteIcon className="icon-inline" /> Delete
            </Button>
        )
    }
    return (
        <div className="d-flex">
            {showEditButton && (
<<<<<<< HEAD
                <RouterLink to={`${location.pathname}/edit`} className="mr-2 btn btn-secondary">
                    <PencilIcon className="icon-inline" /> Edit
                </RouterLink>
            )}
            <RouterLink
=======
                <Button to={`${location.pathname}/edit`} className="mr-2" variant="secondary" as={Link}>
                    <PencilIcon className="icon-inline" /> Edit
                </Button>
            )}
            <Button
>>>>>>> 0950685b
                to={`${location.pathname}/close`}
                className="test-batches-close-btn"
                data-tooltip="View a preview of all changes that will happen when you close this batch change."
                variant="danger"
                outline={true}
                as={Link}
            >
                <DeleteIcon className="icon-inline" /> Close
<<<<<<< HEAD
            </RouterLink>
=======
            </Button>
>>>>>>> 0950685b
        </div>
    )
}<|MERGE_RESOLUTION|>--- conflicted
+++ resolved
@@ -6,11 +6,7 @@
 
 import { isErrorLike, asError } from '@sourcegraph/common'
 import { SettingsCascadeProps } from '@sourcegraph/shared/src/settings/settings'
-<<<<<<< HEAD
-import { RouterLink } from '@sourcegraph/wildcard'
-=======
-import { Button } from '@sourcegraph/wildcard'
->>>>>>> 0950685b
+import { Button, Link } from '@sourcegraph/wildcard'
 
 import { isBatchChangesExecutionEnabled } from '../../../batches'
 import { Scalars } from '../../../graphql-operations'
@@ -69,19 +65,11 @@
     return (
         <div className="d-flex">
             {showEditButton && (
-<<<<<<< HEAD
-                <RouterLink to={`${location.pathname}/edit`} className="mr-2 btn btn-secondary">
-                    <PencilIcon className="icon-inline" /> Edit
-                </RouterLink>
-            )}
-            <RouterLink
-=======
                 <Button to={`${location.pathname}/edit`} className="mr-2" variant="secondary" as={Link}>
                     <PencilIcon className="icon-inline" /> Edit
                 </Button>
             )}
             <Button
->>>>>>> 0950685b
                 to={`${location.pathname}/close`}
                 className="test-batches-close-btn"
                 data-tooltip="View a preview of all changes that will happen when you close this batch change."
@@ -90,11 +78,7 @@
                 as={Link}
             >
                 <DeleteIcon className="icon-inline" /> Close
-<<<<<<< HEAD
-            </RouterLink>
-=======
             </Button>
->>>>>>> 0950685b
         </div>
     )
 }