import React from 'react'

import { Connection } from '../../../../components/FilteredConnection'
import { UseConnectionResult } from '../../../../components/FilteredConnection/hooks/useConnection'
import {
    ConnectionContainer,
    ConnectionError,
    ConnectionList,
    SummaryContainer,
    ConnectionSummary,
    ShowMoreButton,
<<<<<<< HEAD
} from '@sourcegraph/web/src/components/FilteredConnection/ui'

import { Connection } from '../../../../components/FilteredConnection'
import {
    PreviewHiddenBatchSpecWorkspaceFields,
    PreviewVisibleBatchSpecWorkspaceFields,
} from '../../../../graphql-operations'
=======
} from '../../../../components/FilteredConnection/ui'
import { PreviewBatchSpecWorkspaceFields } from '../../../../graphql-operations'
>>>>>>> 46b194ba

import { WORKSPACES_PER_PAGE_COUNT } from './useWorkspaces'
import { WorkspacesPreviewListItem } from './WorkspacesPreviewListItem'

interface WorkspacesPreviewListProps {
    workspacesConnection: UseConnectionResult<
        PreviewHiddenBatchSpecWorkspaceFields | PreviewVisibleBatchSpecWorkspaceFields
    >
    /**
     * Whether or not the workspaces in this list are up-to-date with the current batch
     * spec input YAML in the editor.
     */
    isStale: boolean
    /**
     * Function to automatically update repo query of input batch spec YAML to exclude the
     * provided repo + branch.
     */
    excludeRepo: (repo: string, branch: string) => void
    /**
     * Whether or not the preview list should prefer the `cached` list over the data
     * actively in the connection.
     */
    showCached: boolean
    /**
     * We "cache" the last results of the workspaces preview so that we can continue to
     * show them in the list while the next workspaces resolution is still in progress. We
     * have to do this outside of Apollo Client because we continue to requery the
     * orkspaces preview while the resolution job is still in progress, and so the results
     * will come up empty and overwrite the previous results in the Apollo Client cache
     * while this is happening. If data is availabled in `cached` and `showCached` is
     * true, it will be used over the data in the connnection.
     */
    cached?: Connection<PreviewHiddenBatchSpecWorkspaceFields | PreviewVisibleBatchSpecWorkspaceFields>
    /** Error */
    error?: string
}

export const WorkspacesPreviewList: React.FunctionComponent<WorkspacesPreviewListProps> = ({
    isStale,
    excludeRepo,
    showCached,
    cached,
    workspacesConnection: { connection, hasNextPage, fetchMore },
    error,
}) => {
    const connectionOrCached = showCached && cached ? cached : connection

    return (
        <ConnectionContainer className="w-100">
            {error && <ConnectionError errors={[error]} />}
            <ConnectionList className="list-group list-group-flush w-100">
                {connectionOrCached?.nodes?.map(node => (
                    <WorkspacesPreviewListItem
<<<<<<< HEAD
                        key={node.id}
                        item={node}
=======
                        key={`${node.repository.id}-${node.branch.id}`}
                        workspace={node}
>>>>>>> 46b194ba
                        isStale={isStale}
                        exclude={excludeRepo}
                    />
                ))}
            </ConnectionList>
            {connectionOrCached && (
                <SummaryContainer centered={true}>
                    <ConnectionSummary
                        noSummaryIfAllNodesVisible={true}
                        first={WORKSPACES_PER_PAGE_COUNT}
                        connection={connectionOrCached}
                        noun="workspace"
                        pluralNoun="workspaces"
                        hasNextPage={hasNextPage}
                        emptyElement={<span className="text-muted">No workspaces found</span>}
                    />
                    {hasNextPage && <ShowMoreButton onClick={fetchMore} />}
                </SummaryContainer>
            )}
        </ConnectionContainer>
    )
}<|MERGE_RESOLUTION|>--- conflicted
+++ resolved
@@ -1,7 +1,5 @@
 import React from 'react'
 
-import { Connection } from '../../../../components/FilteredConnection'
-import { UseConnectionResult } from '../../../../components/FilteredConnection/hooks/useConnection'
 import {
     ConnectionContainer,
     ConnectionError,
@@ -9,18 +7,14 @@
     SummaryContainer,
     ConnectionSummary,
     ShowMoreButton,
-<<<<<<< HEAD
 } from '@sourcegraph/web/src/components/FilteredConnection/ui'
 
 import { Connection } from '../../../../components/FilteredConnection'
+import { UseConnectionResult } from '../../../../components/FilteredConnection/hooks/useConnection'
 import {
     PreviewHiddenBatchSpecWorkspaceFields,
     PreviewVisibleBatchSpecWorkspaceFields,
 } from '../../../../graphql-operations'
-=======
-} from '../../../../components/FilteredConnection/ui'
-import { PreviewBatchSpecWorkspaceFields } from '../../../../graphql-operations'
->>>>>>> 46b194ba
 
 import { WORKSPACES_PER_PAGE_COUNT } from './useWorkspaces'
 import { WorkspacesPreviewListItem } from './WorkspacesPreviewListItem'
@@ -73,17 +67,7 @@
             {error && <ConnectionError errors={[error]} />}
             <ConnectionList className="list-group list-group-flush w-100">
                 {connectionOrCached?.nodes?.map(node => (
-                    <WorkspacesPreviewListItem
-<<<<<<< HEAD
-                        key={node.id}
-                        item={node}
-=======
-                        key={`${node.repository.id}-${node.branch.id}`}
-                        workspace={node}
->>>>>>> 46b194ba
-                        isStale={isStale}
-                        exclude={excludeRepo}
-                    />
+                    <WorkspacesPreviewListItem key={node.id} item={node} isStale={isStale} exclude={excludeRepo} />
                 ))}
             </ConnectionList>
             {connectionOrCached && (
