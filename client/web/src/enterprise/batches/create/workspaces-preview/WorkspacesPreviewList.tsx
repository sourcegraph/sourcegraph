--- conflicted
+++ resolved
@@ -3,11 +3,6 @@
 
 import { LinkOrSpan } from '@sourcegraph/shared/src/components/LinkOrSpan'
 import { useQuery } from '@sourcegraph/shared/src/graphql/apollo'
-<<<<<<< HEAD
-import { pluralize } from '@sourcegraph/shared/src/util/strings'
-=======
-import { LoadingSpinner } from '@sourcegraph/wildcard'
->>>>>>> 6673d6f7
 
 import {
     WorkspacesAndImportingChangesetsResult,
@@ -16,11 +11,8 @@
 } from '../../../../graphql-operations'
 import { WORKSPACES_AND_IMPORTING_CHANGESETS } from '../backend'
 
-<<<<<<< HEAD
 import { PreviewLoadingSpinner } from './PreviewLoadingSpinner'
-=======
 import { WorkspacesPreviewListItem } from './WorkspacesPreviewListItem'
->>>>>>> 6673d6f7
 
 interface WorkspacesPreviewListProps {
     batchSpecID: Scalars['ID']
