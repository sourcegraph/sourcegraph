import React, { useCallback, useState } from 'react'

import { mdiInformationOutline, mdiLock } from '@mdi/js'
import classNames from 'classnames'
import { noop } from 'lodash'
import { useHistory, useLocation } from 'react-router'

import { useMutation } from '@sourcegraph/http-client'
import { UserSettingFields, OrgSettingFields } from '@sourcegraph/shared/src/graphql-operations'
<<<<<<< HEAD
import { Settings } from '@sourcegraph/shared/src/schema/settings.schema'
import { SettingsCascadeProps } from '@sourcegraph/shared/src/settings/settings'
import { Alert, Button, Container, Icon, Input, RadioButton, Tooltip } from '@sourcegraph/wildcard'
=======
import { Alert, Button, Container, Icon, Input, RadioButton, Tooltip, ErrorAlert, Form } from '@sourcegraph/wildcard'
>>>>>>> 4243184b

import { AuthenticatedUser } from '../../../auth'
import {
    BatchChangeFields,
    CreateBatchSpecFromRawResult,
    CreateBatchSpecFromRawVariables,
    CreateEmptyBatchChangeResult,
    CreateEmptyBatchChangeVariables,
    Scalars,
} from '../../../graphql-operations'
import { useBatchChangesLicense } from '../useBatchChangesLicense'

import { CREATE_BATCH_SPEC_FROM_RAW, CREATE_EMPTY_BATCH_CHANGE } from './backend'
import { NamespaceSelector } from './NamespaceSelector'
import { useNamespaces } from './useNamespaces'

import styles from './ConfigurationForm.module.scss'

/* Regex pattern for a valid batch change name. Needs to match what's defined in the BatchSpec JSON schema. */
const NAME_PATTERN = /^[\w.-]+$/

type ConfigurationFormProps = {
    /**
     * The currently signed-in user.
     */
    authenticatedUser: AuthenticatedUser | null
    /**
     * When set, apply a template to the batch spec before redirecting to the edit page.
     */
    renderTemplate?: (title: string) => string
    /** The title of the insight this was created from, if any. */
    insightTitle?: string
    /**
     * When set, will pre-select the namespace with the given ID from the dropdown
     * selector, if an existing batch change is not available.
     */
    initialNamespaceID?: Scalars['ID']
} & (
    | // Either the form is editable and we may not have a batch change yet, or the form is
    // read-only and we definitely already have a batch change.
    {
          /**
           * Whether or not to display the configuration form in read-only mode, i.e. to view
           * for an existing batch change.
           */
          isReadOnly?: false
          /** The existing batch change to use to pre-populate the form. */
          batchChange?: Pick<BatchChangeFields, 'name' | 'namespace'>
      }
    | {
          /**
           * Whether or not to display the configuration form in read-only mode, i.e. to view
           * for an existing batch change.
           */
          isReadOnly: true
          /** The existing batch change to use to pre-populate the form. */
          batchChange: Pick<BatchChangeFields, 'name' | 'namespace'>
      }
)

export const ConfigurationForm: React.FunctionComponent<React.PropsWithChildren<ConfigurationFormProps>> = ({
    isReadOnly,
    batchChange,
    renderTemplate,
    insightTitle,
    initialNamespaceID,
    authenticatedUser,
}) => {
    const [createEmptyBatchChange, { loading: batchChangeLoading, error: batchChangeError }] = useMutation<
        CreateEmptyBatchChangeResult,
        CreateEmptyBatchChangeVariables
    >(CREATE_EMPTY_BATCH_CHANGE)
    const [createBatchSpecFromRaw, { loading: batchSpecLoading, error: batchSpecError }] = useMutation<
        CreateBatchSpecFromRawResult,
        CreateBatchSpecFromRawVariables
    >(CREATE_BATCH_SPEC_FROM_RAW)

    const { namespaces, defaultSelectedNamespace } = useNamespaces(
        authenticatedUser,
        batchChange?.namespace.id || initialNamespaceID
    )

    // When creating a batch change we want to disable the `Create` button, to avoid user's clicking
    // on it again.
    const isButtonDisabled = batchChangeLoading || batchSpecLoading
    const error = batchChangeError || batchSpecError

    // The namespace selected for creating the new batch change under.
    const [selectedNamespace, setSelectedNamespace] = useState<
        Pick<UserSettingFields, 'id'> | Pick<OrgSettingFields, 'id'>
    >(defaultSelectedNamespace)

    const [nameInput, setNameInput] = useState(batchChange?.name || '')
    const [isNameValid, setIsNameValid] = useState<boolean>()

    const onNameChange = useCallback<React.ChangeEventHandler<HTMLInputElement>>(event => {
        setNameInput(event.target.value)
        setIsNameValid(NAME_PATTERN.test(event.target.value))
    }, [])

    const { isUnlicensed, maxUnlicensedChangesets } = useBatchChangesLicense()

    const history = useHistory()
    const location = useLocation()
    const handleCancel = (): void => history.goBack()
    const handleCreate: React.FormEventHandler = (event): void => {
        event.preventDefault()
        const redirectSearchParameters = new URLSearchParams(location.search)
        if (insightTitle) {
            redirectSearchParameters.set('title', insightTitle)
        }
        let serializedRedirectSearchParameters = redirectSearchParameters.toString()
        if (serializedRedirectSearchParameters.length > 0) {
            serializedRedirectSearchParameters = '?' + serializedRedirectSearchParameters
        }
        createEmptyBatchChange({
            variables: { namespace: selectedNamespace.id, name: nameInput },
        })
            .then(args => {
                if (!renderTemplate) {
                    return Promise.resolve(args)
                }

                const template = renderTemplate(nameInput)
                const batchChangeID = args.data?.createEmptyBatchChange.id

                return batchChangeID && template
                    ? createBatchSpecFromRaw({
                          variables: {
                              namespace: selectedNamespace.id,
                              spec: template,
                              batchChange: batchChangeID,
                          },
                      }).then(() => Promise.resolve(args))
                    : Promise.resolve(args)
            })
            .then(({ data }) =>
                data
                    ? history.push(`${data.createEmptyBatchChange.url}/edit${serializedRedirectSearchParameters}`)
                    : noop()
            )
            // We destructure and surface the error from `useMutation` instead.
            .catch(noop)
    }

    return (
        <Form className={styles.form} onSubmit={handleCreate}>
            <Container className="mb-4">
                {isUnlicensed && (
                    <Alert variant="info">
                        <div className="mb-2">
                            <strong>
                                Your license only allows for {maxUnlicensedChangesets} changesets per batch change
                            </strong>
                        </div>
                        You can execute this batch spec and see how it operates, but if more than{' '}
                        {maxUnlicensedChangesets} changesets are generated, you won't be able to apply the batch change
                        and actually publish the changesets to the code host.
                    </Alert>
                )}
                {error && <ErrorAlert error={error} />}
                <NamespaceSelector
                    namespaces={namespaces}
                    selectedNamespace={selectedNamespace.id}
                    onSelect={setSelectedNamespace}
                    disabled={isReadOnly}
                />
                <Input
                    label="Batch change name"
                    value={nameInput}
                    onChange={onNameChange}
                    pattern="^[\w.-]+$"
                    required={true}
                    status={isNameValid === undefined ? undefined : isNameValid ? 'valid' : 'error'}
                    disabled={isReadOnly}
                />
                {!isReadOnly && (
                    <small className="text-muted">
                        Give it a short, descriptive name to reference the batch change on Sourcegraph. Do not include
                        confidential information.{' '}
                        <span className={classNames(isNameValid === false && 'text-danger')}>
                            Only letters, numbers, _, and - are allowed.
                        </span>
                    </small>
                )}
                <hr className="my-3" aria-hidden={true} />
                <strong className="d-block mb-2">
                    Visibility
                    <Tooltip content="Coming soon">
                        <Icon
                            aria-label="Private batch changes coming soon"
                            className="ml-1"
                            svgPath={mdiInformationOutline}
                        />
                    </Tooltip>
                </strong>
                <div className="form-group mb-1" aria-hidden={true}>
                    <RadioButton
                        name="visibility"
                        value="public"
                        className="mr-2"
                        checked={true}
                        disabled={true}
                        label="Public"
                        aria-label="Public"
                    />
                </div>
                <div className="form-group mb-0" aria-hidden={true}>
                    <RadioButton
                        name="visibility"
                        value="private"
                        className="mr-2 mb-0"
                        disabled={true}
                        label={
                            <>
                                Private <Icon aria-hidden={true} className="text-warning" svgPath={mdiLock} />
                            </>
                        }
                        aria-label="Private"
                    />
                </div>
            </Container>

            {!isReadOnly && (
                <div className={styles.ctaGroup}>
                    <Button variant="secondary" type="button" outline={true} onClick={handleCancel}>
                        Cancel
                    </Button>
                    <Button
                        variant="primary"
                        type="submit"
                        onClick={handleCreate}
                        aria-label={isNameValid ? undefined : 'Batch change name is invalid'}
                        disabled={isButtonDisabled || nameInput === '' || !isNameValid}
                    >
                        Create
                    </Button>
                </div>
            )}
        </Form>
    )
}<|MERGE_RESOLUTION|>--- conflicted
+++ resolved
@@ -7,13 +7,7 @@
 
 import { useMutation } from '@sourcegraph/http-client'
 import { UserSettingFields, OrgSettingFields } from '@sourcegraph/shared/src/graphql-operations'
-<<<<<<< HEAD
-import { Settings } from '@sourcegraph/shared/src/schema/settings.schema'
-import { SettingsCascadeProps } from '@sourcegraph/shared/src/settings/settings'
-import { Alert, Button, Container, Icon, Input, RadioButton, Tooltip } from '@sourcegraph/wildcard'
-=======
 import { Alert, Button, Container, Icon, Input, RadioButton, Tooltip, ErrorAlert, Form } from '@sourcegraph/wildcard'
->>>>>>> 4243184b
 
 import { AuthenticatedUser } from '../../../auth'
 import {
