import { useMemo } from 'react'

<<<<<<< HEAD
import { isErrorLike } from '@sourcegraph/common'
import { OrgSettingFields, UserSettingFields } from '@sourcegraph/shared/src/graphql-operations'
import { Settings } from '@sourcegraph/shared/src/schema/settings.schema'
import { SettingsSubject, SettingsCascadeOrError } from '@sourcegraph/shared/src/settings/settings'
=======
import { SettingsOrgSubject, SettingsUserSubject } from '@sourcegraph/shared/src/settings/settings'
>>>>>>> 657fea80

import { AuthenticatedUser } from '../../../auth'
import { Scalars } from '../../../graphql-operations'

type UserNamespace = Omit<SettingsUserSubject, 'viewerCanAdminister'>
type OrgNamespace = Omit<SettingsOrgSubject, 'viewerCanAdminister'>

export interface UseNamespacesResult {
<<<<<<< HEAD
    userNamespace: UserSettingFields
    namespaces: (UserSettingFields | OrgSettingFields)[]
    defaultSelectedNamespace: UserSettingFields | OrgSettingFields
=======
    userNamespace: UserNamespace
    namespaces: (UserNamespace | OrgNamespace)[]
    defaultSelectedNamespace: UserNamespace | OrgNamespace
>>>>>>> 657fea80
}

/**
 * Custom hook to extract namespaces from the provided `settingsCascade` and determine the
 * appropriate default namespace to select for the user.
 *
 * @param authenticatedUser     The currently signed-in user
 * @param initialNamespaceID    The id of the initial namespace to select.
 */
export const useNamespaces = (
    authenticatedUser: AuthenticatedUser | null,
    initialNamespaceID?: Scalars['ID']
): UseNamespacesResult => {
<<<<<<< HEAD
    // Gather all the available namespaces from the settings subjects.
    const rawNamespaces: SettingsSubject[] = useMemo(
        () =>
            (settingsCascade !== null &&
                !isErrorLike(settingsCascade) &&
                settingsCascade.subjects !== null &&
                settingsCascade.subjects.map(({ subject }) => subject).filter(subject => !isErrorLike(subject))) ||
            [],
        [settingsCascade]
    )

    const userNamespace = useMemo(
        () => rawNamespaces.find((namespace): namespace is UserSettingFields => namespace.__typename === 'User'),
        [rawNamespaces]
    )

    if (!userNamespace) {
        throw new Error('No user namespace found')
    }

    const organizationNamespaces = useMemo(
        () => rawNamespaces.filter((namespace): namespace is OrgSettingFields => namespace.__typename === 'Org'),
        [rawNamespaces]
    )

    const namespaces: (UserSettingFields | OrgSettingFields)[] = useMemo(
=======
    if (!authenticatedUser) {
        throw new Error('No user found')
    }

    const { organizations, ...userDetails } = authenticatedUser

    const organizationNamespaces = organizations.nodes
    const userNamespace = userDetails

    const namespaces = useMemo(
>>>>>>> 657fea80
        () => [userNamespace, ...organizationNamespaces],
        [userNamespace, organizationNamespaces]
    )

    // The default namespace selected from the dropdown should match whatever the initial
    // namespace was, or else default to the user's namespace.
    const defaultSelectedNamespace = useMemo(() => {
        if (initialNamespaceID) {
            return namespaces.find(namespace => namespace.id === initialNamespaceID) || userNamespace
        }
        return userNamespace
    }, [namespaces, initialNamespaceID, userNamespace])

    return {
        userNamespace,
        namespaces,
        defaultSelectedNamespace,
    }
}<|MERGE_RESOLUTION|>--- conflicted
+++ resolved
@@ -1,30 +1,14 @@
 import { useMemo } from 'react'
 
-<<<<<<< HEAD
-import { isErrorLike } from '@sourcegraph/common'
 import { OrgSettingFields, UserSettingFields } from '@sourcegraph/shared/src/graphql-operations'
-import { Settings } from '@sourcegraph/shared/src/schema/settings.schema'
-import { SettingsSubject, SettingsCascadeOrError } from '@sourcegraph/shared/src/settings/settings'
-=======
-import { SettingsOrgSubject, SettingsUserSubject } from '@sourcegraph/shared/src/settings/settings'
->>>>>>> 657fea80
 
 import { AuthenticatedUser } from '../../../auth'
 import { Scalars } from '../../../graphql-operations'
 
-type UserNamespace = Omit<SettingsUserSubject, 'viewerCanAdminister'>
-type OrgNamespace = Omit<SettingsOrgSubject, 'viewerCanAdminister'>
-
 export interface UseNamespacesResult {
-<<<<<<< HEAD
     userNamespace: UserSettingFields
     namespaces: (UserSettingFields | OrgSettingFields)[]
     defaultSelectedNamespace: UserSettingFields | OrgSettingFields
-=======
-    userNamespace: UserNamespace
-    namespaces: (UserNamespace | OrgNamespace)[]
-    defaultSelectedNamespace: UserNamespace | OrgNamespace
->>>>>>> 657fea80
 }
 
 /**
@@ -38,34 +22,6 @@
     authenticatedUser: AuthenticatedUser | null,
     initialNamespaceID?: Scalars['ID']
 ): UseNamespacesResult => {
-<<<<<<< HEAD
-    // Gather all the available namespaces from the settings subjects.
-    const rawNamespaces: SettingsSubject[] = useMemo(
-        () =>
-            (settingsCascade !== null &&
-                !isErrorLike(settingsCascade) &&
-                settingsCascade.subjects !== null &&
-                settingsCascade.subjects.map(({ subject }) => subject).filter(subject => !isErrorLike(subject))) ||
-            [],
-        [settingsCascade]
-    )
-
-    const userNamespace = useMemo(
-        () => rawNamespaces.find((namespace): namespace is UserSettingFields => namespace.__typename === 'User'),
-        [rawNamespaces]
-    )
-
-    if (!userNamespace) {
-        throw new Error('No user namespace found')
-    }
-
-    const organizationNamespaces = useMemo(
-        () => rawNamespaces.filter((namespace): namespace is OrgSettingFields => namespace.__typename === 'Org'),
-        [rawNamespaces]
-    )
-
-    const namespaces: (UserSettingFields | OrgSettingFields)[] = useMemo(
-=======
     if (!authenticatedUser) {
         throw new Error('No user found')
     }
@@ -76,10 +32,9 @@
     const userNamespace = userDetails
 
     const namespaces = useMemo(
->>>>>>> 657fea80
         () => [userNamespace, ...organizationNamespaces],
         [userNamespace, organizationNamespaces]
-    )
+    ) as UseNamespacesResult['namespaces']
 
     // The default namespace selected from the dropdown should match whatever the initial
     // namespace was, or else default to the user's namespace.
