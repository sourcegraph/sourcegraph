--- conflicted
+++ resolved
@@ -39,13 +39,13 @@
     )
 
     return (
-<<<<<<< HEAD
         <Select
-            label={<strong className="text-nowrap mb-2">Namespace:</strong>}
-            selectClassName={classNames(styles.namespaceSelector, 'form-control')}
+            label={<strong className="text-nowrap mb-2">Namespace</strong>}
+            selectClassName='form-control'
             id={NAMESPACE_SELECTOR_ID}
             value={selectedNamespace}
             onChange={onSelectNamespace}
+            disabled={disabled}
         >
             {namespaces.map(namespace => (
                 <option key={namespace.id} value={namespace.id}>
@@ -53,25 +53,5 @@
                 </option>
             ))}
         </Select>
-=======
-        <div className="form-group">
-            <label className="text-nowrap mb-2" htmlFor={NAMESPACE_SELECTOR_ID}>
-                <strong>Namespace</strong>
-            </label>
-            <select
-                className="form-control"
-                id={NAMESPACE_SELECTOR_ID}
-                value={selectedNamespace}
-                onChange={onSelectNamespace}
-                disabled={disabled}
-            >
-                {namespaces.map(namespace => (
-                    <option key={namespace.id} value={namespace.id}>
-                        {getNamespaceDisplayName(namespace)}
-                    </option>
-                ))}
-            </select>
-        </div>
->>>>>>> 780274fe
     )
 }