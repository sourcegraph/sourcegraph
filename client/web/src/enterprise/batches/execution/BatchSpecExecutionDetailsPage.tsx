--- conflicted
+++ resolved
@@ -3,7 +3,7 @@
 import MapSearchIcon from 'mdi-react/MapSearchIcon'
 import React, { useCallback, useMemo, useState } from 'react'
 import { Redirect, Route, RouteComponentProps, Switch, useHistory, useLocation } from 'react-router'
-import { NavLink as RouterNavLink } from 'react-router-dom'
+import { NavLink as RouterLink } from 'react-router-dom'
 
 import { asError, isErrorLike } from '@sourcegraph/common'
 import { LinkOrSpan } from '@sourcegraph/shared/src/components/LinkOrSpan'
@@ -11,11 +11,7 @@
 import { useQuery } from '@sourcegraph/shared/src/graphql/apollo'
 import { TelemetryProps } from '@sourcegraph/shared/src/telemetry/telemetryService'
 import { ThemeProps } from '@sourcegraph/shared/src/theme'
-<<<<<<< HEAD
-import { LoadingSpinner, PageHeader, FeedbackBadge, RouterLink } from '@sourcegraph/wildcard'
-=======
-import { Button, LoadingSpinner, PageHeader, FeedbackBadge } from '@sourcegraph/wildcard'
->>>>>>> 0950685b
+import { Button, LoadingSpinner, PageHeader, FeedbackBadge, Link } from '@sourcegraph/wildcard'
 
 import { AuthenticatedUser } from '../../../auth'
 import { BatchChangesIcon } from '../../../batches/icons'
@@ -154,19 +150,19 @@
     <div className="mb-3">
         <ul className="nav nav-tabs d-inline-flex d-sm-flex flex-nowrap text-nowrap">
             <li className="nav-item">
-                <RouterNavLink to={`${url}/edit`} role="button" activeClassName="active" className="nav-link">
+                <RouterLink to={`${url}/edit`} role="button" activeClassName="active" className="nav-link">
                     {/* TODO: Rename to edit once this IS an editor. */}
                     <span className="text-content" data-tab-content="1. Batch spec">
                         1. Batch spec
                     </span>
-                </RouterNavLink>
+                </RouterLink>
             </li>
             <li className="nav-item">
-                <RouterNavLink to={`${url}/execution`} role="button" activeClassName="active" className="nav-link">
+                <RouterLink to={`${url}/execution`} role="button" activeClassName="active" className="nav-link">
                     <span className="text-content" data-tab-content="2. Execution">
                         2. Execution
                     </span>
-                </RouterNavLink>
+                </RouterLink>
             </li>
             <li className="nav-item">
                 {!batchSpec.applyURL && (
@@ -181,11 +177,11 @@
                     </span>
                 )}
                 {batchSpec.applyURL && (
-                    <RouterNavLink to={`${url}/preview`} role="button" activeClassName="active" className="nav-link">
+                    <RouterLink to={`${url}/preview`} role="button" activeClassName="active" className="nav-link">
                         <span className="text-content" data-tab-content="3. Preview">
                             3. Preview
                         </span>
-                    </RouterNavLink>
+                    </RouterLink>
                 )}
             </li>
         </ul>
@@ -271,15 +267,9 @@
                     {!location.pathname.endsWith('preview') &&
                         batchSpec.applyURL &&
                         batchSpec.state === BatchSpecState.COMPLETED && (
-<<<<<<< HEAD
-                            <RouterLink to="preview" className="btn btn-primary">
-                                Preview
-                            </RouterLink>
-=======
                             <Button to="preview" variant="primary" as={Link}>
                                 Preview
                             </Button>
->>>>>>> 0950685b
                         )}
                     {batchSpec.viewerCanRetry && batchSpec.state !== BatchSpecState.COMPLETED && (
                         // TODO: Add a second button to allow retrying an entire batch spec,
@@ -302,12 +292,7 @@
                     {!location.pathname.endsWith('preview') &&
                         batchSpec.applyURL &&
                         batchSpec.state === BatchSpecState.FAILED && (
-<<<<<<< HEAD
-                            <RouterLink
-                                className="btn btn-outline-warning"
-=======
                             <Button
->>>>>>> 0950685b
                                 to="preview"
                                 data-tooltip="Execution didn't finish successfully in all workspaces. The batch spec might have less changeset specs than expected."
                                 variant="warning"
@@ -316,11 +301,7 @@
                             >
                                 <AlertCircleIcon className="icon-inline mb-0 mr-2 text-warning" />
                                 Preview
-<<<<<<< HEAD
-                            </RouterLink>
-=======
                             </Button>
->>>>>>> 0950685b
                         )}
                 </div>
                 {isErrorLike(isCanceling) && <ErrorAlert error={isCanceling} />}
