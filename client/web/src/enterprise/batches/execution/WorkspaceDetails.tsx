import React, { useCallback, useMemo, useState } from 'react'

import classNames from 'classnames'
import AlertCircleIcon from 'mdi-react/AlertCircleIcon'
import CheckCircleIcon from 'mdi-react/CheckCircleIcon'
import CloseIcon from 'mdi-react/CloseIcon'
import ContentSaveIcon from 'mdi-react/ContentSaveIcon'
import ExternalLinkIcon from 'mdi-react/ExternalLinkIcon'
import EyeOffOutlineIcon from 'mdi-react/EyeOffOutlineIcon'
import LinkVariantRemoveIcon from 'mdi-react/LinkVariantRemoveIcon'
import MapSearchIcon from 'mdi-react/MapSearchIcon'
import SourceBranchIcon from 'mdi-react/SourceBranchIcon'
import SyncIcon from 'mdi-react/SyncIcon'
import TimerSandIcon from 'mdi-react/TimerSandIcon'
import { useHistory } from 'react-router'
import { delay, repeatWhen } from 'rxjs/operators'

import { ErrorAlert } from '@sourcegraph/branded/src/components/alerts'
import { asError, ErrorLike, isErrorLike } from '@sourcegraph/common'
import { ThemeProps } from '@sourcegraph/shared/src/theme'
import {
    useObservable,
    Badge,
    LoadingSpinner,
    Tab,
    TabList,
    TabPanel,
    TabPanels,
    Tabs,
    Button,
    Link,
    CardBody,
    Card,
    Icon,
} from '@sourcegraph/wildcard'

import { Collapsible } from '../../../components/Collapsible'
import { DiffStat } from '../../../components/diff/DiffStat'
import { FileDiffConnection } from '../../../components/diff/FileDiffConnection'
import { FileDiffNode } from '../../../components/diff/FileDiffNode'
import { FilteredConnectionQueryArguments } from '../../../components/FilteredConnection'
import { HeroPage } from '../../../components/HeroPage'
import { LogOutput } from '../../../components/LogOutput'
import { Duration } from '../../../components/time/Duration'
import {
    BatchSpecWorkspaceChangesetSpecFields,
    BatchSpecWorkspaceState,
    BatchSpecWorkspaceStepFields,
    HiddenBatchSpecWorkspaceFields,
    Scalars,
    VisibleBatchSpecWorkspaceFields,
} from '../../../graphql-operations'
import { queryChangesetSpecFileDiffs } from '../preview/list/backend'
import { ChangesetSpecFileDiffConnection } from '../preview/list/ChangesetSpecFileDiffConnection'

import { fetchBatchSpecWorkspace, queryBatchSpecWorkspaceStepFileDiffs, retryWorkspaceExecution } from './backend'
import { TimelineModal } from './TimelineModal'
import { WorkspaceStateIcon } from './WorkspaceStateIcon'

import styles from './WorkspaceDetails.module.scss'

export interface WorkspaceDetailsProps extends ThemeProps {
    id: Scalars['ID']
    /** Handler to deselect the current workspace, i.e. close the details panel. */
    deselectWorkspace: () => void
}

<<<<<<< HEAD
export const WorkspaceDetails: React.FunctionComponent<WorkspaceDetailsProps> = ({ id, isLightTheme }) => {
    // Fetch and poll latest workspace information.
    const workspace = useObservable(
        useMemo(() => fetchBatchSpecWorkspace(id).pipe(repeatWhen(notifier => notifier.pipe(delay(2500)))), [id])
    )

    if (workspace === undefined) {
        return <LoadingSpinner />
    }

    if (workspace === null) {
        return <NotFoundPage />
    }

    if (isErrorLike(workspace)) {
        return <ErrorAlert error={workspace} />
    }

    if (workspace.__typename === 'HiddenBatchSpecWorkspace') {
        return <HiddenWorkspaceDetails isLightTheme={isLightTheme} workspace={workspace} />
    }
    return <VisibleWorkspaceDetails isLightTheme={isLightTheme} workspace={workspace} />
}

interface HiddenWorkspaceDetailsProps extends Omit<WorkspaceDetailsProps, 'id'> {
    workspace: HiddenBatchSpecWorkspaceFields
}

const HiddenWorkspaceDetails: React.FunctionComponent<HiddenWorkspaceDetailsProps> = ({ workspace }) => {
    const history = useHistory()
    const onClose = useCallback(() => {
        history.push(history.location.pathname)
    }, [history])
    return (
        <>
            <div className="d-flex justify-content-between">
                <h3>
                    <WorkspaceStateIcon cachedResultFound={workspace.cachedResultFound} state={workspace.state} />{' '}
                    Workspace in hidden repository
                </h3>
                <Button className="p-0 ml-2" onClick={onClose} variant="link" size="sm">
                    <CloseIcon className="icon-inline" />
                </Button>
            </div>
            <div className="text-muted">
                {workspace.startedAt && (
                    <>
                        Total time:{' '}
                        <strong>
                            <Duration start={workspace.startedAt} end={workspace.finishedAt ?? undefined} />
                        </strong>
                    </>
                )}
                {typeof workspace.placeInQueue === 'number' && (
                    <>
                        {' '}
                        | <SyncIcon className="icon-inline" />{' '}
                        <strong>
                            <NumberInQueue number={workspace.placeInQueue} />
                        </strong>{' '}
                        in queue
                    </>
                )}
            </div>
            <hr />
            {workspace.state === BatchSpecWorkspaceState.SKIPPED && workspace.ignored && (
                <p className="text-muted text-center py-3 mb-0">
                    <strong>
                        <LinkVariantRemoveIcon className="icon-inline" /> This workspace has been skipped because a{' '}
                        <code>.batchignore</code> file was found.
                    </strong>
                </p>
            )}
            {workspace.state === BatchSpecWorkspaceState.SKIPPED && workspace.unsupported && (
                <p className="text-muted text-center py-3 mb-0">
                    <strong>
                        <LinkVariantRemoveIcon className="icon-inline" /> This workspace has been skipped because it is
                        on an unsupported code host.
                    </strong>
                </p>
            )}
            <h1 className="text-center text-muted mt-5">
                <Icon as={EyeOffOutlineIcon} />
            </h1>
            <p className="text-center">This workspace is hidden due to permissions.</p>
            <p className="text-center">Contact the owner of this batch change for more information.</p>
        </>
=======
export const WorkspaceDetails: React.FunctionComponent<WorkspaceDetailsProps> = ({
    id,
    isLightTheme,
    deselectWorkspace,
}) => {
    // Fetch and poll latest workspace information.
    const workspace = useObservable(
        useMemo(() => fetchBatchSpecWorkspace(id).pipe(repeatWhen(notifier => notifier.pipe(delay(2500)))), [id])
>>>>>>> 46b194ba
    )
}

interface VisibleWorkspaceDetailsProps extends Omit<WorkspaceDetailsProps, 'id'> {
    workspace: VisibleBatchSpecWorkspaceFields
}

const VisibleWorkspaceDetails: React.FunctionComponent<VisibleWorkspaceDetailsProps> = ({
    isLightTheme,
    workspace,
}) => {
    const history = useHistory()
    const onClose = useCallback(() => {
        history.push(history.location.pathname)
    }, [history])

    const [retrying, setRetrying] = useState<boolean | ErrorLike>(false)
    const onRetry = useCallback(async () => {
        setRetrying(true)
        try {
            await retryWorkspaceExecution(workspace.id)
            setRetrying(false)
        } catch (error) {
            setRetrying(asError(error))
        }
    }, [workspace.id])

    const [showTimeline, setShowTimeline] = useState<boolean>(false)
    const toggleShowTimeline = useCallback(() => {
        setShowTimeline(true)
    }, [])
    const onDismissTimeline = useCallback(() => {
        setShowTimeline(false)
    }, [])

    return (
        <>
            {showTimeline && <TimelineModal node={workspace} onCancel={onDismissTimeline} />}
            <div className="d-flex justify-content-between">
                <h3>
                    <WorkspaceStateIcon cachedResultFound={workspace.cachedResultFound} state={workspace.state} />{' '}
                    {workspace.repository.name}{' '}
                    <Link to={workspace.repository.url}>
                        <Icon as={ExternalLinkIcon} />
                    </Link>
                </h3>
                <Button className="p-0 ml-2" onClick={deselectWorkspace} variant="link" size="sm">
                    <Icon as={CloseIcon} />
                </Button>
            </div>
            <div className="text-muted">
                {typeof workspace.placeInQueue === 'number' && (
                    <>
                        <Icon as={SyncIcon} />{' '}
                        <strong>
                            <NumberInQueue number={workspace.placeInQueue} />
                        </strong>{' '}
                        in queue |{' '}
                    </>
                )}
                {workspace.path && <>{workspace.path} | </>}
                <Icon as={SourceBranchIcon} /> base: <strong>{workspace.branch.displayName}</strong>
                {workspace.startedAt && (
                    <>
                        {' '}
                        | Total time:{' '}
                        <strong>
                            <Duration start={workspace.startedAt} end={workspace.finishedAt ?? undefined} />
                        </strong>
                    </>
                )}
                {!workspace.cachedResultFound && workspace.state !== BatchSpecWorkspaceState.SKIPPED && (
                    <>
                        {' '}
                        |{' '}
                        <Button className="text-muted m-0 p-0" onClick={toggleShowTimeline} variant="link">
                            Timeline
                        </Button>
                    </>
                )}
            </div>
            <hr />
            {workspace.failureMessage && (
                <>
                    <div className="d-flex my-3 w-100">
                        <ErrorAlert error={workspace.failureMessage} className="flex-grow-1 mb-0" />
                        <Button
                            className="ml-2"
                            onClick={onRetry}
                            disabled={retrying === true}
                            outline={true}
                            variant="danger"
                        >
                            <Icon as={SyncIcon} /> Retry
                        </Button>
                    </div>
                    {isErrorLike(retrying) && <ErrorAlert error={retrying} />}
                </>
            )}
            {workspace.state === BatchSpecWorkspaceState.SKIPPED && workspace.ignored && (
                <p className="text-muted text-center py-3 mb-0">
                    <strong>
                        <Icon as={LinkVariantRemoveIcon} /> This workspace has been skipped because a{' '}
                        <code>.batchignore</code> file was found.
                    </strong>
                </p>
            )}
            {workspace.state === BatchSpecWorkspaceState.SKIPPED && workspace.unsupported && (
                <p className="text-muted text-center py-3 mb-0">
                    <strong>
                        <Icon as={LinkVariantRemoveIcon} /> This workspace has been skipped because it is on an
                        unsupported code host.
                    </strong>
                </p>
            )}
            {workspace.changesetSpecs && workspace.state === BatchSpecWorkspaceState.COMPLETED && (
                <div className="my-3">
                    {workspace.changesetSpecs.length === 0 && (
                        <p className="mb-0 text-muted">This workspace generated no changeset specs.</p>
                    )}
                    {workspace.changesetSpecs.map((changesetSpec, index) => (
                        <React.Fragment key={changesetSpec.id}>
                            <ChangesetSpecNode node={changesetSpec} index={index} isLightTheme={isLightTheme} />
                            {index !== workspace.changesetSpecs!.length - 1 && <hr className="m-0" />}
                        </React.Fragment>
                    ))}
                </div>
            )}
            {workspace.steps.map((step, index) => (
                <React.Fragment key={step.number}>
                    <WorkspaceStep
                        step={step}
                        cachedResultFound={workspace.cachedResultFound}
                        workspaceID={workspace.id}
                        isLightTheme={isLightTheme}
                    />
                    {index !== workspace.steps.length - 1 && <hr className="m-0" />}
                </React.Fragment>
            ))}
        </>
    )
}

const NotFoundPage: React.FunctionComponent = () => <HeroPage icon={MapSearchIcon} title="404: Not Found" />

const NumberInQueue: React.FunctionComponent<{ number: number }> = ({ number }) => {
    let suffix: string
    console.log('NumberInQueue', number, number % 10)
    switch (number % 10) {
        case 1:
            suffix = 'st'
            break
        case 2:
            suffix = 'nd'
            break
        case 3:
            suffix = 'rd'
            break
        default:
            suffix = 'th'
    }
    return (
        <>
            {number}
            <sup>{suffix}</sup>
        </>
    )
}

const ChangesetSpecNode: React.FunctionComponent<
    { node: BatchSpecWorkspaceChangesetSpecFields; index: number } & ThemeProps
> = ({ node, index, isLightTheme }) => {
    const history = useHistory()

    // TODO: This should not happen. When the workspace is visibile, the changeset spec should be visible as well.
    if (node.__typename === 'HiddenChangesetSpec') {
        return (
            <Card>
                <CardBody>
                    <h4>Changeset in a hidden repo</h4>
                </CardBody>
            </Card>
        )
    }

    // This should not happen.
    if (node.description.__typename === 'ExistingChangesetReference') {
        return null
    }

    return (
        <Collapsible
            className="py-2"
            title={
                <div className="d-flex justify-content-between">
                    <div>
                        {' '}
                        <h4 className="mb-0 d-inline-block mr-2">
                            <strong>RESULT {index + 1}</strong>{' '}
                            {node.description.published !== null && (
                                <Badge className="text-uppercase">
                                    {publishBadgeLabel(node.description.published)}
                                </Badge>
                            )}{' '}
                        </h4>
                        <span className="text-muted">
                            <Icon as={SourceBranchIcon} />
                            changeset branch: <strong>{node.description.headRef}</strong>
                        </span>
                    </div>
                    <DiffStat {...node.description.diffStat} expandedCounts={true} />
                </div>
            }
            titleClassName="flex-grow-1"
            defaultExpanded={1 === 1}
        >
            <Card className={classNames('mt-2', styles.resultCard)}>
                <CardBody>
                    <h3>Changeset template</h3>
                    <h4>{node.description.title}</h4>
                    <p className="mb-0">{node.description.body}</p>
                    <p>
                        <strong>Published:</strong> <PublishedValue published={node.description.published} />
                    </p>
                    <Collapsible
                        title={<h3 className="mb-0">Changes</h3>}
                        titleClassName="flex-grow-1"
                        defaultExpanded={false}
                    >
                        <ChangesetSpecFileDiffConnection
                            history={history}
                            isLightTheme={isLightTheme}
                            location={history.location}
                            spec={node.id}
                            queryChangesetSpecFileDiffs={queryChangesetSpecFileDiffs}
                        />
                    </Collapsible>
                </CardBody>
            </Card>
        </Collapsible>
    )
}

function publishBadgeLabel(state: Scalars['PublishedValue']): string {
    switch (state) {
        case 'draft':
            return 'will publish as draft'
        case false:
            return 'will not publish'
        case true:
            return 'will publish'
    }
}

const PublishedValue: React.FunctionComponent<{ published: Scalars['PublishedValue'] | null }> = ({ published }) => {
    if (published === null) {
        return <i>select from UI when applying</i>
    }
    if (published === 'draft') {
        return <>draft</>
    }
    return <>{String(published)}</>
}

interface WorkspaceStepProps extends ThemeProps {
    cachedResultFound: boolean
    step: BatchSpecWorkspaceStepFields
    workspaceID: Scalars['ID']
}

const WorkspaceStep: React.FunctionComponent<WorkspaceStepProps> = ({
    step,
    isLightTheme,
    workspaceID,
    cachedResultFound,
}) => {
    const outputLines = useMemo(() => {
        const outputLines = step.outputLines
        if (outputLines !== null) {
            if (
                outputLines.every(
                    line =>
                        line
                            .replaceAll(/'^std(out|err):'/g, '')
                            .replaceAll('\n', '')
                            .trim() === ''
                )
            ) {
                outputLines.push('stderr: This command did not produce any logs')
            }
            if (step.exitCode !== null) {
                outputLines.push(`\nstdout: \nstdout: Command exited with status ${step.exitCode}`)
            }
        }
        return outputLines
    }, [step.exitCode, step.outputLines])

    return (
        <Collapsible
            className="py-2"
            titleClassName="w-100"
            title={
                <div className="d-flex justify-content-between">
                    <div className={classNames('flex-grow-1', step.skipped && 'text-muted')}>
                        <StepStateIcon step={step} /> <strong>Step {step.number}</strong>{' '}
                        <span className="text-monospace text-ellipsis text-muted">{step.run}</span>
                    </div>
                    <div>{step.diffStat && <DiffStat {...step.diffStat} expandedCounts={true} />}</div>
                    <span className="text-monospace text-muted ml-2">
                        <StepTimer step={step} />
                    </span>
                </div>
            }
        >
            <Card className={classNames('mt-2', styles.stepCard)}>
                <CardBody>
                    {!step.skipped && (
                        <Tabs size="small" behavior="forceRender">
                            <TabList>
                                <Tab key="logs">Logs</Tab>
                                <Tab key="output-variables">Output variables</Tab>
                                <Tab key="diff">Diff</Tab>
                                <Tab key="files-env">Files / Env</Tab>
                                <Tab key="command-container">Commands / container</Tab>
                            </TabList>
                            <TabPanels>
                                <TabPanel key="logs">
                                    <div className="p-2">
                                        {!step.startedAt && <p className="text-muted mb-0">Step not started yet</p>}
                                        {step.startedAt && outputLines && <LogOutput text={outputLines.join('\n')} />}
                                    </div>
                                </TabPanel>
                                <TabPanel key="output-variables">
                                    <div className="p-2">
                                        {!step.startedAt && <p className="text-muted mb-0">Step not started yet</p>}
                                        {step.outputVariables?.length === 0 && (
                                            <p className="text-muted mb-0">No output variables specified</p>
                                        )}
                                        <ul className="mb-0">
                                            {step.outputVariables?.map(variable => (
                                                <li key={variable.name}>
                                                    {variable.name}: {variable.value}
                                                </li>
                                            ))}
                                        </ul>
                                    </div>
                                </TabPanel>
                                <TabPanel key="diff">
                                    <div className="p-2">
                                        {!step.startedAt && <p className="text-muted mb-0">Step not started yet</p>}
                                        {step.startedAt && (
                                            <WorkspaceStepFileDiffConnection
                                                isLightTheme={isLightTheme}
                                                step={step.number}
                                                workspaceID={workspaceID}
                                            />
                                        )}
                                    </div>
                                </TabPanel>
                                <TabPanel key="files-env">
                                    <div className="p-2">
                                        {step.environment.length === 0 && (
                                            <p className="text-muted mb-0">No environment variables specified</p>
                                        )}
                                        <ul className="mb-0">
                                            {step.environment.map(variable => (
                                                <li key={variable.name}>
                                                    {variable.name}: {variable.value}
                                                </li>
                                            ))}
                                        </ul>
                                    </div>
                                </TabPanel>
                                <TabPanel key="command-container">
                                    <div className="p-2 pb-0">
                                        {step.ifCondition !== null && (
                                            <>
                                                <h4>If condition</h4>
                                                <LogOutput text={step.ifCondition} className="mb-2" />
                                            </>
                                        )}
                                        <h4>Command</h4>
                                        <LogOutput text={step.run} className="mb-2" />
                                        <h4>Container</h4>
                                        <p className="text-monospace mb-0">{step.container}</p>
                                    </div>
                                </TabPanel>
                            </TabPanels>
                        </Tabs>
                    )}
                    {step.skipped && (
                        <p className="mb-0">
                            <strong>
                                Step has been skipped
                                {cachedResultFound && <> because a cached result was found for this workspace</>}.
                            </strong>
                        </p>
                    )}
                </CardBody>
            </Card>
        </Collapsible>
    )
}

interface StepStateIconProps {
    step: BatchSpecWorkspaceStepFields
}
const StepStateIcon: React.FunctionComponent<StepStateIconProps> = ({ step }) => {
    if (step.cachedResultFound) {
        return (
            <Icon
                className="text-success"
                data-tooltip="A cached result for this step has been found"
                as={ContentSaveIcon}
            />
        )
    }
    if (step.skipped) {
        return <Icon className="text-muted" data-tooltip="The step has been skipped" as={LinkVariantRemoveIcon} />
    }
    if (!step.startedAt) {
        return <Icon className="text-muted" data-tooltip="Waiting to be processed" as={TimerSandIcon} />
    }
    if (!step.finishedAt) {
        return <Icon className="text-muted" data-tooltip="Currently running" as={LoadingSpinner} />
    }
    if (step.exitCode === 0) {
        return <Icon className="text-success" data-tooltip="Ran successfully" as={CheckCircleIcon} />
    }
    return (
        <Icon
            className="text-danger"
            data-tooltip={`Step failed with exit code ${String(step.exitCode)}`}
            as={AlertCircleIcon}
        />
    )
}

const StepTimer: React.FunctionComponent<{ step: BatchSpecWorkspaceStepFields }> = ({ step }) => {
    if (!step.startedAt) {
        return null
    }
    return <Duration start={step.startedAt} end={step.finishedAt ?? undefined} />
}

const WorkspaceStepFileDiffConnection: React.FunctionComponent<
    {
        workspaceID: Scalars['ID']
        step: number
    } & ThemeProps
> = ({ workspaceID, step, isLightTheme }) => {
    const queryFileDiffs = useCallback(
        (args: FilteredConnectionQueryArguments) =>
            queryBatchSpecWorkspaceStepFileDiffs({
                after: args.after ?? null,
                first: args.first ?? null,
                node: workspaceID,
                step,
            }),
        [workspaceID, step]
    )
    const history = useHistory()
    return (
        <FileDiffConnection
            listClassName="list-group list-group-flush"
            noun="changed file"
            pluralNoun="changed files"
            queryConnection={queryFileDiffs}
            nodeComponent={FileDiffNode}
            nodeComponentProps={{
                history,
                location: history.location,
                isLightTheme,
                persistLines: true,
                lineNumbers: true,
            }}
            defaultFirst={15}
            hideSearch={true}
            noSummaryIfAllNodesVisible={true}
            history={history}
            location={history.location}
            useURLQuery={false}
            cursorPaging={true}
        />
    )
}<|MERGE_RESOLUTION|>--- conflicted
+++ resolved
@@ -65,8 +65,11 @@
     deselectWorkspace: () => void
 }
 
-<<<<<<< HEAD
-export const WorkspaceDetails: React.FunctionComponent<WorkspaceDetailsProps> = ({ id, isLightTheme }) => {
+export const WorkspaceDetails: React.FunctionComponent<WorkspaceDetailsProps> = ({
+    id,
+    isLightTheme,
+    deselectWorkspace,
+}) => {
     // Fetch and poll latest workspace information.
     const workspace = useObservable(
         useMemo(() => fetchBatchSpecWorkspace(id).pipe(repeatWhen(notifier => notifier.pipe(delay(2500)))), [id])
@@ -153,16 +156,6 @@
             <p className="text-center">This workspace is hidden due to permissions.</p>
             <p className="text-center">Contact the owner of this batch change for more information.</p>
         </>
-=======
-export const WorkspaceDetails: React.FunctionComponent<WorkspaceDetailsProps> = ({
-    id,
-    isLightTheme,
-    deselectWorkspace,
-}) => {
-    // Fetch and poll latest workspace information.
-    const workspace = useObservable(
-        useMemo(() => fetchBatchSpecWorkspace(id).pipe(repeatWhen(notifier => notifier.pipe(delay(2500)))), [id])
->>>>>>> 46b194ba
     )
 }
 
