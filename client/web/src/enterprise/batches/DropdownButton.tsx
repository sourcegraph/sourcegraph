import React, { useCallback, useEffect, useMemo, useState } from 'react'

import VisuallyHidden from '@reach/visually-hidden'
import ChevronDownIcon from 'mdi-react/ChevronDownIcon'

import {
    ProductStatusBadge,
    Button,
    ButtonGroup,
    Menu,
    MenuButton,
    MenuList,
    Position,
    MenuItem,
<<<<<<< HEAD
    Typography,
=======
    MenuDivider,
>>>>>>> 335a57fa
} from '@sourcegraph/wildcard'

import styles from './DropdownButton.module.scss'

export interface Action {
    /* The type of action. Used internally. */
    type: string
    /* The button label for the action. */
    buttonLabel: string
    /* Whether or not the action is disabled. */
    disabled?: boolean
    /* The title in the dropdown menu item. */
    dropdownTitle: string
    /* The description in the dropdown menu item. */
    dropdownDescription: string
    /**
     * Invoked when the action is triggered. Either onDone or onCancel need to
     * be called eventually. Can return a JSX.Element to be rendered adjacent to
     * the button (i.e. a modal).
     */
    onTrigger: (onDone: () => void, onCancel: () => void) => Promise<void | JSX.Element> | void | JSX.Element
    /** If set, displays an experimental badge next to the dropdown title. */
    experimental?: boolean
}

export interface Props {
    actions: Action[]
    defaultAction?: number
    disabled?: boolean
    dropdownMenuPosition?: 'left' | 'right'
    onLabel?: (label: string | undefined) => void
    placeholder?: string
    tooltip?: string
}

export const DropdownButton: React.FunctionComponent<React.PropsWithChildren<Props>> = ({
    actions,
    defaultAction,
    disabled,
    onLabel,
    placeholder = 'Select action',
    tooltip,
}) => {
    const [isDisabled, setIsDisabled] = useState(!!disabled)

    const [selected, setSelected] = useState<number | undefined>(undefined)
    const selectedAction = useMemo(() => {
        if (actions.length === 1) {
            return actions[0]
        }

        const id = selected !== undefined ? selected : defaultAction
        if (id !== undefined && id >= 0 && id < actions.length) {
            return actions[id]
        }
        return undefined
    }, [actions, defaultAction, selected])

    const onSelectedTypeSelect = useCallback(
        (type: string) => {
            const index = actions.findIndex(action => action.type === type)
            if (index >= 0) {
                setSelected(actions.findIndex(action => action.type === type))
            } else {
                setSelected(undefined)
            }
        },
        [actions, setSelected]
    )

    const [renderedElement, setRenderedElement] = useState<JSX.Element | undefined>()
    const onTriggerAction = useCallback(async () => {
        if (selectedAction === undefined) {
            return
        }

        // Right now, we don't handle onDone or onCancel separately, but we may
        // want to expose this at a later stage.
        setIsDisabled(true)
        const element = await Promise.resolve(
            selectedAction.onTrigger(
                () => {
                    setIsDisabled(false)
                    setRenderedElement(undefined)
                },
                () => {
                    setIsDisabled(false)
                    setRenderedElement(undefined)
                }
            )
        )
        if (element !== undefined) {
            setRenderedElement(element)
        }
    }, [selectedAction])

    const label = useMemo(() => {
        const label = selectedAction
            ? selectedAction.buttonLabel + (selectedAction.experimental ? ' (Experimental)' : '')
            : undefined

        return label ?? placeholder
    }, [placeholder, selectedAction])

    useEffect(() => {
        if (onLabel) {
            if (selectedAction) {
                onLabel(selectedAction.buttonLabel + (selectedAction.experimental ? ' (Experimental)' : ''))
            }
        }
    })

    return (
        <>
            {renderedElement}
            <Menu>
                <ButtonGroup>
                    <Button
                        className="text-nowrap"
                        onClick={onTriggerAction}
                        disabled={isDisabled || actions.length === 0 || selectedAction === undefined}
                        data-tooltip={tooltip}
                        variant="primary"
                    >
                        {label}
                    </Button>
                    {actions.length > 1 && (
                        <MenuButton variant="primary" className={styles.dropdownButton}>
                            <ChevronDownIcon />
                            <VisuallyHidden>Actions</VisuallyHidden>
                        </MenuButton>
                    )}
                </ButtonGroup>
                {actions.length > 1 && (
                    <MenuList className={styles.menuList} position={Position.bottomEnd}>
                        {actions.map((action, index) => (
                            <React.Fragment key={action.type}>
                                <DropdownItem action={action} setSelectedType={onSelectedTypeSelect} />
                                {index !== actions.length - 1 && <MenuDivider />}
                            </React.Fragment>
                        ))}
                    </MenuList>
                )}
            </Menu>
        </>
    )
}

interface DropdownItemProps {
    setSelectedType: (type: string) => void
    action: Action
}

const DropdownItem: React.FunctionComponent<React.PropsWithChildren<DropdownItemProps>> = ({
    action,
    setSelectedType,
}) => {
    const onSelect = useCallback(() => {
        setSelectedType(action.type)
    }, [setSelectedType, action.type])
    return (
        <MenuItem className={styles.menuListItem} onSelect={onSelect} disabled={action.disabled}>
            <Typography.H4 className="mb-1">
                {action.dropdownTitle}
                {action.experimental && (
                    <>
                        {' '}
                        <ProductStatusBadge status="experimental" as="small" />
                    </>
                )}
            </Typography.H4>
            <p className="text-wrap text-muted mb-0">
                <small>{action.dropdownDescription}</small>
            </p>
        </MenuItem>
    )
}<|MERGE_RESOLUTION|>--- conflicted
+++ resolved
@@ -12,11 +12,8 @@
     MenuList,
     Position,
     MenuItem,
-<<<<<<< HEAD
+    MenuDivider,
     Typography,
-=======
-    MenuDivider,
->>>>>>> 335a57fa
 } from '@sourcegraph/wildcard'
 
 import styles from './DropdownButton.module.scss'
