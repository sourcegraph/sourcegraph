import { Meta, DecoratorFn, Story } from '@storybook/react'
import classNames from 'classnames'
import { of } from 'rxjs'

import { WebStory } from '../../../../components/WebStory'
<<<<<<< HEAD
import { VisibleChangesetApplyPreviewFields } from '../../../../graphql-operations'
=======
import {
    ChangesetSpecOperation,
    ChangesetSpecType,
    ChangesetState,
    Maybe,
    Scalars,
    VisibleChangesetApplyPreviewFields,
    VisibleChangesetSpecFields,
} from '../../../../graphql-operations'
>>>>>>> b9dce26d

import { visibleChangesetApplyPreviewNodeStories } from './storyData'
import { VisibleChangesetApplyPreviewNode } from './VisibleChangesetApplyPreviewNode'

import styles from './PreviewList.module.scss'

const decorator: DecoratorFn = story => (
    <div className={classNames(styles.previewListGrid, 'p-3 container')}>{story()}</div>
)

const config: Meta = {
    title: 'web/batches/preview/VisibleChangesetApplyPreviewNode',
    decorators: [decorator],
}

<<<<<<< HEAD
export default config
=======
export const visibleChangesetApplyPreviewNodeStories = (
    publicationStateSet: boolean
): Record<string, VisibleChangesetApplyPreviewFields> => ({
    'Import changeset': {
        __typename: 'VisibleChangesetApplyPreview',
        operations: [ChangesetSpecOperation.IMPORT],
        delta: {
            titleChanged: false,
            baseRefChanged: false,
            diffChanged: false,
            bodyChanged: false,
            authorEmailChanged: false,
            authorNameChanged: false,
            commitMessageChanged: false,
        },
        targets: {
            __typename: 'VisibleApplyPreviewTargetsAttach',
            changesetSpec: {
                __typename: 'VisibleChangesetSpec',
                id: 'someidv1',
                type: ChangesetSpecType.EXISTING,
                description: {
                    __typename: 'ExistingChangesetReference',
                    baseRepository: { name: 'github.com/sourcegraph/testrepo', url: 'https://test.test/repo' },
                    externalID: '123',
                },
                forkTarget: null,
            },
        },
    },
    'Create changeset published': {
        __typename: 'VisibleChangesetApplyPreview',
        operations: [ChangesetSpecOperation.PUSH, ChangesetSpecOperation.PUBLISH],
        delta: {
            titleChanged: false,
            baseRefChanged: false,
            diffChanged: false,
            bodyChanged: false,
            authorEmailChanged: false,
            authorNameChanged: false,
            commitMessageChanged: false,
        },
        targets: {
            __typename: 'VisibleApplyPreviewTargetsAttach',
            changesetSpec: baseChangesetSpec(1, publicationStateSet ? true : null),
        },
    },
    'Create changeset draft': {
        __typename: 'VisibleChangesetApplyPreview',
        operations: [ChangesetSpecOperation.PUSH, ChangesetSpecOperation.PUBLISH_DRAFT],
        delta: {
            titleChanged: false,
            baseRefChanged: false,
            diffChanged: false,
            bodyChanged: false,
            authorEmailChanged: false,
            authorNameChanged: false,
            commitMessageChanged: false,
        },
        targets: {
            __typename: 'VisibleApplyPreviewTargetsAttach',
            changesetSpec: baseChangesetSpec(2, publicationStateSet ? 'draft' : null),
        },
    },
    'Create changeset not published': {
        __typename: 'VisibleChangesetApplyPreview',
        operations: [],
        delta: {
            titleChanged: false,
            baseRefChanged: false,
            diffChanged: false,
            bodyChanged: false,
            authorEmailChanged: false,
            authorNameChanged: false,
            commitMessageChanged: false,
        },
        targets: {
            __typename: 'VisibleApplyPreviewTargetsAttach',
            changesetSpec: baseChangesetSpec(3, publicationStateSet ? false : null),
        },
    },
    'Update changeset title': {
        __typename: 'VisibleChangesetApplyPreview',
        operations: [ChangesetSpecOperation.UPDATE],
        delta: {
            titleChanged: true,
            baseRefChanged: false,
            diffChanged: false,
            bodyChanged: false,
            authorEmailChanged: false,
            authorNameChanged: false,
            commitMessageChanged: false,
        },
        targets: {
            __typename: 'VisibleApplyPreviewTargetsUpdate',
            changesetSpec: baseChangesetSpec(4, publicationStateSet ? true : null),
            changeset: {
                id: '123123',
                title: 'the old title',
                state: ChangesetState.OPEN,
                externalID: '123',
                externalURL: {
                    url: 'http://test.test/123',
                },
                currentSpec: {
                    description: {
                        __typename: 'GitBranchChangesetDescription',
                        baseRef: 'main',
                        body: 'body',
                        commits: [
                            {
                                subject: 'Abc',
                                body: null,
                                author: {
                                    avatarURL: null,
                                    displayName: 'alice',
                                    email: 'alice@sourcegraph.test',
                                    user: null,
                                },
                            },
                        ],
                        title: 'Title',
                    },
                },
                author: {
                    displayName: 'Alice',
                    email: 'alice@email.test',
                    user: {
                        displayName: 'Alice',
                        url: '/users/alice',
                        username: 'alice',
                    },
                },
            },
        },
    },
    'Update changeset body': {
        __typename: 'VisibleChangesetApplyPreview',
        operations: [ChangesetSpecOperation.UPDATE],
        delta: {
            titleChanged: false,
            baseRefChanged: false,
            diffChanged: false,
            bodyChanged: true,
            authorEmailChanged: false,
            authorNameChanged: false,
            commitMessageChanged: false,
        },
        targets: {
            __typename: 'VisibleApplyPreviewTargetsUpdate',
            changesetSpec: baseChangesetSpec(5, publicationStateSet ? true : null),
            changeset: {
                id: '123123',
                title: 'the old title',
                state: ChangesetState.OPEN,
                externalID: '123',
                externalURL: {
                    url: 'http://test.test/123',
                },
                currentSpec: {
                    description: {
                        __typename: 'GitBranchChangesetDescription',
                        baseRef: 'main',
                        body: 'body',
                        commits: [
                            {
                                subject: 'Abc',
                                body: null,
                                author: {
                                    avatarURL: null,
                                    displayName: 'alice',
                                    email: 'alice@sourcegraph.test',
                                    user: null,
                                },
                            },
                        ],
                        title: 'Title',
                    },
                },
                author: {
                    displayName: 'Alice',
                    email: 'alice@email.test',
                    user: {
                        displayName: 'Alice',
                        url: '/users/alice',
                        username: 'alice',
                    },
                },
            },
        },
    },
    'Undraft changeset': {
        __typename: 'VisibleChangesetApplyPreview',
        operations: [ChangesetSpecOperation.UNDRAFT],
        delta: {
            titleChanged: false,
            baseRefChanged: false,
            diffChanged: false,
            bodyChanged: false,
            authorEmailChanged: false,
            authorNameChanged: false,
            commitMessageChanged: false,
        },
        targets: {
            __typename: 'VisibleApplyPreviewTargetsUpdate',
            changesetSpec: baseChangesetSpec(6, publicationStateSet ? true : null),
            changeset: {
                id: '123123',
                title: 'Le draft changeset',
                state: ChangesetState.OPEN,
                externalID: '123',
                externalURL: {
                    url: 'http://test.test/123',
                },
                currentSpec: {
                    description: {
                        __typename: 'GitBranchChangesetDescription',
                        baseRef: 'main',
                        body: 'body',
                        commits: [
                            {
                                subject: 'Abc',
                                body: null,
                                author: {
                                    avatarURL: null,
                                    displayName: 'alice',
                                    email: 'alice@sourcegraph.test',
                                    user: null,
                                },
                            },
                        ],
                        title: 'Title',
                    },
                },
                author: {
                    displayName: 'Alice',
                    email: 'alice@email.test',
                    user: {
                        displayName: 'Alice',
                        url: '/users/alice',
                        username: 'alice',
                    },
                },
            },
        },
    },
    'Reopen changeset': {
        __typename: 'VisibleChangesetApplyPreview',
        operations: [ChangesetSpecOperation.REOPEN, ChangesetSpecOperation.UPDATE],
        delta: {
            titleChanged: false,
            baseRefChanged: false,
            diffChanged: false,
            bodyChanged: false,
            authorEmailChanged: false,
            authorNameChanged: false,
            commitMessageChanged: false,
        },
        targets: {
            __typename: 'VisibleApplyPreviewTargetsUpdate',
            changesetSpec: baseChangesetSpec(7, publicationStateSet ? true : null),
            changeset: {
                id: '123123',
                title: 'Le closed changeset',
                state: ChangesetState.OPEN,
                externalID: '123',
                externalURL: {
                    url: 'http://test.test/123',
                },
                currentSpec: {
                    description: {
                        __typename: 'GitBranchChangesetDescription',
                        baseRef: 'main',
                        body: 'body',
                        commits: [
                            {
                                subject: 'Abc',
                                body: null,
                                author: {
                                    avatarURL: null,
                                    displayName: 'alice',
                                    email: 'alice@sourcegraph.test',
                                    user: null,
                                },
                            },
                        ],
                        title: 'Title',
                    },
                },
                author: {
                    displayName: 'Alice',
                    email: 'alice@email.test',
                    user: {
                        displayName: 'Alice',
                        url: '/users/alice',
                        username: 'alice',
                    },
                },
            },
        },
    },
    'Close changeset': {
        __typename: 'VisibleChangesetApplyPreview',
        operations: [ChangesetSpecOperation.CLOSE, ChangesetSpecOperation.DETACH],
        delta: {
            titleChanged: false,
            baseRefChanged: false,
            diffChanged: false,
            bodyChanged: false,
            authorEmailChanged: false,
            authorNameChanged: false,
            commitMessageChanged: false,
        },
        targets: {
            __typename: 'VisibleApplyPreviewTargetsDetach',
            changeset: {
                id: '123123',
                title: 'Le open changeset',
                state: ChangesetState.OPEN,
                repository: testRepo,
                externalID: '123',
                externalURL: {
                    url: 'http://test.test/123',
                },
                diffStat: {
                    added: 2,
                    changed: 8,
                    deleted: 10,
                },
            },
        },
    },
    'Detach changeset': {
        __typename: 'VisibleChangesetApplyPreview',
        operations: [ChangesetSpecOperation.DETACH],
        delta: {
            titleChanged: false,
            baseRefChanged: false,
            diffChanged: false,
            bodyChanged: false,
            authorEmailChanged: false,
            authorNameChanged: false,
            commitMessageChanged: false,
        },
        targets: {
            __typename: 'VisibleApplyPreviewTargetsDetach',
            changeset: {
                id: '123123',
                title: 'Le open changeset',
                state: ChangesetState.OPEN,
                repository: testRepo,
                externalID: '123',
                externalURL: {
                    url: 'http://test.test/123',
                },
                diffStat: {
                    added: 2,
                    changed: 8,
                    deleted: 10,
                },
            },
        },
    },
    'Change base ref': {
        __typename: 'VisibleChangesetApplyPreview',
        operations: [ChangesetSpecOperation.UPDATE],
        delta: {
            titleChanged: false,
            baseRefChanged: true,
            diffChanged: false,
            bodyChanged: false,
            authorEmailChanged: false,
            authorNameChanged: false,
            commitMessageChanged: false,
        },
        targets: {
            __typename: 'VisibleApplyPreviewTargetsUpdate',
            changesetSpec: baseChangesetSpec(8, publicationStateSet ? true : null),
            changeset: {
                id: '123123',
                title: 'Change base ref',
                state: ChangesetState.OPEN,
                externalID: '123',
                externalURL: {
                    url: 'http://test.test/123',
                },
                currentSpec: {
                    description: {
                        __typename: 'GitBranchChangesetDescription',
                        baseRef: 'main',
                        body: 'body',
                        commits: [
                            {
                                subject: 'Abc',
                                body: null,
                                author: {
                                    avatarURL: null,
                                    displayName: 'alice',
                                    email: 'alice@sourcegraph.test',
                                    user: null,
                                },
                            },
                        ],
                        title: 'Title',
                    },
                },
                author: {
                    displayName: 'Alice',
                    email: 'alice@email.test',
                    user: {
                        displayName: 'Alice',
                        url: '/users/alice',
                        username: 'alice',
                    },
                },
            },
        },
    },
    'Change diff': {
        __typename: 'VisibleChangesetApplyPreview',
        operations: [ChangesetSpecOperation.UPDATE],
        delta: {
            titleChanged: false,
            baseRefChanged: false,
            diffChanged: true,
            bodyChanged: false,
            authorEmailChanged: false,
            authorNameChanged: false,
            commitMessageChanged: false,
        },
        targets: {
            __typename: 'VisibleApplyPreviewTargetsUpdate',
            changesetSpec: baseChangesetSpec(9, publicationStateSet ? true : null),
            changeset: {
                id: '123123',
                title: 'Change base ref',
                state: ChangesetState.OPEN,
                externalID: '123',
                externalURL: {
                    url: 'http://test.test/123',
                },
                currentSpec: {
                    description: {
                        __typename: 'GitBranchChangesetDescription',
                        baseRef: 'master',
                        body: 'body',
                        commits: [
                            {
                                subject: 'Abc',
                                body: null,
                                author: {
                                    avatarURL: null,
                                    displayName: 'alice',
                                    email: 'alice@sourcegraph.test',
                                    user: null,
                                },
                            },
                        ],
                        title: 'Title',
                    },
                },
                author: {
                    displayName: 'Alice',
                    email: 'alice@email.test',
                    user: {
                        displayName: 'Alice',
                        url: '/users/alice',
                        username: 'alice',
                    },
                },
            },
        },
    },
    'Update commit message': {
        __typename: 'VisibleChangesetApplyPreview',
        operations: [ChangesetSpecOperation.PUSH],
        delta: {
            titleChanged: false,
            baseRefChanged: false,
            diffChanged: false,
            bodyChanged: false,
            authorEmailChanged: false,
            authorNameChanged: false,
            commitMessageChanged: true,
        },
        targets: {
            __typename: 'VisibleApplyPreviewTargetsUpdate',
            changesetSpec: baseChangesetSpec(10, publicationStateSet ? true : null),
            changeset: {
                id: '123123',
                title: 'the old title',
                state: ChangesetState.OPEN,
                externalID: '123',
                externalURL: {
                    url: 'http://test.test/123',
                },
                currentSpec: {
                    description: {
                        __typename: 'GitBranchChangesetDescription',
                        baseRef: 'main',
                        body: 'body',
                        commits: [
                            {
                                subject: 'Abc',
                                body: 'Current commit message',
                                author: {
                                    avatarURL: null,
                                    displayName: 'alice',
                                    email: 'alice@sourcegraph.test',
                                    user: null,
                                },
                            },
                        ],
                        title: 'Title',
                    },
                },
                author: {
                    displayName: 'Alice',
                    email: 'alice@email.test',
                    user: {
                        displayName: 'Alice',
                        url: '/users/alice',
                        username: 'alice',
                    },
                },
            },
        },
    },
    'Update commit author': {
        __typename: 'VisibleChangesetApplyPreview',
        operations: [ChangesetSpecOperation.PUSH],
        delta: {
            titleChanged: false,
            baseRefChanged: false,
            diffChanged: false,
            bodyChanged: false,
            authorEmailChanged: true,
            authorNameChanged: true,
            commitMessageChanged: false,
        },
        targets: {
            __typename: 'VisibleApplyPreviewTargetsUpdate',
            changesetSpec: baseChangesetSpec(11, publicationStateSet ? true : null),
            changeset: {
                id: '123123',
                title: 'the old title',
                state: ChangesetState.OPEN,
                externalID: '123',
                externalURL: {
                    url: 'http://test.test/123',
                },
                currentSpec: {
                    description: {
                        __typename: 'GitBranchChangesetDescription',
                        baseRef: 'main',
                        body: 'body',
                        commits: [
                            {
                                subject: 'Abc',
                                body: 'Current commit message',
                                author: {
                                    avatarURL: null,
                                    displayName: 'alice',
                                    email: 'alice@sourcegraph.test',
                                    user: null,
                                },
                            },
                        ],
                        title: 'Title',
                    },
                },
                author: {
                    displayName: 'Bob',
                    email: 'bob@email.test',
                    user: {
                        displayName: 'Bob',
                        url: '/users/bob',
                        username: 'bob',
                    },
                },
            },
        },
    },
    'Forked repo': {
        __typename: 'VisibleChangesetApplyPreview',
        operations: [ChangesetSpecOperation.PUSH, ChangesetSpecOperation.PUBLISH],
        delta: {
            titleChanged: false,
            baseRefChanged: false,
            diffChanged: false,
            bodyChanged: false,
            authorEmailChanged: false,
            authorNameChanged: false,
            commitMessageChanged: false,
        },
        targets: {
            __typename: 'VisibleApplyPreviewTargetsAttach',
            changesetSpec: baseChangesetSpec(12, publicationStateSet ? true : null, {
                forkTarget: { pushUser: true, namespace: null },
                description: {
                    __typename: 'GitBranchChangesetDescription',
                    baseRepository: testRepo,
                    baseRef: 'master',
                    headRef: 'cool-branch',
                    body: 'Body text',
                    commits: [
                        {
                            subject: 'This is the first line of the commit message',
                            body: `And the more explanatory body. And the more explanatory body.
And the more explanatory body. And the more explanatory body.
And the more explanatory body. And the more explanatory body.
And the more explanatory body. And the more explanatory body. And the more explanatory body.
And the more explanatory body. And the more explanatory body. And the more explanatory body.`,
                            author: {
                                avatarURL: null,
                                displayName: 'john',
                                email: 'john@test.not',
                                user: { displayName: 'lejohn', url: '/users/lejohn', username: 'john' },
                            },
                        },
                    ],
                    diffStat: {
                        __typename: 'DiffStat',
                        added: 10,
                        changed: 8,
                        deleted: 2,
                    },
                    title: 'Add prettier to forked repository',
                    published: publicationStateSet,
                },
            }),
        },
    },
    'Reattach changeset': {
        __typename: 'VisibleChangesetApplyPreview',
        operations: [ChangesetSpecOperation.REATTACH],
        delta: {
            titleChanged: false,
            baseRefChanged: false,
            diffChanged: false,
            bodyChanged: false,
            authorEmailChanged: false,
            authorNameChanged: false,
            commitMessageChanged: false,
        },
        targets: {
            __typename: 'VisibleApplyPreviewTargetsUpdate',
            changesetSpec: baseChangesetSpec(4, publicationStateSet ? true : null),
            changeset: {
                id: '123123',
                title: 'Lost and forgotten change',
                state: ChangesetState.OPEN,
                externalID: '123',
                externalURL: {
                    url: 'http://test.test/123',
                },
                currentSpec: {
                    description: {
                        __typename: 'GitBranchChangesetDescription',
                        baseRef: 'main',
                        body: 'body',
                        commits: [
                            {
                                subject: 'Abc',
                                body: null,
                                author: {
                                    avatarURL: null,
                                    displayName: 'alice',
                                    email: 'alice@sourcegraph.test',
                                    user: null,
                                },
                            },
                        ],
                        title: 'Title',
                    },
                },
                author: {
                    displayName: 'Alice',
                    email: 'alice@email.test',
                    user: {
                        displayName: 'Alice',
                        url: '/users/alice',
                        username: 'alice',
                    },
                },
            },
        },
    },
})
>>>>>>> b9dce26d

const queryEmptyFileDiffs = () => of({ totalCount: 0, pageInfo: { endCursor: null, hasNextPage: false }, nodes: [] })

const stories = visibleChangesetApplyPreviewNodeStories(true)

const Template: Story<{ node: VisibleChangesetApplyPreviewFields }> = ({ node }) => (
    <WebStory>
        {props => (
            <VisibleChangesetApplyPreviewNode
                {...props}
                node={node}
                authenticatedUser={{
                    url: '/users/alice',
                    displayName: 'Alice',
                    username: 'alice',
                    email: 'alice@email.test',
                }}
                queryChangesetSpecFileDiffs={queryEmptyFileDiffs}
            />
        )}
    </WebStory>
)

export const ImportChangeset = Template.bind({})
ImportChangeset.args = { node: stories['Import changeset'] }
ImportChangeset.storyName = 'Import changeset'

export const CreateChangesetPublished = Template.bind({})
CreateChangesetPublished.args = { node: stories['Create changeset published'] }
CreateChangesetPublished.storyName = 'Create changeset published'

export const CreateChangesetDraft = Template.bind({})
CreateChangesetDraft.args = { node: stories['Create changeset draft'] }
CreateChangesetDraft.storyName = 'Create changeset draft'

export const CreateChangesetNotPublished = Template.bind({})
CreateChangesetNotPublished.args = { node: stories['Create changeset not published'] }
CreateChangesetNotPublished.storyName = 'Create changeset not published'

export const UpdateChangesetTitle = Template.bind({})
UpdateChangesetTitle.args = { node: stories['Update changeset title'] }
UpdateChangesetTitle.storyName = 'Update changeset title'

export const UpdateChangesetBody = Template.bind({})
UpdateChangesetBody.args = { node: stories['Update changeset body'] }
UpdateChangesetBody.storyName = 'Update changeset body'

export const UndraftChangeset = Template.bind({})
UndraftChangeset.args = { node: stories['Undraft changeset'] }
UndraftChangeset.storyName = 'Undraft changeset'

export const ReopenChangeset = Template.bind({})
ReopenChangeset.args = { node: stories['Reopen changeset'] }
ReopenChangeset.storyName = 'Reopen changeset'

export const ChangeDiff = Template.bind({})
ChangeDiff.args = { node: stories['Change diff'] }
ChangeDiff.storyName = 'Change diff'

export const CloseChangeset = Template.bind({})
CloseChangeset.args = { node: stories['Change diff'] }
CloseChangeset.storyName = 'Close changeset'

export const DetachChangeset = Template.bind({})
DetachChangeset.args = { node: stories['Detach changeset'] }
DetachChangeset.storyName = 'Detach changeset'

export const ChangeBaseRef = Template.bind({})
ChangeBaseRef.args = { node: stories['Change base ref'] }
ChangeBaseRef.storyName = 'Change base ref'

export const UpdateCommitMessage = Template.bind({})
UpdateCommitMessage.args = { node: stories['Update commit message'] }
UpdateCommitMessage.storyName = 'Update commit message'

export const UpdateCommitAuthor = Template.bind({})
UpdateCommitAuthor.args = { node: stories['Update commit author'] }
UpdateCommitAuthor.storyName = 'Update commit author'

export const ForkedRepo = Template.bind({})
ForkedRepo.args = { node: stories['Forked repo'] }
ForkedRepo.storyName = 'Forked repo'<|MERGE_RESOLUTION|>--- conflicted
+++ resolved
@@ -1,11 +1,8 @@
-import { Meta, DecoratorFn, Story } from '@storybook/react'
+import { storiesOf } from '@storybook/react'
 import classNames from 'classnames'
 import { of } from 'rxjs'
 
 import { WebStory } from '../../../../components/WebStory'
-<<<<<<< HEAD
-import { VisibleChangesetApplyPreviewFields } from '../../../../graphql-operations'
-=======
 import {
     ChangesetSpecOperation,
     ChangesetSpecType,
@@ -15,25 +12,62 @@
     VisibleChangesetApplyPreviewFields,
     VisibleChangesetSpecFields,
 } from '../../../../graphql-operations'
->>>>>>> b9dce26d
-
-import { visibleChangesetApplyPreviewNodeStories } from './storyData'
+
 import { VisibleChangesetApplyPreviewNode } from './VisibleChangesetApplyPreviewNode'
 
 import styles from './PreviewList.module.scss'
 
-const decorator: DecoratorFn = story => (
+const { add } = storiesOf('web/batches/preview/VisibleChangesetApplyPreviewNode', module).addDecorator(story => (
     <div className={classNames(styles.previewListGrid, 'p-3 container')}>{story()}</div>
-)
-
-const config: Meta = {
-    title: 'web/batches/preview/VisibleChangesetApplyPreviewNode',
-    decorators: [decorator],
+))
+
+const testRepo = { name: 'github.com/sourcegraph/testrepo', url: 'https://test.test/repo' }
+
+function baseChangesetSpec(
+    id: number,
+    published: Maybe<Scalars['PublishedValue']>,
+    overrides: Partial<VisibleChangesetSpecFields> = {}
+): VisibleChangesetSpecFields {
+    return {
+        __typename: 'VisibleChangesetSpec',
+        id: 'someidv2' + id.toString() + String(published) + JSON.stringify(overrides),
+        type: ChangesetSpecType.EXISTING,
+        description: {
+            __typename: 'GitBranchChangesetDescription',
+            baseRepository: testRepo,
+            baseRef: 'master',
+            headRef: 'cool-branch',
+            body: 'Body text',
+            commits: [
+                {
+                    subject: 'This is the first line of the commit message',
+                    body: `And the more explanatory body. And the more explanatory body.
+And the more explanatory body. And the more explanatory body.
+And the more explanatory body. And the more explanatory body.
+And the more explanatory body. And the more explanatory body. And the more explanatory body.
+And the more explanatory body. And the more explanatory body. And the more explanatory body.`,
+                    author: {
+                        avatarURL: null,
+                        displayName: 'john',
+                        email: 'john@test.not',
+                        user: { displayName: 'lejohn', url: '/users/lejohn', username: 'john' },
+                    },
+                },
+            ],
+            diffStat: {
+                __typename: 'DiffStat',
+                added: 10,
+                changed: 8,
+                deleted: 2,
+            },
+            title: 'Add prettier to repository',
+            published,
+        },
+        forkTarget: null,
+        ...overrides,
+    }
 }
 
-<<<<<<< HEAD
-export default config
-=======
 export const visibleChangesetApplyPreviewNodeStories = (
     publicationStateSet: boolean
 ): Record<string, VisibleChangesetApplyPreviewFields> => ({
@@ -723,86 +757,27 @@
         },
     },
 })
->>>>>>> b9dce26d
 
 const queryEmptyFileDiffs = () => of({ totalCount: 0, pageInfo: { endCursor: null, hasNextPage: false }, nodes: [] })
 
 const stories = visibleChangesetApplyPreviewNodeStories(true)
 
-const Template: Story<{ node: VisibleChangesetApplyPreviewFields }> = ({ node }) => (
-    <WebStory>
-        {props => (
-            <VisibleChangesetApplyPreviewNode
-                {...props}
-                node={node}
-                authenticatedUser={{
-                    url: '/users/alice',
-                    displayName: 'Alice',
-                    username: 'alice',
-                    email: 'alice@email.test',
-                }}
-                queryChangesetSpecFileDiffs={queryEmptyFileDiffs}
-            />
-        )}
-    </WebStory>
-)
-
-export const ImportChangeset = Template.bind({})
-ImportChangeset.args = { node: stories['Import changeset'] }
-ImportChangeset.storyName = 'Import changeset'
-
-export const CreateChangesetPublished = Template.bind({})
-CreateChangesetPublished.args = { node: stories['Create changeset published'] }
-CreateChangesetPublished.storyName = 'Create changeset published'
-
-export const CreateChangesetDraft = Template.bind({})
-CreateChangesetDraft.args = { node: stories['Create changeset draft'] }
-CreateChangesetDraft.storyName = 'Create changeset draft'
-
-export const CreateChangesetNotPublished = Template.bind({})
-CreateChangesetNotPublished.args = { node: stories['Create changeset not published'] }
-CreateChangesetNotPublished.storyName = 'Create changeset not published'
-
-export const UpdateChangesetTitle = Template.bind({})
-UpdateChangesetTitle.args = { node: stories['Update changeset title'] }
-UpdateChangesetTitle.storyName = 'Update changeset title'
-
-export const UpdateChangesetBody = Template.bind({})
-UpdateChangesetBody.args = { node: stories['Update changeset body'] }
-UpdateChangesetBody.storyName = 'Update changeset body'
-
-export const UndraftChangeset = Template.bind({})
-UndraftChangeset.args = { node: stories['Undraft changeset'] }
-UndraftChangeset.storyName = 'Undraft changeset'
-
-export const ReopenChangeset = Template.bind({})
-ReopenChangeset.args = { node: stories['Reopen changeset'] }
-ReopenChangeset.storyName = 'Reopen changeset'
-
-export const ChangeDiff = Template.bind({})
-ChangeDiff.args = { node: stories['Change diff'] }
-ChangeDiff.storyName = 'Change diff'
-
-export const CloseChangeset = Template.bind({})
-CloseChangeset.args = { node: stories['Change diff'] }
-CloseChangeset.storyName = 'Close changeset'
-
-export const DetachChangeset = Template.bind({})
-DetachChangeset.args = { node: stories['Detach changeset'] }
-DetachChangeset.storyName = 'Detach changeset'
-
-export const ChangeBaseRef = Template.bind({})
-ChangeBaseRef.args = { node: stories['Change base ref'] }
-ChangeBaseRef.storyName = 'Change base ref'
-
-export const UpdateCommitMessage = Template.bind({})
-UpdateCommitMessage.args = { node: stories['Update commit message'] }
-UpdateCommitMessage.storyName = 'Update commit message'
-
-export const UpdateCommitAuthor = Template.bind({})
-UpdateCommitAuthor.args = { node: stories['Update commit author'] }
-UpdateCommitAuthor.storyName = 'Update commit author'
-
-export const ForkedRepo = Template.bind({})
-ForkedRepo.args = { node: stories['Forked repo'] }
-ForkedRepo.storyName = 'Forked repo'+for (const storyName of Object.keys(stories)) {
+    add(storyName, () => (
+        <WebStory>
+            {props => (
+                <VisibleChangesetApplyPreviewNode
+                    {...props}
+                    node={stories[storyName]}
+                    authenticatedUser={{
+                        url: '/users/alice',
+                        displayName: 'Alice',
+                        username: 'alice',
+                        email: 'alice@email.test',
+                    }}
+                    queryChangesetSpecFileDiffs={queryEmptyFileDiffs}
+                />
+            )}
+        </WebStory>
+    ))
+}