--- conflicted
+++ resolved
@@ -11,11 +11,7 @@
 import { Maybe } from '@sourcegraph/shared/src/graphql-operations'
 import { ThemeProps } from '@sourcegraph/shared/src/theme'
 import { InputTooltip } from '@sourcegraph/web/src/components/InputTooltip'
-<<<<<<< HEAD
-import { Button, Alert } from '@sourcegraph/wildcard'
-=======
-import { Button, Link } from '@sourcegraph/wildcard'
->>>>>>> e4c0ab41
+import { Button, Link, Alert } from '@sourcegraph/wildcard'
 
 import { DiffStatStack } from '../../../../components/diff/DiffStat'
 import { ChangesetState, VisibleChangesetApplyPreviewFields } from '../../../../graphql-operations'
