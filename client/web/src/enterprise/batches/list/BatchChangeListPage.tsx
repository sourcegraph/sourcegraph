--- conflicted
+++ resolved
@@ -7,21 +7,7 @@
 import { Settings } from '@sourcegraph/shared/src/schema/settings.schema'
 import { SettingsCascadeProps } from '@sourcegraph/shared/src/settings/settings'
 import { TelemetryProps } from '@sourcegraph/shared/src/telemetry/telemetryService'
-import {
-    PageHeader,
-    CardBody,
-    Card,
-    Link,
-    Container,
-<<<<<<< HEAD
-    H2,
-    H4,
-=======
-    H3,
->>>>>>> c1491d00
-    Typography,
-    screenReaderAnnounce,
-} from '@sourcegraph/wildcard'
+import { PageHeader, CardBody, Card, Link, Container, Typography, screenReaderAnnounce } from '@sourcegraph/wildcard'
 
 import { AuthenticatedUser } from '../../../auth'
 import { isBatchChangesExecutionEnabled } from '../../../batches'
@@ -169,19 +155,11 @@
                     <ConnectionContainer>
                         <div className={styles.filtersRow}>
                             {(licenseAndUsageInfo?.allBatchChanges.totalCount || 0) > 0 && (
-<<<<<<< HEAD
-                                <Typography.H3 as={H2} className="align-self-end flex-1">
-=======
-                                <H3 as={Typography.H2} className="align-self-end flex-1">
->>>>>>> c1491d00
+                                <Typography.H3 as={Typography.H2} className="align-self-end flex-1">
                                     {`${lastTotalCount} batch changes`}
                                 </Typography.H3>
                             )}
-<<<<<<< HEAD
-                            <H4 as={Typography.H3} className="mb-0 mr-2">
-=======
-                            <Typography.H4 as={H3} className="mb-0 mr-2">
->>>>>>> c1491d00
+                            <Typography.H4 as={Typography.H3} className="mb-0 mr-2">
                                 Status
                             </Typography.H4>
                             <BatchChangeListFilters
