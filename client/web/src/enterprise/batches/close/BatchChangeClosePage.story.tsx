import React from 'react'

import { boolean } from '@storybook/addon-knobs'
import { useMemo, useCallback } from '@storybook/addons'
import { storiesOf } from '@storybook/react'
import { subDays } from 'date-fns'
import { of } from 'rxjs'

import { EMPTY_SETTINGS_CASCADE } from '@sourcegraph/shared/src/settings/settings'

import { WebStory } from '../../../components/WebStory'
import {
    ChangesetCheckState,
    ChangesetReviewState,
    ChangesetSpecType,
    ChangesetState,
    BatchChangeFields,
<<<<<<< HEAD
    BatchSpecState,
=======
    BatchChangeState,
>>>>>>> e487defe
} from '../../../graphql-operations'
import {
    queryChangesets as _queryChangesets,
    queryExternalChangesetWithFileDiffs,
    fetchBatchChangeByNamespace,
} from '../detail/backend'

import { BatchChangeClosePage } from './BatchChangeClosePage'

const { add } = storiesOf('web/batches/close/BatchChangeClosePage', module)
    .addDecorator(story => <div className="p-3 container">{story()}</div>)
    .addParameters({
        chromatic: {
            viewports: [320, 576, 978, 1440],
            disableSnapshot: false,
        },
    })

const now = new Date()

const batchChangeDefaults: BatchChangeFields = {
    __typename: 'BatchChange',
    changesetsStats: {
        __typename: 'ChangesetsStats',
        closed: 1,
        deleted: 1,
        merged: 2,
        draft: 1,
        open: 2,
        total: 10,
        archived: 18,
        unpublished: 4,
    },
    createdAt: subDays(now, 5).toISOString(),
    creator: {
        url: '/users/alice',
        username: 'alice',
    },
    id: 'specid',
    url: '/users/alice/batch-changes/specid',
    namespace: {
        namespaceName: 'alice',
        url: '/users/alice',
    },
    diffStat: { added: 1000, changed: 2000, deleted: 1000, __typename: 'DiffStat' },
    viewerCanAdminister: true,
    closedAt: null,
    description: '## What this batch change does\n\nTruly awesome things for example.',
    name: 'awesome-batch-change',
    updatedAt: subDays(now, 5).toISOString(),
    lastAppliedAt: subDays(now, 5).toISOString(),
    lastApplier: {
        url: '/users/bob',
        username: 'bob',
    },
    currentSpec: {
        id: 'specID1',
        originalInput: 'name: awesome-batch-change\ndescription: somestring',
        supersedingBatchSpec: null,
        codeHostsWithoutWebhooks: {
            nodes: [],
            pageInfo: { hasNextPage: false },
            totalCount: 0,
        },
    },
    batchSpecs: {
        nodes: [{ state: BatchSpecState.COMPLETED }],
    },
    bulkOperations: {
        __typename: 'BulkOperationConnection',
        totalCount: 0,
    },
    activeBulkOperations: {
        __typename: 'BulkOperationConnection',
        totalCount: 0,
        nodes: [],
    },
    state: BatchChangeState.OPEN,
}

const queryChangesets: typeof _queryChangesets = () =>
    of({
        __typename: 'ChangesetConnection',
        pageInfo: {
            endCursor: null,
            hasNextPage: false,
        },
        totalCount: 6,
        nodes: [
            {
                __typename: 'HiddenExternalChangeset',
                createdAt: subDays(now, 5).toISOString(),
                state: ChangesetState.OPEN,
                id: 'someh1',
                nextSyncAt: null,
                updatedAt: subDays(now, 5).toISOString(),
            },
            {
                __typename: 'HiddenExternalChangeset',
                createdAt: subDays(now, 5).toISOString(),
                state: ChangesetState.OPEN,
                id: 'someh2',
                nextSyncAt: null,
                updatedAt: subDays(now, 5).toISOString(),
            },
            {
                __typename: 'HiddenExternalChangeset',
                createdAt: subDays(now, 5).toISOString(),
                state: ChangesetState.OPEN,
                id: 'someh3',
                nextSyncAt: null,
                updatedAt: subDays(now, 5).toISOString(),
            },
            {
                __typename: 'HiddenExternalChangeset',
                createdAt: subDays(now, 5).toISOString(),
                state: ChangesetState.OPEN,
                id: 'someh4',
                nextSyncAt: null,
                updatedAt: subDays(now, 5).toISOString(),
            },
            {
                __typename: 'ExternalChangeset',
                body: 'body',
                checkState: ChangesetCheckState.PASSED,
                diffStat: {
                    __typename: 'DiffStat',
                    added: 10,
                    changed: 9,
                    deleted: 1,
                },
                externalID: '123',
                externalURL: {
                    url: 'http://test.test/123',
                },
                forkNamespace: null,
                labels: [
                    {
                        __typename: 'ChangesetLabel',
                        color: '93ba13',
                        description: 'Very awesome description',
                        text: 'Some label',
                    },
                ],
                repository: {
                    id: 'repoid',
                    name: 'github.com/sourcegraph/awesome',
                    url: 'http://test.test/awesome',
                },
                reviewState: ChangesetReviewState.COMMENTED,
                title: 'Add prettier to all projects',
                createdAt: subDays(now, 5).toISOString(),
                updatedAt: subDays(now, 5).toISOString(),
                state: ChangesetState.OPEN,
                nextSyncAt: null,
                id: 'somev1',
                error: null,
                syncerError: null,
                currentSpec: {
                    id: 'spec-rand-id-1',
                    type: ChangesetSpecType.BRANCH,
                    description: {
                        __typename: 'GitBranchChangesetDescription',
                        baseRef: 'my-branch',
                        headRef: 'my-branch',
                    },
                    forkTarget: null,
                },
            },
            {
                __typename: 'ExternalChangeset',
                body: 'body',
                checkState: null,
                diffStat: {
                    __typename: 'DiffStat',
                    added: 10,
                    changed: 9,
                    deleted: 1,
                },
                externalID: null,
                externalURL: null,
                forkNamespace: null,
                labels: [],
                repository: {
                    id: 'repoid',
                    name: 'github.com/sourcegraph/awesome',
                    url: 'http://test.test/awesome',
                },
                reviewState: null,
                title: 'Add prettier to all projects',
                createdAt: subDays(now, 5).toISOString(),
                updatedAt: subDays(now, 5).toISOString(),
                state: ChangesetState.OPEN,
                nextSyncAt: null,
                id: 'somev2',
                error: 'Cannot create PR, insufficient token scope.',
                syncerError: null,
                currentSpec: {
                    id: 'spec-rand-id-2',
                    type: ChangesetSpecType.BRANCH,
                    description: {
                        __typename: 'GitBranchChangesetDescription',
                        baseRef: 'my-branch',
                        headRef: 'my-branch',
                    },
                    forkTarget: null,
                },
            },
        ],
    })

const queryEmptyExternalChangesetWithFileDiffs: typeof queryExternalChangesetWithFileDiffs = () =>
    of({
        diff: {
            __typename: 'PreviewRepositoryComparison',
            fileDiffs: {
                nodes: [],
                totalCount: 0,
                pageInfo: {
                    endCursor: null,
                    hasNextPage: false,
                },
            },
        },
    })

add('Overview', () => {
    const viewerCanAdminister = boolean('viewerCanAdminister', true)
    const batchChange: BatchChangeFields = useMemo(
        () => ({
            ...batchChangeDefaults,
            viewerCanAdminister,
        }),
        [viewerCanAdminister]
    )
    const fetchBatchChange: typeof fetchBatchChangeByNamespace = useCallback(() => of(batchChange), [batchChange])
    return (
        <WebStory>
            {props => (
                <BatchChangeClosePage
                    {...props}
                    queryChangesets={queryChangesets}
                    queryExternalChangesetWithFileDiffs={queryEmptyExternalChangesetWithFileDiffs}
                    namespaceID="n123"
                    batchChangeName="c123"
                    fetchBatchChangeByNamespace={fetchBatchChange}
                    extensionsController={{} as any}
                    platformContext={{} as any}
                    settingsCascade={EMPTY_SETTINGS_CASCADE}
                />
            )}
        </WebStory>
    )
})

add('No open changesets', () => {
    const batchChange: BatchChangeFields = useMemo(() => batchChangeDefaults, [])
    const fetchBatchChange: typeof fetchBatchChangeByNamespace = useCallback(() => of(batchChange), [batchChange])
    const queryEmptyChangesets = useCallback(
        () =>
            of({
                __typename: 'ChangesetConnection' as const,
                pageInfo: {
                    endCursor: null,
                    hasNextPage: false,
                },
                totalCount: 0,
                nodes: [],
            }),
        []
    )
    return (
        <WebStory>
            {props => (
                <BatchChangeClosePage
                    {...props}
                    queryChangesets={queryEmptyChangesets}
                    queryExternalChangesetWithFileDiffs={queryEmptyExternalChangesetWithFileDiffs}
                    namespaceID="n123"
                    batchChangeName="c123"
                    fetchBatchChangeByNamespace={fetchBatchChange}
                    extensionsController={{} as any}
                    platformContext={{} as any}
                    settingsCascade={EMPTY_SETTINGS_CASCADE}
                />
            )}
        </WebStory>
    )
})<|MERGE_RESOLUTION|>--- conflicted
+++ resolved
@@ -15,11 +15,8 @@
     ChangesetSpecType,
     ChangesetState,
     BatchChangeFields,
-<<<<<<< HEAD
     BatchSpecState,
-=======
     BatchChangeState,
->>>>>>> e487defe
 } from '../../../graphql-operations'
 import {
     queryChangesets as _queryChangesets,
