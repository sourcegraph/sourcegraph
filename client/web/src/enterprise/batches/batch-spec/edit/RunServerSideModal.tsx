import React from 'react'

import { mdiClose } from '@mdi/js'
import { VisuallyHidden } from '@reach/visually-hidden'
<<<<<<< HEAD
import classNames from 'classnames'
import CloseIcon from 'mdi-react/CloseIcon'
=======
>>>>>>> e8a013ed

import { Button, Link, Modal, H3, H4, Text, Icon } from '@sourcegraph/wildcard'

import styles from './RunServerSideModal.module.scss'

export interface RunServerSideModalProps {
    setIsRunServerSideModalOpen: (condition: boolean) => void
}

export const RunServerSideModal: React.FunctionComponent<RunServerSideModalProps> = ({
    setIsRunServerSideModalOpen,
}) => (
    <Modal
        onDismiss={() => {
            setIsRunServerSideModalOpen(false)
        }}
        aria-labelledby={MODAL_LABEL_ID}
        className={styles.modal}
    >
        <H3 id={MODAL_LABEL_ID}>Running batch changes server-side is not enabled</H3>
        <Button
            className={styles.close}
            onClick={() => {
                setIsRunServerSideModalOpen(false)
            }}
        >
            <VisuallyHidden>Close</VisuallyHidden>
            <Icon className={styles.icon} svgPath={mdiClose} inline={false} aria-hidden={true} />
        </Button>

        <div className={styles.content}>
            <div className={styles.left}>
                <Text>
                    Install executors to enable running batch changes server-side instead of locally. Executors can also
                    be autoscaled to speed up creating large-scale batch changes.
                </Text>

                <div className={classNames(styles.videoRow, 'row')}>
                    <div className="col-12 col-md-7">
                        <video
                            className="w-100 h-auto shadow percy-hide"
                            width={1280}
                            height={720}
                            autoPlay={true}
                            muted={true}
                            loop={true}
                            playsInline={true}
                            controls={false}
                        >
                            <source
                                type="video/webm"
                                src="https://storage.googleapis.com/sourcegraph-assets/ssbc_demo.webm"
                            />
                            <source
                                type="video/mp4"
                                src="https://storage.googleapis.com/sourcegraph-assets/ssbc_demo.mp4"
                            />
                        </video>
                    </div>
                </div>
            </div>
            <div className={styles.right}>
                <div className={styles.rightTop}>
                    <H4>Resources</H4>
                    <ul className={styles.linksList}>
                        <Link to="https://docs.sourcegraph.com/batch_changes/explanations/server_side">
                            <li>Running batch changes server-side</li>
                        </Link>
                        <Link to="https://docs.sourcegraph.com/admin/executors">
                            <li>Deploying executors</li>
                        </Link>
                    </ul>
                </div>

                {/* TODO: Restore this once we have a process and link for requesting this demo */}
                {/* <div className={styles.rightBottom}>
                    <div className={styles.blank}>
                        <H4>Request a demo</H4>
                        <Text>Learn more about this free feature of batch changes.</Text>

                        <Button variant="primary">Request Demo</Button>
                    </div>
                </div> */}
            </div>
        </div>
    </Modal>
)

const MODAL_LABEL_ID = 'run-server-side-modal'<|MERGE_RESOLUTION|>--- conflicted
+++ resolved
@@ -1,12 +1,8 @@
 import React from 'react'
 
-import { mdiClose } from '@mdi/js'
 import { VisuallyHidden } from '@reach/visually-hidden'
-<<<<<<< HEAD
 import classNames from 'classnames'
 import CloseIcon from 'mdi-react/CloseIcon'
-=======
->>>>>>> e8a013ed
 
 import { Button, Link, Modal, H3, H4, Text, Icon } from '@sourcegraph/wildcard'
 
