import { DecoratorFn, Meta, Story } from '@storybook/react'

import { WebStory } from '../../../../components/WebStory'
import {
    COMPLETED_BATCH_SPEC,
    COMPLETED_WITH_ERRORS_BATCH_SPEC,
    EXECUTING_BATCH_SPEC,
    mockBatchChange,
} from '../batch-spec.mock'
import { BatchSpecContextProvider } from '../BatchSpecContext'

import { ActionsMenu } from './ActionsMenu'

const decorator: DecoratorFn = story => <div className="p-3 container">{story()}</div>

const config: Meta = {
    title: 'web/batches/batch-spec/execute/ActionsMenu',
    decorators: [decorator],
}

export default config

export const Executing: Story = () => (
    <WebStory>
        {() => (
            <BatchSpecContextProvider batchChange={mockBatchChange()} batchSpec={EXECUTING_BATCH_SPEC}>
                <ActionsMenu />
            </BatchSpecContextProvider>
        )}
    </WebStory>
)

export const Failed: Story = () => (
    <WebStory>
<<<<<<< HEAD
        {() => (
            <BatchSpecContextProvider batchChange={mockBatchChange()} batchSpec={FAILED_BATCH_SPEC}>
                <ActionsMenu />
=======
        {props => (
            <BatchSpecContextProvider batchChange={mockBatchChange()} batchSpec={COMPLETED_WITH_ERRORS_BATCH_SPEC}>
                <ActionsMenu {...props} />
>>>>>>> 9efb4e1c
            </BatchSpecContextProvider>
        )}
    </WebStory>
)

export const Completed: Story = () => (
    <WebStory>
        {() => (
            <BatchSpecContextProvider batchChange={mockBatchChange()} batchSpec={COMPLETED_BATCH_SPEC}>
                <ActionsMenu />
            </BatchSpecContextProvider>
        )}
    </WebStory>
)

export const CompletedWithErrors: Story = () => (
    <WebStory>
        {() => (
            <BatchSpecContextProvider batchChange={mockBatchChange()} batchSpec={COMPLETED_WITH_ERRORS_BATCH_SPEC}>
                <ActionsMenu />
            </BatchSpecContextProvider>
        )}
    </WebStory>
)

CompletedWithErrors.storyName = 'completed with errors'<|MERGE_RESOLUTION|>--- conflicted
+++ resolved
@@ -32,32 +32,6 @@
 
 export const Failed: Story = () => (
     <WebStory>
-<<<<<<< HEAD
-        {() => (
-            <BatchSpecContextProvider batchChange={mockBatchChange()} batchSpec={FAILED_BATCH_SPEC}>
-                <ActionsMenu />
-=======
-        {props => (
-            <BatchSpecContextProvider batchChange={mockBatchChange()} batchSpec={COMPLETED_WITH_ERRORS_BATCH_SPEC}>
-                <ActionsMenu {...props} />
->>>>>>> 9efb4e1c
-            </BatchSpecContextProvider>
-        )}
-    </WebStory>
-)
-
-export const Completed: Story = () => (
-    <WebStory>
-        {() => (
-            <BatchSpecContextProvider batchChange={mockBatchChange()} batchSpec={COMPLETED_BATCH_SPEC}>
-                <ActionsMenu />
-            </BatchSpecContextProvider>
-        )}
-    </WebStory>
-)
-
-export const CompletedWithErrors: Story = () => (
-    <WebStory>
         {() => (
             <BatchSpecContextProvider batchChange={mockBatchChange()} batchSpec={COMPLETED_WITH_ERRORS_BATCH_SPEC}>
                 <ActionsMenu />
@@ -66,4 +40,24 @@
     </WebStory>
 )
 
+export const Completed: Story = () => (
+    <WebStory>
+        {props => (
+            <BatchSpecContextProvider batchChange={mockBatchChange()} batchSpec={COMPLETED_BATCH_SPEC}>
+                <ActionsMenu {...props} />
+            </BatchSpecContextProvider>
+        )}
+    </WebStory>
+)
+
+export const CompletedWithErrors: Story = () => (
+    <WebStory>
+        {props => (
+            <BatchSpecContextProvider batchChange={mockBatchChange()} batchSpec={COMPLETED_WITH_ERRORS_BATCH_SPEC}>
+                <ActionsMenu {...props} />
+            </BatchSpecContextProvider>
+        )}
+    </WebStory>
+)
+
 CompletedWithErrors.storyName = 'completed with errors'