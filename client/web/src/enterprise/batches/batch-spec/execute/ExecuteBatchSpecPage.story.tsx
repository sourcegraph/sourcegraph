import { DecoratorFn, Meta, Story } from '@storybook/react'
import { addMinutes } from 'date-fns'
import { MemoryRouter } from 'react-router'
import { of } from 'rxjs'
import { MATCH_ANY_PARAMETERS, MockedResponses, WildcardMockLink } from 'wildcard-mock-link'

import { getDocumentNode } from '@sourcegraph/http-client'
<<<<<<< HEAD
import { OrgSettingFields, UserSettingFields } from '@sourcegraph/shared/src/graphql-operations'
import { EMPTY_SETTINGS_CASCADE } from '@sourcegraph/shared/src/settings/settings'
=======
>>>>>>> 657fea80
import { MockedTestProvider } from '@sourcegraph/shared/src/testing/apollo'

import { AuthenticatedUser } from '../../../../auth'
import { WebStory } from '../../../../components/WebStory'
import {
    BatchSpecExecutionFields,
    BatchSpecSource,
    BatchSpecWorkspaceResolutionState,
    BatchSpecWorkspaceState,
    VisibleBatchSpecWorkspaceFields,
} from '../../../../graphql-operations'
import { GET_BATCH_CHANGE_TO_EDIT, WORKSPACE_RESOLUTION_STATUS } from '../../create/backend'
import {
    COMPLETED_BATCH_SPEC,
    COMPLETED_WITH_ERRORS_BATCH_SPEC,
    EXECUTING_BATCH_SPEC,
    mockBatchChange,
    mockFullBatchSpec,
    mockWorkspaceResolutionStatus,
    mockWorkspaces,
    PROCESSING_WORKSPACE,
} from '../batch-spec.mock'

import {
    BATCH_SPEC_WORKSPACE_BY_ID,
    FETCH_BATCH_SPEC_EXECUTION,
    queryWorkspacesList as _queryWorkspacesList,
} from './backend'
import { ExecuteBatchSpecPage } from './ExecuteBatchSpecPage'

const decorator: DecoratorFn = story => (
    <div className="p-3" style={{ height: '95vh', width: '100%' }}>
        {story()}
    </div>
)

const config: Meta = {
    title: 'web/batches/batch-spec/execute/ExecuteBatchSpecPage',

    decorators: [decorator],

    parameters: {
        chromatic: {
            disableSnapshot: false,
        },
    },
}

export default config

<<<<<<< HEAD
const FIXTURE_ORG: OrgSettingFields = {
    __typename: 'Org',
    name: 'sourcegraph',
    displayName: 'Sourcegraph',
    id: 'a',
    viewerCanAdminister: true,
    settingsURL: null,
    latestSettings: null,
}

const FIXTURE_USER: UserSettingFields = {
=======
const MOCK_ORGANIZATION = {
    __typename: 'Org',
    name: 'acme-corp',
    displayName: 'ACME Corporation',
    id: 'acme-corp-id',
}

const mockAuthenticatedUser = {
>>>>>>> 657fea80
    __typename: 'User',
    username: 'alice',
    displayName: 'alice',
    id: 'b',
<<<<<<< HEAD
    viewerCanAdminister: true,
    settingsURL: null,
    latestSettings: null,
}

const SETTINGS_CASCADE = {
    ...EMPTY_SETTINGS_CASCADE,
    subjects: [
        { subject: FIXTURE_ORG, settings: { a: 1 }, lastID: 1 },
        { subject: FIXTURE_USER, settings: { b: 2 }, lastID: 2 },
    ],
}
=======
    organizations: {
        nodes: [MOCK_ORGANIZATION],
    },
} as AuthenticatedUser
>>>>>>> 657fea80

const COMMON_MOCKS: MockedResponses = [
    {
        request: {
            query: getDocumentNode(GET_BATCH_CHANGE_TO_EDIT),
            variables: MATCH_ANY_PARAMETERS,
        },
        result: { data: { batchChange: mockBatchChange() } },
        nMatches: Number.POSITIVE_INFINITY,
    },
    {
        request: {
            query: getDocumentNode(WORKSPACE_RESOLUTION_STATUS),
            variables: MATCH_ANY_PARAMETERS,
        },
        result: { data: mockWorkspaceResolutionStatus(BatchSpecWorkspaceResolutionState.COMPLETED) },
        nMatches: Number.POSITIVE_INFINITY,
    },
]

const buildMocks = (batchSpec: BatchSpecExecutionFields): MockedResponses => [
    ...COMMON_MOCKS,
    {
        request: {
            query: getDocumentNode(FETCH_BATCH_SPEC_EXECUTION),
            variables: MATCH_ANY_PARAMETERS,
        },
        result: { data: { node: batchSpec } },
        nMatches: Number.POSITIVE_INFINITY,
    },
]

const buildWorkspacesQuery =
    (workspaceFields?: Partial<VisibleBatchSpecWorkspaceFields>): typeof _queryWorkspacesList =>
    // eslint-disable-next-line @typescript-eslint/no-non-null-assertion
    () =>
        of(mockWorkspaces(50, workspaceFields).node.workspaceResolution!.workspaces)

// A true executing batch spec wouldn't have a finishedAt set, but we need to have one so
// that Chromatic doesn't exhibit flakiness based on how long it takes to actually take
// the snapshot, since the timer in ExecuteBatchSpecPage is live in that case.
const EXECUTING_BATCH_SPEC_WITH_END_TIME = {
    ...EXECUTING_BATCH_SPEC,
    // eslint-disable-next-line @typescript-eslint/no-non-null-assertion
    finishedAt: addMinutes(Date.parse(EXECUTING_BATCH_SPEC.startedAt!), 15).toISOString(),
}

export const Executing: Story = () => (
    <WebStory>
        {props => (
            <MockedTestProvider link={new WildcardMockLink(buildMocks({ ...EXECUTING_BATCH_SPEC_WITH_END_TIME }))}>
                <ExecuteBatchSpecPage
                    {...props}
                    batchSpecID="spec1234"
                    batchChange={{ name: 'my-batch-change', namespace: 'user1234' }}
                    authenticatedUser={mockAuthenticatedUser}
                    queryWorkspacesList={buildWorkspacesQuery()}
                />
            </MockedTestProvider>
        )}
    </WebStory>
)

// A true processing workspace wouldn't have a finishedAt set, but we need to have one so
// that Chromatic doesn't exhibit flakiness based on how long it takes to actually take
// the snapshot, since the timer in the workspace details section is live in that case.
const PROCESSING_WORKSPACE_WITH_END_TIMES = {
    ...PROCESSING_WORKSPACE,
    /* eslint-disable @typescript-eslint/no-non-null-assertion */
    finishedAt: addMinutes(Date.parse(PROCESSING_WORKSPACE.startedAt!), 15).toISOString(),
    steps: [
        PROCESSING_WORKSPACE.steps[0]!,
        {
            ...PROCESSING_WORKSPACE.steps[1],
            startedAt: null,
        },
        PROCESSING_WORKSPACE.steps[2]!,
    ],
    /* eslint-enable @typescript-eslint/no-non-null-assertion */
}

export const ExecuteWithAWorkspaceSelected: Story = () => (
    <WebStory>
        {props => (
            <MockedTestProvider
                link={
                    new WildcardMockLink([
                        ...buildMocks({ ...EXECUTING_BATCH_SPEC_WITH_END_TIME }),
                        {
                            request: {
                                query: getDocumentNode(BATCH_SPEC_WORKSPACE_BY_ID),
                                variables: MATCH_ANY_PARAMETERS,
                            },
                            result: { data: { node: PROCESSING_WORKSPACE_WITH_END_TIMES } },
                            nMatches: Number.POSITIVE_INFINITY,
                        },
                    ])
                }
            >
                <MemoryRouter
                    initialEntries={[
                        '/users/my-username/batch-changes/my-batch-change/executions/spec1234/execution/workspaces/workspace1234',
                    ]}
                >
                    <ExecuteBatchSpecPage
                        {...props}
                        batchSpecID="spec1234"
                        batchChange={{ name: 'my-batch-change', namespace: 'user1234' }}
                        authenticatedUser={mockAuthenticatedUser}
                        match={{
                            isExact: false,
                            params: { batchChangeName: 'my-batch-change', batchSpecID: 'spec1234' },
                            path: '/users/my-username/batch-changes/:batchChangeName/executions/:batchSpecID',
                            url: '/users/my-username/batch-changes/my-batch-change/executions/spec1234',
                        }}
                        queryWorkspacesList={buildWorkspacesQuery()}
                    />
                </MemoryRouter>
            </MockedTestProvider>
        )}
    </WebStory>
)

ExecuteWithAWorkspaceSelected.storyName = 'executing, with a workspace selected'

const COMPLETED_MOCKS = buildMocks(COMPLETED_BATCH_SPEC)

export const Completed: Story = () => (
    <WebStory>
        {props => (
            <MockedTestProvider link={new WildcardMockLink(COMPLETED_MOCKS)}>
                <ExecuteBatchSpecPage
                    {...props}
                    batchSpecID="spec1234"
                    batchChange={{ name: 'my-batch-change', namespace: 'user1234' }}
                    authenticatedUser={mockAuthenticatedUser}
                    queryWorkspacesList={buildWorkspacesQuery({ state: BatchSpecWorkspaceState.COMPLETED })}
                />
            </MockedTestProvider>
        )}
    </WebStory>
)

const COMPLETED_WITH_ERRORS_MOCKS = buildMocks(COMPLETED_WITH_ERRORS_BATCH_SPEC)

export const CompletedWithErrors: Story = () => (
    <WebStory>
        {props => (
            <MockedTestProvider link={new WildcardMockLink(COMPLETED_WITH_ERRORS_MOCKS)}>
                <ExecuteBatchSpecPage
                    {...props}
                    batchSpecID="spec1234"
                    batchChange={{ name: 'my-batch-change', namespace: 'user1234' }}
                    authenticatedUser={mockAuthenticatedUser}
                    queryWorkspacesList={buildWorkspacesQuery({ state: BatchSpecWorkspaceState.FAILED })}
                />
            </MockedTestProvider>
        )}
    </WebStory>
)

CompletedWithErrors.storyName = 'completed with errors'

const LOCAL_MOCKS = buildMocks(mockFullBatchSpec({ source: BatchSpecSource.LOCAL }))

export const LocallyExecutedSpec: Story = () => (
    <WebStory>
        {props => (
            <MockedTestProvider link={new WildcardMockLink(LOCAL_MOCKS)}>
                <ExecuteBatchSpecPage
                    {...props}
                    batchSpecID="spec1234"
                    batchChange={{ name: 'my-local-batch-change', namespace: 'user1234' }}
                    authenticatedUser={mockAuthenticatedUser}
                />
            </MockedTestProvider>
        )}
    </WebStory>
)

LocallyExecutedSpec.storyName = 'for a locally-executed spec'<|MERGE_RESOLUTION|>--- conflicted
+++ resolved
@@ -5,11 +5,6 @@
 import { MATCH_ANY_PARAMETERS, MockedResponses, WildcardMockLink } from 'wildcard-mock-link'
 
 import { getDocumentNode } from '@sourcegraph/http-client'
-<<<<<<< HEAD
-import { OrgSettingFields, UserSettingFields } from '@sourcegraph/shared/src/graphql-operations'
-import { EMPTY_SETTINGS_CASCADE } from '@sourcegraph/shared/src/settings/settings'
-=======
->>>>>>> 657fea80
 import { MockedTestProvider } from '@sourcegraph/shared/src/testing/apollo'
 
 import { AuthenticatedUser } from '../../../../auth'
@@ -60,19 +55,6 @@
 
 export default config
 
-<<<<<<< HEAD
-const FIXTURE_ORG: OrgSettingFields = {
-    __typename: 'Org',
-    name: 'sourcegraph',
-    displayName: 'Sourcegraph',
-    id: 'a',
-    viewerCanAdminister: true,
-    settingsURL: null,
-    latestSettings: null,
-}
-
-const FIXTURE_USER: UserSettingFields = {
-=======
 const MOCK_ORGANIZATION = {
     __typename: 'Org',
     name: 'acme-corp',
@@ -81,30 +63,14 @@
 }
 
 const mockAuthenticatedUser = {
->>>>>>> 657fea80
     __typename: 'User',
     username: 'alice',
     displayName: 'alice',
     id: 'b',
-<<<<<<< HEAD
-    viewerCanAdminister: true,
-    settingsURL: null,
-    latestSettings: null,
-}
-
-const SETTINGS_CASCADE = {
-    ...EMPTY_SETTINGS_CASCADE,
-    subjects: [
-        { subject: FIXTURE_ORG, settings: { a: 1 }, lastID: 1 },
-        { subject: FIXTURE_USER, settings: { b: 2 }, lastID: 2 },
-    ],
-}
-=======
     organizations: {
         nodes: [MOCK_ORGANIZATION],
     },
 } as AuthenticatedUser
->>>>>>> 657fea80
 
 const COMMON_MOCKS: MockedResponses = [
     {
