import * as React from 'react'

import { numberWithCommas } from '@sourcegraph/common'
import { Link } from '@sourcegraph/wildcard'

import { SingleValueCard } from '../../components/SingleValueCard'
<<<<<<< HEAD
import { ProductLicenseInfoLicenseFields } from '../../graphql-operations'
=======
import { ProductLicenseInfoResult } from '../../graphql-operations'
>>>>>>> fc1424aa
import { formatUserCount } from '../../productSubscription/helpers'

import styles from './TrueUpStatusSummary.module.scss'

interface Props {
    /**
     * The max number of user accounts that have been active on this Sourcegraph
     * site for the current license. If no license is in use, returns zero.
     */
    actualUserCount: number
    /**
     * The date and time when the max number of user accounts that have been
     * active on this Sourcegraph site for the current license was reached. If
     * no license is in use, returns an empty string.
     */
    actualUserCountDate: string
<<<<<<< HEAD
    license: ProductLicenseInfoLicenseFields
=======
    license: NonNullable<ProductLicenseInfoResult['site']['productSubscription']['license']>
>>>>>>> fc1424aa
}
/**
 * Displays a summary of the site's true-up pricing status.
 */
export const TrueUpStatusSummary: React.FunctionComponent<React.PropsWithChildren<Props>> = ({
    actualUserCount,
    actualUserCountDate,
    license,
}) => (
    <>
        <div className="mb-2 mt-4">
            <div className={styles.container}>
                <SingleValueCard
                    className={styles.item}
                    value={numberWithCommas(license.userCount)}
                    valueTooltip={`${formatUserCount(license.userCount, true)} license`}
                    title="Licensed users"
                    subText="The number of users that are currently covered by your license. The true-up model allows having more users, and additional users will incur a retroactive charge on renewal."
                />
                <SingleValueCard
                    className={styles.item}
                    value={numberWithCommas(actualUserCount)}
                    valueTooltip={`${numberWithCommas(actualUserCount)} total users${
                        actualUserCountDate && ` (reached on ${actualUserCountDate})`
                    }`}
                    title="Maximum users"
                    subText="This is the highest peak of users on your installation since the license started, and this is the minimum number you need to purchase when you renew your license."
                />
                <SingleValueCard
                    className={styles.item}
                    value={numberWithCommas(Math.max(0, actualUserCount - license.userCount))}
                    valueTooltip={`${numberWithCommas(Math.max(0, actualUserCount - license.userCount))} users over${
                        actualUserCountDate && ` (on ${actualUserCountDate})`
                    }`}
                    title="Users over license"
                    subText="The true-up model has a retroactive charge for these users at the next renewal. If you want to update your license sooner to prevent this, please contact sales@sourcegraph.com."
                    valueClassName={license.userCount - actualUserCount < 0 ? 'text-danger' : ''}
                />
            </div>
            <small>
                Learn more about{' '}
                <Link to="https://about.sourcegraph.com/pricing" target="_blank" rel="noopener noreferrer">
                    Sourcegraph's true-up pricing model
                </Link>
                .
            </small>
        </div>
    </>
)<|MERGE_RESOLUTION|>--- conflicted
+++ resolved
@@ -4,11 +4,7 @@
 import { Link } from '@sourcegraph/wildcard'
 
 import { SingleValueCard } from '../../components/SingleValueCard'
-<<<<<<< HEAD
-import { ProductLicenseInfoLicenseFields } from '../../graphql-operations'
-=======
 import { ProductLicenseInfoResult } from '../../graphql-operations'
->>>>>>> fc1424aa
 import { formatUserCount } from '../../productSubscription/helpers'
 
 import styles from './TrueUpStatusSummary.module.scss'
@@ -25,11 +21,7 @@
      * no license is in use, returns an empty string.
      */
     actualUserCountDate: string
-<<<<<<< HEAD
-    license: ProductLicenseInfoLicenseFields
-=======
     license: NonNullable<ProductLicenseInfoResult['site']['productSubscription']['license']>
->>>>>>> fc1424aa
 }
 /**
  * Displays a summary of the site's true-up pricing status.
