import React from 'react'

import classNames from 'classnames'

import { CardBody, Card, Typography } from '@sourcegraph/wildcard'

import styles from './ProductCertificate.module.scss'

interface Props {
    /** The title of the certificate. */
    title: React.ReactFragment

    /** The subtitle of the certificate. */
    subtitle?: React.ReactFragment | null

    /** The detail text of the certificate. */
    detail?: React.ReactFragment | null

    /** Rendered after the certificate body (usually consists of a Wildcard <CardFooter />). */
    footer?: React.ReactFragment | null

    className?: string
}

/**
 * Displays an official-looking certificate (with a Sourcegraph logo "watermark" background) with information about
 * the product license or subscription.
 *
 * In most cases, you should use a component that wraps this component and handles fetching the data to display.
 * Such components exist; check this component's TypeScript references.
 */
export const ProductCertificate: React.FunctionComponent<React.PropsWithChildren<Props>> = ({
    title,
    subtitle,
    detail,
    footer,
    className = '',
}) => (
    <Card className={className} data-testid="product-certificate">
        <CardBody className="d-flex align-items-center">
            <img
                className={classNames(styles.logo, 'mr-1', 'p-2')}
                src="/.assets/img/sourcegraph-mark.svg?v2"
                alt="Sourcegraph logo"
            />
            <div>
<<<<<<< HEAD
                <h2 className="font-weight-normal mb-1">{title}</h2>
                {subtitle && <Typography.H3 className="text-muted font-weight-normal">{subtitle}</Typography.H3>}
=======
                <Typography.H2 className="font-weight-normal mb-1">{title}</Typography.H2>
                {subtitle && <h3 className="text-muted font-weight-normal">{subtitle}</h3>}
>>>>>>> c1491d00
                {detail && <p className="text-muted mb-0">{detail}</p>}
            </div>
        </CardBody>
        <div className={styles.bg} />
        {footer && <div className={styles.footer}>{footer}</div>}
    </Card>
)<|MERGE_RESOLUTION|>--- conflicted
+++ resolved
@@ -44,13 +44,8 @@
                 alt="Sourcegraph logo"
             />
             <div>
-<<<<<<< HEAD
-                <h2 className="font-weight-normal mb-1">{title}</h2>
+                <Typography.H2 className="font-weight-normal mb-1">{title}</Typography.H2>
                 {subtitle && <Typography.H3 className="text-muted font-weight-normal">{subtitle}</Typography.H3>}
-=======
-                <Typography.H2 className="font-weight-normal mb-1">{title}</Typography.H2>
-                {subtitle && <h3 className="text-muted font-weight-normal">{subtitle}</h3>}
->>>>>>> c1491d00
                 {detail && <p className="text-muted mb-0">{detail}</p>}
             </div>
         </CardBody>
