--- conflicted
+++ resolved
@@ -1,13 +1,8 @@
 import React, { FunctionComponent, useCallback, useState } from 'react'
 import { Subject } from 'rxjs'
 
-<<<<<<< HEAD
-import { ErrorAlert } from '@sourcegraph/web/src/components/alerts'
+import { ErrorAlert } from '@sourcegraph/branded/src/components/alerts'
 import { Button, Alert } from '@sourcegraph/wildcard'
-=======
-import { ErrorAlert } from '@sourcegraph/branded/src/components/alerts'
-import { Button } from '@sourcegraph/wildcard'
->>>>>>> 5eb1ada3
 
 import { useEnqueueIndexJob } from '../hooks/useEnqueueIndexJob'
 
