--- conflicted
+++ resolved
@@ -29,13 +29,8 @@
 
                     <div className={classNames(styles.information, 'd-flex flex-column')}>
                         <div className="m-0">
-<<<<<<< HEAD
                             <Typography.H3 className="m-0 d-block d-md-inline">
-                                This job uploaded an index{' '}
-=======
-                            <h3 className="m-0 d-block d-md-inline">
                                 This job performed an upload{' '}
->>>>>>> 68623917
                                 <Timestamp date={node.associatedUpload.uploadedAt} now={now} />
                             </Typography.H3>
                         </div>
