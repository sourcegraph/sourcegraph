--- conflicted
+++ resolved
@@ -66,16 +66,7 @@
     [P in K]: CodeIntelligenceConfigurationPolicyFields[P]
 }) => void
 
-<<<<<<< HEAD
-export const CodeIntelConfigurationPolicyPage: FunctionComponent<
-    React.PropsWithChildren<CodeIntelConfigurationPolicyPageProps>
-> = ({
-=======
 export const CodeIntelConfigurationPolicyPage: FunctionComponent<CodeIntelConfigurationPolicyPageProps> = ({
-    match: {
-        params: { id },
-    },
->>>>>>> 7191f464
     repo,
     authenticatedUser,
     indexingEnabled = window.context?.codeIntelAutoIndexingEnabled,
