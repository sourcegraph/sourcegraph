--- conflicted
+++ resolved
@@ -92,23 +92,6 @@
                 }
                 className="mb-3"
             />
-<<<<<<< HEAD
-            <div className="list-group position-relative">
-                <FilteredConnection<LsifIndexFields, Omit<CodeIntelIndexNodeProps, 'node'>>
-                    listComponent="div"
-                    listClassName="codeintel-indexes__grid mb-3"
-                    noun="index"
-                    pluralNoun="indexes"
-                    nodeComponent={CodeIntelIndexNode}
-                    nodeComponentProps={{ now }}
-                    queryConnection={queryIndexes}
-                    history={props.history}
-                    location={props.location}
-                    cursorPaging={true}
-                    filters={filters}
-                />
-            </div>
-=======
 
             <Container>
                 <div className="list-group position-relative">
@@ -124,11 +107,9 @@
                         location={props.location}
                         cursorPaging={true}
                         filters={filters}
-                        defaultFilter="All"
                     />
                 </div>
             </Container>
->>>>>>> a5eb2c74
         </div>
     )
 }