import { FunctionComponent, ReactNode } from 'react'

import DatabaseEditIcon from 'mdi-react/DatabaseEditIcon'
import DatabasePlusIcon from 'mdi-react/DatabasePlusIcon'

import { Container, Icon } from '@sourcegraph/wildcard'

import { Timeline, TimelineStage } from '../../../../components/Timeline'
import { AuditLogOperation, LsifUploadsAuditLogsFields } from '../../../../graphql-operations'

import styles from './UploadAuditLogTimeline.module.scss'

export interface UploadAuditLogTimelineProps {
    logs: LsifUploadsAuditLogsFields[]
}

export const UploadAuditLogTimeline: FunctionComponent<React.PropsWithChildren<UploadAuditLogTimelineProps>> = ({
    logs,
}) => {
<<<<<<< HEAD
    const stages = logs?.map(log => ({
        icon:
            log.operation === AuditLogOperation.CREATE ? (
                <Icon as={DatabasePlusIcon} aria-label="Success" />
            ) : (
                <Icon as={DatabaseEditIcon} aria-label="Warn" />
            ),
        text: stageText(log),
        className: log.operation === AuditLogOperation.CREATE ? 'bg-success' : 'bg-warning',
        expanded: true,
        date: log.logTimestamp,
        details: (
            <>
                {log.reason && (
                    <>
                        <Container>
                            <b>Reason</b>: {log.reason}
                        </Container>
                        <br />
                    </>
                )}
                <div className={styles.tableContainer}>
                    <table className="table mb-0 table-striped">
                        <thead>
                            <tr>
                                <th className={styles.dbColumnCol} scope="column">
                                    Column
                                </th>
                                <th className={styles.dataColumnCol} scope="column">
                                    Old
                                </th>
                                <th scope="column">New</th>
                            </tr>
                        </thead>
                        <tbody>
                            {log.changedColumns.map((change, index) => (
                                // eslint-disable-next-line react/no-array-index-key
                                <tr key={index} className="overflow-scroll">
                                    <td className="mr-2">{change.column}</td>
                                    <td className="mr-2">{change.old || 'NULL'}</td>
                                    <td className="mr-2">{change.new || 'NULL'}</td>
=======
    const stages = logs?.map(
        (log): TimelineStage => ({
            icon: log.operation === AuditLogOperation.CREATE ? <DatabasePlusIcon /> : <DatabaseEditIcon />,
            text: stageText(log),
            className: log.operation === AuditLogOperation.CREATE ? 'bg-success' : 'bg-warning',
            expandedByDefault: true,
            date: log.logTimestamp,
            details: (
                <>
                    {log.reason && (
                        <>
                            <Container>
                                <b>Reason</b>: {log.reason}
                            </Container>
                            <br />
                        </>
                    )}
                    <div className={styles.tableContainer}>
                        <table className="table mb-0 table-striped">
                            <thead>
                                <tr>
                                    <th className={styles.dbColumnCol} scope="column">
                                        Column
                                    </th>
                                    <th className={styles.dataColumnCol} scope="column">
                                        Old
                                    </th>
                                    <th scope="column">New</th>
>>>>>>> a10107f4
                                </tr>
                            </thead>
                            <tbody>
                                {log.changedColumns.map((change, index) => (
                                    // eslint-disable-next-line react/no-array-index-key
                                    <tr key={index} className="overflow-scroll">
                                        <td className="mr-2">{change.column}</td>
                                        <td className="mr-2">{change.old || 'NULL'}</td>
                                        <td className="mr-2">{change.new || 'NULL'}</td>
                                    </tr>
                                ))}
                            </tbody>
                        </table>
                    </div>
                </>
            ),
        })
    )

    return <Timeline showDurations={false} stages={stages} />
}

function stageText(log: LsifUploadsAuditLogsFields): ReactNode {
    if (log.operation === AuditLogOperation.CREATE) {
        return 'Upload created'
    }

    return (
        <>
            Altered columns:{' '}
            {formatReactNodeList(log.changedColumns.map(change => <span key={change.column}>{change.column}</span>))}
        </>
    )
}

function formatReactNodeList(list: ReactNode[]): ReactNode {
    if (list.length === 0) {
        return <></>
    }
    if (list.length === 1) {
        return list[0]
    }

    return (
        <>
            {list.slice(0, -1).reduce((previous, current) => [previous, ', ', current])} and {list[list.length - 1]}
        </>
    )
}<|MERGE_RESOLUTION|>--- conflicted
+++ resolved
@@ -17,52 +17,14 @@
 export const UploadAuditLogTimeline: FunctionComponent<React.PropsWithChildren<UploadAuditLogTimelineProps>> = ({
     logs,
 }) => {
-<<<<<<< HEAD
-    const stages = logs?.map(log => ({
-        icon:
-            log.operation === AuditLogOperation.CREATE ? (
-                <Icon as={DatabasePlusIcon} aria-label="Success" />
-            ) : (
-                <Icon as={DatabaseEditIcon} aria-label="Warn" />
-            ),
-        text: stageText(log),
-        className: log.operation === AuditLogOperation.CREATE ? 'bg-success' : 'bg-warning',
-        expanded: true,
-        date: log.logTimestamp,
-        details: (
-            <>
-                {log.reason && (
-                    <>
-                        <Container>
-                            <b>Reason</b>: {log.reason}
-                        </Container>
-                        <br />
-                    </>
-                )}
-                <div className={styles.tableContainer}>
-                    <table className="table mb-0 table-striped">
-                        <thead>
-                            <tr>
-                                <th className={styles.dbColumnCol} scope="column">
-                                    Column
-                                </th>
-                                <th className={styles.dataColumnCol} scope="column">
-                                    Old
-                                </th>
-                                <th scope="column">New</th>
-                            </tr>
-                        </thead>
-                        <tbody>
-                            {log.changedColumns.map((change, index) => (
-                                // eslint-disable-next-line react/no-array-index-key
-                                <tr key={index} className="overflow-scroll">
-                                    <td className="mr-2">{change.column}</td>
-                                    <td className="mr-2">{change.old || 'NULL'}</td>
-                                    <td className="mr-2">{change.new || 'NULL'}</td>
-=======
     const stages = logs?.map(
         (log): TimelineStage => ({
-            icon: log.operation === AuditLogOperation.CREATE ? <DatabasePlusIcon /> : <DatabaseEditIcon />,
+            icon:
+                log.operation === AuditLogOperation.CREATE ? (
+                    <Icon as={DatabasePlusIcon} aria-label="Success" />
+                ) : (
+                    <Icon as={DatabaseEditIcon} aria-label="Warn" />
+                ),
             text: stageText(log),
             className: log.operation === AuditLogOperation.CREATE ? 'bg-success' : 'bg-warning',
             expandedByDefault: true,
@@ -88,7 +50,6 @@
                                         Old
                                     </th>
                                     <th scope="column">New</th>
->>>>>>> a10107f4
                                 </tr>
                             </thead>
                             <tbody>
