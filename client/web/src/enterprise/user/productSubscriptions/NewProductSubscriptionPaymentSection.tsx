import { parseISO } from 'date-fns'
import formatDistanceStrict from 'date-fns/formatDistanceStrict'
import { isEqual } from 'lodash'
import AlertCircleIcon from 'mdi-react/AlertCircleIcon'
import React, { useEffect, useMemo } from 'react'
import { Observable, of } from 'rxjs'
import { catchError, map, startWith } from 'rxjs/operators'

import { asError, createAggregateError, ErrorLike, isErrorLike, numberWithCommas } from '@sourcegraph/common'
import { gql } from '@sourcegraph/http-client'
import { Scalars } from '@sourcegraph/shared/src/graphql-operations'
import * as GQL from '@sourcegraph/shared/src/schema'
<<<<<<< HEAD
import { LoadingSpinner, useObservable, Alert } from '@sourcegraph/wildcard'
=======
import { numberWithCommas } from '@sourcegraph/shared/src/util/strings'
import { LoadingSpinner, useObservable, Alert, Link } from '@sourcegraph/wildcard'
>>>>>>> 4bcc1692

import { queryGraphQL } from '../../../backend/graphql'
import { formatUserCount, mailtoSales } from '../../../productSubscription/helpers'

import { ProductSubscriptionBeforeAfterInvoiceItem } from './ProductSubscriptionBeforeAfterInvoiceItem'
import { PaymentValidity } from './ProductSubscriptionForm'

interface Props {
    /**
     * The ID of the account associated with the subscription, or null if there is none (in which case the
     * subscription price can be quoted but the subscription can't be bought).
     */
    accountID: Scalars['ID'] | null

    /** The existing product subscription to edit, or null if this is a new subscription. */
    subscriptionID: Scalars['ID'] | null

    /**
     * The product subscription chosen by the user, or null for an invalid choice.
     */
    productSubscription: GQL.IProductSubscriptionInput | null

    /**
     * Called when the validity state of the payment and billing information changes. Initially it
     * is always Invalid.
     */
    onValidityChange: (value: PaymentValidity) => void

    /** For mocking in tests only. */
    _queryPreviewProductSubscriptionInvoice?: typeof queryPreviewProductSubscriptionInvoice
}

const LOADING = 'loading' as const

type PreviewInvoiceOrError = GQL.IProductSubscriptionPreviewInvoice | null | typeof LOADING | ErrorLike

const previewInvoiceValidity = (previewInvoice: PreviewInvoiceOrError): PaymentValidity =>
    previewInvoice === null ||
    previewInvoice === LOADING ||
    isErrorLike(previewInvoice) ||
    isEqual(previewInvoice.beforeInvoiceItem, previewInvoice.afterInvoiceItem) ||
    previewInvoice.isDowngradeRequiringManualIntervention
        ? PaymentValidity.Invalid
        : previewInvoice.price === 0
        ? PaymentValidity.NoPaymentRequired
        : PaymentValidity.Valid

const undefinedIsLoading = <T extends any>(value: T | undefined): T | typeof LOADING =>
    value === undefined ? LOADING : value

/**
 * Displays the payment section of the new product subscription form.
 */
export const NewProductSubscriptionPaymentSection: React.FunctionComponent<Props> = ({
    accountID,
    subscriptionID,
    productSubscription,
    onValidityChange,
    _queryPreviewProductSubscriptionInvoice = queryPreviewProductSubscriptionInvoice,
}) => {
    /**
     * The preview invoice for the subscription, null if the input is invalid to generate an
     * invoice, loading, or an error.
     */
    const previewInvoice = undefinedIsLoading<PreviewInvoiceOrError>(
        useObservable(
            useMemo((): Observable<PreviewInvoiceOrError> => {
                if (productSubscription === null) {
                    return of(null)
                }
                return _queryPreviewProductSubscriptionInvoice({
                    account: accountID,
                    subscriptionToUpdate: subscriptionID,
                    productSubscription,
                }).pipe(
                    catchError(error => [asError(error)]),
                    startWith(LOADING)
                )
            }, [_queryPreviewProductSubscriptionInvoice, accountID, productSubscription, subscriptionID])
        )
    )

    useEffect(() => {
        onValidityChange(previewInvoiceValidity(previewInvoice))
    }, [onValidityChange, previewInvoice])

    return (
        <div className="new-product-subscription-payment-section">
            <div className="form-text mb-2">
                {previewInvoice === LOADING ? (
                    <LoadingSpinner />
                ) : !productSubscription || previewInvoice === null ? (
                    <>&mdash;</>
                ) : isErrorLike(previewInvoice) ? (
                    <span className="text-danger">
                        <AlertCircleIcon className="icon-inline" data-tooltip={previewInvoice.message} /> Error
                    </span>
                ) : previewInvoice.beforeInvoiceItem ? (
                    <>
                        <ProductSubscriptionBeforeAfterInvoiceItem
                            beforeInvoiceItem={previewInvoice.beforeInvoiceItem}
                            afterInvoiceItem={previewInvoice.afterInvoiceItem}
                            className="mb-2"
                        />
                        {previewInvoice.isDowngradeRequiringManualIntervention ? (
                            <Alert className="mb-2" variant="danger">
                                Self-service downgrades are not yet supported.{' '}
                                <Link
                                    to={mailtoSales({
                                        subject: `Downgrade subscription ${subscriptionID!}`,
                                    })}
                                >
                                    Contact sales
                                </Link>{' '}
                                for help.
                            </Alert>
                        ) : (
                            !isEqual(previewInvoice.beforeInvoiceItem, previewInvoice.afterInvoiceItem) && (
                                <div className="mb-2">Amount due: ${numberWithCommas(previewInvoice.price / 100)}</div>
                            )
                        )}
                    </>
                ) : (
                    <>
                        Total: ${numberWithCommas(previewInvoice.price / 100)} for{' '}
                        {formatDistanceStrict(parseISO(previewInvoice.afterInvoiceItem.expiresAt), Date.now())} (
                        {formatUserCount(previewInvoice.afterInvoiceItem.userCount)})
                        {/* Include invisible LoadingSpinner to ensure that the height remains constant between loading and total. */}
                        <LoadingSpinner className="invisible" />
                    </>
                )}
            </div>
        </div>
    )
}

function queryPreviewProductSubscriptionInvoice(
    args: GQL.IPreviewProductSubscriptionInvoiceOnDotcomQueryArguments
): Observable<GQL.IProductSubscriptionPreviewInvoice> {
    return queryGraphQL(
        gql`
            query PreviewProductSubscriptionInvoice(
                $account: ID
                $subscriptionToUpdate: ID
                $productSubscription: ProductSubscriptionInput!
            ) {
                dotcom {
                    previewProductSubscriptionInvoice(
                        account: $account
                        subscriptionToUpdate: $subscriptionToUpdate
                        productSubscription: $productSubscription
                    ) {
                        price
                        prorationDate
                        isDowngradeRequiringManualIntervention
                        beforeInvoiceItem {
                            plan {
                                billingPlanID
                                name
                                pricePerUserPerYear
                            }
                            userCount
                            expiresAt
                        }
                        afterInvoiceItem {
                            plan {
                                billingPlanID
                                name
                                pricePerUserPerYear
                            }
                            userCount
                            expiresAt
                        }
                    }
                }
            }
        `,
        args
    ).pipe(
        map(({ data, errors }) => {
            if (
                !data ||
                !data.dotcom ||
                !data.dotcom.previewProductSubscriptionInvoice ||
                (errors && errors.length > 0)
            ) {
                throw createAggregateError(errors)
            }
            return data.dotcom.previewProductSubscriptionInvoice
        })
    )
}<|MERGE_RESOLUTION|>--- conflicted
+++ resolved
@@ -10,12 +10,7 @@
 import { gql } from '@sourcegraph/http-client'
 import { Scalars } from '@sourcegraph/shared/src/graphql-operations'
 import * as GQL from '@sourcegraph/shared/src/schema'
-<<<<<<< HEAD
-import { LoadingSpinner, useObservable, Alert } from '@sourcegraph/wildcard'
-=======
-import { numberWithCommas } from '@sourcegraph/shared/src/util/strings'
 import { LoadingSpinner, useObservable, Alert, Link } from '@sourcegraph/wildcard'
->>>>>>> 4bcc1692
 
 import { queryGraphQL } from '../../../backend/graphql'
 import { formatUserCount, mailtoSales } from '../../../productSubscription/helpers'
