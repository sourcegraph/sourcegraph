import ArrowLeftIcon from 'mdi-react/ArrowLeftIcon'
import React from 'react'

import * as GQL from '@sourcegraph/shared/src/graphql/schema'
<<<<<<< HEAD
import { RouterLink } from '@sourcegraph/wildcard'
=======
import { Button } from '@sourcegraph/wildcard'
>>>>>>> 0950685b

export const BackToAllSubscriptionsLink: React.FunctionComponent<{ user: Pick<GQL.IUser, 'settingsURL'> }> = ({
    user,
}) => (
<<<<<<< HEAD
    <RouterLink to={`${user.settingsURL!}/subscriptions`} className="btn btn-link btn-sm mb-3">
        <ArrowLeftIcon className="icon-inline" /> All subscriptions
    </RouterLink>
=======
    <Button to={`${user.settingsURL!}/subscriptions`} className="mb-3" variant="link" size="sm" as={Link}>
        <ArrowLeftIcon className="icon-inline" /> All subscriptions
    </Button>
>>>>>>> 0950685b
)<|MERGE_RESOLUTION|>--- conflicted
+++ resolved
@@ -1,23 +1,14 @@
 import ArrowLeftIcon from 'mdi-react/ArrowLeftIcon'
 import React from 'react'
+import { Link } from 'react-router-dom'
 
 import * as GQL from '@sourcegraph/shared/src/graphql/schema'
-<<<<<<< HEAD
-import { RouterLink } from '@sourcegraph/wildcard'
-=======
 import { Button } from '@sourcegraph/wildcard'
->>>>>>> 0950685b
 
 export const BackToAllSubscriptionsLink: React.FunctionComponent<{ user: Pick<GQL.IUser, 'settingsURL'> }> = ({
     user,
 }) => (
-<<<<<<< HEAD
-    <RouterLink to={`${user.settingsURL!}/subscriptions`} className="btn btn-link btn-sm mb-3">
-        <ArrowLeftIcon className="icon-inline" /> All subscriptions
-    </RouterLink>
-=======
     <Button to={`${user.settingsURL!}/subscriptions`} className="mb-3" variant="link" size="sm" as={Link}>
         <ArrowLeftIcon className="icon-inline" /> All subscriptions
     </Button>
->>>>>>> 0950685b
 )