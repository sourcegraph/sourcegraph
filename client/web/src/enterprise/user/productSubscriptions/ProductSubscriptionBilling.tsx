--- conflicted
+++ resolved
@@ -1,11 +1,8 @@
 import React from 'react'
+import { Link } from 'react-router-dom'
 
 import * as GQL from '@sourcegraph/shared/src/graphql/schema'
-<<<<<<< HEAD
-import { RouterLink } from '@sourcegraph/wildcard'
-=======
 import { Button } from '@sourcegraph/wildcard'
->>>>>>> 0950685b
 
 import { ProductSubscriptionLabel } from '../../dotcom/productSubscriptions/ProductSubscriptionLabel'
 
@@ -18,15 +15,9 @@
                 <th className="text-nowrap align-middle">Plan</th>
                 <td className="w-100 d-flex align-items-center justify-content-between">
                     <ProductSubscriptionLabel productSubscription={productSubscription} planField="name" />
-<<<<<<< HEAD
-                    <RouterLink to={`${productSubscription.url}/edit`} className="btn btn-secondary btn-sm">
-                        Change plan or add/remove users
-                    </RouterLink>
-=======
                     <Button to={`${productSubscription.url}/edit`} variant="secondary" size="sm" as={Link}>
                         Change plan or add/remove users
                     </Button>
->>>>>>> 0950685b
                 </td>
             </tr>
         </tbody>
