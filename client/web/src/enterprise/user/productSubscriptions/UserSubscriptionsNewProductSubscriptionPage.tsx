--- conflicted
+++ resolved
@@ -9,12 +9,7 @@
 import { gql } from '@sourcegraph/http-client'
 import * as GQL from '@sourcegraph/shared/src/schema'
 import { ThemeProps } from '@sourcegraph/shared/src/theme'
-<<<<<<< HEAD
-import { useEventObservable } from '@sourcegraph/shared/src/util/useObservable'
-import { Link } from '@sourcegraph/wildcard'
-=======
-import { useEventObservable } from '@sourcegraph/wildcard'
->>>>>>> 0a767eeb
+import { useEventObservable, Link } from '@sourcegraph/wildcard'
 
 import { mutateGraphQL } from '../../../backend/graphql'
 import { HeroPage } from '../../../components/HeroPage'
