import * as H from 'history'
import ArrowLeftIcon from 'mdi-react/ArrowLeftIcon'
import React, { useEffect, useMemo, useCallback } from 'react'
import { RouteComponentProps } from 'react-router'
import { Observable, throwError } from 'rxjs'
import { catchError, map, mapTo, startWith, switchMap, tap } from 'rxjs/operators'

import { asError, createAggregateError, isErrorLike } from '@sourcegraph/common'
import { gql } from '@sourcegraph/http-client'
import * as GQL from '@sourcegraph/shared/src/schema'
import { ThemeProps } from '@sourcegraph/shared/src/theme'
<<<<<<< HEAD
import { useEventObservable, useObservable } from '@sourcegraph/shared/src/util/useObservable'
import { LoadingSpinner, Button, Link } from '@sourcegraph/wildcard'
=======
import { LoadingSpinner, useEventObservable, useObservable, Button } from '@sourcegraph/wildcard'
>>>>>>> 0a767eeb

import { mutateGraphQL, queryGraphQL } from '../../../backend/graphql'
import { ErrorAlert } from '../../../components/alerts'
import { PageTitle } from '../../../components/PageTitle'
import { eventLogger } from '../../../tracking/eventLogger'

import { ProductSubscriptionForm, ProductSubscriptionFormData } from './ProductSubscriptionForm'

interface Props extends RouteComponentProps<{ subscriptionUUID: string }>, ThemeProps {
    user: Pick<GQL.IUser, 'id'>

    /** For mocking in tests only. */
    _queryProductSubscription?: typeof queryProductSubscription
    history: H.History
}

type ProductSubscription = Pick<GQL.IProductSubscription, 'id' | 'name' | 'invoiceItem' | 'url'>

const LOADING = 'loading' as const

/**
 * Displays a page for editing a product subscription in the user subscriptions area.
 */
export const UserSubscriptionsEditProductSubscriptionPage: React.FunctionComponent<Props> = ({
    user,
    match: {
        params: { subscriptionUUID },
    },
    history,
    isLightTheme,
    _queryProductSubscription = queryProductSubscription,
}) => {
    useEffect(() => eventLogger.logViewEvent('UserSubscriptionsEditProductSubscription'), [])

    /**
     * The product subscription, or loading, or an error.
     */
    const productSubscription =
        useObservable(
            useMemo(
                () =>
                    _queryProductSubscription(subscriptionUUID).pipe(
                        catchError(error => [asError(error)]),
                        startWith(LOADING)
                    ),
                [_queryProductSubscription, subscriptionUUID]
            )
        ) || LOADING

    /**
     * The result of updating the paid product subscription: undefined when complete or not started
     * yet, loading, or an error.
     */
    const [nextUpdate, update] = useEventObservable(
        useCallback(
            (updates: Observable<ProductSubscriptionFormData>) =>
                updates.pipe(
                    switchMap(args => {
                        const subscriptionID =
                            productSubscription !== LOADING && !isErrorLike(productSubscription)
                                ? productSubscription.id
                                : null
                        if (subscriptionID === null) {
                            return throwError(new Error('no product subscription'))
                        }
                        return updatePaidProductSubscription({
                            update: args.productSubscription,
                            subscriptionID,
                            paymentToken: args.paymentToken,
                        }).pipe(
                            tap(({ productSubscription }) => {
                                // Redirect back to subscription upon success.
                                history.push(productSubscription.url)
                            }),
                            mapTo(undefined),
                            startWith(LOADING)
                        )
                    }),
                    catchError(error => [asError(error)])
                ),
            [history, productSubscription]
        )
    )

    return (
        <div className="user-subscriptions-edit-product-subscription-page">
            <PageTitle title="Edit subscription" />
            {productSubscription === LOADING ? (
                <LoadingSpinner />
            ) : isErrorLike(productSubscription) ? (
                <ErrorAlert className="my-2" error={productSubscription} />
            ) : (
                <>
                    <Button to={productSubscription.url} className="mb-3" variant="link" size="sm" as={Link}>
                        <ArrowLeftIcon className="icon-inline" /> Subscription
                    </Button>
                    <h2>Upgrade or change subscription {productSubscription.name}</h2>
                    <ProductSubscriptionForm
                        accountID={user.id}
                        subscriptionID={productSubscription.id}
                        isLightTheme={isLightTheme}
                        onSubmit={nextUpdate}
                        submissionState={update}
                        initialValue={
                            productSubscription.invoiceItem
                                ? {
                                      billingPlanID: productSubscription.invoiceItem.plan.billingPlanID,
                                      userCount: productSubscription.invoiceItem.userCount,
                                  }
                                : undefined
                        }
                        primaryButtonText="Upgrade subscription"
                        afterPrimaryButton={
                            <small className="form-text text-muted">
                                An upgraded license key will be available immediately.
                            </small>
                        }
                        history={history}
                    />
                </>
            )}
        </div>
    )
}

function queryProductSubscription(uuid: string): Observable<ProductSubscription> {
    return queryGraphQL(
        gql`
            query ProductSubscriptionOnEditPage($uuid: String!) {
                dotcom {
                    productSubscription(uuid: $uuid) {
                        ...ProductSubscriptionFieldsOnEditPage
                    }
                }
            }

            fragment ProductSubscriptionFieldsOnEditPage on ProductSubscription {
                id
                name
                invoiceItem {
                    plan {
                        billingPlanID
                    }
                    userCount
                    expiresAt
                }
                url
            }
        `,
        { uuid }
    ).pipe(
        map(({ data, errors }) => {
            if (!data || !data.dotcom || !data.dotcom.productSubscription || (errors && errors.length > 0)) {
                throw createAggregateError(errors)
            }
            return data.dotcom.productSubscription
        })
    )
}

function updatePaidProductSubscription(
    args: GQL.IUpdatePaidProductSubscriptionOnDotcomMutationArguments
): Observable<GQL.IUpdatePaidProductSubscriptionResult> {
    return mutateGraphQL(
        gql`
            mutation UpdatePaidProductSubscription(
                $subscriptionID: ID!
                $update: ProductSubscriptionInput!
                $paymentToken: String
            ) {
                dotcom {
                    updatePaidProductSubscription(
                        subscriptionID: $subscriptionID
                        update: $update
                        paymentToken: $paymentToken
                    ) {
                        productSubscription {
                            url
                        }
                    }
                }
            }
        `,
        args
    ).pipe(
        map(({ data, errors }) => {
            if (!data || !data.dotcom || !data.dotcom.updatePaidProductSubscription || (errors && errors.length > 0)) {
                throw createAggregateError(errors)
            }
            return data.dotcom.updatePaidProductSubscription
        })
    )
}<|MERGE_RESOLUTION|>--- conflicted
+++ resolved
@@ -9,12 +9,7 @@
 import { gql } from '@sourcegraph/http-client'
 import * as GQL from '@sourcegraph/shared/src/schema'
 import { ThemeProps } from '@sourcegraph/shared/src/theme'
-<<<<<<< HEAD
-import { useEventObservable, useObservable } from '@sourcegraph/shared/src/util/useObservable'
-import { LoadingSpinner, Button, Link } from '@sourcegraph/wildcard'
-=======
-import { LoadingSpinner, useEventObservable, useObservable, Button } from '@sourcegraph/wildcard'
->>>>>>> 0a767eeb
+import { LoadingSpinner, useEventObservable, useObservable, Button, Link } from '@sourcegraph/wildcard'
 
 import { mutateGraphQL, queryGraphQL } from '../../../backend/graphql'
 import { ErrorAlert } from '../../../components/alerts'
