--- conflicted
+++ resolved
@@ -20,7 +20,6 @@
 
 export const SearchContextNode: React.FunctionComponent<React.PropsWithChildren<SearchContextNodeProps>> = ({
     node,
-<<<<<<< HEAD
 }: SearchContextNodeProps) => {
     const contents =
         node.repositories && node.repositories.length > 0 ? (
@@ -34,13 +33,6 @@
 
     const tags = (
         <>
-=======
-}: SearchContextNodeProps) => (
-    <tr className={styles.row}>
-        <td />
-        <td>
-            <Link to={`/contexts/${node.spec}`}>{node.spec}</Link>
->>>>>>> 006c4e65
             {!node.public ? (
                 <Badge variant="secondary" pill={true}>
                     Private
@@ -51,7 +43,6 @@
                     Auto
                 </Badge>
             ) : null}
-<<<<<<< HEAD
         </>
     )
 
@@ -68,16 +59,11 @@
         <tr className={styles.row}>
             <td className={styles.star} />
             <td className={styles.name}>
-                {node.spec} <span className="d-none d-md-inline-block">{tags}</span>
+                <Link to={`/contexts/${node.spec}`}>{node.spec}</Link>{' '}
+                <span className="d-none d-md-inline-block">{tags}</span>
             </td>
             <td className={styles.description}>
-                {node.description ? (
-                    <div className="text-muted">{node.description}</div>
-                ) : node.query ? (
-                    <small>
-                        <SyntaxHighlightedSearchQuery query={node.query} key={node.name} />
-                    </small>
-                ) : null}
+                {node.description ? <div className="text-muted">{node.description}</div> : null}
             </td>
             <td className={classNames(styles.contents, 'text-muted')}>{contents}</td>
             <td className={classNames(styles.lastUpdated, 'text-muted')}>
@@ -121,49 +107,4 @@
             </td>
         </tr>
     )
-}
-=======
-        </td>
-        <td>{node.description ? <div className="text-muted">{node.description}</div> : null}</td>
-        <td className="text-muted">
-            {node.repositories && node.repositories.length > 0 ? (
-                <>
-                    {node.repositories.length} {pluralize('repository', node.repositories.length, 'repositories')}
-                </>
-            ) : node.query ? (
-                <>Query based</>
-            ) : null}
-        </td>
-        <td className="text-muted">{node.autoDefined ? null : <Timestamp date={node.updatedAt} noAbout={true} />}</td>
-        <td>
-            {node.viewerHasAsDefault ? (
-                <Badge variant="secondary" className="text-uppercase">
-                    Default
-                </Badge>
-            ) : null}
-        </td>
-        <td>
-            <Menu>
-                <MenuButton variant="icon" className={styles.button}>
-                    <Icon svgPath={mdiDotsHorizontal} aria-label="Actions" />
-                </MenuButton>
-                <MenuList>
-                    <Tooltip
-                        content={
-                            node.autoDefined
-                                ? "Auto-defined contexts can't be edited."
-                                : !node.viewerCanManage
-                                ? "You don't have permissions to edit this context."
-                                : undefined
-                        }
-                    >
-                        <MenuLink as={Link} to={`/contexts/${node.spec}/edit`} disabled={!node.viewerCanManage}>
-                            Edit...
-                        </MenuLink>
-                    </Tooltip>
-                </MenuList>
-            </Menu>
-        </td>
-    </tr>
-)
->>>>>>> 006c4e65
+}