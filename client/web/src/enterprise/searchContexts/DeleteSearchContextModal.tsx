--- conflicted
+++ resolved
@@ -8,11 +8,7 @@
 import { ISearchContext } from '@sourcegraph/shared/src/graphql/schema'
 import { useEventObservable } from '@sourcegraph/shared/src/util/useObservable'
 import { ALLOW_NAVIGATION } from '@sourcegraph/web/src/components/AwayPrompt'
-<<<<<<< HEAD
-import { Button } from '@sourcegraph/wildcard'
-=======
-import { LoadingSpinner } from '@sourcegraph/wildcard'
->>>>>>> ca92babb
+import { Button, LoadingSpinner } from '@sourcegraph/wildcard'
 
 import { SearchContextProps } from '../../search'
 
