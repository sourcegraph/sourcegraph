import React, { useCallback, useMemo, useState } from 'react'

import classNames from 'classnames'
import { RouteComponentProps, useHistory } from 'react-router'
import { Observable, of, throwError } from 'rxjs'
import { catchError, map, startWith, switchMap, tap } from 'rxjs/operators'

import { SyntaxHighlightedSearchQuery, LazyMonacoQueryInput } from '@sourcegraph/branded'
import { asError, createAggregateError, isErrorLike } from '@sourcegraph/common'
<<<<<<< HEAD
=======
import { SyntaxHighlightedSearchQuery, LazyQueryInput } from '@sourcegraph/search-ui'
>>>>>>> 03acd94e
import {
    Scalars,
    SearchContextInput,
    SearchContextRepositoryRevisionsInput,
    SearchPatternType,
    SearchContextFields,
} from '@sourcegraph/shared/src/graphql-operations'
import { PlatformContextProps } from '@sourcegraph/shared/src/platform/context'
import { QueryState, SearchContextProps } from '@sourcegraph/shared/src/search'
import { TelemetryProps } from '@sourcegraph/shared/src/telemetry/telemetryService'
import { ThemeProps } from '@sourcegraph/shared/src/theme'
import {
    Container,
    Button,
    RadioButton,
    TextArea,
    useEventObservable,
    Alert,
    ProductStatusBadge,
    Link,
    Code,
    Input,
    Form,
} from '@sourcegraph/wildcard'

import { AuthenticatedUser } from '../../auth'
import { ALLOW_NAVIGATION, AwayPrompt } from '../../components/AwayPrompt'
import { useExperimentalFeatures } from '../../stores'

import { fetchRepositoriesByNames } from './backend'
import { DeleteSearchContextModal } from './DeleteSearchContextModal'
import { parseConfig } from './repositoryRevisionsConfigParser'
import {
    getSelectedNamespace,
    getSelectedNamespaceFromUser,
    SearchContextOwnerDropdown,
    SelectedNamespace,
    SelectedNamespaceType,
} from './SearchContextOwnerDropdown'
import { SearchContextRepositoriesFormArea } from './SearchContextRepositoriesFormArea'

import styles from './SearchContextForm.module.scss'

const MAX_DESCRIPTION_LENGTH = 1024
const MAX_NAME_LENGTH = 32
const VALIDATE_NAME_REGEXP = /^[\w./-]+$/

type SelectedVisibility = 'public' | 'private'

type ContextType = 'dynamic' | 'static'

interface VisibilityRadioButton {
    visibility: SelectedVisibility
    title: string
    description: string
}

function getVisibilityRadioButtons(selectedNamespaceType: SelectedNamespaceType): VisibilityRadioButton[] {
    const privateVisibilityDescription =
        selectedNamespaceType === 'global-owner'
            ? 'Only site-admins can view this context.'
            : selectedNamespaceType === 'org'
            ? 'Only organization members can view this context.'
            : 'Only you can view this context.'

    return [
        {
            visibility: 'public',
            title: 'Public',
            description:
                'Anyone can view this context. Public repositories will be visible to everyone. ' +
                'Private repositories will only be visible to users that have permission to view the repository via the code host.',
        },
        {
            visibility: 'private',
            title: 'Private',
            description: privateVisibilityDescription,
        },
    ]
}

function getSearchContextSpecPreview(selectedNamespace: SelectedNamespace, searchContextName: string): JSX.Element {
    return (
        <Code className={styles.searchContextFormPreview} data-testid="search-context-preview">
            {/*
                a11y-ignore
                Rule: "color-contrast" (Elements must have sufficient color contrast)
                GitHub issue: https://github.com/sourcegraph/sourcegraph/issues/33343
            */}
            <span className="search-filter-keyword a11y-ignore">context:</span>
            {selectedNamespace.name.length > 0 && (
                <>
                    <span className="search-keyword">@</span>
                    <span>{selectedNamespace.name}/</span>
                </>
            )}
            <span>{searchContextName}</span>
        </Code>
    )
}

const LOADING = 'loading' as const

export interface SearchContextFormProps
    extends RouteComponentProps,
        ThemeProps,
        TelemetryProps,
        Pick<SearchContextProps, 'deleteSearchContext'>,
        PlatformContextProps<'requestGraphQL'> {
    searchContext?: SearchContextFields
    query?: string
    authenticatedUser: AuthenticatedUser
    isSourcegraphDotCom: boolean

    onSubmit: (
        id: Scalars['ID'] | undefined,
        searchContext: SearchContextInput,
        repositories: SearchContextRepositoryRevisionsInput[]
    ) => Observable<SearchContextFields>
}

const searchContextVisibility = (searchContext: SearchContextFields): SelectedVisibility =>
    searchContext.public ? 'public' : 'private'

type RepositoriesParseResult =
    | {
          type: 'errors'
          errors: Error[]
      }
    | {
          type: 'repositories'
          repositories: SearchContextRepositoryRevisionsInput[]
      }

export const SearchContextForm: React.FunctionComponent<React.PropsWithChildren<SearchContextFormProps>> = props => {
    const { authenticatedUser, onSubmit, searchContext, deleteSearchContext, isSourcegraphDotCom, platformContext } =
        props
    const history = useHistory()
    const applySuggestionsOnEnter =
        useExperimentalFeatures(features => features.applySearchQuerySuggestionOnEnter) ?? true

    const [name, setName] = useState(searchContext ? searchContext.name : '')
    const [description, setDescription] = useState(searchContext ? searchContext.description : '')
    const [visibility, setVisibility] = useState<SelectedVisibility>(
        searchContext ? searchContextVisibility(searchContext) : 'public'
    )
    const [contextType, setContextType] = useState<ContextType>(
        searchContext ? (searchContext.query.length > 0 ? 'dynamic' : 'static') : 'dynamic'
    )
    const [queryState, setQueryState] = useState<QueryState>({ query: searchContext?.query || props.query || '' })

    const isValidName = useMemo(() => name.length === 0 || name.match(VALIDATE_NAME_REGEXP) !== null, [name])

    const [selectedNamespace, setSelectedNamespace] = useState<SelectedNamespace>(
        searchContext ? getSelectedNamespace(searchContext.namespace) : getSelectedNamespaceFromUser(authenticatedUser)
    )

    const visibilityRadioButtons = useMemo(() => getVisibilityRadioButtons(selectedNamespace.type), [selectedNamespace])

    const searchContextSpecPreview = isValidName ? (
        getSearchContextSpecPreview(selectedNamespace, name)
    ) : (
        <div className="text-danger">Invalid context name</div>
    )

    const [hasRepositoriesConfigChanged, setHasRepositoriesConfigChanged] = useState(false)
    const [repositoriesConfig, setRepositoriesConfig] = useState('')
    const onRepositoriesConfigChange = useCallback(
        (config: string, isInitialValue?: boolean) => {
            setRepositoriesConfig(config)
            if (!isInitialValue && config !== repositoriesConfig) {
                setHasRepositoriesConfigChanged(true)
            }
        },
        [repositoriesConfig, setRepositoriesConfig, setHasRepositoriesConfigChanged]
    )

    const hasChanges = useMemo(() => {
        if (!searchContext) {
            return (
                name.length > 0 ||
                description.length > 0 ||
                queryState.query.length > 0 ||
                visibility !== 'public' ||
                selectedNamespace.type !== 'user' ||
                hasRepositoriesConfigChanged
            )
        }
        return (
            searchContext.name !== name ||
            searchContext.description !== description ||
            searchContext.query !== queryState.query ||
            searchContextVisibility(searchContext) !== visibility ||
            hasRepositoriesConfigChanged
        )
    }, [description, name, searchContext, selectedNamespace, visibility, queryState, hasRepositoriesConfigChanged])

    const parseRepositories = useCallback(
        (): Observable<RepositoriesParseResult> =>
            of(parseConfig(repositoriesConfig)).pipe(
                switchMap(config => {
                    if (config === null) {
                        const configErrorResult: RepositoriesParseResult = {
                            type: 'errors',
                            errors: [
                                new Error('Invalid configuration format. Check for inline editor warnings and errors.'),
                            ],
                        }
                        return of(configErrorResult)
                    }
                    const repositoryNames = config.map(({ repository }) => repository)

                    if (repositoryNames.length === 0) {
                        return of({ type: 'repositories', repositories: [] } as RepositoriesParseResult)
                    }

                    return fetchRepositoriesByNames(repositoryNames).pipe(
                        map(repositories => {
                            const repositoryNameToID = new Map(repositories.map(({ id, name }) => [name, id]))
                            const errors: Error[] = []
                            const validRepositories: SearchContextRepositoryRevisionsInput[] = []
                            for (const { repository, revisions } of config) {
                                const repositoryID = repositoryNameToID.get(repository)
                                if (repositoryID) {
                                    validRepositories.push({ repositoryID, revisions })
                                } else {
                                    errors.push(new Error(`Cannot find ${repository} repository.`))
                                }
                            }
                            const parseResult: RepositoriesParseResult =
                                errors.length > 0
                                    ? { type: 'errors', errors }
                                    : { type: 'repositories', repositories: validRepositories }
                            return parseResult
                        })
                    )
                })
            ),
        [repositoriesConfig]
    )

    const validateRepositories = useCallback(
        () =>
            parseRepositories().pipe(
                map(repositoriesOrErrors => (repositoriesOrErrors.type === 'errors' ? repositoriesOrErrors.errors : []))
            ),
        [parseRepositories]
    )

    const [submitRequest, searchContextOrError] = useEventObservable(
        useCallback(
            (submit: Observable<React.FormEvent<HTMLFormElement>>) =>
                submit.pipe(
                    tap(event => event.preventDefault()),
                    switchMap(() => {
                        const partialInput = {
                            name,
                            description,
                            public: visibility === 'public',
                            namespace: selectedNamespace.id,
                        }
                        if (contextType === 'static') {
                            return parseRepositories().pipe(
                                switchMap(repositoriesOrError => {
                                    if (repositoriesOrError.type === 'errors') {
                                        return throwError(createAggregateError(repositoriesOrError.errors))
                                    }
                                    return of(repositoriesOrError.repositories)
                                }),
                                map(repositories => ({ input: { ...partialInput, query: '' }, repositories }))
                            )
                        }
                        if (queryState.query.trim().length === 0) {
                            return throwError(new Error('Search query has to be non-empty.'))
                        }
                        return of({ input: { ...partialInput, query: queryState.query }, repositories: [] })
                    }),
                    switchMap(({ input, repositories }) =>
                        onSubmit(searchContext?.id, input, repositories).pipe(
                            startWith(LOADING),
                            catchError(error => [asError(error)]),
                            tap(successOrError => {
                                if (!isErrorLike(successOrError) && successOrError !== LOADING) {
                                    history.push('/contexts?order=updated-at-desc', ALLOW_NAVIGATION)
                                }
                            })
                        )
                    ),
                    catchError(error => [asError(error)])
                ),
            [
                onSubmit,
                parseRepositories,
                name,
                description,
                queryState,
                visibility,
                selectedNamespace,
                history,
                searchContext,
                contextType,
            ]
        )
    )

    const onCancel = useCallback(() => {
        history.push('/contexts')
    }, [history])

    const [showDeleteModal, setShowDeleteModal] = useState(false)
    const toggleDeleteModal = useCallback(() => setShowDeleteModal(show => !show), [setShowDeleteModal])

    return (
        <Form onSubmit={submitRequest}>
            <Container className="mb-3">
                <div className="d-flex">
                    <div className="mr-2">
                        <div className="mb-2">Owner</div>
                        <SearchContextOwnerDropdown
                            isDisabled={!!searchContext}
                            selectedNamespace={selectedNamespace}
                            setSelectedNamespace={setSelectedNamespace}
                            authenticatedUser={authenticatedUser}
                        />
                    </div>
                    <Input
                        className="flex-1 mb-0"
                        inputClassName={styles.searchContextFormNameInput}
                        aria-labelledby="context-name-label"
                        label={<span className="font-weight-normal">Context name</span>}
                        data-testid="search-context-name-input"
                        value={name}
                        pattern="^[a-zA-Z0-9_\-\/\.]+$"
                        required={true}
                        maxLength={MAX_NAME_LENGTH}
                        onChange={event => {
                            setName(event.target.value)
                        }}
                    />
                </div>
                <div className="text-muted my-2">
                    <small>
                        The best context names are short and semantic. {MAX_NAME_LENGTH} characters max. Alphanumeric
                        and <kbd>.</kbd>
                        <kbd>_</kbd>
                        <kbd>/</kbd>
                        <kbd>-</kbd> characters only.
                    </small>
                </div>
                <div>
                    <div className={classNames('mb-1', styles.searchContextFormPreviewTitle)}>Preview</div>
                    {searchContextSpecPreview}
                </div>
                <hr aria-hidden={true} className={classNames('my-4', styles.searchContextFormDivider)} />
                <TextArea
                    label={
                        <>
                            Description <span className="text-muted">(optional)</span>
                        </>
                    }
                    message={
                        <span className="font-weight-normal">
                            <span>Markdown formatting is supported</span>
                            <span aria-hidden={true} className="px-1">
                                &middot;
                            </span>
                            <span>{MAX_DESCRIPTION_LENGTH - description.length} characters remaining</span>
                        </span>
                    }
                    className="w-100 mb-2"
                    data-testid="search-context-description-input"
                    maxLength={MAX_DESCRIPTION_LENGTH}
                    value={description}
                    rows={5}
                    onChange={event => {
                        const value = event.target.value
                        if (value.length <= MAX_DESCRIPTION_LENGTH) {
                            setDescription(event.target.value)
                        }
                    }}
                />
                <div className={classNames('mt-3', styles.searchContextFormVisibility)}>
                    <div className="mb-3">Visibility</div>
                    {visibilityRadioButtons.map((radio, index) => (
                        <React.Fragment key={radio.visibility}>
                            <RadioButton
                                id={`visibility_${index}`}
                                className={styles.searchContextFormRadio}
                                name="visibility"
                                value={radio.visibility}
                                checked={visibility === radio.visibility}
                                required={true}
                                onChange={() => setVisibility(radio.visibility)}
                                label={
                                    <div>
                                        <strong className={styles.searchContextFormVisibilityTitle}>
                                            {radio.title}
                                        </strong>
                                    </div>
                                }
                            />
                            <div className="ml-4 mb-2">
                                <small className="text-muted">{radio.description}</small>
                            </div>
                        </React.Fragment>
                    ))}
                </div>
                <hr aria-hidden={true} className={classNames('my-4', styles.searchContextFormDivider)} />
                <div>
                    <div className="mb-1">Choose repositories and revisions</div>
                    <div className="text-muted mb-3">
                        For a dynamic set of repositories and revisions, such as for project or team repos, use a{' '}
                        <Link
                            target="_blank"
                            rel="noopener"
                            to="https://docs.sourcegraph.com/code_search/how-to/search_contexts#beta-query-based-search-contexts"
                        >
                            search query
                        </Link>
                        . For a static set, use the JSON configuration.
                    </div>
                    <div>
                        <RadioButton
                            id="search-context-type-dynamic"
                            className={styles.searchContextFormRadio}
                            name="search-context-type"
                            value="dynamic"
                            checked={contextType === 'dynamic'}
                            required={true}
                            onChange={() => setContextType('dynamic')}
                            label={
                                <>
                                    Search query <ProductStatusBadge status="beta" className="ml-1" />
                                </>
                            }
                        />
                        <div className={styles.searchContextFormQuery} data-testid="search-context-dynamic-query">
                            <LazyQueryInput
                                isLightTheme={props.isLightTheme}
                                patternType={SearchPatternType.regexp}
                                isSourcegraphDotCom={isSourcegraphDotCom}
                                caseSensitive={true}
                                queryState={queryState}
                                onChange={setQueryState}
                                globbing={false}
                                preventNewLine={false}
                                applySuggestionsOnEnter={applySuggestionsOnEnter}
                            />
                        </div>
                        <div className={classNames(styles.searchContextFormQueryLabel, 'text-muted')}>
                            <small>
                                Valid filters: <SyntaxHighlightedSearchQuery query="repo" />,{' '}
                                <SyntaxHighlightedSearchQuery query="rev" />,{' '}
                                <SyntaxHighlightedSearchQuery query="file" /> ,{' '}
                                <SyntaxHighlightedSearchQuery query="lang" />,{' '}
                                <SyntaxHighlightedSearchQuery query="case" />,{' '}
                                <SyntaxHighlightedSearchQuery query="fork" />, and{' '}
                                <SyntaxHighlightedSearchQuery query="visibility" />.{' '}
                                <SyntaxHighlightedSearchQuery query="OR" /> and{' '}
                                <SyntaxHighlightedSearchQuery query="AND" /> expressions are also allowed.
                            </small>
                        </div>
                    </div>
                    <div className="mt-3">
                        <RadioButton
                            id="search-context-type-static"
                            className={styles.searchContextFormRadio}
                            name="search-context-type"
                            value="static"
                            checked={contextType === 'static'}
                            required={true}
                            onChange={() => setContextType('static')}
                            label={<> JSON configuration </>}
                        />
                        <div className={styles.searchContextFormStaticConfig}>
                            <SearchContextRepositoriesFormArea
                                {...props}
                                onChange={onRepositoriesConfigChange}
                                validateRepositories={validateRepositories}
                                repositories={searchContext?.repositories}
                            />
                        </div>
                    </div>
                </div>
                {isErrorLike(searchContextOrError) && (
                    <Alert className="mt-3" variant="danger">
                        Failed to create search context: {searchContextOrError.message}
                    </Alert>
                )}
            </Container>
            <div className="d-flex">
                <Button
                    type="submit"
                    className="mr-2 test-search-context-submit-button"
                    data-testid="search-context-submit-button"
                    disabled={searchContextOrError && searchContextOrError === LOADING}
                    variant="primary"
                >
                    {!searchContext ? 'Create search context' : 'Save'}
                </Button>
                <Button onClick={onCancel} outline={true} variant="secondary">
                    Cancel
                </Button>
                {searchContext && (
                    <>
                        <div className="flex-grow-1" />
                        <Button
                            data-testid="search-context-delete-button"
                            onClick={toggleDeleteModal}
                            outline={true}
                            variant="danger"
                        >
                            Delete
                        </Button>
                        <DeleteSearchContextModal
                            isOpen={showDeleteModal}
                            deleteSearchContext={deleteSearchContext}
                            searchContext={searchContext}
                            toggleDeleteModal={toggleDeleteModal}
                            platformContext={platformContext}
                        />
                    </>
                )}
            </div>
            <AwayPrompt
                header="Discard unsaved changes?"
                message="All unsaved changes will be lost."
                button_ok_text="Discard"
                when={hasChanges}
            />
        </Form>
    )
}<|MERGE_RESOLUTION|>--- conflicted
+++ resolved
@@ -5,12 +5,8 @@
 import { Observable, of, throwError } from 'rxjs'
 import { catchError, map, startWith, switchMap, tap } from 'rxjs/operators'
 
-import { SyntaxHighlightedSearchQuery, LazyMonacoQueryInput } from '@sourcegraph/branded'
+import { SyntaxHighlightedSearchQuery, LazyQueryInput } from '@sourcegraph/branded'
 import { asError, createAggregateError, isErrorLike } from '@sourcegraph/common'
-<<<<<<< HEAD
-=======
-import { SyntaxHighlightedSearchQuery, LazyQueryInput } from '@sourcegraph/search-ui'
->>>>>>> 03acd94e
 import {
     Scalars,
     SearchContextInput,
