import { FC } from 'react'

import { useQuery } from '@sourcegraph/http-client'
import { Alert, BarChart, Card, ErrorAlert, Link, LoadingSpinner, Text } from '@sourcegraph/wildcard'

import {
    GetInstanceOwnStatsResult,
    GetOwnSignalConfigurationsResult,
    OwnSignalConfig,
} from '../../../graphql-operations'
import { AnalyticsPageTitle } from '../../../site-admin/analytics/components/AnalyticsPageTitle'
import { ChartContainer } from '../../../site-admin/analytics/components/ChartContainer'

import { GET_INSTANCE_OWN_STATS, GET_OWN_JOB_CONFIGURATIONS } from './query'

interface OwnCovaerateDatum {
    name: string
    count: number
    fill: string
    tooltip: string
}

export const OwnAnalyticsPage: FC = () => {
    // TODO: Error handling and loading
    const { data } = useQuery<GetOwnSignalConfigurationsResult>(GET_OWN_JOB_CONFIGURATIONS, {})
    const enabled =
        data?.ownSignalConfigurations.some(
            (config: OwnSignalConfig) => config.name === 'analytics' && config.isEnabled
        ) || false
    return (
        <>
            <AnalyticsPageTitle>Own</AnalyticsPageTitle>
            {enabled ? <OwnAnalyticsPanel /> : <OwnEnableAnalytics />}
        </>
    )
}

const OwnAnalyticsPanel: FC = () => {
    const { data, loading, error } = useQuery<GetInstanceOwnStatsResult>(GET_INSTANCE_OWN_STATS, {})

    const ownSignalsData: OwnCovaerateDatum[] = [
        {
            name: 'CODEOWNERS',
            count: data?.instanceOwnershipStats?.totalCodeownedFiles || 0,
            fill: 'var(--info)',
            tooltip: 'Total number of files owned through CODEOWNERS',
        },
        {
            name: 'All files',
            count: data?.instanceOwnershipStats?.totalFiles || 0,
            fill: 'var(--text-muted)',
            tooltip: 'Total number of files',
        },
    ]

    return (
        <>
            {loading && <LoadingSpinner />}
            {error && <ErrorAlert prefix="Error finding out if own analytics are enabled" error={error} />}
            {!loading && !error && (
                <>
                    {/* TODO(#52826): If only partial data is available - make that clear to the user. */}
                    <Card className="p-3 position-relative">
                        {ownSignalsData && (
                            <div>
                                <ChartContainer title="Ownership coverage" labelX="Status" labelY="Count">
                                    {width => (
                                        <BarChart
                                            width={width}
                                            height={300}
                                            data={ownSignalsData}
                                            getDatumName={datum => datum.name}
                                            getDatumValue={datum => datum.count}
                                            getDatumColor={datum => datum.fill}
                                            getDatumLink={datum => ''}
                                            getDatumHover={datum => datum.tooltip}
                                        />
                                    )}
                                </ChartContainer>
                            </div>
                        )}
                    </Card>
                    <Text className="font-italic text-center mt-2">
                        {/* TODO(#52826): Provide more precise information about how stale data is, and how often it refreshes. */}
                        Data is generated periodically from CODEOWNERS files and repository contents.
                    </Text>
                </>
            )}
        </>
    )
}

<<<<<<< HEAD
const OwnEnableAnalytics: FC = () => (
    <Alert variant="info">
        Analytics is not enabled, please <Link to={'/site-admin/own-signal-page'}>enable Own analytics</Link> first to
        see own stats.
    </Alert>
)
=======
const OwnEnableAnalytics: FC = () => {
    return <Text>Analytics is not enabled, please enable Own analytics job first to see Own stats.</Text>
}
>>>>>>> e7542436
<|MERGE_RESOLUTION|>--- conflicted
+++ resolved
@@ -90,15 +90,9 @@
     )
 }
 
-<<<<<<< HEAD
 const OwnEnableAnalytics: FC = () => (
     <Alert variant="info">
-        Analytics is not enabled, please <Link to={'/site-admin/own-signal-page'}>enable Own analytics</Link> first to
-        see own stats.
+        Analytics is not enabled, please <Link to={'/site-admin/own-signal-page'}>enable Own analytics</Link> job first
+        to see Own stats.
     </Alert>
-)
-=======
-const OwnEnableAnalytics: FC = () => {
-    return <Text>Analytics is not enabled, please enable Own analytics job first to see Own stats.</Text>
-}
->>>>>>> e7542436
+)