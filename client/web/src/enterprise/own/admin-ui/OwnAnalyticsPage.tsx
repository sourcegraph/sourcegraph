import { FC } from 'react'

import { Timestamp } from '@sourcegraph/branded/src/components/Timestamp'
import { useQuery } from '@sourcegraph/http-client'
import { Alert, BarChart, Card, ErrorAlert, Link, LoadingSpinner, Text } from '@sourcegraph/wildcard'

import {
    GetInstanceOwnStatsResult,
    GetOwnSignalConfigurationsResult,
    OwnSignalConfig,
} from '../../../graphql-operations'
import { AnalyticsPageTitle } from '../../../site-admin/analytics/components/AnalyticsPageTitle'
import { ChartContainer } from '../../../site-admin/analytics/components/ChartContainer'

import { GET_INSTANCE_OWN_STATS, GET_OWN_JOB_CONFIGURATIONS } from './query'

interface OwnCoverageDatum {
    name: string
    count: number
    fill: string
    tooltip: string
}

export const OwnAnalyticsPage: FC = () => {
    const { data, loading, error } = useQuery<GetOwnSignalConfigurationsResult>(GET_OWN_JOB_CONFIGURATIONS, {})
    const enabled =
        data?.ownSignalConfigurations.some(
            (config: OwnSignalConfig) => config.name === 'analytics' && config.isEnabled
        ) || false
    return (
        <>
            {loading && <LoadingSpinner />}
            {error && <ErrorAlert prefix="Error finding out if own analytics are enabled" error={error} />}
            <AnalyticsPageTitle>Own</AnalyticsPageTitle>
            {enabled ? <OwnAnalyticsPanel /> : <OwnEnableAnalytics />}
        </>
    )
}

const OwnAnalyticsPanel: FC = () => {
    const { data, loading, error } = useQuery<GetInstanceOwnStatsResult>(GET_INSTANCE_OWN_STATS, {})

    const totalFiles = data?.instanceOwnershipStats.totalFiles || 0
    const totalCodeownedFiles = data?.instanceOwnershipStats.totalCodeownedFiles || 0
    const totalAssignedOwnershipFiles = data?.instanceOwnershipStats.totalAssignedOwnershipFiles || 0
    const totalOwnedFiles = data?.instanceOwnershipStats.totalOwnedFiles || 0

    // Use Math.max(totalFiles, 1) to make sure we do not divide by 0.
    const totalCodeownedFilesPercent = Math.round((totalCodeownedFiles / Math.max(totalFiles, 1)) * 100)
    const totalAssignedOwnershipFilesPercent = Math.round((totalAssignedOwnershipFiles / Math.max(totalFiles, 1)) * 100)
    const totalOwnedFilesPercent = Math.round((totalOwnedFiles / Math.max(totalFiles, 1)) * 100)

    const ownSignalsData: OwnCoverageDatum[] = [
        {
            name: 'CODEOWNERS',
            count: totalCodeownedFilesPercent,
            fill: 'var(--info-2)',
            tooltip: `Files owned through CODEOWNERS: ${totalCodeownedFiles}/${totalFiles}`,
        },
        {
            name: 'Assigned ownership',
            count: totalAssignedOwnershipFilesPercent,
            fill: 'var(--info)',
            tooltip: `Files with assigned owners: ${totalAssignedOwnershipFiles}/${totalFiles}`,
        },
        {
            name: 'All owned files',
            count: totalOwnedFilesPercent,
            fill: 'var(--info-3)',
            tooltip: `Owned files: ${totalOwnedFiles}/${totalFiles}`,
        },
    ]

<<<<<<< HEAD
    const lastUpdatedAt = data?.instanceOwnershipStats.updatedAt && (
        <>
            Last generated: <Timestamp date={data.instanceOwnershipStats.updatedAt} />
        </>
    )
=======
    const lastUpdatedAt = data.instanceOwnershipStats.updatedAt ? (
        <>
            Last generated: <Timestamp date={data.instanceOwnershipStats.updatedAt} />
        </>
    ) : undefined
>>>>>>> 861bdc17

    return (
        <>
            {loading && <LoadingSpinner />}
            {error && <ErrorAlert prefix="Error getting own analytics" error={error} />}
            {!loading && !error && (
                <>
                    {/* TODO(#52826): If only partial data is available - make that clear to the user. */}
                    <Card className="p-3 position-relative">
                        {ownSignalsData && (
                            <div>
                                <ChartContainer
                                    title="Ownership coverage in %"
                                    labelX="Ownership type"
                                    labelY="Files percentage"
                                >
                                    {width => (
                                        <BarChart
                                            width={width}
                                            height={300}
                                            data={ownSignalsData}
                                            maxValueLowerBound={100}
                                            getDatumName={datum => datum.name}
                                            getDatumValue={datum => datum.count}
                                            getDatumColor={datum => datum.fill}
                                            getDatumFadeColor={() => 'var(--gray-04)'}
                                            getDatumHover={datum => datum.tooltip}
                                            getDatumHoverValueLabel={datum => `${datum.count}%`}
                                        />
                                    )}
                                </ChartContainer>
                            </div>
                        )}
                    </Card>
                    <Text className="font-italic text-center mt-2">
                        Data is generated periodically from CODEOWNERS files and repository contents.{' '}
                        {lastUpdatedAt && lastUpdatedAt}
                    </Text>
                </>
            )}
        </>
    )
}

const OwnEnableAnalytics: FC = () => (
    <Alert variant="info">
        Analytics is not enabled, please <Link to="/site-admin/own-signal-page">enable Own analytics</Link> job first to
        see Own stats.
    </Alert>
)<|MERGE_RESOLUTION|>--- conflicted
+++ resolved
@@ -71,19 +71,11 @@
         },
     ]
 
-<<<<<<< HEAD
     const lastUpdatedAt = data?.instanceOwnershipStats.updatedAt && (
         <>
             Last generated: <Timestamp date={data.instanceOwnershipStats.updatedAt} />
         </>
     )
-=======
-    const lastUpdatedAt = data.instanceOwnershipStats.updatedAt ? (
-        <>
-            Last generated: <Timestamp date={data.instanceOwnershipStats.updatedAt} />
-        </>
-    ) : undefined
->>>>>>> 861bdc17
 
     return (
         <>
