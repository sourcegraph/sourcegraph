import React, { useState } from 'react'

import classNames from 'classnames'
import { noop } from 'lodash'
import DotsVerticalIcon from 'mdi-react/DotsVerticalIcon'

<<<<<<< HEAD
import {
    Checkbox,
    Link,
    Menu,
    MenuButton,
    MenuDivider,
    MenuItem,
    MenuLink,
    MenuList,
    Position,
} from '@sourcegraph/wildcard'
=======
import { isErrorLike } from '@sourcegraph/common'
import { Settings } from '@sourcegraph/shared/src/schema/settings.schema'
import { SettingsCascadeProps } from '@sourcegraph/shared/src/settings/settings'
import { Link, Menu, MenuButton, MenuDivider, MenuItem, MenuLink, MenuList, Position } from '@sourcegraph/wildcard'
>>>>>>> e2e91f0d

import { Insight, InsightDashboard, InsightType, isVirtualDashboard } from '../../../../core'
import { useUiFeatures } from '../../../../hooks/use-ui-features'

import { ConfirmDeleteModal } from './ConfirmDeleteModal'
import { ConfirmRemoveModal } from './ConfirmRemoveModal'

import styles from './InsightContextMenu.module.scss'

export interface InsightCardMenuProps extends SettingsCascadeProps<Settings> {
    insight: Insight
    dashboard: InsightDashboard | null
    zeroYAxisMin: boolean
    menuButtonClassName?: string
    onToggleZeroYAxisMin?: () => void
}

/**
 * Renders context menu (three dots menu) for particular insight card.
 */
export const InsightContextMenu: React.FunctionComponent<InsightCardMenuProps> = props => {
    const { insight, dashboard, zeroYAxisMin, menuButtonClassName, onToggleZeroYAxisMin = noop } = props

    const [showDeleteConfirm, setShowDeleteConfirm] = useState(false)
    const [showRemoveConfirm, setShowRemoveConfirm] = useState(false)

    const { insight: insightPermissions } = useUiFeatures()
    const menuPermissions = insightPermissions.getContextActionsPermissions(insight)

    const insightID = insight.id
    const editUrl = dashboard?.id
        ? `/insights/edit/${insightID}?dashboardId=${dashboard.id}`
        : `/insights/edit/${insightID}`
    const showQuickFix =
        insight.title.includes('[quickfix]') &&
        props.settingsCascade.final !== null &&
        !isErrorLike(props.settingsCascade.final) &&
        props.settingsCascade.final.experimentalFeatures?.goCodeCheckerTemplates
    const quickFixUrl =
        insight.type === InsightType.SearchBased
            ? `/batch-changes/create?kind=goChecker${insight.series[0]?.name}&title=${insight.title}`
            : undefined

    const withinVirtualDashboard = !!dashboard && isVirtualDashboard(dashboard)

    return (
        <>
            <Menu>
                {({ isOpen }) => (
                    <>
                        <MenuButton
                            data-testid="InsightContextMenuButton"
                            className={classNames(menuButtonClassName, 'p-1', styles.button)}
                            aria-label="Insight options"
                            outline={true}
                        >
                            <DotsVerticalIcon
                                className={classNames(styles.buttonIcon, { [styles.buttonIconActive]: isOpen })}
                                size={16}
                            />
                        </MenuButton>
                        <MenuList position={Position.bottomEnd} data-testid={`context-menu.${insightID}`}>
                            <MenuLink
                                as={Link}
                                data-testid="InsightContextMenuEditLink"
                                className={styles.item}
                                to={editUrl}
                            >
                                Edit
                            </MenuLink>

                            {menuPermissions.showYAxis && (
                                <MenuItem
                                    role="menuitemcheckbox"
                                    data-testid="InsightContextMenuEditLink"
                                    className={classNames(
                                        'd-flex align-items-center justify-content-between',
                                        styles.item
                                    )}
                                    onSelect={onToggleZeroYAxisMin}
                                    aria-checked={zeroYAxisMin}
                                >
                                    <Checkbox
                                        aria-hidden="true"
                                        checked={zeroYAxisMin}
                                        onChange={noop}
                                        tabIndex={-1}
                                        id="InsightContextMenuEditInput"
                                        label="Start Y Axis at 0"
                                    />
                                </MenuItem>
                            )}

                            {quickFixUrl && showQuickFix && (
                                <MenuLink as={Link} className={styles.item} to={quickFixUrl}>
                                    Golang quick fixes
                                </MenuLink>
                            )}

                            {dashboard && (
                                <MenuItem
                                    data-testid="insight-context-remove-from-dashboard-button"
                                    onSelect={() => setShowRemoveConfirm(true)}
                                    disabled={withinVirtualDashboard}
                                    data-tooltip={
                                        withinVirtualDashboard
                                            ? "Removing insight isn't available for the All insights dashboard"
                                            : undefined
                                    }
                                    data-placement="left"
                                    className={styles.item}
                                >
                                    Remove from this dashboard
                                </MenuItem>
                            )}

                            <MenuDivider />

                            <MenuItem
                                data-testid="insight-context-menu-delete-button"
                                onSelect={() => setShowDeleteConfirm(true)}
                                className={styles.item}
                            >
                                Delete
                            </MenuItem>
                        </MenuList>
                    </>
                )}
            </Menu>
            <ConfirmDeleteModal
                insight={insight}
                showModal={showDeleteConfirm}
                onCancel={() => setShowDeleteConfirm(false)}
            />
            <ConfirmRemoveModal
                insight={insight}
                dashboard={dashboard}
                showModal={showRemoveConfirm}
                onCancel={() => setShowRemoveConfirm(false)}
            />
        </>
    )
}<|MERGE_RESOLUTION|>--- conflicted
+++ resolved
@@ -4,9 +4,10 @@
 import { noop } from 'lodash'
 import DotsVerticalIcon from 'mdi-react/DotsVerticalIcon'
 
-<<<<<<< HEAD
+import { isErrorLike } from '@sourcegraph/common'
+import { Settings } from '@sourcegraph/shared/src/schema/settings.schema'
+import { SettingsCascadeProps } from '@sourcegraph/shared/src/settings/settings'
 import {
-    Checkbox,
     Link,
     Menu,
     MenuButton,
@@ -15,13 +16,8 @@
     MenuLink,
     MenuList,
     Position,
+    Checkbox,
 } from '@sourcegraph/wildcard'
-=======
-import { isErrorLike } from '@sourcegraph/common'
-import { Settings } from '@sourcegraph/shared/src/schema/settings.schema'
-import { SettingsCascadeProps } from '@sourcegraph/shared/src/settings/settings'
-import { Link, Menu, MenuButton, MenuDivider, MenuItem, MenuLink, MenuList, Position } from '@sourcegraph/wildcard'
->>>>>>> e2e91f0d
 
 import { Insight, InsightDashboard, InsightType, isVirtualDashboard } from '../../../../core'
 import { useUiFeatures } from '../../../../hooks/use-ui-features'
