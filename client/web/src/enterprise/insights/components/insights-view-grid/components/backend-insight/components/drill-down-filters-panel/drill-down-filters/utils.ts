--- conflicted
+++ resolved
@@ -62,9 +62,13 @@
 
 type InsightContextsFilter = string
 
-<<<<<<< HEAD
-export function getSerializedSearchContextFilter(filter: InsightContextsFilter): string {
-    return filter !== '' ? filter : 'global (default)'
+export function getSerializedSearchContextFilter(
+    filter: InsightContextsFilter,
+    withContextPrefix: boolean = true
+): string {
+    const filterValue = filter !== '' ? filter : 'global (default)'
+
+    return withContextPrefix ? `context:${filterValue}` : filterValue
 }
 
 // To simplify logic on the front end we ensure that a value is always proved
@@ -85,13 +89,4 @@
             direction: sortOptions.direction || DEFAULT_SERIES_DISPLAY_OPTIONS.sortOptions.direction,
         },
     }
-=======
-export function getSerializedSearchContextFilter(
-    filter: InsightContextsFilter,
-    withContextPrefix: boolean = true
-): string {
-    const filterValue = filter !== '' ? filter : 'global (default)'
-
-    return withContextPrefix ? `context:${filterValue}` : filterValue
->>>>>>> d17c0ab1
 }