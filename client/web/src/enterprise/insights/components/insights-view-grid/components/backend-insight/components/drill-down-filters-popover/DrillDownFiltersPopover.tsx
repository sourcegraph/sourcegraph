import React, { DOMAttributes, useRef, useState } from 'react'

import classNames from 'classnames'
import FilterOutlineIcon from 'mdi-react/FilterOutlineIcon'

import { Button, createRectangle, Popover, PopoverContent, PopoverTrigger, Position } from '@sourcegraph/wildcard'

import { SeriesDisplayOptionsInput } from '../../../../../../../../graphql-operations'
import { Insight, InsightFilters } from '../../../../../../core'
<<<<<<< HEAD
import { InsightType, SeriesDisplayOptions } from '../../../../../../core/types/insight/common'
=======
import { SeriesDisplayOptions, SeriesDisplayOptionsInputRequired } from '../../../../../../core/types/insight/common'
>>>>>>> 3a3ad6a3
import { FormChangeEvent, SubmissionResult } from '../../../../../form/hooks/useForm'
import {
    DrillDownInsightCreationForm,
    DrillDownInsightCreationFormValues,
    DrillDownFiltersFormValues,
    DrillDownInsightFilters,
    FilterSectionVisualMode,
    hasActiveFilters,
} from '../drill-down-filters-panel'
import { parseSeriesDisplayOptions } from '../drill-down-filters-panel/drill-down-filters/utils'

import styles from './DrillDownFiltersPopover.module.scss'

const POPOVER_PADDING = createRectangle(0, 0, 5, 5)
interface DrillDownFiltersPopoverProps {
    isOpen: boolean
    initialFiltersValue: InsightFilters
    originalFiltersValue: InsightFilters
    anchor: React.RefObject<HTMLElement>
    insight: Insight
    onFilterChange: (filters: InsightFilters) => void
    onFilterSave: (filters: InsightFilters, displayOptions: SeriesDisplayOptionsInput) => void
    onInsightCreate: (values: DrillDownInsightCreationFormValues) => SubmissionResult
    onVisibilityChange: (open: boolean) => void
    originalSeriesDisplayOptions: SeriesDisplayOptions
    onSeriesDisplayOptionsChange: (options: SeriesDisplayOptionsInput) => void
}

// To prevent grid layout position change animation. Attempts to drag
// the filter panel should not trigger react-grid-layout events.
const handleMouseDown: DOMAttributes<HTMLElement>['onMouseDown'] = event => event.stopPropagation()

export enum DrillDownFiltersStep {
    Filters = 'filters',
    ViewCreation = 'view-creation',
}

const STEP_STYLES = {
    [DrillDownFiltersStep.Filters]: styles.popoverWithFilters,
    [DrillDownFiltersStep.ViewCreation]: styles.popoverWithViewCreation,
}

export const DrillDownFiltersPopover: React.FunctionComponent<
    React.PropsWithChildren<DrillDownFiltersPopoverProps>
> = props => {
    const {
        isOpen,
        anchor,
        initialFiltersValue,
        originalFiltersValue,
        onVisibilityChange,
        onFilterChange,
        onFilterSave,
        onInsightCreate,
        originalSeriesDisplayOptions,
        onSeriesDisplayOptionsChange,
    } = props

    // By default always render filters mode
    const [step, setStep] = useState(DrillDownFiltersStep.Filters)
    const targetButtonReference = useRef<HTMLButtonElement>(null)
    const isFiltered = hasActiveFilters(initialFiltersValue)

    const handleFilterChange = (event: FormChangeEvent<DrillDownFiltersFormValues>): void => {
        if (event.valid) {
            onFilterChange(event.values)
        }
    }

    const handleCreateInsight = (values: DrillDownInsightCreationFormValues): void => {
        setStep(DrillDownFiltersStep.Filters)
        // eslint-disable-next-line @typescript-eslint/no-floating-promises
        onInsightCreate(values)
    }

    return (
        <Popover isOpen={isOpen} anchor={anchor} onOpenChange={event => onVisibilityChange(event.isOpen)}>
            <PopoverTrigger
                as={Button}
                ref={targetButtonReference}
                variant="icon"
                type="button"
                aria-label={isFiltered ? 'Active filters' : 'Filters'}
                className={classNames('btn-icon p-1', styles.filterButton, {
                    [styles.filterButtonWithOpenPanel]: isOpen,
                    [styles.filterButtonActive]: isFiltered,
                })}
            >
                <FilterOutlineIcon className={styles.filterIcon} size="1rem" />
            </PopoverTrigger>

            <PopoverContent
                targetPadding={POPOVER_PADDING}
                constrainToScrollParents={true}
                position={Position.rightStart}
                aria-label="Drill-down filters panel"
                onMouseDown={handleMouseDown}
                className={classNames(styles.popover, STEP_STYLES[step])}
            >
                {step === DrillDownFiltersStep.Filters && (
                    <DrillDownInsightFilters
                        initialValues={initialFiltersValue}
                        originalValues={originalFiltersValue}
                        visualMode={FilterSectionVisualMode.CollapseSections}
<<<<<<< HEAD
                        showSeriesDisplayOptions={insight.type === InsightType.CaptureGroup}
                        seriesCount={insight.seriesCount}
=======
>>>>>>> 3a3ad6a3
                        onFiltersChange={handleFilterChange}
                        onFilterSave={onFilterSave}
                        onCreateInsightRequest={() => setStep(DrillDownFiltersStep.ViewCreation)}
                        originalSeriesDisplayOptions={parseSeriesDisplayOptions(
                            insight.seriesCount,
                            originalSeriesDisplayOptions
                        )}
                        onSeriesDisplayOptionsChange={onSeriesDisplayOptionsChange}
                    />
                )}

                {step === DrillDownFiltersStep.ViewCreation && (
                    <DrillDownInsightCreationForm
                        onCreateInsight={handleCreateInsight}
                        onCancel={() => setStep(DrillDownFiltersStep.Filters)}
                    />
                )}
            </PopoverContent>
        </Popover>
    )
}<|MERGE_RESOLUTION|>--- conflicted
+++ resolved
@@ -7,11 +7,7 @@
 
 import { SeriesDisplayOptionsInput } from '../../../../../../../../graphql-operations'
 import { Insight, InsightFilters } from '../../../../../../core'
-<<<<<<< HEAD
 import { InsightType, SeriesDisplayOptions } from '../../../../../../core/types/insight/common'
-=======
-import { SeriesDisplayOptions, SeriesDisplayOptionsInputRequired } from '../../../../../../core/types/insight/common'
->>>>>>> 3a3ad6a3
 import { FormChangeEvent, SubmissionResult } from '../../../../../form/hooks/useForm'
 import {
     DrillDownInsightCreationForm,
@@ -60,6 +56,7 @@
     const {
         isOpen,
         anchor,
+        insight,
         initialFiltersValue,
         originalFiltersValue,
         onVisibilityChange,
@@ -116,11 +113,8 @@
                         initialValues={initialFiltersValue}
                         originalValues={originalFiltersValue}
                         visualMode={FilterSectionVisualMode.CollapseSections}
-<<<<<<< HEAD
                         showSeriesDisplayOptions={insight.type === InsightType.CaptureGroup}
                         seriesCount={insight.seriesCount}
-=======
->>>>>>> 3a3ad6a3
                         onFiltersChange={handleFilterChange}
                         onFilterSave={onFilterSave}
                         onCreateInsightRequest={() => setStep(DrillDownFiltersStep.ViewCreation)}
