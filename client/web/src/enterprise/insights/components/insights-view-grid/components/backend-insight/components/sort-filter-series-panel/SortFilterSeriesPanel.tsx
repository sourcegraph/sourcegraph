--- conflicted
+++ resolved
@@ -134,8 +134,12 @@
     onClick: (value: SeriesSortOptionsInput) => void
 }
 
-<<<<<<< HEAD
-const ToggleButton: React.FunctionComponent<ToggleButtonProps> = ({ selected, value, children, onClick }) => {
+const ToggleButton: React.FunctionComponent<React.PropsWithChildren<ToggleButtonProps>> = ({
+    selected,
+    value,
+    children,
+    onClick,
+}) => {
     const isSelected = selected.mode === value.mode && selected.direction === value.direction
 
     return (
@@ -148,16 +152,4 @@
             {children}
         </Button>
     )
-}
-=======
-const ToggleButton: React.FunctionComponent<React.PropsWithChildren<ToggleButtonProps>> = ({
-    selected,
-    value,
-    children,
-    onClick,
-}) => (
-    <Button variant="secondary" size="sm" className={getClasses(selected, value)} onClick={() => onClick(value)}>
-        {children}
-    </Button>
-)
->>>>>>> 184c6873
+}