import { useState } from 'react'

import classNames from 'classnames'

import { Button, ButtonGroup, Input } from '@sourcegraph/wildcard'

import { SeriesSortOptionsInput, SeriesSortDirection, SeriesSortMode } from '../../../../../../../../graphql-operations'
import { SeriesDisplayOptionsInputRequired } from '../../../../../../core/types/insight/common'

import styles from './SortFilterSeriesPanel.module.scss'

const getClasses = (selected: SeriesSortOptionsInput, value: SeriesSortOptionsInput): string => {
    const isSelected = selected.mode === value.mode && selected.direction === value.direction
    return classNames({ [styles.selected]: isSelected, [styles.unselected]: !isSelected })
}

interface SortFilterSeriesPanelProps {
    selectedOption: SeriesSortOptionsInput
    limit: number
    onChange: (parameter: SeriesDisplayOptionsInputRequired) => void
}

export const SortFilterSeriesPanel: React.FunctionComponent<SortFilterSeriesPanelProps> = ({
    selectedOption,
    limit,
    onChange,
}) => {
    const [selected, setSelected] = useState(selectedOption)
    const [seriesCount, setSeriesCount] = useState(limit)

    const handleToggle = (value: SeriesSortOptionsInput): void => {
        setSelected(value)
        onChange({ limit: seriesCount, sortOptions: value })
    }

    const handleChange: React.ChangeEventHandler<HTMLInputElement> = event => {
        const count = parseInt(event.target.value, 10) || 1
        setSeriesCount(count)
        onChange({ limit: count, sortOptions: selected })
    }

    return (
        <section>
            <section className={classNames(styles.togglesContainer)}>
                <div className="d-flex flex-column">
                    <small className={styles.label}>Sort by result count</small>
                    <ButtonGroup className={styles.toggleGroup}>
                        <ToggleButton
                            selected={selectedOption}
                            value={{ mode: SeriesSortMode.RESULT_COUNT, direction: SeriesSortDirection.DESC }}
                            onClick={handleToggle}
                        >
                            Highest
                        </ToggleButton>
                        <ToggleButton
                            selected={selectedOption}
                            value={{ mode: SeriesSortMode.RESULT_COUNT, direction: SeriesSortDirection.ASC }}
                            onClick={handleToggle}
                        >
                            Lowest
                        </ToggleButton>
                    </ButtonGroup>
                </div>
                <div className="d-flex flex-column">
                    <small className={styles.label}>Sort by name</small>
                    <ButtonGroup className={styles.toggleGroup}>
                        <ToggleButton
                            selected={selectedOption}
                            value={{ mode: SeriesSortMode.LEXICOGRAPHICAL, direction: SeriesSortDirection.ASC }}
                            onClick={handleToggle}
                        >
                            A-Z
                        </ToggleButton>
                        <ToggleButton
                            selected={selectedOption}
                            value={{ mode: SeriesSortMode.LEXICOGRAPHICAL, direction: SeriesSortDirection.DESC }}
                            onClick={handleToggle}
                        >
                            Z-A
                        </ToggleButton>
                    </ButtonGroup>
                </div>
                <div className="d-flex flex-column">
                    <small className={styles.label}>Sort by date added</small>
                    <ButtonGroup className={styles.toggleGroup}>
                        <ToggleButton
                            selected={selectedOption}
                            value={{ mode: SeriesSortMode.DATE_ADDED, direction: SeriesSortDirection.ASC }}
                            onClick={handleToggle}
                        >
                            Latest
                        </ToggleButton>
                        <ToggleButton
                            selected={selectedOption}
                            value={{ mode: SeriesSortMode.DATE_ADDED, direction: SeriesSortDirection.DESC }}
                            onClick={handleToggle}
                        >
                            Oldest
                        </ToggleButton>
                    </ButtonGroup>
                </div>
            </section>
            <footer className={styles.footer}>
                <span>Number of data series</span>
<<<<<<< HEAD
                <input
                    type="number"
                    step="1"
                    value={limit || seriesCount}
                    className="form-control form-control-sm"
                    onChange={handleChange}
                />
=======
                <Input type="number" step="1" value={seriesCount} onChange={handleChange} variant="small" />
>>>>>>> 1385aaa5
            </footer>
        </section>
    )
}

interface ToggleButtonProps {
    selected: SeriesSortOptionsInput
    value: SeriesSortOptionsInput
    onClick: (value: SeriesSortOptionsInput) => void
}

const ToggleButton: React.FunctionComponent<ToggleButtonProps> = ({ selected, value, children, onClick }) => (
    <Button variant="secondary" size="sm" className={getClasses(selected, value)} onClick={() => onClick(value)}>
        {children}
    </Button>
)<|MERGE_RESOLUTION|>--- conflicted
+++ resolved
@@ -102,17 +102,7 @@
             </section>
             <footer className={styles.footer}>
                 <span>Number of data series</span>
-<<<<<<< HEAD
-                <input
-                    type="number"
-                    step="1"
-                    value={limit || seriesCount}
-                    className="form-control form-control-sm"
-                    onChange={handleChange}
-                />
-=======
-                <Input type="number" step="1" value={seriesCount} onChange={handleChange} variant="small" />
->>>>>>> 1385aaa5
+                <Input type="number" step="1" value={limit || seriesCount} onChange={handleChange} variant="small" />
             </footer>
         </section>
     )
