import React, { Ref, useContext, useRef, useState } from 'react'

import classNames from 'classnames'
import { useMergeRefs } from 'use-callback-ref'

import { asError } from '@sourcegraph/common'
import { useQuery } from '@sourcegraph/http-client'
import { TelemetryProps } from '@sourcegraph/shared/src/telemetry/telemetryService'
import { Link, useDebounce, useDeepMemo } from '@sourcegraph/wildcard'

<<<<<<< HEAD
import { SeriesDisplayOptionsInput } from '../../../../../../graphql-operations'
import { BackendInsight, BackendInsightData, CodeInsightsBackendContext, InsightFilters } from '../../../../core'
import { LazyQueryStatus } from '../../../../hooks/use-parallel-requests/use-parallel-request'
=======
import { useFeatureFlag } from '../../../../../../featureFlags/useFeatureFlag'
import {
    InsightViewFiltersInput,
    SeriesDisplayOptionsInput,
    GetInsightViewResult,
    GetInsightViewVariables,
} from '../../../../../../graphql-operations'
import { BackendInsight, BackendInsightData, CodeInsightsBackendContext, InsightFilters } from '../../../../core'
import { GET_INSIGHT_VIEW_GQL } from '../../../../core/backend/gql-backend/gql/GetInsightView'
import { createBackendInsightData } from '../../../../core/backend/gql-backend/methods/get-backend-insight-data/deserializators'
import { insightPollingInterval } from '../../../../core/backend/gql-backend/utils/insight-polling'
>>>>>>> fc6ad953
import { getTrackingTypeByInsightType, useCodeInsightViewPings } from '../../../../pings'
import { FORM_ERROR, SubmissionErrors } from '../../../form/hooks/useForm'
import { InsightCard, InsightCardBanner, InsightCardHeader, InsightCardLoading } from '../../../views'
import { useVisibility } from '../../hooks/use-insight-data'
import { InsightContextMenu } from '../insight-context-menu/InsightContextMenu'
import { InsightContext } from '../InsightContext'

import {
    BackendInsightErrorAlert,
    DrillDownFiltersPopover,
    DrillDownInsightCreationFormValues,
    BackendInsightChart,
} from './components'
import { useSeriesToggle } from './components/backend-insight-chart/use-series-toggle'
import { parseSeriesDisplayOptions } from './components/drill-down-filters-panel/drill-down-filters/utils'

import styles from './BackendInsight.module.scss'

interface BackendInsightProps
    extends TelemetryProps,
        React.DetailedHTMLProps<React.HTMLAttributes<HTMLElement>, HTMLElement> {
    insight: BackendInsight

    innerRef: Ref<HTMLElement>
    resizing?: boolean
}

/**
 * Renders search based insight. Fetches insight data by gql api handler.
 */
export const BackendInsightView: React.FunctionComponent<React.PropsWithChildren<BackendInsightProps>> = props => {
    const { telemetryService, insight, innerRef, resizing, ...otherProps } = props

    const { currentDashboard, dashboards } = useContext(InsightContext)
<<<<<<< HEAD
    const { getBackendInsightData, createInsight, updateInsight } = useContext(CodeInsightsBackendContext)
    // Note: useSeriesToggle cannot be used directly in BackendInsightChart because it is unmounted when the chart is hidden
=======
    const { createInsight, updateInsight } = useContext(CodeInsightsBackendContext)
>>>>>>> fc6ad953
    const { toggle, isSeriesSelected, isSeriesHovered, setHoveredId } = useSeriesToggle()
    const [insightData, setInsightData] = useState<BackendInsightData | undefined>()
    const [enablePolling] = useFeatureFlag('insight-polling-enabled')
    const pollingInterval = enablePolling ? insightPollingInterval(insight) : 0

    // Visual line chart settings
    const [zeroYAxisMin, setZeroYAxisMin] = useState(false)
    const insightCardReference = useRef<HTMLDivElement>(null)
    const mergedInsightCardReference = useMergeRefs([insightCardReference, innerRef])
    const { wasEverVisible } = useVisibility(insightCardReference)

    // Use deep copy check in case if a setting subject has re-created copy of
    // the insight config with same structure and values. To avoid insight data
    // re-fetching.
    const cachedInsight = useDeepMemo(insight)

    // Original insight filters values that are stored in setting subject with insight
    // configuration object, They are updated  whenever the user clicks update/save button
    const [originalInsightFilters, setOriginalInsightFilters] = useState(cachedInsight.filters)
    const [originalSeriesDisplayOptions] = useState(cachedInsight.seriesDisplayOptions)

    // Live valid filters from filter form. They are updated whenever the user is changing
    // filter value in filters fields.
    const [filters, setFilters] = useState<InsightFilters>(originalInsightFilters)
    const [seriesDisplayOptions, setSeriesDisplayOptions] = useState(originalSeriesDisplayOptions)
    const [isFiltersOpen, setIsFiltersOpen] = useState(false)
    const debouncedFilters = useDebounce(useDeepMemo<InsightFilters>(filters), 500)

    const filterInput: InsightViewFiltersInput = {
        includeRepoRegex: debouncedFilters.includeRepoRegexp,
        excludeRepoRegex: debouncedFilters.excludeRepoRegexp,
        searchContexts: [debouncedFilters.context],
    }
    const displayInput: SeriesDisplayOptionsInput = {
        limit: seriesDisplayOptions?.limit,
        sortOptions: seriesDisplayOptions?.sortOptions,
    }

    const { error, loading, stopPolling } = useQuery<GetInsightViewResult, GetInsightViewVariables>(
        GET_INSIGHT_VIEW_GQL,
        {
            variables: { id: insight.id, filters: filterInput, seriesDisplayOptions: displayInput },
            fetchPolicy: 'cache-and-network',
            pollInterval: pollingInterval,
            skip: !wasEverVisible,
            context: { concurrentRequests: { key: 'GET_INSIGHT_VIEW' } },
            onCompleted: data => {
                const parsedData = createBackendInsightData(insight, data.insightViews.nodes[0])
                if (!parsedData.isFetchingHistoricalData) {
                    stopPolling()
                }
                setInsightData(parsedData)
            },
        }
    )

    const handleFilterSave = async (
        filters: InsightFilters,
        displayOptions: SeriesDisplayOptionsInput
    ): Promise<SubmissionErrors> => {
        try {
            const insightWithNewFilters = { ...insight, filters, seriesDisplayOptions: displayOptions }

            await updateInsight({ insightId: insight.id, nextInsightData: insightWithNewFilters }).toPromise()

            telemetryService.log('CodeInsightsSearchBasedFilterUpdating')

            setOriginalInsightFilters(filters)
            setIsFiltersOpen(false)
        } catch (error) {
            return { [FORM_ERROR]: asError(error) }
        }

        return
    }

    const handleInsightFilterCreation = async (
        values: DrillDownInsightCreationFormValues
    ): Promise<SubmissionErrors> => {
        const { insightName } = values

        if (!currentDashboard) {
            return
        }

        try {
            const newInsight = {
                ...insight,
                title: insightName,
                filters,
                seriesDisplayOptions,
            }

            await createInsight({
                insight: newInsight,
                dashboard: currentDashboard,
            }).toPromise()

            telemetryService.log('CodeInsightsSearchBasedFilterInsightCreation')
            setOriginalInsightFilters(filters)
            setSeriesDisplayOptions(originalSeriesDisplayOptions)
            setIsFiltersOpen(false)
        } catch (error) {
            return { [FORM_ERROR]: asError(error) }
        }

        return
    }

    const { trackMouseLeave, trackMouseEnter, trackDatumClicks } = useCodeInsightViewPings({
        telemetryService,
        insightType: getTrackingTypeByInsightType(insight.type),
    })

    const shareableUrl = `${window.location.origin}/insights/insight/${insight.id}`

    return (
        <InsightCard
            {...otherProps}
            ref={mergedInsightCardReference}
            data-testid={`insight-card.${insight.id}`}
            className={classNames(otherProps.className, { [styles.cardWithFilters]: isFiltersOpen })}
            onMouseEnter={trackMouseEnter}
            onMouseLeave={trackMouseLeave}
        >
            <InsightCardHeader
                title={
                    <Link to={shareableUrl} target="_blank" rel="noopener noreferrer">
                        {insight.title}
                    </Link>
                }
            >
                {wasEverVisible && (
                    <>
                        <DrillDownFiltersPopover
                            isOpen={isFiltersOpen}
                            anchor={insightCardReference}
                            initialFiltersValue={filters}
                            originalFiltersValue={originalInsightFilters}
                            insight={insight}
                            onFilterChange={setFilters}
                            onFilterSave={handleFilterSave}
                            onInsightCreate={handleInsightFilterCreation}
                            onVisibilityChange={setIsFiltersOpen}
                            originalSeriesDisplayOptions={parseSeriesDisplayOptions(
                                insight.defaultSeriesDisplayOptions
                            )}
                            onSeriesDisplayOptionsChange={setSeriesDisplayOptions}
                        />
                        <InsightContextMenu
                            insight={insight}
                            currentDashboard={currentDashboard}
                            dashboards={dashboards}
                            zeroYAxisMin={zeroYAxisMin}
                            onToggleZeroYAxisMin={() => setZeroYAxisMin(!zeroYAxisMin)}
                        />
                    </>
                )}
            </InsightCardHeader>

            {resizing ? (
                <InsightCardBanner>Resizing</InsightCardBanner>
            ) : error ? (
                <BackendInsightErrorAlert error={error} />
            ) : loading || !wasEverVisible || !insightData ? (
                <InsightCardLoading>Loading code insight</InsightCardLoading>
            ) : (
                <BackendInsightChart
                    {...insightData}
                    locked={insight.isFrozen}
                    zeroYAxisMin={zeroYAxisMin}
                    isSeriesSelected={isSeriesSelected}
                    isSeriesHovered={isSeriesHovered}
                    onDatumClick={trackDatumClicks}
                    onLegendItemClick={seriesId => toggle(seriesId, mapSeriesIds(state.data))}
                    setHoveredId={setHoveredId}
                />
            )}
            {
                // Passing children props explicitly to render any top-level content like
                // resize-handler from the react-grid-layout library
                wasEverVisible && otherProps.children
            }
        </InsightCard>
    )
}

const mapSeriesIds = (data: BackendInsightData): string[] => data.content.series.map(series => `${series.id}`)<|MERGE_RESOLUTION|>--- conflicted
+++ resolved
@@ -8,11 +8,6 @@
 import { TelemetryProps } from '@sourcegraph/shared/src/telemetry/telemetryService'
 import { Link, useDebounce, useDeepMemo } from '@sourcegraph/wildcard'
 
-<<<<<<< HEAD
-import { SeriesDisplayOptionsInput } from '../../../../../../graphql-operations'
-import { BackendInsight, BackendInsightData, CodeInsightsBackendContext, InsightFilters } from '../../../../core'
-import { LazyQueryStatus } from '../../../../hooks/use-parallel-requests/use-parallel-request'
-=======
 import { useFeatureFlag } from '../../../../../../featureFlags/useFeatureFlag'
 import {
     InsightViewFiltersInput,
@@ -24,7 +19,6 @@
 import { GET_INSIGHT_VIEW_GQL } from '../../../../core/backend/gql-backend/gql/GetInsightView'
 import { createBackendInsightData } from '../../../../core/backend/gql-backend/methods/get-backend-insight-data/deserializators'
 import { insightPollingInterval } from '../../../../core/backend/gql-backend/utils/insight-polling'
->>>>>>> fc6ad953
 import { getTrackingTypeByInsightType, useCodeInsightViewPings } from '../../../../pings'
 import { FORM_ERROR, SubmissionErrors } from '../../../form/hooks/useForm'
 import { InsightCard, InsightCardBanner, InsightCardHeader, InsightCardLoading } from '../../../views'
@@ -59,12 +53,7 @@
     const { telemetryService, insight, innerRef, resizing, ...otherProps } = props
 
     const { currentDashboard, dashboards } = useContext(InsightContext)
-<<<<<<< HEAD
-    const { getBackendInsightData, createInsight, updateInsight } = useContext(CodeInsightsBackendContext)
-    // Note: useSeriesToggle cannot be used directly in BackendInsightChart because it is unmounted when the chart is hidden
-=======
     const { createInsight, updateInsight } = useContext(CodeInsightsBackendContext)
->>>>>>> fc6ad953
     const { toggle, isSeriesSelected, isSeriesHovered, setHoveredId } = useSeriesToggle()
     const [insightData, setInsightData] = useState<BackendInsightData | undefined>()
     const [enablePolling] = useFeatureFlag('insight-polling-enabled')
@@ -239,7 +228,7 @@
                     isSeriesSelected={isSeriesSelected}
                     isSeriesHovered={isSeriesHovered}
                     onDatumClick={trackDatumClicks}
-                    onLegendItemClick={seriesId => toggle(seriesId, mapSeriesIds(state.data))}
+                    onLegendItemClick={seriesId => toggle(seriesId, mapSeriesIds(insightData))}
                     setHoveredId={setHoveredId}
                 />
             )}
