import classNames from 'classnames'
import { camelCase } from 'lodash'
<<<<<<< HEAD
import React, { useCallback, useContext, useRef, useState } from 'react'
=======
import DatabaseIcon from 'mdi-react/DatabaseIcon'
import React, { Ref, useCallback, useContext, useRef, useState } from 'react'
import { useMergeRefs } from 'use-callback-ref'
>>>>>>> 9eb3486e

import { TelemetryProps } from '@sourcegraph/shared/src/telemetry/telemetryService'
import { asError, isErrorLike } from '@sourcegraph/shared/src/util/errors'
import { useDebounce } from '@sourcegraph/wildcard'

import * as View from '../../../../../../views'
import { LineChartSettingsContext } from '../../../../../../views'
import { CodeInsightsBackendContext } from '../../../../core/backend/code-insights-backend-context'
import { InsightInProcessError } from '../../../../core/backend/utils/errors'
import { InsightTypePrefix } from '../../../../core/types'
import { SearchBackendBasedInsight, SearchBasedBackendFilters } from '../../../../core/types/insight/search-insight'
import { useDeleteInsight } from '../../../../hooks/use-delete-insight'
import { useDistinctValue } from '../../../../hooks/use-distinct-value'
import { useParallelRequests } from '../../../../hooks/use-parallel-requests/use-parallel-request'
import { DashboardInsightsContext } from '../../../../pages/dashboards/dashboard-page/components/dashboards-content/components/dashboard-inisghts/DashboardInsightsContext'
import { FORM_ERROR, SubmissionErrors } from '../../../form/hooks/useForm'
import { InsightContextMenu } from '../insight-context-menu/InsightContextMenu'

import { BackendAlertOverlay } from './BackendAlertOverlay'
import styles from './BackendInsight.module.scss'
import { DrillDownFiltersAction } from './components/drill-down-filters-action/DrillDownFiltersPanel'
import { DrillDownInsightCreationFormValues } from './components/drill-down-filters-panel/components/drill-down-insight-creation-form/DrillDownInsightCreationForm'
import { EMPTY_DRILLDOWN_FILTERS } from './components/drill-down-filters-panel/utils'

interface BackendInsightProps
    extends TelemetryProps,
        React.DetailedHTMLProps<React.HTMLAttributes<HTMLElement>, HTMLElement> {
    insight: SearchBackendBasedInsight

    innerRef: Ref<HTMLElement>
}

/**
 * Renders BE search based insight. Fetches insight data by gql api handler.
 */
export const BackendInsight: React.FunctionComponent<BackendInsightProps> = props => {
    const { telemetryService, insight, innerRef, ...otherProps } = props

    const { dashboard } = useContext(DashboardInsightsContext)
    const { getBackendInsightData, createInsight, updateInsight } = useContext(CodeInsightsBackendContext)

    // Visual line chart settings
    const [zeroYAxisMin, setZeroYAxisMin] = useState(false)
    const insightCardReference = useRef<HTMLDivElement>(null)
    const mergedInsightCardReference = useMergeRefs([insightCardReference, innerRef])

    // Use deep copy check in case if a setting subject has re-created copy of
    // the insight config with same structure and values. To avoid insight data
    // re-fetching.
    const cachedInsight = useDistinctValue(insight)

    // Original insight filters values that are stored in setting subject with insight
    // configuration object, They are updated  whenever the user clicks update/save button
    const [originalInsightFilters, setOriginalInsightFilters] = useState(
        cachedInsight.filters ?? EMPTY_DRILLDOWN_FILTERS
    )

    // Live valid filters from filter form. They are updated whenever the user is changing
    // filter value in filters fields.
    const [filters, setFilters] = useState<SearchBasedBackendFilters>(originalInsightFilters)
    const [isFiltersOpen, setIsFiltersOpen] = useState(false)
    const debouncedFilters = useDebounce(useDistinctValue<SearchBasedBackendFilters>(filters), 500)

    // Loading the insight backend data
    const { data, loading, error } = useParallelRequests(
        useCallback(
            () =>
                getBackendInsightData({
                    ...cachedInsight,
                    filters: debouncedFilters,
                }),
            [cachedInsight, debouncedFilters, getBackendInsightData]
        )
    )

    // Handle insight delete action
    const { loading: isDeleting, delete: handleDelete } = useDeleteInsight()

    const handleFilterSave = async (filters: SearchBasedBackendFilters): Promise<SubmissionErrors> => {
        try {
            const insightWithNewFilters: SearchBackendBasedInsight = { ...insight, filters }

            await updateInsight({ oldInsight: insight, newInsight: insightWithNewFilters }).toPromise()

            telemetryService.log('CodeInsightsSearchBasedFilterUpdating')

            setOriginalInsightFilters(filters)
            setIsFiltersOpen(false)
        } catch (error) {
            return { [FORM_ERROR]: asError(error) }
        }

        return
    }

    const handleInsightFilterCreation = async (
        values: DrillDownInsightCreationFormValues
    ): Promise<SubmissionErrors> => {
        const { insightName } = values

        if (!dashboard) {
            return
        }

        try {
            const newInsight: SearchBackendBasedInsight = {
                ...insight,
                id: `${InsightTypePrefix.search}.${camelCase(insightName)}`,
                title: insightName,
                filters,
            }

            await createInsight({
                insight: newInsight,
                dashboard,
            }).toPromise()

            telemetryService.log('CodeInsightsSearchBasedFilterInsightCreation')
            setOriginalInsightFilters(filters)
            setIsFiltersOpen(false)
        } catch (error) {
            return { [FORM_ERROR]: asError(error) }
        }

        return
    }

    return (
        <View.Root
            {...otherProps}
            data-testid={`insight-card.${insight.id}`}
            title={insight.title}
            innerRef={mergedInsightCardReference}
            actions={
                <>
                    <DrillDownFiltersAction
                        isOpen={isFiltersOpen}
                        popoverTargetRef={insightCardReference}
                        initialFiltersValue={filters}
                        originalFiltersValue={originalInsightFilters}
                        onFilterChange={setFilters}
                        onFilterSave={handleFilterSave}
                        onInsightCreate={handleInsightFilterCreation}
                        onVisibilityChange={setIsFiltersOpen}
                    />
                    <InsightContextMenu
                        insight={insight}
                        dashboard={dashboard}
                        menuButtonClassName="ml-1 d-inline-flex"
                        zeroYAxisMin={zeroYAxisMin}
                        onToggleZeroYAxisMin={() => setZeroYAxisMin(!zeroYAxisMin)}
                        onDelete={() => handleDelete(insight)}
                    />
                </>
            }
            className={classNames('be-insight-card', otherProps.className, {
                [styles.cardWithFilters]: isFiltersOpen,
            })}
        >
            {loading || isDeleting ? (
                <View.LoadingContent text={isDeleting ? 'Deleting code insight' : 'Loading code insight'} />
            ) : isErrorLike(error) ? (
                <View.ErrorContent error={error} title={insight.id}>
                    {error instanceof InsightInProcessError ? (
                        <div className="alert alert-info m-0">{error.message}</div>
                    ) : null}
                </View.ErrorContent>
            ) : (
                data && (
                    <LineChartSettingsContext.Provider value={{ zeroYAxisMin }}>
                        <View.Content
                            telemetryService={telemetryService}
                            content={data.view.content}
                            viewID={insight.id}
                            containerClassName="be-insight-card"
                            alert={
                                <BackendAlertOverlay
                                    hasNoData={!data.view.content.some(({ data }) => data.length > 0)}
                                    isFetchingHistoricalData={data.view.isFetchingHistoricalData}
                                />
                            }
                        />
                    </LineChartSettingsContext.Provider>
                )
            )}
            {
                // Passing children props explicitly to render any top-level content like
                // resize-handler from the react-grid-layout library
                otherProps.children
            }
        </View.Root>
    )
}<|MERGE_RESOLUTION|>--- conflicted
+++ resolved
@@ -1,12 +1,7 @@
 import classNames from 'classnames'
 import { camelCase } from 'lodash'
-<<<<<<< HEAD
-import React, { useCallback, useContext, useRef, useState } from 'react'
-=======
-import DatabaseIcon from 'mdi-react/DatabaseIcon'
 import React, { Ref, useCallback, useContext, useRef, useState } from 'react'
 import { useMergeRefs } from 'use-callback-ref'
->>>>>>> 9eb3486e
 
 import { TelemetryProps } from '@sourcegraph/shared/src/telemetry/telemetryService'
 import { asError, isErrorLike } from '@sourcegraph/shared/src/util/errors'
