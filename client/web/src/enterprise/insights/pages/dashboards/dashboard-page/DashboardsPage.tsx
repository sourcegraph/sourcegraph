--- conflicted
+++ resolved
@@ -4,11 +4,7 @@
 import { Redirect } from 'react-router-dom'
 
 import { TelemetryProps } from '@sourcegraph/shared/src/telemetry/telemetryService'
-<<<<<<< HEAD
-import { RouterLink, PageHeader } from '@sourcegraph/wildcard'
-=======
-import { PageHeader, Button } from '@sourcegraph/wildcard'
->>>>>>> 0950685b
+import { PageHeader, Link, Button } from '@sourcegraph/wildcard'
 
 import { Page } from '../../../../../components/Page'
 import { CodeInsightsIcon } from '../../../components'
@@ -56,12 +52,6 @@
                     path={[{ icon: CodeInsightsIcon }, { text: 'Insights' }]}
                     actions={
                         <>
-<<<<<<< HEAD
-                            <RouterLink to="/insights/add-dashboard" className="btn btn-outline-secondary mr-2">
-                                <PlusIcon className="icon-inline" /> Create new dashboard
-                            </RouterLink>
-                            <RouterLink
-=======
                             <Button
                                 to="/insights/add-dashboard"
                                 className="mr-2"
@@ -72,18 +62,13 @@
                                 <PlusIcon className="icon-inline" /> Create new dashboard
                             </Button>
                             <Button
->>>>>>> 0950685b
                                 to={`/insights/create?dashboardId=${dashboardID}`}
                                 onClick={handleAddMoreInsightClick}
                                 variant="secondary"
                                 as={Link}
                             >
                                 <PlusIcon className="icon-inline" /> Create new insight
-<<<<<<< HEAD
-                            </RouterLink>
-=======
                             </Button>
->>>>>>> 0950685b
                         </>
                     }
                     className="mb-3"
