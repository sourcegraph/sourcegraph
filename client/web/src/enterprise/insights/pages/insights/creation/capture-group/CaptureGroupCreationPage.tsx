--- conflicted
+++ resolved
@@ -5,18 +5,12 @@
 
 import { Page } from '../../../../../../components/Page'
 import { PageTitle } from '../../../../../../components/PageTitle'
-<<<<<<< HEAD
-import { FormChangeEvent, SubmissionErrors } from '../../../../components/form/hooks/useForm'
-import { CaptureGroupInsight } from '../../../../core/types'
-=======
 import { getSanitizedRepositories } from '../../../../components/creation-ui-kit/sanitizers/repositories'
 import { FormChangeEvent, SubmissionErrors } from '../../../../components/form/hooks/useForm'
 import { CaptureGroupInsight, InsightExecutionType, InsightType } from '../../../../core/types'
->>>>>>> dc3c66f6
 
 import { CaptureGroupCreationContent } from './components/CaptureGroupCreationContent'
 import { CaptureGroupFormFields } from './types'
-import { getSanitizedCaptureGroupInsight } from './utils/capture-group-insight-sanitizer'
 
 interface CaptureGroupCreationPageProps extends TelemetryProps {
     onInsightCreateRequest: (event: { insight: CaptureGroupInsight }) => Promise<unknown>
@@ -27,18 +21,6 @@
 export const CaptureGroupCreationPage: React.FunctionComponent<CaptureGroupCreationPageProps> = props => {
     const { telemetryService, onInsightCreateRequest, onSuccessfulCreation, onCancel } = props
 
-<<<<<<< HEAD
-=======
-interface CaptureGroupCreationPageProps extends TelemetryProps {
-    onInsightCreateRequest: (event: { insight: CaptureGroupInsight }) => Promise<unknown>
-    onSuccessfulCreation: (insight: CaptureGroupInsight) => void
-    onCancel: () => void
-}
-
-export const CaptureGroupCreationPage: React.FunctionComponent<CaptureGroupCreationPageProps> = props => {
-    const { telemetryService, onInsightCreateRequest, onSuccessfulCreation, onCancel } = props
-
->>>>>>> dc3c66f6
     const [initialFormValues, setInitialFormValues] = useLocalStorage<CaptureGroupFormFields | undefined>(
         'insights.code-stats-creation-ui',
         undefined
