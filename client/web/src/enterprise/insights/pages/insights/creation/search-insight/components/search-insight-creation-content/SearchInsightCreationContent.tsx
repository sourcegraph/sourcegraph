import classNames from 'classnames'
import React from 'react'
import { noop } from 'rxjs'

import styles from '../../../../../../components/creation-ui-kit/CreationUiKit.module.scss'
import { FormChangeEvent, SubmissionErrors } from '../../../../../../components/form/hooks/useForm'
import { SupportedInsightSubject } from '../../../../../../core/types/subjects'
import { CreateInsightFormFields } from '../../types'
import { SearchInsightLivePreview } from '../live-preview-chart/SearchInsightLivePreview'
import { SearchInsightCreationForm } from '../search-insight-creation-form/SearchInsightCreationForm'

import { useEditableSeries, createDefaultEditSeries } from './hooks/use-editable-series'
import { useInsightCreationForm } from './hooks/use-insight-creation-form/use-insight-creation-form'

export interface SearchInsightCreationContentProps {
    /** This component might be used in edit or creation insight case. */
    mode?: 'creation' | 'edit'

    subjects?: SupportedInsightSubject[]
    initialValue?: Partial<CreateInsightFormFields>
    className?: string
    dataTestId?: string

    onSubmit: (values: CreateInsightFormFields) => SubmissionErrors | Promise<SubmissionErrors> | void
    onCancel?: () => void

    /** Change handlers is called every time when user changed any field within the form. */
    onChange?: (event: FormChangeEvent<CreateInsightFormFields>) => void
}

export const SearchInsightCreationContent: React.FunctionComponent<SearchInsightCreationContentProps> = props => {
    const {
        mode = 'creation',
        subjects = [],
        initialValue,
        className,
        dataTestId,
        onSubmit,
        onCancel = noop,
        onChange = noop,
    } = props

    const {
        form: { values, formAPI, ref, handleSubmit },
        title,
        repositories,
        series,
        visibility,
        step,
        stepValue,
        allReposMode,
    } = useInsightCreationForm({
        mode,
        subjects,
        initialValue,
        onChange,
        onSubmit,
    })

    const { editSeries, listen, editRequest, editCommit, cancelEdit, deleteSeries } = useEditableSeries({ series })

    const handleFormReset = (): void => {
        // TODO [VK] Change useForm API in order to implement form.reset method.
        title.input.onChange('')
        repositories.input.onChange('')
        // Focus first element of the form
        repositories.input.ref.current?.focus()
        visibility.input.onChange('personal')
        series.input.onChange([createDefaultEditSeries({ edit: true })])
        stepValue.input.onChange('2')
        step.input.onChange('months')
    }

    // If some fields that needed to run live preview  are invalid
    // we should disabled live chart preview
    const allFieldsForPreviewAreValid =
        repositories.meta.validState === 'VALID' &&
<<<<<<< HEAD
        // repositoriesList.length > 0 &&
=======
>>>>>>> 20877303
        (series.meta.validState === 'VALID' || editSeries.some(series => series.valid)) &&
        stepValue.meta.validState === 'VALID' &&
        // For all repos mode we are not able to show the live preview chart
        !allReposMode.input.value

    const hasFilledValue =
        values.series?.some(line => line.name !== '' || line.query !== '') ||
        values.repositories !== '' ||
        values.title !== ''

    return (
        <div data-testid={dataTestId} className={classNames(styles.content, className)}>
            <SearchInsightCreationForm
                mode={mode}
                className={styles.contentForm}
                innerRef={ref}
                handleSubmit={handleSubmit}
                submitErrors={formAPI.submitErrors}
                submitting={formAPI.submitting}
                submitted={formAPI.submitted}
                title={title}
                repositories={repositories}
                allReposMode={allReposMode}
                visibility={visibility}
                subjects={subjects}
                series={series}
                step={step}
                stepValue={stepValue}
                isFormClearActive={hasFilledValue}
                onSeriesLiveChange={listen}
                onCancel={onCancel}
                onEditSeriesRequest={editRequest}
                onEditSeriesCancel={cancelEdit}
                onEditSeriesCommit={editCommit}
                onSeriesRemove={deleteSeries}
                onFormReset={handleFormReset}
            />

            <SearchInsightLivePreview
                disabled={!allFieldsForPreviewAreValid}
                repositories={repositories.meta.value}
                isAllReposMode={allReposMode.input.value}
                series={editSeries}
                step={step.meta.value}
                stepValue={stepValue.meta.value}
                className={styles.contentLivePreview}
            />
        </div>
    )
}<|MERGE_RESOLUTION|>--- conflicted
+++ resolved
@@ -75,10 +75,6 @@
     // we should disabled live chart preview
     const allFieldsForPreviewAreValid =
         repositories.meta.validState === 'VALID' &&
-<<<<<<< HEAD
-        // repositoriesList.length > 0 &&
-=======
->>>>>>> 20877303
         (series.meta.validState === 'VALID' || editSeries.some(series => series.valid)) &&
         stepValue.meta.validState === 'VALID' &&
         // For all repos mode we are not able to show the live preview chart
