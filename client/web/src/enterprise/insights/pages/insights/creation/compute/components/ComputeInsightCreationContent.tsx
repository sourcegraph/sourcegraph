--- conflicted
+++ resolved
@@ -17,21 +17,15 @@
     RepositoriesField,
     SubmissionErrors,
     useField,
-<<<<<<< HEAD
     EditableDataSeries,
-=======
     useForm,
->>>>>>> 1d84118f
 } from '../../../../../components'
 import { useEditableSeries } from '../../../../../components/creation-ui/form-series/use-editable-series'
 import { useUiFeatures } from '../../../../../hooks'
-<<<<<<< HEAD
 import { ComputeLivePreview } from '../../ComputeLivePreview'
 import { useInsightCreationForm } from '../../search-insight/components/search-insight-creation-content/hooks/use-insight-creation-form'
 import { getSanitizedSeries } from '../../search-insight/utils/insight-sanitizer'
-=======
 import { ComputeInsightMap, CreateComputeInsightFormFields } from '../types'
->>>>>>> 1d84118f
 
 import { ComputeInsightMapPicker } from './ComputeInsightMapPicker'
 
