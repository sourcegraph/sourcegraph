import React, { useState } from 'react'

import { Button, Link, PopoverTrigger, FeedbackPrompt } from '@sourcegraph/wildcard'

import { useHandleSubmitFeedback } from '../../../../../../hooks'

import styles from './CodeInsightsLearnMore.module.scss'

export const CodeInsightsLearnMore: React.FunctionComponent<React.HTMLAttributes<HTMLElement>> = props => {
    const [isVisible, setVisibility] = useState(false)
    const feedbackSubmitState = useHandleSubmitFeedback({
        textPrefix: 'Code Insights: ',
        routeMatch: '/insights/dashboards',
    })
    return (
        <footer {...props}>
            <h2>Learn more about Code Insights</h2>

            <div className={styles.cards}>
                <article>
                    <h3>Quickstart</h3>
                    <p className="text-muted mb-2">
                        Get started and create your first code insight in 5 minutes or less.
                    </p>
                    <Link to="/help/code_insights" rel="noopener noreferrer" target="_blank">
                        Code Insights Docs
                    </Link>
                </article>

                <article>
                    <h3>Detect and track patterns</h3>
                    <p className="text-muted mb-2">
                        Track versions of languages, packages, terraform, docker images, or anything else that can be
                        captured with a regular expression capture group.
                    </p>
                    <Link
                        to="/help/code_insights/explanations/automatically_generated_data_series"
                        rel="noopener noreferrer"
                        target="_blank"
                    >
                        Automatically generated data series
                    </Link>
                </article>

                <article>
                    <h3>Questions and feedback</h3>
                    <p className="text-muted mb-2">
                        Have a question or idea about code monitoring? We want to hear your feedback!
                    </p>

                    <FeedbackPrompt {...feedbackSubmitState} open={isVisible} closePrompt={() => setVisibility(false)}>
                        <PopoverTrigger as={Button} variant="link" className={styles.feedbackTrigger}>
                            Share your thoughts
                        </PopoverTrigger>
<<<<<<< HEAD
                    </FeedbackPrompt>
=======

                        <PopoverContent className={styles.feedbackPrompt}>
                            <FeedbackPromptContent
                                closePrompt={() => setVisibility(false)}
                                textPrefix="Code Insights: "
                                routeMatch="/insights/about"
                            />
                        </PopoverContent>
                    </Popover>
>>>>>>> 4d68877c
                </article>
            </div>
        </footer>
    )
}<|MERGE_RESOLUTION|>--- conflicted
+++ resolved
@@ -8,10 +8,8 @@
 
 export const CodeInsightsLearnMore: React.FunctionComponent<React.HTMLAttributes<HTMLElement>> = props => {
     const [isVisible, setVisibility] = useState(false)
-    const feedbackSubmitState = useHandleSubmitFeedback({
-        textPrefix: 'Code Insights: ',
-        routeMatch: '/insights/dashboards',
-    })
+    const { handleSubmitFeedback } = useHandleSubmitFeedback(['/insights/dashboards'], 'Code Insights: ')
+
     return (
         <footer {...props}>
             <h2>Learn more about Code Insights</h2>
@@ -48,23 +46,15 @@
                         Have a question or idea about code monitoring? We want to hear your feedback!
                     </p>
 
-                    <FeedbackPrompt {...feedbackSubmitState} open={isVisible} closePrompt={() => setVisibility(false)}>
+                    <FeedbackPrompt
+                        onSubmit={handleSubmitFeedback}
+                        openByDefault={isVisible}
+                        onClose={() => setVisibility(false)}
+                    >
                         <PopoverTrigger as={Button} variant="link" className={styles.feedbackTrigger}>
                             Share your thoughts
                         </PopoverTrigger>
-<<<<<<< HEAD
                     </FeedbackPrompt>
-=======
-
-                        <PopoverContent className={styles.feedbackPrompt}>
-                            <FeedbackPromptContent
-                                closePrompt={() => setVisibility(false)}
-                                textPrefix="Code Insights: "
-                                routeMatch="/insights/about"
-                            />
-                        </PopoverContent>
-                    </Popover>
->>>>>>> 4d68877c
                 </article>
             </div>
         </footer>
