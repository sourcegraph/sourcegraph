--- conflicted
+++ resolved
@@ -16,11 +16,8 @@
     TabPanels,
     Tabs,
     TooltipController,
-<<<<<<< HEAD
     Icon,
-=======
     Link,
->>>>>>> 9b506745
 } from '@sourcegraph/wildcard'
 
 import { InsightType } from '../../../../core/types'
