--- conflicted
+++ resolved
@@ -5,10 +5,7 @@
 import { TelemetryProps } from '@sourcegraph/shared/src/telemetry/telemetryService'
 import { Button, Card, CardBody, Link, PageHeader } from '@sourcegraph/wildcard'
 
-<<<<<<< HEAD
-=======
 import { CloudCtaBanner } from '../../../../../components/CloudCtaBanner'
->>>>>>> c9c9ccff
 import { Page } from '../../../../../components/Page'
 import { PageTitle } from '../../../../../components/PageTitle'
 import { CodeInsightsIcon } from '../../../../../insights/Icons'
@@ -48,11 +45,7 @@
                             variant="primary"
                             onClick={() => telemetryService.log('ClickedOnCloudCTA')}
                         >
-<<<<<<< HEAD
                             Try insights
-=======
-                            Try Insights
->>>>>>> c9c9ccff
                         </Button>
                     }
                     className="mb-4"
@@ -91,8 +84,6 @@
                         </Link>.
                     </CloudCTABanner>
 
-<<<<<<< HEAD
-=======
                     <CloudCtaBanner>
                         To track Insights across your team's private repos,{' '}
                         <Link
@@ -106,7 +97,6 @@
                         .
                     </CloudCtaBanner>
 
->>>>>>> c9c9ccff
                     <CodeInsightsExamplesPicker telemetryService={telemetryService} />
                 </main>
             </Page>
