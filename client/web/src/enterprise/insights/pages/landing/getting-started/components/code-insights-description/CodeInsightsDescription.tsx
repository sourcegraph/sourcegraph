--- conflicted
+++ resolved
@@ -16,24 +16,16 @@
         <H2>Track what matters in your code</H2>
 
         <Text>
-<<<<<<< HEAD
-            Code Insights provides precise answers about the trends and composition of your codebase. It transforms
-            code into a queryable database and lets you create customizable visual dashboards in seconds.
-=======
             Code Insights provides precise answers about the trends and composition of your codebase. It transforms code
             into a queryable database and lets you create customizable visual dashboards in seconds.
->>>>>>> c9c9ccff
         </Text>
         
         <div>
             <H3>Use Code Insights to...</H3>
 
-<<<<<<< HEAD
-=======
         <div>
             <H3>Use Code Insights to...</H3>
 
->>>>>>> c9c9ccff
             <ul>
                 <li>Track migrations, adoption, and deprecations</li>
                 <li>Detect versions of languages, packages, or infrastructure</li>
@@ -51,22 +43,12 @@
         <ul>
             <li>
                 <Link to="/help/code_insights" target="_blank" rel="noopener">
-<<<<<<< HEAD
-                    Documentation{' '}
-                    <Icon role="img" aria-label="Open in a new tab" svgPath={mdiOpenInNew} />
-=======
                     Documentation <Icon role="img" aria-label="Open in a new tab" svgPath={mdiOpenInNew} />
->>>>>>> c9c9ccff
                 </Link>
             </li>
             <li>
                 <Link to="https://about.sourcegraph.com/code-insights" target="_blank" rel="noopener">
-<<<<<<< HEAD
-                    Product page{' '}
-                    <Icon role="img" aria-label="Open in a new tab" svgPath={mdiOpenInNew} />
-=======
                     Product page <Icon role="img" aria-label="Open in a new tab" svgPath={mdiOpenInNew} />
->>>>>>> c9c9ccff
                 </Link>
             </li>
         </ul>
