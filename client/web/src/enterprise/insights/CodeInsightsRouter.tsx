--- conflicted
+++ resolved
@@ -20,11 +20,7 @@
 export const CodeInsightsRouter: FC<CodeInsightsRouterProps> = props => {
     const { authenticatedUser, telemetryService } = props
 
-<<<<<<< HEAD
-    if (isSourcegraphDotCom || window.context.deployType === 'docker-container') {
-=======
     if (!window.context.codeInsightsEnabled) {
->>>>>>> 175655dc
         return (
             <CodeInsightsDotComGetStartedLazy
                 telemetryService={telemetryService}
