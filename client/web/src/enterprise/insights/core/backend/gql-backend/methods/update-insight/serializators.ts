--- conflicted
+++ resolved
@@ -5,11 +5,7 @@
     UpdateLineChartSearchInsightInput,
     UpdatePieChartSearchInsightInput,
 } from '../../../../../../../graphql-operations'
-<<<<<<< HEAD
 import { parseSeriesDisplayOptions } from '../../../../../components/insights-view-grid/components/backend-insight/components/drill-down-filters-panel/drill-down-filters/utils'
-import { InsightExecutionType } from '../../../../types'
-=======
->>>>>>> 468686c8
 import {
     MinimalCaptureGroupInsightData,
     MinimalLangStatsInsightData,
@@ -20,23 +16,12 @@
 export function getSearchInsightUpdateInput(insight: MinimalSearchBasedInsightData): UpdateLineChartSearchInsightInput {
     const repositories = insight.repositories
     const [unit, value] = getStepInterval(insight.step)
-<<<<<<< HEAD
-    const filters: InsightViewFiltersInput =
-        insight.executionType === InsightExecutionType.Backend
-            ? {
-                  includeRepoRegex: insight.filters.includeRepoRegexp,
-                  excludeRepoRegex: insight.filters.excludeRepoRegexp,
-                  searchContexts: insight.filters.context ? [insight.filters.context] : [],
-              }
-            : {}
-    const seriesDisplayOptions: SeriesDisplayOptionsInput = {} // TODO fill this in.
-=======
     const filters: InsightViewFiltersInput = {
         includeRepoRegex: insight.filters.includeRepoRegexp,
         excludeRepoRegex: insight.filters.excludeRepoRegexp,
         searchContexts: insight.filters.context ? [insight.filters.context] : [],
     }
->>>>>>> 468686c8
+    const seriesDisplayOptions: SeriesDisplayOptionsInput = {} // TODO fill this in.
 
     return {
         dataSeries: insight.series.map<LineChartSearchInsightDataSeriesInput>(series => ({
