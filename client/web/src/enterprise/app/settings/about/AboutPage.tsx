--- conflicted
+++ resolved
@@ -3,12 +3,8 @@
 
 import { Container, H1, H3, Icon, Link, PageHeader, Text } from '@sourcegraph/wildcard'
 
-<<<<<<< HEAD
-import logo from '../../../../../../../src-tauri/icons/icon.png'
+import { CodyLogoFilled } from '../../../../cody/components/CodyLogo'
 import { AboutPageUpdatePanel } from '../../../../cody/update/AboutPageUpdate'
-=======
-import { CodyLogoFilled } from '../../../../cody/components/CodyLogo'
->>>>>>> 2fe5766e
 
 import styles from './AboutPage.module.scss'
 
