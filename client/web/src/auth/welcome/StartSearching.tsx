--- conflicted
+++ resolved
@@ -47,11 +47,9 @@
     return { showAlert }
 }
 
-<<<<<<< HEAD
 const trackBannerClick = (): void => {
     eventLogger.log(getPostSignUpEvent('SlowCloneBanner_Clicked'))
 }
-=======
 const getReposForCodeHost = (selectedRepos: MinSelectedRepo[] = [], codeHostId: string): string[] =>
     selectedRepos
         ? selectedRepos.reduce((accumulator, repo) => {
@@ -63,7 +61,6 @@
               return accumulator
           }, [] as string[])
         : []
->>>>>>> 8cf9f2e1
 
 export const StartSearching: React.FunctionComponent<StartSearching> = ({
     user,
