import classNames from 'classnames'
import * as H from 'history'
import { partition } from 'lodash'
import GithubIcon from 'mdi-react/GithubIcon'
import React, { useEffect, useState } from 'react'
import { Redirect } from 'react-router-dom'

<<<<<<< HEAD
import { Button, Alert } from '@sourcegraph/wildcard'
=======
import { Button, Link } from '@sourcegraph/wildcard'
>>>>>>> e4c0ab41

import { AuthenticatedUser } from '../auth'
import { ErrorAlert } from '../components/alerts'
import { HeroPage } from '../components/HeroPage'
import { PageTitle } from '../components/PageTitle'
import { SourcegraphContext } from '../jscontext'
import { eventLogger } from '../tracking/eventLogger'

import { SourcegraphIcon } from './icons'
import { OrDivider } from './OrDivider'
import { getReturnTo, maybeAddPostSignUpRedirect } from './SignInSignUpCommon'
import signInSignUpCommonStyles from './SignInSignUpCommon.module.scss'
import { UsernamePasswordSignInForm } from './UsernamePasswordSignInForm'

interface SignInPageProps {
    location: H.Location
    history: H.History
    authenticatedUser: AuthenticatedUser | null
    context: Pick<
        SourcegraphContext,
        'allowSignup' | 'authProviders' | 'sourcegraphDotComMode' | 'xhrHeaders' | 'resetPasswordEnabled'
    >
}

export const SignInPage: React.FunctionComponent<SignInPageProps> = props => {
    useEffect(() => eventLogger.logViewEvent('SignIn', null, false))

    const [error, setError] = useState<Error | null>(null)

    if (props.authenticatedUser) {
        const returnTo = getReturnTo(props.location)
        return <Redirect to={returnTo} />
    }

    const [[builtInAuthProvider], thirdPartyAuthProviders] = partition(
        props.context.authProviders,
        provider => provider.isBuiltin
    )

    const body =
        !builtInAuthProvider && thirdPartyAuthProviders.length === 0 ? (
            <Alert className="mt-3" variant="info">
                No authentication providers are available. Contact a site administrator for help.
            </Alert>
        ) : (
            <div className={classNames('mb-4 pb-5', signInSignUpCommonStyles.signinPageContainer)}>
                {error && <ErrorAlert className="mt-4 mb-0 text-left" error={error} icon={false} />}
                <div
                    className={classNames(
                        'test-signin-form rounded p-4 my-3',
                        signInSignUpCommonStyles.signinSignupForm,
                        error ? 'mt-3' : 'mt-4'
                    )}
                >
                    {builtInAuthProvider && (
                        <UsernamePasswordSignInForm
                            {...props}
                            onAuthError={setError}
                            noThirdPartyProviders={thirdPartyAuthProviders.length === 0}
                        />
                    )}
                    {builtInAuthProvider && thirdPartyAuthProviders.length > 0 && <OrDivider className="mb-3 py-1" />}
                    {thirdPartyAuthProviders.map((provider, index) => (
                        // Use index as key because display name may not be unique. This is OK
                        // here because this list will not be updated during this component's lifetime.
                        /* eslint-disable react/no-array-index-key */
                        <div className="mb-2" key={index}>
                            <Button
                                href={maybeAddPostSignUpRedirect(provider.authenticationURL)}
                                className="btn-block"
                                variant="secondary"
                                as="a"
                            >
                                {provider.displayName === 'GitHub' && (
                                    <>
                                        <GithubIcon className="icon-inline" />{' '}
                                    </>
                                )}
                                Continue with {provider.displayName}
                            </Button>
                        </div>
                    ))}
                </div>
                {props.context.allowSignup ? (
                    <p>
                        New to Sourcegraph? <Link to={`/sign-up${location.search}`}>Sign up</Link>
                    </p>
                ) : (
                    <p className="text-muted">Need an account? Contact your site admin</p>
                )}
            </div>
        )

    return (
        <div className={signInSignUpCommonStyles.signinSignupPage}>
            <PageTitle title="Sign in" />
            <HeroPage
                icon={SourcegraphIcon}
                iconLinkTo={props.context.sourcegraphDotComMode ? '/search' : undefined}
                iconClassName="bg-transparent"
                lessPadding={true}
                title={
                    props.context.sourcegraphDotComMode
                        ? 'Sign in to Sourcegraph Cloud'
                        : 'Sign in to Sourcegraph Server'
                }
                body={body}
            />
        </div>
    )
}<|MERGE_RESOLUTION|>--- conflicted
+++ resolved
@@ -5,11 +5,7 @@
 import React, { useEffect, useState } from 'react'
 import { Redirect } from 'react-router-dom'
 
-<<<<<<< HEAD
-import { Button, Alert } from '@sourcegraph/wildcard'
-=======
-import { Button, Link } from '@sourcegraph/wildcard'
->>>>>>> e4c0ab41
+import { Button, Link, Alert } from '@sourcegraph/wildcard'
 
 import { AuthenticatedUser } from '../auth'
 import { ErrorAlert } from '../components/alerts'
