import classNames from 'classnames'
import * as H from 'history'
import * as React from 'react'
import { Link, RouteComponentProps } from 'react-router-dom'

import { Form } from '@sourcegraph/branded/src/components/Form'
<<<<<<< HEAD
import { LoadingSpinner } from '@sourcegraph/react-loading-spinner'
import { asError, ErrorLike, isErrorLike } from '@sourcegraph/shared/src/util/errors'
import { Button } from '@sourcegraph/wildcard'
=======
import { asError, ErrorLike, isErrorLike } from '@sourcegraph/common'
import { LoadingSpinner } from '@sourcegraph/wildcard'
>>>>>>> ca92babb

import { AuthenticatedUser } from '../auth'
import { ErrorAlert } from '../components/alerts'
import { HeroPage } from '../components/HeroPage'
import { PageTitle } from '../components/PageTitle'
import { eventLogger } from '../tracking/eventLogger'

import { SourcegraphIcon } from './icons'
import styles from './ResetPasswordPage.module.scss'
import { PasswordInput } from './SignInSignUpCommon'
import signInSignUpCommonStyles from './SignInSignUpCommon.module.scss'

interface ResetPasswordInitFormState {
    /** The user's email input value. */
    email: string

    /**
     * The state of the form submission. If undefined, the form has not been submitted. If null, the form was
     * submitted successfully.
     */
    submitOrError: undefined | 'loading' | ErrorLike | null
}

interface ResetPasswordInitFormProps {
    history: H.History
}

/**
 * A form where the user can initiate the reset-password flow. This is the 1st step in the
 * reset-password flow; ResetPasswordCodePage is the 2nd step.
 */
class ResetPasswordInitForm extends React.PureComponent<ResetPasswordInitFormProps, ResetPasswordInitFormState> {
    public state: ResetPasswordInitFormState = {
        email: '',
        submitOrError: undefined,
    }

    public render(): JSX.Element | null {
        if (this.state.submitOrError === null) {
            return (
                <>
                    <div
                        className={classNames('border rounded p-4 mb-3', signInSignUpCommonStyles.signinSignupForm)}
                        data-testid="reset-password-page-form"
                    >
                        <p className="text-left mb-0">Check your email for a link to reset your password.</p>
                    </div>
                    <span className="form-text text-muted">
                        <Link to="/sign-in">Return to sign in</Link>
                    </span>
                </>
            )
        }

        return (
            <>
                {isErrorLike(this.state.submitOrError) && (
                    <ErrorAlert className="mt-2" error={this.state.submitOrError} />
                )}
                <Form
                    className={classNames(
                        'border rounded p-4 mb-3',
                        signInSignUpCommonStyles.signinSignupForm,
                        styles.form
                    )}
                    data-testid="reset-password-page-form"
                    onSubmit={this.handleSubmitResetPasswordInit}
                >
                    <p className="text-left">
                        Enter your account email address and we will send you a password reset link
                    </p>
                    <div className="form-group">
                        <input
                            className="form-control"
                            onChange={this.onEmailFieldChange}
                            value={this.state.email}
                            type="email"
                            name="email"
                            autoFocus={true}
                            spellCheck={false}
                            required={true}
                            autoComplete="email"
                            disabled={this.state.submitOrError === 'loading'}
                        />
                    </div>
                    <Button
                        className="btn-block mt-4"
                        type="submit"
                        disabled={this.state.submitOrError === 'loading'}
                        variant="primary"
                    >
<<<<<<< HEAD
                        {this.state.submitOrError === 'loading' ? (
                            <LoadingSpinner className="icon-inline" />
                        ) : (
                            'Send reset password link'
                        )}
                    </Button>
=======
                        {this.state.submitOrError === 'loading' ? <LoadingSpinner /> : 'Send reset password link'}
                    </button>
>>>>>>> ca92babb
                </Form>
                <span className="form-text text-muted">
                    <Link to="/sign-in">Return to sign in</Link>
                </span>
            </>
        )
    }

    private onEmailFieldChange = (event: React.ChangeEvent<HTMLInputElement>): void => {
        this.setState({ email: event.target.value })
    }

    private handleSubmitResetPasswordInit = (event: React.FormEvent<HTMLFormElement>): void => {
        event.preventDefault()
        this.setState({ submitOrError: 'loading' })
        fetch('/-/reset-password-init', {
            credentials: 'same-origin',
            method: 'POST',
            headers: {
                ...window.context.xhrHeaders,
                'Content-Type': 'application/json',
            },
            body: JSON.stringify({
                email: this.state.email,
            }),
        })
            .then(response => {
                if (response.status === 200) {
                    this.setState({ submitOrError: null })
                } else if (response.status === 429) {
                    this.setState({
                        submitOrError: new Error('Too many password reset requests. Try again in a few minutes.'),
                    })
                } else {
                    response
                        .text()
                        .catch(() => null)
                        .then(text => this.setState({ submitOrError: new Error(text || 'Unknown error') }))
                        .catch(error => console.error(error))
                }
            })
            .catch(error => this.setState({ submitOrError: asError(error) }))
    }
}

interface ResetPasswordCodeFormProps {
    userID: number
    code: string
    history: H.History
}

interface ResetPasswordCodeFormState {
    /** The user's new password input value. */
    password: string

    /**
     * The state of the form submission. If undefined, the form has not been submitted. If null, the form was
     * submitted successfully.
     */
    submitOrError: undefined | 'loading' | ErrorLike | null
}

class ResetPasswordCodeForm extends React.PureComponent<ResetPasswordCodeFormProps, ResetPasswordCodeFormState> {
    public state: ResetPasswordCodeFormState = {
        password: '',
        submitOrError: undefined,
    }

    public render(): JSX.Element | null {
        if (this.state.submitOrError === null) {
            return (
                <div className="alert alert-success">
                    Your password was reset. <Link to="/sign-in">Sign in with your new password</Link> to continue.
                </div>
            )
        }

        return (
            <>
                {isErrorLike(this.state.submitOrError) && (
                    <ErrorAlert className="mt-2" error={this.state.submitOrError} />
                )}
                <Form
                    className={classNames(
                        'border rounded p-4 mb-3',
                        signInSignUpCommonStyles.signinSignupForm,
                        styles.form
                    )}
                    data-testid="reset-password-page-form"
                    onSubmit={this.handleSubmitResetPassword}
                >
                    <p className="text-left">Enter a new password for your account.</p>
                    <div className="form-group">
                        <PasswordInput
                            name="password"
                            onChange={this.onPasswordFieldChange}
                            value={this.state.password}
                            required={true}
                            autoFocus={true}
                            autoComplete="new-password"
                            placeholder=" "
                            disabled={this.state.submitOrError === 'loading'}
                        />
                    </div>
                    <Button
                        className="btn-block mt-4"
                        type="submit"
                        disabled={this.state.submitOrError === 'loading'}
                        variant="primary"
                    >
<<<<<<< HEAD
                        {this.state.submitOrError === 'loading' ? (
                            <LoadingSpinner className="icon-inline" />
                        ) : (
                            'Reset password'
                        )}
                    </Button>
=======
                        {this.state.submitOrError === 'loading' ? <LoadingSpinner /> : 'Reset password'}
                    </button>
>>>>>>> ca92babb
                </Form>
            </>
        )
    }

    private onPasswordFieldChange = (event: React.ChangeEvent<HTMLInputElement>): void => {
        this.setState({ password: event.target.value })
    }

    private handleSubmitResetPassword = (event: React.FormEvent<HTMLFormElement>): void => {
        event.preventDefault()
        this.setState({ submitOrError: 'loading' })
        fetch('/-/reset-password-code', {
            credentials: 'same-origin',
            method: 'POST',
            headers: {
                ...window.context.xhrHeaders,
                'Content-Type': 'application/json',
            },
            body: JSON.stringify({
                userID: this.props.userID,
                code: this.props.code,
                password: this.state.password,
            }),
        })
            .then(async response => {
                if (response.status === 200) {
                    this.setState({ submitOrError: null })
                } else if (response.status >= 400 && response.status < 500) {
                    this.setState({ submitOrError: new Error(await response.text()) })
                } else {
                    this.setState({ submitOrError: new Error('Password reset failed.') })
                }
            })
            .catch(error => this.setState({ submitOrError: asError(error) }))
    }
}

interface ResetPasswordPageProps extends RouteComponentProps<{}> {
    authenticatedUser: AuthenticatedUser | null
}

/**
 * A page that implements the reset-password flow for a user: (1) initiate the flow by providing the email address
 * of the account whose password to reset, and (2) complete the flow by providing the password-reset code.
 */
export class ResetPasswordPage extends React.PureComponent<ResetPasswordPageProps> {
    public componentDidMount(): void {
        eventLogger.logViewEvent('ResetPassword', false)
    }

    public render(): JSX.Element | null {
        let body: JSX.Element
        if (this.props.authenticatedUser) {
            body = <div className="alert alert-danger">Authenticated users may not perform password reset.</div>
        } else if (window.context.resetPasswordEnabled) {
            const searchParameters = new URLSearchParams(this.props.location.search)
            if (searchParameters.has('code') || searchParameters.has('userID')) {
                const code = searchParameters.get('code')
                const userID = parseInt(searchParameters.get('userID') || '', 10)
                if (code && !isNaN(userID)) {
                    body = <ResetPasswordCodeForm code={code} userID={userID} history={this.props.history} />
                } else {
                    body = <div className="alert alert-danger">The password reset link you followed is invalid.</div>
                }
            } else {
                body = <ResetPasswordInitForm history={this.props.history} />
            }
        } else {
            body = (
                <div className="alert alert-warning">
                    Password reset is disabled. Ask a site administrator to manually reset your password.
                </div>
            )
        }

        return (
            <>
                <PageTitle title="Reset your password" />
                <HeroPage
                    icon={SourcegraphIcon}
                    iconLinkTo={window.context.sourcegraphDotComMode ? '/search' : undefined}
                    iconClassName="bg-transparent"
                    title="Reset your password"
                    body={
                        <div className={classNames('mt-4', signInSignUpCommonStyles.signinPageContainer)}>{body}</div>
                    }
                />
            </>
        )
    }
}<|MERGE_RESOLUTION|>--- conflicted
+++ resolved
@@ -4,14 +4,8 @@
 import { Link, RouteComponentProps } from 'react-router-dom'
 
 import { Form } from '@sourcegraph/branded/src/components/Form'
-<<<<<<< HEAD
-import { LoadingSpinner } from '@sourcegraph/react-loading-spinner'
-import { asError, ErrorLike, isErrorLike } from '@sourcegraph/shared/src/util/errors'
-import { Button } from '@sourcegraph/wildcard'
-=======
 import { asError, ErrorLike, isErrorLike } from '@sourcegraph/common'
-import { LoadingSpinner } from '@sourcegraph/wildcard'
->>>>>>> ca92babb
+import { Button, LoadingSpinner } from '@sourcegraph/wildcard'
 
 import { AuthenticatedUser } from '../auth'
 import { ErrorAlert } from '../components/alerts'
@@ -103,17 +97,8 @@
                         disabled={this.state.submitOrError === 'loading'}
                         variant="primary"
                     >
-<<<<<<< HEAD
-                        {this.state.submitOrError === 'loading' ? (
-                            <LoadingSpinner className="icon-inline" />
-                        ) : (
-                            'Send reset password link'
-                        )}
+                        {this.state.submitOrError === 'loading' ? <LoadingSpinner /> : 'Send reset password link'}
                     </Button>
-=======
-                        {this.state.submitOrError === 'loading' ? <LoadingSpinner /> : 'Send reset password link'}
-                    </button>
->>>>>>> ca92babb
                 </Form>
                 <span className="form-text text-muted">
                     <Link to="/sign-in">Return to sign in</Link>
@@ -224,17 +209,8 @@
                         disabled={this.state.submitOrError === 'loading'}
                         variant="primary"
                     >
-<<<<<<< HEAD
-                        {this.state.submitOrError === 'loading' ? (
-                            <LoadingSpinner className="icon-inline" />
-                        ) : (
-                            'Reset password'
-                        )}
+                        {this.state.submitOrError === 'loading' ? <LoadingSpinner /> : 'Reset password'}
                     </Button>
-=======
-                        {this.state.submitOrError === 'loading' ? <LoadingSpinner /> : 'Reset password'}
-                    </button>
->>>>>>> ca92babb
                 </Form>
             </>
         )
