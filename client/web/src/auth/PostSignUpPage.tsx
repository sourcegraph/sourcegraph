--- conflicted
+++ resolved
@@ -7,11 +7,7 @@
 import { BrandLogo } from '@sourcegraph/web/src/components/branding/BrandLogo'
 import { HeroPage } from '@sourcegraph/web/src/components/HeroPage'
 import { PageRoutes } from '@sourcegraph/web/src/routes.constants'
-<<<<<<< HEAD
-import { Alert } from '@sourcegraph/wildcard'
-=======
-import { Link } from '@sourcegraph/wildcard'
->>>>>>> e4c0ab41
+import { Alert, Link } from '@sourcegraph/wildcard'
 
 import { AuthenticatedUser } from '../auth'
 import { PageTitle } from '../components/PageTitle'
