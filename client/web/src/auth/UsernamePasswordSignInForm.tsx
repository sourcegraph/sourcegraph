import React, { useCallback, useState } from 'react'

import classNames from 'classnames'
import * as H from 'history'

import { Form } from '@sourcegraph/branded/src/components/Form'
import { asError } from '@sourcegraph/common'
<<<<<<< HEAD
import { Button, LoadingSpinner, Link, Typography } from '@sourcegraph/wildcard'
=======
import { Button, LoadingSpinner, Link, Input } from '@sourcegraph/wildcard'
>>>>>>> 3af8add4

import { SourcegraphContext } from '../jscontext'
import { eventLogger } from '../tracking/eventLogger'

import { getReturnTo, PasswordInput } from './SignInSignUpCommon'

interface Props {
    location: H.Location
    history: H.History
    onAuthError: (error: Error | null) => void
    noThirdPartyProviders?: boolean
    context: Pick<
        SourcegraphContext,
        'allowSignup' | 'authProviders' | 'sourcegraphDotComMode' | 'xhrHeaders' | 'resetPasswordEnabled'
    >
}

/**
 * The form for signing in with a username and password.
 */
export const UsernamePasswordSignInForm: React.FunctionComponent<React.PropsWithChildren<Props>> = ({
    location,
    onAuthError,
    noThirdPartyProviders,
    context,
}) => {
    const [usernameOrEmail, setUsernameOrEmail] = useState('')
    const [password, setPassword] = useState('')
    const [loading, setLoading] = useState(false)

    const onUsernameOrEmailFieldChange = useCallback((event: React.ChangeEvent<HTMLInputElement>): void => {
        setUsernameOrEmail(event.target.value)
    }, [])

    const onPasswordFieldChange = useCallback((event: React.ChangeEvent<HTMLInputElement>): void => {
        setPassword(event.target.value)
    }, [])

    const handleSubmit = useCallback(
        (event: React.FormEvent<HTMLFormElement>): void => {
            event.preventDefault()
            if (loading) {
                return
            }

            setLoading(true)
            eventLogger.log('InitiateSignIn')
            fetch('/-/sign-in', {
                credentials: 'same-origin',
                method: 'POST',
                headers: {
                    ...context.xhrHeaders,
                    Accept: 'application/json',
                    'Content-Type': 'application/json',
                },
                body: JSON.stringify({
                    email: usernameOrEmail,
                    password,
                }),
            })
                .then(response => {
                    if (response.status === 200) {
                        if (new URLSearchParams(location.search).get('close') === 'true') {
                            window.close()
                        } else {
                            const returnTo = getReturnTo(location)
                            window.location.replace(returnTo)
                        }
                    } else if (response.status === 401) {
                        throw new Error('User or password was incorrect')
                    } else if (response.status === 422) {
                        throw new Error('The account has been locked out')
                    } else {
                        throw new Error('Unknown Error')
                    }
                })
                .catch(error => {
                    console.error('Auth error:', error)
                    setLoading(false)
                    onAuthError(asError(error))
                })
        },
        [usernameOrEmail, loading, location, password, onAuthError, context]
    )

    return (
        <>
            <Form onSubmit={handleSubmit}>
                <div className="form-group d-flex flex-column align-content-start">
                    <Typography.Label htmlFor="username-or-email" className="align-self-start">
                        Username or email
<<<<<<< HEAD
                    </Typography.Label>
                    <input
=======
                    </label>
                    <Input
>>>>>>> 3af8add4
                        id="username-or-email"
                        onChange={onUsernameOrEmailFieldChange}
                        required={true}
                        value={usernameOrEmail}
                        disabled={loading}
                        autoCapitalize="off"
                        autoFocus={true}
                        autoComplete="username"
                        // There is no well supported way to declare username OR email here.
                        // Using username seems to be the best approach and should still support this behaviour.
                        // See: https://github.com/whatwg/html/issues/4445
                    />
                </div>
                <div className="form-group d-flex flex-column align-content-start position-relative">
                    <Typography.Label htmlFor="password" className="align-self-start">
                        Password
                    </Typography.Label>
                    <PasswordInput
                        onChange={onPasswordFieldChange}
                        value={password}
                        required={true}
                        disabled={loading}
                        autoComplete="current-password"
                        placeholder=" "
                    />
                    {context.resetPasswordEnabled && (
                        <small className="form-text text-muted align-self-end position-absolute">
                            <Link to="/password-reset">Forgot password?</Link>
                        </small>
                    )}
                </div>
                <div
                    className={classNames('form-group', {
                        'mb-0': noThirdPartyProviders,
                    })}
                >
                    <Button className="btn-block" type="submit" disabled={loading} variant="primary">
                        {loading ? <LoadingSpinner /> : 'Sign in'}
                    </Button>
                </div>
            </Form>
        </>
    )
}<|MERGE_RESOLUTION|>--- conflicted
+++ resolved
@@ -5,11 +5,7 @@
 
 import { Form } from '@sourcegraph/branded/src/components/Form'
 import { asError } from '@sourcegraph/common'
-<<<<<<< HEAD
-import { Button, LoadingSpinner, Link, Typography } from '@sourcegraph/wildcard'
-=======
-import { Button, LoadingSpinner, Link, Input } from '@sourcegraph/wildcard'
->>>>>>> 3af8add4
+import { Button, LoadingSpinner, Link, Input, Text } from '@sourcegraph/wildcard'
 
 import { SourcegraphContext } from '../jscontext'
 import { eventLogger } from '../tracking/eventLogger'
@@ -98,47 +94,38 @@
     return (
         <>
             <Form onSubmit={handleSubmit}>
-                <div className="form-group d-flex flex-column align-content-start">
-                    <Typography.Label htmlFor="username-or-email" className="align-self-start">
-                        Username or email
-<<<<<<< HEAD
-                    </Typography.Label>
-                    <input
-=======
-                    </label>
-                    <Input
->>>>>>> 3af8add4
-                        id="username-or-email"
-                        onChange={onUsernameOrEmailFieldChange}
-                        required={true}
-                        value={usernameOrEmail}
-                        disabled={loading}
-                        autoCapitalize="off"
-                        autoFocus={true}
-                        autoComplete="username"
-                        // There is no well supported way to declare username OR email here.
-                        // Using username seems to be the best approach and should still support this behaviour.
-                        // See: https://github.com/whatwg/html/issues/4445
-                    />
-                </div>
-                <div className="form-group d-flex flex-column align-content-start position-relative">
-                    <Typography.Label htmlFor="password" className="align-self-start">
-                        Password
-                    </Typography.Label>
-                    <PasswordInput
-                        onChange={onPasswordFieldChange}
-                        value={password}
-                        required={true}
-                        disabled={loading}
-                        autoComplete="current-password"
-                        placeholder=" "
-                    />
-                    {context.resetPasswordEnabled && (
-                        <small className="form-text text-muted align-self-end position-absolute">
-                            <Link to="/password-reset">Forgot password?</Link>
-                        </small>
-                    )}
-                </div>
+                <Input
+                    id="username-or-email"
+                    label={<Text alignment="left">Username or email</Text>}
+                    onChange={onUsernameOrEmailFieldChange}
+                    required={true}
+                    value={usernameOrEmail}
+                    disabled={loading}
+                    autoCapitalize="off"
+                    autoFocus={true}
+                    autoComplete="username"
+                    className="form-group"
+                    // There is no well supported way to declare username OR email here.
+                    // Using username seems to be the best approach and should still support this behaviour.
+                    // See: https://github.com/whatwg/html/issues/4445
+                />
+
+                <PasswordInput
+                    onChange={onPasswordFieldChange}
+                    value={password}
+                    required={true}
+                    label={
+                        <div className="d-flex justify-content-between">
+                            <span>Password</span>
+                            {context.resetPasswordEnabled && <Link to="/password-reset">Forgot password?</Link>}
+                        </div>
+                    }
+                    disabled={loading}
+                    autoComplete="current-password"
+                    className="form-group"
+                    placeholder=" "
+                />
+
                 <div
                     className={classNames('form-group', {
                         'mb-0': noThirdPartyProviders,
