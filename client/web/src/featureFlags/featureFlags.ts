import { gql, useQuery } from '@sourcegraph/http-client'

import type { OrgFeatureFlagOverridesResult, OrgFeatureFlagOverridesVariables } from '../graphql-operations'

// A union of all feature flags we currently have.
export const FEATURE_FLAGS = [
    'admin-analytics-cache-disabled',
    'admin-onboarding',
    'auditlog-expansion',
    'blob-page-switch-areas-shortcuts',
    'cody-chat-mock-test',
    'cody-web-search',
    'contrast-compliant-syntax-highlighting',
    'enable-ownership-panels',
    'enable-simple-search',
    'web-next',
    'web-next-rollout',
    'web-next-toggle',
    'end-user-onboarding',
    'insight-polling-enabled',
    'opencodegraph',
    'own-analytics',
    'own-promote',
    'plg-enable-add-codehost-widget',
    'quick-start-tour-for-authenticated-users',
    'repository-metadata',
    'search-content-based-lang-detection',
    'search-debug',
    'signup-survey-enabled',
    'sourcegraph-operator-site-admin-hide-maintenance',
    'ab-hubspot-form-workpersonal-to-handraiser',
<<<<<<< HEAD
    'ab-shortened-install-first-signup-flow-cody-2024-04',
=======
    'external-accounts-modal',
>>>>>>> c16dc300
] as const

export type FeatureFlagName = typeof FEATURE_FLAGS[number]

interface OrgFlagOverride {
    orgID: string
    flagName: string
    value: boolean
}

/**
 * // TODO: clarify why to use this if GQL already takes care of overrides?
 * Fetches all feature flag overrides for organizations that the current user is a member of
 */
export function useFlagsOverrides(): { data: OrgFlagOverride[]; loading: boolean } {
    const { data, loading } = useQuery<OrgFeatureFlagOverridesResult, OrgFeatureFlagOverridesVariables>(
        gql`
            query OrgFeatureFlagOverrides {
                organizationFeatureFlagOverrides {
                    namespace {
                        id
                    }
                    targetFlag {
                        ... on FeatureFlagBoolean {
                            name
                        }
                        ... on FeatureFlagRollout {
                            name
                        }
                    }
                    value
                }
            }
        `,
        { fetchPolicy: 'cache-and-network' }
    )

    if (!data) {
        return { data: [], loading }
    }

    return {
        data: data?.organizationFeatureFlagOverrides.map(value => ({
            orgID: value.namespace.id,
            flagName: value.targetFlag.name,
            value: value.value,
        })),
        loading,
    }
}<|MERGE_RESOLUTION|>--- conflicted
+++ resolved
@@ -28,12 +28,8 @@
     'search-debug',
     'signup-survey-enabled',
     'sourcegraph-operator-site-admin-hide-maintenance',
-    'ab-hubspot-form-workpersonal-to-handraiser',
-<<<<<<< HEAD
+    'external-accounts-modal',
     'ab-shortened-install-first-signup-flow-cody-2024-04',
-=======
-    'external-accounts-modal',
->>>>>>> c16dc300
 ] as const
 
 export type FeatureFlagName = typeof FEATURE_FLAGS[number]
