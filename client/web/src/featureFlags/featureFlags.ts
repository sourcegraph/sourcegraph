import { gql, useQuery } from '@sourcegraph/http-client'

import { OrgFeatureFlagOverridesResult, OrgFeatureFlagOverridesVariables } from '../graphql-operations'

// A union of all feature flags we currently have.
// If there are no feature flags at the moment, this should be `never`.
export type FeatureFlagName =
    | 'quick-start-tour-for-authenticated-users'
    | 'insight-polling-enabled'
    | 'ab-visitor-tour-with-notebooks'
    | 'ab-email-verification-alert'
    | 'contrast-compliant-syntax-highlighting'
    | 'admin-analytics-cache-disabled'
    | 'search-input-show-history'
    | 'search-results-keyboard-navigation'
    | 'enable-streaming-git-blame'
    | 'plg-enable-add-codehost-widget'
    | 'accessible-file-tree'
    | 'accessible-symbol-tree'
    | 'accessible-file-tree-always-load-ancestors'
    | 'search-ownership'
    | 'cody'
<<<<<<< HEAD
    | 'blob-page-switch-areas-shortcuts'
=======
    | 'search-ranking'
>>>>>>> bde3fe94

interface OrgFlagOverride {
    orgID: string
    flagName: string
    value: boolean
}

/**
 * // TODO: clarify why to use this if GQL already takes care of overrides?
 * Fetches all feature flag overrides for organizations that the current user is a member of
 */
export function useFlagsOverrides(): { data: OrgFlagOverride[]; loading: boolean } {
    const { data, loading } = useQuery<OrgFeatureFlagOverridesResult, OrgFeatureFlagOverridesVariables>(
        gql`
            query OrgFeatureFlagOverrides {
                organizationFeatureFlagOverrides {
                    namespace {
                        id
                    }
                    targetFlag {
                        ... on FeatureFlagBoolean {
                            name
                        }
                        ... on FeatureFlagRollout {
                            name
                        }
                    }
                    value
                }
            }
        `,
        { fetchPolicy: 'cache-and-network' }
    )

    if (!data) {
        return { data: [], loading }
    }

    return {
        data: data?.organizationFeatureFlagOverrides.map(value => ({
            orgID: value.namespace.id,
            flagName: value.targetFlag.name,
            value: value.value,
        })),
        loading,
    }
}<|MERGE_RESOLUTION|>--- conflicted
+++ resolved
@@ -20,11 +20,8 @@
     | 'accessible-file-tree-always-load-ancestors'
     | 'search-ownership'
     | 'cody'
-<<<<<<< HEAD
+    | 'search-ranking'
     | 'blob-page-switch-areas-shortcuts'
-=======
-    | 'search-ranking'
->>>>>>> bde3fe94
 
 interface OrgFlagOverride {
     orgID: string
