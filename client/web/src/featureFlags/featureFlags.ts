--- conflicted
+++ resolved
@@ -15,11 +15,8 @@
     | 'admin-analytics-cache-disabled'
     | 'search-input-show-history'
     | 'user-management-disabled'
-<<<<<<< HEAD
     | 'search-results-keyboard-navigation'
-=======
     | 'enable-streaming-git-blame'
->>>>>>> d9d0713a
 
 interface OrgFlagOverride {
     orgID: string
