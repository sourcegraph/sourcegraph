import { gql, useQuery } from '@sourcegraph/http-client'

import { OrgFeatureFlagOverridesResult, OrgFeatureFlagOverridesVariables } from '../graphql-operations'

// A union of all feature flags we currently have.
// If there are no feature flags at the moment, this should be `never`.
export type FeatureFlagName =
    | 'quick-start-tour-for-authenticated-users'
    | 'insight-polling-enabled'
    | 'ab-visitor-tour-with-notebooks'
    | 'ab-email-verification-alert'
    | 'contrast-compliant-syntax-highlighting'
    | 'admin-analytics-cache-disabled'
    | 'search-input-show-history'
    | 'search-results-keyboard-navigation'
    | 'enable-streaming-git-blame'
    | 'plg-enable-add-codehost-widget'
    | 'enable-rbac'
<<<<<<< HEAD
    | 'setup-wizard'
=======
    | 'accessible-file-tree'
    | 'accessible-file-tree-always-load-ancestors'
>>>>>>> c03722f0

interface OrgFlagOverride {
    orgID: string
    flagName: string
    value: boolean
}

/**
 * // TODO: clarify why to use this if GQL already takes care of overrides?
 * Fetches all feature flag overrides for organizations that the current user is a member of
 */
export function useFlagsOverrides(): { data: OrgFlagOverride[]; loading: boolean } {
    const { data, loading } = useQuery<OrgFeatureFlagOverridesResult, OrgFeatureFlagOverridesVariables>(
        gql`
            query OrgFeatureFlagOverrides {
                organizationFeatureFlagOverrides {
                    namespace {
                        id
                    }
                    targetFlag {
                        ... on FeatureFlagBoolean {
                            name
                        }
                        ... on FeatureFlagRollout {
                            name
                        }
                    }
                    value
                }
            }
        `,
        { fetchPolicy: 'cache-and-network' }
    )

    if (!data) {
        return { data: [], loading }
    }

    return {
        data: data?.organizationFeatureFlagOverrides.map(value => ({
            orgID: value.namespace.id,
            flagName: value.targetFlag.name,
            value: value.value,
        })),
        loading,
    }
}<|MERGE_RESOLUTION|>--- conflicted
+++ resolved
@@ -16,12 +16,9 @@
     | 'enable-streaming-git-blame'
     | 'plg-enable-add-codehost-widget'
     | 'enable-rbac'
-<<<<<<< HEAD
     | 'setup-wizard'
-=======
     | 'accessible-file-tree'
     | 'accessible-file-tree-always-load-ancestors'
->>>>>>> c03722f0
 
 interface OrgFlagOverride {
     orgID: string
