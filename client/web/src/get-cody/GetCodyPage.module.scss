--- conflicted
+++ resolved
@@ -155,10 +155,7 @@
         border-radius: 0.188rem;
         margin-top: 0;
         margin-bottom: 0;
-<<<<<<< HEAD
-=======
         font-size: 1.125rem;
->>>>>>> 9514fce1
         background-color: var(--white) !important;
         color: var(--violet-07) !important;
 
@@ -242,11 +239,6 @@
     box-shadow: 0 25px 50px -12px rgba(0, 0, 0, 0.25);
     border-radius: 0.5rem;
     padding: 1.5rem 2.5rem;
-<<<<<<< HEAD
-=======
-    margin-top: 3rem;
-    margin-bottom: 1rem;
->>>>>>> 9514fce1
     width: fit-content;
     @media (--xs-breakpoint-down) {
         flex-wrap: wrap;
@@ -490,22 +482,11 @@
 }
 
 .download-btn-wrapper {
-<<<<<<< HEAD
     margin-top: 3rem;
     display: flex;
     flex-direction: row;
     flex-wrap: wrap;
     gap: 2rem;
-=======
-    @media (--md-breakpoint-up) {
-        display: flex;
-        gap: 2rem;
-    }
-
-    @media (--xs-breakpoint-down) {
-        display: block;
-    }
->>>>>>> 9514fce1
 }
 
 .badge {
