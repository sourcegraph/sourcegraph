import expect from 'expect'
import { describe, before, beforeEach, after, afterEach, test } from 'mocha'
import { TestResourceManager } from './util/TestResourceManager'
import { GraphQLClient, createGraphQLClient } from './util/GraphQlClient'
import { Driver } from '../../../shared/src/testing/driver'
import { getConfig } from '../../../shared/src/testing/config'
import { getTestTools } from './util/init'
import { ensureLoggedInOrCreateTestUser, getGlobalSettings } from './util/helpers'
import { setUserEmailVerified } from './util/api'
import { ScreenshotVerifier } from './util/ScreenshotVerifier'
import { gql, dataOrThrowErrors } from '../../../shared/src/graphql/graphql'
import { map } from 'rxjs/operators'
import { setProperty } from '@sqs/jsonc-parser/lib/edit'
import { applyEdits, parse } from '@sqs/jsonc-parser'
import { overwriteSettings } from '../../../shared/src/settings/edit'
import delay from 'delay'
import { afterEachSaveScreenshotIfFailed } from '../../../shared/src/testing/screenshotReporter'
import { editSiteConfig } from './util/helpers'
import * as jsoncEdit from '@sqs/jsonc-parser/lib/edit'

describe('Core functionality regression test suite', () => {
    const testUsername = 'test-core'
    const config = getConfig(
        'sudoToken',
        'sudoUsername',
        'gitHubToken',
        'sourcegraphBaseUrl',
        'noCleanup',
        'testUserPassword',
        'logBrowserConsole',
        'slowMo',
        'headless',
        'keepBrowser'
    )
    const formattingOptions = { eol: '\n', insertSpaces: true, tabSize: 2 }

    let driver: Driver
    let gqlClient: GraphQLClient
    let resourceManager: TestResourceManager
    let screenshots: ScreenshotVerifier
    before(async () => {
        ;({ driver, gqlClient, resourceManager } = await getTestTools(config))
        resourceManager.add(
            'User',
            testUsername,
            await ensureLoggedInOrCreateTestUser(driver, gqlClient, {
                username: testUsername,
                deleteIfExists: true,
                ...config,
            })
        )
        screenshots = new ScreenshotVerifier(driver)
    })

    afterEachSaveScreenshotIfFailed(() => driver.page)

    after(async () => {
        if (!config.noCleanup) {
            await resourceManager.destroyAll()
        }
        if (driver) {
            await driver.close()
        }
        if (screenshots.screenshots.length > 0) {
            console.log(screenshots.verificationInstructions())
        }
    })

    let alwaysCleanupManager: TestResourceManager
    beforeEach(() => {
        alwaysCleanupManager = new TestResourceManager()
    })
    afterEach(async () => {
        await alwaysCleanupManager.destroyAll()
    })

    test('2.2.1 User settings are saved and applied', async () => {
        const getSettings = async () => {
            await driver.page.waitForSelector('.test-settings-file .monaco-editor .view-lines')
            return driver.page.evaluate(() => {
                const editor = document.querySelector('.test-settings-file .monaco-editor .view-lines') as HTMLElement
                // eslint-disable-next-line unicorn/prefer-text-content
                return editor ? editor.innerText : null
            })
        }

        await driver.page.goto(config.sourcegraphBaseUrl + `/users/${testUsername}/settings`)
        const previousSettings = await getSettings()
        if (!previousSettings) {
            throw new Error('Previous settings were null')
        }
        const newSettings = '{\u00A0/*\u00A0These\u00A0are\u00A0new\u00A0settings\u00A0*/}'
        await driver.replaceText({
            selector: '.test-settings-file .monaco-editor',
            newText: newSettings,
            selectMethod: 'keyboard',
            enterTextMethod: 'paste',
        })
        await driver.page.reload()

        const currentSettings = await getSettings()
        if (currentSettings !== previousSettings) {
            throw new Error(
                `Settings ${JSON.stringify(currentSettings)} did not match (old) saved settings ${JSON.stringify(
                    previousSettings
                )}`
            )
        }

        await driver.replaceText({
            selector: '.test-settings-file .monaco-editor',
            newText: newSettings,
            selectMethod: 'keyboard',
            enterTextMethod: 'type',
        })
        await driver.findElementWithText('Save changes', { action: 'click' })
        await driver.page.waitForFunction(
            () => document.evaluate("//*[text() = ' Saving...']", document).iterateNext() === null
        )
        await driver.page.reload()

        const currentSettings2 = await getSettings()
        if (JSON.stringify(currentSettings2) !== JSON.stringify(newSettings)) {
            throw new Error(
                `Settings ${JSON.stringify(currentSettings2)} did not match (new) saved settings ${JSON.stringify(
                    newSettings
                )}`
            )
        }

        await driver.replaceText({
            selector: '.test-settings-file .monaco-editor',
            newText: previousSettings,
            selectMethod: 'keyboard',
            enterTextMethod: 'paste',
        })
        await driver.findElementWithText('Save changes', { action: 'click' })
        await driver.page.waitForFunction(
            () => document.evaluate("//*[text() = ' Saving...']", document).iterateNext() === null
        )
        const previousSettings2 = await getSettings()
        await driver.page.reload()

        const currentSettings3 = await getSettings()
        if (currentSettings3 !== previousSettings2) {
            throw new Error(
                `Settings ${JSON.stringify(currentSettings3)} did not match (old) saved settings ${JSON.stringify(
                    previousSettings2
                )}`
            )
        }
    })

<<<<<<< HEAD
    test('2.2.2.1 User profile page with enableuserchanges=false', async () => {
        const aviURL =
            'https://media2.giphy.com/media/26tPplGWjN0xLybiU/giphy.gif?cid=790b761127d52fa005ed23fdcb09d11a074671ac90146787&rid=giphy.gif'
        const displayName = 'Test Display Name'

        await driver.page.goto(driver.sourcegraphBaseUrl + `/users/${testUsername}/settings/profile`)
        await driver.replaceText({
            selector: '.test-UserProfileFormFields__displayName',
            newText: displayName,
        })
        await driver.replaceText({
            selector: '.test-UserProfileFormFields__avatarURL',
            newText: aviURL,
            enterTextMethod: 'paste',
        })
        await driver.page.click('#test-EditUserProfileForm__save')
        await delay(5000)
        await driver.findElementWithText(
            'Error: unable to change username because auth.enableUsernameChanges is false in site configuration'
        )
    })

    test('2.2.2.2 User profile page with enableuserchanges=true', async () => {
        const aviURL =
            'https://media2.giphy.com/media/26tPplGWjN0xLybiU/giphy.gif?cid=790b761127d52fa005ed23fdcb09d11a074671ac90146787&rid=giphy.gif'
        const displayName = 'Test Display Name'

        await editSiteConfig(gqlClient, contents =>
            jsoncEdit.setProperty(contents, ['auth.enableUsernameChanges'], true, formattingOptions)
        )
        alwaysCleanupManager.add("Global setting", "usernamechanges", async () => {
         await editSiteConfig(gqlClient, contents =>
            jsoncEdit.setProperty(contents, ['auth.enableUsernameChanges'], false, formattingOptions)
         )})
        await driver.page.goto(driver.sourcegraphBaseUrl + `/users/${testUsername}/settings/profile`)
        await driver.replaceText({
            selector: '.test-UserProfileFormFields__displayName',
            newText: displayName,
        })
        await driver.replaceText({
            selector: '.test-UserProfileFormFields__avatarURL',
            newText: aviURL,
            enterTextMethod: 'paste',
        })
        await driver.page.click('#test-EditUserProfileForm__save')
        await driver.page.reload()
        await driver.page.waitForFunction(
            displayName => {
                const element = document.querySelector('.test-user-area-header__display-name')
                return element?.textContent && element.textContent.trim() === displayName
            },
            undefined,
            displayName
        )
    })

    test('2.2.3 User emails page', async () => {
=======
    // test('2.2.2 User profile page', async () => {
    //     const aviURL =
    //         'https://media2.giphy.com/media/26tPplGWjN0xLybiU/giphy.gif?cid=790b761127d52fa005ed23fdcb09d11a074671ac90146787&rid=giphy.gif'
    //     const displayName = 'Test Display Name'

    //     await driver.page.goto(driver.sourcegraphBaseUrl + `/users/${testUsername}/settings/profile`)
    //     await driver.replaceText({
    //         selector: '.test-UserProfileFormFields__displayName',
    //         newText: displayName,
    //     })
    //     await driver.replaceText({
    //         selector: '.test-UserProfileFormFields__avatarURL',
    //         newText: aviURL,
    //         enterTextMethod: 'paste',
    //     })
    //     await driver.page.click('#test-EditUserProfileForm__save')
    //     await driver.findElementWithText(
    //         'Error:'
    //         // 'Error: unable to change username because auth.enableUsernameChanges is false in site configuration'

    //     )
    // })

    test('2.2.2 User emails page', async () => {
>>>>>>> aaf947f8
        const testEmail = 'sg-test-account@protonmail.com'
        await driver.page.goto(driver.sourcegraphBaseUrl + `/users/${testUsername}/settings/emails`)
        await driver.replaceText({ selector: '.test-user-email-add-input', newText: 'sg-test-account@protonmail.com' })
        await driver.findElementWithText('Add', { action: 'click' })
        await driver.findElementWithText(testEmail, { wait: true })
        try {
            await driver.findElementWithText('Verification pending')
        } catch {
            await driver.findElementWithText('Not verified')
        }
        await setUserEmailVerified(gqlClient, testUsername, testEmail, true)
        await driver.page.reload()
        await driver.findElementWithText('Verified', { wait: true })
    })

    test('2.2.3 Access tokens work and invalid access tokens return "401 Unauthorized"', async () => {
        await driver.page.goto(config.sourcegraphBaseUrl + `/users/${testUsername}/settings/tokens`)
        await driver.findElementWithText('Generate new token', { action: 'click', wait: { timeout: 5000 } })
        await driver.findElementWithText('New access token', { wait: { timeout: 1000 } })
        await driver.replaceText({
            selector: '.test-create-access-token-description',
            newText: 'test-regression',
        })
        await driver.findElementWithText('Generate token', { action: 'click', wait: { timeout: 1000 } })
        await driver.findElementWithText("Copy the new access token now. You won't be able to see it again.", {
            wait: { timeout: 1000 },
        })
        await driver.findElementWithText('Copy', { action: 'click' })
        const token = await driver.page.evaluate(() => {
            const tokenElement = document.querySelector('.test-access-token')
            if (!tokenElement) {
                return null
            }
            const inputElement = tokenElement.querySelector('input')
            if (!inputElement) {
                return null
            }
            return inputElement.value
        })
        if (!token) {
            throw new Error('Could not obtain access token')
        }
        const gqlClientWithToken = createGraphQLClient({
            baseUrl: config.sourcegraphBaseUrl,
            token,
        })
        await delay(2000)
        const currentUsernameQuery = gql`
            query {
                currentUser {
                    username
                }
            }
        `
        const response = await gqlClientWithToken
            .queryGraphQL(currentUsernameQuery)
            .pipe(map(dataOrThrowErrors))
            .toPromise()
        expect(response).toEqual({ currentUser: { username: testUsername } })

        const gqlClientWithInvalidToken = createGraphQLClient({
            baseUrl: config.sourcegraphBaseUrl,
            token: 'aaaaaaaaaaaaaaaaaaaaaaaaaaaaaaaaaaaaaaaa',
        })

        await expect(
            gqlClientWithInvalidToken.queryGraphQL(currentUsernameQuery).pipe(map(dataOrThrowErrors)).toPromise()
        ).rejects.toThrowError('401 Unauthorized')
    })

    test('2.5 Quicklinks: add a quicklink, test that it appears on the front page and works.', async () => {
        const quicklinkInfo = {
            name: 'Quicklink',
            url: config.sourcegraphBaseUrl + '/api/console',
            description: 'This is a quicklink',
        }

        const { subjectID, settingsID, contents: oldContents } = await getGlobalSettings(gqlClient)
        const parsedOldContents = parse(oldContents)
        if (parsedOldContents?.quicklinks) {
            throw new Error('Global setting quicklinks already exists, aborting test')
        }
        const newContents = applyEdits(
            oldContents,
            setProperty(oldContents, ['quicklinks'], [quicklinkInfo], {
                eol: '\n',
                insertSpaces: true,
                tabSize: 2,
            })
        )
        await overwriteSettings(gqlClient, subjectID, settingsID, newContents)
        alwaysCleanupManager.add('Global setting', 'quicklinks', async () => {
            const { subjectID: currentSubjectID, settingsID: currentSettingsID } = await getGlobalSettings(gqlClient)
            await overwriteSettings(gqlClient, currentSubjectID, currentSettingsID, oldContents)
        })

        await driver.page.goto(config.sourcegraphBaseUrl + '/search')
        await (
            await driver.findElementWithText(quicklinkInfo.name, {
                selector: 'a',
                wait: { timeout: 1000 },
            })
        ).hover()
        await driver.findElementWithText(quicklinkInfo.description, {
            wait: { timeout: 1000 },
        })
        await driver.findElementWithText(quicklinkInfo.name, {
            action: 'click',
            selector: 'a',
            wait: { timeout: 1000 },
        })
        await driver.page.waitForNavigation()
        expect(driver.page.url()).toEqual(quicklinkInfo.url)
    })
})<|MERGE_RESOLUTION|>--- conflicted
+++ resolved
@@ -151,7 +151,6 @@
         }
     })
 
-<<<<<<< HEAD
     test('2.2.2.1 User profile page with enableuserchanges=false', async () => {
         const aviURL =
             'https://media2.giphy.com/media/26tPplGWjN0xLybiU/giphy.gif?cid=790b761127d52fa005ed23fdcb09d11a074671ac90146787&rid=giphy.gif'
@@ -209,32 +208,6 @@
     })
 
     test('2.2.3 User emails page', async () => {
-=======
-    // test('2.2.2 User profile page', async () => {
-    //     const aviURL =
-    //         'https://media2.giphy.com/media/26tPplGWjN0xLybiU/giphy.gif?cid=790b761127d52fa005ed23fdcb09d11a074671ac90146787&rid=giphy.gif'
-    //     const displayName = 'Test Display Name'
-
-    //     await driver.page.goto(driver.sourcegraphBaseUrl + `/users/${testUsername}/settings/profile`)
-    //     await driver.replaceText({
-    //         selector: '.test-UserProfileFormFields__displayName',
-    //         newText: displayName,
-    //     })
-    //     await driver.replaceText({
-    //         selector: '.test-UserProfileFormFields__avatarURL',
-    //         newText: aviURL,
-    //         enterTextMethod: 'paste',
-    //     })
-    //     await driver.page.click('#test-EditUserProfileForm__save')
-    //     await driver.findElementWithText(
-    //         'Error:'
-    //         // 'Error: unable to change username because auth.enableUsernameChanges is false in site configuration'
-
-    //     )
-    // })
-
-    test('2.2.2 User emails page', async () => {
->>>>>>> aaf947f8
         const testEmail = 'sg-test-account@protonmail.com'
         await driver.page.goto(driver.sourcegraphBaseUrl + `/users/${testUsername}/settings/emails`)
         await driver.replaceText({ selector: '.test-user-email-add-input', newText: 'sg-test-account@protonmail.com' })
