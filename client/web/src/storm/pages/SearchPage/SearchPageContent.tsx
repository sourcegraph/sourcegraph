--- conflicted
+++ resolved
@@ -86,8 +86,7 @@
                 ) : (
                     <>
                         <SearchPageInput queryState={queryState} setQueryState={setQueryState} />
-<<<<<<< HEAD
-                        {!codySearchEnabled && !authenticatedUser && isSourcegraphDotCom && (
+                        {!window.context.codyEnabled && !authenticatedUser && isSourcegraphDotCom && (
                             <div className="d-flex justify-content-center mt-4">
                                 <Text className="text-muted">
                                     <Badge variant="merged">Experimental</Badge>{' '}
@@ -105,10 +104,7 @@
                                 </Text>
                             </div>
                         )}
-                        {codySearchEnabled && (
-=======
                         {window.context.codyEnabled && (
->>>>>>> 56ada407
                             <div className="d-flex justify-content-center mt-4">
                                 <Text className="text-muted">
                                     <Badge variant="merged">Experimental</Badge>{' '}
