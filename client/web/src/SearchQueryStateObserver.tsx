--- conflicted
+++ resolved
@@ -30,15 +30,7 @@
     const selectedSearchContextSpecRef = useRef(selectedSearchContextSpec)
     selectedSearchContextSpecRef.current = selectedSearchContextSpec
 
-<<<<<<< HEAD
-    const { searchQueryInput, isInitialized } = useExperimentalFeatures()
-
-    // This ensures that the query stays unmodified until we know
-    // whether the feature flag is set or not.
-    const enableExperimentalSearchInput = isInitialized ? searchQueryInput === 'experimental' : true
-=======
     const [enableExperimentalSearchInput] = useExperimentalQueryInput()
->>>>>>> 73b38bb2
 
     // Create `locationSubject` once on mount. New values are provided in the `useEffect` hook.
 
