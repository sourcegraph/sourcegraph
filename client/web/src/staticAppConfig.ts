--- conflicted
+++ resolved
@@ -45,12 +45,7 @@
 /**
  * Non-primitive values (components, objects) we inject at the tip of the React tree.
  */
-<<<<<<< HEAD
-export interface StaticInjectedAppConfig
-    extends Pick<CodeIntelligenceProps, 'codeIntelligenceBadgeContent' | 'codeIntelligenceBadgeMenu'> {
-=======
-export interface StaticInjectedAppConfig extends Pick<CodeIntelligenceProps, 'useCodeIntel' | 'brainDot'> {
->>>>>>> c5ca8d67
+export interface StaticInjectedAppConfig extends Pick<CodeIntelligenceProps, 'brainDot'> {
     siteAdminAreaRoutes: readonly SiteAdminAreaRoute[]
     siteAdminSideBarGroups: SiteAdminSideBarGroups
     siteAdminOverviewComponents: readonly React.ComponentType<React.PropsWithChildren<unknown>>[]
