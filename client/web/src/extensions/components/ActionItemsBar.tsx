--- conflicted
+++ resolved
@@ -282,26 +282,15 @@
                 {haveExtensionsLoaded && <ActionItemsDivider />}
                 <div className="list-unstyled m-0">
                     <div className={styles.listItem}>
-<<<<<<< HEAD
                         <Tooltip content="Add extensions">
                             <Link
-                                aria-label="Add"
                                 to="/extensions"
                                 className={classNames(styles.listItem, styles.auxIcon, actionItemClassName)}
+                                aria-label="Add"
                             >
-                                <Icon as={PlusIcon} aria-hidden={true} />
+                                <Icon aria-hidden={true} svgPath={mdiPlus} />
                             </Link>
                         </Tooltip>
-=======
-                        <Link
-                            to="/extensions"
-                            className={classNames(styles.listItem, styles.auxIcon, actionItemClassName)}
-                            data-tooltip="Add extensions"
-                            aria-label="Add extensions"
-                        >
-                            <Icon aria-hidden={true} svgPath={mdiPlus} />
-                        </Link>
->>>>>>> ad5f4c65
                     </div>
                 </div>
             </ErrorBoundary>
@@ -335,7 +324,6 @@
             <li className={styles.dividerVertical} />
             <li className={classNames('nav-item mr-2', className)}>
                 <div className={classNames(styles.toggleContainer, isOpen && styles.toggleContainerOpen)}>
-<<<<<<< HEAD
                     <Tooltip content={`${isOpen ? 'Close' : 'Open'} extensions panel`}>
                         {/**
                          * This <ButtonLink> must be wrapped with an additional span, since the tooltip needs to use "ref" to work properly.
@@ -345,8 +333,8 @@
                             <ButtonLink
                                 aria-label={
                                     isOpen
-                                        ? 'Close panel. Press the down arrow key to enter the extensions panel.'
-                                        : 'Open panel'
+                                        ? 'Close extensions panel. Press the down arrow key to enter the extensions panel.'
+                                        : 'Open extensions panel'
                                 }
                                 className={classNames(actionItemClassName, styles.auxIcon, styles.actionToggle)}
                                 onSelect={toggle}
@@ -357,42 +345,16 @@
                                 ) : isOpen ? (
                                     <Icon
                                         data-testid="action-items-toggle-open"
-                                        as={ChevronDoubleUpIcon}
                                         aria-hidden={true}
+                                        svgPath={mdiChevronDoubleUp}
                                     />
                                 ) : (
-                                    <Icon as={PuzzleOutlineIcon} aria-hidden={true} />
+                                    <Icon aria-hidden={true} svgPath={mdiPuzzleOutline} />
                                 )}
                                 {haveExtensionsLoaded && <VisuallyHidden>Down arrow to enter</VisuallyHidden>}
                             </ButtonLink>
                         </span>
                     </Tooltip>
-=======
-                    <ButtonLink
-                        data-tooltip={`${isOpen ? 'Close' : 'Open'} extensions panel`}
-                        aria-label={
-                            isOpen
-                                ? 'Close extensions panel. Press the down arrow key to enter the extensions panel.'
-                                : 'Open extensions panel'
-                        }
-                        className={classNames(actionItemClassName, styles.auxIcon, styles.actionToggle)}
-                        onSelect={toggle}
-                        ref={toggleReference}
-                    >
-                        {!haveExtensionsLoaded ? (
-                            <LoadingSpinner />
-                        ) : isOpen ? (
-                            <Icon
-                                data-testid="action-items-toggle-open"
-                                aria-hidden={true}
-                                svgPath={mdiChevronDoubleUp}
-                            />
-                        ) : (
-                            <Icon aria-hidden={true} svgPath={mdiPuzzleOutline} />
-                        )}
-                        {haveExtensionsLoaded && <VisuallyHidden>Down arrow to enter</VisuallyHidden>}
-                    </ButtonLink>
->>>>>>> ad5f4c65
                 </div>
             </li>
         </>
