--- conflicted
+++ resolved
@@ -4,16 +4,13 @@
 import { isObject } from 'lodash'
 import GithubIcon from 'mdi-react/GithubIcon'
 import React, { useMemo, useEffect } from 'react'
+import { Link } from 'react-router-dom'
 
 import { isErrorLike, isDefined } from '@sourcegraph/common'
 import { splitExtensionID } from '@sourcegraph/shared/src/extensions/extension'
 import { ExtensionCategory, ExtensionManifest } from '@sourcegraph/shared/src/schema/extensionSchema'
 import { isEncodedImage } from '@sourcegraph/shared/src/util/icon'
-<<<<<<< HEAD
-import { RouterLink } from '@sourcegraph/wildcard'
-=======
 import { Button } from '@sourcegraph/wildcard'
->>>>>>> 0950685b
 
 import { PageTitle } from '../../components/PageTitle'
 import { Timestamp } from '../../components/time/Timestamp'
@@ -144,9 +141,9 @@
                     <h3>Resources</h3>
                     <small>
                         {extension.registryExtension && (
-                            <RouterLink to={`${extension.registryExtension.url}/-/manifest`} className="d-block mb-1">
+                            <Link to={`${extension.registryExtension.url}/-/manifest`} className="d-block mb-1">
                                 Manifest (package.json)
-                            </RouterLink>
+                            </Link>
                         )}
                         {extension.manifest && !isErrorLike(extension.manifest) && extension.manifest.url && (
                             <a
@@ -185,11 +182,7 @@
                         <ul className="list-inline" data-testid="test-registry-extension-categories">
                             {categories.map(category => (
                                 <li key={category} className="list-inline-item mb-2">
-<<<<<<< HEAD
-                                    <RouterLink
-=======
                                     <Button
->>>>>>> 0950685b
                                         to={urlToExtensionsQuery({ category })}
                                         variant="secondary"
                                         outline={true}
@@ -197,11 +190,7 @@
                                         as={Link}
                                     >
                                         {category}
-<<<<<<< HEAD
-                                    </RouterLink>
-=======
                                     </Button>
->>>>>>> 0950685b
                                 </li>
                             ))}
                         </ul>
@@ -217,11 +206,7 @@
                             <ul className="list-inline">
                                 {extension.manifest.tags.map(tag => (
                                     <li key={tag} className="list-inline-item mb-2">
-<<<<<<< HEAD
-                                        <RouterLink
-=======
                                         <Button
->>>>>>> 0950685b
                                             to={urlToExtensionsQuery({ query: extensionsQuery({ tag }) })}
                                             className={styles.tag}
                                             variant="secondary"
@@ -230,11 +215,7 @@
                                             as={Link}
                                         >
                                             {tag}
-<<<<<<< HEAD
-                                        </RouterLink>
-=======
                                         </Button>
->>>>>>> 0950685b
                                     </li>
                                 ))}
                             </ul>
