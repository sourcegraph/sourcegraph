import Dialog from '@reach/dialog'
import React, { useState } from 'react'

<<<<<<< HEAD
import { Button } from '@sourcegraph/wildcard'

import { FeedbackPromptContent } from '../../nav/Feedback/FeedbackPrompt'
=======
import { FeedbackPromptContent } from '../../nav/Feedback'
>>>>>>> ca92babb

interface SourcegraphExtensionFeedbackProps {
    extensionID: string
}

export const SourcegraphExtensionFeedback: React.FunctionComponent<SourcegraphExtensionFeedbackProps> = ({
    extensionID,
}) => {
    const [isOpen, setIsOpen] = useState(false)

    const toggleIsOpen = (): void => setIsOpen(!isOpen)
    const onClose = (): void => setIsOpen(false)
    const textPrefix = `Sourcegraph extension ${extensionID}: `
    const labelId = 'sourcegraph-extension-feedback-modal'

    return (
        <>
            <Button className="p-0" onClick={toggleIsOpen} variant="link">
                <small>Message the author</small>
            </Button>
            {isOpen && (
                <Dialog
                    className="modal-body modal-body--top-third p-4 rounded border"
                    onDismiss={onClose}
                    aria-labelledby={labelId}
                >
                    <FeedbackPromptContent closePrompt={onClose} textPrefix={textPrefix} />
                </Dialog>
            )}
        </>
    )
}<|MERGE_RESOLUTION|>--- conflicted
+++ resolved
@@ -1,13 +1,9 @@
 import Dialog from '@reach/dialog'
 import React, { useState } from 'react'
 
-<<<<<<< HEAD
 import { Button } from '@sourcegraph/wildcard'
 
-import { FeedbackPromptContent } from '../../nav/Feedback/FeedbackPrompt'
-=======
 import { FeedbackPromptContent } from '../../nav/Feedback'
->>>>>>> ca92babb
 
 interface SourcegraphExtensionFeedbackProps {
     extensionID: string
