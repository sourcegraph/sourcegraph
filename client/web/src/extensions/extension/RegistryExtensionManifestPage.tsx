import classNames from 'classnames'
import EyeIcon from 'mdi-react/EyeIcon'
import InformationOutlineIcon from 'mdi-react/InformationOutlineIcon'
import * as React from 'react'
import { RouteComponentProps } from 'react-router'

import { ConfiguredRegistryExtension } from '@sourcegraph/shared/src/extensions/extension'
import extensionSchemaJSON from '@sourcegraph/shared/src/schema/extension.schema.json'
import { ThemeProps } from '@sourcegraph/shared/src/theme'
<<<<<<< HEAD
import { RouterLink } from '@sourcegraph/wildcard'
=======
import { Button } from '@sourcegraph/wildcard'
>>>>>>> 0950685b

import { PageTitle } from '../../components/PageTitle'
import { DynamicallyImportedMonacoSettingsEditor } from '../../settings/DynamicallyImportedMonacoSettingsEditor'
import { eventLogger } from '../../tracking/eventLogger'

import { ExtensionAreaRouteContext } from './ExtensionArea'
import styles from './RegistryExtensionManifestPage.module.scss'

export const ExtensionNoManifestAlert: React.FunctionComponent<{
    extension: ConfiguredRegistryExtension
}> = ({ extension }) => (
    <div className="alert alert-info">
        This extension is not yet published.
        {extension.registryExtension?.viewerCanAdminister && (
            <>
                <br />
<<<<<<< HEAD
                <RouterLink className="mt-3 btn btn-primary" to={`${extension.registryExtension.url}/-/releases/new`}>
                    Publish first release of extension
                </RouterLink>
=======
                <Button
                    className="mt-3"
                    to={`${extension.registryExtension.url}/-/releases/new`}
                    variant="primary"
                    as={Link}
                >
                    Publish first release of extension
                </Button>
>>>>>>> 0950685b
            </>
        )}
    </div>
)

interface Props extends ExtensionAreaRouteContext, RouteComponentProps<{}>, ThemeProps {}

interface State {
    viewMode: ViewMode
}

enum ViewMode {
    Rich = 'rich',
    Plain = 'plain',
}

/** A page that displays an extension's manifest. */
export class RegistryExtensionManifestPage extends React.PureComponent<Props, State> {
    private static STORAGE_KEY = 'RegistryExtensionManifestPage.viewMode'
    private static getViewMode(): ViewMode {
        const storedViewMode = localStorage.getItem(RegistryExtensionManifestPage.STORAGE_KEY)
        if (storedViewMode === ViewMode.Rich || storedViewMode === ViewMode.Plain) {
            return storedViewMode
        }
        return ViewMode.Rich
    }
    private static setViewMode(value: ViewMode): void {
        localStorage.setItem(RegistryExtensionManifestPage.STORAGE_KEY, value)
    }

    public state: State = { viewMode: RegistryExtensionManifestPage.getViewMode() }

    public componentDidMount(): void {
        eventLogger.logViewEvent('RegistryExtensionManifest')
    }

    public render(): JSX.Element | null {
        return (
            <div>
                <PageTitle title={`Manifest of ${this.props.extension.id}`} />
                <div className="d-flex align-items-center justify-content-between">
                    <div className="d-flex align-items-center">
                        <h3 className="mb-0 mr-1">Manifest</h3>
                        <InformationOutlineIcon
                            className="icon-inline text-muted"
                            data-tooltip="The published JSON description of how to run or access the extension"
                        />
                    </div>
                    <div>
                        {this.props.extension.manifest && (
                            <Button onClick={this.onViewModeButtonClick} variant="secondary">
                                <EyeIcon className="icon-inline" /> Use{' '}
                                {this.state.viewMode === ViewMode.Plain ? ViewMode.Rich : ViewMode.Plain} viewer
                            </Button>
                        )}{' '}
                        {this.props.extension.registryExtension?.viewerCanAdminister && (
<<<<<<< HEAD
                            <RouterLink
                                className="btn btn-primary"
=======
                            <Button
>>>>>>> 0950685b
                                to={`${this.props.extension.registryExtension.url}/-/releases/new`}
                                variant="primary"
                                as={Link}
                            >
                                Publish new release
<<<<<<< HEAD
                            </RouterLink>
=======
                            </Button>
>>>>>>> 0950685b
                        )}
                    </div>
                </div>
                <div className="mt-2">
                    {this.props.extension.rawManifest === null ? (
                        <ExtensionNoManifestAlert extension={this.props.extension} />
                    ) : this.state.viewMode === ViewMode.Rich ? (
                        <DynamicallyImportedMonacoSettingsEditor
                            id="registry-extension-edit-page__data"
                            value={this.props.extension.rawManifest}
                            height={500}
                            jsonSchema={extensionSchemaJSON}
                            readOnly={true}
                            isLightTheme={this.props.isLightTheme}
                            history={this.props.history}
                            telemetryService={this.props.telemetryService}
                        />
                    ) : (
                        <pre className={classNames('form-control', styles.plainViewer)}>
                            <code>{this.props.extension.rawManifest}</code>
                        </pre>
                    )}
                </div>
            </div>
        )
    }

    private onViewModeButtonClick = (): void => {
        this.setState(
            previousState => ({ viewMode: previousState.viewMode === ViewMode.Rich ? ViewMode.Plain : ViewMode.Rich }),
            () => RegistryExtensionManifestPage.setViewMode(this.state.viewMode)
        )
    }
}<|MERGE_RESOLUTION|>--- conflicted
+++ resolved
@@ -3,15 +3,12 @@
 import InformationOutlineIcon from 'mdi-react/InformationOutlineIcon'
 import * as React from 'react'
 import { RouteComponentProps } from 'react-router'
+import { Link } from 'react-router-dom'
 
 import { ConfiguredRegistryExtension } from '@sourcegraph/shared/src/extensions/extension'
 import extensionSchemaJSON from '@sourcegraph/shared/src/schema/extension.schema.json'
 import { ThemeProps } from '@sourcegraph/shared/src/theme'
-<<<<<<< HEAD
-import { RouterLink } from '@sourcegraph/wildcard'
-=======
 import { Button } from '@sourcegraph/wildcard'
->>>>>>> 0950685b
 
 import { PageTitle } from '../../components/PageTitle'
 import { DynamicallyImportedMonacoSettingsEditor } from '../../settings/DynamicallyImportedMonacoSettingsEditor'
@@ -28,11 +25,6 @@
         {extension.registryExtension?.viewerCanAdminister && (
             <>
                 <br />
-<<<<<<< HEAD
-                <RouterLink className="mt-3 btn btn-primary" to={`${extension.registryExtension.url}/-/releases/new`}>
-                    Publish first release of extension
-                </RouterLink>
-=======
                 <Button
                     className="mt-3"
                     to={`${extension.registryExtension.url}/-/releases/new`}
@@ -41,7 +33,6 @@
                 >
                     Publish first release of extension
                 </Button>
->>>>>>> 0950685b
             </>
         )}
     </div>
@@ -98,22 +89,13 @@
                             </Button>
                         )}{' '}
                         {this.props.extension.registryExtension?.viewerCanAdminister && (
-<<<<<<< HEAD
-                            <RouterLink
-                                className="btn btn-primary"
-=======
                             <Button
->>>>>>> 0950685b
                                 to={`${this.props.extension.registryExtension.url}/-/releases/new`}
                                 variant="primary"
                                 as={Link}
                             >
                                 Publish new release
-<<<<<<< HEAD
-                            </RouterLink>
-=======
                             </Button>
->>>>>>> 0950685b
                         )}
                     </div>
                 </div>
