import * as React from 'react'

import { isErrorLike } from '@sourcegraph/common'
import { Markdown } from '@sourcegraph/shared/src/components/Markdown'
import { ConfiguredRegistryExtension } from '@sourcegraph/shared/src/extensions/extension'
import { renderMarkdown } from '@sourcegraph/shared/src/util/markdown'
<<<<<<< HEAD
import { Button, Alert } from '@sourcegraph/wildcard'
=======
import { Button, Link } from '@sourcegraph/wildcard'
>>>>>>> e4c0ab41

import { ExtensionNoManifestAlert } from './RegistryExtensionManifestPage'

const PublishNewManifestAlert: React.FunctionComponent<{
    extension: ConfiguredRegistryExtension
    text: string
    buttonLabel: string
    alertVariant: 'info' | 'danger'
}> = ({ extension, text, buttonLabel, alertVariant }) => (
    <Alert variant={alertVariant}>
        {text}
        {extension.registryExtension?.viewerCanAdminister && (
            <>
                <br />
                <Button
                    className="mt-3"
                    to={`${extension.registryExtension.url}/-/releases/new`}
                    variant="primary"
                    as={Link}
                >
                    {buttonLabel}
                </Button>
            </>
        )}
    </Alert>
)

export const ExtensionReadme: React.FunctionComponent<{
    extension: ConfiguredRegistryExtension
}> = ({ extension }) => {
    if (!extension.rawManifest) {
        return <ExtensionNoManifestAlert extension={extension} />
    }

    const manifest = extension.manifest
    if (isErrorLike(manifest)) {
        return (
            <PublishNewManifestAlert
                extension={extension}
                alertVariant="danger"
                text={`This extension's manifest is invalid: ${
                    manifest?.message ? manifest.message : 'JSON parse error'
                }`}
                buttonLabel="Fix manifest and publish new release"
            />
        )
    }

    if (!manifest || !manifest.readme) {
        return (
            <PublishNewManifestAlert
                extension={extension}
                alertVariant="info"
                text="This extension has no README."
                buttonLabel="Add README and publish new release"
            />
        )
    }

    try {
        const html = renderMarkdown(manifest.readme)
        return <Markdown dangerousInnerHTML={html} />
    } catch {
        return (
            <PublishNewManifestAlert
                extension={extension}
                alertVariant="danger"
                text="This extension's Markdown README is invalid."
                buttonLabel="Fix README and publish new release"
            />
        )
    }
}<|MERGE_RESOLUTION|>--- conflicted
+++ resolved
@@ -4,11 +4,7 @@
 import { Markdown } from '@sourcegraph/shared/src/components/Markdown'
 import { ConfiguredRegistryExtension } from '@sourcegraph/shared/src/extensions/extension'
 import { renderMarkdown } from '@sourcegraph/shared/src/util/markdown'
-<<<<<<< HEAD
-import { Button, Alert } from '@sourcegraph/wildcard'
-=======
-import { Button, Link } from '@sourcegraph/wildcard'
->>>>>>> e4c0ab41
+import { Button, Link, Alert } from '@sourcegraph/wildcard'
 
 import { ExtensionNoManifestAlert } from './RegistryExtensionManifestPage'
 
