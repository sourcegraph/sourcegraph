--- conflicted
+++ resolved
@@ -1,15 +1,12 @@
 import classNames from 'classnames'
 import * as React from 'react'
+import { Link } from 'react-router-dom'
 
 import { isErrorLike } from '@sourcegraph/common'
 import { Markdown } from '@sourcegraph/shared/src/components/Markdown'
 import { ConfiguredRegistryExtension } from '@sourcegraph/shared/src/extensions/extension'
 import { renderMarkdown } from '@sourcegraph/shared/src/util/markdown'
-<<<<<<< HEAD
-import { RouterLink } from '@sourcegraph/wildcard'
-=======
 import { Button } from '@sourcegraph/wildcard'
->>>>>>> 0950685b
 
 import { ExtensionNoManifestAlert } from './RegistryExtensionManifestPage'
 
@@ -24,11 +21,6 @@
         {extension.registryExtension?.viewerCanAdminister && (
             <>
                 <br />
-<<<<<<< HEAD
-                <RouterLink className="mt-3 btn btn-primary" to={`${extension.registryExtension.url}/-/releases/new`}>
-                    {buttonLabel}
-                </RouterLink>
-=======
                 <Button
                     className="mt-3"
                     to={`${extension.registryExtension.url}/-/releases/new`}
@@ -37,7 +29,6 @@
                 >
                     {buttonLabel}
                 </Button>
->>>>>>> 0950685b
             </>
         )}
     </div>
