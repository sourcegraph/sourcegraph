--- conflicted
+++ resolved
@@ -14,11 +14,7 @@
 import { SettingsCascadeProps, SettingsSubject } from '@sourcegraph/shared/src/settings/settings'
 import { ThemeProps } from '@sourcegraph/shared/src/theme'
 import { isEncodedImage } from '@sourcegraph/shared/src/util/icon'
-<<<<<<< HEAD
-import { useTimeoutManager, Alert } from '@sourcegraph/wildcard'
-=======
-import { useTimeoutManager, Link } from '@sourcegraph/wildcard'
->>>>>>> e4c0ab41
+import { useTimeoutManager, Link, Alert } from '@sourcegraph/wildcard'
 
 import { AuthenticatedUser } from '../auth'
 
