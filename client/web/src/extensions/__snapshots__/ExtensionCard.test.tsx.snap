// Jest Snapshot v1, https://goo.gl/fbAQLP

exports[`ExtensionCard renders 1`] = `
<DocumentFragment>
  <div
    class="card position-relative flex-1 extensionCard"
  >
    <div
      class="card-body p-0 extension-card__body d-flex flex-column position-relative"
    >
      <div
        class="d-flex align-items-center backgroundSection blue"
      >
        <img
          alt=""
          class="icon"
          src="data:image/png,abcd"
        />
      </div>
      <div
        class="w-100 flex-grow-1 detailsSection"
      >
        <div
          class="mb-2"
        >
          <h3
            class="mb-0 mr-1 text-truncate flex-1"
          >
            <a
              href="/extensions/x/y"
            >
              y
            </a>
          </h3>
          <span>
            by x
          </span>
        </div>
        <div
          class="mt-3 description"
        >
          <span
            class=""
          >
            d
          </span>
        </div>
      </div>
      <div
        class="d-flex flex-column align-items-end mt-1 togglesSection"
      >
<<<<<<< HEAD
        <span
          className="text-muted"
        >
          Disabled
           by default for all
        </span>
        <button
          aria-checked={false}
          className="toggle mx-2"
          data-testid="extension-toggle-x/y"
          disabled={false}
          onClick={[Function]}
          role="switch"
          title="Click to enable"
          type="button"
          value={0}
=======
        <div
          class="px-1"
>>>>>>> 05e18046
        >
          <span
            class="text-muted small"
          >
            Disabled
          </span>
        </div>
        <div
          class="px-1 mt-2"
        >
          <span
            class="text-muted"
          >
            Disabled by default for all
          </span>
          <button
            aria-checked="false"
            class="toggle mx-2"
            data-test="extension-toggle-x/y"
            role="switch"
            title="Click to enable"
            type="button"
            value="0"
          >
            <span
              class="bar"
            />
            <span
              class="knob"
            />
          </button>
        </div>
      </div>
    </div>
  </div>
</DocumentFragment>
`;<|MERGE_RESOLUTION|>--- conflicted
+++ resolved
@@ -49,27 +49,8 @@
       <div
         class="d-flex flex-column align-items-end mt-1 togglesSection"
       >
-<<<<<<< HEAD
-        <span
-          className="text-muted"
-        >
-          Disabled
-           by default for all
-        </span>
-        <button
-          aria-checked={false}
-          className="toggle mx-2"
-          data-testid="extension-toggle-x/y"
-          disabled={false}
-          onClick={[Function]}
-          role="switch"
-          title="Click to enable"
-          type="button"
-          value={0}
-=======
         <div
           class="px-1"
->>>>>>> 05e18046
         >
           <span
             class="text-muted small"
@@ -88,7 +69,7 @@
           <button
             aria-checked="false"
             class="toggle mx-2"
-            data-test="extension-toggle-x/y"
+            data-testid="extension-toggle-x/y"
             role="switch"
             title="Click to enable"
             type="button"
