--- conflicted
+++ resolved
@@ -1,12 +1,8 @@
 import PuzzleOutlineIcon from 'mdi-react/PuzzleOutlineIcon'
 import * as React from 'react'
-import { RouteComponentProps } from 'react-router-dom'
+import { Link, RouteComponentProps } from 'react-router-dom'
 
-<<<<<<< HEAD
-import { RouterLink, PageHeader } from '@sourcegraph/wildcard'
-=======
 import { PageHeader, Button } from '@sourcegraph/wildcard'
->>>>>>> 0950685b
 
 import { ActionButtonDescriptor } from '../util/contributions'
 
@@ -34,16 +30,6 @@
                 actions={props.actionButtons.map(
                     ({ condition = () => true, to, icon: Icon, label, tooltip }) =>
                         condition(props) && (
-<<<<<<< HEAD
-                            <RouterLink
-                                className="btn ml-2 btn-secondary"
-                                to={to(props)}
-                                data-tooltip={tooltip}
-                                key={label}
-                            >
-                                {Icon && <Icon className="icon-inline" />} {label}
-                            </RouterLink>
-=======
                             <Button
                                 className="ml-2"
                                 to={to(props)}
@@ -54,7 +40,6 @@
                             >
                                 {Icon && <Icon className="icon-inline" />} {label}
                             </Button>
->>>>>>> 0950685b
                         )
                 )}
             />
