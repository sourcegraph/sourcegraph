--- conflicted
+++ resolved
@@ -1,6 +1,6 @@
 import { FC, useCallback, useEffect, useMemo, useState } from 'react'
 
-import { mdiCog, mdiDelete, mdiGithub, mdiRefresh, mdiPlus } from '@mdi/js'
+import { mdiCog, mdiDelete, mdiGithub, mdiPlus } from '@mdi/js'
 import classNames from 'classnames'
 import { useNavigate, useParams } from 'react-router-dom'
 import { DeleteGitHubAppResult, DeleteGitHubAppVariables } from 'src/graphql-operations'
@@ -30,12 +30,8 @@
 import { ConnectionList, SummaryContainer, ConnectionSummary } from '../FilteredConnection/ui'
 import { PageTitle } from '../PageTitle'
 
-<<<<<<< HEAD
 import { AuthProviderMessage } from './AuthProviderMessage'
-import { GITHUB_APP_BY_ID_QUERY } from './backend'
-=======
 import { GITHUB_APP_BY_ID_QUERY, DELETE_GITHUB_APP_BY_ID_QUERY } from './backend'
->>>>>>> 7ba9b855
 
 import styles from './GitHubAppCard.module.scss'
 
@@ -67,8 +63,6 @@
 
     const app = useMemo(() => data?.gitHubApp, [data])
 
-<<<<<<< HEAD
-=======
     const onDelete = useCallback<React.MouseEventHandler>(async () => {
         if (!window.confirm(`Delete the GitHub App ${app?.name}?`)) {
             return
@@ -82,10 +76,6 @@
         }
     }, [app, deleteGitHubApp, navigate])
 
-    // TODO - make an actual GraphQL request to do it here...
-    const refreshFromGH = (): void => {}
-
->>>>>>> 7ba9b855
     if (!appID) {
         return null
     }
@@ -129,14 +119,7 @@
                         headingElement="h2"
                         actions={
                             <>
-<<<<<<< HEAD
                                 <ButtonLink to={app.appURL} variant="info" className="ml-2">
-=======
-                                <Button onClick={refreshFromGH} variant="info" className="ml-auto" size="sm">
-                                    <Icon inline={true} svgPath={mdiRefresh} aria-hidden={true} /> Refresh from GitHub
-                                </Button>
-                                <ButtonLink to={app.appURL} variant="info" className="ml-2" size="sm">
->>>>>>> 7ba9b855
                                     <Icon inline={true} svgPath={mdiGithub} aria-hidden={true} /> Edit
                                 </ButtonLink>
                                 <Tooltip content="Delete GitHub App">
