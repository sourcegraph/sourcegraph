--- conflicted
+++ resolved
@@ -8,11 +8,7 @@
 import { isErrorLike, ErrorLike } from '@sourcegraph/common'
 import { ActivationProps } from '@sourcegraph/shared/src/components/activation/Activation'
 import { TelemetryProps } from '@sourcegraph/shared/src/telemetry/telemetryService'
-<<<<<<< HEAD
-import { RouterLink } from '@sourcegraph/wildcard'
-=======
-import { Button } from '@sourcegraph/wildcard'
->>>>>>> 0950685b
+import { Link, Button } from '@sourcegraph/wildcard'
 
 import { AuthenticatedUser } from '../../auth'
 import { ListExternalServiceFields, Scalars, ExternalServicesResult } from '../../graphql-operations'
@@ -93,23 +89,14 @@
             <div className="d-flex justify-content-between align-items-center mb-3">
                 <h2 className="mb-0">Manage code hosts</h2>
                 {!isManagingOtherUser && (
-<<<<<<< HEAD
-                    <RouterLink
-                        className="btn btn-primary test-goto-add-external-service-page"
-=======
                     <Button
                         className="test-goto-add-external-service-page"
->>>>>>> 0950685b
                         to={`${routingPrefix}/external-services/new`}
                         variant="primary"
                         as={Link}
                     >
                         <AddIcon className="icon-inline" /> Add code host
-<<<<<<< HEAD
-                    </RouterLink>
-=======
                     </Button>
->>>>>>> 0950685b
                 )}
             </div>
             <p className="mt-2">Manage code host connections to sync repositories.</p>
