--- conflicted
+++ resolved
@@ -8,16 +8,14 @@
 import { ErrorLike } from '@sourcegraph/common'
 import { TelemetryProps } from '@sourcegraph/shared/src/telemetry/telemetryService'
 import { ThemeProps } from '@sourcegraph/shared/src/theme'
-<<<<<<< HEAD
-import { Button, LoadingSpinner, Alert, Typography, Text } from '@sourcegraph/wildcard'
-=======
-import { Button, LoadingSpinner, Alert, Typography, Input } from '@sourcegraph/wildcard'
->>>>>>> 3af8add4
+import { Button, LoadingSpinner, Alert, Typography, Text, Input } from '@sourcegraph/wildcard'
 
 import { AddExternalServiceInput } from '../../graphql-operations'
 import { DynamicallyImportedMonacoSettingsEditor } from '../../settings/DynamicallyImportedMonacoSettingsEditor'
 
 import { AddExternalServiceOptions } from './externalServices'
+
+import styles from './ExternalServiceForm.module.scss'
 
 interface Props extends Pick<AddExternalServiceOptions, 'jsonSchema' | 'editorActions'>, ThemeProps, TelemetryProps {
     history: H.History
@@ -77,15 +75,7 @@
             )}
             {hideDisplayNameField || (
                 <div className="form-group">
-                    <Typography.Label weight="bold" htmlFor="test-external-service-form-display-name">
-                        Display name:
-<<<<<<< HEAD
-                    </Typography.Label>
-                    <input
-=======
-                    </label>
                     <Input
->>>>>>> 3af8add4
                         id="test-external-service-form-display-name"
                         required={true}
                         autoCorrect="off"
@@ -95,6 +85,8 @@
                         value={input.displayName}
                         onChange={onDisplayNameChange}
                         disabled={loading}
+                        label={<strong className={styles.inputLabel}>Display name:</strong>}
+                        className="mb-0"
                     />
                 </div>
             )}
