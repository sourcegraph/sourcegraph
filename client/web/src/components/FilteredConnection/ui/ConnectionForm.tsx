import React, { useCallback, useRef } from 'react'

import classNames from 'classnames'
import { useMergeRefs } from 'use-callback-ref'

import { Form } from '@sourcegraph/branded/src/components/Form'
import { useAutoFocus, Input } from '@sourcegraph/wildcard'

import { FilterControl, FilteredConnectionFilter, FilteredConnectionFilterValue } from '../FilterControl'

import styles from './ConnectionForm.module.scss'

export interface ConnectionFormProps {
    /** Hides the filter input field. */
    hideSearch?: boolean

    /** CSS class name for the <input> element */
    inputClassName?: string

    /** CSS class name for the <form> element */
    formClassName?: string

    /** Placeholder text for the <input> element */
    inputPlaceholder?: string

    /** Value of the <input> element */
    inputValue?: string

    /** aria-label for the <input> element */
    inputAriaLabel?: string

    /** Called when the <input> element value changes */
    onInputChange?: React.ChangeEventHandler<HTMLInputElement>

    /** Autofocuses the filter input field. */
    autoFocus?: boolean

    /**
     * Filters to display next to the filter input field.
     *
     * Filters are mutually exclusive.
     */
    filters?: FilteredConnectionFilter[]

    onValueSelect?: (filter: FilteredConnectionFilter, value: FilteredConnectionFilterValue) => void

    /** An element rendered as a sibling of the filters. */
    additionalFilterElement?: React.ReactElement

    values?: Map<string, FilteredConnectionFilterValue>

    compact?: boolean
}

/**
 * FilteredConnection form input.
 * Supports <input> for querying and <select>/<radio> controls for filtering
 */
export const ConnectionForm = React.forwardRef<HTMLInputElement, ConnectionFormProps>(
    (
        {
            hideSearch,
            formClassName,
            inputClassName,
            inputPlaceholder,
            inputAriaLabel,
            inputValue,
            onInputChange,
            autoFocus,
            filters,
            onValueSelect,
            additionalFilterElement,
            values,
            compact,
        },
        reference
    ) => {
        const localReference = useRef<HTMLInputElement>(null)
        const mergedReference = useMergeRefs([localReference, reference])
        const handleSubmit = useCallback<React.FormEventHandler<HTMLFormElement>>(event => {
            // Do nothing. The <input onChange> handler will pick up any changes shortly.
            event.preventDefault()
        }, [])

        useAutoFocus({ autoFocus, reference: localReference })

        return (
            <Form
                className={classNames(
                    'w-100 d-inline-flex justify-content-between flex-row',
                    !compact && styles.noncompact,
                    formClassName
                )}
                onSubmit={handleSubmit}
            >
                {filters && onValueSelect && values && (
                    <FilterControl filters={filters} onValueSelect={onValueSelect} values={values}>
                        {additionalFilterElement}
                    </FilterControl>
                )}
                {!hideSearch && (
                    <Input
<<<<<<< HEAD
                        className={classNames(inputClassName, styles.input)}
=======
                        className={classNames(styles.input, inputClassName)}
>>>>>>> 1c21a5a5
                        type="search"
                        placeholder={inputPlaceholder}
                        name="query"
                        value={inputValue}
                        onChange={onInputChange}
                        autoFocus={autoFocus}
                        autoComplete="off"
                        autoCorrect="off"
                        autoCapitalize="off"
                        ref={mergedReference}
                        spellCheck={false}
                        aria-label={inputAriaLabel}
                    />
                )}
            </Form>
        )
    }
)<|MERGE_RESOLUTION|>--- conflicted
+++ resolved
@@ -100,11 +100,7 @@
                 )}
                 {!hideSearch && (
                     <Input
-<<<<<<< HEAD
-                        className={classNames(inputClassName, styles.input)}
-=======
                         className={classNames(styles.input, inputClassName)}
->>>>>>> 1c21a5a5
                         type="search"
                         placeholder={inputPlaceholder}
                         name="query"
