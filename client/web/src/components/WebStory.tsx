--- conflicted
+++ resolved
@@ -11,11 +11,7 @@
 
 import { legacyLayoutRouteContextMock } from '../__mocks__/legacyLayoutRouteContext'
 import { SourcegraphContext } from '../jscontext'
-<<<<<<< HEAD
 import { LegacyLayoutRouteContext, LegacyRouteContext } from '../LegacyRouteContext'
-import { setExperimentalFeaturesForTesting } from '../stores/experimentalFeatures'
-=======
->>>>>>> 573581eb
 
 import { BreadcrumbSetters, BreadcrumbsProps, useBreadcrumbs } from './Breadcrumbs'
 
@@ -80,21 +76,15 @@
     return (
         <MockedStoryProvider mocks={mocks} useStrictMocking={useStrictMocking}>
             <WildcardThemeContext.Provider value={{ isBranded: true }}>
-<<<<<<< HEAD
-                <ThemeContext.Provider value={{ themeSetting: isLightTheme ? ThemeSetting.Light : ThemeSetting.Dark }}>
-                    <LegacyRouteContext.Provider value={{ ...legacyLayoutRouteContextMock, ...legacyLayoutContext }}>
-                        <RouterProvider router={router} />
-                    </LegacyRouteContext.Provider>
-                </ThemeContext.Provider>
-=======
-                <SettingsProvider settingsCascade={EMPTY_SETTINGS_CASCADE}>
-                    <ThemeContext.Provider
-                        value={{ themeSetting: isLightTheme ? ThemeSetting.Light : ThemeSetting.Dark }}
-                    >
-                        <RouterProvider router={router} />
-                    </ThemeContext.Provider>
-                </SettingsProvider>
->>>>>>> 573581eb
+                <LegacyRouteContext.Provider value={{ ...legacyLayoutRouteContextMock, ...legacyLayoutContext }}>
+                    <SettingsProvider settingsCascade={EMPTY_SETTINGS_CASCADE}>
+                        <ThemeContext.Provider
+                            value={{ themeSetting: isLightTheme ? ThemeSetting.Light : ThemeSetting.Dark }}
+                        >
+                            <RouterProvider router={router} />
+                        </ThemeContext.Provider>
+                    </SettingsProvider>
+                </LegacyRouteContext.Provider>
             </WildcardThemeContext.Provider>
         </MockedStoryProvider>
     )
