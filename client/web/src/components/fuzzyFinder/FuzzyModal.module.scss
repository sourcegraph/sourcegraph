@import 'wildcard/src/global-styles/breakpoints';

.modal {
    height: 80vh;
    max-height: 426px;
    // `!important` is required to ensure that this rule is applied in the production bundle.
    // It can be removed after addressing the following issue:
    // https://github.com/sourcegraph/sourcegraph/issues/42217
    width: 80vw !important;
    max-width: 900px;
    background-color: var(--body-bg);
    padding: 0;
}

.header {
<<<<<<< HEAD
    margin-bottom: -1px; // stylelint-disable-line declaration-property-unit-allowed-list
=======
    display: flex;
    align-items: center;
    padding: 0.5rem 1rem 0; // stylelint-disable-next-line declaration-property-unit-allowed-list
    margin-bottom: -1px;
>>>>>>> 77d5070a
    z-index: 1;
}

.shortcut {
    color: var(--text-muted);
    font-weight: normal;
    margin-left: 0.125rem;
}

.input {
    margin: 0.25rem 1rem 0.5rem 1rem;
    box-shadow: var(--search-input-shadow);
}

.result-item {
    &:hover {
        background-color: var(--color-bg-2);
    }
}

.focused {
    border-radius: var(--border-radius);
    background-color: var(--color-bg-3);
}

.keyboard-explanation {
    color: var(--text-muted);
    font-size: 0.75rem;
}

.summary {
    display: flex;
    align-items: center;
    margin-bottom: 0.75rem;
    padding: 0 1rem;

    @media (--xs-breakpoint-down) {
        flex-direction: column;
        gap: 0.5rem;
    }
}
.summary > * {
    flex: 1;
}

.search-query {
    display: flex;
    margin-left: auto;
}

.result-count {
    flex: 1;
    font-size: 0.75rem;
    color: var(--text-muted);
}

.experimental-badge {
    margin: -0.5rem 0.75rem 0 auto;
    text-transform: uppercase;
}

.close-button {
    width: 1.5rem;
    height: 1.5rem;
    margin-top: -0.5rem;
    align-items: center;
    justify-content: center;

    &:hover {
        svg {
            color: var(--icon-color);
        }
    }
}

.show-more {
    align-self: center;
}

.tab-list {
    gap: 0.75rem;
    display: flex;
    flex-direction: row;
}

.tab {
    gap: 0.5rem;
}

.tab-centered-text {
    text-align: center;
}
.active-tab {
    background-color: var(--color-bg-2);
}

.fuzzy-scope-selector {
    width: fit-content;
    margin-left: auto;
    margin-bottom: 0;

    select {
        background-color: transparent;
    }
}<|MERGE_RESOLUTION|>--- conflicted
+++ resolved
@@ -13,14 +13,7 @@
 }
 
 .header {
-<<<<<<< HEAD
     margin-bottom: -1px; // stylelint-disable-line declaration-property-unit-allowed-list
-=======
-    display: flex;
-    align-items: center;
-    padding: 0.5rem 1rem 0; // stylelint-disable-next-line declaration-property-unit-allowed-list
-    margin-bottom: -1px;
->>>>>>> 77d5070a
     z-index: 1;
 }
 
