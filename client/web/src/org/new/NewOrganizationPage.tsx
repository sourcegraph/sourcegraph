import * as H from 'history'
import React, { useCallback, useEffect, useState } from 'react'

import { Form } from '@sourcegraph/branded/src/components/Form'
import { asError, isErrorLike } from '@sourcegraph/common'
import { Link } from '@sourcegraph/shared/src/components/Link'
<<<<<<< HEAD
import { asError, isErrorLike } from '@sourcegraph/shared/src/util/errors'
import { Container, PageHeader, Button } from '@sourcegraph/wildcard'
=======
import { Container, PageHeader, LoadingSpinner } from '@sourcegraph/wildcard'
>>>>>>> ca92babb

import { ORG_NAME_MAX_LENGTH, VALID_ORG_NAME_REGEXP } from '..'
import { ErrorAlert } from '../../components/alerts'
import { Page } from '../../components/Page'
import { PageTitle } from '../../components/PageTitle'
import { eventLogger } from '../../tracking/eventLogger'
import { createOrganization } from '../backend'

import styles from './NewOrgPage.module.scss'

interface Props {
    history: H.History
}

export const NewOrganizationPage: React.FunctionComponent<Props> = ({ history }) => {
    useEffect(() => {
        eventLogger.logViewEvent('NewOrg')
    }, [])
    const [loading, setLoading] = useState<boolean | Error>(false)
    const [name, setName] = useState<string>('')
    const [displayName, setDisplayName] = useState<string>('')

    const onNameChange: React.ChangeEventHandler<HTMLInputElement> = event => {
        const hyphenatedName = event.currentTarget.value.replace(/\s/g, '-')
        setName(hyphenatedName)
    }

    const onDisplayNameChange: React.ChangeEventHandler<HTMLInputElement> = event => {
        setDisplayName(event.currentTarget.value)
    }

    const onSubmit = useCallback<React.FormEventHandler<HTMLFormElement>>(
        async event => {
            event.preventDefault()
            eventLogger.log('CreateNewOrgClicked')
            if (!event.currentTarget.checkValidity()) {
                return
            }
            setLoading(true)
            try {
                const org = await createOrganization({ name, displayName })
                setLoading(false)
                history.push(org.settingsURL!)
            } catch (error) {
                setLoading(asError(error))
            }
        },
        [displayName, history, name]
    )

    return (
        <Page className={styles.newOrgPage}>
            <PageTitle title="New organization" />
            <PageHeader
                path={[{ text: 'Create a new organization' }]}
                description={
                    <>
                        An organization is a set of users with associated configuration. See{' '}
                        <Link to="/help/admin/organizations">Sourcegraph documentation</Link> for information about
                        configuring organizations.
                    </>
                }
                className="mb-3"
            />
            <Form className="settings-form" onSubmit={onSubmit}>
                <Container className="mb-3">
                    {isErrorLike(loading) && <ErrorAlert className="mb-3" error={loading} />}
                    <div className="form-group">
                        <label htmlFor="new-org-page__form-name">Organization name</label>
                        <input
                            id="new-org-page__form-name"
                            type="text"
                            className="form-control test-new-org-name-input"
                            placeholder="acme-corp"
                            pattern={VALID_ORG_NAME_REGEXP}
                            maxLength={ORG_NAME_MAX_LENGTH}
                            required={true}
                            autoCorrect="off"
                            autoComplete="off"
                            autoFocus={true}
                            value={name}
                            onChange={onNameChange}
                            disabled={loading === true}
                            aria-describedby="new-org-page__form-name-help"
                        />
                        <small id="new-org-page__form-name-help" className="form-text text-muted">
                            An organization name consists of letters, numbers, hyphens (-), dots (.) and may not begin
                            or end with a dot, nor begin with a hyphen.
                        </small>
                    </div>

                    <div className="form-group mb-0">
                        <label htmlFor="new-org-page__form-display-name">Display name</label>
                        <input
                            id="new-org-page__form-display-name"
                            type="text"
                            className="form-control test-new-org-display-name-input"
                            placeholder="ACME Corporation"
                            autoCorrect="off"
                            value={displayName}
                            onChange={onDisplayNameChange}
                            disabled={loading === true}
                        />
                    </div>
                </Container>

                <Button
                    type="submit"
                    className="test-create-org-submit-button"
                    disabled={loading === true}
                    variant="primary"
                >
                    {loading === true && <LoadingSpinner />}
                    Create organization
                </Button>
            </Form>
        </Page>
    )
}<|MERGE_RESOLUTION|>--- conflicted
+++ resolved
@@ -4,12 +4,7 @@
 import { Form } from '@sourcegraph/branded/src/components/Form'
 import { asError, isErrorLike } from '@sourcegraph/common'
 import { Link } from '@sourcegraph/shared/src/components/Link'
-<<<<<<< HEAD
-import { asError, isErrorLike } from '@sourcegraph/shared/src/util/errors'
-import { Container, PageHeader, Button } from '@sourcegraph/wildcard'
-=======
-import { Container, PageHeader, LoadingSpinner } from '@sourcegraph/wildcard'
->>>>>>> ca92babb
+import { Button, Container, PageHeader, LoadingSpinner } from '@sourcegraph/wildcard'
 
 import { ORG_NAME_MAX_LENGTH, VALID_ORG_NAME_REGEXP } from '..'
 import { ErrorAlert } from '../../components/alerts'
