import React, { useCallback, useEffect, useState } from 'react'

import { Form } from '@sourcegraph/branded/src/components/Form'
<<<<<<< HEAD
import { LoadingSpinner } from '@sourcegraph/react-loading-spinner'
import { asError, isErrorLike } from '@sourcegraph/shared/src/util/errors'
import { Container, PageHeader, Button } from '@sourcegraph/wildcard'
=======
import { asError, isErrorLike } from '@sourcegraph/common'
import { Container, PageHeader, LoadingSpinner } from '@sourcegraph/wildcard'
>>>>>>> ca92babb

import { ORG_DISPLAY_NAME_MAX_LENGTH } from '../..'
import { ErrorAlert } from '../../../components/alerts'
import { PageTitle } from '../../../components/PageTitle'
import { Timestamp } from '../../../components/time/Timestamp'
import { eventLogger } from '../../../tracking/eventLogger'
import { OrgAreaPageProps } from '../../area/OrgArea'
import { updateOrganization } from '../../backend'

interface Props extends Pick<OrgAreaPageProps, 'org' | 'onOrganizationUpdate'> {}

/**
 * The organization profile settings page.
 */
export const OrgSettingsProfilePage: React.FunctionComponent<Props> = ({ org, onOrganizationUpdate }) => {
    useEffect(() => {
        eventLogger.logViewEvent('OrgSettingsProfile')
    }, [org.id])

    const [displayName, setDisplayName] = useState<string>(org.displayName ?? '')
    const onDisplayNameFieldChange = useCallback<React.ChangeEventHandler<HTMLInputElement>>(event => {
        setDisplayName(event.target.value)
    }, [])
    const [isLoading, setIsLoading] = useState<boolean | Error>(false)
    const [updated, setIsUpdated] = useState<boolean>(false)
    const [updateResetTimer, setUpdateResetTimer] = useState<NodeJS.Timer>()

    useEffect(
        () => () => {
            if (updateResetTimer) {
                clearTimeout(updateResetTimer)
            }
        },
        [updateResetTimer]
    )

    const onSubmit = useCallback<React.FormEventHandler>(
        async event => {
            event.preventDefault()
            setIsLoading(true)
            try {
                await updateOrganization(org.id, displayName)
                onOrganizationUpdate()
                // Reenable submit button, flash "updated" text
                setIsLoading(false)
                setIsUpdated(true)
                setUpdateResetTimer(
                    setTimeout(() => {
                        // Hide "updated" text again after 1s
                        setIsUpdated(false)
                    }, 1000)
                )
            } catch (error) {
                setIsLoading(asError(error))
            }
        },
        [displayName, onOrganizationUpdate, org.id]
    )

    return (
        <div className="org-settings-profile-page">
            <PageTitle title={org.name} />
            <PageHeader
                path={[{ text: 'Organization profile' }]}
                headingElement="h2"
                description={
                    <>
                        {org.displayName ? (
                            <>
                                {org.displayName} ({org.name})
                            </>
                        ) : (
                            org.name
                        )}{' '}
                        was created <Timestamp date={org.createdAt} />.
                    </>
                }
                className="mb-3"
            />
            <Container>
                <Form className="org-settings-profile-page" onSubmit={onSubmit}>
                    <div className="form-group">
                        <label htmlFor="org-settings-profile-page-display-name">Display name</label>
                        <input
                            id="org-settings-profile-page-display-name"
                            type="text"
                            className="form-control org-settings-profile-page__display-name"
                            placeholder="Organization name"
                            onChange={onDisplayNameFieldChange}
                            value={displayName}
                            spellCheck={false}
                            maxLength={ORG_DISPLAY_NAME_MAX_LENGTH}
                        />
                    </div>
                    <Button type="submit" disabled={isLoading === true} variant="primary">
                        Update
<<<<<<< HEAD
                    </Button>
                    {isLoading === true && <LoadingSpinner className="icon-inline" />}
=======
                    </button>
                    {isLoading === true && <LoadingSpinner />}
>>>>>>> ca92babb
                    {updated && (
                        <p className="mb-0">
                            <small>Updated!</small>
                        </p>
                    )}
                    {isErrorLike(isLoading) && <ErrorAlert error={isLoading} />}
                </Form>
            </Container>
        </div>
    )
}<|MERGE_RESOLUTION|>--- conflicted
+++ resolved
@@ -1,14 +1,8 @@
 import React, { useCallback, useEffect, useState } from 'react'
 
 import { Form } from '@sourcegraph/branded/src/components/Form'
-<<<<<<< HEAD
-import { LoadingSpinner } from '@sourcegraph/react-loading-spinner'
-import { asError, isErrorLike } from '@sourcegraph/shared/src/util/errors'
-import { Container, PageHeader, Button } from '@sourcegraph/wildcard'
-=======
 import { asError, isErrorLike } from '@sourcegraph/common'
-import { Container, PageHeader, LoadingSpinner } from '@sourcegraph/wildcard'
->>>>>>> ca92babb
+import { Container, PageHeader, Button, LoadingSpinner } from '@sourcegraph/wildcard'
 
 import { ORG_DISPLAY_NAME_MAX_LENGTH } from '../..'
 import { ErrorAlert } from '../../../components/alerts'
@@ -105,13 +99,8 @@
                     </div>
                     <Button type="submit" disabled={isLoading === true} variant="primary">
                         Update
-<<<<<<< HEAD
                     </Button>
-                    {isLoading === true && <LoadingSpinner className="icon-inline" />}
-=======
-                    </button>
                     {isLoading === true && <LoadingSpinner />}
->>>>>>> ca92babb
                     {updated && (
                         <p className="mb-0">
                             <small>Updated!</small>
