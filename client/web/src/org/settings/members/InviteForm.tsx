import classNames from 'classnames'
import AddIcon from 'mdi-react/AddIcon'
import CloseIcon from 'mdi-react/CloseIcon'
import EmailOpenOutlineIcon from 'mdi-react/EmailOpenOutlineIcon'
import React, { useCallback, useState } from 'react'
import { map } from 'rxjs/operators'

import { Form } from '@sourcegraph/branded/src/components/Form'
import { asError, createAggregateError, isErrorLike } from '@sourcegraph/common'
import { Link } from '@sourcegraph/shared/src/components/Link'
import { Scalars } from '@sourcegraph/shared/src/graphql-operations'
import { gql } from '@sourcegraph/shared/src/graphql/graphql'
<<<<<<< HEAD
import { asError, createAggregateError, isErrorLike } from '@sourcegraph/shared/src/util/errors'
import { Button } from '@sourcegraph/wildcard'
=======
import { LoadingSpinner } from '@sourcegraph/wildcard'
>>>>>>> ca92babb

import { AuthenticatedUser } from '../../../auth'
import { requestGraphQL } from '../../../backend/graphql'
import { ErrorAlert } from '../../../components/alerts'
import { CopyableText } from '../../../components/CopyableText'
import { DismissibleAlert } from '../../../components/DismissibleAlert'
import {
    InviteUserToOrganizationResult,
    InviteUserToOrganizationVariables,
    AddUserToOrganizationResult,
    AddUserToOrganizationVariables,
    InviteUserToOrganizationFields,
} from '../../../graphql-operations'
import { eventLogger } from '../../../tracking/eventLogger'

import styles from './InviteForm.module.scss'

const emailInvitesEnabled = window.context.emailEnabled

interface Invited extends InviteUserToOrganizationFields {
    username: string
}

interface Props {
    orgID: Scalars['ID']
    authenticatedUser: AuthenticatedUser | null

    /** Called when the organization members list changes. */
    onDidUpdateOrganizationMembers: () => void

    onOrganizationUpdate: () => void
}

export const InviteForm: React.FunctionComponent<Props> = ({
    orgID,
    authenticatedUser,
    onDidUpdateOrganizationMembers,
    onOrganizationUpdate,
}) => {
    const [username, setUsername] = useState<string>('')
    const onUsernameChange = useCallback<React.ChangeEventHandler<HTMLInputElement>>(event => {
        setUsername(event.currentTarget.value)
    }, [])
    const [loading, setLoading] = useState<'inviteUserToOrganization' | 'addUserToOrganization' | Error>()
    const [invited, setInvited] = useState<Invited>()
    const [isInviteShown, setShowInvitation] = useState<boolean>(false)

    const inviteUser = useCallback(() => {
        eventLogger.log('InviteOrgMemberClicked')
        ;(async () => {
            setLoading('inviteUserToOrganization')
            const { invitationURL, sentInvitationEmail } = await inviteUserToOrganization(username, orgID)
            setInvited({ username, sentInvitationEmail, invitationURL })
            setShowInvitation(true)
            onOrganizationUpdate()
            setUsername('')
            setLoading(undefined)
        })().catch(error => setLoading(asError(error)))
    }, [onOrganizationUpdate, orgID, setShowInvitation, username])

    const onInviteClick = useCallback<React.MouseEventHandler<HTMLButtonElement>>(() => {
        inviteUser()
    }, [inviteUser])

    const dismissNotification = (): void => {
        setShowInvitation(false)
    }

    const viewerCanAddUserToOrganization = !!authenticatedUser && authenticatedUser.siteAdmin

    const onSubmit = useCallback<React.FormEventHandler<HTMLFormElement>>(
        async event => {
            event.preventDefault()
            if (!viewerCanAddUserToOrganization) {
                inviteUser()
            } else {
                setLoading('addUserToOrganization')
                try {
                    await addUserToOrganization(username, orgID)
                    onDidUpdateOrganizationMembers()
                    setUsername('')
                    setLoading(undefined)
                } catch (error) {
                    setLoading(asError(error))
                }
            }
        },
        [inviteUser, onDidUpdateOrganizationMembers, orgID, username, viewerCanAddUserToOrganization]
    )

    return (
        <div>
            <div className={styles.container}>
                <label htmlFor="invite-form__username">
                    {viewerCanAddUserToOrganization ? 'Add or invite member' : 'Invite member'}
                </label>
                <Form className="form-inline align-items-start" onSubmit={onSubmit}>
                    <input
                        type="text"
                        className="form-control mb-2 mr-sm-2"
                        id="invite-form__username"
                        placeholder="Username"
                        onChange={onUsernameChange}
                        value={username}
                        autoComplete="off"
                        autoCapitalize="off"
                        autoCorrect="off"
                        required={true}
                        spellCheck={false}
                        size={30}
                    />
                    <div className="d-block d-md-inline">
                        {viewerCanAddUserToOrganization && (
                            <Button
                                type="submit"
                                disabled={loading === 'addUserToOrganization' || loading === 'inviteUserToOrganization'}
                                className="mr-2"
                                data-tooltip="Add immediately without sending invitation (site admins only)"
                                variant="primary"
                            >
                                {loading === 'addUserToOrganization' ? (
                                    <LoadingSpinner />
                                ) : (
                                    <AddIcon className="icon-inline" />
                                )}{' '}
                                Add member
                            </Button>
                        )}
                        {(emailInvitesEnabled || !viewerCanAddUserToOrganization) && (
                            <Button
                                type={viewerCanAddUserToOrganization ? 'button' : 'submit'}
                                disabled={loading === 'addUserToOrganization' || loading === 'inviteUserToOrganization'}
                                className={viewerCanAddUserToOrganization ? 'btn-secondary' : 'btn-primary'}
                                data-tooltip={
                                    emailInvitesEnabled
                                        ? 'Send invitation email with link to join this organization'
                                        : 'Generate invitation link to manually send to user'
                                }
                                onClick={viewerCanAddUserToOrganization ? onInviteClick : undefined}
                            >
                                {loading === 'inviteUserToOrganization' ? (
                                    <LoadingSpinner />
                                ) : (
                                    <EmailOpenOutlineIcon className="icon-inline" />
                                )}{' '}
                                {emailInvitesEnabled
                                    ? viewerCanAddUserToOrganization
                                        ? 'Send invitation to join'
                                        : 'Send invitation'
                                    : 'Generate invitation link'}
                            </Button>
                        )}
                    </div>
                </Form>
            </div>
            {authenticatedUser?.siteAdmin && !emailInvitesEnabled && (
                <DismissibleAlert className="alert-info" partialStorageKey="org-invite-email-config">
                    <p className=" mb-0">
                        Set <code>email.smtp</code> in <Link to="/site-admin/configuration">site configuration</Link> to
                        send email notifications about invitations.
                    </p>
                </DismissibleAlert>
            )}
            {invited && isInviteShown && (
                <InvitedNotification
                    key={invited.username}
                    {...invited}
                    className={classNames('alert alert-success', styles.alert)}
                    onDismiss={dismissNotification}
                />
            )}
            {isErrorLike(loading) && <ErrorAlert className={styles.alert} error={loading} />}
        </div>
    )
}

function inviteUserToOrganization(
    username: string,
    organization: Scalars['ID']
): Promise<InviteUserToOrganizationResult['inviteUserToOrganization']> {
    return requestGraphQL<InviteUserToOrganizationResult, InviteUserToOrganizationVariables>(
        gql`
            mutation InviteUserToOrganization($organization: ID!, $username: String!) {
                inviteUserToOrganization(organization: $organization, username: $username) {
                    ...InviteUserToOrganizationFields
                }
            }

            fragment InviteUserToOrganizationFields on InviteUserToOrganizationResult {
                sentInvitationEmail
                invitationURL
            }
        `,
        {
            username,
            organization,
        }
    )
        .pipe(
            map(({ data, errors }) => {
                if (!data || !data.inviteUserToOrganization || (errors && errors.length > 0)) {
                    eventLogger.log('InviteOrgMemberFailed')
                    throw createAggregateError(errors)
                }
                eventLogger.log('OrgMemberInvited')
                return data.inviteUserToOrganization
            })
        )
        .toPromise()
}

function addUserToOrganization(username: string, organization: Scalars['ID']): Promise<void> {
    return requestGraphQL<AddUserToOrganizationResult, AddUserToOrganizationVariables>(
        gql`
            mutation AddUserToOrganization($organization: ID!, $username: String!) {
                addUserToOrganization(organization: $organization, username: $username) {
                    alwaysNil
                }
            }
        `,
        {
            username,
            organization,
        }
    )
        .pipe(
            map(({ data, errors }) => {
                if (!data || !data.addUserToOrganization || (errors && errors.length > 0)) {
                    eventLogger.log('AddOrgMemberFailed')
                    throw createAggregateError(errors)
                }
                eventLogger.log('OrgMemberAdded')
            })
        )
        .toPromise()
}

interface InvitedNotificationProps {
    username: string
    sentInvitationEmail: boolean
    invitationURL: string
    onDismiss: () => void
    className?: string
}

const InvitedNotification: React.FunctionComponent<InvitedNotificationProps> = ({
    className,
    username,
    sentInvitationEmail,
    invitationURL,
    onDismiss,
}) => (
    <div className={classNames(styles.invitedNotification, className)}>
        <div className={styles.message}>
            {sentInvitationEmail ? (
                <>
                    Invitation sent to {username}. You can also send {username} the invitation link directly:
                </>
            ) : (
                <>Generated invitation link. Copy and send it to {username}:</>
            )}
            <CopyableText text={invitationURL} size={40} className="mt-2" />
        </div>
        <Button className="btn-icon" title="Dismiss" onClick={onDismiss}>
            <CloseIcon className="icon-inline" />
        </Button>
    </div>
)<|MERGE_RESOLUTION|>--- conflicted
+++ resolved
@@ -10,12 +10,7 @@
 import { Link } from '@sourcegraph/shared/src/components/Link'
 import { Scalars } from '@sourcegraph/shared/src/graphql-operations'
 import { gql } from '@sourcegraph/shared/src/graphql/graphql'
-<<<<<<< HEAD
-import { asError, createAggregateError, isErrorLike } from '@sourcegraph/shared/src/util/errors'
-import { Button } from '@sourcegraph/wildcard'
-=======
-import { LoadingSpinner } from '@sourcegraph/wildcard'
->>>>>>> ca92babb
+import { Button, LoadingSpinner } from '@sourcegraph/wildcard'
 
 import { AuthenticatedUser } from '../../../auth'
 import { requestGraphQL } from '../../../backend/graphql'
