import classNames from 'classnames'
import AddIcon from 'mdi-react/AddIcon'
import CloseIcon from 'mdi-react/CloseIcon'
import EmailOpenOutlineIcon from 'mdi-react/EmailOpenOutlineIcon'
import React, { useCallback, useState } from 'react'
import { map } from 'rxjs/operators'

import { Form } from '@sourcegraph/branded/src/components/Form'
import { asError, createAggregateError, isErrorLike } from '@sourcegraph/common'
<<<<<<< HEAD
import { Scalars } from '@sourcegraph/shared/src/graphql-operations'
import { gql } from '@sourcegraph/shared/src/graphql/graphql'
import { Button, LoadingSpinner, Link } from '@sourcegraph/wildcard'
=======
import { gql } from '@sourcegraph/http-client'
import { Link } from '@sourcegraph/shared/src/components/Link'
import { Scalars } from '@sourcegraph/shared/src/graphql-operations'
import { LoadingSpinner, Button } from '@sourcegraph/wildcard'
>>>>>>> 526017e7

import { AuthenticatedUser } from '../../../auth'
import { requestGraphQL } from '../../../backend/graphql'
import { ErrorAlert } from '../../../components/alerts'
import { CopyableText } from '../../../components/CopyableText'
import { DismissibleAlert } from '../../../components/DismissibleAlert'
import {
    InviteUserToOrganizationResult,
    InviteUserToOrganizationVariables,
    AddUserToOrganizationResult,
    AddUserToOrganizationVariables,
    InviteUserToOrganizationFields,
} from '../../../graphql-operations'
import { eventLogger } from '../../../tracking/eventLogger'

import styles from './InviteForm.module.scss'

const emailInvitesEnabled = window.context.emailEnabled

interface Invited extends InviteUserToOrganizationFields {
    username: string
}

interface Props {
    orgID: Scalars['ID']
    authenticatedUser: AuthenticatedUser | null

    /** Called when the organization members list changes. */
    onDidUpdateOrganizationMembers: () => void

    onOrganizationUpdate: () => void
}

export const InviteForm: React.FunctionComponent<Props> = ({
    orgID,
    authenticatedUser,
    onDidUpdateOrganizationMembers,
    onOrganizationUpdate,
}) => {
    const [username, setUsername] = useState<string>('')
    const onUsernameChange = useCallback<React.ChangeEventHandler<HTMLInputElement>>(event => {
        setUsername(event.currentTarget.value)
    }, [])
    const [loading, setLoading] = useState<'inviteUserToOrganization' | 'addUserToOrganization' | Error>()
    const [invited, setInvited] = useState<Invited>()
    const [isInviteShown, setShowInvitation] = useState<boolean>(false)

    const inviteUser = useCallback(() => {
        eventLogger.log('InviteOrgMemberClicked')
        ;(async () => {
            setLoading('inviteUserToOrganization')
            const { invitationURL, sentInvitationEmail } = await inviteUserToOrganization(username, orgID)
            setInvited({ username, sentInvitationEmail, invitationURL })
            setShowInvitation(true)
            onOrganizationUpdate()
            setUsername('')
            setLoading(undefined)
        })().catch(error => setLoading(asError(error)))
    }, [onOrganizationUpdate, orgID, setShowInvitation, username])

    const onInviteClick = useCallback<React.MouseEventHandler<HTMLButtonElement>>(() => {
        inviteUser()
    }, [inviteUser])

    const dismissNotification = (): void => {
        setShowInvitation(false)
    }

    const viewerCanAddUserToOrganization = !!authenticatedUser && authenticatedUser.siteAdmin

    const onSubmit = useCallback<React.FormEventHandler<HTMLFormElement>>(
        async event => {
            event.preventDefault()
            if (!viewerCanAddUserToOrganization) {
                inviteUser()
            } else {
                setLoading('addUserToOrganization')
                try {
                    await addUserToOrganization(username, orgID)
                    onDidUpdateOrganizationMembers()
                    setUsername('')
                    setLoading(undefined)
                } catch (error) {
                    setLoading(asError(error))
                }
            }
        },
        [inviteUser, onDidUpdateOrganizationMembers, orgID, username, viewerCanAddUserToOrganization]
    )

    return (
        <div>
            <div className={styles.container}>
                <label htmlFor="invite-form__username">
                    {viewerCanAddUserToOrganization ? 'Add or invite member' : 'Invite member'}
                </label>
                <Form className="form-inline align-items-start" onSubmit={onSubmit}>
                    <input
                        type="text"
                        className="form-control mb-2 mr-sm-2"
                        id="invite-form__username"
                        placeholder="Username"
                        onChange={onUsernameChange}
                        value={username}
                        autoComplete="off"
                        autoCapitalize="off"
                        autoCorrect="off"
                        required={true}
                        spellCheck={false}
                        size={30}
                    />
                    <div className="d-block d-md-inline">
                        {viewerCanAddUserToOrganization && (
                            <Button
                                type="submit"
                                disabled={loading === 'addUserToOrganization' || loading === 'inviteUserToOrganization'}
                                className="mr-2"
                                data-tooltip="Add immediately without sending invitation (site admins only)"
                                variant="primary"
                            >
                                {loading === 'addUserToOrganization' ? (
                                    <LoadingSpinner />
                                ) : (
                                    <AddIcon className="icon-inline" />
                                )}{' '}
                                Add member
                            </Button>
                        )}
                        {(emailInvitesEnabled || !viewerCanAddUserToOrganization) && (
                            <Button
                                type={viewerCanAddUserToOrganization ? 'button' : 'submit'}
                                disabled={loading === 'addUserToOrganization' || loading === 'inviteUserToOrganization'}
                                className={viewerCanAddUserToOrganization ? 'btn-secondary' : 'btn-primary'}
                                data-tooltip={
                                    emailInvitesEnabled
                                        ? 'Send invitation email with link to join this organization'
                                        : 'Generate invitation link to manually send to user'
                                }
                                onClick={viewerCanAddUserToOrganization ? onInviteClick : undefined}
                            >
                                {loading === 'inviteUserToOrganization' ? (
                                    <LoadingSpinner />
                                ) : (
                                    <EmailOpenOutlineIcon className="icon-inline" />
                                )}{' '}
                                {emailInvitesEnabled
                                    ? viewerCanAddUserToOrganization
                                        ? 'Send invitation to join'
                                        : 'Send invitation'
                                    : 'Generate invitation link'}
                            </Button>
                        )}
                    </div>
                </Form>
            </div>
            {authenticatedUser?.siteAdmin && !emailInvitesEnabled && (
                <DismissibleAlert className="alert-info" partialStorageKey="org-invite-email-config">
                    <p className=" mb-0">
                        Set <code>email.smtp</code> in <Link to="/site-admin/configuration">site configuration</Link> to
                        send email notifications about invitations.
                    </p>
                </DismissibleAlert>
            )}
            {invited && isInviteShown && (
                <InvitedNotification
                    key={invited.username}
                    {...invited}
                    className={classNames('alert alert-success', styles.alert)}
                    onDismiss={dismissNotification}
                />
            )}
            {isErrorLike(loading) && <ErrorAlert className={styles.alert} error={loading} />}
        </div>
    )
}

function inviteUserToOrganization(
    username: string,
    organization: Scalars['ID']
): Promise<InviteUserToOrganizationResult['inviteUserToOrganization']> {
    return requestGraphQL<InviteUserToOrganizationResult, InviteUserToOrganizationVariables>(
        gql`
            mutation InviteUserToOrganization($organization: ID!, $username: String!) {
                inviteUserToOrganization(organization: $organization, username: $username) {
                    ...InviteUserToOrganizationFields
                }
            }

            fragment InviteUserToOrganizationFields on InviteUserToOrganizationResult {
                sentInvitationEmail
                invitationURL
            }
        `,
        {
            username,
            organization,
        }
    )
        .pipe(
            map(({ data, errors }) => {
                if (!data || !data.inviteUserToOrganization || (errors && errors.length > 0)) {
                    eventLogger.log('InviteOrgMemberFailed')
                    throw createAggregateError(errors)
                }
                eventLogger.log('OrgMemberInvited')
                return data.inviteUserToOrganization
            })
        )
        .toPromise()
}

function addUserToOrganization(username: string, organization: Scalars['ID']): Promise<void> {
    return requestGraphQL<AddUserToOrganizationResult, AddUserToOrganizationVariables>(
        gql`
            mutation AddUserToOrganization($organization: ID!, $username: String!) {
                addUserToOrganization(organization: $organization, username: $username) {
                    alwaysNil
                }
            }
        `,
        {
            username,
            organization,
        }
    )
        .pipe(
            map(({ data, errors }) => {
                if (!data || !data.addUserToOrganization || (errors && errors.length > 0)) {
                    eventLogger.log('AddOrgMemberFailed')
                    throw createAggregateError(errors)
                }
                eventLogger.log('OrgMemberAdded')
            })
        )
        .toPromise()
}

interface InvitedNotificationProps {
    username: string
    sentInvitationEmail: boolean
    invitationURL: string
    onDismiss: () => void
    className?: string
}

const InvitedNotification: React.FunctionComponent<InvitedNotificationProps> = ({
    className,
    username,
    sentInvitationEmail,
    invitationURL,
    onDismiss,
}) => (
    <div className={classNames(styles.invitedNotification, className)}>
        <div className={styles.message}>
            {sentInvitationEmail ? (
                <>
                    Invitation sent to {username}. You can also send {username} the invitation link directly:
                </>
            ) : (
                <>Generated invitation link. Copy and send it to {username}:</>
            )}
            <CopyableText text={invitationURL} size={40} className="mt-2" />
        </div>
        <Button className="btn-icon" title="Dismiss" onClick={onDismiss}>
            <CloseIcon className="icon-inline" />
        </Button>
    </div>
)<|MERGE_RESOLUTION|>--- conflicted
+++ resolved
@@ -7,16 +7,9 @@
 
 import { Form } from '@sourcegraph/branded/src/components/Form'
 import { asError, createAggregateError, isErrorLike } from '@sourcegraph/common'
-<<<<<<< HEAD
+import { gql } from '@sourcegraph/http-client'
 import { Scalars } from '@sourcegraph/shared/src/graphql-operations'
-import { gql } from '@sourcegraph/shared/src/graphql/graphql'
-import { Button, LoadingSpinner, Link } from '@sourcegraph/wildcard'
-=======
-import { gql } from '@sourcegraph/http-client'
-import { Link } from '@sourcegraph/shared/src/components/Link'
-import { Scalars } from '@sourcegraph/shared/src/graphql-operations'
-import { LoadingSpinner, Button } from '@sourcegraph/wildcard'
->>>>>>> 526017e7
+import { LoadingSpinner, Button, Link } from '@sourcegraph/wildcard'
 
 import { AuthenticatedUser } from '../../../auth'
 import { requestGraphQL } from '../../../backend/graphql'
