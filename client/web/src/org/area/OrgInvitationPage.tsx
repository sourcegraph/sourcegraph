--- conflicted
+++ resolved
@@ -8,11 +8,7 @@
 import { dataOrThrowErrors, gql } from '@sourcegraph/http-client'
 import { OrganizationInvitationResponseType } from '@sourcegraph/shared/src/graphql-operations'
 import * as GQL from '@sourcegraph/shared/src/schema'
-<<<<<<< HEAD
-import { LoadingSpinner, Button, Alert } from '@sourcegraph/wildcard'
-=======
-import { LoadingSpinner, Button, Link } from '@sourcegraph/wildcard'
->>>>>>> e4c0ab41
+import { LoadingSpinner, Button, Link, Alert } from '@sourcegraph/wildcard'
 
 import { orgURL } from '..'
 import { refreshAuthenticatedUser, AuthenticatedUser } from '../../auth'
