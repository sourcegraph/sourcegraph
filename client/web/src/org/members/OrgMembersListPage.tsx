import React, { useCallback, useEffect, useState } from 'react'

import { useMutation, useQuery } from '@apollo/client'
import classNames from 'classnames'
import ChevronDown from 'mdi-react/ChevronDownIcon'
import CogIcon from 'mdi-react/CogIcon'

import { ErrorAlert } from '@sourcegraph/branded/src/components/alerts'
import { pluralize } from '@sourcegraph/common'
import {
    Container,
    PageHeader,
    LoadingSpinner,
    Link,
    Menu,
    MenuButton,
    MenuList,
    MenuItem,
    Position,
    PageSelector,
} from '@sourcegraph/wildcard'

import { PageTitle } from '../../components/PageTitle'
import {
    Maybe,
    OrganizationMembersResult,
    OrganizationMembersVariables,
    RemoveUserFromOrganizationResult,
    RemoveUserFromOrganizationVariables,
} from '../../graphql-operations'
import { eventLogger } from '../../tracking/eventLogger'
import { userURL } from '../../user'
import { UserAvatar } from '../../user/UserAvatar'
import { OrgAreaPageProps } from '../area/OrgArea'

import { AddMemberToOrgModal } from './AddMemberToOrgModal'
import { ORG_MEMBERS_QUERY, ORG_MEMBER_REMOVE_MUTATION } from './gqlQueries'
import { IModalInviteResult, InvitedNotification, InviteMemberModalHandler } from './InviteMemberModal'
import { getPaginatedItems, OrgMemberNotification } from './utils'

<<<<<<< HEAD
interface Props extends Pick<OrgAreaPageProps, 'org' | 'authenticatedUser' | 'isSourcegraphDotCom'> {
    onRefreshOrg: () => void
}
=======
import styles from './OrgMembersListPage.module.scss'

interface Props extends Pick<OrgAreaPageProps, 'org' | 'authenticatedUser' | 'isSourcegraphDotCom'> {}
>>>>>>> a347729b
interface Member {
    id: string
    username: string
    displayName: Maybe<string>
    avatarURL: Maybe<string>
}

interface MembersTypeNode {
    viewerCanAdminister: boolean
    members: {
        totalCount: number
        nodes: Member[]
    }
}

interface MemberItemProps {
    member: Member
    viewerCanAdminister: boolean
    isSelf: boolean
    onlyMember: boolean
    orgId: string
    onMemberRemoved: (username: string) => void
}

const MemberItem: React.FunctionComponent<MemberItemProps> = ({
    member,
    orgId,
    viewerCanAdminister,
    isSelf,
    onlyMember,
    onMemberRemoved,
}) => {
    const [removeUserFromOrganization, { loading, error }] = useMutation<
        RemoveUserFromOrganizationResult,
        RemoveUserFromOrganizationVariables
    >(ORG_MEMBER_REMOVE_MUTATION)

    const onRemoveClick = useCallback(async () => {
        if (window.confirm(isSelf ? 'Leave the organization?' : `Remove the user ${member.username}?`)) {
            await removeUserFromOrganization({ variables: { organization: orgId, user: member.id } })
            onMemberRemoved(member.username)
        }
    }, [isSelf, member.username, removeUserFromOrganization, onMemberRemoved, member.id, orgId])

    return (
        <li data-test-username={member.username}>
            <div className="d-flex align-items-center justify-content-between">
                <div
                    className={classNames(
                        'd-flex align-items-center justify-content-start flex-1',
                        styles.memberDetails
                    )}
                >
                    <div className={styles.avatarContainer}>
                        <UserAvatar
                            size={36}
                            className={styles.avatar}
                            user={member}
                            data-tooltip={member.displayName || member.username}
                        />
                    </div>

                    <div className="d-flex flex-column">
                        <Link to={userURL(member.username)}>
                            <strong>{member.displayName || member.username}</strong>
                        </Link>
                        {member.displayName && (
                            <span className={classNames('text-muted', styles.displayName)}>{member.username}</span>
                        )}
                    </div>
                </div>
                <div className={styles.memberRole}>
                    <span className="text-muted">Admin</span>
                </div>
                <div className={styles.memberActions}>
                    {viewerCanAdminister && (
                        <Menu>
                            <MenuButton
                                size="sm"
                                outline={true}
                                variant="secondary"
                                className={styles.memberMenu}
                                disabled={loading}
                            >
                                <CogIcon size={15} />
                                <span aria-hidden={true}>
                                    <ChevronDown size={15} />
                                </span>
                            </MenuButton>

                            <MenuList position={Position.bottomEnd}>
                                <MenuItem onSelect={onRemoveClick} disabled={onlyMember || loading}>
                                    {isSelf ? 'Leave organization...' : 'Remove from organization...'}
                                </MenuItem>
                            </MenuList>
                        </Menu>
                    )}
                    {error && (
                        <ErrorAlert
                            className="mt-2"
                            error={`Error removing ${member.username}. Please, try refreshing the page.`}
                        />
                    )}
                </div>
            </div>
        </li>
    )
}

const MembersResultHeader: React.FunctionComponent<{ total: number; orgName: string }> = ({ total, orgName }) => (
    <li data-test-membersheader="memberslist-header">
        <div className="d-flex align-items-center justify-content-between">
            <div
                className={classNames(
                    'd-flex align-items-center justify-content-start flex-1 member-details',
                    styles.memberDetails
                )}
            >
                {`${total} ${pluralize('person', total, 'people')} in the ${orgName} organization`}
            </div>
            <div className={styles.memberRole}>Role</div>
            <div className={styles.memberActions} />
        </div>
    </li>
)

/**
 * The organization members list page.
 */
export const OrgMembersListPage: React.FunctionComponent<Props> = ({ org, authenticatedUser, onRefreshOrg }) => {
    const [invite, setInvite] = useState<IModalInviteResult>()
    const [notification, setNotification] = useState<string>()
    const [page, setPage] = useState(1)

    const { data, loading, error, refetch } = useQuery<OrganizationMembersResult, OrganizationMembersVariables>(
        ORG_MEMBERS_QUERY,
        {
            variables: { id: org.id },
        }
    )

    useEffect(() => {
        eventLogger.logViewEvent('OrgMembersListV2', { orgId: org.id })
    }, [org.id])

    const isSelf = (userId: string): boolean => authenticatedUser !== null && userId === authenticatedUser.id

    const onInviteSent = useCallback(
        (result: IModalInviteResult) => {
            setInvite(result)
            onRefreshOrg()
        },
        [setInvite, onRefreshOrg]
    )

    const onInviteSentMessageDismiss = useCallback(() => {
        setInvite(undefined)
    }, [setInvite])

    const onShouldRefetch = useCallback(async () => {
        await refetch({ id: org.id })
    }, [refetch, org.id])

    const onMemberAdded = useCallback(
        async (username: string) => {
            setNotification(`You succesfully added ${username} to ${org.name}`)
            await onShouldRefetch()
            onRefreshOrg()
        },
        [setNotification, onShouldRefetch, org.name, onRefreshOrg]
    )

    const onMemberRemoved = useCallback(
        async (username: string) => {
            setNotification(`${username} has been removed from the ${org.name} organization on Sourcegraph`)
            setPage(1)
            await onShouldRefetch()
            onRefreshOrg()
        },
        [setNotification, onShouldRefetch, org.name, onRefreshOrg]
    )

    const onNotificationDismiss = useCallback(() => {
        setNotification(undefined)
    }, [setNotification])

    const viewerCanAddUserToOrganization = !!authenticatedUser && authenticatedUser.siteAdmin
    const membersResult = data ? (data.node as MembersTypeNode) : undefined
    const pagedData = getPaginatedItems(page, membersResult?.members.nodes)
    const showOnlyYou = membersResult && membersResult.members.totalCount === 1

    return (
        <>
            <div className="org-members-page">
                <PageTitle title={`${org.name} Members`} />
                {invite && (
                    <InvitedNotification
                        orgName={org.name}
                        username={invite.username}
                        onDismiss={onInviteSentMessageDismiss}
                        invitationURL={invite.inviteResult.inviteUserToOrganization.invitationURL}
                    />
                )}
                {notification && <OrgMemberNotification message={notification} onDismiss={onNotificationDismiss} />}
                <div className="d-flex flex-0 justify-content-end align-items-center mb-3 flex-wrap">
                    <PageHeader path={[{ text: 'Members' }]} headingElement="h2" className={styles.membersListHeader} />

                    {viewerCanAddUserToOrganization && (
                        <AddMemberToOrgModal orgName={org.name} orgId={org.id} onMemberAdded={onMemberAdded} />
                    )}
                    {authenticatedUser && (
                        <InviteMemberModalHandler
                            variant="success"
                            orgName={org.name}
                            orgId={org.id}
                            onInviteSent={onInviteSent}
                        />
                    )}
                </div>

                <Container className={classNames({ 'mb-3': !showOnlyYou }, styles.membersList)}>
                    {loading && <LoadingSpinner />}
                    {membersResult && (
                        <ul>
                            <MembersResultHeader total={membersResult.members.totalCount} orgName={org.name} />
                            {pagedData.results.map(usr => (
                                <MemberItem
                                    key={usr.id}
                                    member={usr}
                                    orgId={org.id}
                                    onlyMember={membersResult.members.totalCount === 1}
                                    viewerCanAdminister={membersResult.viewerCanAdminister}
                                    isSelf={isSelf(usr.id)}
                                    onMemberRemoved={onMemberRemoved}
                                />
                            ))}
                        </ul>
                    )}
                    {error && (
                        <ErrorAlert
                            className="mt-2"
                            error={`Error loading ${org.name} members. Please, try refreshing the page.`}
                        />
                    )}
                </Container>
                {pagedData.totalPages > 1 && (
                    <PageSelector
                        className="mt-4 mb-4"
                        currentPage={page}
                        onPageChange={setPage}
                        totalPages={pagedData.totalPages}
                    />
                )}

                {authenticatedUser && membersResult && showOnlyYou && isSelf(membersResult.members.nodes[0].id) && (
                    <Container className={styles.onlyYouContainer}>
                        <div className="d-flex flex-0 flex-column justify-content-center align-items-center">
                            <h3>Looks like it’s just you!</h3>
                            <div>
                                <InviteMemberModalHandler
                                    orgName={org.name}
                                    triggerLabel="Invite a teammate"
                                    orgId={org.id}
                                    onInviteSent={onInviteSent}
                                    className={styles.inviteMemberLink}
                                    as="a"
                                    size="lg"
                                    variant="link"
                                />
                                {` to join you on ${org.name} on Sourcegraph`}
                            </div>
                        </div>
                    </Container>
                )}
            </div>
        </>
    )
}<|MERGE_RESOLUTION|>--- conflicted
+++ resolved
@@ -38,15 +38,11 @@
 import { IModalInviteResult, InvitedNotification, InviteMemberModalHandler } from './InviteMemberModal'
 import { getPaginatedItems, OrgMemberNotification } from './utils'
 
-<<<<<<< HEAD
+import styles from './OrgMembersListPage.module.scss'
+
 interface Props extends Pick<OrgAreaPageProps, 'org' | 'authenticatedUser' | 'isSourcegraphDotCom'> {
     onRefreshOrg: () => void
 }
-=======
-import styles from './OrgMembersListPage.module.scss'
-
-interface Props extends Pick<OrgAreaPageProps, 'org' | 'authenticatedUser' | 'isSourcegraphDotCom'> {}
->>>>>>> a347729b
 interface Member {
     id: string
     username: string
