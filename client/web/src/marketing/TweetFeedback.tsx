--- conflicted
+++ resolved
@@ -1,12 +1,8 @@
 import * as React from 'react'
 
-<<<<<<< HEAD
-import { ButtonLink, Icon } from '@sourcegraph/wildcard'
-=======
 import TwitterIcon from 'mdi-react/TwitterIcon'
 
-import { ButtonLink } from '@sourcegraph/wildcard'
->>>>>>> ac6199b3
+import { ButtonLink, Icon } from '@sourcegraph/wildcard'
 
 export interface TweetFeedbackProps {
     score: number
