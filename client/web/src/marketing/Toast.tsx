--- conflicted
+++ resolved
@@ -3,7 +3,7 @@
 import classNames from 'classnames'
 import CloseIcon from 'mdi-react/CloseIcon'
 
-import { Button, CardTitle, CardBody, Card, Icon, H2 } from '@sourcegraph/wildcard'
+import { Button, CardTitle, CardBody, Card, Icon, H3 } from '@sourcegraph/wildcard'
 
 import styles from './Toast.module.scss'
 
@@ -19,30 +19,16 @@
 }
 
 export const Toast: React.FunctionComponent<React.PropsWithChildren<ToastProps>> = props => (
-<<<<<<< HEAD
     <Card className={classNames(styles.toast, props.className)}>
         <CardBody className={classNames(styles.toastBody, props.toastBodyClassName)}>
             <div className={classNames('d-flex justify-content-end', styles.closeButtonWrap)}>
                 <Button onClick={props.onDismiss} variant="icon" className="test-close-toast" aria-label="Close">
                     <Icon as={CloseIcon} className={styles.closeButtonIcon} />
-=======
-    <Card className={styles.toast}>
-        <CardBody>
-            <CardTitle as="header" className={classNames(styles.header)}>
-                <H2 className="mb-0">{props.title}</H2>
-                <Button
-                    onClick={props.onDismiss}
-                    variant="icon"
-                    className={classNames('test-close-toast', styles.closeButton)}
-                    aria-label="Close"
-                >
-                    <Icon role="img" as={CloseIcon} aria-hidden={true} />
->>>>>>> 55dab98b
                 </Button>
             </div>
             {props.title && (
                 <CardTitle as="header" className="d-flex align-items-center mb-1">
-                    <Typography.H3 className="mb-0">{props.title}</Typography.H3>
+                    <H3 className="mb-0">{props.title}</H3>
                 </CardTitle>
             )}
             {props.subtitle}
