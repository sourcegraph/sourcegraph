import React, { useState } from 'react'

import classNames from 'classnames'
import { range } from 'lodash'

import { Button } from '@sourcegraph/wildcard'

import { eventLogger } from '../tracking/eventLogger'

import radioStyles from './SurveyRatingRadio.module.scss'

interface SurveyRatingRadio {
    ariaLabelledby?: string
    score?: number
    onChange?: (score: number) => void
    openSurveyInNewTab?: boolean
}

<<<<<<< HEAD
export const SurveyRatingRadio: React.FunctionComponent<SurveyRatingRadio> = props => {
=======
export const SurveyRatingRadio: React.FunctionComponent<React.PropsWithChildren<SurveyRatingRadio>> = props => {
    const history = useHistory()
>>>>>>> 61a222ab
    const [focusedIndex, setFocusedIndex] = useState<number | null>(null)

    const handleFocus = (index: number): void => {
        setFocusedIndex(index)
    }

    const handleChange = (score: number): void => {
        eventLogger.log('SurveyButtonClicked', { score }, { score })

        if (props.onChange) {
            props.onChange(score)
        }
    }

    return (
        <fieldset
            aria-labelledby={props.ariaLabelledby}
            aria-describedby="survey-rating-scale"
            className={radioStyles.scores}
        >
            {range(0, 11).map(score => {
                const pressed = score === props.score
                const focused = score === focusedIndex

                return (
                    <Button
                        key={score}
                        variant={score === focusedIndex ? 'primary' : 'secondary'}
                        className={classNames(radioStyles.ratingBtn, !focused && radioStyles.ratingBtnDefault, {
                            active: pressed,
                            focus: focused,
                        })}
                        as="label"
                        outline={score !== focusedIndex}
                    >
                        <input
                            type="radio"
                            name="survey-score"
                            value={score}
                            onChange={() => handleChange(score)}
                            onFocus={() => handleFocus(score)}
                            className={radioStyles.ratingRadio}
                        />
                        {score}
                    </Button>
                )
            })}
            <div id="survey-rating-scale" className={radioStyles.ratingScale}>
                <small>Not likely at all</small>
                <small>Very likely</small>
            </div>
        </fieldset>
    )
}<|MERGE_RESOLUTION|>--- conflicted
+++ resolved
@@ -16,12 +16,7 @@
     openSurveyInNewTab?: boolean
 }
 
-<<<<<<< HEAD
-export const SurveyRatingRadio: React.FunctionComponent<SurveyRatingRadio> = props => {
-=======
 export const SurveyRatingRadio: React.FunctionComponent<React.PropsWithChildren<SurveyRatingRadio>> = props => {
-    const history = useHistory()
->>>>>>> 61a222ab
     const [focusedIndex, setFocusedIndex] = useState<number | null>(null)
 
     const handleFocus = (index: number): void => {
