import classNames from 'classnames'
import { isEqual, capitalize } from 'lodash'
import React, { ChangeEvent, FormEvent, useCallback, useEffect, useState, useRef } from 'react'
import { useHistory } from 'react-router'
import { Subscription } from 'rxjs'

import { Form } from '@sourcegraph/branded/src/components/Form'
import { asError, ErrorLike, isErrorLike } from '@sourcegraph/common'
import { TelemetryProps } from '@sourcegraph/shared/src/telemetry/telemetryService'
<<<<<<< HEAD
import {
    ProductStatusBadge,
    Container,
    PageSelector,
    RadioButton,
    TextArea,
    Button,
    Alert,
} from '@sourcegraph/wildcard'
=======
import { ProductStatusBadge, Container, PageSelector, RadioButton, TextArea, Link, Button } from '@sourcegraph/wildcard'
>>>>>>> e4c0ab41

import { ALLOW_NAVIGATION, AwayPrompt } from '../../../components/AwayPrompt'
import {
    queryExternalServices,
    setExternalServiceRepos,
    listAffiliatedRepositories,
} from '../../../components/externalServices/backend'
import { LoaderButton } from '../../../components/LoaderButton'
import { PageTitle } from '../../../components/PageTitle'
import {
    ExternalServiceKind,
    ExternalServicesResult,
    Maybe,
    AffiliatedRepositoriesResult,
    RepositoriesResult,
    SiteAdminRepositoryFields,
} from '../../../graphql-operations'
import {
    listUserRepositories,
    listOrgRepositories,
    queryUserPublicRepositories,
    setUserPublicRepositories,
} from '../../../site-admin/backend'
import { eventLogger } from '../../../tracking/eventLogger'
import { UserExternalServicesOrRepositoriesUpdateProps } from '../../../util'
import { externalServiceUserModeFromTags, Owner } from '../cloud-ga'

import {
    FilterInput,
    ListItemContainer,
    RepositoryNodeContainer,
    ShimmerContainer,
    UserSettingReposContainer,
} from './components'
import { CheckboxRepositoryNode } from './RepositoryNode'
import styles from './UserSettingsManageRepositoriesPage.module.scss'

interface Props
    extends TelemetryProps,
        Pick<UserExternalServicesOrRepositoriesUpdateProps, 'onSyncedPublicRepositoriesUpdate'> {
    owner: Owner
    routingPrefix: string
}

interface Repo {
    name: string
    codeHost: Maybe<{ kind: ExternalServiceKind; id: string; displayName: string }>
    private: boolean
    mirrorInfo?: SiteAdminRepositoryFields['mirrorInfo']
}

interface GitHubConfig {
    repos?: string[]
    repositoryQuery?: string[]
    token: 'REDACTED'
    url: string
}

interface GitLabConfig {
    projectQuery?: string[]
    projects?: { name: string }[]
    token: 'REDACTED'
    url: string
}

const PER_PAGE = 25

// project queries that are used when user syncs all repos from a code host
const GITLAB_SYNC_ALL_PROJECT_QUERY = 'projects?membership=true&archived=no'
const GITHUB_SYNC_ALL_PROJECT_QUERY = 'affiliated'

// initial state constants
const emptyRepos: Repo[] = []
const initialRepoState = {
    repos: emptyRepos,
    loading: false,
    loaded: false,
}

const emptyHosts: ExternalServicesResult['externalServices']['nodes'] = []

const initialCodeHostState = {
    hosts: emptyHosts,
    loaded: false,
}
const initialPublicRepoState = {
    repos: '',
    enabled: false,
    loaded: false,
}
const initialSelectionState = {
    repos: new Map<string, Repo>(),
    loaded: false,
    radio: '',
}

type initialFetchingReposState = undefined | 'loading'
type affiliateRepoProblemType = undefined | string | ErrorLike | ErrorLike[]

const displayWarning = (warning: string, hint?: JSX.Element): JSX.Element => (
    <Alert className="my-3" role="alert" key={warning} variant="warning">
        <h4 className="align-middle mb-1">{capitalize(warning)}</h4>
        <p className="align-middle mb-0">
            {hint} {hint ? 'for more details.' : null}
        </p>
    </Alert>
)

const displayError = (error: ErrorLike, hint?: JSX.Element): JSX.Element => (
    <Alert className="my-3" role="alert" key={error.message} variant="danger">
        <h4 className="align-middle mb-1">{capitalize(error.message)}</h4>
        <p className="align-middle mb-0">
            {hint} {hint ? 'for more details.' : null}
        </p>
    </Alert>
)

const displayAffiliateRepoProblems = (
    problem: affiliateRepoProblemType,
    hint?: JSX.Element
): JSX.Element | JSX.Element[] | null => {
    if (typeof problem === 'string') {
        return displayWarning(problem, hint)
    }

    if (isErrorLike(problem)) {
        return displayError(problem, hint)
    }

    if (Array.isArray(problem)) {
        return <>{problem.map(prob => displayAffiliateRepoProblems(prob, hint))}</>
    }

    return null
}

/**
 * A page to manage the repositories a user syncs from their connected code hosts.
 */
export const UserSettingsManageRepositoriesPage: React.FunctionComponent<Props> = ({
    owner,
    routingPrefix,
    telemetryService,
    onSyncedPublicRepositoriesUpdate,
}) => {
    useEffect(() => {
        telemetryService.logViewEvent('UserSettingsRepositories')
    }, [telemetryService])

    const history = useHistory()
    const isOrgOwner = owner.type === 'org'

    const listRepositories = isOrgOwner ? listOrgRepositories : listUserRepositories

    // if we should tweak UI messaging and copy
    const ALLOW_PRIVATE_CODE = externalServiceUserModeFromTags() === 'all'

    // set up state hooks
    const [repoState, setRepoState] = useState(initialRepoState)
    const [publicRepoState, setPublicRepoState] = useState(initialPublicRepoState)
    const [codeHosts, setCodeHosts] = useState(initialCodeHostState)
    const [onloadSelectedRepos, setOnloadSelectedRepos] = useState<string[]>([])
    const [onloadRadioValue, setOnloadRadioValue] = useState('')
    const [selectionState, setSelectionState] = useState(initialSelectionState)
    const [currentPage, setPage] = useState(1)
    const [query, setQuery] = useState('')
    const [codeHostFilter, setCodeHostFilter] = useState('')
    const [filteredRepos, setFilteredRepos] = useState<Repo[]>([])
    const [fetchingRepos, setFetchingRepos] = useState<initialFetchingReposState>()
    const externalServiceSubscription = useRef<Subscription>()

    // since we're making many different GraphQL requests - track affiliate and
    // manually added public repo errors separately
    const [affiliateRepoProblems, setAffiliateRepoProblems] = useState<affiliateRepoProblemType>()
    const [otherPublicRepoError, setOtherPublicRepoError] = useState<undefined | ErrorLike>()

    const ExternalServiceProblemHint = (
        <Link className="font-weight-normal" to={`${routingPrefix}/code-hosts`}>
            Check code host connections
        </Link>
    )

    const toggleTextArea = useCallback(
        () => setPublicRepoState({ ...publicRepoState, enabled: !publicRepoState.enabled }),
        [publicRepoState]
    )

    const fetchExternalServices = useCallback(
        async (): Promise<ExternalServicesResult['externalServices']['nodes']> =>
            queryExternalServices({
                first: null,
                after: null,
                namespace: owner.id,
            })
                .toPromise()
                .then(({ nodes }) => nodes),

        [owner.id]
    )

    const fetchAffiliatedRepos = useCallback(
        async (): Promise<AffiliatedRepositoriesResult['affiliatedRepositories']['nodes']> =>
            listAffiliatedRepositories({
                namespace: owner.id,
                codeHost: null,
                query: null,
            })
                .toPromise()
                .then(({ affiliatedRepositories: { nodes } }) => nodes),

        [owner.id]
    )

    const fetchSelectedRepositories = useCallback(
        async (): Promise<NonNullable<RepositoriesResult>['repositories']['nodes']> =>
            listRepositories({ id: owner.id, first: 2000 })
                .toPromise()
                .then(({ nodes }) => nodes),
        [owner.id, listRepositories]
    )

    const getRepoServiceAndName = (repo: Repo): string => `${repo.codeHost?.kind || 'unknown'}/${repo.name}`

    const fetchServicesAndAffiliatedRepos = useCallback(async (): Promise<void> => {
        const externalServices = await fetchExternalServices()

        // short-circuit if user doesn't code hosts added
        if (externalServices.length === 0) {
            setCodeHosts({
                loaded: true,
                hosts: [],
            })

            return
        }

        // loaded code hosts
        setCodeHosts({
            loaded: true,
            hosts: externalServices,
        })

        const codeHostsHaveSyncAllQuery = []

        // if external services may return code hosts with errors or warnings -
        // we can't safely continue
        const codeHostProblems = []

        for (const host of externalServices) {
            let hostHasProblems = false

            if (host.lastSyncError) {
                hostHasProblems = true
                codeHostProblems.push(asError(`${host.displayName} sync error: ${host.lastSyncError}`))
            }

            if (host.warning) {
                hostHasProblems = true
                codeHostProblems.push(asError(`${host.displayName} warning: ${host.warning}`))
            }

            if (hostHasProblems) {
                // skip this code hots
                continue
            }

            const cfg = JSON.parse(host.config) as GitHubConfig | GitLabConfig
            switch (host.kind) {
                case ExternalServiceKind.GITLAB: {
                    const gitLabCfg = cfg as GitLabConfig

                    if (Array.isArray(gitLabCfg.projectQuery)) {
                        codeHostsHaveSyncAllQuery.push(gitLabCfg.projectQuery.includes(GITLAB_SYNC_ALL_PROJECT_QUERY))
                    }

                    break
                }

                case ExternalServiceKind.GITHUB: {
                    const gitHubCfg = cfg as GitHubConfig

                    if (Array.isArray(gitHubCfg.repositoryQuery)) {
                        codeHostsHaveSyncAllQuery.push(
                            gitHubCfg.repositoryQuery.includes(GITHUB_SYNC_ALL_PROJECT_QUERY)
                        )
                    }

                    break
                }
            }
        }

        if (codeHostProblems.length > 0) {
            setAffiliateRepoProblems(codeHostProblems)
        }

        const [affiliatedRepos, selectedRepos] = await Promise.all([
            fetchAffiliatedRepos(),
            fetchSelectedRepositories(),
        ])

        const selectedAffiliatedRepos = new Map<string, Repo>()

        const affiliatedReposWithMirrorInfo = affiliatedRepos.map(affiliatedRepo => {
            const foundInSelected = selectedRepos.find(
                ({ name, externalRepository: { serviceType: selectedRepoServiceType } }) => {
                    // selected repo names formatted: code-host/owner/repository
                    const selectedRepoName = name.slice(name.indexOf('/') + 1)

                    return (
                        selectedRepoName === affiliatedRepo.name &&
                        selectedRepoServiceType === affiliatedRepo.codeHost?.kind.toLocaleLowerCase()
                    )
                }
            )

            if (foundInSelected) {
                // save off only selected repos
                selectedAffiliatedRepos.set(getRepoServiceAndName(affiliatedRepo), affiliatedRepo)

                // add mirror info object where it exists - will be used for filters
                return { ...affiliatedRepo, mirrorInfo: foundInSelected.mirrorInfo }
            }

            return affiliatedRepo
        })

        // sort affiliated repos with already selected repos at the top
        affiliatedReposWithMirrorInfo.sort((repoA, repoB): number => {
            const isRepoASelected = selectedAffiliatedRepos.has(getRepoServiceAndName(repoA))
            const isRepoBSelected = selectedAffiliatedRepos.has(getRepoServiceAndName(repoB))

            if (!isRepoASelected && isRepoBSelected) {
                return 1
            }

            if (isRepoASelected && !isRepoBSelected) {
                return -1
            }

            return 0
        })

        // safe off initial selection state
        setOnloadSelectedRepos(previousValue => [...previousValue, ...selectedAffiliatedRepos.keys()])

        /**
         * 1. if every code host has a project query to sync all repos or the
         * number of affiliated repos equals to the number of selected repos -
         * set radio to 'all'
         * 2. if only some repos were selected - set radio to 'selected'
         * 3. if no repos selected or this is an org - set radio to 'selected'
         * 4. otherwise, empty
         */

        const radioSelectOption =
            externalServices.length === codeHostsHaveSyncAllQuery.length && codeHostsHaveSyncAllQuery.every(Boolean)
                ? 'all'
                : selectedAffiliatedRepos.size > 0 || isOrgOwner
                ? 'selected'
                : ''

        setOnloadRadioValue(radioSelectOption)

        // set sorted repos and mark as loaded
        setRepoState(previousRepoState => ({
            ...previousRepoState,
            repos: affiliatedReposWithMirrorInfo,
            loaded: true,
        }))

        setSelectionState({
            repos: selectedAffiliatedRepos,
            radio: radioSelectOption,
            loaded: true,
        })
    }, [fetchExternalServices, fetchAffiliatedRepos, fetchSelectedRepositories, isOrgOwner])

    useEffect(() => {
        fetchServicesAndAffiliatedRepos().catch(error => {
            // handle different errors here
            setAffiliateRepoProblems(asError(error))
            setRepoState({
                repos: emptyRepos,
                loading: false,
                loaded: true,
            })
        })
    }, [fetchServicesAndAffiliatedRepos])

    // fetch public repos for the "other public repositories" textarea
    const fetchAndSetPublicRepos = useCallback(async (): Promise<void> => {
        const result = await queryUserPublicRepositories(owner.id).toPromise()

        if (!result) {
            setPublicRepoState({ ...initialPublicRepoState, loaded: true })
        } else {
            // public repos separated by a new line
            const publicRepos = result.map(({ name }) => name)

            // safe off initial selection state
            setOnloadSelectedRepos(previousValue => [...previousValue, ...publicRepos])

            setPublicRepoState({ repos: publicRepos.join('\n'), loaded: true, enabled: result.length > 0 })
        }
    }, [owner.id])

    useEffect(() => {
        if (!isOrgOwner) {
            fetchAndSetPublicRepos().catch(error => setOtherPublicRepoError(asError(error)))
        }
    }, [fetchAndSetPublicRepos, isOrgOwner])

    // select repos by code host and query
    useEffect(() => {
        // filter our set of repos based on query & code host selection
        const filtered: Repo[] = []

        for (const repo of repoState.repos) {
            // filtering by code hosts
            if (codeHostFilter !== '' && repo.codeHost?.id !== codeHostFilter) {
                continue
            }

            const queryLoweCase = query.toLowerCase()
            const nameLowerCase = repo.name.toLowerCase()
            if (!nameLowerCase.includes(queryLoweCase)) {
                continue
            }

            filtered.push(repo)
        }

        // set new filtered pages and reset the pagination
        setFilteredRepos(filtered)
        setPage(1)
    }, [repoState.repos, codeHostFilter, query])

    const didRepoSelectionChange = useCallback((): boolean => {
        const publicRepos = publicRepoState.enabled && publicRepoState.repos ? publicRepoState.repos.split('\n') : []
        const affiliatedRepos = selectionState.repos.keys()

        const currentlySelectedRepos = [...publicRepos, ...affiliatedRepos]

        return (
            selectionState.radio !== onloadRadioValue ||
            !isEqual(currentlySelectedRepos.sort(), onloadSelectedRepos.sort())
        )
    }, [
        onloadSelectedRepos,
        publicRepoState.enabled,
        publicRepoState.repos,
        selectionState.repos,
        selectionState.radio,
        onloadRadioValue,
    ])

    // save changes and update code hosts
    const submit = useCallback(
        async (event: FormEvent<HTMLFormElement>): Promise<void> => {
            event.preventDefault()

            const publicRepos = publicRepoState.enabled
                ? publicRepoState.repos.split('\n').filter((row): boolean => row !== '')
                : []

            const loggerPayload = {
                userReposSelection: selectionState.radio
                    ? selectionState.radio === 'selected'
                        ? 'specific'
                        : 'all'
                    : null,
                didAddReposByURL: !!publicRepos.length,
            }
            eventLogger.log('UserSettingsManageRepositoriesSaved', loggerPayload, loggerPayload)

            setFetchingRepos('loading')
            onSyncedPublicRepositoriesUpdate(publicRepos.length)

            if (!isOrgOwner) {
                try {
                    await setUserPublicRepositories(owner.id, publicRepos).toPromise()
                } catch (error) {
                    setOtherPublicRepoError(asError(error))
                    setFetchingRepos(undefined)
                    return
                }
            }

            if (!selectionState.radio) {
                // location state is used here to prevent AwayPrompt from blocking
                return history.push(routingPrefix + '/repositories', ALLOW_NAVIGATION)
            }

            const codeHostRepoPromises = []

            for (const host of codeHosts.hosts) {
                const repos: string[] = []
                for (const repo of selectionState.repos.values()) {
                    if (repo.codeHost?.id !== host.id) {
                        continue
                    }
                    repos.push(repo.name)
                }

                codeHostRepoPromises.push(
                    setExternalServiceRepos({
                        id: host.id,
                        allRepos: selectionState.radio === 'all',
                        repos: (selectionState.radio === 'selected' && repos) || null,
                    })
                )
            }

            try {
                await Promise.all(codeHostRepoPromises)
            } catch (error) {
                setAffiliateRepoProblems(asError(error))
                setFetchingRepos(undefined)
                return
            }

            // location state is used here to prevent AwayPrompt from blocking
            return history.push(routingPrefix + '/repositories', ALLOW_NAVIGATION)
        },
        [
            publicRepoState.enabled,
            publicRepoState.repos,
            selectionState.radio,
            selectionState.repos,
            onSyncedPublicRepositoriesUpdate,
            isOrgOwner,
            history,
            routingPrefix,
            owner.id,
            codeHosts.hosts,
        ]
    )

    useEffect(
        () => () => {
            externalServiceSubscription.current?.unsubscribe()
        },
        []
    )

    const handleRadioSelect = (changeEvent: React.ChangeEvent<HTMLInputElement>): void => {
        setSelectionState({
            repos: selectionState.repos,
            radio: changeEvent.currentTarget.value,
            loaded: selectionState.loaded,
        })
    }

    const hasProblems = affiliateRepoProblems !== undefined
    // code hosts were loaded and some were configured
    const hasCodeHosts = codeHosts.loaded && codeHosts.hosts.length !== 0
    const noCodeHostsOrErrors = !hasCodeHosts || hasProblems
    const hasCodeHostsNoErrors = hasCodeHosts && !hasProblems

    const modeSelect: JSX.Element = (
        <Form className="mt-4">
            {!isOrgOwner && (
                <div className="d-flex flex-row align-items-baseline">
                    <RadioButton
                        name="all_repositories"
                        id="sync_all_repositories"
                        value="all"
                        disabled={noCodeHostsOrErrors}
                        checked={selectionState.radio === 'all'}
                        onChange={handleRadioSelect}
                        label={
                            <div className="d-flex flex-column ml-2">
                                <p className="mb-0">Sync all repositories</p>
                                <p className="font-weight-normal text-muted">
                                    Will sync all current and future public and private repositories
                                </p>
                            </div>
                        }
                    />
                </div>
            )}

            <div className="d-flex flex-row align-items-baseline mb-0">
                <RadioButton
                    name="selected_repositories"
                    id="sync_selected_repositories"
                    value="selected"
                    checked={selectionState.radio === 'selected'}
                    disabled={noCodeHostsOrErrors}
                    onChange={handleRadioSelect}
                    label={
                        <div className="d-flex flex-column ml-2">
                            <p className={classNames('mb-0', noCodeHostsOrErrors && styles.textDisabled)}>
                                Sync selected repositories
                            </p>
                        </div>
                    }
                />
            </div>
        </Form>
    )

    const preventSubmit = useCallback((event: React.FormEvent<HTMLFormElement>): void => event.preventDefault(), [])

    const filterControls: JSX.Element = (
        <Form onSubmit={preventSubmit} className="w-100 d-inline-flex justify-content-between flex-row mt-3">
            <div className="d-inline-flex flex-row mr-3 align-items-baseline">
                <p className="text-xl-center text-nowrap mr-2">Code Host:</p>
                <select
                    className="form-control"
                    name="code-host"
                    aria-label="select code host type"
                    onChange={event => setCodeHostFilter(event.target.value)}
                >
                    <option key="all" value="" label="All" />
                    {codeHosts.hosts.map(value => (
                        <option key={value.id} value={value.id} label={value.displayName} />
                    ))}
                </select>
            </div>
            <FilterInput
                className="form-control"
                type="search"
                placeholder="Filter repositories..."
                name="query"
                autoComplete="off"
                autoCorrect="off"
                autoCapitalize="off"
                spellCheck={false}
                onChange={event => {
                    setQuery(event.target.value)
                }}
            />
        </Form>
    )

    const onRepoClicked = useCallback(
        (repo: Repo) => (): void => {
            const clickedRepo = getRepoServiceAndName(repo)
            const newMap = new Map(selectionState.repos)
            if (newMap.has(clickedRepo)) {
                newMap.delete(clickedRepo)
            } else {
                newMap.set(clickedRepo, repo)
            }
            setSelectionState({
                repos: newMap,
                radio: selectionState.radio,
                loaded: selectionState.loaded,
            })
        },
        [selectionState, setSelectionState]
    )

    const areAllFilteredReposSelected = useCallback((): boolean => {
        if (selectionState.repos.size === 0 || filteredRepos.length === 0) {
            return false
        }

        // if selection state does not contain all of the filtered repos, return false
        return !filteredRepos.some(repo => !selectionState.repos.has(getRepoServiceAndName(repo)))
    }, [selectionState, filteredRepos])

    const toggleAll = (event: ChangeEvent<HTMLInputElement>): void => {
        const { checked } = event.target
        const newSelectAll = new Map<string, Repo>(selectionState.repos)

        for (const repo of filteredRepos) {
            // if checkbox is checked, we should add filtered repo, otherwise we remove
            if (checked) {
                newSelectAll.set(getRepoServiceAndName(repo), repo)
            } else {
                newSelectAll.delete(getRepoServiceAndName(repo))
            }
        }
        setSelectionState({
            repos: newSelectAll,
            loaded: selectionState.loaded,
            radio: selectionState.radio,
        })
    }

    const rows: JSX.Element = (
        <tbody>
            <tr className="align-items-baseline d-flex" key="header">
                <RepositoryNodeContainer
                    as="td"
                    className="p-2 w-100 d-flex align-items-center border-top-0 border-bottom"
                >
                    <input
                        id="select-all-repos"
                        className="mr-3"
                        type="checkbox"
                        checked={areAllFilteredReposSelected()}
                        onChange={toggleAll}
                        disabled={filteredRepos.length === 0}
                    />
                    <label
                        htmlFor="select-all-repos"
                        className={classNames({
                            'text-muted': selectionState.repos.size === 0,
                            'text-body': selectionState.repos.size !== 0,
                            'mb-0': true,
                        })}
                    >
                        {(selectionState.repos.size > 0 && (
                            <small>{`${selectionState.repos.size} ${
                                selectionState.repos.size === 1 ? 'repository' : 'repositories'
                            } selected`}</small>
                        )) || <small>Select all</small>}
                    </label>
                </RepositoryNodeContainer>
            </tr>
            {filteredRepos.map((repo, index) => {
                if (index < (currentPage - 1) * PER_PAGE || index >= currentPage * PER_PAGE) {
                    return
                }

                const serviceAndRepoName = getRepoServiceAndName(repo)

                return (
                    <CheckboxRepositoryNode
                        name={repo.name}
                        key={serviceAndRepoName}
                        onClick={onRepoClicked(repo)}
                        checked={selectionState.repos.has(serviceAndRepoName)}
                        serviceType={repo.codeHost?.kind || 'unknown'}
                        isPrivate={repo.private}
                    />
                )
            })}
        </tbody>
    )

    const handlePublicReposChanged = (event: React.ChangeEvent<HTMLTextAreaElement>): void => {
        setPublicRepoState({ ...publicRepoState, repos: event.target.value })
    }

    const modeSelectShimmer: JSX.Element = (
        <div className="container mt-4">
            {!isOrgOwner && (
                <>
                    <div className="mt-2 row">
                        <ShimmerContainer circle={true} className="mr-2" />
                        <ShimmerContainer className="mb-1 p-2 border-top-0 col-sm-2" />
                    </div>
                    <div className="mt-1 ml-2 row">
                        <ShimmerContainer className="mb-3 p-2 ml-1 border-top-0 col-sm-6" />
                    </div>
                </>
            )}

            <div className="mt-2 row">
                <ShimmerContainer circle={true} className="mr-2" />
                <ShimmerContainer className="p-2 mb-1 border-top-0 col-sm-3" />
            </div>
        </div>
    )

    return (
        <UserSettingReposContainer>
            <PageTitle title="Manage Repositories" />
            <h2 className="d-flex mb-2">
                Manage Repositories <ProductStatusBadge status="beta" className="ml-2" linkToDocs={true} />
            </h2>
            <p className="text-muted">
                Choose repositories to sync with Sourcegraph.
                <Link
                    to="https://docs.sourcegraph.com/code_search/how-to/adding_repositories_to_cloud"
                    target="_blank"
                    rel="noopener noreferrer"
                >
                    {' '}
                    Learn more about who can see code on Sourcegraph
                </Link>
                .
            </p>
            <Container>
                <ul className="list-group">
                    <ListItemContainer key="from-code-hosts">
                        <div>
                            <h3>{owner.name ? `${owner.name}'s` : 'Your'} repositories</h3>

                            <p className="text-muted">
                                Repositories{' '}
                                {isOrgOwner ? 'that can be synced through' : 'you own or collaborate on from your'}{' '}
                                <Link to={`${routingPrefix}/code-hosts`}>connected code hosts</Link>
                            </p>

                            {!ALLOW_PRIVATE_CODE && hasCodeHosts && (
                                <Alert variant="primary">
                                    Coming soon: search private repositories with Sourcegraph Cloud.{' '}
                                    <Link
                                        to="https://share.hsforms.com/1copeCYh-R8uVYGCpq3s4nw1n7ku"
                                        target="_blank"
                                        rel="noopener noreferrer"
                                    >
                                        Get updated when this feature launches
                                    </Link>
                                </Alert>
                            )}
                            {codeHosts.loaded && codeHosts.hosts.length === 0 && (
                                <Alert className="mb-2" variant="warning">
                                    <Link className="font-weight-normal" to={`${routingPrefix}/code-hosts`}>
                                        Connect with a code host
                                    </Link>{' '}
                                    to add
                                    {owner.name ? ` ${owner.name}'s` : ' your own'} repositories to Sourcegraph.
                                </Alert>
                            )}
                            {displayAffiliateRepoProblems(affiliateRepoProblems, ExternalServiceProblemHint)}

                            {/* display radio buttons shimmer only when user has code hosts */}
                            {hasCodeHostsNoErrors && !selectionState.loaded && modeSelectShimmer}

                            {/* display type of repo sync radio buttons */}
                            {hasCodeHostsNoErrors && selectionState.loaded && modeSelect}

                            {
                                // if we're in 'selected' mode, show a list of all the repos on the code hosts to select from
                                hasCodeHostsNoErrors && selectionState.radio === 'selected' && (
                                    <div className="ml-4">
                                        {filterControls}
                                        <table role="grid" className="table">
                                            {
                                                // if the repos are loaded display the rows of repos
                                                repoState.loaded && rows
                                            }
                                        </table>
                                        {filteredRepos.length > 0 && (
                                            <PageSelector
                                                currentPage={currentPage}
                                                onPageChange={setPage}
                                                totalPages={Math.ceil(filteredRepos.length / PER_PAGE)}
                                                className="pt-4"
                                            />
                                        )}
                                    </div>
                                )
                            }
                        </div>
                    </ListItemContainer>
                    {window.context.sourcegraphDotComMode && !isOrgOwner && (
                        <ListItemContainer key="add-textarea">
                            <div>
                                <h3>Other public repositories</h3>
                                <p className="text-muted">Public repositories on GitHub and GitLab</p>
                                <input
                                    id="add-public-repos"
                                    className="mr-2 mt-2"
                                    type="checkbox"
                                    onChange={toggleTextArea}
                                    checked={publicRepoState.enabled}
                                />
                                <label htmlFor="add-public-repos">Sync specific public repositories by URL</label>

                                {publicRepoState.enabled && (
                                    <div className="form-group ml-4 mt-3">
                                        <p className="mb-2">Repositories to sync</p>
                                        <TextArea
                                            rows={5}
                                            value={publicRepoState.repos}
                                            onChange={handlePublicReposChanged}
                                        />
                                        <p className="text-muted mt-2">
                                            Specify with complete URLs. One repository per line.
                                        </p>
                                    </div>
                                )}
                            </div>
                        </ListItemContainer>
                    )}
                </ul>
            </Container>
            {isErrorLike(otherPublicRepoError) && displayError(otherPublicRepoError)}
            <AwayPrompt
                header="Discard unsaved changes?"
                message="Currently synced repositories will be unchanged"
                button_ok_text="Discard"
                when={didRepoSelectionChange}
            />
            <Form className="mt-4 d-flex" onSubmit={submit}>
                <LoaderButton
                    loading={fetchingRepos === 'loading'}
                    className="btn btn-primary test-goto-add-external-service-page mr-2"
                    alwaysShowLabel={true}
                    type="submit"
                    label={fetchingRepos ? 'Saving...' : 'Save'}
                    disabled={fetchingRepos === 'loading' || !didRepoSelectionChange()}
                />

                <Button
                    className="test-goto-add-external-service-page"
                    to={`${routingPrefix}/repositories`}
                    variant="secondary"
                    as={Link}
                >
                    Cancel
                </Button>
            </Form>
        </UserSettingReposContainer>
    )
}<|MERGE_RESOLUTION|>--- conflicted
+++ resolved
@@ -7,7 +7,6 @@
 import { Form } from '@sourcegraph/branded/src/components/Form'
 import { asError, ErrorLike, isErrorLike } from '@sourcegraph/common'
 import { TelemetryProps } from '@sourcegraph/shared/src/telemetry/telemetryService'
-<<<<<<< HEAD
 import {
     ProductStatusBadge,
     Container,
@@ -16,10 +15,8 @@
     TextArea,
     Button,
     Alert,
+    Link,
 } from '@sourcegraph/wildcard'
-=======
-import { ProductStatusBadge, Container, PageSelector, RadioButton, TextArea, Link, Button } from '@sourcegraph/wildcard'
->>>>>>> e4c0ab41
 
 import { ALLOW_NAVIGATION, AwayPrompt } from '../../../components/AwayPrompt'
 import {
