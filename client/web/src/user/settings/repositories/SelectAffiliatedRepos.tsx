--- conflicted
+++ resolved
@@ -502,17 +502,9 @@
             <Container>
                 <ul className="list-group">
                     <li className="list-group-item user-settings-repos__container" key="from-code-hosts">
-<<<<<<< HEAD
                         <div>
-                            {(isLoading || fetchingError) && modeSelectShimmer}
-
-                            {/* display type of repo sync radio buttons */}
-                            {hasCodeHosts && selectionState.loaded && modeSelect}
-=======
-                        <div className={classNames(!isRedesignEnabled && 'p-4')}>
                             {/* display type of repo sync radio buttons or shimmer when appropriate */}
                             {hasCodeHosts && selectionState.loaded ? modeSelect : modeSelectShimmer}
->>>>>>> 50153243
 
                             {
                                 // if we're in 'selected' mode, show a list of all the repos on the code hosts to select from
