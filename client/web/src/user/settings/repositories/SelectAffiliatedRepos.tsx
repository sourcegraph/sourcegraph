import { FetchResult } from '@apollo/client'
import classNames from 'classnames'
import { isEqual } from 'lodash'
import React, { useCallback, useEffect, useState, FunctionComponent, Dispatch, SetStateAction } from 'react'

import { ErrorLike } from '@sourcegraph/common'
import { TelemetryProps } from '@sourcegraph/shared/src/telemetry/telemetryService'
<<<<<<< HEAD
import { Container, PageSelector, RadioButton, Select } from '@sourcegraph/wildcard'
=======
import { Container, Link, PageSelector, RadioButton } from '@sourcegraph/wildcard'
>>>>>>> 3754969f

import { RepoSelectionMode } from '../../../auth/PostSignUpPage'
import { useSteps } from '../../../auth/Steps'
import { useAffiliatedRepos } from '../../../auth/useAffiliatedRepos'
import { useExternalServices } from '../../../auth/useExternalServices'
import { useSelectedRepos, selectedReposVar, MinSelectedRepo } from '../../../auth/useSelectedRepos'
import { AwayPrompt } from '../../../components/AwayPrompt'
import {
    ExternalServiceKind,
    Maybe,
    SiteAdminRepositoryFields,
    SetExternalServiceReposResult,
} from '../../../graphql-operations'

import {
    FilterInput,
    ListItemContainer,
    RepositoryNodeContainer,
    ShimmerContainer,
    UserSettingReposContainer,
} from './components'
import { CheckboxRepositoryNode } from './RepositoryNode'
import styles from './SelectAffiliatedRepos.module.scss'

export interface AffiliatedReposReference {
    submit: () => Promise<FetchResult<SetExternalServiceReposResult>[] | void>
}

interface authenticatedUser {
    id: string
    siteAdmin: boolean
    tags: string[]
}

interface Props extends TelemetryProps {
    authenticatedUser: authenticatedUser
    onRepoSelectionModeChange: Dispatch<SetStateAction<RepoSelectionMode>>
    repoSelectionMode: RepoSelectionMode
    onError: (error: ErrorLike) => void
}

export interface Repo {
    name: string
    codeHost: Maybe<{ kind: ExternalServiceKind; id: string; displayName: string }>
    private: boolean
    mirrorInfo?: SiteAdminRepositoryFields['mirrorInfo']
}

interface GitHubConfig {
    repos?: string[]
    repositoryQuery?: string[]
    token: 'REDACTED'
    url: string
}

interface GitLabConfig {
    projectQuery?: string[]
    projects?: { name: string }[]
    token: 'REDACTED'
    url: string
}

const PER_PAGE = 20

// project queries that are used when user syncs all repos from a code host
const GITLAB_SYNC_ALL_PROJECT_QUERY = 'projects?membership=true&archived=no'
const GITHUB_SYNC_ALL_PROJECT_QUERY = 'affiliated'

// initial state constants
const emptyRepos: Repo[] = []
const initialRepoState = {
    repos: emptyRepos,
    loading: false,
    loaded: false,
}

const initialSelectionState = {
    repos: new Map<string, Repo>(),
    loaded: false,
    radio: '',
}

/**
 * A page to manage the repositories a user syncs from their connected code hosts.
 */
export const SelectAffiliatedRepos: FunctionComponent<Props> = ({
    authenticatedUser,
    onRepoSelectionModeChange,
    repoSelectionMode,
    telemetryService,
    onError,
}) => {
    useEffect(() => {
        telemetryService.logViewEvent('UserSettingsRepositories')
    }, [telemetryService])

    const { setComplete, resetToTheRight, currentIndex, setStep } = useSteps()
    const { externalServices, errorServices } = useExternalServices(authenticatedUser.id)
    const { affiliatedRepos, errorAffiliatedRepos } = useAffiliatedRepos(authenticatedUser.id)
    const { selectedRepos, errorSelectedRepos } = useSelectedRepos(authenticatedUser.id)

    const fetchingError =
        errorServices ||
        // The affliliated repos query will always return an error on the GraphQL API when no
        // external services are set up. In this case we allow the user to go back to the previous
        // step and set up code hosts.
        (externalServices !== undefined && externalServices.length !== 0 && errorAffiliatedRepos) ||
        errorSelectedRepos

    useEffect(() => {
        if (fetchingError) {
            onError(fetchingError)
        }
    }, [fetchingError, onError])

    // set up state hooks
    const [currentPage, setPage] = useState(1)
    const [repoState, setRepoState] = useState(initialRepoState)
    const [onloadSelectedRepos, setOnloadSelectedRepos] = useState<string[]>([])
    const [selectionState, setSelectionState] = useState(initialSelectionState)
    const [didSelectionChange, setDidSelectionChange] = useState(false)
    const [query, setQuery] = useState('')
    const [codeHostFilter, setCodeHostFilter] = useState('')
    const [filteredRepos, setFilteredRepos] = useState<Repo[]>([])

    const getRepoServiceAndName = (repo: Repo): string => `${repo.codeHost?.kind || 'unknown'}/${repo.name}`

    useEffect(() => {
        if (externalServices && affiliatedRepos) {
            const codeHostsHaveSyncAllQuery = []

            for (const host of externalServices) {
                if (host.lastSyncError || host.warning) {
                    continue
                }

                const cfg = JSON.parse(host.config) as GitHubConfig | GitLabConfig
                switch (host.kind) {
                    case ExternalServiceKind.GITLAB: {
                        const gitLabCfg = cfg as GitLabConfig

                        if (Array.isArray(gitLabCfg.projectQuery)) {
                            codeHostsHaveSyncAllQuery.push(
                                gitLabCfg.projectQuery.includes(GITLAB_SYNC_ALL_PROJECT_QUERY)
                            )
                        }

                        break
                    }

                    case ExternalServiceKind.GITHUB: {
                        const gitHubCfg = cfg as GitHubConfig

                        if (Array.isArray(gitHubCfg.repositoryQuery)) {
                            codeHostsHaveSyncAllQuery.push(
                                gitHubCfg.repositoryQuery.includes(GITHUB_SYNC_ALL_PROJECT_QUERY)
                            )
                        }

                        break
                    }
                }
            }

            const selectedAffiliatedRepos = new Map<string, Repo>()

            const cachedSelectedRepos = selectedReposVar()
            const userSelectedRepos = repoSelectionMode === 'all' ? [] : cachedSelectedRepos || selectedRepos || []

            const affiliatedReposWithMirrorInfo = affiliatedRepos.map(affiliatedRepo => {
                let foundInSelected: SiteAdminRepositoryFields | MinSelectedRepo | null = null
                for (const selectedRepo of userSelectedRepos) {
                    const {
                        name,
                        externalRepository: { serviceType: selectedRepoServiceType },
                    } = selectedRepo
                    const selectedRepoName = name.slice(name.indexOf('/') + 1)

                    if (
                        selectedRepoName === affiliatedRepo.name &&
                        selectedRepoServiceType === affiliatedRepo.codeHost?.kind.toLocaleLowerCase()
                    ) {
                        foundInSelected = selectedRepo
                        break
                    }
                }

                if (foundInSelected) {
                    // save off only selected repos
                    selectedAffiliatedRepos.set(getRepoServiceAndName(affiliatedRepo), affiliatedRepo)
                }

                return affiliatedRepo
            })

            // sort affiliated repos with already selected repos at the top
            affiliatedReposWithMirrorInfo.sort((repoA, repoB): number => {
                const isRepoASelected = selectedAffiliatedRepos.has(getRepoServiceAndName(repoA))
                const isRepoBSelected = selectedAffiliatedRepos.has(getRepoServiceAndName(repoB))

                if (!isRepoASelected && isRepoBSelected) {
                    return 1
                }

                if (isRepoASelected && !isRepoBSelected) {
                    return -1
                }

                return 0
            })

            // safe off initial selection state
            setOnloadSelectedRepos(previousValue => [...previousValue, ...selectedAffiliatedRepos.keys()])

            /**
             * 1. if every code host has a project query to sync all repos or the
             * number of affiliated repos equals to the number of selected repos -
             * set radio to 'all'
             * 2. if only some repos were selected - set radio to 'selected'
             * 3. if no repos selected - empty state
             */

            const radioSelectOption =
                repoSelectionMode ||
                (externalServices.length === codeHostsHaveSyncAllQuery.length &&
                codeHostsHaveSyncAllQuery.every(Boolean)
                    ? 'all'
                    : selectedAffiliatedRepos.size > 0
                    ? 'selected'
                    : '')

            onRepoSelectionModeChange(radioSelectOption as RepoSelectionMode)

            // set sorted repos and mark as loaded
            setRepoState(previousRepoState => ({
                ...previousRepoState,
                repos: affiliatedReposWithMirrorInfo,
                loaded: true,
            }))

            setSelectionState({
                repos: selectedAffiliatedRepos,
                radio: radioSelectOption,
                loaded: true,
            })
        }
    }, [
        externalServices,
        affiliatedRepos,
        selectedRepos,
        onRepoSelectionModeChange,
        setComplete,
        currentIndex,
        repoSelectionMode,
    ])

    // select repos by code host and query
    useEffect(() => {
        // filter our set of repos based on query & code host selection
        const filtered: Repo[] = []

        for (const repo of repoState.repos) {
            // filtering by code hosts
            if (codeHostFilter !== '' && repo.codeHost?.id !== codeHostFilter) {
                continue
            }

            const queryLoweCase = query.toLowerCase()
            const nameLowerCase = repo.name.toLowerCase()
            if (!nameLowerCase.includes(queryLoweCase)) {
                continue
            }

            filtered.push(repo)
        }

        // set new filtered pages and reset the pagination
        setFilteredRepos(filtered)
        setPage(1)
    }, [repoState.repos, codeHostFilter, query])

    const handleRadioSelect = (changeEvent: React.ChangeEvent<HTMLInputElement>): void => {
        setSelectionState({
            repos: selectionState.repos,
            radio: changeEvent.currentTarget.value,
            loaded: selectionState.loaded,
        })

        onRepoSelectionModeChange(changeEvent.currentTarget.value as RepoSelectionMode)
    }

    // calculate if the current step is completed based on repo selection when
    // we toggle between "Sync all" and individual repo selection checkboxes
    useEffect(() => {
        if (selectionState.radio) {
            if (selectionState.radio === 'all') {
                setComplete(currentIndex, true)
            } else {
                const hasSelectedRepos = selectionState.repos.size !== 0
                if (hasSelectedRepos) {
                    setComplete(currentIndex, true)
                } else {
                    setComplete(currentIndex, false)
                    resetToTheRight(currentIndex)
                }
            }
        }
    }, [currentIndex, resetToTheRight, selectionState.radio, selectionState.repos.size, setComplete])

    const hasCodeHosts = Array.isArray(externalServices) && externalServices.length > 0

    const modeSelect: JSX.Element = (
        <>
            <div className="d-flex flex-row align-items-baseline">
                <RadioButton
                    id="sync_all_repositories"
                    name="all_repositories"
                    value="all"
                    checked={selectionState.radio === 'all'}
                    onChange={handleRadioSelect}
                    label={
                        <div className="d-flex flex-column ml-2">
                            <p className="mb-0">Sync all repositories</p>
                            <p className="font-weight-normal text-muted">
                                Will sync all current and future public and private repositories
                            </p>
                        </div>
                    }
                />
            </div>
            <div className="d-flex flex-row align-items-baseline mb-0">
                <RadioButton
                    id="sync_selected_repositories"
                    name="selected_repositories"
                    value="selected"
                    checked={selectionState.radio === 'selected'}
                    onChange={handleRadioSelect}
                    label={
                        <div className="d-flex flex-column ml-2">
                            <p className="mb-0">Sync selected repositories</p>
                        </div>
                    }
                />
            </div>
        </>
    )

    const filterControls: JSX.Element = (
        <div className="w-100 d-inline-flex justify-content-between flex-row mt-3">
            <div className="d-inline-flex flex-row mr-3 align-items-baseline">
                <p className="text-xl-center text-nowrap mr-2">Code Host:</p>
                <Select
                    name="code-host"
                    aria-label="select code host type"
                    onChange={event => setCodeHostFilter(event.target.value)}
                >
                    <option key="any" value="" label="Any" />
                    {externalServices?.map(value => (
                        <option key={value.id} value={value.id} label={value.displayName} />
                    ))}
                </Select>
            </div>
            <FilterInput
                className="form-control"
                type="search"
                placeholder="Filter..."
                name="query"
                autoComplete="off"
                autoCorrect="off"
                autoCapitalize="off"
                spellCheck={false}
                onChange={event => {
                    setQuery(event.target.value)
                }}
            />
        </div>
    )

    const saveRepoSelection = (repos: Repo[]): void => {
        // save off last selected repos
        const selection = repos.reduce((accumulator, repo) => {
            const serviceType = repo.codeHost?.kind.toLowerCase()
            const serviceName = serviceType ? `${serviceType}.com` : 'unknown'

            accumulator.push({
                name: `${serviceName}/${repo.name}`,
                externalRepository: { serviceType: serviceType || 'unknown', id: repo.codeHost?.id },
            })
            return accumulator
        }, [] as MinSelectedRepo[])

        // safe off repo selection to apollo
        selectedReposVar(selection)
    }

    const onRepoClicked = useCallback(
        (repo: Repo) => (): void => {
            const clickedRepo = getRepoServiceAndName(repo)
            const newSelection = new Map(selectionState.repos)
            if (newSelection.has(clickedRepo)) {
                newSelection.delete(clickedRepo)
            } else {
                newSelection.set(clickedRepo, repo)
            }

            const currentlySelectedRepos = [...newSelection.keys()]
            const didChange = !isEqual(currentlySelectedRepos.sort(), onloadSelectedRepos.sort())

            // set current step as complete if user had already selected repos or made changes
            if (didChange || onloadSelectedRepos.length !== 0) {
                setComplete(currentIndex, true)
                setDidSelectionChange(true)
            } else {
                setComplete(currentIndex, false)
                resetToTheRight(currentIndex)
            }

            saveRepoSelection([...newSelection.values()])

            // set new selection state
            setSelectionState({
                repos: newSelection,
                radio: selectionState.radio,
                loaded: selectionState.loaded,
            })
        },
        [
            currentIndex,
            onloadSelectedRepos,
            resetToTheRight,
            selectionState.loaded,
            selectionState.radio,
            selectionState.repos,
            setComplete,
        ]
    )

    const getSelectedReposByCodeHost = (codeHostId: string = ''): Repo[] => {
        const selectedRepos = [...selectionState.repos.values()]
        // if no specific code host selected, return all selected repos
        return codeHostId ? selectedRepos.filter(({ codeHost }) => codeHost?.id === codeHostId) : selectedRepos
    }

    const areAllReposSelected = (): boolean => {
        if (selectionState.repos.size === 0) {
            return false
        }

        const selectedRepos = getSelectedReposByCodeHost(codeHostFilter)
        return selectedRepos.length === filteredRepos.length
    }

    const selectAll = (): void => {
        const newSelection = new Map<string, Repo>()
        // if not all repos are selected, we should select all, otherwise empty the selection

        if (selectionState.repos.size !== filteredRepos.length) {
            for (const repo of filteredRepos) {
                newSelection.set(getRepoServiceAndName(repo), repo)
            }
        }

        saveRepoSelection([...newSelection.values()])

        setSelectionState({
            repos: newSelection,
            loaded: selectionState.loaded,
            radio: selectionState.radio,
        })
    }

    const rows: JSX.Element = (
        <tbody>
            <tr className="align-items-baseline d-flex" key="header">
                <RepositoryNodeContainer
                    as="td"
                    className="p-2 w-100 d-flex align-items-center border-top-0 border-bottom"
                >
                    <input
                        id="select-all-repos"
                        className="mr-3"
                        type="checkbox"
                        checked={areAllReposSelected()}
                        onChange={selectAll}
                    />
                    <label
                        htmlFor="select-all-repos"
                        className={classNames({
                            'text-muted': selectionState.repos.size === 0,
                            'text-body': selectionState.repos.size !== 0,
                            'mb-0': true,
                        })}
                    >
                        {(selectionState.repos.size > 0 && (
                            <small>{`${selectionState.repos.size} ${
                                selectionState.repos.size === 1 ? 'repository' : 'repositories'
                            } selected`}</small>
                        )) || <small>Select all</small>}
                    </label>
                </RepositoryNodeContainer>
            </tr>
            {filteredRepos.map((repo, index) => {
                if (index < (currentPage - 1) * PER_PAGE || index >= currentPage * PER_PAGE) {
                    return
                }

                const serviceAndRepoName = getRepoServiceAndName(repo)

                return (
                    <CheckboxRepositoryNode
                        name={repo.name}
                        key={serviceAndRepoName}
                        onClick={onRepoClicked(repo)}
                        checked={selectionState.repos.has(serviceAndRepoName)}
                        serviceType={repo.codeHost?.kind || 'unknown'}
                        isPrivate={repo.private}
                    />
                )
            })}
        </tbody>
    )

    const modeSelectShimmer: JSX.Element = (
        <div className="container">
            <div className="mt-2 row">
                <ShimmerContainer circle={true} className="mr-2" />
                <ShimmerContainer className="mb-1 p-2 border-top-0 col-sm-2" />
            </div>
            <div className="mt-1 ml-2 row">
                <ShimmerContainer className="mb-3 p-2 ml-1 border-top-0 col-sm-6" />
            </div>
            <div className="mt-2 row">
                <ShimmerContainer circle={true} className="mr-2" />
                <ShimmerContainer className="p-2 mb-1 border-top-0 col-sm-3" />
            </div>
        </div>
    )

    return (
        <UserSettingReposContainer className="mb-0">
            <Container>
                <ul className="list-group">
                    <ListItemContainer key="from-code-hosts">
                        {externalServices && !hasCodeHosts ? (
                            <div className={styles.noCodeHosts}>
                                <p>
                                    <Link
                                        to="/welcome"
                                        onClick={event => {
                                            event.preventDefault()
                                            event.stopPropagation()
                                            setStep(Math.max(0, currentIndex - 1))
                                        }}
                                    >
                                        Add a code host
                                    </Link>{' '}
                                    to add repositories.
                                </p>
                            </div>
                        ) : (
                            <div>
                                {/* display type of repo sync radio buttons or shimmer when appropriate */}
                                {hasCodeHosts && selectionState.loaded ? modeSelect : modeSelectShimmer}

                                {hasCodeHosts && selectionState.radio === 'selected' && (
                                    <div className="ml-4">
                                        {filterControls}
                                        <table role="grid" className="table">
                                            {
                                                // if the repos are loaded display the rows of repos
                                                repoState.loaded && rows
                                            }
                                        </table>
                                        {filteredRepos.length > 0 && (
                                            <PageSelector
                                                currentPage={currentPage}
                                                onPageChange={setPage}
                                                totalPages={Math.ceil(filteredRepos.length / PER_PAGE)}
                                                className="pt-4"
                                            />
                                        )}
                                    </div>
                                )}
                            </div>
                        )}
                    </ListItemContainer>
                </ul>
            </Container>
            <AwayPrompt
                header="Discard unsaved changes?"
                message="Currently synced repositories will be unchanged"
                button_ok_text="Discard"
                when={didSelectionChange}
            />
        </UserSettingReposContainer>
    )
}<|MERGE_RESOLUTION|>--- conflicted
+++ resolved
@@ -5,11 +5,7 @@
 
 import { ErrorLike } from '@sourcegraph/common'
 import { TelemetryProps } from '@sourcegraph/shared/src/telemetry/telemetryService'
-<<<<<<< HEAD
-import { Container, PageSelector, RadioButton, Select } from '@sourcegraph/wildcard'
-=======
-import { Container, Link, PageSelector, RadioButton } from '@sourcegraph/wildcard'
->>>>>>> 3754969f
+import { Container, PageSelector, RadioButton, Select, Link } from '@sourcegraph/wildcard'
 
 import { RepoSelectionMode } from '../../../auth/PostSignUpPage'
 import { useSteps } from '../../../auth/Steps'
