--- conflicted
+++ resolved
@@ -127,15 +127,10 @@
 
     const queryRepositories = useCallback(
         (args: FilteredConnectionQueryArguments): Observable<RepositoriesResult['repositories']> =>
-<<<<<<< HEAD
-            listUserRepositories({ ...args, id: userID }).pipe(
+            listUserRepositoriesAndPollIfEmptyOrAnyCloning({ ...args, id: userID }).pipe(
                 repeatUntil((result): boolean => !syncPending, { delay: 2000 })
             ),
         [syncPending, userID]
-=======
-            listUserRepositoriesAndPollIfEmptyOrAnyCloning({ ...args, id: userID }),
-        [userID]
->>>>>>> 96cdb06d
     )
 
     const updated = useCallback((value: Connection<SiteAdminRepositoryFields> | ErrorLike | undefined): void => {
