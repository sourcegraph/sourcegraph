--- conflicted
+++ resolved
@@ -23,11 +23,8 @@
     LoadingSpinner,
     useObservable,
     Button,
-<<<<<<< HEAD
     Alert,
-=======
     Link,
->>>>>>> e4c0ab41
 } from '@sourcegraph/wildcard'
 
 import { AuthenticatedUser } from '../../../auth'
