--- conflicted
+++ resolved
@@ -17,11 +17,7 @@
 } from '@sourcegraph/web/src/components/FilteredConnection'
 import { PageTitle } from '@sourcegraph/web/src/components/PageTitle'
 import { SelfHostedCtaLink } from '@sourcegraph/web/src/components/SelfHostedCtaLink'
-<<<<<<< HEAD
-import { Container, PageHeader, ProductStatusBadge, LoadingSpinner, RouterLink } from '@sourcegraph/wildcard'
-=======
-import { Container, PageHeader, ProductStatusBadge, LoadingSpinner, Button } from '@sourcegraph/wildcard'
->>>>>>> 0950685b
+import { Container, PageHeader, ProductStatusBadge, LoadingSpinner, Link, Button } from '@sourcegraph/wildcard'
 
 import { AuthenticatedUser } from '../../../auth'
 import { requestGraphQL } from '../../../backend/graphql'
@@ -84,25 +80,21 @@
 
             {externalServices?.length !== 0 ? (
                 <span className="text-muted">
-                    <RouterLink to={`${routingPrefix}/repositories/manage`}>Add repositories</RouterLink> to start
-                    searching {isUserOwner ? 'code with Sourcegraph.' : 'with your team!'}
+                    <Link to={`${routingPrefix}/repositories/manage`}>Add repositories</Link> to start searching{' '}
+                    {isUserOwner ? 'code with Sourcegraph.' : 'with your team!'}
                 </span>
             ) : isUserOwner ? (
                 <span className="text-muted">
-                    <RouterLink to={`${routingPrefix}/code-hosts`}>Connect a code host</RouterLink> to add your code to
-                    Sourcegraph.{' '}
+                    <Link to={`${routingPrefix}/code-hosts`}>Connect a code host</Link> to add your code to Sourcegraph.{' '}
                     <span>
                         You can also{' '}
-                        <RouterLink to={`${routingPrefix}/repositories/manage`}>
-                            add individual public repositories
-                        </RouterLink>{' '}
-                        from GitHub.com or GitLab.com.
+                        <Link to={`${routingPrefix}/repositories/manage`}>add individual public repositories</Link> from
+                        GitHub.com or GitLab.com.
                     </span>
                 </span>
             ) : (
                 <span className="text-muted">
-                    <RouterLink to={`${routingPrefix}/code-hosts`}>Connect code hosts</RouterLink> to get started with
-                    Sourcegraph.{' '}
+                    <Link to={`${routingPrefix}/code-hosts`}>Connect code hosts</Link> to get started with Sourcegraph.{' '}
                 </span>
             )}
         </Container>
@@ -295,9 +287,9 @@
             <p className="align-middle mb-0">
                 Search across all repositories added by {orgName} with{' '}
                 <code className="user-code-hosts-page__code--inline">
-                    <RouterLink className="font-weight-normal" to={`/search?q=context:%40${orgName.toLowerCase()}`}>
+                    <Link className="font-weight-normal" to={`/search?q=context:%40${orgName.toLowerCase()}`}>
                         context:
-                    </RouterLink>
+                    </Link>
                     @{orgName}
                 </code>
                 .
@@ -344,77 +336,47 @@
                 description={
                     <span className="text-muted">
                         All repositories synced with Sourcegraph from {owner.name ? owner.name + "'s" : 'your'}{' '}
-                        <RouterLink to={`${routingPrefix}/code-hosts`}>connected code hosts</RouterLink>.
+                        <Link to={`${routingPrefix}/code-hosts`}>connected code hosts</Link>.
                     </span>
                 }
                 actions={
                     <span>
                         {hasRepos ? (
-<<<<<<< HEAD
-                            <RouterLink
-                                className="btn btn-primary"
-=======
                             <Button
->>>>>>> 0950685b
                                 to={`${routingPrefix}/repositories/manage`}
                                 onClick={logManageRepositoriesClick}
                                 variant="primary"
                                 as={Link}
                             >
                                 Manage repositories
-<<<<<<< HEAD
-                            </RouterLink>
-                        ) : isUserOwner ? (
-                            <RouterLink
-                                className="btn btn-primary"
-=======
                             </Button>
                         ) : isUserOwner ? (
                             <Button
->>>>>>> 0950685b
                                 to={`${routingPrefix}/repositories/manage`}
                                 onClick={logManageRepositoriesClick}
                                 variant="primary"
                                 as={Link}
                             >
                                 <AddIcon className="icon-inline" /> Add repositories
-<<<<<<< HEAD
-                            </RouterLink>
-                        ) : externalServices && externalServices.length !== 0 ? (
-                            <RouterLink
-                                className="btn btn-primary"
-=======
                             </Button>
                         ) : externalServices && externalServices.length !== 0 ? (
                             <Button
->>>>>>> 0950685b
                                 to={`${routingPrefix}/repositories/manage`}
                                 onClick={logManageRepositoriesClick}
                                 variant="primary"
                                 as={Link}
                             >
                                 <AddIcon className="icon-inline" /> Add repositories
-<<<<<<< HEAD
-                            </RouterLink>
-                        ) : (
-                            <RouterLink
-                                className="btn btn-primary"
-=======
                             </Button>
                         ) : (
                             <Button
->>>>>>> 0950685b
                                 to={`${routingPrefix}/code-hosts`}
                                 onClick={logManageRepositoriesClick}
                                 variant="primary"
                                 as={Link}
                             >
                                 <AddIcon className="icon-inline" /> Connect code hosts
-<<<<<<< HEAD
-                            </RouterLink>
-=======
                             </Button>
->>>>>>> 0950685b
                         )}
                     </span>
                 }
