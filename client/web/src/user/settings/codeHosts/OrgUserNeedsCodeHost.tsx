--- conflicted
+++ resolved
@@ -1,10 +1,7 @@
 import React from 'react'
+import { Link } from 'react-router-dom'
 
-<<<<<<< HEAD
-import { RouterLink, Container } from '@sourcegraph/wildcard'
-=======
 import { Container, Button } from '@sourcegraph/wildcard'
->>>>>>> 0950685b
 
 import { useExternalServices } from '../../../auth/useExternalServices'
 import { ListExternalServiceFields } from '../../../graphql-operations'
@@ -44,15 +41,9 @@
                     Connect with {missingString} to start searching across the {orgDisplayName} organization's private
                     repositories on Sourcegraph.
                 </p>
-<<<<<<< HEAD
-                <RouterLink className="btn btn-primary" to={`/users/${user.username}/settings/code-hosts`}>
-                    Connect with {missingString}
-                </RouterLink>
-=======
                 <Button to={`/users/${user.username}/settings/code-hosts`} variant="primary" as={Link}>
                     Connect with {missingString}
                 </Button>
->>>>>>> 0950685b
             </Container>
         )
     }
