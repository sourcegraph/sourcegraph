--- conflicted
+++ resolved
@@ -2,12 +2,7 @@
 import React, { useState, useCallback } from 'react'
 
 import { asError, ErrorLike } from '@sourcegraph/common'
-<<<<<<< HEAD
-import { RouterLink } from '@sourcegraph/wildcard'
-=======
-import { Link } from '@sourcegraph/shared/src/components/Link'
-import { Button } from '@sourcegraph/wildcard'
->>>>>>> 0950685b
+import { Button, Link } from '@sourcegraph/wildcard'
 
 import { Form } from '../../../../../branded/src/components/Form'
 import { updateExternalService } from '../../../components/externalServices/backend'
@@ -93,14 +88,14 @@
                     <div className="form-group mb-4">
                         <div className="alert alert-info" role="alert">
                             Updating the access token may affect which repositories can be synced with Sourcegraph.{' '}
-                            <RouterLink
+                            <Link
                                 to="https://docs.sourcegraph.com/cloud/access_tokens_on_cloud"
                                 target="_blank"
                                 rel="noopener noreferrer"
                                 className="font-weight-normal"
                             >
                                 Learn more
-                            </RouterLink>
+                            </Link>
                             .
                         </div>
                         {didAckMachineUserHint ? (
