import React, { useCallback, useState, useEffect } from 'react'

import { ErrorAlert } from '@sourcegraph/branded/src/components/alerts'
import { asError, ErrorLike, isErrorLike, isDefined, keyExistsIn } from '@sourcegraph/common'
import { useQuery } from '@sourcegraph/http-client'
import { TelemetryProps } from '@sourcegraph/shared/src/telemetry/telemetryService'
import { Button, Container, PageHeader, LoadingSpinner, Link, Alert } from '@sourcegraph/wildcard'

import { queryExternalServices } from '../../../components/externalServices/backend'
import { AddExternalServiceOptions } from '../../../components/externalServices/externalServices'
import { PageTitle } from '../../../components/PageTitle'
import { SelfHostedCta } from '../../../components/SelfHostedCta'
import { useFlagsOverrides } from '../../../featureFlags/featureFlags'
import {
    ExternalServiceKind,
    ListExternalServiceFields,
    OrgFeatureFlagValueResult,
    OrgFeatureFlagValueVariables,
} from '../../../graphql-operations'
import { AuthProvider, SourcegraphContext } from '../../../jscontext'
import { GET_ORG_FEATURE_FLAG_VALUE, GITHUB_APP_FEATURE_FLAG_NAME } from '../../../org/backend'
import { useCodeHostScopeContext } from '../../../site/CodeHostScopeAlerts/CodeHostScopeProvider'
import { eventLogger } from '../../../tracking/eventLogger'
import { UserExternalServicesOrRepositoriesUpdateProps } from '../../../util'
import { githubRepoScopeRequired, gitlabAPIScopeRequired, Owner } from '../cloud-ga'

import { CodeHostItem, ParentWindow } from './CodeHostItem'
import { CodeHostListItem } from './CodeHostListItem'

type AuthProvidersByKind = Partial<Record<ExternalServiceKind, AuthProvider>>

export interface UserAddCodeHostsPageProps
    extends Pick<UserExternalServicesOrRepositoriesUpdateProps, 'onUserExternalServicesOrRepositoriesUpdate'>,
        TelemetryProps {
    owner: Owner
    codeHostExternalServices: Record<string, AddExternalServiceOptions>
    routingPrefix: string
    context: Pick<SourcegraphContext, 'authProviders'>
    onOrgGetStartedRefresh?: () => void
}

type ServicesByKind = Partial<Record<ExternalServiceKind, ListExternalServiceFields>>
type Status = undefined | 'loading' | ServicesByKind | ErrorLike

const isServicesByKind = (status: Status): status is ServicesByKind =>
    typeof status === 'object' && Object.keys(status).every(key => keyExistsIn(key, ExternalServiceKind))

export const updateGitHubApp = (event?: { preventDefault(): void }): void => {
    if (event) {
        event.preventDefault()
    }
    window.location.assign(
        `/.auth/github/login?pc=${encodeURIComponent(
            `https://github.com/::${window.context.githubAppCloudClientID}`
        )}&op=createCodeHostConnection&redirect=${window.location.href}`
    )
}

export const ifNotNavigated = (callback: () => void, waitMS: number = 2000): void => {
    let timeoutID = 0
    let willNavigate = false

    const unloadListener = (): void => {
        willNavigate = true
    }

    window.addEventListener('unload', unloadListener)

    timeoutID = window.setTimeout(() => {
        // if we waited waitMS and the navigation didn't happen - run the callback
        if (!willNavigate) {
            // cleanup
            window.removeEventListener('unload', unloadListener)
            window.clearTimeout(timeoutID)

            return callback()
        }
    }, waitMS)
}

export interface ServiceConfig {
    pending: boolean
}

const checkGithubOutage = async (): Promise<boolean> => {
    let status = ''
    await fetch('https://www.githubstatus.com/api/v2/status.json', {
        method: 'GET',
    })
        .then(response => response.json())
        .then(response => (status = response.status.indicator))

    if (status === 'major' || status === 'partial') {
        return true
    }

    return false
}

export const UserAddCodeHostsPage: React.FunctionComponent<UserAddCodeHostsPageProps> = ({
    owner,
    codeHostExternalServices,
    routingPrefix,
    context,
    onUserExternalServicesOrRepositoriesUpdate,
    telemetryService,
    onOrgGetStartedRefresh,
}) => {
    if (window.opener) {
        const parentWindow: ParentWindow = window.opener as ParentWindow
        if (parentWindow.onSuccess) {
            const urlParameters = new URLSearchParams(window.location.search)
            const reason = urlParameters.get('reason')

            parentWindow.onSuccess(reason)
        }
        window.close()
    }
    const [statusOrError, setStatusOrError] = useState<Status>()
    const { scopes, setScope } = useCodeHostScopeContext()
<<<<<<< HEAD
    const codeHostModalRecord: Record<string, boolean> = Object.fromEntries(
        Object.entries(codeHostExternalServices).map(([id_, { kind }]) => [kind, false])
    )
    const [isUpdateModalOpen, setIsUpdateModalOpen] = useState<Record<string, boolean>>(codeHostModalRecord)
    const toggleUpdateModal = (kind: string) => (): void => {
        setIsUpdateModalOpen(modalState => {
            const newModalState = { ...modalState } // You have to create a new object otherwise React won't register the state changed
            newModalState[kind] = !modalState[kind]
            return newModalState
        })
    }
=======
    const [isUpdateModalOpen, setIssUpdateModalOpen] = useState(false)
    const toggleUpdateModal = useCallback(() => {
        setIssUpdateModalOpen(!isUpdateModalOpen)
    }, [isUpdateModalOpen])
    const [servicesDown, setServicesDown] = useState<string[]>()
>>>>>>> c41e51df

    const { data, loading } = useQuery<OrgFeatureFlagValueResult, OrgFeatureFlagValueVariables>(
        GET_ORG_FEATURE_FLAG_VALUE,
        {
            variables: { orgID: owner.id, flagName: GITHUB_APP_FEATURE_FLAG_NAME },
            // Cache this data but always re-request it in the background when we revisit
            // this page to pick up newer changes.
            fetchPolicy: 'cache-and-network',
            skip: !(owner.type === 'org'),
        }
    )

    const useGitHubApp = data?.organizationFeatureFlagValue || false

    const flagsOverridesResult = useFlagsOverrides()
    const isGitHubAppEnabled = flagsOverridesResult.data
        ?.filter(orgFlag => orgFlag.flagName === GITHUB_APP_FEATURE_FLAG_NAME)
        .some(orgFlag => orgFlag.value)
    const isGitHubAppLoading = flagsOverridesResult.loading

    // If we have a GitHub or GitLab services, check whether we need to prompt the user to
    // update their scope
    const isGitHubTokenUpdateRequired = scopes.github
        ? !isGitHubAppEnabled && githubRepoScopeRequired(owner.tags, scopes.github)
        : false
    const isGitLabTokenUpdateRequired = scopes.gitlab ? gitlabAPIScopeRequired(owner.tags, scopes.gitlab) : false

    const isTokenUpdateRequired: Partial<Record<ExternalServiceKind, boolean | undefined>> = {
        [ExternalServiceKind.GITHUB]: githubRepoScopeRequired(owner.tags, scopes.github),
        [ExternalServiceKind.GITLAB]: gitlabAPIScopeRequired(owner.tags, scopes.gitlab),
    }

    useEffect(() => {
        eventLogger.logPageView('UserSettingsCodeHostConnections')
    }, [])

    async function checkAndSetOutageAlert(
        services: Partial<Record<ExternalServiceKind, ListExternalServiceFields>>
    ): Promise<void> {
        const svcs = []
        for (const svc of Object.values(services)) {
            // When there is a sync error, check for potential outages by calling GitHub Status API
            if (svc.displayName === 'GitHub' && svc.lastSyncError !== null) {
                const outage = await checkGithubOutage()
                if (outage) {
                    svcs.push(svc.displayName)
                }
            }
            // GitLab doesn't have a Status API, so check if the error contains a Status Code of 500 or 503
            if (
                (svc.displayName === 'GitLab' && svc.lastSyncError?.includes('500')) ||
                svc.lastSyncError?.includes('503')
            ) {
                svcs.push(svc.displayName)
            }
        }

        setServicesDown(svcs)
        return
    }

    const fetchExternalServices = useCallback(async () => {
        setStatusOrError('loading')

        const { nodes: fetchedServices } = await queryExternalServices({
            namespace: owner.id,
            first: null,
            after: null,
        }).toPromise()

        const services: ServicesByKind = fetchedServices.reduce<ServicesByKind>((accumulator, service) => {
            // backend constraint - non-admin users have only one external service per ExternalServiceKind
            accumulator[service.kind] = service
            return accumulator
        }, {})

        setStatusOrError(services)

        await checkAndSetOutageAlert(services)

        const repoCount = fetchedServices.reduce((sum, codeHost) => sum + codeHost.repoCount, 0)
        onUserExternalServicesOrRepositoriesUpdate(fetchedServices.length, repoCount)
    }, [owner.id, onUserExternalServicesOrRepositoriesUpdate])

    const handleServiceUpsert = useCallback(
        (service: ListExternalServiceFields): void => {
            if (isServicesByKind(statusOrError)) {
                setStatusOrError({ ...statusOrError, [service.kind]: service })
            }
        },
        [statusOrError]
    )

    const removeService = (kind: ExternalServiceKind) => (): void => {
        if (
            (kind === ExternalServiceKind.GITLAB || kind === ExternalServiceKind.GITHUB) &&
            isTokenUpdateRequired[kind]
        ) {
            setScope(kind, null)
        }

        fetchExternalServices().catch(error => {
            setStatusOrError(asError(error))
        })

        if (onOrgGetStartedRefresh) {
            onOrgGetStartedRefresh()
        }
    }

    useEffect(() => {
        fetchExternalServices().catch(error => {
            setStatusOrError(asError(error))
        })
    }, [fetchExternalServices])

    const refetchServices = useCallback((): void => {
        fetchExternalServices().catch(error => {
            setStatusOrError(asError(error))
        })
    }, [fetchExternalServices])

    const logAddRepositoriesClicked = useCallback(
        (source: string) => () => {
            eventLogger.log('UserSettingsAddRepositoriesCTAClicked', null, { source })
        },
        []
    )

    const getRequestSuccessBanner = (service: ListExternalServiceFields | undefined): JSX.Element | null => {
        if (!service) {
            return null
        }
        interface ServiceConfig {
            pending: boolean
        }
        const serviceConfig = JSON.parse(service.config) as ServiceConfig

        if (serviceConfig.pending) {
            return (
                <Alert className="mb-4" role="alert" key="update-gitlab" variant="info">
                    <h4>GitHub code host connection pending</h4>
                    An installation request was sent to your GitHub organization’s owners. After the request is
                    approved, finish connecting with GitHub to choose repositories to sync with Sourcegraph.
                </Alert>
            )
        }

        return null
    }

    const getGitHubUpdateAuthBanner = (needsUpdate: boolean): JSX.Element | null =>
        needsUpdate ? (
            <Alert className="mb-4" role="alert" key="update-github" variant="info">
                Update your GitHub code host connection to search private code with Sourcegraph.
            </Alert>
        ) : null

    const getGitLabUpdateAuthBanner = (needsUpdate: boolean): JSX.Element | null =>
        needsUpdate ? (
            <Alert className="mb-4" role="alert" key="update-gitlab" variant="info">
                Update your GitLab code host connection to search private code with Sourcegraph.
            </Alert>
        ) : null

    const getAddReposBanner = (services: string[]): JSX.Element | null =>
        services.length > 0 ? (
            <Alert className="my-3" role="alert" key="add-repos" variant="success">
                <h4 className="align-middle mb-1">Connected with {services.join(', ')}</h4>
                <p className="align-middle mb-0">
                    Next,{' '}
                    <Link
                        className="font-weight-normal"
                        to={`${routingPrefix}/repositories/manage`}
                        onClick={logAddRepositoriesClicked('banner')}
                    >
                        add repositories
                    </Link>{' '}
                    to search with Sourcegraph.
                </p>
            </Alert>
        ) : null

    interface serviceProblem {
        id: string
        kind: string
        displayName: string
        problem: string
    }

    const getErrorAndSuccessBanners = (status: Status): (JSX.Element | null)[] => {
        const servicesWithProblems: serviceProblem[] = []
        const notYetSyncedServiceNames = []

        // check if services are fetched
        if (isServicesByKind(status)) {
            const services = Object.values(status).filter(isDefined)

            for (const service of services) {
                const problem = service.warning || service.lastSyncError
                let outage = false

                // Skip when status code >= 500, as they are handled by the outage checkers. This will avoid creating duplicate alert messages.
                if (
                    service.lastSyncError &&
                    (service.lastSyncError?.includes('503') || service.lastSyncError?.includes('500'))
                ) {
                    outage = true
                }

                // if service has warnings or errors
<<<<<<< HEAD
                if (problem) {
                    servicesWithProblems.push({
                        id: service.id,
                        kind: service.kind,
                        displayName: service.displayName,
                        problem,
                    })
=======
                if (problem && !outage) {
                    servicesWithProblems.push({ id: service.id, displayName: service.displayName, problem })
>>>>>>> c41e51df
                    continue
                }

                const serviceConfig = JSON.parse(service.config) as ServiceConfig

                if (serviceConfig.pending) {
                    continue
                }

                // if service is not synced yet or has a "sync now" timestamp
                // "sync now" timestamp is always less then the epoch time

                // don't display user name in service name
                const serviceName = service.displayName.split(' ')[0]

                if (!service?.lastSyncAt) {
                    notYetSyncedServiceNames.push(serviceName)
                } else {
                    const lastSyncTime = new Date(service.lastSyncAt)
                    const epochTime = new Date(0)

                    if (lastSyncTime < epochTime) {
                        notYetSyncedServiceNames.push(serviceName)
                    }
                }
            }
        }

        return [
            ...servicesWithProblems.map(getServiceWarningFragment),
            getAddReposBanner(notYetSyncedServiceNames),
            getRequestSuccessBanner(
                isServicesByKind(statusOrError) ? statusOrError[ExternalServiceKind.GITHUB] : undefined
            ),
            getGitHubUpdateAuthBanner(isGitHubTokenUpdateRequired),
            getGitLabUpdateAuthBanner(isGitLabTokenUpdateRequired),
        ]
    }

    const addNewService = useCallback(
        (service: ListExternalServiceFields): void => {
            if (isServicesByKind(statusOrError)) {
                setStatusOrError({ ...statusOrError, [service.kind]: service })
                if (onOrgGetStartedRefresh) {
                    onOrgGetStartedRefresh()
                }
            }
        },
        [statusOrError, onOrgGetStartedRefresh]
    )

    const handleError = useCallback((error: ErrorLike): void => setStatusOrError(error), [])

    const getServiceWarningFragment = (service: serviceProblem): JSX.Element => (
        <Alert className="my-3" key={service.id} variant="warning">
            <h4 className="align-middle mb-1">Can’t connect with {service.displayName}</h4>
            <p className="align-middle mb-0">
                <span className="align-middle">Please try</span>{' '}
                {owner.type === 'org' ? (
                    <Button
                        className="font-weight-normal shadow-none p-0 border-0"
                        onClick={toggleUpdateModal(service.kind)}
                        variant="link"
                    >
                        updating the code host connection
                    </Button>
                ) : (
                    <span className="align-middle">reconnecting the code host connection</span>
                )}{' '}
                <span className="align-middle">with {service.displayName} to restore access.</span>
            </p>
        </Alert>
    )

    const getOutageMessage = (servicesDown: string[]): JSX.Element => (
        <Alert className="my-3" key={servicesDown[0]} variant="warning">
            {servicesDown?.map(svc => (
                <div key={svc}>
                    <h4 className="align-middle mb-1">We’re having trouble connecting to {svc} </h4>
                    <p className="align-middle mb-0">
                        <span className="align-middle">Verify that</span> {svc}
                        <span className="align-middle">
                            {' '}
                            is available by visiting{' '}
                            {svc === 'GitHub' ? (
                                <Link to="https://githubstatus.com" target="_blank" rel="noopener">
                                    githubstatus.com
                                </Link>
                            ) : (
                                <Link to="https://status.gitlab.com" target="_blank" rel="noopener">
                                    status.gitlab.com
                                </Link>
                            )}
                        </span>{' '}
                    </p>
                </div>
            ))}
        </Alert>
    )

    // auth providers by service type
    const authProvidersByKind = context.authProviders.reduce((accumulator: AuthProvidersByKind, provider) => {
        if (provider.authenticationURL) {
            accumulator[provider.serviceType.toLocaleUpperCase() as ExternalServiceKind] = provider
        }
        return accumulator
    }, {})

    const defaultNavigateToAuthProvider = useCallback(
        (kind: ExternalServiceKind): void => {
            const authProvider = authProvidersByKind[kind]

            if (authProvider) {
                eventLogger.log('ConnectUserCodeHostClicked', { kind }, { kind })
                window.location.assign(
                    `${authProvider.authenticationURL as string}&redirect=${
                        window.location.href
                    }&op=createCodeHostConnection`
                )
            }
        },
        [authProvidersByKind]
    )

    const navigateToAuthProvider = useCallback(
        (kind: ExternalServiceKind): void => {
            const authProvider = authProvidersByKind[kind]

            if (authProvider) {
                eventLogger.log('ConnectUserCodeHostClicked', { kind }, { kind })

                if (kind !== ExternalServiceKind.GITHUB || !isGitHubAppEnabled) {
                    defaultNavigateToAuthProvider(kind)
                } else if (owner.type === 'org') {
                    const secondRedirectURI = `/.auth/github/install-github-app?state=${encodeURIComponent(owner.id)}`
                    const firstRedirectURI = `/.auth/github/login?pc=${encodeURIComponent(
                        `https://github.com/::${window.context.githubAppCloudClientID}`
                    )}&op=createCodeHostConnection&redirect=${encodeURIComponent(secondRedirectURI)}`

                    const browser: ParentWindow = window.self as ParentWindow

                    browser.onSuccess = () => {
                        refetchServices()
                    }
                    const popup = browser.open(
                        `${authProvider.authenticationURL as string}&redirect=${encodeURIComponent(firstRedirectURI)}`,
                        'name',
                        `dependent=${1}, alwaysOnTop=${1}, alwaysRaised=${1}, alwaysRaised=${1}, width=${600}, height=${900}`
                    )

                    const popupTick = setInterval(() => {
                        if (popup?.closed) {
                            clearInterval(popupTick)
                        }
                    }, 500)
                } else {
                    updateGitHubApp()
                }
            }
        },
        [authProvidersByKind, defaultNavigateToAuthProvider, isGitHubAppEnabled, owner, refetchServices]
    )

    return (
        <div className="user-code-hosts-page">
            <PageTitle title="Code host connections" />
            <PageHeader
                headingElement="h2"
                path={[{ text: 'Code host connections' }]}
                description={
                    <span className="text-muted">
                        Connect with {owner.name ? owner.name + "'s" : 'your'} code hosts. Then,{' '}
                        <Link
                            to={`${routingPrefix}/repositories/manage`}
                            onClick={logAddRepositoriesClicked('description')}
                        >
                            add repositories
                        </Link>{' '}
                        to search with Sourcegraph.
                    </span>
                }
                className="mb-3"
            />
            {/* display external service errors and success banners */}
            {getErrorAndSuccessBanners(statusOrError)}
            {/* display other errors, e.g. network errors */}
            {isErrorLike(statusOrError) && (
                <ErrorAlert error={statusOrError} prefix="Code host action error" icon={false} />
            )}
            {/* display outage alert when a service is experiencing an outage */}
            {servicesDown && servicesDown.length > 0 && getOutageMessage(servicesDown)}
            {codeHostExternalServices && isServicesByKind(statusOrError) ? (
                <Container>
                    <ul className="list-group">
                        {Object.entries(codeHostExternalServices).map(([id, { kind, defaultDisplayName, icon }]) =>
                            authProvidersByKind[kind] ? (
                                <CodeHostListItem key={id}>
                                    <CodeHostItem
                                        owner={owner}
                                        service={isServicesByKind(statusOrError) ? statusOrError[kind] : undefined}
                                        kind={kind}
                                        name={defaultDisplayName}
                                        isTokenUpdateRequired={
                                            isTokenUpdateRequired[kind] &&
                                            !(kind === ExternalServiceKind.GITHUB && isGitHubAppEnabled)
                                        }
                                        navigateToAuthProvider={navigateToAuthProvider}
                                        icon={icon}
                                        isUpdateModalOpen={isUpdateModalOpen[kind]}
                                        toggleUpdateModal={toggleUpdateModal(kind)}
                                        onDidUpsert={handleServiceUpsert}
                                        onDidAdd={addNewService}
                                        onDidRemove={removeService(kind)}
                                        onDidError={handleError}
                                        loading={kind === ExternalServiceKind.GITHUB && loading && isGitHubAppLoading}
                                        useGitHubApp={kind === ExternalServiceKind.GITHUB && useGitHubApp}
                                    />
                                </CodeHostListItem>
                            ) : null
                        )}
                    </ul>
                </Container>
            ) : (
                <div className="d-flex justify-content-center">
                    <LoadingSpinner />
                </div>
            )}

            <SelfHostedCta className="mt-5" page="settings/code-hosts" telemetryService={telemetryService}>
                <p className="mb-2">
                    <strong>Require support for Bitbucket, or nearly any other code host?</strong>
                </p>
                <p className="mb-2">You may need our self-hosted installation.</p>
            </SelfHostedCta>
        </div>
    )
}<|MERGE_RESOLUTION|>--- conflicted
+++ resolved
@@ -118,7 +118,6 @@
     }
     const [statusOrError, setStatusOrError] = useState<Status>()
     const { scopes, setScope } = useCodeHostScopeContext()
-<<<<<<< HEAD
     const codeHostModalRecord: Record<string, boolean> = Object.fromEntries(
         Object.entries(codeHostExternalServices).map(([id_, { kind }]) => [kind, false])
     )
@@ -130,13 +129,7 @@
             return newModalState
         })
     }
-=======
-    const [isUpdateModalOpen, setIssUpdateModalOpen] = useState(false)
-    const toggleUpdateModal = useCallback(() => {
-        setIssUpdateModalOpen(!isUpdateModalOpen)
-    }, [isUpdateModalOpen])
     const [servicesDown, setServicesDown] = useState<string[]>()
->>>>>>> c41e51df
 
     const { data, loading } = useQuery<OrgFeatureFlagValueResult, OrgFeatureFlagValueVariables>(
         GET_ORG_FEATURE_FLAG_VALUE,
@@ -348,7 +341,6 @@
                 }
 
                 // if service has warnings or errors
-<<<<<<< HEAD
                 if (problem) {
                     servicesWithProblems.push({
                         id: service.id,
@@ -356,10 +348,6 @@
                         displayName: service.displayName,
                         problem,
                     })
-=======
-                if (problem && !outage) {
-                    servicesWithProblems.push({ id: service.id, displayName: service.displayName, problem })
->>>>>>> c41e51df
                     continue
                 }
 
