--- conflicted
+++ resolved
@@ -4,11 +4,7 @@
 import { TelemetryProps } from '@sourcegraph/shared/src/telemetry/telemetryService'
 import { keyExistsIn } from '@sourcegraph/shared/src/util/types'
 import { SelfHostedCta } from '@sourcegraph/web/src/components/SelfHostedCta'
-<<<<<<< HEAD
-import { Container, PageHeader, LoadingSpinner, RouterLink } from '@sourcegraph/wildcard'
-=======
-import { Container, PageHeader, LoadingSpinner, Button } from '@sourcegraph/wildcard'
->>>>>>> 0950685b
+import { Button, Container, PageHeader, LoadingSpinner, Link } from '@sourcegraph/wildcard'
 
 import { ErrorAlert } from '../../../components/alerts'
 import { queryExternalServices } from '../../../components/externalServices/backend'
@@ -168,13 +164,13 @@
                 <h4 className="align-middle mb-1">Connected with {services.join(', ')}</h4>
                 <p className="align-middle mb-0">
                     Next,{' '}
-                    <RouterLink
+                    <Link
                         className="font-weight-normal"
                         to={`${routingPrefix}/repositories/manage`}
                         onClick={logAddRepositoriesClicked('banner')}
                     >
                         add repositories
-                    </RouterLink>{' '}
+                    </Link>{' '}
                     to search with Sourcegraph.
                 </p>
             </div>
@@ -294,12 +290,12 @@
                 description={
                     <span className="text-muted">
                         Connect with {owner.name ? owner.name + "'s" : 'your'} code hosts. Then,{' '}
-                        <RouterLink
+                        <Link
                             to={`${routingPrefix}/repositories/manage`}
                             onClick={logAddRepositoriesClicked('description')}
                         >
                             add repositories
-                        </RouterLink>{' '}
+                        </Link>{' '}
                         to search with Sourcegraph.
                     </span>
                 }
