--- conflicted
+++ resolved
@@ -108,20 +108,12 @@
                 <SidebarGroupHeader label="Other actions" />
                 {!siteAdminViewingOtherUser && <SidebarNavItem to="/api/console">API console</SidebarNavItem>}
                 {props.authenticatedUser.siteAdmin && <SidebarNavItem to="/site-admin">Site admin</SidebarNavItem>}
-<<<<<<< HEAD
-=======
-                {showOnboardingTour && (
-                    <Button className="text-left sidebar__link--inactive d-flex w-100" onClick={reEnableSearchTour}>
-                        Show search tour
-                    </Button>
-                )}
                 <Button
                     className="text-left sidebar__link--inactive d-flex w-100"
                     onClick={() => setCoreWorkflowImprovementsEnabled(!coreWorkflowImprovementsEnabled)}
                 >
                     {coreWorkflowImprovementsEnabled ? 'Disable' : 'Enable'} workflow improvements
                 </Button>
->>>>>>> abeb59f0
             </SidebarGroup>
             <div>Version: {window.context.version}</div>
         </div>
