--- conflicted
+++ resolved
@@ -2,13 +2,8 @@
 
 import { Form } from '@sourcegraph/branded/src/components/Form'
 import { asError, ErrorLike } from '@sourcegraph/common'
-<<<<<<< HEAD
-import { gql, dataOrThrowErrors } from '@sourcegraph/shared/src/graphql/graphql'
+import { gql, dataOrThrowErrors } from '@sourcegraph/http-client'
 import { Button, Modal } from '@sourcegraph/wildcard'
-=======
-import { gql, dataOrThrowErrors } from '@sourcegraph/http-client'
-import { Button } from '@sourcegraph/wildcard'
->>>>>>> f1b4744d
 
 import { requestGraphQL } from '../../../backend/graphql'
 import { Scalars, DeleteExternalAccountResult, DeleteExternalAccountVariables } from '../../../graphql-operations'
