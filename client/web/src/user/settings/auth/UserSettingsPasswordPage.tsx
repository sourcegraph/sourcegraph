import * as React from 'react'
import { RouteComponentProps } from 'react-router'
import { Subject, Subscription } from 'rxjs'
import { catchError, filter, mergeMap, tap } from 'rxjs/operators'

import { Form } from '@sourcegraph/branded/src/components/Form'
<<<<<<< HEAD
import { Container, PageHeader, LoadingSpinner, Button, Alert } from '@sourcegraph/wildcard'
=======
import { Button, Container, PageHeader, LoadingSpinner, Link } from '@sourcegraph/wildcard'
>>>>>>> e4c0ab41

import { AuthenticatedUser } from '../../../auth'
import { PasswordInput } from '../../../auth/SignInSignUpCommon'
import { ErrorAlert } from '../../../components/alerts'
import { PageTitle } from '../../../components/PageTitle'
import { UserAreaUserFields } from '../../../graphql-operations'
import { eventLogger } from '../../../tracking/eventLogger'
import { updatePassword } from '../backend'

import styles from './UserSettingsPasswordPage.module.scss'

interface Props extends RouteComponentProps<{}> {
    user: UserAreaUserFields
    authenticatedUser: AuthenticatedUser
}

interface State {
    error?: Error
    loading?: boolean
    saved?: boolean
    oldPassword: string
    newPassword: string
    newPasswordConfirmation: string
}

export class UserSettingsPasswordPage extends React.Component<Props, State> {
    public state: State = {
        oldPassword: '',
        newPassword: '',
        newPasswordConfirmation: '',
    }

    private submits = new Subject<React.FormEvent<HTMLFormElement>>()
    private subscriptions = new Subscription()

    private newPasswordConfirmationField: HTMLInputElement | null = null
    private setNewPasswordConfirmationField = (element: HTMLInputElement | null): void => {
        this.newPasswordConfirmationField = element
    }

    public componentDidMount(): void {
        eventLogger.logViewEvent('UserSettingsPassword')
        this.subscriptions.add(
            this.submits
                .pipe(
                    tap(event => {
                        event.preventDefault()
                        eventLogger.log('UpdatePasswordClicked')
                    }),
                    filter(event => event.currentTarget.checkValidity()),
                    tap(() => this.setState({ loading: true })),
                    mergeMap(() =>
                        updatePassword({
                            oldPassword: this.state.oldPassword,
                            newPassword: this.state.newPassword,
                        }).pipe(
                            // Sign the user out after their password is changed.
                            // We do this because the backend will no longer accept their current session
                            // and failing to sign them out will leave them in a confusing state
                            tap(() => (window.location.href = '/-/sign-out')),
                            catchError(error => this.handleError(error))
                        )
                    )
                )
                .subscribe(
                    () =>
                        this.setState({
                            loading: false,
                            error: undefined,
                            oldPassword: '',
                            newPassword: '',
                            newPasswordConfirmation: '',
                            saved: true,
                        }),
                    error => this.handleError(error)
                )
        )
    }

    public componentWillUnmount(): void {
        this.subscriptions.unsubscribe()
    }

    public render(): JSX.Element | null {
        return (
            <div className="user-settings-password-page">
                <PageTitle title="Change password" />
                <PageHeader headingElement="h2" path={[{ text: 'Change password' }]} className="mb-3" />
                {this.props.authenticatedUser.id !== this.props.user.id ? (
                    <Alert variant="danger">
                        Only the user may change their password. Site admins may{' '}
                        <Link to={`/site-admin/users?query=${encodeURIComponent(this.props.user.username)}`}>
                            reset a user's password
                        </Link>
                        .
                    </Alert>
                ) : (
                    <>
                        {this.state.error && <ErrorAlert className="mb-3" error={this.state.error} />}
                        {this.state.saved && (
                            <Alert className="mb-3" variant="success">
                                Password changed!
                            </Alert>
                        )}
                        <Form onSubmit={this.handleSubmit}>
                            <Container className="mb-3">
                                {/* Include a username field as a hint for password managers to update the saved password. */}
                                <input
                                    type="text"
                                    value={this.props.user.username}
                                    name="username"
                                    autoComplete="username"
                                    readOnly={true}
                                    hidden={true}
                                />
                                <div className="form-group">
                                    <label htmlFor="oldPassword">Old password</label>
                                    <PasswordInput
                                        value={this.state.oldPassword}
                                        onChange={this.onOldPasswordFieldChange}
                                        disabled={this.state.loading}
                                        id="oldPassword"
                                        name="oldPassword"
                                        aria-label="old password"
                                        placeholder=" "
                                        autoComplete="current-password"
                                        className={styles.userSettingsPasswordPageInput}
                                    />
                                </div>

                                <div className="form-group">
                                    <label htmlFor="newPassword">New password</label>
                                    <PasswordInput
                                        value={this.state.newPassword}
                                        onChange={this.onNewPasswordFieldChange}
                                        disabled={this.state.loading}
                                        id="newPassword"
                                        name="newPassword"
                                        aria-label="new password"
                                        placeholder=" "
                                        autoComplete="new-password"
                                        minLength={12}
                                        className={styles.userSettingsPasswordPageInput}
                                    />
                                    <small className="form-help text-muted">At least 12 characters</small>
                                </div>
                                <div className="form-group mb-0">
                                    <label htmlFor="newPasswordConfirmation">Confirm new password</label>
                                    <PasswordInput
                                        value={this.state.newPasswordConfirmation}
                                        onChange={this.onNewPasswordConfirmationFieldChange}
                                        disabled={this.state.loading}
                                        id="newPasswordConfirmation"
                                        name="newPasswordConfirmation"
                                        aria-label="new password confirmation"
                                        placeholder=" "
                                        inputRef={this.setNewPasswordConfirmationField}
                                        autoComplete="new-password"
                                        className={styles.userSettingsPasswordPageInput}
                                    />
                                </div>
                            </Container>
                            <Button
                                className="user-settings-password-page__button"
                                type="submit"
                                disabled={this.state.loading}
                                variant="primary"
                            >
                                Update password
                            </Button>
                            {this.state.loading && (
                                <div className="icon-inline">
                                    <LoadingSpinner />
                                </div>
                            )}
                        </Form>
                    </>
                )}
            </div>
        )
    }

    private onOldPasswordFieldChange = (event: React.ChangeEvent<HTMLInputElement>): void => {
        this.setState({ oldPassword: event.target.value })
    }

    private onNewPasswordFieldChange = (event: React.ChangeEvent<HTMLInputElement>): void => {
        this.setState({ newPassword: event.target.value }, () => this.validateForm())
    }

    private onNewPasswordConfirmationFieldChange = (event: React.ChangeEvent<HTMLInputElement>): void => {
        this.setState({ newPasswordConfirmation: event.target.value }, () => this.validateForm())
    }

    private validateForm(): void {
        if (this.newPasswordConfirmationField) {
            if (this.state.newPassword === this.state.newPasswordConfirmation) {
                this.newPasswordConfirmationField.setCustomValidity('') // valid
            } else {
                this.newPasswordConfirmationField.setCustomValidity("New passwords don't match.")
            }
        }
    }

    private handleSubmit = (event: React.FormEvent<HTMLFormElement>): void => {
        this.submits.next(event)
    }

    private handleError = (error: Error): [] => {
        console.error(error)
        this.setState({ loading: false, saved: false, error })
        return []
    }
}<|MERGE_RESOLUTION|>--- conflicted
+++ resolved
@@ -4,11 +4,7 @@
 import { catchError, filter, mergeMap, tap } from 'rxjs/operators'
 
 import { Form } from '@sourcegraph/branded/src/components/Form'
-<<<<<<< HEAD
-import { Container, PageHeader, LoadingSpinner, Button, Alert } from '@sourcegraph/wildcard'
-=======
-import { Button, Container, PageHeader, LoadingSpinner, Link } from '@sourcegraph/wildcard'
->>>>>>> e4c0ab41
+import { Button, Container, PageHeader, LoadingSpinner, Link, Alert } from '@sourcegraph/wildcard'
 
 import { AuthenticatedUser } from '../../../auth'
 import { PasswordInput } from '../../../auth/SignInSignUpCommon'
