import * as React from 'react'
import { RouteComponentProps } from 'react-router'
import { Subject, Subscription } from 'rxjs'
import { catchError, filter, mergeMap, tap } from 'rxjs/operators'

import { Form } from '@sourcegraph/branded/src/components/Form'
<<<<<<< HEAD
import { Container, PageHeader, LoadingSpinner, RouterLink } from '@sourcegraph/wildcard'
=======
import { Container, PageHeader, LoadingSpinner, Button } from '@sourcegraph/wildcard'
>>>>>>> 0950685b

import { AuthenticatedUser } from '../../../auth'
import { PasswordInput } from '../../../auth/SignInSignUpCommon'
import { ErrorAlert } from '../../../components/alerts'
import { PageTitle } from '../../../components/PageTitle'
import { UserAreaUserFields } from '../../../graphql-operations'
import { eventLogger } from '../../../tracking/eventLogger'
import { updatePassword } from '../backend'

import styles from './UserSettingsPasswordPage.module.scss'

interface Props extends RouteComponentProps<{}> {
    user: UserAreaUserFields
    authenticatedUser: AuthenticatedUser
}

interface State {
    error?: Error
    loading?: boolean
    saved?: boolean
    oldPassword: string
    newPassword: string
    newPasswordConfirmation: string
}

export class UserSettingsPasswordPage extends React.Component<Props, State> {
    public state: State = {
        oldPassword: '',
        newPassword: '',
        newPasswordConfirmation: '',
    }

    private submits = new Subject<React.FormEvent<HTMLFormElement>>()
    private subscriptions = new Subscription()

    private newPasswordConfirmationField: HTMLInputElement | null = null
    private setNewPasswordConfirmationField = (element: HTMLInputElement | null): void => {
        this.newPasswordConfirmationField = element
    }

    public componentDidMount(): void {
        eventLogger.logViewEvent('UserSettingsPassword')
        this.subscriptions.add(
            this.submits
                .pipe(
                    tap(event => {
                        event.preventDefault()
                        eventLogger.log('UpdatePasswordClicked')
                    }),
                    filter(event => event.currentTarget.checkValidity()),
                    tap(() => this.setState({ loading: true })),
                    mergeMap(() =>
                        updatePassword({
                            oldPassword: this.state.oldPassword,
                            newPassword: this.state.newPassword,
                        }).pipe(
                            // Sign the user out after their password is changed.
                            // We do this because the backend will no longer accept their current session
                            // and failing to sign them out will leave them in a confusing state
                            tap(() => (window.location.href = '/-/sign-out')),
                            catchError(error => this.handleError(error))
                        )
                    )
                )
                .subscribe(
                    () =>
                        this.setState({
                            loading: false,
                            error: undefined,
                            oldPassword: '',
                            newPassword: '',
                            newPasswordConfirmation: '',
                            saved: true,
                        }),
                    error => this.handleError(error)
                )
        )
    }

    public componentWillUnmount(): void {
        this.subscriptions.unsubscribe()
    }

    public render(): JSX.Element | null {
        return (
            <div className="user-settings-password-page">
                <PageTitle title="Change password" />
                <PageHeader headingElement="h2" path={[{ text: 'Change password' }]} className="mb-3" />
                {this.props.authenticatedUser.id !== this.props.user.id ? (
                    <div className="alert alert-danger">
                        Only the user may change their password. Site admins may{' '}
                        <RouterLink to={`/site-admin/users?query=${encodeURIComponent(this.props.user.username)}`}>
                            reset a user's password
                        </RouterLink>
                        .
                    </div>
                ) : (
                    <>
                        {this.state.error && <ErrorAlert className="mb-3" error={this.state.error} />}
                        {this.state.saved && <div className="alert alert-success mb-3">Password changed!</div>}
                        <Form onSubmit={this.handleSubmit}>
                            <Container className="mb-3">
                                {/* Include a username field as a hint for password managers to update the saved password. */}
                                <input
                                    type="text"
                                    value={this.props.user.username}
                                    name="username"
                                    autoComplete="username"
                                    readOnly={true}
                                    hidden={true}
                                />
                                <div className="form-group">
                                    <label htmlFor="oldPassword">Old password</label>
                                    <PasswordInput
                                        value={this.state.oldPassword}
                                        onChange={this.onOldPasswordFieldChange}
                                        disabled={this.state.loading}
                                        id="oldPassword"
                                        name="oldPassword"
                                        aria-label="old password"
                                        placeholder=" "
                                        autoComplete="current-password"
                                        className={styles.userSettingsPasswordPageInput}
                                    />
                                </div>

                                <div className="form-group">
                                    <label htmlFor="newPassword">New password</label>
                                    <PasswordInput
                                        value={this.state.newPassword}
                                        onChange={this.onNewPasswordFieldChange}
                                        disabled={this.state.loading}
                                        id="newPassword"
                                        name="newPassword"
                                        aria-label="new password"
                                        placeholder=" "
                                        autoComplete="new-password"
                                        minLength={12}
                                        className={styles.userSettingsPasswordPageInput}
                                    />
                                    <small className="form-help text-muted">At least 12 characters</small>
                                </div>
                                <div className="form-group mb-0">
                                    <label htmlFor="newPasswordConfirmation">Confirm new password</label>
                                    <PasswordInput
                                        value={this.state.newPasswordConfirmation}
                                        onChange={this.onNewPasswordConfirmationFieldChange}
                                        disabled={this.state.loading}
                                        id="newPasswordConfirmation"
                                        name="newPasswordConfirmation"
                                        aria-label="new password confirmation"
                                        placeholder=" "
                                        inputRef={this.setNewPasswordConfirmationField}
                                        autoComplete="new-password"
                                        className={styles.userSettingsPasswordPageInput}
                                    />
                                </div>
                            </Container>
                            <Button
                                className="user-settings-password-page__button"
                                type="submit"
                                disabled={this.state.loading}
                                variant="primary"
                            >
                                Update password
                            </Button>
                            {this.state.loading && (
                                <div className="icon-inline">
                                    <LoadingSpinner />
                                </div>
                            )}
                        </Form>
                    </>
                )}
            </div>
        )
    }

    private onOldPasswordFieldChange = (event: React.ChangeEvent<HTMLInputElement>): void => {
        this.setState({ oldPassword: event.target.value })
    }

    private onNewPasswordFieldChange = (event: React.ChangeEvent<HTMLInputElement>): void => {
        this.setState({ newPassword: event.target.value }, () => this.validateForm())
    }

    private onNewPasswordConfirmationFieldChange = (event: React.ChangeEvent<HTMLInputElement>): void => {
        this.setState({ newPasswordConfirmation: event.target.value }, () => this.validateForm())
    }

    private validateForm(): void {
        if (this.newPasswordConfirmationField) {
            if (this.state.newPassword === this.state.newPasswordConfirmation) {
                this.newPasswordConfirmationField.setCustomValidity('') // valid
            } else {
                this.newPasswordConfirmationField.setCustomValidity("New passwords don't match.")
            }
        }
    }

    private handleSubmit = (event: React.FormEvent<HTMLFormElement>): void => {
        this.submits.next(event)
    }

    private handleError = (error: Error): [] => {
        console.error(error)
        this.setState({ loading: false, saved: false, error })
        return []
    }
}<|MERGE_RESOLUTION|>--- conflicted
+++ resolved
@@ -1,14 +1,11 @@
 import * as React from 'react'
 import { RouteComponentProps } from 'react-router'
+import { Link } from 'react-router-dom'
 import { Subject, Subscription } from 'rxjs'
 import { catchError, filter, mergeMap, tap } from 'rxjs/operators'
 
 import { Form } from '@sourcegraph/branded/src/components/Form'
-<<<<<<< HEAD
-import { Container, PageHeader, LoadingSpinner, RouterLink } from '@sourcegraph/wildcard'
-=======
-import { Container, PageHeader, LoadingSpinner, Button } from '@sourcegraph/wildcard'
->>>>>>> 0950685b
+import { Button, Container, PageHeader, LoadingSpinner } from '@sourcegraph/wildcard'
 
 import { AuthenticatedUser } from '../../../auth'
 import { PasswordInput } from '../../../auth/SignInSignUpCommon'
@@ -100,9 +97,9 @@
                 {this.props.authenticatedUser.id !== this.props.user.id ? (
                     <div className="alert alert-danger">
                         Only the user may change their password. Site admins may{' '}
-                        <RouterLink to={`/site-admin/users?query=${encodeURIComponent(this.props.user.username)}`}>
+                        <Link to={`/site-admin/users?query=${encodeURIComponent(this.props.user.username)}`}>
                             reset a user's password
-                        </RouterLink>
+                        </Link>
                         .
                     </div>
                 ) : (
