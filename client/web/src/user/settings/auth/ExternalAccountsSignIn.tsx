import React from 'react'

import classNames from 'classnames'
import { AuthProvider } from 'src/jscontext'

import { ErrorLike } from '@sourcegraph/common'

import { defaultExternalAccounts } from '../../../components/externalAccounts/externalAccounts'

import { ExternalAccount } from './ExternalAccount'
import { AccountByServiceID, UserExternalAccount } from './UserSettingsSecurityPage'

import styles from './ExternalAccountsSignIn.module.scss'
<<<<<<< HEAD
export interface NormalizedExternalAccount {
=======

interface GitHubExternalData {
    name: string
    login: string
    html_url: string
}

interface GitLabExternalData {
    name: string
    username: string
    web_url: string
}

interface BitbucketCloudExternalData {
    display_name: string
    username: string
    links: {
        self: {
            href: string
        }
    }
}

export interface SamlExternalData {
    Values: {
        emailaddress?: Attribute
        'http://schemas.xmlsoap.org/ws/2005/05/identity/claims/emailaddress'?: Attribute
        'http://schemas.xmlsoap.org/claims/EmailAddress'?: Attribute
        username?: Attribute
        nickname?: Attribute
        login?: Attribute
        'http://schemas.xmlsoap.org/ws/2005/05/identity/claims/name'?: Attribute
    }
}

interface OpenIDConnectExternalData {
    userInfo?: {
        email?: string
    }
    userClaims?: {
        preferred_username?: string
        given_name?: string
        name?: string
    }
}

export interface Attribute {
    Values: AttributeValue[]
}

export interface AttributeValue {
    Value: string
}

export interface NormalizedMinAccount {
>>>>>>> b9aafdf1
    name: string
    icon: React.ComponentType<React.PropsWithChildren<{ className?: string }>>
    // some data may be missing if account is not setup
    external?: {
        id: string
        displayName: string
        login?: string
        url?: string
    }
}

interface Props {
    accounts: AccountByServiceID
    authProviders: AuthProvider[]
    onDidRemove: (id: string, name: string) => void
    onDidError: (error: ErrorLike) => void
}

const getNormalizedAccount = (
    accounts: Partial<Record<string, UserExternalAccount>>,
    authProvider: AuthProvider
): NormalizedExternalAccount | null => {
    if (
        authProvider.serviceType === 'builtin' ||
        authProvider.serviceType === 'http-header' ||
        authProvider.serviceType === 'sourcegraph-operator'
    ) {
        return null
    }

    const account = accounts[authProvider.serviceID]
    const { icon, title: name } = defaultExternalAccounts[authProvider.serviceType]

    const normalizedAccount: NormalizedExternalAccount = {
        icon,
        name,
    }

<<<<<<< HEAD
    if (account?.publicAccountData) {
        normalizedAccount.external = {
            id: account.id,
            ...account.publicAccountData,
=======
    // if external account exists - add user specific data to normalizedAccount
    if (account && accountExternalData) {
        switch (authProvider.serviceType) {
            case 'github':
                {
                    const githubExternalData = accountExternalData as GitHubExternalData
                    normalizedAccount = {
                        ...normalizedAccount,
                        external: {
                            id: account.id,
                            // map GitHub fields
                            userName: githubExternalData.name,
                            userLogin: githubExternalData.login,
                            userUrl: githubExternalData.html_url,
                        },
                    }
                }
                break
            case 'gitlab':
                {
                    const gitlabExternalData = accountExternalData as GitLabExternalData
                    normalizedAccount = {
                        ...normalizedAccount,
                        external: {
                            id: account.id,
                            // map gitlab fields
                            userName: gitlabExternalData.name,
                            userLogin: gitlabExternalData.username,
                            userUrl: gitlabExternalData.web_url,
                        },
                    }
                }
                break
            case 'bitbucketCloud':
                {
                    const bbCloudExternalData = accountExternalData as BitbucketCloudExternalData
                    normalizedAccount = {
                        ...normalizedAccount,
                        external: {
                            id: account.id,
                            // map Bitbucket Cloud fields
                            userName: bbCloudExternalData.display_name,
                            userLogin: bbCloudExternalData.username,
                            userUrl: bbCloudExternalData.links.self.href,
                        },
                    }
                }
                break
            case 'saml':
                {
                    const samlExternalData = accountExternalData as SamlExternalData
                    // In case the SAML values don't have a username, we get the user email.
                    normalizedAccount = {
                        ...normalizedAccount,
                        external: {
                            id: account.id,
                            userName: getSamlUsernameOrEmail(samlExternalData),
                        },
                    }
                }
                break

            case 'openidconnect':
                {
                    const oidcExternalData = accountExternalData as OpenIDConnectExternalData
                    normalizedAccount = {
                        ...normalizedAccount,
                        external: {
                            id: account.id,
                            userName: getOpenIDUsernameOrEmail(oidcExternalData),
                        },
                    }
                }
                break
>>>>>>> b9aafdf1
        }
    }

    return normalizedAccount
}

export const ExternalAccountsSignIn: React.FunctionComponent<React.PropsWithChildren<Props>> = ({
    accounts,
    authProviders,
    onDidRemove,
    onDidError,
}) => (
    <>
        {authProviders && (
            <ul className="list-group">
                {authProviders.map(authProvider => {
                    // if auth provider for this account doesn't exist -
                    // don't display the account as an option
                    const normAccount = getNormalizedAccount(accounts, authProvider)
                    if (normAccount) {
                        return (
                            <li
                                key={authProvider.serviceID}
                                className={classNames('list-group-item', styles.externalAccount)}
                            >
                                <ExternalAccount
                                    account={normAccount}
                                    authProvider={authProvider}
                                    onDidRemove={onDidRemove}
                                    onDidError={onDidError}
                                />
                            </li>
                        )
                    }

                    return null
                })}
            </ul>
        )}
    </>
)<|MERGE_RESOLUTION|>--- conflicted
+++ resolved
@@ -11,71 +11,13 @@
 import { AccountByServiceID, UserExternalAccount } from './UserSettingsSecurityPage'
 
 import styles from './ExternalAccountsSignIn.module.scss'
-<<<<<<< HEAD
 export interface NormalizedExternalAccount {
-=======
-
-interface GitHubExternalData {
-    name: string
-    login: string
-    html_url: string
-}
-
-interface GitLabExternalData {
-    name: string
-    username: string
-    web_url: string
-}
-
-interface BitbucketCloudExternalData {
-    display_name: string
-    username: string
-    links: {
-        self: {
-            href: string
-        }
-    }
-}
-
-export interface SamlExternalData {
-    Values: {
-        emailaddress?: Attribute
-        'http://schemas.xmlsoap.org/ws/2005/05/identity/claims/emailaddress'?: Attribute
-        'http://schemas.xmlsoap.org/claims/EmailAddress'?: Attribute
-        username?: Attribute
-        nickname?: Attribute
-        login?: Attribute
-        'http://schemas.xmlsoap.org/ws/2005/05/identity/claims/name'?: Attribute
-    }
-}
-
-interface OpenIDConnectExternalData {
-    userInfo?: {
-        email?: string
-    }
-    userClaims?: {
-        preferred_username?: string
-        given_name?: string
-        name?: string
-    }
-}
-
-export interface Attribute {
-    Values: AttributeValue[]
-}
-
-export interface AttributeValue {
-    Value: string
-}
-
-export interface NormalizedMinAccount {
->>>>>>> b9aafdf1
     name: string
     icon: React.ComponentType<React.PropsWithChildren<{ className?: string }>>
     // some data may be missing if account is not setup
     external?: {
         id: string
-        displayName: string
+        displayName?: string
         login?: string
         url?: string
     }
@@ -108,87 +50,10 @@
         name,
     }
 
-<<<<<<< HEAD
     if (account?.publicAccountData) {
         normalizedAccount.external = {
             id: account.id,
             ...account.publicAccountData,
-=======
-    // if external account exists - add user specific data to normalizedAccount
-    if (account && accountExternalData) {
-        switch (authProvider.serviceType) {
-            case 'github':
-                {
-                    const githubExternalData = accountExternalData as GitHubExternalData
-                    normalizedAccount = {
-                        ...normalizedAccount,
-                        external: {
-                            id: account.id,
-                            // map GitHub fields
-                            userName: githubExternalData.name,
-                            userLogin: githubExternalData.login,
-                            userUrl: githubExternalData.html_url,
-                        },
-                    }
-                }
-                break
-            case 'gitlab':
-                {
-                    const gitlabExternalData = accountExternalData as GitLabExternalData
-                    normalizedAccount = {
-                        ...normalizedAccount,
-                        external: {
-                            id: account.id,
-                            // map gitlab fields
-                            userName: gitlabExternalData.name,
-                            userLogin: gitlabExternalData.username,
-                            userUrl: gitlabExternalData.web_url,
-                        },
-                    }
-                }
-                break
-            case 'bitbucketCloud':
-                {
-                    const bbCloudExternalData = accountExternalData as BitbucketCloudExternalData
-                    normalizedAccount = {
-                        ...normalizedAccount,
-                        external: {
-                            id: account.id,
-                            // map Bitbucket Cloud fields
-                            userName: bbCloudExternalData.display_name,
-                            userLogin: bbCloudExternalData.username,
-                            userUrl: bbCloudExternalData.links.self.href,
-                        },
-                    }
-                }
-                break
-            case 'saml':
-                {
-                    const samlExternalData = accountExternalData as SamlExternalData
-                    // In case the SAML values don't have a username, we get the user email.
-                    normalizedAccount = {
-                        ...normalizedAccount,
-                        external: {
-                            id: account.id,
-                            userName: getSamlUsernameOrEmail(samlExternalData),
-                        },
-                    }
-                }
-                break
-
-            case 'openidconnect':
-                {
-                    const oidcExternalData = accountExternalData as OpenIDConnectExternalData
-                    normalizedAccount = {
-                        ...normalizedAccount,
-                        external: {
-                            id: account.id,
-                            userName: getOpenIDUsernameOrEmail(oidcExternalData),
-                        },
-                    }
-                }
-                break
->>>>>>> b9aafdf1
         }
     }
 
