import React, { FC, useMemo } from 'react'

import { encodeURIPathComponent } from '@sourcegraph/shared/src/util/url'
import { useObservable } from '@sourcegraph/shared/src/util/useObservable'
<<<<<<< HEAD
import { RouterLink, Badge } from '@sourcegraph/wildcard'
=======
import { Badge, Button } from '@sourcegraph/wildcard'
>>>>>>> 0950685b

import { queryRepoChangesetsStats as _queryRepoChangesetsStats } from './backend'
import { BatchChangesIcon } from './icons'

interface RepoBatchChangesButtonProps {
    className?: string
    repoName: string
    /** For testing only. */
    queryRepoChangesetsStats?: typeof _queryRepoChangesetsStats
}

export const RepoBatchChangesButton: FC<RepoBatchChangesButtonProps> = ({
    className,
    repoName,
    queryRepoChangesetsStats = _queryRepoChangesetsStats,
}) => {
    const stats = useObservable(
        useMemo(() => queryRepoChangesetsStats({ name: repoName }), [queryRepoChangesetsStats, repoName])
    )

    if (!stats) {
        return null
    }

    const { open, merged } = stats.changesetsStats

    return (
<<<<<<< HEAD
        <RouterLink
            className={classNames('btn btn-outline-secondary', className)}
=======
        <Button
            className={className}
>>>>>>> 0950685b
            to={`/${encodeURIPathComponent(repoName)}/-/batch-changes`}
            variant="secondary"
            outline={true}
            as={Link}
        >
            <BatchChangesIcon className="icon-inline" /> Batch Changes
            {open > 0 && (
                <Badge
                    tooltip={`${open} open batch changesets`}
                    variant="success"
                    className="d-inline-block batch-change-badge ml-2"
                >
                    {open}
                </Badge>
            )}
            {merged > 0 && (
                <Badge
                    tooltip={`${merged} merged batch changesets`}
                    variant="merged"
                    className="d-inline-block batch-change-badge ml-2"
                >
                    {merged}
                </Badge>
            )}
<<<<<<< HEAD
        </RouterLink>
=======
        </Button>
>>>>>>> 0950685b
    )
}<|MERGE_RESOLUTION|>--- conflicted
+++ resolved
@@ -1,12 +1,9 @@
 import React, { FC, useMemo } from 'react'
+import { Link } from 'react-router-dom'
 
 import { encodeURIPathComponent } from '@sourcegraph/shared/src/util/url'
 import { useObservable } from '@sourcegraph/shared/src/util/useObservable'
-<<<<<<< HEAD
-import { RouterLink, Badge } from '@sourcegraph/wildcard'
-=======
 import { Badge, Button } from '@sourcegraph/wildcard'
->>>>>>> 0950685b
 
 import { queryRepoChangesetsStats as _queryRepoChangesetsStats } from './backend'
 import { BatchChangesIcon } from './icons'
@@ -34,13 +31,8 @@
     const { open, merged } = stats.changesetsStats
 
     return (
-<<<<<<< HEAD
-        <RouterLink
-            className={classNames('btn btn-outline-secondary', className)}
-=======
         <Button
             className={className}
->>>>>>> 0950685b
             to={`/${encodeURIPathComponent(repoName)}/-/batch-changes`}
             variant="secondary"
             outline={true}
@@ -65,10 +57,6 @@
                     {merged}
                 </Badge>
             )}
-<<<<<<< HEAD
-        </RouterLink>
-=======
         </Button>
->>>>>>> 0950685b
     )
 }