import React, { useMemo, useState } from 'react'

import classNames from 'classnames'
import { Omit } from 'utility-types'

import { ErrorAlert } from '@sourcegraph/branded/src/components/alerts'
import { Form } from '@sourcegraph/branded/src/components/Form'
import { Scalars } from '@sourcegraph/shared/src/graphql-operations'
import {
    Container,
    PageHeader,
    ProductStatusBadge,
    Button,
    Link,
    Alert,
    Checkbox,
    Input,
    Code,
    Label,
} from '@sourcegraph/wildcard'

import { AuthenticatedUser } from '../auth'
import { NamespaceProps } from '../namespaces'

import styles from './SavedSearchForm.module.scss'

export interface SavedQueryFields {
    id: Scalars['ID']
    description: string
    query: string
    notify: boolean
    notifySlack: boolean
    slackWebhookURL: string | null
}

export interface SavedSearchFormProps extends NamespaceProps {
    authenticatedUser: AuthenticatedUser | null
    defaultValues?: Partial<SavedQueryFields>
    title?: string
    submitLabel: string
    onSubmit: (fields: Omit<SavedQueryFields, 'id'>) => void
    loading: boolean
    error?: any
}

export const SavedSearchForm: React.FunctionComponent<React.PropsWithChildren<SavedSearchFormProps>> = props => {
    const [values, setValues] = useState<Omit<SavedQueryFields, 'id'>>(() => ({
        description: props.defaultValues?.description || '',
        query: props.defaultValues?.query || '',
        notify: props.defaultValues?.notify || false,
        notifySlack: props.defaultValues?.notifySlack || false,
        slackWebhookURL: props.defaultValues?.slackWebhookURL || '',
    }))

    /**
     * Returns an input change handler that updates the SavedQueryFields in the component's state
     *
     * @param key The key of saved query fields that a change of this input should update
     */
    const createInputChangeHandler = (
        key: keyof SavedQueryFields
    ): React.FormEventHandler<HTMLInputElement> => event => {
        const { value, checked, type } = event.currentTarget
        setValues(values => ({
            ...values,
            [key]: type === 'checkbox' ? checked : value,
        }))
    }

    const handleSubmit = (event: React.FormEvent<HTMLFormElement>): void => {
        event.preventDefault()
        props.onSubmit(values)
    }

    /**
     * Tells if the query is unsupported for sending notifications.
     */
    const isUnsupportedNotifyQuery = useMemo((): boolean => {
        const notifying = values.notify || values.notifySlack
        return notifying && !values.query.includes('type:diff') && !values.query.includes('type:commit')
    }, [values])

    const codeMonitoringUrl = useMemo(() => {
        const searchParameters = new URLSearchParams()
        searchParameters.set('trigger-query', values.query)
        searchParameters.set('description', values.description)
        return `/code-monitoring/new?${searchParameters.toString()}`
    }, [values.query, values.description])

    const { query, description, notify, notifySlack, slackWebhookURL } = values

    return (
        <div className="saved-search-form" data-testid="saved-search-form">
            <PageHeader
                description="Get notifications when there are new results for specific search queries."
                className="mb-3"
            >
                <PageHeader.Heading as="h3" styleAs="h2">
                    <PageHeader.Breadcrumb>{props.title}</PageHeader.Breadcrumb>
                </PageHeader.Heading>
            </PageHeader>
            <Form onSubmit={handleSubmit}>
                <Container className="mb-3">
<<<<<<< HEAD
                    <div className="form-group">
                        <Typography.Label className={styles.label} htmlFor="saved-search-form-input-description">
                            Description
                        </Typography.Label>
                        <input
                            id="saved-search-form-input-description"
                            type="text"
                            name="description"
                            className="form-control test-saved-search-form-input-description"
                            placeholder="Description"
                            required={true}
                            value={description}
                            onChange={createInputChangeHandler('description')}
                            autoFocus={true}
                        />
                    </div>
                    <div className="form-group">
                        <Typography.Label className={styles.label} htmlFor="saved-search-form-input-query">
                            Query
                        </Typography.Label>
                        <input
                            id="saved-search-form-input-query"
                            type="text"
                            name="query"
                            className="form-control test-saved-search-form-input-query"
                            placeholder="Query"
                            required={true}
                            value={query}
                            onChange={createInputChangeHandler('query')}
                        />
                    </div>
=======
                    <Input
                        id="saved-search-form-input-description"
                        name="description"
                        placeholder="Description"
                        required={true}
                        value={description}
                        onChange={createInputChangeHandler('description')}
                        className={classNames('form-group', styles.label)}
                        label="Description"
                    />
                    <Input
                        id="saved-search-form-input-query"
                        name="query"
                        placeholder="Query"
                        required={true}
                        value={query}
                        onChange={createInputChangeHandler('query')}
                        className={classNames('form-group', styles.label)}
                        label="Query"
                    />
>>>>>>> d3fb8f28

                    {props.defaultValues?.notify && (
                        <div className="form-group mb-0">
                            {/* Label is for visual benefit, input has more specific label attached */}
                            {/* eslint-disable-next-line jsx-a11y/label-has-associated-control */}
                            <Label className={styles.label} id="saved-search-form-email-notifications">
                                Email notifications
                            </Label>
                            <div aria-labelledby="saved-search-form-email-notifications">
                                <Checkbox
                                    name="Notify owner"
                                    className={classNames(styles.checkbox, 'mr-0')}
                                    defaultChecked={notify}
                                    wrapperClassName="mb-2"
                                    onChange={createInputChangeHandler('notify')}
                                    id="NotifyOrgMembersInput"
                                    label={
                                        <span className="ml-2">
                                            {props.namespace.__typename === 'Org'
                                                ? 'Send email notifications to all members of this organization'
                                                : props.namespace.__typename === 'User'
                                                ? 'Send email notifications to my email'
                                                : 'Email notifications'}
                                        </span>
                                    }
                                />
                            </div>

                            <Alert variant="primary" className={classNames(styles.codeMonitoringAlert, 'p-3 mb-0')}>
                                <div className="mb-2">
                                    <strong>New:</strong> Watch your code for changes with code monitoring to get
                                    notifications.
                                </div>
                                <Button to={codeMonitoringUrl} variant="primary" as={Link}>
                                    Go to code monitoring →
                                </Button>
                            </Alert>
                        </div>
                    )}

                    {notifySlack && slackWebhookURL && (
                        <Input
                            id="saved-search-form-input-slack"
                            name="Slack webhook URL"
                            value={slackWebhookURL}
                            disabled={true}
                            onChange={createInputChangeHandler('slackWebhookURL')}
                            className={classNames('mt-3 mb-0', styles.label)}
                            label="Slack notifications"
                            message="Slack webhooks are deprecated and will be removed in a future Sourcegraph version."
                        />
                    )}
                    {isUnsupportedNotifyQuery && (
                        <Alert className="mt-3 mb-0" variant="warning">
                            <strong>Warning:</strong> non-commit searches do not currently support notifications.
                            Consider adding <Code>type:diff</Code> or <Code>type:commit</Code> to your query.
                        </Alert>
                    )}
                    {notify && !window.context.emailEnabled && !isUnsupportedNotifyQuery && (
                        <Alert className="mt-3 mb-0" variant="warning">
                            <strong>Warning:</strong> Sending emails is not currently configured on this Sourcegraph
                            server.{' '}
                            {props.authenticatedUser?.siteAdmin
                                ? 'Use the email.smtp site configuration setting to enable sending emails.'
                                : 'Contact your server admin for more information.'}
                        </Alert>
                    )}
                </Container>
                <Button
                    type="submit"
                    disabled={props.loading}
                    className={classNames(styles.submitButton, 'test-saved-search-form-submit-button')}
                    variant="primary"
                >
                    {props.submitLabel}
                </Button>

                {props.error && !props.loading && <ErrorAlert className="mb-3" error={props.error} />}

                {!props.defaultValues?.notify && (
                    <Container className="d-flex p-3 align-items-start">
                        <ProductStatusBadge status="new" className="mr-3" />
                        <span>
                            Watch for changes to your code and trigger email notifications, webhooks, and more with{' '}
                            <Link to="/code-monitoring">code monitoring →</Link>
                        </span>
                    </Container>
                )}
            </Form>
        </div>
    )
}<|MERGE_RESOLUTION|>--- conflicted
+++ resolved
@@ -101,39 +101,6 @@
             </PageHeader>
             <Form onSubmit={handleSubmit}>
                 <Container className="mb-3">
-<<<<<<< HEAD
-                    <div className="form-group">
-                        <Typography.Label className={styles.label} htmlFor="saved-search-form-input-description">
-                            Description
-                        </Typography.Label>
-                        <input
-                            id="saved-search-form-input-description"
-                            type="text"
-                            name="description"
-                            className="form-control test-saved-search-form-input-description"
-                            placeholder="Description"
-                            required={true}
-                            value={description}
-                            onChange={createInputChangeHandler('description')}
-                            autoFocus={true}
-                        />
-                    </div>
-                    <div className="form-group">
-                        <Typography.Label className={styles.label} htmlFor="saved-search-form-input-query">
-                            Query
-                        </Typography.Label>
-                        <input
-                            id="saved-search-form-input-query"
-                            type="text"
-                            name="query"
-                            className="form-control test-saved-search-form-input-query"
-                            placeholder="Query"
-                            required={true}
-                            value={query}
-                            onChange={createInputChangeHandler('query')}
-                        />
-                    </div>
-=======
                     <Input
                         id="saved-search-form-input-description"
                         name="description"
@@ -143,6 +110,7 @@
                         onChange={createInputChangeHandler('description')}
                         className={classNames('form-group', styles.label)}
                         label="Description"
+                        autoFocus={true}
                     />
                     <Input
                         id="saved-search-form-input-query"
@@ -154,7 +122,6 @@
                         className={classNames('form-group', styles.label)}
                         label="Query"
                     />
->>>>>>> d3fb8f28
 
                     {props.defaultValues?.notify && (
                         <div className="form-group mb-0">
