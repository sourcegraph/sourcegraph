--- conflicted
+++ resolved
@@ -3,13 +3,7 @@
 import classNames from 'classnames'
 import { Omit } from 'utility-types'
 
-<<<<<<< HEAD
-import { ErrorAlert } from '@sourcegraph/branded/src/components/alerts'
-import { Form } from '@sourcegraph/branded/src/components/Form'
 import { QueryState, SearchPatternType } from '@sourcegraph/search'
-=======
-import { QueryState } from '@sourcegraph/search'
->>>>>>> 657fea80
 import { LazyMonacoQueryInput } from '@sourcegraph/search-ui'
 import { ThemeProps } from '@sourcegraph/shared/src/theme'
 import {
