import classNames from 'classnames'
import React, { useMemo, useState } from 'react'
import { Omit } from 'utility-types'

import { Form } from '@sourcegraph/branded/src/components/Form'
import { Scalars } from '@sourcegraph/shared/src/graphql-operations'
<<<<<<< HEAD
import { RouterLink, Container, PageHeader, ProductStatusBadge } from '@sourcegraph/wildcard'
=======
import { Container, PageHeader, ProductStatusBadge, Button } from '@sourcegraph/wildcard'
>>>>>>> 0950685b

import { AuthenticatedUser } from '../auth'
import { ErrorAlert } from '../components/alerts'
import { NamespaceProps } from '../namespaces'

import styles from './SavedSearchForm.module.scss'

export interface SavedQueryFields {
    id: Scalars['ID']
    description: string
    query: string
    notify: boolean
    notifySlack: boolean
    slackWebhookURL: string | null
}

export interface SavedSearchFormProps extends NamespaceProps {
    authenticatedUser: AuthenticatedUser | null
    defaultValues?: Partial<SavedQueryFields>
    title?: string
    submitLabel: string
    onSubmit: (fields: Omit<SavedQueryFields, 'id'>) => void
    loading: boolean
    error?: any
}

export const SavedSearchForm: React.FunctionComponent<SavedSearchFormProps> = props => {
    const [values, setValues] = useState<Omit<SavedQueryFields, 'id'>>(() => ({
        description: props.defaultValues?.description || '',
        query: props.defaultValues?.query || '',
        notify: props.defaultValues?.notify || false,
        notifySlack: props.defaultValues?.notifySlack || false,
        slackWebhookURL: props.defaultValues?.slackWebhookURL || '',
    }))

    /**
     * Returns an input change handler that updates the SavedQueryFields in the component's state
     *
     * @param key The key of saved query fields that a change of this input should update
     */
    const createInputChangeHandler = (
        key: keyof SavedQueryFields
    ): React.FormEventHandler<HTMLInputElement> => event => {
        const { value, checked, type } = event.currentTarget
        setValues(values => ({
            ...values,
            [key]: type === 'checkbox' ? checked : value,
        }))
    }

    const handleSubmit = (event: React.FormEvent<HTMLFormElement>): void => {
        event.preventDefault()
        props.onSubmit(values)
    }

    /**
     * Tells if the query is unsupported for sending notifications.
     */
    const isUnsupportedNotifyQuery = useMemo((): boolean => {
        const notifying = values.notify || values.notifySlack
        return notifying && !values.query.includes('type:diff') && !values.query.includes('type:commit')
    }, [values])

    const codeMonitoringUrl = useMemo(() => {
        const searchParameters = new URLSearchParams()
        searchParameters.set('trigger-query', values.query)
        searchParameters.set('description', values.description)
        return `/code-monitoring/new?${searchParameters.toString()}`
    }, [values.query, values.description])

    const { query, description, notify, notifySlack, slackWebhookURL } = values

    return (
        <div className="saved-search-form" data-testid="saved-search-form">
            <PageHeader
                path={[{ text: props.title }]}
                headingElement="h2"
                description="Get notifications when there are new results for specific search queries."
                className="mb-3"
            />
            <Form onSubmit={handleSubmit}>
                <Container className="mb-3">
                    <div className="form-group">
                        <label className={styles.label} htmlFor="saved-search-form-input-description">
                            Description
                        </label>
                        <input
                            id="saved-search-form-input-description"
                            type="text"
                            name="description"
                            className="form-control test-saved-search-form-input-description"
                            placeholder="Description"
                            required={true}
                            value={description}
                            onChange={createInputChangeHandler('description')}
                        />
                    </div>
                    <div className="form-group">
                        <label className={styles.label} htmlFor="saved-search-form-input-query">
                            Query
                        </label>
                        <input
                            id="saved-search-form-input-query"
                            type="text"
                            name="query"
                            className="form-control test-saved-search-form-input-query"
                            placeholder="Query"
                            required={true}
                            value={query}
                            onChange={createInputChangeHandler('query')}
                        />
                    </div>

                    {props.defaultValues?.notify && (
                        <div className="form-group mb-0">
                            {/* Label is for visual benefit, input has more specific label attached */}
                            {/* eslint-disable-next-line jsx-a11y/label-has-associated-control */}
                            <label className={styles.label} id="saved-search-form-email-notifications">
                                Email notifications
                            </label>
                            <div aria-labelledby="saved-search-form-email-notifications">
                                <label>
                                    <input
                                        type="checkbox"
                                        name="Notify owner"
                                        className={styles.checkbox}
                                        defaultChecked={notify}
                                        onChange={createInputChangeHandler('notify')}
                                    />{' '}
                                    <span>
                                        {props.namespace.__typename === 'Org'
                                            ? 'Send email notifications to all members of this organization'
                                            : props.namespace.__typename === 'User'
                                            ? 'Send email notifications to my email'
                                            : 'Email notifications'}
                                    </span>
                                </label>
                            </div>

                            <div className={classNames(styles.codeMonitoringAlert, 'alert alert-primary p-3 mb-0')}>
                                <div className="mb-2">
                                    <strong>New:</strong> Watch your code for changes with code monitoring to get
                                    notifications.
                                </div>
<<<<<<< HEAD
                                <RouterLink to={codeMonitoringUrl} className="btn btn-primary">
                                    Go to code monitoring →
                                </RouterLink>
=======
                                <Button to={codeMonitoringUrl} variant="primary" as={Link}>
                                    Go to code monitoring →
                                </Button>
>>>>>>> 0950685b
                            </div>
                        </div>
                    )}

                    {notifySlack && slackWebhookURL && (
                        <div className="form-group mt-3 mb-0">
                            <label className={styles.label} htmlFor="saved-search-form-input-slack">
                                Slack notifications
                            </label>
                            <input
                                id="saved-search-form-input-slack"
                                type="text"
                                name="Slack webhook URL"
                                className="form-control"
                                value={slackWebhookURL}
                                disabled={true}
                                onChange={createInputChangeHandler('slackWebhookURL')}
                            />
                            <small>
                                Slack webhooks are deprecated and will be removed in a future Sourcegraph version.
                            </small>
                        </div>
                    )}
                    {isUnsupportedNotifyQuery && (
                        <div className="alert alert-warning mt-3 mb-0">
                            <strong>Warning:</strong> non-commit searches do not currently support notifications.
                            Consider adding <code>type:diff</code> or <code>type:commit</code> to your query.
                        </div>
                    )}
                    {notify && !window.context.emailEnabled && !isUnsupportedNotifyQuery && (
                        <div className="alert alert-warning mt-3 mb-0">
                            <strong>Warning:</strong> Sending emails is not currently configured on this Sourcegraph
                            server.{' '}
                            {props.authenticatedUser?.siteAdmin
                                ? 'Use the email.smtp site configuration setting to enable sending emails.'
                                : 'Contact your server admin for more information.'}
                        </div>
                    )}
                </Container>
                <Button
                    type="submit"
                    disabled={props.loading}
                    className={classNames(styles.submitButton, 'test-saved-search-form-submit-button')}
                    variant="primary"
                >
                    {props.submitLabel}
                </Button>

                {props.error && !props.loading && <ErrorAlert className="mb-3" error={props.error} />}

                {!props.defaultValues?.notify && (
                    <Container className="d-flex p-3 align-items-start">
                        <ProductStatusBadge status="new" className="mr-3" />
                        <span>
                            Watch for changes to your code and trigger email notifications, webhooks, and more with{' '}
                            <RouterLink to="/code-monitoring">code monitoring →</RouterLink>
                        </span>
                    </Container>
                )}
            </Form>
        </div>
    )
}<|MERGE_RESOLUTION|>--- conflicted
+++ resolved
@@ -4,11 +4,7 @@
 
 import { Form } from '@sourcegraph/branded/src/components/Form'
 import { Scalars } from '@sourcegraph/shared/src/graphql-operations'
-<<<<<<< HEAD
-import { RouterLink, Container, PageHeader, ProductStatusBadge } from '@sourcegraph/wildcard'
-=======
-import { Container, PageHeader, ProductStatusBadge, Button } from '@sourcegraph/wildcard'
->>>>>>> 0950685b
+import { Container, PageHeader, ProductStatusBadge, Button, Link } from '@sourcegraph/wildcard'
 
 import { AuthenticatedUser } from '../auth'
 import { ErrorAlert } from '../components/alerts'
@@ -153,15 +149,9 @@
                                     <strong>New:</strong> Watch your code for changes with code monitoring to get
                                     notifications.
                                 </div>
-<<<<<<< HEAD
-                                <RouterLink to={codeMonitoringUrl} className="btn btn-primary">
-                                    Go to code monitoring →
-                                </RouterLink>
-=======
                                 <Button to={codeMonitoringUrl} variant="primary" as={Link}>
                                     Go to code monitoring →
                                 </Button>
->>>>>>> 0950685b
                             </div>
                         </div>
                     )}
@@ -217,7 +207,7 @@
                         <ProductStatusBadge status="new" className="mr-3" />
                         <span>
                             Watch for changes to your code and trigger email notifications, webhooks, and more with{' '}
-                            <RouterLink to="/code-monitoring">code monitoring →</RouterLink>
+                            <Link to="/code-monitoring">code monitoring →</Link>
                         </span>
                     </Container>
                 )}
