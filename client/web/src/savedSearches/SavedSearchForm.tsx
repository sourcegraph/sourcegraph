import React, { useEffect, useMemo, useState } from 'react'

import classNames from 'classnames'
import { Omit } from 'utility-types'

<<<<<<< HEAD
import { ErrorAlert } from '@sourcegraph/branded/src/components/alerts'
import { Form } from '@sourcegraph/branded/src/components/Form'
=======
>>>>>>> 4243184b
import { QueryState, SearchPatternType } from '@sourcegraph/search'
import { LazyMonacoQueryInput } from '@sourcegraph/search-ui'
import { ThemeProps } from '@sourcegraph/shared/src/theme'
import {
    Container,
    PageHeader,
    ProductStatusBadge,
    Button,
    Link,
    Alert,
    Checkbox,
    Input,
    Code,
    Label,
    ErrorAlert,
    Form,
} from '@sourcegraph/wildcard'

import { AuthenticatedUser } from '../auth'
import { PageTitle } from '../components/PageTitle'
import { Scalars } from '../graphql-operations'
import { NamespaceProps } from '../namespaces'
import { useExperimentalFeatures } from '../stores'

import styles from './SavedSearchForm.module.scss'

export interface SavedQueryFields {
    id: Scalars['ID']
    description: string
    query: string
    notify: boolean
    notifySlack: boolean
    slackWebhookURL: string | null
}

export interface SavedSearchFormProps extends NamespaceProps, ThemeProps {
    authenticatedUser: AuthenticatedUser | null
    defaultValues?: Partial<SavedQueryFields>
    title?: string
    submitLabel: string
    onSubmit: (fields: Omit<SavedQueryFields, 'id'>) => void
    loading: boolean
    error?: any
    isSourcegraphDotCom: boolean
}

export const SavedSearchForm: React.FunctionComponent<React.PropsWithChildren<SavedSearchFormProps>> = props => {
    const [values, setValues] = useState<Omit<SavedQueryFields, 'id'>>(() => ({
        description: props.defaultValues?.description || '',
        query: props.defaultValues?.query || '',
        notify: props.defaultValues?.notify || false,
        notifySlack: props.defaultValues?.notifySlack || false,
        slackWebhookURL: props.defaultValues?.slackWebhookURL || '',
    }))

    /**
     * Returns an input change handler that updates the SavedQueryFields in the component's state
     *
     * @param key The key of saved query fields that a change of this input should update
     */
    const createInputChangeHandler =
        (key: keyof SavedQueryFields): React.FormEventHandler<HTMLInputElement> =>
        event => {
            const { value, checked, type } = event.currentTarget
            setValues(values => ({
                ...values,
                [key]: type === 'checkbox' ? checked : value,
            }))
        }

    const handleSubmit = (event: React.FormEvent<HTMLFormElement>): void => {
        event.preventDefault()
        props.onSubmit(values)
    }

    /**
     * Tells if the query is unsupported for sending notifications.
     */
    const isUnsupportedNotifyQuery = useMemo((): boolean => {
        const notifying = values.notify || values.notifySlack
        return notifying && !values.query.includes('type:diff') && !values.query.includes('type:commit')
    }, [values])

    const codeMonitoringUrl = useMemo(() => {
        const searchParameters = new URLSearchParams()
        searchParameters.set('trigger-query', values.query)
        searchParameters.set('description', values.description)
        return `/code-monitoring/new?${searchParameters.toString()}`
    }, [values.query, values.description])

    const { query, description, notify, notifySlack, slackWebhookURL } = values

    const editorComponent = useExperimentalFeatures(features => features.editor ?? 'codemirror6')
    const applySuggestionsOnEnter =
        useExperimentalFeatures(features => features.applySearchQuerySuggestionOnEnter) ?? true

    const [queryState, setQueryState] = useState<QueryState>({ query: query || '' })

    useEffect(() => {
        setValues(values => ({ ...values, query: queryState.query }))
    }, [queryState.query])

    return (
        <div className="saved-search-form" data-testid="saved-search-form">
            <PageHeader
                description="Get notifications when there are new results for specific search queries."
                className="mb-3"
            >
                <PageTitle title={props.title} />
                <PageHeader.Heading as="h3" styleAs="h2">
                    <PageHeader.Breadcrumb>{props.title}</PageHeader.Breadcrumb>
                </PageHeader.Heading>
            </PageHeader>
            <Form onSubmit={handleSubmit}>
                <Container className="mb-3">
                    <Input
                        name="description"
                        required={true}
                        value={description}
                        onChange={createInputChangeHandler('description')}
                        className={classNames('form-group', styles.label)}
                        label="Description"
                        autoFocus={true}
                    />
                    <Label className={classNames('w-100 form-group', styles.label)}>
                        <div className="mb-2">Query</div>

                        <LazyMonacoQueryInput
                            className={classNames('form-control', styles.queryInput)}
                            editorComponent={editorComponent}
                            isLightTheme={props.isLightTheme}
                            patternType={SearchPatternType.standard}
                            isSourcegraphDotCom={props.isSourcegraphDotCom}
                            caseSensitive={false}
                            queryState={queryState}
                            onChange={setQueryState}
                            globbing={false}
                            preventNewLine={true}
                            applySuggestionsOnEnter={applySuggestionsOnEnter}
                        />
                    </Label>
                    {props.defaultValues?.notify && (
                        <div className="form-group mb-0">
                            {/* Label is for visual benefit, input has more specific label attached */}
                            {/* eslint-disable-next-line jsx-a11y/label-has-associated-control */}
                            <Label className={styles.label} id="saved-search-form-email-notifications">
                                Email notifications
                            </Label>
                            <div aria-labelledby="saved-search-form-email-notifications">
                                <Checkbox
                                    name="Notify owner"
                                    className={classNames(styles.checkbox, 'mr-0')}
                                    defaultChecked={notify}
                                    wrapperClassName="mb-2"
                                    onChange={createInputChangeHandler('notify')}
                                    id="NotifyOrgMembersInput"
                                    label={
                                        <span className="ml-2">
                                            {props.namespace.__typename === 'Org'
                                                ? 'Send email notifications to all members of this organization'
                                                : props.namespace.__typename === 'User'
                                                ? 'Send email notifications to my email'
                                                : 'Email notifications'}
                                        </span>
                                    }
                                />
                            </div>

                            <Alert variant="primary" className={classNames(styles.codeMonitoringAlert, 'p-3 mb-0')}>
                                <div className="mb-2">
                                    <strong>New:</strong> Watch your code for changes with code monitoring to get
                                    notifications.
                                </div>
                                <Button to={codeMonitoringUrl} variant="primary" as={Link}>
                                    Go to code monitoring <span aria-hidden={true}>→</span>
                                </Button>
                            </Alert>
                        </div>
                    )}

                    {notifySlack && slackWebhookURL && (
                        <Input
                            id="saved-search-form-input-slack"
                            name="Slack webhook URL"
                            value={slackWebhookURL}
                            disabled={true}
                            onChange={createInputChangeHandler('slackWebhookURL')}
                            className={classNames('mt-3 mb-0', styles.label)}
                            label="Slack notifications"
                            message="Slack webhooks are deprecated and will be removed in a future Sourcegraph version."
                        />
                    )}
                    {isUnsupportedNotifyQuery && (
                        <Alert className="mt-3 mb-0" variant="warning">
                            <strong>Warning:</strong> non-commit searches do not currently support notifications.
                            Consider adding <Code>type:diff</Code> or <Code>type:commit</Code> to your query.
                        </Alert>
                    )}
                    {notify && !window.context.emailEnabled && !isUnsupportedNotifyQuery && (
                        <Alert className="mt-3 mb-0" variant="warning">
                            <strong>Warning:</strong> Sending emails is not currently configured on this Sourcegraph
                            server.{' '}
                            {props.authenticatedUser?.siteAdmin
                                ? 'Use the email.smtp site configuration setting to enable sending emails.'
                                : 'Contact your server admin for more information.'}
                        </Alert>
                    )}
                </Container>
                <Button
                    type="submit"
                    disabled={props.loading}
                    className={classNames(styles.submitButton, 'test-saved-search-form-submit-button')}
                    variant="primary"
                >
                    {props.submitLabel}
                </Button>

                {props.error && !props.loading && <ErrorAlert className="mb-3" error={props.error} />}

                {!props.defaultValues?.notify && (
                    <Container className="d-flex p-3 align-items-start">
                        <ProductStatusBadge status="new" className="mr-3" />
                        <span>
                            Watch for changes to your code and trigger email notifications, webhooks, and more with{' '}
                            <Link to="/code-monitoring">
                                code monitoring <span aria-hidden={true}>→</span>
                            </Link>
                        </span>
                    </Container>
                )}
            </Form>
        </div>
    )
}<|MERGE_RESOLUTION|>--- conflicted
+++ resolved
@@ -3,11 +3,6 @@
 import classNames from 'classnames'
 import { Omit } from 'utility-types'
 
-<<<<<<< HEAD
-import { ErrorAlert } from '@sourcegraph/branded/src/components/alerts'
-import { Form } from '@sourcegraph/branded/src/components/Form'
-=======
->>>>>>> 4243184b
 import { QueryState, SearchPatternType } from '@sourcegraph/search'
 import { LazyMonacoQueryInput } from '@sourcegraph/search-ui'
 import { ThemeProps } from '@sourcegraph/shared/src/theme'
