--- conflicted
+++ resolved
@@ -82,7 +82,6 @@
                     </Link>
                 </div>
                 <div>
-<<<<<<< HEAD
                     <Tooltip content="Saved search settings">
                         <Button
                             className="test-edit-saved-search-button"
@@ -91,7 +90,7 @@
                             size="sm"
                             as={Link}
                         >
-                            <Icon as={SettingsIcon} aria-hidden={true} /> Settings
+                            <Icon aria-hidden={true} svgPath={mdiCog} /> Settings
                         </Button>
                     </Tooltip>{' '}
                     <Tooltip content="Delete saved search">
@@ -103,32 +102,9 @@
                             variant="danger"
                             size="sm"
                         >
-                            <Icon as={DeleteIcon} aria-hidden={true} />
+                            <Icon aria-hidden={true} svgPath={mdiDelete} />
                         </Button>
                     </Tooltip>
-=======
-                    <Button
-                        className="test-edit-saved-search-button"
-                        to={`${this.props.match.path}/${this.props.savedSearch.id}`}
-                        data-tooltip="Saved search settings"
-                        variant="secondary"
-                        size="sm"
-                        as={Link}
-                    >
-                        <Icon aria-hidden={true} svgPath={mdiCog} /> Settings
-                    </Button>{' '}
-                    <Button
-                        className="test-delete-saved-search-button"
-                        onClick={this.onDelete}
-                        disabled={this.state.isDeleting}
-                        data-tooltip="Delete saved search"
-                        variant="danger"
-                        size="sm"
-                        aria-label="Delete saved search"
-                    >
-                        <Icon aria-hidden={true} svgPath={mdiDelete} />
-                    </Button>
->>>>>>> ad5f4c65
                 </div>
                 {this.state.isDeleting && (
                     <VisuallyHidden aria-live="polite">{`Deleted saved search: ${this.props.savedSearch.description}`}</VisuallyHidden>
