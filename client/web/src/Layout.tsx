import React, { Suspense, useCallback, useLayoutEffect, useState } from 'react'

import classNames from 'classnames'
<<<<<<< HEAD
import { Outlet, useLocation, Navigate, useMatches, useMatch } from 'react-router-dom'
import { Observable } from 'rxjs'
=======
import { Outlet, useLocation, Navigate, useMatches } from 'react-router-dom'
>>>>>>> fd7ab560

import { TabbedPanelContent } from '@sourcegraph/branded/src/components/panel/TabbedPanelContent'
import { useKeyboardShortcut } from '@sourcegraph/shared/src/keyboardShortcuts/useKeyboardShortcut'
import { Shortcut } from '@sourcegraph/shared/src/react-shortcuts'
import { useTheme, Theme } from '@sourcegraph/shared/src/theme'
import { lazyComponent } from '@sourcegraph/shared/src/util/lazyComponent'
import { parseQueryAndHash } from '@sourcegraph/shared/src/util/url'
import { FeedbackPrompt, LoadingSpinner, Panel } from '@sourcegraph/wildcard'

import { communitySearchContextsRoutes } from './communitySearchContexts/routes'
import { AppRouterContainer } from './components/AppRouterContainer'
import { ErrorBoundary } from './components/ErrorBoundary'
import { LazyFuzzyFinder } from './components/fuzzyFinder/LazyFuzzyFinder'
import { KeyboardShortcutsHelp } from './components/KeyboardShortcutsHelp/KeyboardShortcutsHelp'
import { useScrollToLocationHash } from './components/useScrollToLocationHash'
import { useUserHistory } from './components/useUserHistory'
import { useFeatureFlag } from './featureFlags/useFeatureFlag'
import { GlobalAlerts } from './global/GlobalAlerts'
import { useHandleSubmitFeedback } from './hooks'
import { LegacyLayoutRouteContext } from './LegacyRouteContext'
import { SurveyToast } from './marketing/toast'
import { GlobalNavbar } from './nav/GlobalNavbar'
import { EnterprisePageRoutes, PageRoutes } from './routes.constants'
import { parseSearchURLQuery } from './search'
import { NotepadContainer } from './search/Notepad'
import { SearchQueryStateObserver } from './SearchQueryStateObserver'
import { useExperimentalFeatures } from './stores'
import { getExperimentalFeatures } from './util/get-experimental-features'
import { parseBrowserRepoURL } from './util/url'

import styles from './Layout.module.scss'

const LazySetupWizard = lazyComponent(() => import('./setup-wizard'), 'SetupWizard')

export interface LegacyLayoutProps extends LegacyLayoutRouteContext {
    children?: never
}

/**
 * Syntax highlighting changes for WCAG 2.1 contrast compliance (currently behind feature flag)
 * https://github.com/sourcegraph/sourcegraph/issues/36251
 */
const CONTRAST_COMPLIANT_CLASSNAME = 'theme-contrast-compliant-syntax-highlighting'

function useIsSignInOrSignUpPage(): boolean {
    const isSignInPage = useMatch(PageRoutes.SignIn)
    const isSignUpPage = useMatch(PageRoutes.SignUp)
    const isPasswordResetPage = useMatch(PageRoutes.PasswordReset)
    const isWelcomePage = useMatch(PageRoutes.Welcome)
    const isRequestAccessPage = useMatch(PageRoutes.RequestAccess)
    return !!(isSignInPage || isSignUpPage || isPasswordResetPage || isWelcomePage || isRequestAccessPage)
}
export const Layout: React.FC<LegacyLayoutProps> = props => {
    const location = useLocation()

    const routeMatches = useMatches()

    const isRepositoryRelatedPage =
        routeMatches.some(
            routeMatch =>
                routeMatch.handle &&
                typeof routeMatch.handle === 'object' &&
                Object.hasOwn(routeMatch.handle, 'isRepoContainer')
        ) ?? false
    // TODO: Move the search box into a shared layout component that is only used for repo routes
    //       and search routes once we have flattened the router hierarchy.
    const isSearchRelatedPage =
        (isRepositoryRelatedPage || routeMatches.some(routeMatch => routeMatch.pathname.startsWith('/search'))) ?? false
    const isSearchHomepage = location.pathname === '/search' && !parseSearchURLQuery(location.search)
    const isSearchConsolePage = routeMatches.some(routeMatch => routeMatch.pathname.startsWith('/search/console'))
    const isSearchNotebooksPage = routeMatches.some(routeMatch =>
        routeMatch.pathname.startsWith(EnterprisePageRoutes.Notebooks)
    )
    const isSearchNotebookListPage = location.pathname === EnterprisePageRoutes.Notebooks

    const { setupWizard } = useExperimentalFeatures()
    const isSetupWizardPage = setupWizard && location.pathname.startsWith(PageRoutes.SetupWizard)

    // enable fuzzy finder by default unless it's explicitly disabled in settings
    const fuzzyFinder = getExperimentalFeatures(props.settingsCascade.final).fuzzyFinder ?? true
    const [isFuzzyFinderVisible, setFuzzyFinderVisible] = useState(false)
    const userHistory = useUserHistory(isRepositoryRelatedPage)

    const communitySearchContextPaths = communitySearchContextsRoutes.map(route => route.path)
    const isCommunitySearchContextPage = communitySearchContextPaths.includes(location.pathname)

    // TODO add a component layer as the parent of the Layout component rendering "top-level" routes that do not render the navbar,
    // so that Layout can always render the navbar.
    const needsSiteInit = window.context?.needsSiteInit
    const disableFeedbackSurvey = window.context?.disableFeedbackSurvey
    const isSiteInit = location.pathname === PageRoutes.SiteAdminInit
    const isSignInOrUp = useIsSignInOrSignUpPage()

    const [enableContrastCompliantSyntaxHighlighting] = useFeatureFlag('contrast-compliant-syntax-highlighting')

    const { theme } = useTheme()
    const [keyboardShortcutsHelpOpen, setKeyboardShortcutsHelpOpen] = useState(false)
    const [feedbackModalOpen, setFeedbackModalOpen] = useState(false)
    const showHelpShortcut = useKeyboardShortcut('keyboardShortcutsHelp')

    const showKeyboardShortcutsHelp = useCallback(() => setKeyboardShortcutsHelpOpen(true), [])
    const hideKeyboardShortcutsHelp = useCallback(() => setKeyboardShortcutsHelpOpen(false), [])
    const showFeedbackModal = useCallback(() => setFeedbackModalOpen(true), [])

    const { handleSubmitFeedback } = useHandleSubmitFeedback({
        routeMatch:
            routeMatches && routeMatches.length > 0 ? routeMatches[routeMatches.length - 1].pathname : undefined,
    })

    useLayoutEffect(() => {
        const isLightTheme = theme === Theme.Light

        document.documentElement.classList.add('theme')
        document.documentElement.classList.toggle('theme-light', isLightTheme)
        document.documentElement.classList.toggle('theme-dark', !isLightTheme)
    }, [theme])

    useScrollToLocationHash(location)

    // Note: this was a poor UX and is disabled for now, see https://github.com/sourcegraph/sourcegraph/issues/30192
    // const [tosAccepted, setTosAccepted] = useState(true) // Assume TOS has been accepted so that we don't show the TOS modal on initial load
    // useEffect(() => setTosAccepted(!props.authenticatedUser || props.authenticatedUser.tosAccepted), [
    //     props.authenticatedUser,
    // ])
    // const afterTosAccepted = useCallback(() => {
    //     setTosAccepted(true)
    // }, [])

    // Remove trailing slash (which is never valid in any of our URLs).
    if (location.pathname !== '/' && location.pathname.endsWith('/')) {
        return <Navigate replace={true} to={{ ...location, pathname: location.pathname.slice(0, -1) }} />
    }

    if (isSetupWizardPage) {
        return (
            <Suspense
                fallback={
                    <div className="flex flex-1">
                        <LoadingSpinner className="m-2" />
                    </div>
                }
            >
                <LazySetupWizard />
            </Suspense>
        )
    }

    return (
        <div
            className={classNames(
                styles.layout,
                enableContrastCompliantSyntaxHighlighting && CONTRAST_COMPLIANT_CLASSNAME
            )}
        >
            {showHelpShortcut?.keybindings.map((keybinding, index) => (
                <Shortcut key={index} {...keybinding} onMatch={showKeyboardShortcutsHelp} />
            ))}
            <KeyboardShortcutsHelp isOpen={keyboardShortcutsHelpOpen} onDismiss={hideKeyboardShortcutsHelp} />

            {feedbackModalOpen && (
                <FeedbackPrompt
                    onSubmit={handleSubmitFeedback}
                    modal={true}
                    openByDefault={true}
                    authenticatedUser={
                        props.authenticatedUser
                            ? {
                                  username: props.authenticatedUser.username || '',
                                  email: props.authenticatedUser.emails.find(email => email.isPrimary)?.email || '',
                              }
                            : null
                    }
                    onClose={() => setFeedbackModalOpen(false)}
                />
            )}

            <GlobalAlerts
                authenticatedUser={props.authenticatedUser}
                settingsCascade={props.settingsCascade}
                isSourcegraphDotCom={props.isSourcegraphDotCom}
            />
            {!isSiteInit && !isSignInOrUp && !props.isSourcegraphDotCom && !disableFeedbackSurvey && (
                <SurveyToast authenticatedUser={props.authenticatedUser} />
            )}
            {!isSiteInit && !isSignInOrUp && (
                <GlobalNavbar
                    {...props}
                    routes={[]}
                    showSearchBox={
                        isSearchRelatedPage &&
                        !isSearchHomepage &&
                        !isCommunitySearchContextPage &&
                        !isSearchConsolePage &&
                        !isSearchNotebooksPage
                    }
                    setFuzzyFinderIsVisible={setFuzzyFinderVisible}
                    isRepositoryRelatedPage={isRepositoryRelatedPage}
                    showKeyboardShortcutsHelp={showKeyboardShortcutsHelp}
                    showFeedbackModal={showFeedbackModal}
                    enableLegacyExtensions={window.context.enableLegacyExtensions}
                />
            )}
            {needsSiteInit && !isSiteInit && <Navigate replace={true} to="/site-admin/init" />}
            <ErrorBoundary location={location}>
                <Suspense
                    fallback={
                        <div className="flex flex-1">
                            <LoadingSpinner className="m-2" />
                        </div>
                    }
                >
                    <AppRouterContainer>
                        <Outlet />
                    </AppRouterContainer>
                </Suspense>
            </ErrorBoundary>
            {parseQueryAndHash(location.search, location.hash).viewState && location.pathname !== PageRoutes.SignIn && (
                <Panel
                    className={styles.panel}
                    position="bottom"
                    defaultSize={350}
                    storageKey="panel-size"
                    ariaLabel="References panel"
                    id="references-panel"
                >
                    <TabbedPanelContent
                        {...props}
                        repoName={`git://${parseBrowserRepoURL(location.pathname).repoName}`}
                        fetchHighlightedFileLineRanges={props.fetchHighlightedFileLineRanges}
                    />
                </Panel>
            )}
            {(isSearchNotebookListPage || (isSearchRelatedPage && !isSearchHomepage)) && (
                <NotepadContainer userId={props.authenticatedUser?.id} />
            )}
            {fuzzyFinder && (
                <LazyFuzzyFinder
                    isVisible={isFuzzyFinderVisible}
                    setIsVisible={setFuzzyFinderVisible}
                    isRepositoryRelatedPage={isRepositoryRelatedPage}
                    settingsCascade={props.settingsCascade}
                    telemetryService={props.telemetryService}
                    location={location}
                    userHistory={userHistory}
                />
            )}
            <SearchQueryStateObserver
                platformContext={props.platformContext}
                searchContextsEnabled={props.searchAggregationEnabled}
                setSelectedSearchContextSpec={props.setSelectedSearchContextSpec}
                selectedSearchContextSpec={props.selectedSearchContextSpec}
            />
        </div>
    )
}<|MERGE_RESOLUTION|>--- conflicted
+++ resolved
@@ -1,12 +1,7 @@
 import React, { Suspense, useCallback, useLayoutEffect, useState } from 'react'
 
 import classNames from 'classnames'
-<<<<<<< HEAD
 import { Outlet, useLocation, Navigate, useMatches, useMatch } from 'react-router-dom'
-import { Observable } from 'rxjs'
-=======
-import { Outlet, useLocation, Navigate, useMatches } from 'react-router-dom'
->>>>>>> fd7ab560
 
 import { TabbedPanelContent } from '@sourcegraph/branded/src/components/panel/TabbedPanelContent'
 import { useKeyboardShortcut } from '@sourcegraph/shared/src/keyboardShortcuts/useKeyboardShortcut'
