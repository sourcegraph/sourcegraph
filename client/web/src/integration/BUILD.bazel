--- conflicted
+++ resolved
@@ -109,10 +109,7 @@
     env = {
         "WEB_BUNDLE_PATH": "$(rootpath //client/web:app-enterprise)",
     },
-<<<<<<< HEAD
-=======
     tags = ["no-cache"],
->>>>>>> 5639da85
     tests = [test.replace(".ts", ".js") for test in glob(["**/*.test.ts"])],
     deps = [":integration_tests"],
 )