--- conflicted
+++ resolved
@@ -5,12 +5,8 @@
 
 import { GetDashboardInsightsResult, InsightsDashboardsResult } from '../../../graphql-operations'
 import { createWebIntegrationTestContext, WebIntegrationTestContext } from '../../context'
-<<<<<<< HEAD
-import { EMPTY_DASHBOARD, GET_DASHBOARD_INSIGHTS_EMPTY, INSIGHTS_DASHBOARDS } from '../fixtures/dashboards'
-=======
 import { MIGRATION_TO_GQL_INSIGHT_DATA_FIXTURE } from '../fixtures/calculated-insights'
 import { createJITMigrationToGQLInsightMetadataFixture } from '../fixtures/insights-metadata'
->>>>>>> ad2118be
 import { overrideInsightsGraphQLApi } from '../utils/override-insights-graphql-api'
 
 const DASHBOARD_PAGE_METADATA: InsightsDashboardsResult = {
@@ -83,10 +79,6 @@
         overrideInsightsGraphQLApi({
             testContext,
             overrides: {
-<<<<<<< HEAD
-                InsightsDashboards: () => INSIGHTS_DASHBOARDS,
-                GetDashboardInsights: () => GET_DASHBOARD_INSIGHTS_EMPTY,
-=======
                 // Mock dashboard page (dashboard list)
                 InsightsDashboards: () => DASHBOARD_PAGE_METADATA,
 
@@ -105,7 +97,6 @@
 
                 // Mock dashboard list of possible users/orgs where this dashboard can be
                 // included
->>>>>>> ad2118be
                 InsightSubjects: () => ({
                     currentUser: {
                         __typename: 'User',
@@ -139,12 +130,6 @@
         await driver.page.waitForSelector('[aria-label="dashboard options"]')
         await driver.page.click('[aria-label="dashboard options"]')
 
-<<<<<<< HEAD
-        await driver.page.waitForSelector('[aria-label="Dashboard options"]')
-        await driver.page.click('[aria-label="Dashboard options"]')
-
-=======
->>>>>>> ad2118be
         const [configureButton] = await driver.page.$x("//button[contains(., 'Configure dashboard')]")
         await configureButton?.click()
 
