--- conflicted
+++ resolved
@@ -4,10 +4,6 @@
 import { afterEachSaveScreenshotIfFailed } from '@sourcegraph/shared/src/testing/screenshotReporter'
 
 import { createWebIntegrationTestContext, WebIntegrationTestContext } from '../../context'
-<<<<<<< HEAD
-import { GET_DASHBOARD_INSIGHTS_EMPTY, INSIGHTS_DASHBOARDS } from '../fixtures/dashboards'
-=======
->>>>>>> ad2118be
 import { overrideInsightsGraphQLApi } from '../utils/override-insights-graphql-api'
 
 describe('[Code Insight] Dashboard', () => {
@@ -33,11 +29,6 @@
         overrideInsightsGraphQLApi({
             testContext,
             overrides: {
-<<<<<<< HEAD
-                InsightsDashboards: () => INSIGHTS_DASHBOARDS,
-                GetDashboardInsights: () => GET_DASHBOARD_INSIGHTS_EMPTY,
-=======
->>>>>>> ad2118be
                 InsightSubjects: () => ({
                     currentUser: {
                         __typename: 'User',
@@ -68,13 +59,8 @@
 
         await driver.page.goto(driver.sourcegraphBaseUrl + '/insights/dashboards/all')
 
-<<<<<<< HEAD
         await driver.page.waitForSelector('[aria-label="Add dashboard"]')
         await driver.page.click('[aria-label="Add dashboard"]')
-=======
-        await driver.page.waitForSelector('[aria-label="add dashboard"]')
-        await driver.page.click('[aria-label="add dashboard"]')
->>>>>>> ad2118be
 
         await driver.page.waitForSelector('form')
 
