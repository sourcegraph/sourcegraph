--- conflicted
+++ resolved
@@ -257,23 +257,6 @@
                     expect(await editor.getValue()).toBe('foo bar')
                 })
             })
-<<<<<<< HEAD
-            testContext.overrideSearchStreamEvents(mockDefaultStreamEvents)
-
-            await driver.page.goto(driver.sourcegraphBaseUrl + '/search?q=foo')
-            await driver.page.waitForSelector('#monaco-query-input')
-            expect(await getSearchFieldValue(driver)).toStrictEqual('foo')
-            // Field value is cleared when navigating to a non search-related page
-            await driver.page.waitForSelector('a[href="/extensions"]')
-            await driver.page.click('a[href="/extensions"]')
-            // Search box is gone when in a non-search page
-            expect(await getSearchFieldValue(driver)).toStrictEqual(undefined)
-            // Field value is restored when the back button is pressed
-            await driver.page.goBack()
-            await driver.page.waitForSelector('#monaco-query-input')
-            expect(await getSearchFieldValue(driver)).toStrictEqual('foo')
-=======
->>>>>>> 9efb4e1c
         })
     })
 
