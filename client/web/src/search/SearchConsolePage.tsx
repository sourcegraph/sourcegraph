--- conflicted
+++ resolved
@@ -43,22 +43,11 @@
 export const SearchConsolePage: React.FunctionComponent<React.PropsWithChildren<SearchConsolePageProps>> = props => {
     const location = useLocation()
     const navigate = useNavigate()
-<<<<<<< HEAD
-    const { globbing, streamSearch, extensionsController, isSourcegraphDotCom } = props
-    const extensionHostAPI =
-        extensionsController !== null && window.context.enableLegacyExtensions ? extensionsController.extHostAPI : null
+    const { globbing, streamSearch, isSourcegraphDotCom } = props
     const { enableGoImportsSearchQueryTransform, applySuggestionsOnEnter } = useExperimentalFeatures(features => ({
         enableGoImportsSearchQueryTransform: features.enableGoImportsSearchQueryTransform,
         applySuggestionsOnEnter: features.applySearchQuerySuggestionOnEnter ?? true,
     }))
-=======
-    const { globbing, streamSearch, isSourcegraphDotCom } = props
-    const enableGoImportsSearchQueryTransform = useExperimentalFeatures(
-        features => features.enableGoImportsSearchQueryTransform
-    )
-    const applySuggestionsOnEnter =
-        useExperimentalFeatures(features => features.applySearchQuerySuggestionOnEnter) ?? true
->>>>>>> 27d44ce4
 
     const searchQuery = useMemo(
         () => new BehaviorSubject<string>(parseSearchURLQuery(location.search) ?? ''),
