import { SubmitSearchParameters } from '@sourcegraph/search'
import * as GQL from '@sourcegraph/shared/src/schema'
import { FilterType } from '@sourcegraph/shared/src/search/query/filters'
import { appendContextFilter } from '@sourcegraph/shared/src/search/query/transformer'
import { SearchType } from '@sourcegraph/shared/src/search/stream'
import { buildSearchURLQuery } from '@sourcegraph/shared/src/util/url'

import { eventLogger } from '../tracking/eventLogger'

/**
 * @param activation If set, records the DidSearch activation event for the new user activation
 * flow.
 */
export function submitSearch({
    history,
    query,
    patternType,
    caseSensitive,
    selectedSearchContextSpec,
    activation,
    source,
    searchParameters,
}: SubmitSearchParameters): void {
    let searchQueryParameter = buildSearchURLQuery(
        query,
        patternType,
        caseSensitive,
        selectedSearchContextSpec,
        searchParameters
    )

    // Check if `trace` is set in the query parameters, and retain it if present.
    const existingParameters = new URLSearchParams(history.location.search)
    const traceParameter = existingParameters.get('trace')
    if (traceParameter !== null) {
        const parameters = new URLSearchParams(searchQueryParameter)
        parameters.set('trace', traceParameter)
        searchQueryParameter = parameters.toString()
    }

    // Go to search results page
    const path = '/search?' + searchQueryParameter
    eventLogger.log(
        'SearchSubmitted',
        {
            query: appendContextFilter(query, selectedSearchContextSpec),
            source,
        },
        { source }
    )
<<<<<<< HEAD
    localStorage.setItem(SUBMITTED_SEARCHES_COUNT_KEY, JSON.stringify(getSubmittedSearchesCount() + 1))
    history.push(path, { ...(typeof history.location.state === 'object' ? history.location.state : null), query })
=======
    history.push(path, { ...history.location.state, query })
>>>>>>> 84865f79
    if (activation) {
        activation.update({ DidSearch: true })
    }
}

/**
 * Returns the index that a given search scope occurs in a given search query.
 * Attempts to not match a scope that is a substring of another scope.
 *
 * @param query The full query string
 * @param scope A scope (sub query) that is searched for in `query`
 * @returns The index in `query`, or `-1` if not found
 */
export function queryIndexOfScope(query: string, scope: string): number {
    let index = 0
    while (true) {
        index = query.indexOf(scope, index)
        if (index === -1) {
            break
        }

        const boundAtStart = index === 0 || query[index - 1] === ' '
        const boundAtEnd = index + scope.length === query.length || query[index + scope.length] === ' '

        // prevent matching scopes that are substrings of other scopes
        if (!boundAtStart || !boundAtEnd) {
            index = index + 1
        } else {
            break
        }
    }
    return index
}

/**
 * Toggles the given search scope by adding or removing it from the current
 * user query string.
 *
 * @param query The current user query.
 * @param searchFilter The search scope (sub query) or dynamic filter to toggle (add/remove) from the current user query.
 * @returns The new query.
 */
export function toggleSubquery(query: string, searchFilter: string): string {
    const index = queryIndexOfScope(query, searchFilter)
    if (index === -1) {
        // Scope doesn't exist in search query, so add it now.
        return [query.trim(), searchFilter].filter(string => string).join(' ') + ' '
    }

    // Scope exists in the search query, so remove it now.
    return (query.slice(0, index).trim() + ' ' + query.slice(index + searchFilter.length).trim()).trim()
}

export function getSearchTypeFromQuery(query: string): SearchType {
    // RegExp to match `type:$TYPE` in any part of a query.
    const getTypeName = /\btype:(?<type>diff|commit|symbol|repo|path)\b/
    const matches = query.match(getTypeName)

    if (matches?.groups?.type) {
        // In an edge case where multiple `type:` filters are used, if
        // `type:symbol` is included, symbol results be returned, regardless of order,
        // so we must check for `type:symbol`. For other types,
        // the first `type` filter appearing in the query is applied.
        const symbolTypeRegex = /\btype:symbol\b/
        const symbolMatches = query.match(symbolTypeRegex)
        if (symbolMatches) {
            return 'symbol'
        }
        return matches.groups.type as SearchType
    }

    return null
}

/**
 * Adds the given search type (as a `type:` filter) into a query. This function replaces an existing `type:` filter,
 * appends a `type:` filter, or returns the initial query, in order to apply the correct type
 * to the query.
 *
 * @param query The search query to be mutated.
 * @param searchType The search type to be applied.
 */
export function toggleSearchType(query: string, searchType: SearchType): string {
    const match = query.match(/\btype:\w*\b/)
    if (!match) {
        return searchType ? `${query} type:${searchType}` : query
    }

    if (searchType !== null && match[0] === `type:${searchType}`) {
        // Query already contains correct search type
        return query
    }

    return query.replace(match[0], searchType ? `type:${searchType}` : '')
}

/** Returns true if the given value is of the GraphQL SearchResults type */
export const isSearchResults = (value: any): value is GQL.ISearchResults =>
    value && typeof value === 'object' && value.__typename === 'SearchResults'

/**
 * Some filters should use an alias just for search so they receive the expected suggestions.
 * See `./Suggestion.tsx->fuzzySearchFilters`.
 * E.g: `repohasfile` expects a file name as a value, so we should show `file` suggestions
 */
export const filterAliasForSearch: Record<string, FilterType | undefined> = {
    [FilterType.repohasfile]: FilterType.file,
}<|MERGE_RESOLUTION|>--- conflicted
+++ resolved
@@ -48,12 +48,7 @@
         },
         { source }
     )
-<<<<<<< HEAD
-    localStorage.setItem(SUBMITTED_SEARCHES_COUNT_KEY, JSON.stringify(getSubmittedSearchesCount() + 1))
     history.push(path, { ...(typeof history.location.state === 'object' ? history.location.state : null), query })
-=======
-    history.push(path, { ...history.location.state, query })
->>>>>>> 84865f79
     if (activation) {
         activation.update({ DidSearch: true })
     }
