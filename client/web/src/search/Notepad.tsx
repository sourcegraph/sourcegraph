--- conflicted
+++ resolved
@@ -349,11 +349,7 @@
                     </small>
                 </span>
                 <span className={styles.toggleIcon}>
-<<<<<<< HEAD
-                    <Icon aria-hidden={true} svgPath={mdiChevronUp} />
-=======
-                    <Icon aria-label={(open ? 'Close' : 'Open') + ' Notepad'} as={ChevronUpIcon} />
->>>>>>> 77ecb394
+                    <Icon aria-label={(open ? 'Close' : 'Open') + ' Notepad'} svgPath={mdiChevronUp} />
                 </span>
             </Button>
             {open && (
