--- conflicted
+++ resolved
@@ -155,11 +155,7 @@
         className="nav-item"
       >
         <a
-<<<<<<< HEAD
-          className="btn btn-sm nav-link text-decoration-none create-code-monitor-button btn-outline-secondary mr-2"
-=======
-          className="btn btn-sm btn-outline-secondary mr-2 nav-link text-decoration-none"
->>>>>>> e3388e5d
+          className="btn btn-sm btn-outline-secondary mr-2 nav-link text-decoration-none create-code-monitor-button"
           href="/code-monitoring/new?trigger-query=foo+type%3Adiff+patterntype%3Aliteral"
           onClick={[Function]}
           onKeyPress={[Function]}
@@ -365,11 +361,7 @@
         data-tooltip="Code monitors only support type:diff or type:commit searches."
       >
         <a
-<<<<<<< HEAD
-          className="btn btn-sm nav-link text-decoration-none create-code-monitor-button btn-outline-secondary mr-2 disabled"
-=======
-          className="btn btn-sm btn-outline-secondary mr-2 nav-link text-decoration-none disabled"
->>>>>>> e3388e5d
+          className="btn btn-sm btn-outline-secondary mr-2 nav-link text-decoration-none create-code-monitor-button disabled"
           href=""
           onAuxClick={[Function]}
           onClick={[Function]}
