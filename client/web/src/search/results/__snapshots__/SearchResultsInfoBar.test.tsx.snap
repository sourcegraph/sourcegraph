// Jest Snapshot v1, https://goo.gl/fbAQLP

exports[`SearchResultsInfoBar code monitoring feature flag disabled 1`] = `
<DocumentFragment>
  <div
    class="searchResultsInfoBar"
    data-testid="results-info-bar"
  >
    <div
      class="row"
    >
      <button
        aria-pressed="false"
        class="btn btnOutlineSecondary btnSm d-flex d-lg-none"
        type="button"
      >
        <svg
          class="mdi-icon icon-inline mr-1"
          fill="currentColor"
          height="24"
          viewBox="0 0 24 24"
          width="24"
        >
          <path
            d="M3,6H21V8H3V6M3,11H21V13H3V11M3,16H21V18H3V16Z"
          />
        </svg>
        Filters
        <svg
          class="mdi-icon icon-inline"
          fill="currentColor"
          height="24"
          viewBox="0 0 24 24"
          width="24"
        >
          <path
            d="M7,10L12,15L17,10H7Z"
          />
        </svg>
      </button>
      <div />
      <div
        class="expander"
      />
      <ul
        class="nav align-items-center"
      >
        <li
          aria-hidden="true"
          class="divider"
        />
        <li
          class="mr-2 navItem"
        >
          <a
<<<<<<< HEAD
            class="btn btn-outline-secondary btn-sm test-save-search-link"
=======
            class="btn btnOutlineSecondary btnSm text-decoration-none test-save-search-link"
>>>>>>> d6b4936f
            href=""
            role="button"
            tabindex="0"
          >
            <svg
              class="mdi-icon icon-inline mr-1"
              fill="currentColor"
              height="24"
              viewBox="0 0 24 24"
              width="24"
            >
              <path
                d="M17,18L12,15.82L7,18V5H17M17,3H7A2,2 0 0,0 5,5V21L12,18L19,21V5C19,3.89 18.1,3 17,3Z"
              />
            </svg>
            Save search
          </a>
        </li>
        <li
          aria-hidden="true"
          class="divider"
        />
        <li
          class="navItem"
        >
          <button
            aria-label="Hide more matches on all results"
            aria-live="polite"
            class="btn btnOutlineSecondary btnSm text-decoration-none"
            data-testid="search-result-expand-btn"
            data-tooltip="Hide more matches on all results"
            type="button"
          >
            <svg
              class="mdi-icon icon-inline mr-0"
              fill="currentColor"
              height="24"
              viewBox="0 0 24 24"
              width="24"
            >
              <path
                d="M4.08,11.92L12,4L19.92,11.92L18.5,13.33L13,7.83V22H11V7.83L5.5,13.33L4.08,11.92M12,4H22V2H2V4H12Z"
              />
            </svg>
          </button>
        </li>
      </ul>
    </div>
  </div>
</DocumentFragment>
`;

exports[`SearchResultsInfoBar code monitoring feature flag enabled, can create monitor from query 1`] = `
<DocumentFragment>
  <div
    class="searchResultsInfoBar"
    data-testid="results-info-bar"
  >
    <div
      class="row"
    >
      <button
        aria-pressed="false"
        class="btn btnOutlineSecondary btnSm d-flex d-lg-none"
        type="button"
      >
        <svg
          class="mdi-icon icon-inline mr-1"
          fill="currentColor"
          height="24"
          viewBox="0 0 24 24"
          width="24"
        >
          <path
            d="M3,6H21V8H3V6M3,11H21V13H3V11M3,16H21V18H3V16Z"
          />
        </svg>
        Filters
        <svg
          class="mdi-icon icon-inline"
          fill="currentColor"
          height="24"
          viewBox="0 0 24 24"
          width="24"
        >
          <path
            d="M7,10L12,15L17,10H7Z"
          />
        </svg>
      </button>
      <div />
      <div
        class="expander"
      />
      <ul
        class="nav align-items-center"
      >
        <li
          aria-hidden="true"
          class="divider"
        />
        <li
          class="mr-2 navItem"
        >
          <a
<<<<<<< HEAD
            class="btn btn-outline-secondary btn-sm create-code-monitor-button"
=======
            class="btn btnOutlineSecondary btnSm text-decoration-none create-code-monitor-button"
>>>>>>> d6b4936f
            href="/code-monitoring/new?trigger-query=foo+type%3Adiff+patterntype%3Aliteral"
            tabindex="0"
          >
            <svg
              class="icon-inline mr-1"
              fill="currentColor"
              height="20"
              viewBox="0 0 20 20"
              width="20"
              xmlns="http://www.w3.org/2000/svg"
            >
              <path
                clip-rule="evenodd"
                d="M18.01 8.01C18.01 8.29 18.23 8.51 18.51 8.51C18.79 8.51 19.01 8.29 19.01 8.01C19.01 4.15 15.87 1 12 1C11.72 1 11.5 1.22 11.5 1.5C11.5 1.78 11.72 2 12 2C15.31 2 18.01 4.7 18.01 8.01ZM16.1801 7.96002C15.9001 7.96002 15.6801 7.74002 15.6801 7.46002C15.6801 5.81002 14.3301 4.46002 12.6801 4.46002C12.4001 4.46002 12.1801 4.24002 12.1801 3.96002C12.1801 3.68002 12.4001 3.46002 12.6801 3.46002C14.8901 3.46002 16.6801 5.25002 16.6801 7.46002C16.6801 7.74002 16.4601 7.96002 16.1801 7.96002ZM4.83996 6.79999L13.34 15.3C12.39 15.88 11.29 16.18 10.15 16.18C8.49996 16.18 6.93996 15.54 5.76996 14.37C4.59996 13.2 3.94996 11.65 3.94996 9.98999C3.94996 8.84999 4.25996 7.74999 4.83996 6.79999ZM4.70996 4.54999C1.70996 7.54999 1.70996 12.43 4.70996 15.43C6.20996 16.93 8.17996 17.68 10.15 17.68C12.12 17.68 14.09 16.93 15.59 15.43L4.70996 4.54999ZM4 16.14C3.7 15.84 3.43 15.52 3.18 15.18L2.89 15.69L1 18.97H4.79H8.59L8.31 18.49C6.69 18.14 5.2 17.34 4 16.14ZM13.85 8.04999C13.85 9.01999 13.07 9.79999 12.1 9.79999C11.13 9.79999 10.35 9.01999 10.35 8.04999C10.35 7.07999 11.13 6.29999 12.1 6.29999C13.07 6.29999 13.85 7.07999 13.85 8.04999Z"
                fill-rule="evenodd"
              />
            </svg>
            Monitor
          </a>
        </li>
        <li
          class="mr-2 navItem"
        >
          <a
<<<<<<< HEAD
            class="btn btn-outline-secondary btn-sm test-save-search-link"
=======
            class="btn btnOutlineSecondary btnSm text-decoration-none test-save-search-link"
>>>>>>> d6b4936f
            href=""
            role="button"
            tabindex="0"
          >
            <svg
              class="mdi-icon icon-inline mr-1"
              fill="currentColor"
              height="24"
              viewBox="0 0 24 24"
              width="24"
            >
              <path
                d="M17,18L12,15.82L7,18V5H17M17,3H7A2,2 0 0,0 5,5V21L12,18L19,21V5C19,3.89 18.1,3 17,3Z"
              />
            </svg>
            Save search
          </a>
        </li>
        <li
          aria-hidden="true"
          class="divider"
        />
        <li
          class="navItem"
        >
          <button
            aria-label="Hide more matches on all results"
            aria-live="polite"
            class="btn btnOutlineSecondary btnSm text-decoration-none"
            data-testid="search-result-expand-btn"
            data-tooltip="Hide more matches on all results"
            type="button"
          >
            <svg
              class="mdi-icon icon-inline mr-0"
              fill="currentColor"
              height="24"
              viewBox="0 0 24 24"
              width="24"
            >
              <path
                d="M4.08,11.92L12,4L19.92,11.92L18.5,13.33L13,7.83V22H11V7.83L5.5,13.33L4.08,11.92M12,4H22V2H2V4H12Z"
              />
            </svg>
          </button>
        </li>
      </ul>
    </div>
  </div>
</DocumentFragment>
`;

exports[`SearchResultsInfoBar code monitoring feature flag enabled, can create monitor from query, user not logged in 1`] = `
<DocumentFragment>
  <div
    class="searchResultsInfoBar"
    data-testid="results-info-bar"
  >
    <div
      class="row"
    >
      <button
        aria-pressed="false"
        class="btn btnOutlineSecondary btnSm d-flex d-lg-none"
        type="button"
      >
        <svg
          class="mdi-icon icon-inline mr-1"
          fill="currentColor"
          height="24"
          viewBox="0 0 24 24"
          width="24"
        >
          <path
            d="M3,6H21V8H3V6M3,11H21V13H3V11M3,16H21V18H3V16Z"
          />
        </svg>
        Filters
        <svg
          class="mdi-icon icon-inline"
          fill="currentColor"
          height="24"
          viewBox="0 0 24 24"
          width="24"
        >
          <path
            d="M7,10L12,15L17,10H7Z"
          />
        </svg>
      </button>
      <div />
      <div
        class="expander"
      />
      <ul
        class="nav align-items-center"
      >
        <li
          aria-hidden="true"
          class="divider"
        />
        <li
          class="mr-2 navItem"
        >
          <div
            class="menu-nav-item btn-group"
          >
            <a
              aria-expanded="false"
              aria-haspopup="true"
              class="btn btnOutlineSecondary btnSm text-decoration-none toggle create-code-monitor-button nav-link"
              href="#"
            >
              <svg
                class="icon-inline mr-1"
                fill="currentColor"
                height="20"
                viewBox="0 0 20 20"
                width="20"
                xmlns="http://www.w3.org/2000/svg"
              >
                <path
                  clip-rule="evenodd"
                  d="M18.01 8.01C18.01 8.29 18.23 8.51 18.51 8.51C18.79 8.51 19.01 8.29 19.01 8.01C19.01 4.15 15.87 1 12 1C11.72 1 11.5 1.22 11.5 1.5C11.5 1.78 11.72 2 12 2C15.31 2 18.01 4.7 18.01 8.01ZM16.1801 7.96002C15.9001 7.96002 15.6801 7.74002 15.6801 7.46002C15.6801 5.81002 14.3301 4.46002 12.6801 4.46002C12.4001 4.46002 12.1801 4.24002 12.1801 3.96002C12.1801 3.68002 12.4001 3.46002 12.6801 3.46002C14.8901 3.46002 16.6801 5.25002 16.6801 7.46002C16.6801 7.74002 16.4601 7.96002 16.1801 7.96002ZM4.83996 6.79999L13.34 15.3C12.39 15.88 11.29 16.18 10.15 16.18C8.49996 16.18 6.93996 15.54 5.76996 14.37C4.59996 13.2 3.94996 11.65 3.94996 9.98999C3.94996 8.84999 4.25996 7.74999 4.83996 6.79999ZM4.70996 4.54999C1.70996 7.54999 1.70996 12.43 4.70996 15.43C6.20996 16.93 8.17996 17.68 10.15 17.68C12.12 17.68 14.09 16.93 15.59 15.43L4.70996 4.54999ZM4 16.14C3.7 15.84 3.43 15.52 3.18 15.18L2.89 15.69L1 18.97H4.79H8.59L8.31 18.49C6.69 18.14 5.2 17.34 4 16.14ZM13.85 8.04999C13.85 9.01999 13.07 9.79999 12.1 9.79999C11.13 9.79999 10.35 9.01999 10.35 8.04999C10.35 7.07999 11.13 6.29999 12.1 6.29999C13.07 6.29999 13.85 7.07999 13.85 8.04999Z"
                  fill-rule="evenodd"
                />
              </svg>
              Monitor
            </a>
            <div
              aria-hidden="true"
              class="container dropdown-menu dropdown-menu-right"
              role="menu"
              tabindex="-1"
            >
              <div
                class="d-flex mb-3"
              >
                <div
                  class="d-flex align-items-center mr-3"
                >
                  <div
                    class="icon"
                  >
                    <svg
                      fill="none"
                      height="26"
                      width="26"
                      xmlns="http://www.w3.org/2000/svg"
                    >
                      <path
                        clip-rule="evenodd"
                        d="M24.612 9.73c0 .39.305.695.694.695A.687.687 0 0026 9.73C26 4.373 21.641 0 16.27 0a.687.687 0 00-.695.694c0 .389.306.694.694.694 4.595 0 8.343 3.748 8.343 8.343zm-2.54-.069a.687.687 0 01-.694-.694 4.177 4.177 0 00-4.165-4.164.687.687 0 01-.694-.694c0-.389.306-.694.694-.694a5.55 5.55 0 015.553 5.552.687.687 0 01-.694.694zM6.33 8.051l11.8 11.8a8.47 8.47 0 01-4.429 1.22 8.547 8.547 0 01-6.08-2.512 8.537 8.537 0 01-2.526-6.08c0-1.582.43-3.11 1.235-4.428zm-.18-3.123c-4.164 4.164-4.164 10.938 0 15.103a10.646 10.646 0 007.551 3.123c2.735 0 5.47-1.041 7.552-3.123L6.15 4.928zm-.986 16.088c-.416-.416-.79-.86-1.138-1.332l-.402.707L1 24.946H11.536l-.389-.667a12.018 12.018 0 01-5.983-3.262zm13.673-11.23a2.423 2.423 0 01-2.429 2.43 2.423 2.423 0 01-2.43-2.43 2.423 2.423 0 012.43-2.43 2.423 2.423 0 012.43 2.43z"
                        fill="#6B47D6"
                        fill-rule="evenodd"
                      />
                      <path
                        clip-rule="evenodd"
                        d="M24.612 9.73c0 .39.305.695.694.695A.687.687 0 0026 9.73C26 4.373 21.641 0 16.27 0a.687.687 0 00-.695.694c0 .389.306.694.694.694 4.595 0 8.343 3.748 8.343 8.343zm-2.54-.069a.687.687 0 01-.694-.694 4.177 4.177 0 00-4.165-4.164.687.687 0 01-.694-.694c0-.389.306-.694.694-.694a5.55 5.55 0 015.553 5.552.687.687 0 01-.694.694zM6.33 8.051l11.8 11.8a8.47 8.47 0 01-4.429 1.22 8.547 8.547 0 01-6.08-2.512 8.537 8.537 0 01-2.526-6.08c0-1.582.43-3.11 1.235-4.428zm-.18-3.123c-4.164 4.164-4.164 10.938 0 15.103a10.646 10.646 0 007.551 3.123c2.735 0 5.47-1.041 7.552-3.123L6.15 4.928zm-.986 16.088c-.416-.416-.79-.86-1.138-1.332l-.402.707L1 24.946H11.536l-.389-.667a12.018 12.018 0 01-5.983-3.262zm13.673-11.23a2.423 2.423 0 01-2.429 2.43 2.423 2.423 0 01-2.43-2.43 2.423 2.423 0 012.43-2.43 2.423 2.423 0 012.43 2.43z"
                        fill="url(#paint0_radial)"
                        fill-opacity=".59"
                        fill-rule="evenodd"
                      />
                      <defs>
                        <radialgradient
                          cx="0"
                          cy="0"
                          gradientTransform="matrix(19.5 -2 2.17271 21.18397 11.5 14)"
                          gradientUnits="userSpaceOnUse"
                          id="paint0_radial"
                          r="1"
                        >
                          <stop
                            stop-color="#E105CB"
                          />
                          <stop
                            offset="1"
                            stop-color="#fff"
                            stop-opacity="0"
                          />
                        </radialgradient>
                      </defs>
                    </svg>
                  </div>
                </div>
                <div>
                  <div
                    class="title"
                  >
                    <strong>
                      Monitor code for changes
                    </strong>
                  </div>
                  <div
                    class="text-muted copyText"
                  >
                    Create a monitor and get notified when your code changes. Free for registered users.
                  </div>
                </div>
              </div>
              <a
                class="btn btnPrimary"
                href="https://about.sourcegraph.com/get-started?utm_medium=inproduct&utm_source=search-dropdown-cta&utm_campaign=inproduct-cta&returnTo=%2Fcode-monitoring%2Fnew%3Ftrigger-query%3Dfoo%2Btype%253Adiff%2Bpatterntype%253Aliteral"
                tabindex="0"
              >
                Get started
              </a>
            </div>
          </div>
        </li>
        <li
          class="mr-2 navItem"
        >
          <div
            class="menu-nav-item btn-group"
          >
            <a
              aria-expanded="false"
              aria-haspopup="true"
              class="btn btnOutlineSecondary btnSm text-decoration-none toggle test-save-search-link nav-link"
              href="#"
            >
              <svg
                class="mdi-icon icon-inline mr-1"
                fill="currentColor"
                height="24"
                viewBox="0 0 24 24"
                width="24"
              >
                <path
                  d="M17,18L12,15.82L7,18V5H17M17,3H7A2,2 0 0,0 5,5V21L12,18L19,21V5C19,3.89 18.1,3 17,3Z"
                />
              </svg>
              Save search
            </a>
            <div
              aria-hidden="true"
              class="container dropdown-menu dropdown-menu-right"
              role="menu"
              tabindex="-1"
            >
              <div
                class="d-flex mb-3"
              >
                <div
                  class="d-flex align-items-center mr-3"
                >
                  <div
                    class="icon"
                  >
                    <svg
                      fill="none"
                      height="26"
                      width="26"
                      xmlns="http://www.w3.org/2000/svg"
                    >
                      <path
                        d="M20.143 21.667L13 18.517l-7.143 3.15V2.889h14.286v18.778zm0-21.667H5.857C5.1 0 4.373.304 3.837.846A2.905 2.905 0 003 2.89V26l10-4.333L23 26V2.889c0-.766-.301-1.501-.837-2.043A2.842 2.842 0 0020.143 0z"
                        fill="#6B47D6"
                      />
                      <path
                        d="M20.143 21.667L13 18.517l-7.143 3.15V2.889h14.286v18.778zm0-21.667H5.857C5.1 0 4.373.304 3.837.846A2.905 2.905 0 003 2.89V26l10-4.333L23 26V2.889c0-.766-.301-1.501-.837-2.043A2.842 2.842 0 0020.143 0z"
                        fill="url(#paint0_radial)"
                        fill-opacity=".59"
                      />
                      <defs>
                        <radialgradient
                          cx="0"
                          cy="0"
                          gradientTransform="matrix(18.00004 -1 1.4154 25.47731 8.5 12)"
                          gradientUnits="userSpaceOnUse"
                          id="paint0_radial"
                          r="1"
                        >
                          <stop
                            stop-color="#E105CB"
                          />
                          <stop
                            offset="1"
                            stop-color="#fff"
                            stop-opacity="0"
                          />
                        </radialgradient>
                      </defs>
                    </svg>
                  </div>
                </div>
                <div>
                  <div
                    class="title"
                  >
                    <strong>
                      Saved searches
                    </strong>
                  </div>
                  <div
                    class="text-muted copyText"
                  >
                    Save your searches and quickly run them again. Free for registered users.
                  </div>
                </div>
              </div>
              <a
                class="btn btnPrimary"
                href="https://about.sourcegraph.com/get-started?utm_medium=inproduct&utm_source=search-dropdown-cta&utm_campaign=inproduct-cta&returnTo=%2Fsearch"
                tabindex="0"
              >
                Get started
              </a>
            </div>
          </div>
        </li>
        <li
          aria-hidden="true"
          class="divider"
        />
        <li
          class="navItem"
        >
          <button
            aria-label="Hide more matches on all results"
            aria-live="polite"
            class="btn btnOutlineSecondary btnSm text-decoration-none"
            data-testid="search-result-expand-btn"
            data-tooltip="Hide more matches on all results"
            type="button"
          >
            <svg
              class="mdi-icon icon-inline mr-0"
              fill="currentColor"
              height="24"
              viewBox="0 0 24 24"
              width="24"
            >
              <path
                d="M4.08,11.92L12,4L19.92,11.92L18.5,13.33L13,7.83V22H11V7.83L5.5,13.33L4.08,11.92M12,4H22V2H2V4H12Z"
              />
            </svg>
          </button>
        </li>
      </ul>
    </div>
  </div>
</DocumentFragment>
`;

exports[`SearchResultsInfoBar code monitoring feature flag enabled, cannot create monitor from query 1`] = `
<DocumentFragment>
  <div
    class="searchResultsInfoBar"
    data-testid="results-info-bar"
  >
    <div
      class="row"
    >
      <button
        aria-pressed="false"
        class="btn btnOutlineSecondary btnSm d-flex d-lg-none"
        type="button"
      >
        <svg
          class="mdi-icon icon-inline mr-1"
          fill="currentColor"
          height="24"
          viewBox="0 0 24 24"
          width="24"
        >
          <path
            d="M3,6H21V8H3V6M3,11H21V13H3V11M3,16H21V18H3V16Z"
          />
        </svg>
        Filters
        <svg
          class="mdi-icon icon-inline"
          fill="currentColor"
          height="24"
          viewBox="0 0 24 24"
          width="24"
        >
          <path
            d="M7,10L12,15L17,10H7Z"
          />
        </svg>
      </button>
      <div />
      <div
        class="expander"
      />
      <ul
        class="nav align-items-center"
      >
        <li
          aria-hidden="true"
          class="divider"
        />
        <li
          class="mr-2 navItem"
          data-tooltip="Code monitors only support type:diff or type:commit searches."
        >
          <a
<<<<<<< HEAD
            class="btn btn-outline-secondary btn-sm create-code-monitor-button disabled"
=======
            class="btn btnOutlineSecondary btnSm text-decoration-none create-code-monitor-button disabled"
>>>>>>> d6b4936f
            disabled=""
            href=""
            role="button"
            tabindex="-1"
          >
            <svg
              class="icon-inline mr-1"
              fill="currentColor"
              height="20"
              viewBox="0 0 20 20"
              width="20"
              xmlns="http://www.w3.org/2000/svg"
            >
              <path
                clip-rule="evenodd"
                d="M18.01 8.01C18.01 8.29 18.23 8.51 18.51 8.51C18.79 8.51 19.01 8.29 19.01 8.01C19.01 4.15 15.87 1 12 1C11.72 1 11.5 1.22 11.5 1.5C11.5 1.78 11.72 2 12 2C15.31 2 18.01 4.7 18.01 8.01ZM16.1801 7.96002C15.9001 7.96002 15.6801 7.74002 15.6801 7.46002C15.6801 5.81002 14.3301 4.46002 12.6801 4.46002C12.4001 4.46002 12.1801 4.24002 12.1801 3.96002C12.1801 3.68002 12.4001 3.46002 12.6801 3.46002C14.8901 3.46002 16.6801 5.25002 16.6801 7.46002C16.6801 7.74002 16.4601 7.96002 16.1801 7.96002ZM4.83996 6.79999L13.34 15.3C12.39 15.88 11.29 16.18 10.15 16.18C8.49996 16.18 6.93996 15.54 5.76996 14.37C4.59996 13.2 3.94996 11.65 3.94996 9.98999C3.94996 8.84999 4.25996 7.74999 4.83996 6.79999ZM4.70996 4.54999C1.70996 7.54999 1.70996 12.43 4.70996 15.43C6.20996 16.93 8.17996 17.68 10.15 17.68C12.12 17.68 14.09 16.93 15.59 15.43L4.70996 4.54999ZM4 16.14C3.7 15.84 3.43 15.52 3.18 15.18L2.89 15.69L1 18.97H4.79H8.59L8.31 18.49C6.69 18.14 5.2 17.34 4 16.14ZM13.85 8.04999C13.85 9.01999 13.07 9.79999 12.1 9.79999C11.13 9.79999 10.35 9.01999 10.35 8.04999C10.35 7.07999 11.13 6.29999 12.1 6.29999C13.07 6.29999 13.85 7.07999 13.85 8.04999Z"
                fill-rule="evenodd"
              />
            </svg>
            Monitor
          </a>
        </li>
        <li
          class="mr-2 navItem"
        >
          <a
<<<<<<< HEAD
            class="btn btn-outline-secondary btn-sm test-save-search-link"
=======
            class="btn btnOutlineSecondary btnSm text-decoration-none test-save-search-link"
>>>>>>> d6b4936f
            href=""
            role="button"
            tabindex="0"
          >
            <svg
              class="mdi-icon icon-inline mr-1"
              fill="currentColor"
              height="24"
              viewBox="0 0 24 24"
              width="24"
            >
              <path
                d="M17,18L12,15.82L7,18V5H17M17,3H7A2,2 0 0,0 5,5V21L12,18L19,21V5C19,3.89 18.1,3 17,3Z"
              />
            </svg>
            Save search
          </a>
        </li>
        <li
          aria-hidden="true"
          class="divider"
        />
        <li
          class="navItem"
        >
          <button
            aria-label="Hide more matches on all results"
            aria-live="polite"
            class="btn btnOutlineSecondary btnSm text-decoration-none"
            data-testid="search-result-expand-btn"
            data-tooltip="Hide more matches on all results"
            type="button"
          >
            <svg
              class="mdi-icon icon-inline mr-0"
              fill="currentColor"
              height="24"
              viewBox="0 0 24 24"
              width="24"
            >
              <path
                d="M4.08,11.92L12,4L19.92,11.92L18.5,13.33L13,7.83V22H11V7.83L5.5,13.33L4.08,11.92M12,4H22V2H2V4H12Z"
              />
            </svg>
          </button>
        </li>
      </ul>
    </div>
  </div>
</DocumentFragment>
`;

exports[`SearchResultsInfoBar unauthenticated user 1`] = `
<DocumentFragment>
  <div
    class="searchResultsInfoBar"
    data-testid="results-info-bar"
  >
    <div
      class="row"
    >
      <button
        aria-pressed="false"
        class="btn btnOutlineSecondary btnSm d-flex d-lg-none"
        type="button"
      >
        <svg
          class="mdi-icon icon-inline mr-1"
          fill="currentColor"
          height="24"
          viewBox="0 0 24 24"
          width="24"
        >
          <path
            d="M3,6H21V8H3V6M3,11H21V13H3V11M3,16H21V18H3V16Z"
          />
        </svg>
        Filters
        <svg
          class="mdi-icon icon-inline"
          fill="currentColor"
          height="24"
          viewBox="0 0 24 24"
          width="24"
        >
          <path
            d="M7,10L12,15L17,10H7Z"
          />
        </svg>
      </button>
      <div />
      <div
        class="expander"
      />
      <ul
        class="nav align-items-center"
      >
        <li
          aria-hidden="true"
          class="divider"
        />
        <li
          class="mr-2 navItem"
        >
          <div
            class="menu-nav-item btn-group"
          >
            <a
              aria-expanded="false"
              aria-haspopup="true"
              class="btn btnOutlineSecondary btnSm text-decoration-none toggle create-code-monitor-button nav-link"
              href="#"
            >
              <svg
                class="icon-inline mr-1"
                fill="currentColor"
                height="20"
                viewBox="0 0 20 20"
                width="20"
                xmlns="http://www.w3.org/2000/svg"
              >
                <path
                  clip-rule="evenodd"
                  d="M18.01 8.01C18.01 8.29 18.23 8.51 18.51 8.51C18.79 8.51 19.01 8.29 19.01 8.01C19.01 4.15 15.87 1 12 1C11.72 1 11.5 1.22 11.5 1.5C11.5 1.78 11.72 2 12 2C15.31 2 18.01 4.7 18.01 8.01ZM16.1801 7.96002C15.9001 7.96002 15.6801 7.74002 15.6801 7.46002C15.6801 5.81002 14.3301 4.46002 12.6801 4.46002C12.4001 4.46002 12.1801 4.24002 12.1801 3.96002C12.1801 3.68002 12.4001 3.46002 12.6801 3.46002C14.8901 3.46002 16.6801 5.25002 16.6801 7.46002C16.6801 7.74002 16.4601 7.96002 16.1801 7.96002ZM4.83996 6.79999L13.34 15.3C12.39 15.88 11.29 16.18 10.15 16.18C8.49996 16.18 6.93996 15.54 5.76996 14.37C4.59996 13.2 3.94996 11.65 3.94996 9.98999C3.94996 8.84999 4.25996 7.74999 4.83996 6.79999ZM4.70996 4.54999C1.70996 7.54999 1.70996 12.43 4.70996 15.43C6.20996 16.93 8.17996 17.68 10.15 17.68C12.12 17.68 14.09 16.93 15.59 15.43L4.70996 4.54999ZM4 16.14C3.7 15.84 3.43 15.52 3.18 15.18L2.89 15.69L1 18.97H4.79H8.59L8.31 18.49C6.69 18.14 5.2 17.34 4 16.14ZM13.85 8.04999C13.85 9.01999 13.07 9.79999 12.1 9.79999C11.13 9.79999 10.35 9.01999 10.35 8.04999C10.35 7.07999 11.13 6.29999 12.1 6.29999C13.07 6.29999 13.85 7.07999 13.85 8.04999Z"
                  fill-rule="evenodd"
                />
              </svg>
              Monitor
            </a>
            <div
              aria-hidden="true"
              class="container dropdown-menu dropdown-menu-right"
              role="menu"
              tabindex="-1"
            >
              <div
                class="d-flex mb-3"
              >
                <div
                  class="d-flex align-items-center mr-3"
                >
                  <div
                    class="icon"
                  >
                    <svg
                      fill="none"
                      height="26"
                      width="26"
                      xmlns="http://www.w3.org/2000/svg"
                    >
                      <path
                        clip-rule="evenodd"
                        d="M24.612 9.73c0 .39.305.695.694.695A.687.687 0 0026 9.73C26 4.373 21.641 0 16.27 0a.687.687 0 00-.695.694c0 .389.306.694.694.694 4.595 0 8.343 3.748 8.343 8.343zm-2.54-.069a.687.687 0 01-.694-.694 4.177 4.177 0 00-4.165-4.164.687.687 0 01-.694-.694c0-.389.306-.694.694-.694a5.55 5.55 0 015.553 5.552.687.687 0 01-.694.694zM6.33 8.051l11.8 11.8a8.47 8.47 0 01-4.429 1.22 8.547 8.547 0 01-6.08-2.512 8.537 8.537 0 01-2.526-6.08c0-1.582.43-3.11 1.235-4.428zm-.18-3.123c-4.164 4.164-4.164 10.938 0 15.103a10.646 10.646 0 007.551 3.123c2.735 0 5.47-1.041 7.552-3.123L6.15 4.928zm-.986 16.088c-.416-.416-.79-.86-1.138-1.332l-.402.707L1 24.946H11.536l-.389-.667a12.018 12.018 0 01-5.983-3.262zm13.673-11.23a2.423 2.423 0 01-2.429 2.43 2.423 2.423 0 01-2.43-2.43 2.423 2.423 0 012.43-2.43 2.423 2.423 0 012.43 2.43z"
                        fill="#6B47D6"
                        fill-rule="evenodd"
                      />
                      <path
                        clip-rule="evenodd"
                        d="M24.612 9.73c0 .39.305.695.694.695A.687.687 0 0026 9.73C26 4.373 21.641 0 16.27 0a.687.687 0 00-.695.694c0 .389.306.694.694.694 4.595 0 8.343 3.748 8.343 8.343zm-2.54-.069a.687.687 0 01-.694-.694 4.177 4.177 0 00-4.165-4.164.687.687 0 01-.694-.694c0-.389.306-.694.694-.694a5.55 5.55 0 015.553 5.552.687.687 0 01-.694.694zM6.33 8.051l11.8 11.8a8.47 8.47 0 01-4.429 1.22 8.547 8.547 0 01-6.08-2.512 8.537 8.537 0 01-2.526-6.08c0-1.582.43-3.11 1.235-4.428zm-.18-3.123c-4.164 4.164-4.164 10.938 0 15.103a10.646 10.646 0 007.551 3.123c2.735 0 5.47-1.041 7.552-3.123L6.15 4.928zm-.986 16.088c-.416-.416-.79-.86-1.138-1.332l-.402.707L1 24.946H11.536l-.389-.667a12.018 12.018 0 01-5.983-3.262zm13.673-11.23a2.423 2.423 0 01-2.429 2.43 2.423 2.423 0 01-2.43-2.43 2.423 2.423 0 012.43-2.43 2.423 2.423 0 012.43 2.43z"
                        fill="url(#paint0_radial)"
                        fill-opacity=".59"
                        fill-rule="evenodd"
                      />
                      <defs>
                        <radialgradient
                          cx="0"
                          cy="0"
                          gradientTransform="matrix(19.5 -2 2.17271 21.18397 11.5 14)"
                          gradientUnits="userSpaceOnUse"
                          id="paint0_radial"
                          r="1"
                        >
                          <stop
                            stop-color="#E105CB"
                          />
                          <stop
                            offset="1"
                            stop-color="#fff"
                            stop-opacity="0"
                          />
                        </radialgradient>
                      </defs>
                    </svg>
                  </div>
                </div>
                <div>
                  <div
                    class="title"
                  >
                    <strong>
                      Monitor code for changes
                    </strong>
                  </div>
                  <div
                    class="text-muted copyText"
                  >
                    Create a monitor and get notified when your code changes. Free for registered users.
                  </div>
                </div>
              </div>
              <a
                class="btn btnPrimary"
                href="https://about.sourcegraph.com/get-started?utm_medium=inproduct&utm_source=search-dropdown-cta&utm_campaign=inproduct-cta&returnTo=%2Fcode-monitoring%2Fnew%3Ftrigger-query%3Dfoo%2Btype%253Adiff%2Bpatterntype%253Aliteral"
                tabindex="0"
              >
                Get started
              </a>
            </div>
          </div>
        </li>
        <li
          class="mr-2 navItem"
        >
          <div
            class="menu-nav-item btn-group"
          >
            <a
              aria-expanded="false"
              aria-haspopup="true"
              class="btn btnOutlineSecondary btnSm text-decoration-none toggle test-save-search-link nav-link"
              href="#"
            >
              <svg
                class="mdi-icon icon-inline mr-1"
                fill="currentColor"
                height="24"
                viewBox="0 0 24 24"
                width="24"
              >
                <path
                  d="M17,18L12,15.82L7,18V5H17M17,3H7A2,2 0 0,0 5,5V21L12,18L19,21V5C19,3.89 18.1,3 17,3Z"
                />
              </svg>
              Save search
            </a>
            <div
              aria-hidden="true"
              class="container dropdown-menu dropdown-menu-right"
              role="menu"
              tabindex="-1"
            >
              <div
                class="d-flex mb-3"
              >
                <div
                  class="d-flex align-items-center mr-3"
                >
                  <div
                    class="icon"
                  >
                    <svg
                      fill="none"
                      height="26"
                      width="26"
                      xmlns="http://www.w3.org/2000/svg"
                    >
                      <path
                        d="M20.143 21.667L13 18.517l-7.143 3.15V2.889h14.286v18.778zm0-21.667H5.857C5.1 0 4.373.304 3.837.846A2.905 2.905 0 003 2.89V26l10-4.333L23 26V2.889c0-.766-.301-1.501-.837-2.043A2.842 2.842 0 0020.143 0z"
                        fill="#6B47D6"
                      />
                      <path
                        d="M20.143 21.667L13 18.517l-7.143 3.15V2.889h14.286v18.778zm0-21.667H5.857C5.1 0 4.373.304 3.837.846A2.905 2.905 0 003 2.89V26l10-4.333L23 26V2.889c0-.766-.301-1.501-.837-2.043A2.842 2.842 0 0020.143 0z"
                        fill="url(#paint0_radial)"
                        fill-opacity=".59"
                      />
                      <defs>
                        <radialgradient
                          cx="0"
                          cy="0"
                          gradientTransform="matrix(18.00004 -1 1.4154 25.47731 8.5 12)"
                          gradientUnits="userSpaceOnUse"
                          id="paint0_radial"
                          r="1"
                        >
                          <stop
                            stop-color="#E105CB"
                          />
                          <stop
                            offset="1"
                            stop-color="#fff"
                            stop-opacity="0"
                          />
                        </radialgradient>
                      </defs>
                    </svg>
                  </div>
                </div>
                <div>
                  <div
                    class="title"
                  >
                    <strong>
                      Saved searches
                    </strong>
                  </div>
                  <div
                    class="text-muted copyText"
                  >
                    Save your searches and quickly run them again. Free for registered users.
                  </div>
                </div>
              </div>
              <a
                class="btn btnPrimary"
                href="https://about.sourcegraph.com/get-started?utm_medium=inproduct&utm_source=search-dropdown-cta&utm_campaign=inproduct-cta&returnTo=%2Fsearch"
                tabindex="0"
              >
                Get started
              </a>
            </div>
          </div>
        </li>
        <li
          aria-hidden="true"
          class="divider"
        />
        <li
          class="navItem"
        >
          <button
            aria-label="Hide more matches on all results"
            aria-live="polite"
            class="btn btnOutlineSecondary btnSm text-decoration-none"
            data-testid="search-result-expand-btn"
            data-tooltip="Hide more matches on all results"
            type="button"
          >
            <svg
              class="mdi-icon icon-inline mr-0"
              fill="currentColor"
              height="24"
              viewBox="0 0 24 24"
              width="24"
            >
              <path
                d="M4.08,11.92L12,4L19.92,11.92L18.5,13.33L13,7.83V22H11V7.83L5.5,13.33L4.08,11.92M12,4H22V2H2V4H12Z"
              />
            </svg>
          </button>
        </li>
      </ul>
    </div>
  </div>
</DocumentFragment>
`;<|MERGE_RESOLUTION|>--- conflicted
+++ resolved
@@ -53,11 +53,7 @@
           class="mr-2 navItem"
         >
           <a
-<<<<<<< HEAD
-            class="btn btn-outline-secondary btn-sm test-save-search-link"
-=======
             class="btn btnOutlineSecondary btnSm text-decoration-none test-save-search-link"
->>>>>>> d6b4936f
             href=""
             role="button"
             tabindex="0"
@@ -163,11 +159,7 @@
           class="mr-2 navItem"
         >
           <a
-<<<<<<< HEAD
-            class="btn btn-outline-secondary btn-sm create-code-monitor-button"
-=======
             class="btn btnOutlineSecondary btnSm text-decoration-none create-code-monitor-button"
->>>>>>> d6b4936f
             href="/code-monitoring/new?trigger-query=foo+type%3Adiff+patterntype%3Aliteral"
             tabindex="0"
           >
@@ -192,11 +184,7 @@
           class="mr-2 navItem"
         >
           <a
-<<<<<<< HEAD
-            class="btn btn-outline-secondary btn-sm test-save-search-link"
-=======
             class="btn btnOutlineSecondary btnSm text-decoration-none test-save-search-link"
->>>>>>> d6b4936f
             href=""
             role="button"
             tabindex="0"
@@ -597,11 +585,7 @@
           data-tooltip="Code monitors only support type:diff or type:commit searches."
         >
           <a
-<<<<<<< HEAD
-            class="btn btn-outline-secondary btn-sm create-code-monitor-button disabled"
-=======
             class="btn btnOutlineSecondary btnSm text-decoration-none create-code-monitor-button disabled"
->>>>>>> d6b4936f
             disabled=""
             href=""
             role="button"
@@ -628,11 +612,7 @@
           class="mr-2 navItem"
         >
           <a
-<<<<<<< HEAD
-            class="btn btn-outline-secondary btn-sm test-save-search-link"
-=======
             class="btn btnOutlineSecondary btnSm text-decoration-none test-save-search-link"
->>>>>>> d6b4936f
             href=""
             role="button"
             tabindex="0"
