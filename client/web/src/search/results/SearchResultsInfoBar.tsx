import React, { useCallback, useMemo, useState } from 'react'

import {
    mdiBookmarkOutline,
    mdiMenu,
    mdiMenuDown,
    mdiMenuUp,
    mdiArrowExpandDown,
    mdiArrowCollapseUp,
    mdiDownload,
} from '@mdi/js'
import classNames from 'classnames'
import * as H from 'history'

import { ContributableMenu } from '@sourcegraph/client-api'
import { SearchPatternTypeProps, CaseSensitivityProps } from '@sourcegraph/search'
import { ActionItem } from '@sourcegraph/shared/src/actions/ActionItem'
import { ActionsContainer } from '@sourcegraph/shared/src/actions/ActionsContainer'
import { ExtensionsControllerProps } from '@sourcegraph/shared/src/extensions/controller'
import { PlatformContextProps } from '@sourcegraph/shared/src/platform/context'
import { FilterKind, findFilter } from '@sourcegraph/shared/src/search/query/query'
import { useCoreWorkflowImprovementsEnabled } from '@sourcegraph/shared/src/settings/useCoreWorkflowImprovementsEnabled'
import { TelemetryProps } from '@sourcegraph/shared/src/telemetry/telemetryService'
import { Button, ButtonLink, Icon, Tooltip } from '@sourcegraph/wildcard'

import { AuthenticatedUser } from '../../auth'
import { BookmarkRadialGradientIcon, CodeMonitorRadialGradientIcon } from '../../components/CtaIcons'
<<<<<<< HEAD
import { fetchSearchResults } from '../backend'
=======
import { eventLogger } from '../../tracking/eventLogger'
>>>>>>> dc76ec19

import { ButtonDropdownCta, ButtonDropdownCtaProps } from './ButtonDropdownCta'
import {
    getCodeMonitoringCreateAction,
    getInsightsCreateAction,
    getSearchContextCreateAction,
    getBatchChangeCreateAction,
    CreateAction,
} from './createActions'
import { CreateActionsMenu } from './CreateActionsMenu'
import { SearchActionsMenu } from './SearchActionsMenu'

import createActionsStyles from './CreateActions.module.scss'
import styles from './SearchResultsInfoBar.module.scss'

export interface SearchResultsInfoBarProps
    extends ExtensionsControllerProps<'executeCommand' | 'extHostAPI'>,
        PlatformContextProps<'forceUpdateTooltip' | 'settings'>,
        TelemetryProps,
        SearchPatternTypeProps,
        Pick<CaseSensitivityProps, 'caseSensitive'> {
    history: H.History
    /** The currently authenticated user or null */
    authenticatedUser: Pick<AuthenticatedUser, 'id'> | null

    /**
     * Whether the code insights feature flag is enabled.
     */
    enableCodeInsights?: boolean
    enableCodeMonitoring: boolean

    /** The search query and if any results were found */
    query?: string
    resultsFound: boolean

    /** Whether running batch changes server-side is enabled */
    batchChangesExecutionEnabled?: boolean

    // Expand all feature
    allExpanded: boolean
    onExpandAllResultsToggle: () => void

    // Saved queries
    onSaveQueryClick: () => void

    location: H.Location

    className?: string

    stats: JSX.Element

    onShowFiltersChanged?: (show: boolean) => void
}

interface ExperimentalActionButtonProps extends ButtonDropdownCtaProps {
    showExperimentalVersion: boolean
    nonExperimentalLinkTo?: string
    isNonExperimentalLinkDisabled?: boolean
    onNonExperimentalLinkClick?: () => void
    className?: string
    ariaLabel?: string
}

const ExperimentalActionButton: React.FunctionComponent<
    React.PropsWithChildren<ExperimentalActionButtonProps>
> = props => {
    if (props.showExperimentalVersion) {
        return <ButtonDropdownCta {...props} />
    }
    return (
        <ButtonLink
            className={classNames('text-decoration-none', props.className)}
            to={props.nonExperimentalLinkTo}
            onSelect={props.onNonExperimentalLinkClick}
            disabled={props.isNonExperimentalLinkDisabled}
            variant="secondary"
            outline={true}
            size="sm"
            aria-disabled={props.isNonExperimentalLinkDisabled ? 'true' : undefined}
            aria-label={props.ariaLabel}
            // to make disabled ButtonLink focusable
            tabIndex={0}
        >
            {props.button}
        </ButtonLink>
    )
}

/**
 * The info bar shown over the search results list that displays metadata
 * and a few actions like expand all and save query
 */
export const SearchResultsInfoBar: React.FunctionComponent<
    React.PropsWithChildren<SearchResultsInfoBarProps>
> = props => {
    const [coreWorkflowImprovementsEnabled] = useCoreWorkflowImprovementsEnabled()

    const canCreateMonitorFromQuery = useMemo(() => {
        if (!props.query) {
            return false
        }
        const globalTypeFilterInQuery = findFilter(props.query, 'type', FilterKind.Global)
        const globalTypeFilterValue = globalTypeFilterInQuery?.value ? globalTypeFilterInQuery.value.value : undefined
        return globalTypeFilterValue === 'diff' || globalTypeFilterValue === 'commit'
    }, [props.query])

    const showActionButtonExperimentalVersion = !props.authenticatedUser

    // When adding a new create action check and update the $collapse-breakpoint in CreateActions.module.scss.
    // The collapse breakpoint indicates at which window size we hide the buttons and show the collapsed menu instead.
    const createActions = useMemo(
        () =>
            [
                getBatchChangeCreateAction(
                    props.query,
                    props.patternType,
                    props.authenticatedUser,
                    props.batchChangesExecutionEnabled
                ),
                getSearchContextCreateAction(props.query, props.authenticatedUser),
                getInsightsCreateAction(
                    props.query,
                    props.patternType,
                    props.authenticatedUser,
                    props.enableCodeInsights
                ),
            ].filter((button): button is CreateAction => button !== null),
        [
            props.authenticatedUser,
            props.enableCodeInsights,
            props.patternType,
            props.query,
            props.batchChangesExecutionEnabled,
        ]
    )

    // The create code monitor action is separated from the rest of the actions, because we use the
    // <ExperimentalActionButton /> component instead of a regular (button) link, and it has a tour attached.
    const createCodeMonitorAction = useMemo(
        () => getCodeMonitoringCreateAction(props.query, props.patternType, props.enableCodeMonitoring),
        [props.enableCodeMonitoring, props.patternType, props.query]
    )

    const createCodeMonitorButton = useMemo(() => {
        if (!createCodeMonitorAction) {
            return null
        }

        return (
            <Tooltip
                content={
                    props.authenticatedUser && !canCreateMonitorFromQuery
                        ? 'Code monitors only support type:diff or type:commit searches.'
                        : undefined
                }
                placement="bottom"
            >
                <li className={classNames('mr-2', createActionsStyles.button, styles.navItem)}>
                    {/*
                    a11y-ignore
                    Rule: "color-contrast" (Elements must have sufficient color contrast)
                    GitHub issue: https://github.com/sourcegraph/sourcegraph/issues/33343
                */}
                    <ExperimentalActionButton
                        showExperimentalVersion={showActionButtonExperimentalVersion}
                        nonExperimentalLinkTo={createCodeMonitorAction.url}
                        isNonExperimentalLinkDisabled={!canCreateMonitorFromQuery}
                        className="a11y-ignore create-code-monitor-button"
                        button={
                            <>
                                <Icon
                                    aria-hidden={true}
                                    className="mr-1"
                                    {...(typeof createCodeMonitorAction.icon === 'string'
                                        ? { svgPath: createCodeMonitorAction.icon }
                                        : { as: createCodeMonitorAction.icon })}
                                />
                                {createCodeMonitorAction.label}
                            </>
                        }
                        icon={<CodeMonitorRadialGradientIcon />}
                        title="Monitor code for changes"
                        copyText="Create a monitor and get notified when your code changes. Free for registered users."
                        telemetryService={props.telemetryService}
                        source="Monitor"
                        viewEventName="SearchResultMonitorCTAShown"
                        returnTo={createCodeMonitorAction.url}
                        ariaLabel={
                            props.authenticatedUser && !canCreateMonitorFromQuery
                                ? 'Code monitors only support type:diff or type:commit searches.'
                                : undefined
                        }
                    />
                </li>
            </Tooltip>
        )
    }, [
        createCodeMonitorAction,
        props.telemetryService,
        props.authenticatedUser,
        canCreateMonitorFromQuery,
        showActionButtonExperimentalVersion,
    ])

    const saveSearchButton = useMemo(
        () => (
            <li className={classNames('mr-2', styles.navItem)}>
                <ExperimentalActionButton
                    showExperimentalVersion={showActionButtonExperimentalVersion}
                    onNonExperimentalLinkClick={props.onSaveQueryClick}
                    className="test-save-search-link"
                    button={
                        <>
                            <Icon aria-hidden={true} className="mr-1" svgPath={mdiBookmarkOutline} />
                            Save Search
                        </>
                    }
                    icon={<BookmarkRadialGradientIcon />}
                    title="Saved searches"
                    copyText="Save your searches and quickly run them again. Free for registered users."
                    source="Saved"
                    viewEventName="SearchResultSavedSeachCTAShown"
                    returnTo={props.location.pathname + props.location.search}
                    telemetryService={props.telemetryService}
                />
            </li>
        ),
        [props.location, showActionButtonExperimentalVersion, props.onSaveQueryClick, props.telemetryService]
    )

    const onExportSearchResultsClick = useCallback(() => {
        console.log(props.query, props.patternType)
        if (props.query && props.patternType) {
            fetchSearchResults(props.query, props.patternType)
        }
    }, [props.query, props.patternType])

    const searchExportButton = useMemo(
        () => (
            <Tooltip content="Export search results as CVS file">
                <li className={classNames('mr-2', styles.navItem)}>
                    <button
                        type="button"
                        className="btn btn-sm btn-outline-secondary text-decoration-none"
                        onClick={onExportSearchResultsClick}
                    >
                        <Icon aria-hidden={true} className="mr-1" svgPath={mdiDownload} />
                        Export Results
                    </button>
                </li>
            </Tooltip>
        ),
        [onExportSearchResultsClick]
    )

    const extraContext = useMemo(
        () => ({
            searchQuery: props.query || null,
            patternType: props.patternType,
            caseSensitive: props.caseSensitive,
        }),
        [props.query, props.patternType, props.caseSensitive]
    )

    const [showFilters, setShowFilters] = useState(false)
    const onShowFiltersClicked = (): void => {
        const newShowFilters = !showFilters
        setShowFilters(newShowFilters)
        props.onShowFiltersChanged?.(newShowFilters)
    }

    return (
        <aside
            role="region"
            aria-label="Search results information"
            className={classNames(props.className, styles.searchResultsInfoBar)}
            data-testid="results-info-bar"
        >
            <div className={styles.row}>
                <Button
                    className={classNames('d-flex d-lg-none', showFilters && 'active')}
                    aria-pressed={showFilters}
                    onClick={onShowFiltersClicked}
                    outline={true}
                    variant="secondary"
                    size="sm"
                    aria-label={`${showFilters ? 'Hide' : 'Show'} filters`}
                >
                    <Icon aria-hidden={true} className="mr-1" svgPath={mdiMenu} />
                    Filters
                    <Icon aria-hidden={true} svgPath={showFilters ? mdiMenuUp : mdiMenuDown} />
                </Button>

                {props.stats}

                <div className={styles.expander} />

                <ul className="nav align-items-center">
                    <ActionsContainer
                        {...props}
                        extraContext={extraContext}
                        menu={ContributableMenu.SearchResultsToolbar}
                    >
                        {actionItems => (
                            <>
                                {actionItems.map(actionItem => (
                                    <ActionItem
                                        {...props}
                                        {...actionItem}
                                        key={actionItem.action.id}
                                        showLoadingSpinnerDuringExecution={false}
                                        className="mr-2 text-decoration-none"
                                        actionItemStyleProps={{
                                            actionItemVariant: 'secondary',
                                            actionItemSize: 'sm',
                                            actionItemOutline: true,
                                        }}
                                    />
                                ))}
                            </>
                        )}
                    </ActionsContainer>

                    {(createActions.length > 0 ||
                        createCodeMonitorButton ||
                        saveSearchButton ||
                        searchExportButton ||
                        coreWorkflowImprovementsEnabled) && <li className={styles.divider} aria-hidden="true" />}

                    {coreWorkflowImprovementsEnabled ? (
                        <SearchActionsMenu
                            authenticatedUser={props.authenticatedUser}
                            createActions={createActions}
                            createCodeMonitorAction={createCodeMonitorAction}
                            canCreateMonitor={canCreateMonitorFromQuery}
                            resultsFound={props.resultsFound}
                            allExpanded={props.allExpanded}
                            onExpandAllResultsToggle={props.onExpandAllResultsToggle}
                            onSaveQueryClick={props.onSaveQueryClick}
                        />
                    ) : (
                        <>
                            {createActions.map(createActionButton => (
                                <Tooltip
                                    key={createActionButton.label}
                                    content={createActionButton.tooltip}
                                    placement="bottom"
                                >
                                    <li className={classNames('nav-item mr-2', createActionsStyles.button)}>
                                        <ButtonLink
                                            to={createActionButton.url}
                                            className="text-decoration-none"
                                            variant="secondary"
                                            outline={true}
                                            size="sm"
                                            // eslint-disable-next-line @typescript-eslint/no-non-null-assertion
                                            onClick={
                                                createActionButton.eventToLog
                                                    ? () => {
                                                          eventLogger.log(createActionButton.eventToLog!)
                                                      }
                                                    : undefined
                                            }
                                        >
                                            <Icon
                                                aria-hidden={true}
                                                className="mr-1"
                                                {...(typeof createActionButton.icon === 'string'
                                                    ? { svgPath: createActionButton.icon }
                                                    : { as: createActionButton.icon })}
                                            />
                                            {createActionButton.label}
                                        </ButtonLink>
                                    </li>
                                </Tooltip>
                            ))}

                            {createCodeMonitorButton}

                            {(createActions.length > 0 || createCodeMonitorAction) && (
                                <CreateActionsMenu
                                    createActions={createActions}
                                    createCodeMonitorAction={createCodeMonitorAction}
                                    canCreateMonitor={canCreateMonitorFromQuery}
                                    authenticatedUser={props.authenticatedUser}
                                />
                            )}

                            {saveSearchButton}

                            {searchExportButton}

                            {props.resultsFound && (
                                <>
                                    <li className={styles.divider} aria-hidden="true" />
                                    <li className={classNames(styles.navItem)}>
                                        <Tooltip
                                            content={`${
                                                props.allExpanded ? 'Hide' : 'Show'
                                            } more matches on all results`}
                                            placement="bottom"
                                        >
                                            <Button
                                                aria-label={props.allExpanded ? 'Collapse' : 'Expand'}
                                                onClick={props.onExpandAllResultsToggle}
                                                className="text-decoration-none"
                                                aria-live="polite"
                                                data-testid="search-result-expand-btn"
                                                data-test-tooltip-content={`${
                                                    props.allExpanded ? 'Hide' : 'Show'
                                                } more matches on all results`}
                                                outline={true}
                                                variant="secondary"
                                                size="sm"
                                            >
                                                <Icon
                                                    aria-hidden={true}
                                                    className="mr-0"
                                                    svgPath={
                                                        props.allExpanded ? mdiArrowCollapseUp : mdiArrowExpandDown
                                                    }
                                                />
                                            </Button>
                                        </Tooltip>
                                    </li>
                                </>
                            )}
                        </>
                    )}
                </ul>
            </div>
        </aside>
    )
}<|MERGE_RESOLUTION|>--- conflicted
+++ resolved
@@ -25,11 +25,8 @@
 
 import { AuthenticatedUser } from '../../auth'
 import { BookmarkRadialGradientIcon, CodeMonitorRadialGradientIcon } from '../../components/CtaIcons'
-<<<<<<< HEAD
+import { eventLogger } from '../../tracking/eventLogger'
 import { fetchSearchResults } from '../backend'
-=======
-import { eventLogger } from '../../tracking/eventLogger'
->>>>>>> dc76ec19
 
 import { ButtonDropdownCta, ButtonDropdownCtaProps } from './ButtonDropdownCta'
 import {
