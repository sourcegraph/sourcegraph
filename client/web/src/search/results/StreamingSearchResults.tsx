--- conflicted
+++ resolved
@@ -82,14 +82,6 @@
     // Feature flags
     // Log lucky search events. To be removed at latest by 12/2022.
     const [luckySearchEnabled] = useFeatureFlag('ab-lucky-search')
-<<<<<<< HEAD
-    const [enableSearchAggregations] = useFeatureFlag('search-aggregation-filters', false)
-    const [disableProactiveSearchAggregations, disableProactiveSearchAggregationsStatus] = useFeatureFlag(
-        'disable-proactive-insight-aggregation',
-        false
-    )
-=======
->>>>>>> 763b4124
     const enableCodeMonitoring = useExperimentalFeatures(features => features.codeMonitoring ?? false)
     const showSearchContext = useExperimentalFeatures(features => features.showSearchContext ?? false)
     const [selectedTab] = useTemporarySetting('search.sidebar.selectedTab', 'filters')
@@ -301,17 +293,9 @@
 
             <SidebarButtonStrip className={styles.sidebarButtonStrip} />
 
-<<<<<<< HEAD
-            <SearchSidebar
-                enableSearchAggregation={enableSearchAggregations}
-                disableProactiveSearchAggregations={disableProactiveSearchAggregations}
-                activation={props.activation}
-                caseSensitive={caseSensitive}
-=======
             <SearchFiltersSidebar
                 liveQuery={liveQuery}
                 submittedURLQuery={submittedURLQuery}
->>>>>>> 763b4124
                 patternType={patternType}
                 filters={results?.filters}
                 selectedSearchContextSpec={props.selectedSearchContextSpec}
@@ -330,19 +314,6 @@
                 />
             </SearchFiltersSidebar>
 
-<<<<<<< HEAD
-            {aggregationUIMode === AggregationUIMode.SearchPage &&
-                disableProactiveSearchAggregationsStatus === 'loaded' && (
-                    <SearchAggregationResult
-                        query={query}
-                        patternType={patternType}
-                        aria-label="Aggregation results panel"
-                        className={styles.contents}
-                        disableProactiveSearchAggregations={disableProactiveSearchAggregations}
-                        onQuerySubmit={handleSearchAggregationBarClick}
-                    />
-                )}
-=======
             {aggregationUIMode === AggregationUIMode.SearchPage && (
                 <SearchAggregationResult
                     query={submittedURLQuery}
@@ -352,7 +323,6 @@
                     onQuerySubmit={handleSearchAggregationBarClick}
                 />
             )}
->>>>>>> 763b4124
 
             {aggregationUIMode !== AggregationUIMode.SearchPage && (
                 <>
