--- conflicted
+++ resolved
@@ -15,11 +15,7 @@
 import { SettingsCascadeProps } from '@sourcegraph/shared/src/settings/settings'
 import { TelemetryProps } from '@sourcegraph/shared/src/telemetry/telemetryService'
 import { ThemeProps } from '@sourcegraph/shared/src/theme'
-<<<<<<< HEAD
-import { RouterLink } from '@sourcegraph/wildcard'
-=======
-import { Button } from '@sourcegraph/wildcard'
->>>>>>> 0950685b
+import { Link, Button } from '@sourcegraph/wildcard'
 
 import { SearchStreamingProps, SearchContextProps } from '..'
 import { AuthenticatedUser } from '../../auth'
@@ -318,23 +314,14 @@
                                 searches and more.
                             </div>
                         </div>
-<<<<<<< HEAD
-                        <RouterLink
-                            className="btn btn-primary"
-=======
                         <Button
->>>>>>> 0950685b
                             to={`/sign-up?src=SearchCTA&returnTo=${encodeURIComponent('/user/settings/repositories')}`}
                             onClick={onSignUpClick}
                             variant="primary"
                             as={Link}
                         >
                             Create a free account
-<<<<<<< HEAD
-                        </RouterLink>
-=======
                         </Button>
->>>>>>> 0950685b
                     </div>
                 )}
 
