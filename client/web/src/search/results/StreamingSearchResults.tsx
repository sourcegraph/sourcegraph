import { useCallback, useEffect, useMemo, useState, FC } from 'react'

import classNames from 'classnames'
import * as H from 'history'
import { useHistory } from 'react-router'
import { Observable } from 'rxjs'

import { asError } from '@sourcegraph/common'
import { QueryUpdate, SearchContextProps } from '@sourcegraph/search'
import {
    FetchFileParameters,
    SidebarButtonStrip,
    StreamingProgress,
    StreamingSearchResultsList,
} from '@sourcegraph/search-ui'
import { ActivationProps } from '@sourcegraph/shared/src/components/activation/Activation'
import { ExtensionsControllerProps } from '@sourcegraph/shared/src/extensions/controller'
import { SearchPatternType } from '@sourcegraph/shared/src/graphql-operations'
import { PlatformContextProps } from '@sourcegraph/shared/src/platform/context'
import { collectMetrics } from '@sourcegraph/shared/src/search/query/metrics'
import { sanitizeQueryForTelemetry, updateFilters } from '@sourcegraph/shared/src/search/query/transformer'
import { LATEST_VERSION, StreamSearchOptions } from '@sourcegraph/shared/src/search/stream'
import { SettingsCascadeProps } from '@sourcegraph/shared/src/settings/settings'
import { useTemporarySetting } from '@sourcegraph/shared/src/settings/temporary/useTemporarySetting'
import { TelemetryProps } from '@sourcegraph/shared/src/telemetry/telemetryService'
import { ThemeProps } from '@sourcegraph/shared/src/theme'

import { SearchStreamingProps } from '..'
import { AuthenticatedUser } from '../../auth'
import { PageTitle } from '../../components/PageTitle'
import { useFeatureFlag } from '../../featureFlags/useFeatureFlag'
import { CodeInsightsProps } from '../../insights/types'
import { isCodeInsightsEnabled } from '../../insights/utils/is-code-insights-enabled'
import { fetchBlob, usePrefetchBlobFormat } from '../../repo/blob/backend'
import { SavedSearchModal } from '../../savedSearches/SavedSearchModal'
import { useExperimentalFeatures, useNavbarQueryState, useNotepad } from '../../stores'
import { GettingStartedTour } from '../../tour/GettingStartedTour'
import { submitSearch } from '../helpers'
import { DidYouMean } from '../suggestion/DidYouMean'
import { SmartSearch, smartSearchEvent } from '../suggestion/SmartSearch'

import { AggregationUIMode, SearchAggregationResult, useAggregationUIMode } from './components/aggregation'
import { SearchAlert } from './SearchAlert'
import { useCachedSearchResults } from './SearchResultsCacheProvider'
import { SearchResultsInfoBar } from './SearchResultsInfoBar'
import { SearchFiltersSidebar } from './sidebar/SearchFiltersSidebar'

import styles from './StreamingSearchResults.module.scss'

export interface StreamingSearchResultsProps
    extends SearchStreamingProps,
        Pick<ActivationProps, 'activation'>,
        Pick<SearchContextProps, 'selectedSearchContextSpec' | 'searchContextsEnabled'>,
        SettingsCascadeProps,
        ExtensionsControllerProps<'executeCommand' | 'extHostAPI'>,
        PlatformContextProps<'settings' | 'requestGraphQL' | 'sourcegraphURL'>,
        TelemetryProps,
        ThemeProps,
        CodeInsightsProps {
    authenticatedUser: AuthenticatedUser | null
    location: H.Location
    history: H.History
    isSourcegraphDotCom: boolean
    fetchHighlightedFileLineRanges: (parameters: FetchFileParameters, force?: boolean) => Observable<string[][]>
}

export const StreamingSearchResults: FC<StreamingSearchResultsProps> = props => {
    const {
        streamSearch,
        location,
        authenticatedUser,
        telemetryService,
        codeInsightsEnabled,
        isSourcegraphDotCom,
        extensionsController,
    } = props

    const history = useHistory()
    // Feature flags
    // Log lucky search events. To be removed at latest by 12/2022.
    const [smartSearchEnabled] = useFeatureFlag('ab-lucky-search')
    const enableCodeMonitoring = useExperimentalFeatures(features => features.codeMonitoring ?? false)
    const showSearchContext = useExperimentalFeatures(features => features.showSearchContext ?? false)
    const prefetchFileEnabled = useExperimentalFeatures(features => features.enableSearchFilePrefetch ?? false)
    const prefetchBlobFormat = usePrefetchBlobFormat()

    const [selectedTab] = useTemporarySetting('search.sidebar.selectedTab', 'filters')

    // Global state
    const caseSensitive = useNavbarQueryState(state => state.searchCaseSensitivity)
    const patternType = useNavbarQueryState(state => state.searchPatternType)
    const liveQuery = useNavbarQueryState(state => state.queryState.query)
    const submittedURLQuery = useNavbarQueryState(state => state.searchQueryFromURL)
    const setQueryState = useNavbarQueryState(state => state.setQueryState)
    const submitQuerySearch = useNavbarQueryState(state => state.submitSearch)
    const [aggregationUIMode] = useAggregationUIMode()

    // Local state
    const [allExpanded, setAllExpanded] = useState(false)
    const [showSavedSearchModal, setShowSavedSearchModal] = useState(false)
    const [showMobileSidebar, setShowMobileSidebar] = useState(false)

    // Derived state
    const extensionHostAPI =
        extensionsController !== null && window.context.enableLegacyExtensions ? extensionsController.extHostAPI : null
    const trace = useMemo(() => new URLSearchParams(location.search).get('trace') ?? undefined, [location.search])

    const options: StreamSearchOptions = useMemo(
        () => ({
            version: LATEST_VERSION,
            patternType: patternType ?? SearchPatternType.standard,
            caseSensitive,
            trace,
        }),
        [caseSensitive, patternType, trace]
    )

    const results = useCachedSearchResults(streamSearch, submittedURLQuery, options, extensionHostAPI, telemetryService)
    const resultsFound = useMemo<boolean>(() => (results ? results.results.length > 0 : false), [results])

    // Log view event on first load
    useEffect(
        () => {
            telemetryService.logViewEvent('SearchResults')
        },
        // Only log view on initial load
        // eslint-disable-next-line react-hooks/exhaustive-deps
        []
    )

    // Log search query event when URL changes
    useEffect(() => {
        const metrics = submittedURLQuery ? collectMetrics(submittedURLQuery) : undefined

        telemetryService.log(
            'SearchResultsQueried',
            {
                code_search: {
                    query_data: {
                        query: metrics,
                        combined: submittedURLQuery,
                        empty: !submittedURLQuery,
                    },
                },
            },
            {
                code_search: {
                    query_data: {
                        // 🚨 PRIVACY: never provide any private query data in the
                        // { code_search: query_data: query } property,
                        // which is also potentially exported in pings data.
                        query: metrics,

                        // 🚨 PRIVACY: Only collect the full query string for unauthenticated users
                        // on Sourcegraph.com, and only after sanitizing to remove certain filters.
                        combined:
                            !authenticatedUser && isSourcegraphDotCom
                                ? sanitizeQueryForTelemetry(submittedURLQuery)
                                : undefined,
                        empty: !submittedURLQuery,
                    },
                },
            }
        )
        // Only log when the query changes
        // eslint-disable-next-line react-hooks/exhaustive-deps
    }, [submittedURLQuery])

    // Log events when search completes or fails
    useEffect(() => {
        if (results?.state === 'complete') {
            telemetryService.log('SearchResultsFetched', {
                code_search: {
                    // 🚨 PRIVACY: never provide any private data in { code_search: { results } }.
                    results: {
                        results_count: results.results.length,
                        any_cloning: results.progress.skipped.some(skipped => skipped.reason === 'repository-cloning'),
                        alert: results.alert ? results.alert.title : null,
                    },
                },
            })
            if (results.results.length > 0) {
                telemetryService.log('SearchResultsNonEmpty')
            }
        } else if (results?.state === 'error') {
            telemetryService.log('SearchResultsFetchFailed', {
                code_search: { error_message: asError(results.error).message },
            })
        }
    }, [results, telemetryService])

    useEffect(() => {
        if (smartSearchEnabled && results?.state === 'complete') {
            telemetryService.log('SearchResultsFetchedAuto')
            if (results.results.length > 0) {
                telemetryService.log('SearchResultsNonEmptyAuto')
            }
        }
        if (
            smartSearchEnabled &&
            results?.alert?.kind === 'lucky-search-queries' &&
            results?.alert?.title &&
            results.alert.proposedQueries
        ) {
            const events = smartSearchEvent(
                results.alert.title,
                results.alert.proposedQueries.map(entry => entry.description || '')
            )
            for (const event of events) {
                telemetryService.log(event)
            }
        }
    }, [results, smartSearchEnabled, telemetryService])

    // Reset expanded state when new search is started
    useEffect(() => {
        setAllExpanded(false)
    }, [location.search])

    useNotepad(
        useMemo(
            () =>
                results?.state === 'complete'
                    ? {
                          type: 'search',
                          query: submittedURLQuery,
                          caseSensitive,
                          patternType,
                          searchContext: props.selectedSearchContextSpec,
                      }
                    : null,
            [results, submittedURLQuery, patternType, caseSensitive, props.selectedSearchContextSpec]
        )
    )

    const onExpandAllResultsToggle = useCallback(() => {
        setAllExpanded(oldValue => !oldValue)
        telemetryService.log(allExpanded ? 'allResultsExpanded' : 'allResultsCollapsed')
    }, [allExpanded, telemetryService])

    const onSaveQueryClick = useCallback(() => setShowSavedSearchModal(true), [])

    const onSaveQueryModalClose = useCallback(() => {
        setShowSavedSearchModal(false)
        telemetryService.log('SavedQueriesToggleCreating', { queries: { creating: false } })
    }, [telemetryService])

    // Reset expanded state when new search is started
    useEffect(() => {
        setAllExpanded(false)
    }, [location.search])

    const handleSidebarSearchSubmit = useCallback(
        (updates: QueryUpdate[]) =>
            submitQuerySearch(
                {
                    activation: props.activation,
                    selectedSearchContextSpec: props.selectedSearchContextSpec,
                    history,
                    source: 'filter',
                },
                updates
            ),
        [submitQuerySearch, props.activation, props.selectedSearchContextSpec, history]
    )

    const onSearchAgain = useCallback(
        (additionalFilters: string[]) => {
            telemetryService.log('SearchSkippedResultsAgainClicked')
            submitSearch({
                ...props,
                caseSensitive,
                patternType,
                query: applyAdditionalFilters(submittedURLQuery, additionalFilters),
                source: 'excludedResults',
            })
        },
        [submittedURLQuery, telemetryService, patternType, caseSensitive, props]
    )

    const handleSearchAggregationBarClick = (query: string): void => {
        submitSearch({
            ...props,
            caseSensitive,
            patternType,
            query,
            source: 'nav',
        })
    }

    // Show aggregation panel by default and only if search doesn't have any matches
    // hide aggregation panel from the sidebar
    const showAggregationPanel = results?.state === 'complete' ? (results?.results.length ?? 0) > 0 : true

    return (
        <div className={classNames(styles.container, selectedTab !== 'filters' && styles.containerWithSidebarHidden)}>
            <PageTitle key="page-title" title={submittedURLQuery} />

            <SidebarButtonStrip className={styles.sidebarButtonStrip} />

            <SearchFiltersSidebar
                liveQuery={liveQuery}
                submittedURLQuery={submittedURLQuery}
                patternType={patternType}
                filters={results?.filters}
                showAggregationPanel={showAggregationPanel}
                selectedSearchContextSpec={props.selectedSearchContextSpec}
                aggregationUIMode={aggregationUIMode}
                settingsCascade={props.settingsCascade}
                telemetryService={props.telemetryService}
                caseSensitive={caseSensitive}
                className={classNames(styles.sidebar, showMobileSidebar && styles.sidebarShowMobile)}
                onNavbarQueryChange={setQueryState}
                onSearchSubmit={handleSidebarSearchSubmit}
            >
                <GettingStartedTour
                    className="mb-1"
                    isSourcegraphDotCom={props.isSourcegraphDotCom}
                    telemetryService={props.telemetryService}
                    isAuthenticated={!!props.authenticatedUser}
                />
            </SearchFiltersSidebar>

            {aggregationUIMode === AggregationUIMode.SearchPage && (
                <SearchAggregationResult
                    query={submittedURLQuery}
                    patternType={patternType}
                    caseSensitive={caseSensitive}
                    aria-label="Aggregation results panel"
                    className={styles.contents}
                    onQuerySubmit={handleSearchAggregationBarClick}
                    telemetryService={props.telemetryService}
                />
            )}

            {aggregationUIMode !== AggregationUIMode.SearchPage && (
                <>
                    <SearchResultsInfoBar
                        {...props}
                        patternType={patternType}
                        caseSensitive={caseSensitive}
                        query={submittedURLQuery}
                        enableCodeInsights={codeInsightsEnabled && isCodeInsightsEnabled(props.settingsCascade)}
                        enableCodeMonitoring={enableCodeMonitoring}
                        resultsFound={resultsFound}
                        className={classNames('flex-grow-1', styles.infobar)}
                        allExpanded={allExpanded}
                        onExpandAllResultsToggle={onExpandAllResultsToggle}
                        onSaveQueryClick={onSaveQueryClick}
                        onShowFiltersChanged={show => setShowMobileSidebar(show)}
                        stats={
                            <StreamingProgress
                                progress={results?.progress || { durationMs: 0, matchCount: 0, skipped: [] }}
                                state={results?.state || 'loading'}
                                onSearchAgain={onSearchAgain}
                                showTrace={!!trace}
                            />
                        }
                    />

                    <div className={styles.contents}>
                        <DidYouMean
                            telemetryService={props.telemetryService}
                            query={submittedURLQuery}
                            patternType={patternType}
                            caseSensitive={caseSensitive}
                            selectedSearchContextSpec={props.selectedSearchContextSpec}
                        />

                        {results?.alert?.kind && <SmartSearch alert={results?.alert} />}

                        <GettingStartedTour.Info
                            className="mt-2 mb-3"
                            isSourcegraphDotCom={props.isSourcegraphDotCom}
                        />

                        {showSavedSearchModal && (
                            <SavedSearchModal
                                {...props}
                                patternType={patternType}
                                query={submittedURLQuery}
                                authenticatedUser={authenticatedUser}
                                onDidCancel={onSaveQueryModalClose}
                            />
                        )}
                        {results?.alert && !results?.alert.kind && (
                            <div className={classNames(styles.alertArea, 'mt-4')}>
                                <SearchAlert
                                    alert={results.alert}
                                    caseSensitive={caseSensitive}
                                    patternType={patternType}
                                />
                            </div>
                        )}

                        <StreamingSearchResultsList
                            {...props}
                            results={results}
                            allExpanded={allExpanded}
                            showSearchContext={showSearchContext}
                            assetsRoot={window.context?.assetsRoot || ''}
                            executedQuery={location.search}
<<<<<<< HEAD
                            luckySearchEnabled={luckySearchEnabled}
                            prefetchFileEnabled={prefetchFileEnabled}
                            prefetchFile={params =>
                                fetchBlob({
                                    ...params,
                                    format: prefetchBlobFormat,
                                })
                            }
=======
                            smartSearchEnabled={smartSearchEnabled}
>>>>>>> 685d3fa9
                        />
                    </div>
                </>
            )}
        </div>
    )
}

const applyAdditionalFilters = (query: string, additionalFilters: string[]): string => {
    let newQuery = query
    for (const filter of additionalFilters) {
        const fieldValue = filter.split(':', 2)
        newQuery = updateFilters(newQuery, fieldValue[0], fieldValue[1])
    }
    return newQuery
}<|MERGE_RESOLUTION|>--- conflicted
+++ resolved
@@ -400,8 +400,7 @@
                             showSearchContext={showSearchContext}
                             assetsRoot={window.context?.assetsRoot || ''}
                             executedQuery={location.search}
-<<<<<<< HEAD
-                            luckySearchEnabled={luckySearchEnabled}
+                            smartSearchEnabled={smartSearchEnabled}
                             prefetchFileEnabled={prefetchFileEnabled}
                             prefetchFile={params =>
                                 fetchBlob({
@@ -409,9 +408,6 @@
                                     format: prefetchBlobFormat,
                                 })
                             }
-=======
-                            smartSearchEnabled={smartSearchEnabled}
->>>>>>> 685d3fa9
                         />
                     </div>
                 </>
