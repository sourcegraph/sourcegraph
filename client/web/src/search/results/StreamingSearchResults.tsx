import classNames from 'classnames'
import * as H from 'history'
import React, { useCallback, useEffect, useMemo, useState } from 'react'
import { Observable } from 'rxjs'

import { ActivationProps } from '@sourcegraph/shared/src/components/activation/Activation'
import { FetchFileParameters } from '@sourcegraph/shared/src/components/CodeExcerpt'
import { Link } from '@sourcegraph/shared/src/components/Link'
import { ExtensionsControllerProps } from '@sourcegraph/shared/src/extensions/controller'
import { SearchPatternType } from '@sourcegraph/shared/src/graphql-operations'
import { PlatformContextProps } from '@sourcegraph/shared/src/platform/context'
import { collectMetrics } from '@sourcegraph/shared/src/search/query/metrics'
import { sanitizeQueryForTelemetry, updateFilters } from '@sourcegraph/shared/src/search/query/transformer'
import { StreamSearchOptions } from '@sourcegraph/shared/src/search/stream'
import { SettingsCascadeProps } from '@sourcegraph/shared/src/settings/settings'
import { TelemetryProps } from '@sourcegraph/shared/src/telemetry/telemetryService'
import { ThemeProps } from '@sourcegraph/shared/src/theme'
import { asError } from '@sourcegraph/shared/src/util/errors'

import {
    CaseSensitivityProps,
    PatternTypeProps,
    SearchStreamingProps,
    resolveVersionContext,
    ParsedSearchQueryProps,
    MutableVersionContextProps,
    SearchContextProps,
} from '..'
import { AuthenticatedUser } from '../../auth'
import { CodeMonitoringProps } from '../../code-monitoring'
import { PageTitle } from '../../components/PageTitle'
import { FeatureFlagProps } from '../../featureFlags/featureFlags'
import { CodeInsightsProps } from '../../insights/types'
import { isCodeInsightsEnabled } from '../../insights/utils/is-code-insights-enabled'
import { SavedSearchModal } from '../../savedSearches/SavedSearchModal'
import { SearchBetaIcon } from '../CtaIcons'
import { getSubmittedSearchesCount, submitSearch } from '../helpers'

import { StreamingProgress } from './progress/StreamingProgress'
import { SearchAlert } from './SearchAlert'
import { useCachedSearchResults } from './SearchResultsCacheProvider'
import { SearchResultsInfoBar } from './SearchResultsInfoBar'
import { SearchSidebar } from './sidebar/SearchSidebar'
import styles from './StreamingSearchResults.module.scss'
import { StreamingSearchResultsList } from './StreamingSearchResultsList'
import { VersionContextWarning } from './VersionContextWarning'

export interface StreamingSearchResultsProps
    extends SearchStreamingProps,
        Pick<ActivationProps, 'activation'>,
        Pick<ParsedSearchQueryProps, 'parsedSearchQuery'>,
        Pick<PatternTypeProps, 'patternType'>,
        Pick<MutableVersionContextProps, 'versionContext' | 'availableVersionContexts' | 'previousVersionContext'>,
        Pick<CaseSensitivityProps, 'caseSensitive'>,
        Pick<SearchContextProps, 'selectedSearchContextSpec'>,
        SettingsCascadeProps,
        ExtensionsControllerProps<'executeCommand' | 'extHostAPI'>,
        PlatformContextProps<'forceUpdateTooltip' | 'settings'>,
        TelemetryProps,
        ThemeProps,
        CodeMonitoringProps,
        CodeInsightsProps,
        FeatureFlagProps {
    authenticatedUser: AuthenticatedUser | null
    location: H.Location
    history: H.History
    isSourcegraphDotCom: boolean

    fetchHighlightedFileLineRanges: (parameters: FetchFileParameters, force?: boolean) => Observable<string[][]>
}

/** All values that are valid for the `type:` filter. `null` represents default code search. */
export type SearchType = 'file' | 'repo' | 'path' | 'symbol' | 'diff' | 'commit' | null

// The latest supported version of our search syntax. Users should never be able to determine the search version.
// The version is set based on the release tag of the instance. Anything before 3.9.0 will not pass a version parameter,
// and will therefore default to V1.
export const LATEST_VERSION = 'V2'

export const StreamingSearchResults: React.FunctionComponent<StreamingSearchResultsProps> = props => {
    const {
        parsedSearchQuery: query,
        patternType,
        caseSensitive,
        versionContext,
        streamSearch,
        location,
        history,
        availableVersionContexts,
        previousVersionContext,
        authenticatedUser,
        telemetryService,
        codeInsightsEnabled,
<<<<<<< HEAD
        isSourcegraphDotCom,
=======
        extensionsController: { extHostAPI: extensionHostAPI },
>>>>>>> 3b08d82a
    } = props

    // Log view event on first load
    useEffect(
        () => {
            telemetryService.logViewEvent('SearchResults')
        },
        // Only log view on initial load
        // eslint-disable-next-line react-hooks/exhaustive-deps
        []
    )

    // Log search query event when URL changes
    useEffect(() => {
        const metrics = query ? collectMetrics(query) : undefined

        telemetryService.log(
            'SearchResultsQueried',
            {
                code_search: {
                    query_data: {
                        query: metrics,
                        combined: query,
                        empty: !query,
                    },
                },
            },
            {
                code_search: {
                    query_data: {
                        // 🚨 PRIVACY: never provide any private query data in the
                        // { code_search: query_data: query } property,
                        // which is also potentially exported in pings data.
                        query: metrics,

                        // 🚨 PRIVACY: Only collect the full query string for unauthenticated users
                        // on Sourcegraph.com, and only after sanitizing to remove certain filters.
                        combined:
                            !authenticatedUser && isSourcegraphDotCom ? sanitizeQueryForTelemetry(query) : undefined,
                        empty: !query,
                    },
                },
            }
        )
        // Only log when the query changes
        // eslint-disable-next-line react-hooks/exhaustive-deps
    }, [query])

    const trace = useMemo(() => new URLSearchParams(location.search).get('trace') ?? undefined, [location.search])

    const options: StreamSearchOptions = useMemo(
        () => ({
            query,
            version: LATEST_VERSION,
            patternType: patternType ?? SearchPatternType.literal,
            caseSensitive,
            versionContext: resolveVersionContext(versionContext, availableVersionContexts),
            trace,
            extensionHostAPI,
        }),
        [availableVersionContexts, caseSensitive, patternType, query, trace, versionContext, extensionHostAPI]
    )

    const results = useCachedSearchResults(streamSearch, options, telemetryService)

    // Log events when search completes or fails
    useEffect(() => {
        if (results?.state === 'complete') {
            telemetryService.log('SearchResultsFetched', {
                code_search: {
                    // 🚨 PRIVACY: never provide any private data in { code_search: { results } }.
                    results: {
                        results_count: results.results.length,
                        any_cloning: results.progress.skipped.some(skipped => skipped.reason === 'repository-cloning'),
                        alert: results.alert ? results.alert.title : null,
                    },
                },
            })
        } else if (results?.state === 'error') {
            telemetryService.log('SearchResultsFetchFailed', {
                code_search: { error_message: asError(results.error).message },
            })
            console.error(results.error)
        }
    }, [results, telemetryService])

    const [allExpanded, setAllExpanded] = useState(false)
    const onExpandAllResultsToggle = useCallback(() => {
        setAllExpanded(oldValue => !oldValue)
        telemetryService.log(allExpanded ? 'allResultsExpanded' : 'allResultsCollapsed')
    }, [allExpanded, telemetryService])

    const [showSavedSearchModal, setShowSavedSearchModal] = useState(false)
    const onSaveQueryClick = useCallback(() => setShowSavedSearchModal(true), [])
    const onSaveQueryModalClose = useCallback(() => {
        setShowSavedSearchModal(false)
        telemetryService.log('SavedQueriesToggleCreating', { queries: { creating: false } })
    }, [telemetryService])

    const [showVersionContextWarning, setShowVersionContextWarning] = useState(false)
    useEffect(
        () => {
            const searchParameters = new URLSearchParams(location.search)
            const versionFromURL = searchParameters.get('c')

            if (searchParameters.has('from-context-toggle')) {
                // The query param `from-context-toggle` indicates that the version context
                // changed from the version context toggle. In this case, we don't warn
                // users that the version context has changed.
                searchParameters.delete('from-context-toggle')
                history.replace({
                    search: searchParameters.toString(),
                    hash: history.location.hash,
                })
                setShowVersionContextWarning(false)
            } else {
                setShowVersionContextWarning(
                    (availableVersionContexts && versionFromURL !== previousVersionContext) || false
                )
            }
        },
        // Only show warning when URL changes
        // eslint-disable-next-line react-hooks/exhaustive-deps
        [location.search]
    )
    const onDismissVersionContextWarning = useCallback(() => setShowVersionContextWarning(false), [
        setShowVersionContextWarning,
    ])

    // Reset expanded state when new search is started
    useEffect(() => {
        setAllExpanded(false)
    }, [location.search])

    const onSearchAgain = useCallback(
        (additionalFilters: string[]) => {
            telemetryService.log('SearchSkippedResultsAgainClicked')
            submitSearch({
                ...props,
                query: applyAdditionalFilters(query, additionalFilters),
                source: 'excludedResults',
            })
        },
        [query, telemetryService, props]
    )
    const [showSidebar, setShowSidebar] = useState(false)

    const onSignUpClick = (): void => {
        telemetryService.log('SignUpPLGSearchCTA_1_Search')
    }

    const resultsFound = results ? results.results.length > 0 : false
    const submittedSearchesCount = getSubmittedSearchesCount()
    const isValidSignUpCtaCadence = submittedSearchesCount < 5 || submittedSearchesCount % 5 === 0
    const showSignUpCta = !authenticatedUser && resultsFound && isValidSignUpCtaCadence

    // Log view event when signup CTA is shown
    useEffect(() => {
        if (showSignUpCta) {
            telemetryService.log('SearchResultResultsCTAShown')
        }
        // eslint-disable-next-line react-hooks/exhaustive-deps
    }, [showSignUpCta])

    return (
        <div className={styles.streamingSearchResults}>
            <PageTitle key="page-title" title={query} />

            <SearchSidebar
                activation={props.activation}
                caseSensitive={props.caseSensitive}
                patternType={props.patternType}
                settingsCascade={props.settingsCascade}
                telemetryService={props.telemetryService}
                versionContext={props.versionContext}
                selectedSearchContextSpec={props.selectedSearchContextSpec}
                className={classNames(
                    styles.streamingSearchResultsSidebar,
                    showSidebar && styles.streamingSearchResultsSidebarShow
                )}
                filters={results?.filters}
            />

            <SearchResultsInfoBar
                {...props}
                query={query}
                enableCodeInsights={codeInsightsEnabled && isCodeInsightsEnabled(props.settingsCascade)}
                resultsFound={resultsFound}
                className={classNames('flex-grow-1', styles.streamingSearchResultsInfobar)}
                allExpanded={allExpanded}
                onExpandAllResultsToggle={onExpandAllResultsToggle}
                onSaveQueryClick={onSaveQueryClick}
                onShowFiltersChanged={show => setShowSidebar(show)}
                stats={
                    <StreamingProgress
                        progress={results?.progress || { durationMs: 0, matchCount: 0, skipped: [] }}
                        state={results?.state || 'loading'}
                        onSearchAgain={onSearchAgain}
                        showTrace={!!trace}
                    />
                }
            />

            <div className={styles.streamingSearchResultsContainer}>
                {showVersionContextWarning && (
                    <VersionContextWarning
                        versionContext={versionContext}
                        onDismissWarning={onDismissVersionContextWarning}
                    />
                )}

                {showSavedSearchModal && (
                    <SavedSearchModal
                        {...props}
                        query={query}
                        authenticatedUser={authenticatedUser}
                        onDidCancel={onSaveQueryModalClose}
                    />
                )}

                {results?.alert && (
                    <SearchAlert
                        alert={results.alert}
                        caseSensitive={caseSensitive}
                        patternType={patternType}
                        versionContext={versionContext}
                    />
                )}

                {showSignUpCta && (
                    <div className="card my-2 mr-3 d-flex p-3 flex-row align-items-center">
                        <div className="mr-3">
                            <SearchBetaIcon />
                        </div>
                        <div className="flex-1">
                            <div className={classNames('mb-1', styles.streamingSearchResultsCtaTitle)}>
                                <strong>
                                    Sign up to add your public and private repositories and unlock search flow
                                </strong>
                            </div>
                            <div className={classNames('text-muted', styles.streamingSearchResultsCtaDescription)}>
                                Do all the things editors can’t: search multiple repos & commit history, monitor, save
                                searches and more.
                            </div>
                        </div>
                        <Link
                            className="btn btn-primary"
                            to={`/sign-up?src=SearchCTA&returnTo=${encodeURIComponent('/user/settings/repositories')}`}
                            onClick={onSignUpClick}
                        >
                            Create a free account
                        </Link>
                    </div>
                )}

                <StreamingSearchResultsList {...props} results={results} allExpanded={allExpanded} />
            </div>
        </div>
    )
}

const applyAdditionalFilters = (query: string, additionalFilters: string[]): string => {
    let newQuery = query
    for (const filter of additionalFilters) {
        const fieldValue = filter.split(':', 2)
        newQuery = updateFilters(newQuery, fieldValue[0], fieldValue[1])
    }
    return newQuery
}<|MERGE_RESOLUTION|>--- conflicted
+++ resolved
@@ -91,11 +91,8 @@
         authenticatedUser,
         telemetryService,
         codeInsightsEnabled,
-<<<<<<< HEAD
         isSourcegraphDotCom,
-=======
         extensionsController: { extHostAPI: extensionHostAPI },
->>>>>>> 3b08d82a
     } = props
 
     // Log view event on first load
