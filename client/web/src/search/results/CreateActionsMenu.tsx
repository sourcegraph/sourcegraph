--- conflicted
+++ resolved
@@ -61,27 +61,21 @@
                                     : undefined
                             }
                         >
-<<<<<<< HEAD
                             <MenuLink
                                 as={Link}
                                 disabled={!authenticatedUser || !canCreateMonitor}
                                 to={createCodeMonitorAction.url}
                             >
-                                <Icon aria-hidden={true} className="mr-1" as={createCodeMonitorAction.icon} />
+                                <Icon
+                                    aria-hidden={true}
+                                    className="mr-1"
+                                    {...(typeof createCodeMonitorAction.icon === 'string'
+                                        ? { svgPath: createCodeMonitorAction.icon }
+                                        : { as: createCodeMonitorAction.icon })}
+                                />
                                 Create Monitor
                             </MenuLink>
                         </Tooltip>
-=======
-                            <Icon
-                                aria-hidden={true}
-                                className="mr-1"
-                                {...(typeof createCodeMonitorAction.icon === 'string'
-                                    ? { svgPath: createCodeMonitorAction.icon }
-                                    : { as: createCodeMonitorAction.icon })}
-                            />
-                            Create Monitor
-                        </MenuLink>
->>>>>>> 15e52caf
                     )}
                 </MenuList>
             </>
