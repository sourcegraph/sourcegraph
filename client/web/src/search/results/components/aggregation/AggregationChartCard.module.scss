--- conflicted
+++ resolved
@@ -18,19 +18,10 @@
     color: var(--text-muted);
 }
 
-<<<<<<< HEAD
-// Container for both errors (business-like and internal error alerts messages)
-.error-container {
-    display: flex;
-    flex-direction: column;
-    position: relative;
+// Internal error-alert UI
+.error-alert {
+    margin: 0 0 0.5rem 0;
     overflow: auto;
-    padding-top: 0.5rem;
-
-    // Small mode is used for side panel (the standard size is used for the full UI)
-    &--small {
-        font-size: 0.75rem;
-    }
 }
 
 .error-button {
@@ -40,83 +31,8 @@
     font-weight: 500;
 }
 
-=======
->>>>>>> 532bc358
-// Internal error-alert UI
-.error-alert {
-    margin: 0 0 0.5rem 0;
-    overflow: auto;
-}
-
-<<<<<<< HEAD
-.aggregation-error-container {
-    :global(.theme-dark) & rect {
-        fill: var(--gray-09);
-    }
-
-    :global(.theme-light) & rect {
-        fill: var(--gray-03);
-    }
-
-    // Simple UI mode theme
-    :global(.core-workflow-improvements-enabled) & {
-        :global(.theme-dark) & rect {
-            fill: var(--gray-10);
-        }
-
-        :global(.theme-light) & rect {
-            fill: var(--gray-02);
-            opacity: 0.6;
-        }
-    }
-}
-// Wrapper-container for custom search availability error message UI
-.error-message-layout {
-    padding: 0 0.5rem;
-    position: absolute;
-    top: 0;
-    left: 0;
-    height: 100%;
-    width: 100%;
-    display: flex;
-    flex-direction: column;
-}
-
-// Custom search availability error message UI
-.error-message {
-    margin: auto;
-    max-width: 500px;
-}
-
-.loading::after {
-    position: absolute;
-    overflow: hidden;
-    display: inline-block;
-    vertical-align: bottom;
-    content: '\2026';
-    width: 0px;
-    animation: ellipsis steps(4, end) 900ms infinite;
-}
-
-@keyframes ellipsis {
-    to {
-        width: 20px;
-    }
-}
-
-.zero-state-background {
-    width: 100%;
-    margin: auto;
-
-    // Visually compensate bottom spacing between error chart mock
-    // UI and aggregation controls UI which are placed below this
-    // zero state block
-    padding-bottom: 1rem;
-    padding-top: 0.5rem;
-=======
 .loading {
     display: flex;
     align-items: center;
     justify-content: center;
->>>>>>> 532bc358
 }