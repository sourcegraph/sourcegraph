import { escapeRegExp, memoize } from 'lodash'
import { Location } from 'react-router-dom'
import { from, Observable, of, Subject } from 'rxjs'
import { startWith, switchMap, map, distinctUntilChanged } from 'rxjs/operators'

import { memoizeObservable } from '@sourcegraph/common'
import { SearchPatternType } from '@sourcegraph/shared/src/graphql-operations'
import { SearchMode } from '@sourcegraph/shared/src/search'
import { discreteValueAliases, escapeSpaces } from '@sourcegraph/shared/src/search/query/filters'
import { stringHuman } from '@sourcegraph/shared/src/search/query/printer'
import { findFilter, FilterKind, getGlobalSearchContextFilter } from '@sourcegraph/shared/src/search/query/query'
import { scanSearchQuery } from '@sourcegraph/shared/src/search/query/scanner'
import { createLiteral } from '@sourcegraph/shared/src/search/query/token'
import { omitFilter } from '@sourcegraph/shared/src/search/query/transformer'
import { AggregateStreamingSearchResults, StreamSearchOptions } from '@sourcegraph/shared/src/search/stream'

export type { SearchAggregationProps } from './results/sidebar/search-aggregation-types'

/**
 * Parses the query out of the URL search params (the 'q' parameter). In non-interactive mode, if the 'q' parameter is not present, it
 * returns undefined. When parsing for interactive mode, each filter's individual query parameter
 * will be parsed and detected.
 *
 * @param query the URL query parameters
 *
 */
export function parseSearchURLQuery(query: string): string | undefined {
    const searchParameters = new URLSearchParams(query)
    return searchParameters.get('q') || undefined
}

/**
 * Parses the pattern type out of the URL search params (the 'patternType' parameter). If the 'pattern' parameter
 * is not present, or it is an invalid value, it returns undefined.
 */
export function parseSearchURLPatternType(query: string): SearchPatternType | undefined {
    const searchParameters = new URLSearchParams(query)
    const patternType = searchParameters.get('patternType')
    switch (patternType) {
        case SearchPatternType.literal:
        case SearchPatternType.standard:
        case SearchPatternType.regexp:
        case SearchPatternType.structural:
        case SearchPatternType.lucky:
        case SearchPatternType.keyword:
            return patternType
    }
    return undefined
}

export function parseSearchURLSearchMode(query: string): SearchMode {
    const defaultSearchMode = SearchMode.Precise
    const searchParameters = new URLSearchParams(query)
    const searchModeStr = searchParameters.get('sm')
    if (!searchModeStr) {
        return defaultSearchMode
    }

    const searchMode = parseInt(searchModeStr, 10)
    switch (searchMode) {
        case SearchMode.Precise:
        case SearchMode.SmartSearch:
            return searchMode
    }
    return defaultSearchMode
}

function searchURLIsCaseSensitive(query: string): boolean {
    const globalCase = findFilter(parseSearchURLQuery(query) || '', 'case', FilterKind.Global)
    if (globalCase?.value && globalCase.value.type === 'literal') {
        // if `case:` filter exists in the query, override the existing case: query param
        return discreteValueAliases.yes.includes(globalCase.value.value)
    }
    const searchParameters = new URLSearchParams(query)
    const caseSensitive = searchParameters.get('case')
    return discreteValueAliases.yes.includes(caseSensitive || '')
}

export interface ParsedSearchURL {
    query: string | undefined
    patternType: SearchPatternType | undefined
    caseSensitive: boolean
    searchMode: SearchMode
}

/**
 * parseSearchURL takes a URL's search querystring and returns
 * an object containing:
 * - the canonical, user-visible query (with `patternType` and `case` filters excluded),
 * - the effective pattern type, and
 * - the effective case sensitivity of the query.
 * - the search mode that defines general search behavior
 *
 * @param urlSearchQuery a URL's query string.
 */
export function parseSearchURL(
    urlSearchQuery: string,
    { appendCaseFilter = false }: { appendCaseFilter?: boolean } = {}
): ParsedSearchURL {
    let queryInput = parseSearchURLQuery(urlSearchQuery) || ''
    let patternTypeInput = parseSearchURLPatternType(urlSearchQuery)
    let caseSensitive = searchURLIsCaseSensitive(urlSearchQuery)
    const searchMode = parseSearchURLSearchMode(urlSearchQuery)

    const globalPatternType = findFilter(queryInput, 'patterntype', FilterKind.Global)
    if (globalPatternType?.value && globalPatternType.value.type === 'literal') {
        // Any `patterntype:` filter in the query should override the patternType= URL query parameter if it exists.
        queryInput = omitFilter(queryInput, globalPatternType)
        patternTypeInput = globalPatternType.value.value as SearchPatternType
    }

    let query = queryInput
    const { queryInput: newQuery, patternTypeInput: patternType } = literalSearchCompatibility({
        queryInput,
        patternTypeInput: patternTypeInput || SearchPatternType.standard,
    })
    query = newQuery

    const globalCase = findFilter(query, 'case', FilterKind.Global)
    if (globalCase?.value && globalCase.value.type === 'literal') {
        // Any `case:` filter in the query should override the case= URL query parameter if it exists.
        query = omitFilter(query, globalCase)

        if (discreteValueAliases.yes.includes(globalCase.value.value)) {
            caseSensitive = true
        } else if (discreteValueAliases.no.includes(globalCase.value.value)) {
            caseSensitive = false
        }
    }

    if (appendCaseFilter) {
        // Invariant: If case:value was in the query, it is erased at this point. Add case:yes if needed.
        query = caseSensitive ? `${query} case:yes` : query
    }

    return {
        query,
        patternType,
        caseSensitive,
        searchMode,
    }
}

export function repoFilterForRepoRevision(repoName: string, globbing: boolean, revision?: string): string {
    if (globbing) {
        return `${escapeSpaces(`${repoName}${revision ? `@${abbreviateOID(revision)}` : ''}`)}`
    }
    return `${escapeSpaces(`^${escapeRegExp(repoName)}$${revision ? `@${abbreviateOID(revision)}` : ''}`)}`
}

export function searchQueryForRepoRevision(repoName: string, globbing: boolean, revision?: string): string {
    return `repo:${repoFilterForRepoRevision(repoName, globbing, revision)} `
}

function abbreviateOID(oid: string): string {
    if (oid.length === 40) {
        return oid.slice(0, 7)
    }
    return oid
}

export function quoteIfNeeded(string: string): string {
    if (/[ "']/.test(string)) {
        return JSON.stringify(string)
    }
    return string
}

interface QueryCompatibility {
    queryInput: string
    patternTypeInput: SearchPatternType
}

export function literalSearchCompatibility({ queryInput, patternTypeInput }: QueryCompatibility): QueryCompatibility {
    if (patternTypeInput !== SearchPatternType.literal) {
        return { queryInput, patternTypeInput }
    }
    const tokens = scanSearchQuery(queryInput, false, SearchPatternType.standard)
    if (tokens.type === 'error') {
        return { queryInput, patternTypeInput }
    }

    if (!tokens.term.find(token => token.type === 'pattern' && token.delimited)) {
        // If no /.../ pattern exists in this literal search, just return the query as-is.
        return { queryInput, patternTypeInput: SearchPatternType.standard }
    }

    const newQueryInput = stringHuman(
        tokens.term.map(token =>
            token.type === 'pattern' && token.delimited
                ? {
                      type: 'filter',
                      range: { start: 0, end: 0 },
                      field: createLiteral('content', { start: 0, end: 0 }, false),
                      value: createLiteral(`/${token.value}/`, { start: 0, end: 0 }, true),
                      negated: false /** if `NOT` was used on this pattern, it's already preserved */,
                  }
                : token
        )
    )

    return {
        queryInput: newQueryInput,
        patternTypeInput: SearchPatternType.standard,
    }
}

export interface SearchStreamingProps {
    streamSearch: (
        queryObservable: Observable<string>,
        options: StreamSearchOptions
    ) => Observable<AggregateStreamingSearchResults>
}

interface ParsedSearchURLAndContext extends ParsedSearchURL {
    /**
     * Search context extracted from query.
     */
    searchContextSpec: ReturnType<typeof getGlobalSearchContextFilter> | undefined
}

/**
 * getQueryStateFromLocation listens to history changes (via the location
 * observable) and extracts search query information while also handling and
 * validating search context information.
 * It returns an observable that emits the parsed query information, the
 * extracted search context (if any) and a processed version of the query
 * (without context filter).
 */
export function getQueryStateFromLocation({
    location,
    isSearchContextAvailable,
}: {
    location: Subject<Location>
<<<<<<< HEAD
    /**
     * Whether or not the search context should be shown or not.
     * This is enabled on enterprise instances
     */
    showSearchContext: boolean
=======
>>>>>>> 7911ab0a
    /**
     * Resolves to true if the provided search context exists for the user.
     */
    isSearchContextAvailable: (searchContextSpec: string) => Promise<boolean>
}): Observable<ParsedSearchURLAndContext> {
    // Memoized function to extract the `context:...` filter from a given
    // search query (avoids reparsing the query)
    const memoizedGetGlobalSearchContextSpec = memoize((query: string) => getGlobalSearchContextFilter(query))

    const memoizedIsSearchContextAvailable = memoizeObservable(
        (spec: string) =>
            spec
                ? // While we wait for the result of the `isSearchContextSpecAvailable` call, we assume the context is available
                  // to prevent flashing and moving content in the query bar. This optimizes for the most common use case where
                  // user selects a search context from the dropdown.
                  // See https://github.com/sourcegraph/sourcegraph/issues/19918 for more info.
                  from(isSearchContextAvailable(spec)).pipe(startWith(true), distinctUntilChanged())
                : of(false),
        spec => spec ?? ''
    )

    // This subscription handles updating the global query state store from
    // the URL.
    // Extract information from URL and validate search context if
    // available.
    return location.pipe(
        switchMap((location): Observable<{ parsedSearchURL: ParsedSearchURL; isSearchContextAvailable: boolean }> => {
            const parsedSearchURL = parseSearchURL(location.search)
            if (parsedSearchURL.query !== undefined) {
                return memoizedIsSearchContextAvailable(
                    memoizedGetGlobalSearchContextSpec(parsedSearchURL.query)?.spec ?? ''
                ).pipe(map(isSearchContextAvailable => ({ parsedSearchURL, isSearchContextAvailable })))
            }
            return of({ parsedSearchURL, isSearchContextAvailable: false })
        }),
        map(locationAndContextInformation => {
            const { parsedSearchURL, isSearchContextAvailable } = locationAndContextInformation
            const query = parsedSearchURL.query ?? ''
            const globalSearchContextSpec = isSearchContextAvailable
                ? memoizedGetGlobalSearchContextSpec(query)
                : undefined
            return { ...parsedSearchURL, searchContextSpec: globalSearchContextSpec }
        })
    )
}<|MERGE_RESOLUTION|>--- conflicted
+++ resolved
@@ -232,14 +232,6 @@
     isSearchContextAvailable,
 }: {
     location: Subject<Location>
-<<<<<<< HEAD
-    /**
-     * Whether or not the search context should be shown or not.
-     * This is enabled on enterprise instances
-     */
-    showSearchContext: boolean
-=======
->>>>>>> 7911ab0a
     /**
      * Resolves to true if the provided search context exists for the user.
      */
