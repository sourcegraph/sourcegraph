<<<<<<< HEAD
import { ApolloQueryResult, FetchMoreQueryOptions, gql, useQuery } from '@apollo/client'
import classNames from 'classnames'
=======
>>>>>>> b647b4fa
import * as React from 'react'
import { useEffect, useCallback } from 'react'

import classNames from 'classnames'

import { useTemporarySetting } from '@sourcegraph/shared/src/settings/temporary/useTemporarySetting'
import { TelemetryProps } from '@sourcegraph/shared/src/telemetry/telemetryService'
import { Tabs, Tab, TabList, TabPanel, TabPanels } from '@sourcegraph/wildcard'

import { HomePanelsProps } from '..'
import { AuthenticatedUser } from '../../auth'
import { HomePanelsQueryResult, HomePanelsQueryVariables } from '../../graphql-operations'
import { eventLogger } from '../../tracking/eventLogger'

import { CollaboratorsPanel } from './CollaboratorsPanel'
import { CommunitySearchContextsPanel } from './CommunitySearchContextPanel'
import { RecentFilesPanel } from './RecentFilesPanel'
import { recentSearchesPanelFragment, RecentSearchesPanel } from './RecentSearchesPanel'
import { recentlySearchedRepositoriesFragment, RepositoriesPanel } from './RepositoriesPanel'
import { SavedSearchesPanel } from './SavedSearchesPanel'

import styles from './HomePanels.module.scss'

interface Props extends TelemetryProps, HomePanelsProps {
    authenticatedUser: AuthenticatedUser | null
    isSourcegraphDotCom: boolean
    showCollaborators: boolean
}

const INVITES_TAB_KEY = 'homepage.userInvites.tab'

// Use a larger page size because not every search may have a `repo:` filter, and `repo:` filters could often
// be duplicated. Therefore, we fetch more searches to populate this panel.
export const RECENTLY_SEARCHED_REPOSITORIES_TO_LOAD = 50
export const RECENT_SEARCHES_TO_LOAD = 20

export type HomePanelsFetchMore = (
    fetchMoreOptions: Partial<HomePanelsQueryVariables>
) => Promise<ApolloQueryResult<HomePanelsQueryResult>>

export const HOME_PANELS_QUERY = gql`
    query HomePanelsQuery($userId: ID!, $firstRecentlySearchedRepositories: Int, $firstRecentSearches: Int) {
        node(id: $userId) {
            __typename
            ...RecentlySearchedRepositoriesFragment
            ...RecentSearchesPanelFragment
        }
    }
    ${recentlySearchedRepositoriesFragment}
    ${recentSearchesPanelFragment}
`

export const HomePanels: React.FunctionComponent<Props> = (props: Props) => {
    const userId = props.authenticatedUser?.id || ''
    const { data, fetchMore: rawFetchMore } = useQuery<HomePanelsQueryResult, HomePanelsQueryVariables>(
        HOME_PANELS_QUERY,
        {
            variables: {
                userId,
                firstRecentlySearchedRepositories: RECENTLY_SEARCHED_REPOSITORIES_TO_LOAD,
                firstRecentSearches: RECENT_SEARCHES_TO_LOAD,
            },
        }
    )

    console.log({ data })

    const fetchMore: HomePanelsFetchMore = useCallback(
        (variables: Partial<HomePanelsQueryVariables>) => {
            return rawFetchMore({
                variables: {
                    userId,
                    firstRecentlySearchedRepositories: 0,
                    firstRecentSearches: 0,
                    ...variables,
                },
            })
        },
        [rawFetchMore]
    )

    useEffect(() => {
        if (props.showCollaborators === true) {
            return
        }
        const loggerPayload = {
            // The other types are emitted in <CollaboratorsPanel />
            type: 'config-disabled',
        }
        eventLogger.log('HomepageInvitationsViewEmpty', loggerPayload, loggerPayload)
    }, [props.showCollaborators])

    if (data === undefined) {
        return null
    }
    const node = data.node
    if (node === null || node.__typename !== 'User') {
        return null
    }

    return (
        <div className={classNames('container', styles.homePanels)} data-testid="home-panels">
            <div className="row">
                <RepositoriesPanel
                    {...props}
                    className={classNames('col-lg-4', styles.panel)}
                    recentlySearchedRepositories={node}
                    fetchMore={fetchMore}
                />
                <RecentSearchesPanel
                    {...props}
                    recentSearches={node}
                    className={classNames('col-lg-8', styles.panel)}
                    fetchMore={fetchMore}
                />
            </div>
            <div className="row">
                <RecentFilesPanel {...props} className={classNames('col-lg-7', styles.panel)} />

                {props.showCollaborators ? (
                    <CollaboratorsTabPanel {...props} />
                ) : props.isSourcegraphDotCom ? (
                    <CommunitySearchContextsPanel {...props} className={classNames('col-lg-5', styles.panel)} />
                ) : (
                    <SavedSearchesPanel {...props} className={classNames('col-lg-5', styles.panel)} />
                )}
            </div>
        </div>
    )
}

const CollaboratorsTabPanel: React.FunctionComponent<Props> = (props: Props) => {
    const [persistedTabIndex, setPersistedTabIndex] = useTemporarySetting(INVITES_TAB_KEY, 1)

    if (persistedTabIndex === undefined) {
        return null
    }

    return (
        <div className={classNames('col-lg-5', styles.panel)}>
            <Tabs defaultIndex={persistedTabIndex} onChange={setPersistedTabIndex} className={styles.tabPanel}>
                <TabList>
                    <Tab>{props.isSourcegraphDotCom ? 'Community search contexts' : 'Saved searches'}</Tab>
                    <Tab>Invite colleagues</Tab>
                </TabList>
                <TabPanels className="h-100">
                    <TabPanel className="h-100">
                        {props.isSourcegraphDotCom ? (
                            <CommunitySearchContextsPanel {...props} insideTabPanel={true} />
                        ) : (
                            <SavedSearchesPanel {...props} insideTabPanel={true} />
                        )}
                    </TabPanel>
                    <TabPanel className="h-100">
                        <CollaboratorsPanel {...props} />
                    </TabPanel>
                </TabPanels>
            </Tabs>
        </div>
    )
}<|MERGE_RESOLUTION|>--- conflicted
+++ resolved
@@ -1,8 +1,4 @@
-<<<<<<< HEAD
-import { ApolloQueryResult, FetchMoreQueryOptions, gql, useQuery } from '@apollo/client'
-import classNames from 'classnames'
-=======
->>>>>>> b647b4fa
+import { ApolloQueryResult, gql, useQuery } from '@apollo/client'
 import * as React from 'react'
 import { useEffect, useCallback } from 'react'
 
