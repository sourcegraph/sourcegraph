import classNames from 'classnames'
import PencilOutlineIcon from 'mdi-react/PencilOutlineIcon'
import PlusIcon from 'mdi-react/PlusIcon'
import React, { useCallback, useEffect, useMemo, useState } from 'react'
import { Observable } from 'rxjs'

<<<<<<< HEAD
import { ISavedSearch } from '@sourcegraph/shared/src/graphql/schema'
=======
import { Link } from '@sourcegraph/shared/src/components/Link'
import { ISavedSearch } from '@sourcegraph/shared/src/schema'
>>>>>>> 526017e7
import { TelemetryProps } from '@sourcegraph/shared/src/telemetry/telemetryService'
import { useObservable } from '@sourcegraph/shared/src/util/useObservable'
import { Button, Link } from '@sourcegraph/wildcard'

import { AuthenticatedUser } from '../../auth'
import { buildSearchURLQueryFromQueryState } from '../../stores'

import { ActionButtonGroup } from './ActionButtonGroup'
import { EmptyPanelContainer } from './EmptyPanelContainer'
import { FooterPanel } from './FooterPanel'
import { LoadingPanelView } from './LoadingPanelView'
import { PanelContainer } from './PanelContainer'

interface Props extends TelemetryProps {
    className?: string
    authenticatedUser: AuthenticatedUser | null
    fetchSavedSearches: () => Observable<ISavedSearch[]>
}

export const SavedSearchesPanel: React.FunctionComponent<Props> = ({
    authenticatedUser,
    fetchSavedSearches,
    className,
    telemetryService,
}) => {
    const savedSearches = useObservable(useMemo(() => fetchSavedSearches(), [fetchSavedSearches]))
    const [showAllSearches, setShowAllSearches] = useState(true)

    useEffect(() => {
        // Only log the first load (when items to load is equal to the page size)
        if (savedSearches) {
            telemetryService.log(
                'SavedSearchesPanelLoaded',
                { empty: savedSearches.length === 0, showAllSearches },
                { empty: savedSearches.length === 0, showAllSearches }
            )
        }
    }, [savedSearches, telemetryService, showAllSearches])

    const logEvent = useCallback((event: string, props?: any) => (): void => telemetryService.log(event, props), [
        telemetryService,
    ])

    const emptyDisplay = (
        <EmptyPanelContainer className="text-muted">
            <small>
                Use saved searches to alert you to uses of a favorite API, or changes to code you need to monitor.
            </small>
            {authenticatedUser && (
                <Button
                    to={`/users/${authenticatedUser.username}/searches/add`}
                    onClick={logEvent('SavedSearchesPanelCreateButtonClicked', { source: 'empty view' })}
                    className="mt-2 align-self-center"
                    variant="secondary"
                    as={Link}
                >
                    <PlusIcon className="icon-inline" />
                    Create a saved search
                </Button>
            )}
        </EmptyPanelContainer>
    )
    const loadingDisplay = <LoadingPanelView text="Loading saved searches" />

    const contentDisplay = (
        <div className="d-flex flex-column h-100">
            <div className="d-flex justify-content-between mb-1 mt-2">
                <small>Search</small>
                <small>Edit</small>
            </div>
            <dl className="list-group-flush flex-grow-1">
                {savedSearches
                    ?.filter(search => (showAllSearches ? true : search.namespace.id === authenticatedUser?.id))
                    .map(search => (
                        <dd key={search.id} className="text-monospace test-saved-search-entry">
                            <div className="d-flex justify-content-between">
                                <small>
                                    <Link
                                        to={'/search?' + buildSearchURLQueryFromQueryState({ query: search.query })}
                                        className=" p-0"
                                        onClick={logEvent('SavedSearchesPanelSearchClicked')}
                                    >
                                        {search.description}
                                    </Link>
                                </small>
                                {authenticatedUser &&
                                    (search.namespace.__typename === 'User' ? (
                                        <Link
                                            to={`/users/${search.namespace.namespaceName}/searches/${search.id}`}
                                            onClick={logEvent('SavedSearchesPanelEditClicked')}
                                        >
                                            <PencilOutlineIcon className="icon-inline" />
                                        </Link>
                                    ) : (
                                        <Link
                                            to={`/organizations/${search.namespace.namespaceName}/searches/${search.id}`}
                                            onClick={logEvent('SavedSearchesPanelEditClicked')}
                                        >
                                            <PencilOutlineIcon className="icon-inline" />
                                        </Link>
                                    ))}
                            </div>
                        </dd>
                    ))}
            </dl>
            {authenticatedUser && (
                <FooterPanel className="p-1">
                    <small>
                        <Link
                            to={`/users/${authenticatedUser.username}/searches`}
                            className=" text-left"
                            onClick={logEvent('SavedSearchesPanelViewAllClicked')}
                        >
                            View saved searches
                        </Link>
                    </small>
                </FooterPanel>
            )}
        </div>
    )

    const actionButtons = (
        <ActionButtonGroup>
            <div className="btn-group btn-group-sm">
                {authenticatedUser && (
                    <Button
                        to={`/users/${authenticatedUser.username}/searches/add`}
                        className="mr-2"
                        onClick={logEvent('SavedSearchesPanelCreateButtonClicked', { source: 'toolbar' })}
                        variant="secondary"
                        outline={true}
                        as={Link}
                    >
                        +
                    </Button>
                )}
            </div>
            <div className="btn-group btn-group-sm">
                <Button
                    onClick={() => setShowAllSearches(false)}
                    className={classNames('test-saved-search-panel-my-searches', {
                        active: !showAllSearches,
                    })}
                    outline={true}
                    variant="secondary"
                >
                    My searches
                </Button>
                <Button
                    onClick={() => setShowAllSearches(true)}
                    className={classNames('test-saved-search-panel-all-searches', {
                        active: showAllSearches,
                    })}
                    outline={true}
                    variant="secondary"
                >
                    All searches
                </Button>
            </div>
        </ActionButtonGroup>
    )
    return (
        <PanelContainer
            className={classNames(className, 'saved-searches-panel')}
            title="Saved searches"
            state={savedSearches ? (savedSearches.length > 0 ? 'populated' : 'empty') : 'loading'}
            loadingContent={loadingDisplay}
            populatedContent={contentDisplay}
            emptyContent={emptyDisplay}
            actionButtons={actionButtons}
        />
    )
}<|MERGE_RESOLUTION|>--- conflicted
+++ resolved
@@ -4,12 +4,7 @@
 import React, { useCallback, useEffect, useMemo, useState } from 'react'
 import { Observable } from 'rxjs'
 
-<<<<<<< HEAD
-import { ISavedSearch } from '@sourcegraph/shared/src/graphql/schema'
-=======
-import { Link } from '@sourcegraph/shared/src/components/Link'
 import { ISavedSearch } from '@sourcegraph/shared/src/schema'
->>>>>>> 526017e7
 import { TelemetryProps } from '@sourcegraph/shared/src/telemetry/telemetryService'
 import { useObservable } from '@sourcegraph/shared/src/util/useObservable'
 import { Button, Link } from '@sourcegraph/wildcard'
