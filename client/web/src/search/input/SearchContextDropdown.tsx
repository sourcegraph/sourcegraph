--- conflicted
+++ resolved
@@ -82,9 +82,8 @@
         // eslint-disable-next-line react-hooks/exhaustive-deps
     }, [isOpen])
 
-<<<<<<< HEAD
     const isUserAnOrgMember = authenticatedUser?.organizations.nodes.length !== 0
-=======
+
     const onCloseMenu = useCallback(
         (isEscapeKey?: boolean) => {
             if (isEscapeKey) {
@@ -94,7 +93,6 @@
         },
         [toggleOpen, onEscapeMenuClose]
     )
->>>>>>> a1f0911e
 
     return (
         <Dropdown
