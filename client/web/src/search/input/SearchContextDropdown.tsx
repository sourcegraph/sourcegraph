import classNames from 'classnames'
import React, { useCallback, useEffect, useMemo, useState } from 'react'
import { Dropdown, DropdownMenu, DropdownToggle } from 'reactstrap'

import { FilterType } from '@sourcegraph/shared/src/search/query/filters'
import { filterExists } from '@sourcegraph/shared/src/search/query/validate'
import { TelemetryProps } from '@sourcegraph/shared/src/telemetry/telemetryService'

import { SearchContextInputProps } from '..'
import { AuthenticatedUser } from '../../auth'
import { useTemporarySetting } from '../../settings/temporary/useTemporarySetting'
import { SubmitSearchProps } from '../helpers'

import { SearchContextCtaPrompt } from './SearchContextCtaPrompt'
import { SearchContextMenu } from './SearchContextMenu'

export interface SearchContextDropdownProps
    extends Omit<SearchContextInputProps, 'showSearchContext'>,
<<<<<<< HEAD
        Pick<PatternTypeProps, 'patternType'>,
        Pick<CaseSensitivityProps, 'caseSensitive'>,
        TelemetryProps {
=======
        TelemetryProps,
        Partial<Pick<SubmitSearchProps, 'submitSearch'>> {
>>>>>>> c04b732b
    isSourcegraphDotCom: boolean
    authenticatedUser: AuthenticatedUser | null
    query: string
    className?: string
}

export const SearchContextDropdown: React.FunctionComponent<SearchContextDropdownProps> = props => {
    const {
        isSourcegraphDotCom,
        authenticatedUser,
        hasUserAddedRepositories,
        hasUserAddedExternalServices,
<<<<<<< HEAD
        history,
        patternType,
        caseSensitive,
=======
>>>>>>> c04b732b
        query,
        selectedSearchContextSpec,
        setSelectedSearchContextSpec,
        submitSearch,
        fetchAutoDefinedSearchContexts,
        fetchSearchContexts,
        className,
        telemetryService,
    } = props

    const [hasUsedNonGlobalContext] = useTemporarySetting('search.usedNonGlobalContext')

    const [isOpen, setIsOpen] = useState(false)
    const toggleOpen = useCallback(() => {
        telemetryService.log('SearchContextDropdownToggled')
        setIsOpen(value => !value)
    }, [telemetryService])

    const isContextFilterInQuery = useMemo(() => filterExists(query, FilterType.context), [query])

    const disabledTooltipText = isContextFilterInQuery ? 'Overridden by query' : ''
<<<<<<< HEAD

    const submitOnToggle = useCallback(
        (selectedSearchContextSpec: string): void => {
            submitSearch({
                history,
                query,
                source: 'filter',
                patternType,
                caseSensitive,
                selectedSearchContextSpec,
            })
        },
        [submitSearch, caseSensitive, history, query, patternType]
    )
=======
>>>>>>> c04b732b

    const selectSearchContextSpec = useCallback(
        (spec: string): void => {
            if (submitSearch) {
                submitSearch({
                    source: 'filter',
                    selectedSearchContextSpec: spec,
                })
            } else {
                setSelectedSearchContextSpec(spec)
            }
        },
        [submitSearch, setSelectedSearchContextSpec]
    )

    useEffect(() => {
        if (isOpen && authenticatedUser) {
            // Log search context dropdown view event whenever dropdown is opened, if user is authenticated
            telemetryService.log('SearchContextsDropdownViewed')
        }

        if (isOpen && !authenticatedUser) {
            // Log CTA view event whenver dropdown is opened, if user is not authenticated
            telemetryService.log('SearchResultContextsCTAShown')
        }
        // eslint-disable-next-line react-hooks/exhaustive-deps
    }, [isOpen])

    return (
        <Dropdown
            isOpen={isOpen}
            toggle={toggleOpen}
            a11y={false} /* Override default keyboard events in reactstrap */
            className={classNames('search-context-dropdown ', className)}
        >
            <DropdownToggle
                className={classNames(
                    'search-context-dropdown__button',
                    'dropdown-toggle',
                    'test-search-context-dropdown',
                    {
                        'search-context-dropdown__button--open': isOpen,
                    }
                )}
                color="link"
                disabled={isContextFilterInQuery}
                data-tooltip={disabledTooltipText}
            >
                <code className="search-context-dropdown__button-content test-selected-search-context-spec">
                    <span className="search-filter-keyword">context:</span>
                    {selectedSearchContextSpec?.startsWith('@') ? (
                        <>
                            <span className="search-keyword">@</span>
                            {selectedSearchContextSpec?.slice(1)}
                        </>
                    ) : (
                        selectedSearchContextSpec
                    )}
                </code>
            </DropdownToggle>
            <DropdownMenu positionFixed={true} className="search-context-dropdown__menu">
                {isSourcegraphDotCom && !hasUserAddedRepositories && !hasUsedNonGlobalContext ? (
                    <SearchContextCtaPrompt
                        telemetryService={telemetryService}
                        authenticatedUser={authenticatedUser}
                        hasUserAddedExternalServices={hasUserAddedExternalServices}
                    />
                ) : (
                    <SearchContextMenu
                        {...props}
                        selectSearchContextSpec={selectSearchContextSpec}
                        fetchAutoDefinedSearchContexts={fetchAutoDefinedSearchContexts}
                        fetchSearchContexts={fetchSearchContexts}
                        closeMenu={toggleOpen}
                    />
                )}
            </DropdownMenu>
        </Dropdown>
    )
}<|MERGE_RESOLUTION|>--- conflicted
+++ resolved
@@ -16,14 +16,8 @@
 
 export interface SearchContextDropdownProps
     extends Omit<SearchContextInputProps, 'showSearchContext'>,
-<<<<<<< HEAD
-        Pick<PatternTypeProps, 'patternType'>,
-        Pick<CaseSensitivityProps, 'caseSensitive'>,
-        TelemetryProps {
-=======
         TelemetryProps,
         Partial<Pick<SubmitSearchProps, 'submitSearch'>> {
->>>>>>> c04b732b
     isSourcegraphDotCom: boolean
     authenticatedUser: AuthenticatedUser | null
     query: string
@@ -36,12 +30,6 @@
         authenticatedUser,
         hasUserAddedRepositories,
         hasUserAddedExternalServices,
-<<<<<<< HEAD
-        history,
-        patternType,
-        caseSensitive,
-=======
->>>>>>> c04b732b
         query,
         selectedSearchContextSpec,
         setSelectedSearchContextSpec,
@@ -63,23 +51,6 @@
     const isContextFilterInQuery = useMemo(() => filterExists(query, FilterType.context), [query])
 
     const disabledTooltipText = isContextFilterInQuery ? 'Overridden by query' : ''
-<<<<<<< HEAD
-
-    const submitOnToggle = useCallback(
-        (selectedSearchContextSpec: string): void => {
-            submitSearch({
-                history,
-                query,
-                source: 'filter',
-                patternType,
-                caseSensitive,
-                selectedSearchContextSpec,
-            })
-        },
-        [submitSearch, caseSensitive, history, query, patternType]
-    )
-=======
->>>>>>> c04b732b
 
     const selectSearchContextSpec = useCallback(
         (spec: string): void => {
