--- conflicted
+++ resolved
@@ -22,12 +22,8 @@
     extends PatternTypeProps,
         CaseSensitivityProps,
         SettingsCascadeProps,
-<<<<<<< HEAD
-        Pick<SearchContextProps, 'showSearchContext' | 'selectedSearchContextSpec'> {
-=======
         Pick<SearchContextProps, 'selectedSearchContextSpec'>,
         Partial<Pick<SubmitSearchProps, 'submitSearch'>> {
->>>>>>> c04b732b
     navbarSearchQuery: string
     className?: string
 }
@@ -50,10 +46,6 @@
 export const Toggles: React.FunctionComponent<TogglesProps> = (props: TogglesProps) => {
     const {
         navbarSearchQuery,
-<<<<<<< HEAD
-        hasGlobalQueryBehavior,
-=======
->>>>>>> c04b732b
         patternType,
         setPatternType,
         caseSensitive,
@@ -68,30 +60,6 @@
 
     const submitOnToggle = useCallback(
         (args: { newPatternType: SearchPatternType } | { newCaseSensitivity: boolean }): void => {
-<<<<<<< HEAD
-            // Only submit search on toggle when the query input has global behavior (i.e. it's on the main search page
-            // or global navbar). Non-global inputs don't have the canonical query and need more context, making
-            // submit on-toggle undesirable. Also, only submit on toggle only when the query is non-empty.
-            const searchQueryNotEmpty = navbarSearchQuery !== ''
-            const shouldSubmitSearch = hasGlobalQueryBehavior && searchQueryNotEmpty
-            if (shouldSubmitSearch) {
-                const activation = undefined
-                const source = 'filter'
-                const newPatternType = 'newPatternType' in args ? args.newPatternType : patternType
-                const newCaseSensitive = 'newCaseSensitivity' in args ? args.newCaseSensitivity : caseSensitive
-                submitSearch({
-                    history,
-                    query: navbarSearchQuery,
-                    source,
-                    patternType: newPatternType,
-                    caseSensitive: newCaseSensitive,
-                    activation,
-                    selectedSearchContextSpec,
-                })
-            }
-        },
-        [caseSensitive, hasGlobalQueryBehavior, history, navbarSearchQuery, patternType, selectedSearchContextSpec]
-=======
             submitSearch?.({
                 source: 'filter',
                 patternType: 'newPatternType' in args ? args.newPatternType : patternType,
@@ -100,7 +68,6 @@
             })
         },
         [caseSensitive, patternType, submitSearch]
->>>>>>> c04b732b
     )
 
     const toggleCaseSensitivity = useCallback((): void => {
