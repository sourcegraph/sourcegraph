--- conflicted
+++ resolved
@@ -84,18 +84,7 @@
         (trackEventName: string) => (): void => telemetryService.log(trackEventName),
         [telemetryService]
     )
-<<<<<<< HEAD
-=======
-
-    const onClickInstallSubtext = useCallback(() => {
-        props.telemetryService.log(
-            'HomepageInstallSourcegraphCTAClicked',
-            { name: 'InstallSourcegraphSubtext' },
-            { name: 'InstallSourcegraphSubtext' }
-        )
-    }, [props.telemetryService])
-
->>>>>>> acb55efb
+
     return (
         <div className={styles.searchExamplesWrapper}>
             <div className={classNames('d-flex align-items-baseline mb-2', styles.searchExamplesTitleWrapper)}>
@@ -127,42 +116,41 @@
     )
 }
 
-export const LoggedOutHomepage: React.FunctionComponent<LoggedOutHomepageProps> = props => (
-    <div className={styles.loggedOutHomepage}>
-        <div className={styles.helpContent}>
-            {props.featureFlags.get('search-notebook-onboarding') ? (
-                <SearchExamples
-                    title="Search notebooks"
-                    subtitle="Three ways code search is more efficient than your IDE"
-                    examples={exampleNotebooks}
-                    icon={<NotebookIcon />}
-                    {...props}
-                />
-            ) : (
-                <SearchExamples
-                    title="Search examples"
-                    subtitle="Find answers faster with code search across multiple repos and commits"
-                    examples={exampleQueries}
-                    icon={<MagnifyingGlassSearchIcon />}
-                    {...props}
-                />
-            )}
-            <div className={styles.thumbnail}>
-                <div className={classNames(styles.title, 'mb-2')}>Watch and learn</div>
-                <HomepageModalVideo {...props} />
-            </div>
-        </div>
-
-<<<<<<< HEAD
-        <div className="mt-5 d-flex justify-content-center">
-            <div className="d-flex align-items-center flex-column">
-                <SignUpCta className={styles.loggedOutHomepageCta} telemetryService={props.telemetryService} />
-                <div className="mt-2 text-center">
-                    Search private code by{' '}
-                    <a href="https://docs.sourcegraph.com/admin/install" target="_blank" rel="noopener noreferrer">
-                        installing Sourcegraph locally.
-                    </a>
-=======
+export const LoggedOutHomepage: React.FunctionComponent<LoggedOutHomepageProps> = props => {
+    const onClickInstallSubtext = useCallback(() => {
+        props.telemetryService.log(
+            'HomepageInstallSourcegraphCTAClicked',
+            { name: 'InstallSourcegraphSubtext' },
+            { name: 'InstallSourcegraphSubtext' }
+        )
+    }, [props.telemetryService])
+
+    return (
+        <div className={styles.loggedOutHomepage}>
+            <div className={styles.helpContent}>
+                {props.featureFlags.get('search-notebook-onboarding') ? (
+                    <SearchExamples
+                        title="Search notebooks"
+                        subtitle="Three ways code search is more efficient than your IDE"
+                        examples={exampleNotebooks}
+                        icon={<NotebookIcon />}
+                        {...props}
+                    />
+                ) : (
+                    <SearchExamples
+                        title="Search examples"
+                        subtitle="Find answers faster with code search across multiple repos and commits"
+                        examples={exampleQueries}
+                        icon={<MagnifyingGlassSearchIcon />}
+                        {...props}
+                    />
+                )}
+                <div className={styles.thumbnail}>
+                    <div className={classNames(styles.title, 'mb-2')}>Watch and learn</div>
+                    <HomepageModalVideo {...props} />
+                </div>
+            </div>
+
             <div className="mt-5 d-flex justify-content-center">
                 <div className="d-flex align-items-center flex-column">
                     <SignUpCta className={styles.loggedOutHomepageCta} telemetryService={props.telemetryService} />
@@ -177,33 +165,35 @@
                             installing Sourcegraph locally.
                         </a>
                     </div>
->>>>>>> acb55efb
+                </div>
+            </div>
+
+            <div className="mt-5">
+                <div className="d-flex align-items-baseline mt-5 mb-3">
+                    <div className={classNames(styles.title, 'mr-2')}>Repository groups</div>
+                    <div className="font-weight-normal text-muted">Search sets of repositories</div>
+                </div>
+                <div className={styles.loggedOutHomepageRepogroupListCards}>
+                    {repogroupList.map(repogroup => (
+                        <div className="d-flex align-items-center" key={repogroup.name}>
+                            <img
+                                className={classNames(styles.loggedOutHomepageRepogroupListIcon, 'mr-2')}
+                                src={repogroup.homepageIcon}
+                                alt={`${repogroup.name} icon`}
+                            />
+                            <Link
+                                to={repogroup.url}
+                                className={classNames(styles.loggedOutHomepageRepogroupListingTitle)}
+                            >
+                                {repogroup.title}
+                            </Link>
+                        </div>
+                    ))}
                 </div>
             </div>
         </div>
-
-        <div className="mt-5">
-            <div className="d-flex align-items-baseline mt-5 mb-3">
-                <div className={classNames(styles.title, 'mr-2')}>Repository groups</div>
-                <div className="font-weight-normal text-muted">Search sets of repositories</div>
-            </div>
-            <div className={styles.loggedOutHomepageRepogroupListCards}>
-                {repogroupList.map(repogroup => (
-                    <div className="d-flex align-items-center" key={repogroup.name}>
-                        <img
-                            className={classNames(styles.loggedOutHomepageRepogroupListIcon, 'mr-2')}
-                            src={repogroup.homepageIcon}
-                            alt={`${repogroup.name} icon`}
-                        />
-                        <Link to={repogroup.url} className={classNames(styles.loggedOutHomepageRepogroupListingTitle)}>
-                            {repogroup.title}
-                        </Link>
-                    </div>
-                ))}
-            </div>
-        </div>
-    </div>
-)
+    )
+}
 
 const NotebookIcon = React.memo(() => (
     <svg width="18" height="21" fill="none" xmlns="http://www.w3.org/2000/svg">
