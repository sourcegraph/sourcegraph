import classNames from 'classnames'
import ChevronRightIcon from 'mdi-react/ChevronRightIcon'
import React, { useCallback } from 'react'
import { DropdownItem } from 'reactstrap'
import { SearchContextProps } from '..'

const SearchContextMenuItem: React.FunctionComponent<{
    spec: string
    description: string
    selected: boolean
    isDefault: boolean
    setSelectedSearchContextSpec: (spec: string) => void
}> = ({ spec, description, selected, isDefault, setSelectedSearchContextSpec }) => {
<<<<<<< HEAD
    const setContext = useCallback(() => setSelectedSearchContextSpec(spec), [spec, setSelectedSearchContextSpec])
=======
    const setContext = useCallback(() => {
        setSelectedSearchContextSpec(spec)
    }, [setSelectedSearchContextSpec, spec])
>>>>>>> 381e02b8
    return (
        <DropdownItem
            className={classNames('search-context-menu__item', { 'search-context-menu__item--selected': selected })}
            onClick={setContext}
        >
            <span className="search-context-menu__item-name" title={spec}>
                {spec}
<<<<<<< HEAD
            </span>
            <span className="search-context-menu__item-description" title={description}>
                {description}
            </span>
            {isDefault && <span className="search-context-menu__item-default">Default</span>}
        </DropdownItem>
    )
}

export const SearchContextMenu: React.FunctionComponent<Omit<SearchContextProps, 'showSearchContext'>> = ({
    availableSearchContexts,
    selectedSearchContextSpec,
    defaultSearchContextSpec,
    setSelectedSearchContextSpec,
}) => (
    <div className="search-context-menu">
        <div className="search-context-menu__header d-flex">
            <span aria-hidden="true" className="search-context-menu__header-prompt">
                <ChevronRightIcon className="icon-inline" />
            </span>
            <input type="search" placeholder="Find a context" className="search-context-menu__header-input" />
        </div>
        <div className="search-context-menu__list">
            {availableSearchContexts.map(context => (
                <SearchContextMenuItem
                    key={context.id}
                    spec={context.spec}
                    description={context.description}
                    isDefault={context.spec === defaultSearchContextSpec}
                    selected={context.spec === selectedSearchContextSpec}
                    setSelectedSearchContextSpec={setSelectedSearchContextSpec}
                />
            ))}
        </div>
        <div className="search-context-menu__footer">
            <button type="button" className="btn btn-link btn-sm search-context-menu__footer-button">
                Reset
            </button>
            <span className="flex-grow-1" />
            <button type="button" className="btn btn-link btn-sm search-context-menu__footer-button">
                Manage contexts
            </button>
=======
            </span>
            <span className="search-context-menu__item-description" title={description}>
                {description}
            </span>
            {isDefault && <span className="search-context-menu__item-default">Default</span>}
        </DropdownItem>
    )
}

export interface SearchContextMenuProps extends Omit<SearchContextProps, 'showSearchContext'> {
    closeMenu: () => void
}

export const SearchContextMenu: React.FunctionComponent<SearchContextMenuProps> = ({
    availableSearchContexts,
    selectedSearchContextSpec,
    defaultSearchContextSpec,
    setSelectedSearchContextSpec,
    closeMenu,
}) => {
    const reset = useCallback(() => {
        setSelectedSearchContextSpec(defaultSearchContextSpec)
        closeMenu()
    }, [closeMenu, defaultSearchContextSpec, setSelectedSearchContextSpec])

    return (
        <div className="search-context-menu">
            <div className="search-context-menu__header d-flex">
                <span aria-hidden="true" className="search-context-menu__header-prompt">
                    <ChevronRightIcon className="icon-inline" />
                </span>
                <input type="search" placeholder="Find a context" className="search-context-menu__header-input" />
            </div>
            <div className="search-context-menu__list">
                {availableSearchContexts.map(context => (
                    <SearchContextMenuItem
                        key={context.id}
                        spec={context.spec}
                        description={context.description}
                        isDefault={context.spec === defaultSearchContextSpec}
                        selected={context.spec === selectedSearchContextSpec}
                        setSelectedSearchContextSpec={setSelectedSearchContextSpec}
                    />
                ))}
            </div>
            <div className="search-context-menu__footer">
                <button
                    type="button"
                    onClick={reset}
                    className="btn btn-link btn-sm search-context-menu__footer-button"
                >
                    Reset
                </button>
                <span className="flex-grow-1" />
            </div>
>>>>>>> 381e02b8
        </div>
    )
}<|MERGE_RESOLUTION|>--- conflicted
+++ resolved
@@ -11,13 +11,9 @@
     isDefault: boolean
     setSelectedSearchContextSpec: (spec: string) => void
 }> = ({ spec, description, selected, isDefault, setSelectedSearchContextSpec }) => {
-<<<<<<< HEAD
-    const setContext = useCallback(() => setSelectedSearchContextSpec(spec), [spec, setSelectedSearchContextSpec])
-=======
     const setContext = useCallback(() => {
         setSelectedSearchContextSpec(spec)
     }, [setSelectedSearchContextSpec, spec])
->>>>>>> 381e02b8
     return (
         <DropdownItem
             className={classNames('search-context-menu__item', { 'search-context-menu__item--selected': selected })}
@@ -25,50 +21,6 @@
         >
             <span className="search-context-menu__item-name" title={spec}>
                 {spec}
-<<<<<<< HEAD
-            </span>
-            <span className="search-context-menu__item-description" title={description}>
-                {description}
-            </span>
-            {isDefault && <span className="search-context-menu__item-default">Default</span>}
-        </DropdownItem>
-    )
-}
-
-export const SearchContextMenu: React.FunctionComponent<Omit<SearchContextProps, 'showSearchContext'>> = ({
-    availableSearchContexts,
-    selectedSearchContextSpec,
-    defaultSearchContextSpec,
-    setSelectedSearchContextSpec,
-}) => (
-    <div className="search-context-menu">
-        <div className="search-context-menu__header d-flex">
-            <span aria-hidden="true" className="search-context-menu__header-prompt">
-                <ChevronRightIcon className="icon-inline" />
-            </span>
-            <input type="search" placeholder="Find a context" className="search-context-menu__header-input" />
-        </div>
-        <div className="search-context-menu__list">
-            {availableSearchContexts.map(context => (
-                <SearchContextMenuItem
-                    key={context.id}
-                    spec={context.spec}
-                    description={context.description}
-                    isDefault={context.spec === defaultSearchContextSpec}
-                    selected={context.spec === selectedSearchContextSpec}
-                    setSelectedSearchContextSpec={setSelectedSearchContextSpec}
-                />
-            ))}
-        </div>
-        <div className="search-context-menu__footer">
-            <button type="button" className="btn btn-link btn-sm search-context-menu__footer-button">
-                Reset
-            </button>
-            <span className="flex-grow-1" />
-            <button type="button" className="btn btn-link btn-sm search-context-menu__footer-button">
-                Manage contexts
-            </button>
-=======
             </span>
             <span className="search-context-menu__item-description" title={description}>
                 {description}
@@ -124,7 +76,6 @@
                 </button>
                 <span className="flex-grow-1" />
             </div>
->>>>>>> 381e02b8
         </div>
     )
 }