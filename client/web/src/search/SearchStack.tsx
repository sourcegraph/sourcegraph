import classNames from 'classnames'
import { LocationDescriptor } from 'history'
import CloseIcon from 'mdi-react/CloseIcon'
import CodeBracketsIcon from 'mdi-react/CodeBracketsIcon'
import FileDocumentOutlineIcon from 'mdi-react/FileDocumentOutlineIcon'
import NotebookPlusIcon from 'mdi-react/NotebookPlusIcon'
import PencilIcon from 'mdi-react/PencilIcon'
import SearchIcon from 'mdi-react/SearchIcon'
import TextBoxIcon from 'mdi-react/TextBoxIcon'
import TrashIcon from 'mdi-react/TrashCanIcon'
import React, { useCallback, useState, useMemo, KeyboardEvent, SyntheticEvent, useRef, useEffect } from 'react'
import { useHistory } from 'react-router-dom'

import { SyntaxHighlightedSearchQuery } from '@sourcegraph/search-ui'
import { SearchPatternType } from '@sourcegraph/shared/src/graphql-operations'
import { IHighlightLineRange } from '@sourcegraph/shared/src/schema'
import { FilterType } from '@sourcegraph/shared/src/search/query/filters'
import { appendContextFilter, updateFilter } from '@sourcegraph/shared/src/search/query/transformer'
import { buildSearchURLQuery, toPrettyBlobURL } from '@sourcegraph/shared/src/util/url'
import { Button, Link, TextArea } from '@sourcegraph/wildcard'

import { PageRoutes } from '../routes.constants'
import { useExperimentalFeatures } from '../stores'
import {
    useSearchStackState,
    restorePreviousSession,
    SearchEntry,
    SearchStackEntry,
    removeSearchStackEntry,
    removeAllSearchStackEntries,
    SearchStackEntryInput,
    addSearchStackEntry,
    setEntryAnnotation,
} from '../stores/searchStack'

import { BlockInput } from './notebook'
import { serializeBlocksToURL } from './notebook/serialize'
import styles from './SearchStack.module.scss'

const SEARCH_STACK_ID = 'search:search-stack'

/**
 * Helper hook to determine whether a new entry has been added to the search
 * stack. Whenever the number of entries increases we have a new entry. It
 * assumes that the newest entry is the first element in the input array.
 */
function useHasNewEntry(entries: SearchStackEntry[]): boolean {
    const previousLength = useRef<number>()

    useEffect(() => {
        previousLength.current = entries.length
    }, [entries])

    return previousLength.current !== undefined && previousLength.current < entries.length
}

export const SearchStack: React.FunctionComponent<{ initialOpen?: boolean }> = ({ initialOpen = false }) => {
    const history = useHistory()

    const [open, setOpen] = useState(initialOpen)
    const [confirmRemoveAll, setConfirmRemoveAll] = useState(false)
    const addableEntry = useSearchStackState(state => state.addableEntry)
    const entries = useSearchStackState(state => state.entries)
    const canRestore = useSearchStackState(state => state.canRestoreSession)
    const enableSearchStack = useExperimentalFeatures(features => features.enableSearchStack)

    const reversedEntries = useMemo(() => [...entries].reverse(), [entries])
    const hasNewEntry = useHasNewEntry(reversedEntries)

    const createNotebook = useCallback(() => {
        const blocks: BlockInput[] = []
        for (const entry of entries) {
            if (entry.annotation) {
                blocks.push({ type: 'md', input: entry.annotation })
            }
            switch (entry.type) {
                case 'search':
                    blocks.push({ type: 'query', input: toSearchQuery(entry) })
                    break
                case 'file':
                    blocks.push({
                        type: 'file',
                        input: {
                            repositoryName: entry.repo,
                            revision: entry.revision,
                            filePath: entry.path,
                            // Notebooks expect the end line to be exclusive
                            lineRange: entry.lineRange
                                ? { ...entry.lineRange, endLine: entry.lineRange?.endLine + 1 }
                                : null,
                        },
                    })
                    break
            }
        }

        const location = {
            pathname: PageRoutes.NotebookCreate,
<<<<<<< HEAD
            hash: serializeBlocksToURL(
                entries.map(
                    (entry): BlockInput => {
                        switch (entry.type) {
                            case 'search':
                                return { type: 'query', input: toSearchQuery(entry) }
                            case 'file':
                                return {
                                    type: 'file',
                                    input: {
                                        repositoryName: entry.repo,
                                        revision: entry.revision,
                                        filePath: entry.path,
                                        lineRange: entry.lineRange,
                                    },
                                }
                        }
                    }
                ),
                window.location.origin
            ),
=======
            hash: serializeBlocks(blocks, window.location.origin),
>>>>>>> 58510780
        }
        history.push(location)
    }, [entries, history])

    if (!enableSearchStack || (reversedEntries.length === 0 && !addableEntry)) {
        return null
    }

    if (open) {
        return (
            <div className={classNames(styles.root, { [styles.open]: open })} id={SEARCH_STACK_ID} role="dialog">
                <div className={classNames(styles.header, 'd-flex align-items-center justify-content-between')}>
                    <Button
                        aria-label="Close search session"
                        variant="icon"
                        className="p-2"
                        onClick={() => setOpen(false)}
                        aria-controls={SEARCH_STACK_ID}
                        aria-expanded="true"
                    >
                        <PencilIcon className="icon-inline" />
                        <h4 className={classNames(styles.openVisible, 'px-1')}>Notepad</h4>
                        <small>
                            ({reversedEntries.length} item{reversedEntries.length === 1 ? '' : 's'})
                        </small>
                    </Button>
                    <Button
                        aria-label="Close search session"
                        variant="icon"
                        className={classNames('pr-2', styles.closeButton, styles.openVisible)}
                        onClick={() => setOpen(false)}
                        aria-controls={SEARCH_STACK_ID}
                        aria-expanded="true"
                    >
                        <CloseIcon className="icon-inline" />
                    </Button>
                </div>
                <ul>
                    <li className="d-flex flex-column">{addableEntry && <AddEntryButton entry={addableEntry} />}</li>
                    {reversedEntries.map((entry, index) => (
                        <li key={entry.id}>
                            <SearchStackEntryComponent entry={entry} focus={hasNewEntry && index === 0} />
                        </li>
                    ))}
                </ul>
                {confirmRemoveAll && (
                    <div className="p-2">
                        <p>Are you sure you want to delete all entries?</p>
                        <div className="d-flex justify-content-between">
                            <Button variant="secondary" onClick={() => setConfirmRemoveAll(false)}>
                                Cancel
                            </Button>
                            <Button
                                variant="danger"
                                onClick={() => {
                                    removeAllSearchStackEntries()
                                    setConfirmRemoveAll(false)
                                }}
                            >
                                Yes, delete
                            </Button>
                        </div>
                    </div>
                )}
                <div className="p-2">
                    {canRestore && (
                        <Button
                            className="w-100 mb-1"
                            onClick={restorePreviousSession}
                            outline={true}
                            variant="secondary"
                            size="sm"
                        >
                            Restore previous session
                        </Button>
                    )}
                    <div className="d-flex justify-content-between align-items-center">
                        <Button onClick={createNotebook} variant="primary" size="sm" disabled={entries.length === 0}>
                            <NotebookPlusIcon className="icon-inline" /> Create Notebook
                        </Button>
                        <Button
                            aria-label="Remove all entries"
                            title="Remove all entries"
                            variant="icon"
                            className="text-muted"
                            disabled={entries.length === 0}
                            onClick={() => setConfirmRemoveAll(true)}
                        >
                            <TrashIcon className="icon-inline" />
                        </Button>
                    </div>
                </div>
            </div>
        )
    }
    const openNotepad = (): void => {
        setOpen(true)
    }

    const handleEnterKey = (event: KeyboardEvent<HTMLDivElement>): void => {
        if (event.key === 'enter') {
            openNotepad()
        }
    }

    return (
        <div
            className={classNames(styles.root)}
            role="button"
            aria-expanded="false"
            aria-controls={SEARCH_STACK_ID}
            onClick={openNotepad}
            onKeyUp={handleEnterKey}
            aria-label="Open search session"
            tabIndex={0}
        >
            {reversedEntries.length === 0 && addableEntry && <AddEntryButton entry={addableEntry} />}
            {reversedEntries.length > 0 ? (
                // `key` is necessary here to force new elemments being created
                // when the top entry is deleted. Otherwise the annotations
                // input isn't rendered correctly.
                <SearchStackEntryComponent key={reversedEntries[0].id} entry={reversedEntries[0]} focus={hasNewEntry} />
            ) : null}
        </div>
    )
}

interface AddEntryButtonProps {
    entry: SearchStackEntryInput
}

const AddEntryButton: React.FunctionComponent<AddEntryButtonProps> = ({ entry }) => {
    switch (entry.type) {
        case 'search':
            return (
                <Button
                    variant="primary"
                    size="sm"
                    title="Add search"
                    className={styles.button}
                    onClick={event => {
                        event.stopPropagation()
                        addSearchStackEntry(entry)
                    }}
                >
                    + <SearchIcon className="icon-inline" /> Search
                </Button>
            )
        case 'file':
            return (
                <span className={classNames(styles.button, 'd-flex mx-0')}>
                    <Button
                        variant="primary"
                        size="sm"
                        title="Add file"
                        className="flex-1 mx-1"
                        onClick={event => {
                            event.stopPropagation()
                            addSearchStackEntry(entry, 'file')
                        }}
                    >
                        + <FileDocumentOutlineIcon className="icon-inline" /> File
                    </Button>
                    {entry.lineRange && (
                        <Button
                            variant="primary"
                            size="sm"
                            title="Add line range"
                            className="flex-1 mx-1"
                            onClick={event => {
                                event.stopPropagation()
                                addSearchStackEntry(entry, 'range')
                            }}
                        >
                            + <CodeBracketsIcon className="icon-inline" /> Range (
                            {entry.lineRange.endLine - entry.lineRange.startLine + 1})
                        </Button>
                    )}
                </span>
            )
    }
}

function stopPropagation(event: SyntheticEvent): void {
    event.stopPropagation()
}

interface SearchStackEntryComponentProps {
    entry: SearchStackEntry
    /**
     * If set to true, show and focus the annotations input.
     */
    focus?: boolean
}

const SearchStackEntryComponent: React.FunctionComponent<SearchStackEntryComponentProps> = ({
    entry,
    focus = false,
}) => {
    const { icon, title, location } = getUIComponentsForEntry(entry)
    const [annotation, setAnnotation] = useState(entry.annotation ?? '')
    const [showAnnotationInput, setShowAnnotationInput] = useState(focus)
    const textarea = useRef<HTMLTextAreaElement | null>(null)

    useEffect(() => {
        textarea.current?.focus()
    }, [focus])

    return (
        <div className={styles.entry}>
            <div className="d-flex">
                <span className="flex-shrink-0 text-muted mr-1">{icon}</span>
                <span className="flex-1">
                    <Link to={location} className="p-0">
                        {title}
                    </Link>
                </span>
                <span className="ml-1 d-flex">
                    <Button
                        aria-label="Add annotation"
                        title="Add annotation"
                        variant="icon"
                        className="text-muted"
                        onClick={event => {
                            event.stopPropagation()
                            setShowAnnotationInput(show => !show)
                        }}
                    >
                        <TextBoxIcon className="icon-inline" />
                    </Button>
                    <Button
                        aria-label="Remove entry"
                        title="Remove entry"
                        variant="icon"
                        className="ml-1 text-muted"
                        onClick={event => {
                            event.stopPropagation()
                            removeSearchStackEntry(entry)
                        }}
                    >
                        <CloseIcon className="icon-inline" />
                    </Button>
                </span>
            </div>
            {showAnnotationInput && (
                <TextArea
                    ref={textarea}
                    className="mt-1"
                    placeholder="Type to add annotation..."
                    value={annotation}
                    onBlur={() => setEntryAnnotation(entry, annotation)}
                    onChange={event => setAnnotation(event.currentTarget.value)}
                    onClick={stopPropagation}
                />
            )}
        </div>
    )
}

function getUIComponentsForEntry(
    entry: SearchStackEntry
): { icon: React.ReactElement; title: React.ReactElement; location: LocationDescriptor; body?: React.ReactElement } {
    switch (entry.type) {
        case 'search':
            return {
                icon: <SearchIcon className="icon-inline" />,
                title: <SyntaxHighlightedSearchQuery query={entry.query} />,
                location: {
                    pathname: '/search',
                    search: buildSearchURLQuery(
                        entry.query,
                        entry.patternType,
                        entry.caseSensitive,
                        entry.searchContext
                    ),
                },
            }
        case 'file':
            return {
                icon: entry.lineRange ? (
                    <CodeBracketsIcon className="icon-inline" />
                ) : (
                    <FileDocumentOutlineIcon className="icon-inline" />
                ),
                title: (
                    <span title={entry.path}>
                        {fileName(entry.path)}
                        {entry.lineRange ? ` ${formatLineRange(entry.lineRange)}` : ''}
                    </span>
                ),
                location: {
                    pathname: toPrettyBlobURL({
                        repoName: entry.repo,
                        revision: entry.revision,
                        filePath: entry.path,
                    }),
                },
            }
    }
}

function toSearchQuery(entry: SearchEntry): string {
    let { query } = entry
    if (entry.patternType !== SearchPatternType.literal) {
        query = updateFilter(entry.query, FilterType.patterntype, entry.patternType)
    }
    if (entry.caseSensitive) {
        query = updateFilter(query, FilterType.case, 'yes')
    }
    if (entry.searchContext) {
        query = appendContextFilter(query, entry.searchContext)
    }
    return query
}

function fileName(path: string): string {
    const parts = path.split('/')
    return parts[parts.length - 1]
}

function formatLineRange(lineRange: IHighlightLineRange): string {
    if (lineRange.startLine === lineRange.endLine) {
        return `L${lineRange.startLine + 1}`
    }
    return `L${lineRange.startLine + 1}:${lineRange.endLine + 1}`
}<|MERGE_RESOLUTION|>--- conflicted
+++ resolved
@@ -96,31 +96,7 @@
 
         const location = {
             pathname: PageRoutes.NotebookCreate,
-<<<<<<< HEAD
-            hash: serializeBlocksToURL(
-                entries.map(
-                    (entry): BlockInput => {
-                        switch (entry.type) {
-                            case 'search':
-                                return { type: 'query', input: toSearchQuery(entry) }
-                            case 'file':
-                                return {
-                                    type: 'file',
-                                    input: {
-                                        repositoryName: entry.repo,
-                                        revision: entry.revision,
-                                        filePath: entry.path,
-                                        lineRange: entry.lineRange,
-                                    },
-                                }
-                        }
-                    }
-                ),
-                window.location.origin
-            ),
-=======
-            hash: serializeBlocks(blocks, window.location.origin),
->>>>>>> 58510780
+            hash: serializeBlocksToURL(blocks, window.location.origin),
         }
         history.push(location)
     }, [entries, history])
