import classNames from 'classnames'
import { LocationDescriptor } from 'history'
import CloseIcon from 'mdi-react/CloseIcon'
import CodeBracketsIcon from 'mdi-react/CodeBracketsIcon'
import FileDocumentOutlineIcon from 'mdi-react/FileDocumentOutlineIcon'
import NotebookPlusIcon from 'mdi-react/NotebookPlusIcon'
import PencilIcon from 'mdi-react/PencilIcon'
import SearchIcon from 'mdi-react/SearchIcon'
import TextBoxIcon from 'mdi-react/TextBoxIcon'
import TrashIcon from 'mdi-react/TrashCanIcon'
import React, {
    useCallback,
    useState,
    useMemo,
    KeyboardEvent,
    SyntheticEvent,
    MouseEvent,
    useRef,
    useEffect,
    useLayoutEffect,
} from 'react'

import { isMacPlatform } from '@sourcegraph/common'
import { SyntaxHighlightedSearchQuery } from '@sourcegraph/search-ui'
import { SearchPatternType } from '@sourcegraph/shared/src/graphql-operations'
import { IHighlightLineRange } from '@sourcegraph/shared/src/schema'
import { FilterType } from '@sourcegraph/shared/src/search/query/filters'
import { appendContextFilter, updateFilter } from '@sourcegraph/shared/src/search/query/transformer'
import { buildSearchURLQuery, toPrettyBlobURL } from '@sourcegraph/shared/src/util/url'
import { Button, Link, TextArea } from '@sourcegraph/wildcard'

import { BlockInput } from '../notebooks'
<<<<<<< HEAD
import { PageRoutes } from '../routes.constants'
=======
>>>>>>> be989b98
import { useExperimentalFeatures } from '../stores'
import {
    useSearchStackState,
    restorePreviousSession,
    SearchEntry,
    SearchStackEntry,
    removeFromSearchStack,
    removeAllSearchStackEntries,
    SearchStackEntryInput,
    addSearchStackEntry,
    setEntryAnnotation,
} from '../stores/searchStack'

import styles from './SearchStack.module.scss'

const SEARCH_STACK_ID = 'search:search-stack'

/**
 * This handler is used on mousedown to prevent text selection when multiple
 * stack entries are selected with Shift+click.
 * (tested in Firefox and Chromium)
 */
function preventTextSelection(event: MouseEvent | KeyboardEvent): void {
    if (event.shiftKey) {
        event.preventDefault()
    }
}

/**
 * Helper hook to determine whether a new entry has been added to the search
 * stack. Whenever the number of entries increases we have a new entry. It
 * assumes that the newest entry is the first element in the input array.
 */
function useHasNewEntry(entries: SearchStackEntry[]): boolean {
    const previousLength = useRef<number>()

    const previous = previousLength.current
    previousLength.current = entries.length

    return previous !== undefined && previous < entries.length
}

export interface SearchStackProps {
    initialOpen?: boolean
    onCreateNotebook: (blocks: BlockInput[]) => void
}

export const SearchStack: React.FunctionComponent<SearchStackProps> = ({ initialOpen = false, onCreateNotebook }) => {
    const [open, setOpen] = useState(initialOpen)
    const [confirmRemoveAll, setConfirmRemoveAll] = useState(false)
    const addableEntry = useSearchStackState(state => state.addableEntry)
    const entries = useSearchStackState(state => state.entries)
    const canRestore = useSearchStackState(state => state.canRestoreSession)
    const enableSearchStack = useExperimentalFeatures(features => features.enableSearchStack)
    const [selectedEntries, setSelectedEntries] = useState<number[]>([])
    const isMacPlatform_ = useMemo(isMacPlatform, [])

    const reversedEntries = useMemo(() => [...entries].reverse(), [entries])
    const hasNewEntry = useHasNewEntry(reversedEntries)

    useLayoutEffect(() => {
        if (hasNewEntry) {
            // Always select the new entry. This is also avoids problems with
            // getting the selection index out of sync.
            setSelectedEntries([0])
        }
    }, [hasNewEntry])

    const toggleSelectedEntry = useCallback(
        (position: number, event: MouseEvent | KeyboardEvent) => {
            const { ctrlKey, metaKey, shiftKey } = event

            setSelectedEntries(selectedEntries => {
                if (shiftKey) {
                    // Select range. The range of entries is always computed
                    // from the last selected entry.
                    return extendSelection(selectedEntries, position)
                }

                // Normal (de)selection, taking into account modifier keys for
                // multiple selection.
                // If multiple entries are selected then selecting
                // (without ctrl/cmd/shift) an already selected entry will
                // just select that entry.
                return toggleSelection(
                    selectedEntries,
                    position,
                    (isMacPlatform_ && metaKey) || (!isMacPlatform_ && ctrlKey)
                )
            })
        },
        [setSelectedEntries, isMacPlatform_]
    )

    const deleteSelectedEntries = useCallback(() => {
        if (selectedEntries.length > 0) {
            const entryIDs = selectedEntries.map(index => reversedEntries[index].id)
            removeFromSearchStack(entryIDs)
            // Clear selection for now.
            setSelectedEntries([])
        }
    }, [reversedEntries, selectedEntries, setSelectedEntries])

    const deleteEntry = useCallback(
        (toDelete: SearchStackEntry) => {
            if (selectedEntries.length > 0) {
                const entryPosition = reversedEntries.findIndex(entry => entry.id === toDelete.id)
                setSelectedEntries(selection => adjustSelection(selection, entryPosition))
            }
            removeFromSearchStack([toDelete.id])
        },
        [reversedEntries, selectedEntries, setSelectedEntries]
    )

    const createNotebook = useCallback(() => {
        const blocks: BlockInput[] = []
        for (const entry of entries) {
            if (entry.annotation) {
                blocks.push({ type: 'md', input: entry.annotation })
            }
            switch (entry.type) {
                case 'search':
                    blocks.push({ type: 'query', input: toSearchQuery(entry) })
                    break
                case 'file':
                    blocks.push({
                        type: 'file',
                        input: {
                            repositoryName: entry.repo,
                            revision: entry.revision,
                            filePath: entry.path,
                            // Notebooks expect the end line to be exclusive
                            lineRange: entry.lineRange
                                ? { ...entry.lineRange, endLine: entry.lineRange?.endLine + 1 }
                                : null,
                        },
                    })
                    break
            }
        }
<<<<<<< HEAD

        const location = {
            pathname: PageRoutes.NotebookCreate,
            // TODO: hash: serializeBlocksToURL(blocks, window.location.origin),
        }
        history.push(location)
    }, [entries, history])
=======
        onCreateNotebook(blocks)
    }, [entries, onCreateNotebook])
>>>>>>> be989b98

    const toggleOpen = useCallback(() => {
        setOpen(open => {
            if (open) {
                // clear selected entries on close
                setSelectedEntries([])
            }
            return !open
        })
    }, [setSelectedEntries, setOpen])

    // Handles key events on the whole list
    const handleKey = useCallback(
        (event: KeyboardEvent): void => {
            const hasMeta = (isMacPlatform_ && event.metaKey) || (!isMacPlatform_ && event.ctrlKey)

            switch (event.key) {
                // Select all entries
                case 'a':
                    if (hasMeta) {
                        // This prevents text selection
                        event.preventDefault()
                        setSelectedEntries(reversedEntries.map((_value, index) => index))
                    }
                    break
                // Clear selection
                case 'Escape':
                    if (selectedEntries.length > 0) {
                        setSelectedEntries([])
                    }
                    break
                // Delete selected entries
                case 'Delete':
                case 'Backspace':
                    if (selectedEntries.length > 0) {
                        deleteSelectedEntries()
                    }
                    break
                // Select "next" entry
                case 'ArrowUp':
                case 'ArrowDown': {
                    const { shiftKey, key } = event

                    if (shiftKey) {
                        // This prevents text selection
                        event.preventDefault()
                    }

                    setSelectedEntries(selection => {
                        if (shiftKey || hasMeta) {
                            // Extend (or shrink) selected entries range
                            // Shift and ctrl modifier are equivalent in this scenario
                            return growOrShrinkSelection(
                                selection,
                                key === 'ArrowDown' ? 'DOWN' : 'UP',
                                reversedEntries.length
                            )
                        }
                        if (selection.length > 0) {
                            // Select next entry
                            return toggleSelection(
                                selection,
                                wrapPosition(
                                    selection[selection.length - 1] + (key === 'ArrowDown' ? 1 : -1),
                                    reversedEntries.length
                                )
                            )
                        }
                        if (reversedEntries.length > 0) {
                            // Select default (bottom or top) entry
                            return [key === 'ArrowDown' ? 0 : reversedEntries.length - 1]
                        }

                        return selection
                    })
                    break
                }
            }
        },
        [reversedEntries, selectedEntries, deleteSelectedEntries, isMacPlatform_]
    )

    if (!enableSearchStack || (reversedEntries.length === 0 && !addableEntry)) {
        return null
    }

    if (open) {
        return (
            <section className={classNames(styles.root, { [styles.open]: open })} id={SEARCH_STACK_ID} role="dialog">
                <div className={classNames(styles.header, 'd-flex align-items-center justify-content-between')}>
                    <Button
                        aria-label="Close search session"
                        variant="icon"
                        className="p-2"
                        onClick={toggleOpen}
                        aria-controls={SEARCH_STACK_ID}
                        aria-expanded="true"
                    >
                        <PencilIcon className="icon-inline" />
                        <h4 className={classNames(styles.openVisible, 'px-1')}>Notepad</h4>
                        <small>
                            ({reversedEntries.length} item{reversedEntries.length === 1 ? '' : 's'})
                        </small>
                    </Button>
                    <Button
                        aria-label="Close search session"
                        variant="icon"
                        className={classNames('pr-2', styles.closeButton, styles.openVisible)}
                        onClick={toggleOpen}
                        aria-controls={SEARCH_STACK_ID}
                        aria-expanded="true"
                    >
                        <CloseIcon className="icon-inline" />
                    </Button>
                </div>
                <ul role="listbox" aria-multiselectable={true} onKeyDown={handleKey} tabIndex={0}>
                    <li className="d-flex flex-column">{addableEntry && <AddEntryButton entry={addableEntry} />}</li>
                    {reversedEntries.map((entry, index) => {
                        const selected = selectedEntries.includes(index)
                        return (
                            <li
                                key={entry.id}
                                role="option"
                                onClick={event => toggleSelectedEntry(index, event)}
                                onKeyDown={event => {
                                    if (document.activeElement === event.currentTarget && event.key === ' ') {
                                        event.stopPropagation()
                                        toggleSelectedEntry(index, event)
                                    }
                                }}
                                aria-selected={selected}
                                aria-label={getLabel(entry)}
                                onMouseDown={preventTextSelection}
                                tabIndex={0}
                            >
                                <SearchStackEntryComponent
                                    entry={entry}
                                    focus={hasNewEntry && index === 0}
                                    selected={selected}
                                    onDelete={selected ? deleteSelectedEntries : deleteEntry}
                                />
                            </li>
                        )
                    })}
                </ul>
                {confirmRemoveAll && (
                    <div className="p-2">
                        <p>Are you sure you want to delete all entries?</p>
                        <div className="d-flex justify-content-between">
                            <Button variant="secondary" onClick={() => setConfirmRemoveAll(false)}>
                                Cancel
                            </Button>
                            <Button
                                variant="danger"
                                onClick={() => {
                                    removeAllSearchStackEntries()
                                    setConfirmRemoveAll(false)
                                }}
                            >
                                Yes, delete
                            </Button>
                        </div>
                    </div>
                )}
                <div className="p-2">
                    {canRestore && (
                        <Button
                            className="w-100 mb-1"
                            onClick={restorePreviousSession}
                            outline={true}
                            variant="secondary"
                            size="sm"
                        >
                            Restore previous session
                        </Button>
                    )}
                    <div className="d-flex justify-content-between align-items-center">
                        <Button onClick={createNotebook} variant="primary" size="sm" disabled={entries.length === 0}>
                            <NotebookPlusIcon className="icon-inline" /> Create Notebook
                        </Button>
                        <Button
                            aria-label="Remove all entries"
                            title="Remove all entries"
                            variant="icon"
                            className="text-muted"
                            disabled={entries.length === 0}
                            onClick={() => setConfirmRemoveAll(true)}
                        >
                            <TrashIcon className="icon-inline" />
                        </Button>
                    </div>
                </div>
            </section>
        )
    }

    const handleEnterKey = (event: KeyboardEvent<HTMLDivElement>): void => {
        if (event.key === 'enter') {
            toggleOpen()
        }
    }

    return (
        <section id={SEARCH_STACK_ID} className={classNames(styles.root)} aria-label="Notepad">
            <div
                role="button"
                aria-expanded="false"
                aria-controls={SEARCH_STACK_ID}
                onClick={toggleOpen}
                onKeyUp={handleEnterKey}
                aria-label="Open search session"
                tabIndex={0}
            >
                {reversedEntries.length === 0 && addableEntry && <AddEntryButton entry={addableEntry} />}
                {reversedEntries.length > 0 ? (
                    // `key` is necessary here to force new elemments being created
                    // when the top entry is deleted. Otherwise the annotations
                    // input isn't rendered correctly.
                    <SearchStackEntryComponent
                        key={reversedEntries[0].id}
                        entry={reversedEntries[0]}
                        focus={hasNewEntry}
                        onDelete={() => removeFromSearchStack(reversedEntries[0].id)}
                    />
                ) : null}
            </div>
        </section>
    )
}

interface AddEntryButtonProps {
    entry: SearchStackEntryInput
}

const AddEntryButton: React.FunctionComponent<AddEntryButtonProps> = ({ entry }) => {
    switch (entry.type) {
        case 'search':
            return (
                <Button
                    variant="primary"
                    size="sm"
                    title="Add search"
                    className={styles.button}
                    onClick={event => {
                        event.stopPropagation()
                        addSearchStackEntry(entry)
                    }}
                >
                    + <SearchIcon className="icon-inline" /> Search
                </Button>
            )
        case 'file':
            return (
                <span className={classNames(styles.button, 'd-flex mx-0')}>
                    <Button
                        variant="primary"
                        size="sm"
                        title="Add file"
                        className="flex-1 mx-1"
                        onClick={event => {
                            event.stopPropagation()
                            addSearchStackEntry(entry, 'file')
                        }}
                    >
                        + <FileDocumentOutlineIcon className="icon-inline" /> File
                    </Button>
                    {entry.lineRange && (
                        <Button
                            variant="primary"
                            size="sm"
                            title="Add line range"
                            className="flex-1 mx-1"
                            onClick={event => {
                                event.stopPropagation()
                                addSearchStackEntry(entry, 'range')
                            }}
                        >
                            + <CodeBracketsIcon className="icon-inline" /> Range (
                            {entry.lineRange.endLine - entry.lineRange.startLine + 1})
                        </Button>
                    )}
                </span>
            )
    }
}

function stopPropagation(event: SyntheticEvent): void {
    event.stopPropagation()
}

interface SearchStackEntryComponentProps {
    entry: SearchStackEntry
    /**
     * If set to true, show and focus the annotations input.
     */
    focus?: boolean
    selected?: boolean
    onDelete: (entry: SearchStackEntry) => void
}

const SearchStackEntryComponent: React.FunctionComponent<SearchStackEntryComponentProps> = ({
    entry,
    focus = false,
    selected,
    onDelete,
}) => {
    const { icon, title, location } = getUIComponentsForEntry(entry)
    const [annotation, setAnnotation] = useState(entry.annotation ?? '')
    const [showAnnotationInput, setShowAnnotationInput] = useState(focus)
    const textarea = useRef<HTMLTextAreaElement | null>(null)

    useEffect(() => {
        textarea.current?.focus()
    }, [focus])

    const deletionLabel = selected ? 'Remove all selected entries' : 'Remove entry'

    return (
        <div className={classNames(styles.entry, { [styles.selected]: selected })}>
            <div className="d-flex">
                <span className="flex-shrink-0 text-muted mr-1">{icon}</span>
                <span className="flex-1">
                    <Link to={location} className="p-0">
                        {title}
                    </Link>
                </span>
                <span className="ml-1 d-flex">
                    <Button
                        aria-label="Add annotation"
                        title="Add annotation"
                        variant="icon"
                        className="text-muted"
                        onClick={event => {
                            event.stopPropagation()
                            setShowAnnotationInput(show => !show)
                        }}
                    >
                        <TextBoxIcon className="icon-inline" />
                    </Button>
                    <Button
                        aria-label={deletionLabel}
                        title={deletionLabel}
                        variant="icon"
                        className="ml-1 text-muted"
                        onClick={event => {
                            event.stopPropagation()
                            onDelete(entry)
                        }}
                    >
                        <CloseIcon className="icon-inline" />
                    </Button>
                </span>
            </div>
            {showAnnotationInput && (
                <TextArea
                    ref={textarea}
                    className="mt-1"
                    placeholder="Type to add annotation..."
                    value={annotation}
                    onBlur={() => setEntryAnnotation(entry, annotation)}
                    onChange={event => setAnnotation(event.currentTarget.value)}
                    onClick={stopPropagation}
                    onKeyUp={event => {
                        // This is used mainly to prevent deletion of the entry
                        // when Delete or Backspace are pressed (one of the
                        // ancestors listens to keyup events to handle
                        // keybindings)
                        event.stopPropagation()
                    }}
                />
            )}
        </div>
    )
}

function getUIComponentsForEntry(
    entry: SearchStackEntry
): { icon: React.ReactElement; title: React.ReactElement; location: LocationDescriptor; body?: React.ReactElement } {
    switch (entry.type) {
        case 'search':
            return {
                icon: <SearchIcon className="icon-inline" />,
                title: <SyntaxHighlightedSearchQuery query={entry.query} />,
                location: {
                    pathname: '/search',
                    search: buildSearchURLQuery(
                        entry.query,
                        entry.patternType,
                        entry.caseSensitive,
                        entry.searchContext
                    ),
                },
            }
        case 'file':
            return {
                icon: entry.lineRange ? (
                    <CodeBracketsIcon className="icon-inline" />
                ) : (
                    <FileDocumentOutlineIcon className="icon-inline" />
                ),
                title: (
                    <span title={entry.path}>
                        {fileName(entry.path)}
                        {entry.lineRange ? ` ${formatLineRange(entry.lineRange)}` : ''}
                    </span>
                ),
                location: {
                    pathname: toPrettyBlobURL({
                        repoName: entry.repo,
                        revision: entry.revision,
                        filePath: entry.path,
                    }),
                },
            }
    }
}

function getLabel(entry: SearchStackEntry): string {
    switch (entry.type) {
        case 'search':
            return `search: ${toSearchQuery(entry)}`
        case 'file':
            if (entry.lineRange) {
                return `line range: ${fileName(entry.path)}${formatLineRange(entry.lineRange)}`
            }
            return `file: ${fileName(entry.path)}`
    }
}

function toSearchQuery(entry: SearchEntry): string {
    let { query } = entry
    if (entry.patternType !== SearchPatternType.literal) {
        query = updateFilter(entry.query, FilterType.patterntype, entry.patternType)
    }
    if (entry.caseSensitive) {
        query = updateFilter(query, FilterType.case, 'yes')
    }
    if (entry.searchContext) {
        query = appendContextFilter(query, entry.searchContext)
    }
    return query
}

function fileName(path: string): string {
    const parts = path.split('/')
    return parts[parts.length - 1]
}

function formatLineRange(lineRange: IHighlightLineRange): string {
    if (lineRange.startLine === lineRange.endLine) {
        return `L${lineRange.startLine + 1}`
    }
    return `L${lineRange.startLine + 1}:${lineRange.endLine + 1}`
}

// Helper functions for working with "selections", an ordered list of indexes
type Selection = number[]

/**
 * Adds or removes a position from a selection. If `multiple` is false (default)
 * but the selection contains multiple elements the new position will always be
 * added.
 *
 * @param selection The selection to operate on
 * @param position The position to add or remove
 * @param multiple Whether to allow multiple selected items or not.
 */
function toggleSelection(selection: Selection, position: number, multiple: boolean = false): Selection {
    const index = selection.indexOf(position)

    if (multiple) {
        if (index === -1) {
            return [...selection, position]
        }

        const newSelection = [...selection]
        newSelection.splice(index, 1)
        return newSelection
    }
    return index === -1 || selection.length > 1 ? [position] : []
}

/**
 * Extends a given selection to contain all positions between the last one and
 * the new newly added one. The new selection will always contain the new
 * position. This will rearrange existing selected positions.
 *
 * ([1,2,3], 5) => [1,2,3,4,5]
 * ([1,2,3], 3) => [1,2,3]
 * ([1,2,3], 2) => [1,3,2]
 * ([1,2,3], 0) => [3,2,1,0]
 *
 * @param selection The selection to operate on
 * @param newPosition The position to extend the selection to
 */
function extendSelection(selection: Selection, newPosition: number): Selection {
    if (selection.length === 0) {
        return [newPosition]
    }

    const newSelection = [...selection]

    const lastSelectedPosition = newSelection[newSelection.length - 1]
    const direction = lastSelectedPosition > newPosition ? -1 : 1
    for (let position = lastSelectedPosition; position !== newPosition + direction; position += direction) {
        // Re-arrange selection as necessary
        const existingSelectionIndex = newSelection.indexOf(position)
        if (existingSelectionIndex > -1) {
            newSelection.splice(existingSelectionIndex, 1)
        }
        newSelection.push(position)
    }
    return newSelection
}

/**
 * This function is supposed to be used when reacting to shift+arrow_up/down
 * events. In particular it
 * - selects the next unselected position
 * - deselects a previously selected position if the direction changes
 *
 * This behavior is different enough from shift+click to warrant its own
 * function.
 *
 * @param selection The selection to operator on
 * @param direction The direction in which to change the selection
 * @param total The total number of entries in the list (to handle
 * wrapping around)
 */
function growOrShrinkSelection(selection: Selection, direction: 'UP' | 'DOWN', total: number): Selection {
    // Select top/bottom element if selection is empty
    if (selection.length === 0) {
        return [direction === 'UP' ? total - 1 : 0]
    }

    const delta = direction === 'UP' ? -1 : 1
    let nextPosition = wrapPosition(selection[selection.length - 1] + delta, total)

    // Did we change direction and "deselected" the last position?
    // (it's enough to look at the penultimate selected position)
    if (selection.length > 1 && selection[selection.length - 2] === nextPosition) {
        return selection.slice(0, -1)
    }

    // Otherwise select the next unselected position (and rearrange positions
    // accordingly)
    const selectionCopy = [...selection]
    let index = selectionCopy.indexOf(nextPosition)
    while (index !== -1) {
        selectionCopy.splice(index, 1)
        selectionCopy.push(nextPosition)
        nextPosition += delta
        index = selectionCopy.indexOf(nextPosition)
    }
    selectionCopy.push(nextPosition)
    return selectionCopy
}

/**
 * Adjusts all indexes in the selection which are above the removed position.
 */
function adjustSelection(selection: Selection, removedPosition: number): Selection {
    const result: number[] = []
    for (const position of selection) {
        if (position === removedPosition) {
            continue
        } else if (position > removedPosition) {
            result.push(position - 1)
            continue
        }
        result.push(position)
    }
    return result
}

/**
 * Helper function for properly wrapping a value between 0 and max (exclusive).
 * Basically modulo without negative numbers.
 */
function wrapPosition(position: number, max: number): number {
    if (position >= max) {
        return position % max
    }
    if (position < 0) {
        return max + position
    }
    return position
}<|MERGE_RESOLUTION|>--- conflicted
+++ resolved
@@ -30,10 +30,6 @@
 import { Button, Link, TextArea } from '@sourcegraph/wildcard'
 
 import { BlockInput } from '../notebooks'
-<<<<<<< HEAD
-import { PageRoutes } from '../routes.constants'
-=======
->>>>>>> be989b98
 import { useExperimentalFeatures } from '../stores'
 import {
     useSearchStackState,
@@ -174,18 +170,8 @@
                     break
             }
         }
-<<<<<<< HEAD
-
-        const location = {
-            pathname: PageRoutes.NotebookCreate,
-            // TODO: hash: serializeBlocksToURL(blocks, window.location.origin),
-        }
-        history.push(location)
-    }, [entries, history])
-=======
         onCreateNotebook(blocks)
     }, [entries, onCreateNotebook])
->>>>>>> be989b98
 
     const toggleOpen = useCallback(() => {
         setOpen(open => {
