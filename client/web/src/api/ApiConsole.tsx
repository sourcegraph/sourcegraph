import * as _graphiqlModule from 'graphiql' // type only
import * as H from 'history'
import * as React from 'react'
import { from as fromPromise, Subject, Subscription } from 'rxjs'
import { catchError, debounceTime } from 'rxjs/operators'

import { asError, ErrorLike, isErrorLike } from '@sourcegraph/common'
<<<<<<< HEAD
import { LoadingSpinner, Button, Alert } from '@sourcegraph/wildcard'
=======
import { LoadingSpinner, Button, Link } from '@sourcegraph/wildcard'
>>>>>>> e4c0ab41

import { ErrorAlert } from '../components/alerts'
import { PageTitle } from '../components/PageTitle'
import { eventLogger } from '../tracking/eventLogger'

import styles from './ApiConsole.module.scss'

const defaultQuery = `# Type queries here, with completion, validation, and hovers.
#
# Here's an example query to get you started:

query {
  currentUser {
    username
  }
  repositories(first: 1) {
    nodes {
      name
    }
  }
}
`

interface Props {
    location: H.Location
    history: H.History
}

interface State {
    /** The dynamically imported graphiql module, undefined while loading. */
    graphiqlOrError?: typeof _graphiqlModule | ErrorLike

    /** The URL parameters decoded from the location hash. */
    parameters: Parameters
}

/** Represents URL parameters stored in the location.hash */
interface Parameters {
    /** The GraphQL query string. */
    query?: string

    /** The GraphQL variables as a JSON encoded string. */
    variables?: string

    /** The GraphQL operation name. */
    operationName?: string
}

/**
 * Component to show the GraphQL API console.
 */
export class ApiConsole extends React.PureComponent<Props, State> {
    public state: State = { parameters: {} }

    private updates = new Subject<Parameters>()
    private subscriptions = new Subscription()
    private graphiQLRef: _graphiqlModule.default | null = null

    constructor(props: Props) {
        super(props)

        // Parse the location.hash JSON to get URL parameters.
        //
        // Precaution: Use URL fragment (not querystring) to avoid leaking sensitive querystrings in
        // HTTP referer headers.
        const parameters = JSON.parse(decodeURIComponent(props.location.hash.slice('#'.length)) || '{}') as Parameters

        // If variables were provided, try to format them.
        if (parameters.variables) {
            try {
                parameters.variables = JSON.stringify(JSON.parse(parameters.variables), null, 2)
            } catch {
                // The parse error can be safely ignored because the string
                // will still be forwarded to the UI where the user will see
                // invalid JSON errors in the GraphiQL editor.
            }
        }
        this.state = { parameters }
    }

    public componentDidMount(): void {
        eventLogger.logViewEvent('ApiConsole')

        // Update the browser URL bar when query/variables/operation name are
        // changed so that the page can be easily shared.
        this.subscriptions.add(
            this.updates
                .pipe(debounceTime(500))
                .subscribe(data =>
                    this.props.history.replace({ ...location, hash: encodeURIComponent(JSON.stringify(data)) })
                )
        )

        this.subscriptions.add(
            fromPromise(import('graphiql'))
                .pipe(
                    catchError(error => {
                        console.error(error)
                        return [asError(error)]
                    })
                )
                .subscribe(graphiqlOrError => {
                    this.setState({ graphiqlOrError })
                })
        )

        // Ensure that the Doc Explorer page opens by default the first time a
        // user opens the API console.
        window.localStorage.setItem(
            'graphiql:docExplorerOpen',
            window.localStorage.getItem('graphiql:docExplorerOpen') || 'true'
        )
    }

    public componentWillUnmount(): void {
        this.subscriptions.unsubscribe()
    }

    public render(): JSX.Element | null {
        return (
            <div className={styles.apiConsole}>
                <PageTitle title="API console" />
                {this.state.graphiqlOrError === undefined ? (
                    <span className={styles.loader}>
                        <LoadingSpinner /> Loading…
                    </span>
                ) : isErrorLike(this.state.graphiqlOrError) ? (
                    <ErrorAlert prefix="Error loading API console" error={this.state.graphiqlOrError} />
                ) : (
                    this.renderGraphiQL()
                )}
            </div>
        )
    }

    /**
     * Renders the API console once GraphiQL has loaded. This method should
     * only be invoked once this.state.graphiqlOrError is loaded successfully.
     */
    private renderGraphiQL = (): JSX.Element => {
        if (!this.state.graphiqlOrError || isErrorLike(this.state.graphiqlOrError)) {
            throw new Error('renderGraphiQL called illegally')
        }
        const GraphiQL = this.state.graphiqlOrError.default
        return (
            <>
                <GraphiQL
                    query={this.state.parameters.query}
                    variables={this.state.parameters.variables}
                    operationName={this.state.parameters.operationName}
                    onEditQuery={this.onEditQuery}
                    onEditVariables={this.onEditVariables}
                    onEditOperationName={this.onEditOperationName}
                    fetcher={this.fetcher}
                    defaultQuery={defaultQuery}
                    editorTheme="sourcegraph"
                    ref={this.setGraphiQLRef}
                >
                    <GraphiQL.Logo>GraphQL API console</GraphiQL.Logo>
                    <GraphiQL.Toolbar>
                        <div className="d-flex align-items-center">
                            <GraphiQL.Button
                                onClick={this.handlePrettifyQuery}
                                title="Prettify Query (Shift-Ctrl-P)"
                                label="Prettify"
                            />
                            <GraphiQL.Button onClick={this.handleToggleHistory} title="Show History" label="History" />
                            <Button to="/help/api/graphql" variant="link" as={Link}>
                                Docs
                            </Button>
                            <Alert variant="warning" className="py-1 mb-0 ml-2 text-nowrap">
                                <small>
                                    The API console uses <strong>real production data.</strong>
                                </small>
                            </Alert>
                        </div>
                    </GraphiQL.Toolbar>
                </GraphiQL>
            </>
        )
    }

    // Update state.parameters when query/variables/operation name are changed
    // so that we can update the browser URL.

    private onEditQuery = (newQuery: string): void =>
        this.updateStateParameters(parameters => ({ ...parameters, query: newQuery }))

    private onEditVariables = (newVariables: string): void =>
        this.updateStateParameters(parameters => ({ ...parameters, variables: newVariables }))

    private onEditOperationName = (newOperationName: string): void =>
        this.updateStateParameters(parameters => ({ ...parameters, operationName: newOperationName }))

    private updateStateParameters(update: (parameters: Parameters) => Parameters): void {
        this.setState(
            state => ({ ...state, parameters: update(state.parameters) }),
            () => this.updates.next(this.state.parameters)
        )
    }

    // Forward GraphiQL prettify/history buttons directly to their original
    // implementation. We have to do this because it is impossible to inject
    // children into the GraphiQL toolbar unless you completely specify your
    // own.

    private setGraphiQLRef = (reference: _graphiqlModule.default | null): void => {
        this.graphiQLRef = reference
    }
    private handlePrettifyQuery = (): void => {
        if (!this.graphiQLRef) {
            return
        }
        this.graphiQLRef.handlePrettifyQuery()
    }
    private handleToggleHistory = (): void => {
        if (!this.graphiQLRef) {
            return
        }
        this.graphiQLRef.handleToggleHistory()
    }

    private fetcher = async (graphQLParameters: _graphiqlModule.GraphQLParams): Promise<string> => {
        const headers = new Headers({
            'x-requested-with': 'Sourcegraph GraphQL Explorer',
        })
        const searchParameters = new URLSearchParams(this.props.location.search)
        if (searchParameters.get('trace') === '1') {
            headers.set('x-sourcegraph-should-trace', 'true')
        }
        const response = await fetch('/.api/graphql', {
            method: 'POST',
            body: JSON.stringify(graphQLParameters),
            credentials: 'include',
            headers,
        })
        const responseBody = await response.text()
        try {
            return JSON.parse(responseBody)
        } catch {
            return responseBody
        }
    }
}<|MERGE_RESOLUTION|>--- conflicted
+++ resolved
@@ -5,11 +5,7 @@
 import { catchError, debounceTime } from 'rxjs/operators'
 
 import { asError, ErrorLike, isErrorLike } from '@sourcegraph/common'
-<<<<<<< HEAD
-import { LoadingSpinner, Button, Alert } from '@sourcegraph/wildcard'
-=======
-import { LoadingSpinner, Button, Link } from '@sourcegraph/wildcard'
->>>>>>> e4c0ab41
+import { LoadingSpinner, Button, Alert, Link } from '@sourcegraph/wildcard'
 
 import { ErrorAlert } from '../components/alerts'
 import { PageTitle } from '../components/PageTitle'
