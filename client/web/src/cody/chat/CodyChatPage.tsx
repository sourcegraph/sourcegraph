--- conflicted
+++ resolved
@@ -46,7 +46,6 @@
 import { CodyMarketingPage } from '../components/CodyMarketingPage'
 import { HistoryList } from '../components/HistoryList'
 import { isCodyEnabled } from '../isCodyEnabled'
-import { HomePageUpdateNotice } from '../update/HomePageUpdateNotice'
 import { CodyChatStore, useCodyChat } from '../useCodyChat'
 
 import { CodyColorIcon } from './CodyPageIcon'
@@ -163,11 +162,6 @@
     return (
         <Page className={classNames('d-flex flex-column', styles.page)}>
             <PageTitle title="Cody AI Chat" />
-<<<<<<< HEAD
-            {/* {isSourcegraphApp && <HomePageUpdateNotice />} */}
-=======
-            {isSourcegraphApp && <HomePageUpdateNotice />}
->>>>>>> 36228f77
             {!isSourcegraphDotCom && !isCTADismissed && !isSourcegraphApp && (
                 <MarketingBlock
                     wrapperClassName="mb-5"
