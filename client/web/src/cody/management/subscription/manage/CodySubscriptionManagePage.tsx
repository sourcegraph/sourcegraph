import React, { useEffect } from 'react'

import classNames from 'classnames'
import { Navigate } from 'react-router-dom'

import { logger } from '@sourcegraph/common'
import type { AuthenticatedUser } from '@sourcegraph/shared/src/auth'
import { Alert, Card, LoadingSpinner, PageHeader, Text } from '@sourcegraph/wildcard'

import { withAuthenticatedUser } from '../../../../auth/withAuthenticatedUser'
import { Page } from '../../../../components/Page'
import { PageTitle } from '../../../../components/PageTitle'
import { CodySubscriptionPlan } from '../../../../graphql-operations'
import type { LegacyLayoutRouteContext } from '../../../../LegacyRouteContext'
import { CodyProRoutes } from '../../../codyProRoutes'
import { PageHeaderIcon } from '../../../components/PageHeaderIcon'
<<<<<<< HEAD
import type { UserCodySubscription } from '../../../subscription/useUserCodySubscription'
import { useCurrentSubscription, useSubscriptionSummary } from '../../api/react-query/subscriptions'
=======
import { USER_CODY_PLAN } from '../../../subscription/queries'
import { useCurrentSubscription } from '../../api/react-query/subscriptions'
>>>>>>> b47c376c

import { InvoiceHistory } from './InvoiceHistory'
import { PaymentDetails } from './PaymentDetails'
import { SubscriptionDetails } from './SubscriptionDetails'

import styles from './CodySubscriptionManagePage.module.scss'

interface Props extends Pick<LegacyLayoutRouteContext, 'telemetryRecorder'> {
    authenticatedUser: AuthenticatedUser
    codySubscription: UserCodySubscription
}

<<<<<<< HEAD
const AuthenticatedCodySubscriptionManagePage: React.FC<Props> = ({ telemetryRecorder, codySubscription }) => {
    const subscriptionSummaryQuery = useSubscriptionSummary()
=======
const AuthenticatedCodySubscriptionManagePage: React.FC<Props> = ({ telemetryRecorder }) => {
    const {
        loading: userCodyPlanLoading,
        error: useCodyPlanError,
        data: userCodyPlanData,
    } = useQuery<UserCodyPlanResult, UserCodyPlanVariables>(USER_CODY_PLAN, {})
>>>>>>> b47c376c

    useEffect(
        function recordViewEvent() {
            telemetryRecorder.recordEvent('cody.manage-subscription', 'view')
        },
        [telemetryRecorder]
    )

<<<<<<< HEAD
    if (subscriptionSummaryQuery.isLoading) {
        return <LoadingSpinner />
    }

    if (subscriptionSummaryQuery.isError) {
        logger.error('Failed to fetch Cody subscription summary', subscriptionSummaryQuery.error)
        return null
    }

    if (!subscriptionSummaryQuery.data) {
        logger.error('Cody subscription summary is not available.')
=======
    if (userCodyPlanLoading) {
        return <LoadingSpinner />
    }

    if (useCodyPlanError) {
        logger.error('Failed to fetch Cody subscription data', useCodyPlanError)
        return null
    }

    const subscriptionData = userCodyPlanData?.currentUser?.codySubscription
    if (!subscriptionData) {
        logger.error('Cody subscription data is not available.')
>>>>>>> b47c376c
        return null
    }

    // This page only applies to users who have a Cody Pro subscription to manage.
    // Otherwise, direct them to the ./new page to sign up.
    if (codySubscription.plan !== CodySubscriptionPlan.PRO) {
        return <Navigate to={CodyProRoutes.NewProSubscription} replace={true} />
    }

    return (
        <Page className="d-flex flex-column">
            <PageTitle title="Manage subscription" />
            <PageHeader className="my-4 d-inline-flex align-items-center">
                <PageHeader.Heading as="h1" className="text-3xl font-medium">
                    <PageHeaderIcon name="cody-logo" className="mr-3" />
                    <Text as="span">Manage subscription</Text>
                </PageHeader.Heading>
            </PageHeader>

            <PageContent />
        </Page>
    )
}

const PageContent: React.FC = () => {
    const subscriptionQueryResult = useCurrentSubscription()

    if (subscriptionQueryResult.isLoading) {
        return <LoadingSpinner className="mx-auto" />
    }

    if (subscriptionQueryResult.isError) {
        return <Alert variant="danger">Failed to fetch subscription data</Alert>
    }

    const subscription = subscriptionQueryResult?.data
    if (!subscription) {
        return <Alert variant="warning">Subscription data is not available</Alert>
    }

    return (
        <>
            <Card className={classNames('p-4', styles.card)}>
                <SubscriptionDetails subscription={subscription} />

                <hr className={styles.divider} />

                <PaymentDetails subscription={subscription} />
            </Card>

            <Card className={classNames('my-4 p-4', styles.card)}>
                <InvoiceHistory />
            </Card>
        </>
    )
}

export const CodySubscriptionManagePage = withAuthenticatedUser(AuthenticatedCodySubscriptionManagePage)<|MERGE_RESOLUTION|>--- conflicted
+++ resolved
@@ -14,13 +14,8 @@
 import type { LegacyLayoutRouteContext } from '../../../../LegacyRouteContext'
 import { CodyProRoutes } from '../../../codyProRoutes'
 import { PageHeaderIcon } from '../../../components/PageHeaderIcon'
-<<<<<<< HEAD
 import type { UserCodySubscription } from '../../../subscription/useUserCodySubscription'
 import { useCurrentSubscription, useSubscriptionSummary } from '../../api/react-query/subscriptions'
-=======
-import { USER_CODY_PLAN } from '../../../subscription/queries'
-import { useCurrentSubscription } from '../../api/react-query/subscriptions'
->>>>>>> b47c376c
 
 import { InvoiceHistory } from './InvoiceHistory'
 import { PaymentDetails } from './PaymentDetails'
@@ -33,17 +28,8 @@
     codySubscription: UserCodySubscription
 }
 
-<<<<<<< HEAD
 const AuthenticatedCodySubscriptionManagePage: React.FC<Props> = ({ telemetryRecorder, codySubscription }) => {
     const subscriptionSummaryQuery = useSubscriptionSummary()
-=======
-const AuthenticatedCodySubscriptionManagePage: React.FC<Props> = ({ telemetryRecorder }) => {
-    const {
-        loading: userCodyPlanLoading,
-        error: useCodyPlanError,
-        data: userCodyPlanData,
-    } = useQuery<UserCodyPlanResult, UserCodyPlanVariables>(USER_CODY_PLAN, {})
->>>>>>> b47c376c
 
     useEffect(
         function recordViewEvent() {
@@ -52,7 +38,6 @@
         [telemetryRecorder]
     )
 
-<<<<<<< HEAD
     if (subscriptionSummaryQuery.isLoading) {
         return <LoadingSpinner />
     }
@@ -64,20 +49,6 @@
 
     if (!subscriptionSummaryQuery.data) {
         logger.error('Cody subscription summary is not available.')
-=======
-    if (userCodyPlanLoading) {
-        return <LoadingSpinner />
-    }
-
-    if (useCodyPlanError) {
-        logger.error('Failed to fetch Cody subscription data', useCodyPlanError)
-        return null
-    }
-
-    const subscriptionData = userCodyPlanData?.currentUser?.codySubscription
-    if (!subscriptionData) {
-        logger.error('Cody subscription data is not available.')
->>>>>>> b47c376c
         return null
     }
 
