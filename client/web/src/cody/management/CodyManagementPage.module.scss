--- conflicted
+++ resolved
@@ -14,11 +14,8 @@
 
 .container {
     border-radius: 6px;
-<<<<<<< HEAD
-=======
     border: 1px solid (--border-color);
     box-shadow: 0 1px 1px rgba(0, 0, 0, 0.05);
->>>>>>> 34738978
 }
 
 .plan-name {
