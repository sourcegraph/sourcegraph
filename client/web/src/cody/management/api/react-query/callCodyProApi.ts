--- conflicted
+++ resolved
@@ -31,23 +31,13 @@
 const signOutAndRedirectToSignIn = async (): Promise<void> => {
     const response = await fetch('/-/sign-out', buildRequestInit({ method: 'GET' }))
     if (response.ok) {
-        window.location.href = `/sign-in?returnTo=${window.location.pathname}`
+        window.location.href = `/sign-in?returnTo=${window.location.pathname + window.location.search}`
     }
 }
 
-<<<<<<< HEAD
-export class CodyProApiError extends Error {
-    constructor(message: string, public status: number) {
-        super(message)
-    }
-}
-
-export const callCodyProApi = async <Data>(call: Call<Data>): Promise<Response | undefined> => {
-=======
 // Important: This function has the side effect of logging the user out and redirecting them
 // to the sign-in page with the current page as the return URL if they are not authenticated.
 export const callCodyProApi = async (call: Call<unknown>): Promise<Response> => {
->>>>>>> f5facfde
     const response = await fetch(
         `/.api/ssc/proxy${call.urlSuffix}`,
         buildRequestInit({
@@ -65,11 +55,7 @@
 
         // Throw errors for unsuccessful HTTP calls so that `callCodyProApi` callers don't need to check whether the response is OK.
         // Motivation taken from here: https://tanstack.com/query/latest/docs/framework/react/guides/query-functions#usage-with-fetch-and-other-clients-that-do-not-throw-by-default
-<<<<<<< HEAD
-        throw new CodyProApiError(await response.text(), response.status)
-=======
-        throw new CodyProApiError(`Request to Cody Pro API failed: ${await response.text()}`, response.status)
->>>>>>> f5facfde
+        throw new Error(await response.text(), response.status)
     }
 
     return response
