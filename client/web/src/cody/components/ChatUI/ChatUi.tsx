--- conflicted
+++ resolved
@@ -88,11 +88,8 @@
             toggleIncludeInferredFile,
             fetchRepositoryNames,
             isSourcegraphApp,
-<<<<<<< HEAD
             transcript,
-=======
             className: 'mt-2',
->>>>>>> 9b527700
         }),
         [
             scope,
