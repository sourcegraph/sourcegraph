--- conflicted
+++ resolved
@@ -29,12 +29,8 @@
 import { CodyPageIcon } from '../../chat/CodyPageIcon'
 import { isCodyEnabled, isEmailVerificationNeededForCody, isSignInRequiredForCody } from '../../isCodyEnabled'
 import { useCodySidebar } from '../../sidebar/Provider'
-<<<<<<< HEAD
-import { CodyChatStore } from '../../useCodyChat'
+import type { CodyChatStore } from '../../useCodyChat'
 import { GettingStarted } from '../GettingStarted'
-=======
-import type { CodyChatStore } from '../../useCodyChat'
->>>>>>> d7009270
 import { ScopeSelector } from '../ScopeSelector'
 
 import styles from './ChatUi.module.scss'
