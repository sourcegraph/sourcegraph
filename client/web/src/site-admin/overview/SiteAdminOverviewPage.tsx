--- conflicted
+++ resolved
@@ -259,13 +259,8 @@
                                             showLegend={false}
                                             header={
                                                 <div className="site-admin-overview-page__detail-header">
-<<<<<<< HEAD
-                                                    <h2>Weekly unique users</h2>
+                                                    <Typography.H2>Weekly unique users</Typography.H2>
                                                     <Typography.H3>
-=======
-                                                    <Typography.H2>Weekly unique users</Typography.H2>
-                                                    <h3>
->>>>>>> c1491d00
                                                         <Button
                                                             to="/site-admin/usage-statistics"
                                                             variant="secondary"
