--- conflicted
+++ resolved
@@ -8,11 +8,7 @@
 
 import { Timestamp } from '@sourcegraph/branded/src/components/Timestamp'
 import { asError, type ErrorLike, isErrorLike } from '@sourcegraph/common'
-<<<<<<< HEAD
 import type { TelemetryV2Props } from '@sourcegraph/shared/src/telemetry'
-=======
-import { TelemetryV2Props } from '@sourcegraph/shared/src/telemetry'
->>>>>>> 7b493992
 import type { TelemetryProps } from '@sourcegraph/shared/src/telemetry/telemetryService'
 import {
     LoadingSpinner,
@@ -41,11 +37,7 @@
 import styles from './SiteAdminMigrationsPage.module.scss'
 
 export interface SiteAdminMigrationsPageProps extends TelemetryProps, TelemetryV2Props {
-<<<<<<< HEAD
     fetchMigrations?: typeof defaultFetchMigrations
-=======
-    fetchAllMigrations?: typeof defaultFetchAllMigrations
->>>>>>> 7b493992
     fetchSiteUpdateCheck?: () => Observable<{ productVersion: string }>
     now?: () => Date
 }
