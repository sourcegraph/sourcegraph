--- conflicted
+++ resolved
@@ -14,11 +14,7 @@
 import { formatDistanceToNowStrict, startOfDay, endOfDay } from 'date-fns'
 
 import { ErrorAlert } from '@sourcegraph/branded/src/components/alerts'
-<<<<<<< HEAD
-import { logError } from '@sourcegraph/common'
-import { useMutation, useQuery } from '@sourcegraph/http-client'
-import { H2, LoadingSpinner, Text, Input, Button, Alert, useDebounce, Link, Tooltip } from '@sourcegraph/wildcard'
-=======
+import { logger } from '@sourcegraph/common'
 import { useQuery } from '@sourcegraph/http-client'
 import {
     H2,
@@ -35,7 +31,6 @@
     Position,
     PopoverOpenEvent,
 } from '@sourcegraph/wildcard'
->>>>>>> 869853fb
 
 import {
     SiteUserOrderBy,
@@ -155,22 +150,16 @@
         },
     })
 
-<<<<<<< HEAD
-    const reload = useCallback(() => {
-        refetch(variables).catch(logError)
-    }, [refetch, variables])
-=======
     const handleActionEnd = useCallback(
         (error?: any) => {
             if (!error) {
                 // reload data
-                refetch(variables).catch(console.error)
+                refetch(variables).catch(logger.error)
                 onActionEnd?.()
             }
         },
         [onActionEnd, refetch, variables]
     )
->>>>>>> 869853fb
 
     const {
         handleDeleteUsers,
@@ -525,175 +514,4 @@
     handleResetUserPassword: ActionHandler
 }
 
-<<<<<<< HEAD
-const getUsernames = (users: SiteUser[]): string => users.map(user => user.username).join(', ')
-
-function useUserListActions(reload: () => void): UseUserListActionReturnType {
-    const [forceSignOutUsers] = useMutation(FORCE_SIGN_OUT_USERS)
-    const [deleteUsers] = useMutation(DELETE_USERS)
-    const [deleteUsersForever] = useMutation(DELETE_USERS_FOREVER)
-
-    const [notification, setNotification] = useState<UseUserListActionReturnType['notification']>()
-
-    const onError = useCallback((error: any) => {
-        setNotification({
-            text: (
-                <Text as="span">
-                    Something went wrong :(!
-                    <Text as="pre" className="m-1" size="small">
-                        {error?.message}
-                    </Text>
-                </Text>
-            ),
-            isError: true,
-        })
-        logError(error)
-    }, [])
-
-    const createOnSuccess = useCallback(
-        (text: React.ReactNode, shouldReload = false) => () => {
-            setNotification({ text })
-            if (shouldReload) {
-                reload()
-            }
-        },
-        [reload]
-    )
-
-    const handleForceSignOutUsers = useCallback(
-        (users: SiteUser[]) => {
-            if (confirm('Are you sure you want to force sign out the selected user(s)?')) {
-                forceSignOutUsers({ variables: { userIDs: users.map(user => user.id) } })
-                    .then(
-                        createOnSuccess(
-                            <Text as="span">
-                                Successfully force signed out following {users.length} user(s):{' '}
-                                <strong>{getUsernames(users)}</strong>
-                            </Text>
-                        )
-                    )
-                    .catch(onError)
-            }
-        },
-        [forceSignOutUsers, onError, createOnSuccess]
-    )
-
-    const handleDeleteUsers = useCallback(
-        (users: SiteUser[]) => {
-            if (confirm('Are you sure you want to delete the selected user(s)?')) {
-                deleteUsers({ variables: { userIDs: users.map(user => user.id) } })
-                    .then(
-                        createOnSuccess(
-                            <Text as="span">
-                                Successfully deleted following {users.length} user(s):{' '}
-                                <strong>{getUsernames(users)}</strong>
-                            </Text>,
-                            true
-                        )
-                    )
-                    .catch(onError)
-            }
-        },
-        [deleteUsers, onError, createOnSuccess]
-    )
-    const handleDeleteUsersForever = useCallback(
-        (users: SiteUser[]) => {
-            if (confirm('Are you sure you want to delete the selected user(s)?')) {
-                deleteUsersForever({ variables: { userIDs: users.map(user => user.id) } })
-                    .then(
-                        createOnSuccess(
-                            <Text as="span">
-                                Successfully deleted forever following {users.length} user(s):{' '}
-                                <strong>{getUsernames(users)}</strong>
-                            </Text>,
-                            true
-                        )
-                    )
-                    .catch(onError)
-            }
-        },
-        [deleteUsersForever, onError, createOnSuccess]
-    )
-
-    const handlePromoteToSiteAdmin = useCallback(
-        ([user]: SiteUser[]) => {
-            if (confirm('Are you sure you want to promote the selected user to site admin?')) {
-                setUserIsSiteAdmin(user.id, true)
-                    .toPromise()
-                    .then(
-                        createOnSuccess(
-                            <Text as="span">
-                                Successfully promoted user <strong>{user.username}</strong> to site admin.
-                            </Text>,
-                            true
-                        )
-                    )
-                    .catch(onError)
-            }
-        },
-        [onError, createOnSuccess]
-    )
-
-    const handleRevokeSiteAdmin = useCallback(
-        ([user]: SiteUser[]) => {
-            if (confirm('Are you sure you want to revoke the selected user from site admin?')) {
-                setUserIsSiteAdmin(user.id, false)
-                    .toPromise()
-                    .then(
-                        createOnSuccess(
-                            <Text as="span">
-                                Successfully revoked site admin from <strong>{user.username}</strong> user.
-                            </Text>,
-                            true
-                        )
-                    )
-                    .catch(onError)
-            }
-        },
-        [onError, createOnSuccess]
-    )
-
-    const handleResetUserPassword = useCallback(
-        ([user]: SiteUser[]) => {
-            if (confirm('Are you sure you want to reset the selected user password?')) {
-                randomizeUserPassword(user.id)
-                    .toPromise()
-                    .then(({ resetPasswordURL }) => {
-                        if (resetPasswordURL === null) {
-                            createOnSuccess(
-                                <Text as="span">
-                                    Password was reset. The reset link was sent to the primary email of the user:{' '}
-                                    <strong>{user.username}</strong>
-                                </Text>
-                            )()
-                        } else {
-                            createOnSuccess(
-                                <>
-                                    <Text>
-                                        Password was reset. You must manually send <strong>{user.username}</strong> this
-                                        reset link:
-                                    </Text>
-                                    <CopyableText text={resetPasswordURL} size={40} />
-                                </>
-                            )()
-                        }
-                    })
-                    .catch(onError)
-            }
-        },
-        [onError, createOnSuccess]
-    )
-
-    return {
-        notification,
-        handleForceSignOutUsers,
-        handleDeleteUsers,
-        handleDeleteUsersForever,
-        handlePromoteToSiteAdmin,
-        handleRevokeSiteAdmin,
-        handleResetUserPassword,
-    }
-}
-=======
-export const getUsernames = (users: SiteUser[]): string => users.map(user => user.username).join(', ')
->>>>>>> 869853fb
+export const getUsernames = (users: SiteUser[]): string => users.map(user => user.username).join(', ')