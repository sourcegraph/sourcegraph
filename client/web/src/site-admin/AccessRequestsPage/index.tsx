import React, { useEffect, useCallback, useState } from 'react'

import { mdiAccount, mdiCancel, mdiCheck } from '@mdi/js'
import { formatDistanceToNowStrict } from 'date-fns'
import { capitalize } from 'lodash'

import { useLazyQuery, useMutation, useQuery } from '@sourcegraph/http-client'
<<<<<<< HEAD
import { Card, Text, Alert, PageSwitcher, Link, Select } from '@sourcegraph/wildcard'
=======
import { Card, Text, Button, Grid, Alert, PageSwitcher, Link } from '@sourcegraph/wildcard'
>>>>>>> 0dbbb225

import { usePageSwitcherPagination } from '../../components/FilteredConnection/hooks/usePageSwitcherPagination'
import {
    PendingAccessRequestsListResult,
    PendingAccessRequestsListVariables,
    RejectAccessRequestResult,
    RejectAccessRequestVariables,
    ApproveAccessRequestResult,
    ApproveAccessRequestVariables,
    DoesUsernameExistResult,
    DoesUsernameExistVariables,
    AccessRequestCreateUserResult,
    AccessRequestCreateUserVariables,
    HasLicenseSeatsResult,
    HasLicenseSeatsVariables,
<<<<<<< HEAD
    AccessRequestStatus,
=======
>>>>>>> 0dbbb225
} from '../../graphql-operations'
import { useURLSyncedString } from '../../hooks/useURLSyncedString'
import { eventLogger } from '../../tracking/eventLogger'
import { AccountCreatedAlert } from '../components/AccountCreatedAlert'
import { SiteAdminPageTitle } from '../components/SiteAdminPageTitle'
import { IColumn, Table } from '../UserManagement/components/Table'

import {
    APPROVE_ACCESS_REQUEST,
    ACCESS_REQUEST_CREATE_USER,
    DOES_USERNAME_EXIST,
    PENDING_ACCESS_REQUESTS_LIST,
    REJECT_ACCESS_REQUEST,
    HAS_LICENSE_SEATS,
} from './queries'

/**
 * Converts a name to a username by removing all non-alphanumeric characters and converting to lowercase.
 * @param name user's name / full name
 * @param randomize whether to add a random suffix to the username to avoid collisions
 * @returns username
 */
function toUsername(name: string, randomize?: boolean): string {
    // Remove all non-alphanumeric characters from the name and convert to lowercase.
    const username = name.replace(/[^\dA-Za-z]/g, '').toLowerCase()
    if (!randomize) {
        return username
    }
    // Add a random 5-character suffix to the username to avoid collisions.
    return username + '-' + Math.random().toString(36).slice(2, 7)
}

/**
 * A react hook that returns a function that generates a username for a user with the given name.
 * It checks if the username already exists and if so, it adds a random suffix to the username.
 */
function useGenerateUsername(): (name: string) => Promise<string> {
    const [doesUsernameExist] = useLazyQuery<DoesUsernameExistResult, DoesUsernameExistVariables>(
        DOES_USERNAME_EXIST,
        {}
    )

    return useCallback(
        async (name: string) => {
            let username = toUsername(name)
            while (
                await doesUsernameExist({
                    variables: {
                        username,
                    },
                }).then(({ data }) => !!data?.user)
            ) {
                username = toUsername(name, true)
            }
            return username
        },
        [doesUsernameExist]
    )
}

function useHasRemainingSeats(): boolean {
    const { data } = useQuery<HasLicenseSeatsResult, HasLicenseSeatsVariables>(HAS_LICENSE_SEATS, {})

    const licenseSeatsCount = data?.site?.productSubscription?.license?.userCount
    const usersCount = data?.site?.users?.totalCount
<<<<<<< HEAD
    return !licenseSeatsCount || !usersCount || licenseSeatsCount > usersCount
=======
    return typeof licenseSeatsCount !== 'number' || typeof usersCount !== 'number' || licenseSeatsCount > usersCount
>>>>>>> 0dbbb225
}

const FIRST_COUNT = 25
export const AccessRequestsPage: React.FunctionComponent = () => {
    useEffect(() => {
        eventLogger.logPageView('AccessRequestsPage')
    }, [])
    const [error, setError] = useState<Error | null>(null)

    const [status, setStatus] = useURLSyncedString('status', AccessRequestStatus.PENDING)

    const {
        connection,
        error: queryError,
        loading,
        refetch,
        ...paginationArgs
    } = usePageSwitcherPagination<
        PendingAccessRequestsListResult,
        PendingAccessRequestsListVariables,
        PendingAccessRequestsListResult['accessRequests']['nodes'][0]
    >({
        query: PENDING_ACCESS_REQUESTS_LIST,
        variables: {
            status: status as AccessRequestStatus,
            first: FIRST_COUNT,
        },
        getConnection: result => result.data?.accessRequests,
        options: {
            fetchPolicy: 'cache-first',
            pageSize: FIRST_COUNT,
            useURL: true,
        },
    })

    const [rejectAccessRequest] = useMutation<RejectAccessRequestResult, RejectAccessRequestVariables>(
        REJECT_ACCESS_REQUEST
    )

    const handleReject = useCallback(
        (id: string) => {
            if (!confirm('Are you sure you want to reject the selected access request?')) {
                return
            }
            eventLogger.log('AccessRequestRejected', { id })
            rejectAccessRequest({
                variables: {
                    id,
                },
            })
                .then(() => refetch())
                .catch(error => {
                    setError(error)
                    // eslint-disable-next-line no-console
                    console.error(error)
                })
        },
        [refetch, rejectAccessRequest]
    )

    const [lastApprovedUser, setLastApprovedUser] = useState<{
        email: string
        resetPasswordURL?: string | null
        username: string
    }>()

    const [createUser] = useMutation<AccessRequestCreateUserResult, AccessRequestCreateUserVariables>(
        ACCESS_REQUEST_CREATE_USER
    )

    const [approveAccessRequest] = useMutation<ApproveAccessRequestResult, ApproveAccessRequestVariables>(
        APPROVE_ACCESS_REQUEST
    )

    const generateUsername = useGenerateUsername()

    const handleApprove = useCallback(
        (id: string, name: string, email: string): void => {
            if (!confirm('Are you sure you want to approve the selected access request?')) {
                return
            }
            eventLogger.log('AccessRequestApproved', { id })
            async function createUserAndApproveRequest(): Promise<void> {
                const username = await generateUsername(name)
                const { data } = await createUser({
                    variables: {
                        email,
                        username,
                    },
                })

                if (!data) {
                    throw new Error('No data returned from approveAccessRequest mutation')
                }

                await approveAccessRequest({
                    variables: {
                        id,
                    },
                })

                setLastApprovedUser({
                    username,
                    email,
                    resetPasswordURL: data?.createUser.resetPasswordURL,
                })
                await refetch()
            }
            createUserAndApproveRequest().catch(error => {
                setError(error)
                // eslint-disable-next-line no-console
                console.error(error)
            })
        },
        [generateUsername, createUser, approveAccessRequest, refetch]
    )

    const hasRemainingSeats = useHasRemainingSeats()

    return (
        <>
            <SiteAdminPageTitle icon={mdiAccount}>
                <span>Users</span>
                <span>Account requests</span>
            </SiteAdminPageTitle>
            {!hasRemainingSeats && (
                <Alert variant="danger">
<<<<<<< HEAD
                    No licenses remaining. To approve requests, <Link to="TODO">purchase additional licenses</Link> or{' '}
                    <Link to="/site-admin/users">remove inactive users</Link>.
=======
                    No licenses remaining. To approve requests,{' '}
                    <Link to="https://about.sourcegraph.com/pricing" target="_blank" rel="noopener">
                        purchase additional licenses
                    </Link>{' '}
                    or <Link to="/site-admin/users">remove inactive users</Link>.
>>>>>>> 0dbbb225
                </Alert>
            )}
            <Card className="p-3">
                {[queryError, error].filter(Boolean).map((err, index) => (
                    <Alert variant="danger" key={index}>
                        {err?.message}
                    </Alert>
                ))}
                {lastApprovedUser && (
                    <AccountCreatedAlert
                        email={lastApprovedUser.email}
                        username={lastApprovedUser.username}
                        resetPasswordURL={lastApprovedUser.resetPasswordURL}
                    />
                )}
                <div className="d-flex align-items-start justify-content-between">
                    <AccessRequestStatusPicker status={status as AccessRequestStatus} onChange={setStatus} />
                    <div className="d-flex justify-content-end mt-4">
                        <PageSwitcher
                            totalCount={connection?.totalCount ?? null}
                            totalLabel={pluralize('account request', connection?.totalCount || 0)}
                            {...paginationArgs}
                        />
                    </div>
                </div>
<<<<<<< HEAD
                {!!connection?.nodes.length && (
                    <>
                        <Table<AccessRequestItem>
                            columns={TableColumns}
                            getRowId={node => node.id}
                            data={connection.nodes}
                            actions={[
                                {
                                    key: 'Reject',
                                    label: 'Reject',
                                    icon: mdiCancel,
                                    bulk: true,
                                    onClick: ([item]) => handleReject(item.id),
                                    // Can reject only if pending
                                    condition: () => status === AccessRequestStatus.PENDING,
                                },
                                {
                                    key: 'Approve',
                                    label: 'Approve',
                                    icon: mdiCheck,
                                    onClick: ([item]) => handleApprove(item.id, item.name, item.email),
                                    // Can approve if there are remaining seats and not already approved
                                    // We allow to approve previously rejected requests too
                                    condition: () => hasRemainingSeats && status !== AccessRequestStatus.APPROVED,
                                },
                            ]}
                        />
                    </>
                )}
=======
                <AccessRequestsList
                    onApprove={hasRemainingSeats ? handleApprove : undefined}
                    onReject={handleReject}
                    items={connection?.nodes || []}
                />
>>>>>>> 0dbbb225
                {!loading && connection?.nodes.length === 0 && (
                    <div>
                        <Alert variant="info">No {capitalize(status)} requests</Alert>
                        <Text>
                            Users can request access to Sourcegraph via the login page. View the documentation to learn
                            more about{' '}
                            <Link to="/help/admin/auth#how-to-control-user-sign-up">controlling sign up requests</Link>.
                        </Text>
                    </div>
                )}
            </Card>
        </>
    )
}

<<<<<<< HEAD
type AccessRequestItem = PendingAccessRequestsListResult['accessRequests']['nodes'][0]

const TableColumns: IColumn<AccessRequestItem>[] = [
    {
        key: 'Email',
        header: 'Email',
        render: (node: AccessRequestItem) => <Text className="mb-0 mr-2 d-flex align-items-center">{node.email}</Text>,
    },
    {
        key: 'Name',
        header: 'Name',
        render: (node: AccessRequestItem) => (
            <Text className="mb-0 mr-2 d-flex align-items-center text-nowrap">{node.name}</Text>
        ),
    },
    {
        key: 'Status',
        header: 'Status',
        align: 'right',
        render: (node: AccessRequestItem) => (
            <Text className="mb-0 mr-2 d-flex align-items-center">{capitalize(node.status)}</Text>
        ),
    },
    {
        key: 'Created at',
        header: 'Created at',
        align: 'right',
        render: (node: AccessRequestItem) => (
            <Text className="mb-0 mr-2 d-flex align-items-center text-nowrap">
                {formatDistanceToNowStrict(new Date(node.createdAt), { addSuffix: true })}
            </Text>
        ),
    },
    {
        key: 'Notes',
        header: 'Notes',
        align: 'right',
        render: (node: AccessRequestItem) => (
            <Text className="text-muted my-2" size="small">
                {node.additionalInfo}
            </Text>
        ),
    },
]

const AccessRequestStatusPicker: React.FunctionComponent<{
    status: AccessRequestStatus
    onChange: (value: AccessRequestStatus) => void
}> = ({ status, onChange }) => {
    const handleStatusChange = useCallback(
        (event: React.ChangeEvent<HTMLSelectElement>) => {
            onChange(event.target.value as AccessRequestStatus)
        },
        [onChange]
    )
=======
interface AccessRequestsListProps {
    onApprove?: (id: string, name: string, email: string) => void
    onReject: (id: string) => void
    items: PendingAccessRequestsListResult['accessRequests']['nodes']
}
>>>>>>> 0dbbb225

    return (
<<<<<<< HEAD
        <Select id="access-request-status-filter" value={status} label="Status" onChange={handleStatusChange}>
            {Object.entries(AccessRequestStatus).map(([key, value]) => (
                <option key={key} value={value}>
                    {capitalize(value)}
                </option>
=======
        <Grid columnCount={5}>
            {['Email', 'Name', 'Created at', 'Notes', ''].map((value, index) => (
                // eslint-disable-next-line react/no-array-index-key
                <Text weight="medium" key={index} className="mb-1">
                    {value}
                </Text>
            ))}
            {items.map(({ id, email, name, createdAt, additionalInfo }) => (
                <Fragment key={email}>
                    <Text className="mb-0 d-flex align-items-center">{email}</Text>
                    <Text className="mb-0 d-flex align-items-center">{name}</Text>
                    <Text className="mb-0 d-flex align-items-center">
                        {formatDistanceToNowStrict(new Date(createdAt), { addSuffix: true })}
                    </Text>
                    <Text className="text-muted mb-0 d-flex align-items-center" size="small">
                        {additionalInfo}
                    </Text>
                    <div className="d-flex justify-content-end align-items-start">
                        <Button variant="link" onClick={() => onReject(id)}>
                            Reject
                        </Button>
                        <Button
                            variant="success"
                            disabled={!onApprove}
                            className="ml-2"
                            onClick={() => onApprove?.(id, name, email)}
                        >
                            Approve
                        </Button>
                    </div>
                </Fragment>
>>>>>>> 0dbbb225
            ))}
        </Select>
    )
}<|MERGE_RESOLUTION|>--- conflicted
+++ resolved
@@ -5,11 +5,7 @@
 import { capitalize } from 'lodash'
 
 import { useLazyQuery, useMutation, useQuery } from '@sourcegraph/http-client'
-<<<<<<< HEAD
 import { Card, Text, Alert, PageSwitcher, Link, Select } from '@sourcegraph/wildcard'
-=======
-import { Card, Text, Button, Grid, Alert, PageSwitcher, Link } from '@sourcegraph/wildcard'
->>>>>>> 0dbbb225
 
 import { usePageSwitcherPagination } from '../../components/FilteredConnection/hooks/usePageSwitcherPagination'
 import {
@@ -25,10 +21,7 @@
     AccessRequestCreateUserVariables,
     HasLicenseSeatsResult,
     HasLicenseSeatsVariables,
-<<<<<<< HEAD
     AccessRequestStatus,
-=======
->>>>>>> 0dbbb225
 } from '../../graphql-operations'
 import { useURLSyncedString } from '../../hooks/useURLSyncedString'
 import { eventLogger } from '../../tracking/eventLogger'
@@ -94,11 +87,7 @@
 
     const licenseSeatsCount = data?.site?.productSubscription?.license?.userCount
     const usersCount = data?.site?.users?.totalCount
-<<<<<<< HEAD
-    return !licenseSeatsCount || !usersCount || licenseSeatsCount > usersCount
-=======
     return typeof licenseSeatsCount !== 'number' || typeof usersCount !== 'number' || licenseSeatsCount > usersCount
->>>>>>> 0dbbb225
 }
 
 const FIRST_COUNT = 25
@@ -226,16 +215,11 @@
             </SiteAdminPageTitle>
             {!hasRemainingSeats && (
                 <Alert variant="danger">
-<<<<<<< HEAD
-                    No licenses remaining. To approve requests, <Link to="TODO">purchase additional licenses</Link> or{' '}
-                    <Link to="/site-admin/users">remove inactive users</Link>.
-=======
                     No licenses remaining. To approve requests,{' '}
                     <Link to="https://about.sourcegraph.com/pricing" target="_blank" rel="noopener">
                         purchase additional licenses
                     </Link>{' '}
                     or <Link to="/site-admin/users">remove inactive users</Link>.
->>>>>>> 0dbbb225
                 </Alert>
             )}
             <Card className="p-3">
@@ -261,7 +245,6 @@
                         />
                     </div>
                 </div>
-<<<<<<< HEAD
                 {!!connection?.nodes.length && (
                     <>
                         <Table<AccessRequestItem>
@@ -291,13 +274,6 @@
                         />
                     </>
                 )}
-=======
-                <AccessRequestsList
-                    onApprove={hasRemainingSeats ? handleApprove : undefined}
-                    onReject={handleReject}
-                    items={connection?.nodes || []}
-                />
->>>>>>> 0dbbb225
                 {!loading && connection?.nodes.length === 0 && (
                     <div>
                         <Alert variant="info">No {capitalize(status)} requests</Alert>
@@ -313,7 +289,6 @@
     )
 }
 
-<<<<<<< HEAD
 type AccessRequestItem = PendingAccessRequestsListResult['accessRequests']['nodes'][0]
 
 const TableColumns: IColumn<AccessRequestItem>[] = [
@@ -369,54 +344,13 @@
         },
         [onChange]
     )
-=======
-interface AccessRequestsListProps {
-    onApprove?: (id: string, name: string, email: string) => void
-    onReject: (id: string) => void
-    items: PendingAccessRequestsListResult['accessRequests']['nodes']
-}
->>>>>>> 0dbbb225
 
     return (
-<<<<<<< HEAD
         <Select id="access-request-status-filter" value={status} label="Status" onChange={handleStatusChange}>
             {Object.entries(AccessRequestStatus).map(([key, value]) => (
                 <option key={key} value={value}>
                     {capitalize(value)}
                 </option>
-=======
-        <Grid columnCount={5}>
-            {['Email', 'Name', 'Created at', 'Notes', ''].map((value, index) => (
-                // eslint-disable-next-line react/no-array-index-key
-                <Text weight="medium" key={index} className="mb-1">
-                    {value}
-                </Text>
-            ))}
-            {items.map(({ id, email, name, createdAt, additionalInfo }) => (
-                <Fragment key={email}>
-                    <Text className="mb-0 d-flex align-items-center">{email}</Text>
-                    <Text className="mb-0 d-flex align-items-center">{name}</Text>
-                    <Text className="mb-0 d-flex align-items-center">
-                        {formatDistanceToNowStrict(new Date(createdAt), { addSuffix: true })}
-                    </Text>
-                    <Text className="text-muted mb-0 d-flex align-items-center" size="small">
-                        {additionalInfo}
-                    </Text>
-                    <div className="d-flex justify-content-end align-items-start">
-                        <Button variant="link" onClick={() => onReject(id)}>
-                            Reject
-                        </Button>
-                        <Button
-                            variant="success"
-                            disabled={!onApprove}
-                            className="ml-2"
-                            onClick={() => onApprove?.(id, name, email)}
-                        >
-                            Approve
-                        </Button>
-                    </div>
-                </Fragment>
->>>>>>> 0dbbb225
             ))}
         </Select>
     )
