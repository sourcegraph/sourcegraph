--- conflicted
+++ resolved
@@ -198,31 +198,6 @@
                                 </Button>
                             ))}{' '}
                         {this.props.node.id !== this.props.authenticatedUser.id && (
-<<<<<<< HEAD
-                            <Tooltip content="Delete user">
-                                <Button
-                                    onClick={this.deleteUser}
-                                    disabled={this.state.loading}
-                                    variant="danger"
-                                    size="sm"
-                                >
-                                    Delete
-                                </Button>
-                            </Tooltip>
-                        )}
-                        {this.props.node.id !== this.props.authenticatedUser.id && (
-                            <Tooltip content="Hard delete user (click for more information)">
-                                <Button
-                                    className="ml-1"
-                                    onClick={this.nukeUser}
-                                    disabled={this.state.loading}
-                                    variant="danger"
-                                    size="sm"
-                                >
-                                    Delete forever
-                                </Button>
-                            </Tooltip>
-=======
                             <Button onClick={this.deleteUser} disabled={this.state.loading} variant="danger" size="sm">
                                 Delete
                             </Button>
@@ -237,7 +212,6 @@
                             >
                                 Delete forever
                             </Button>
->>>>>>> 5a13814c
                         )}
                     </div>
                 </div>
