--- conflicted
+++ resolved
@@ -3,11 +3,7 @@
 import { RouteComponentProps } from 'react-router'
 import { Subscription } from 'rxjs'
 
-<<<<<<< HEAD
-import { Badge, Button, useLocalStorage, Tab, TabList, TabPanel, TabPanels, Tabs } from '@sourcegraph/wildcard'
-=======
-import { Badge, Button, useLocalStorage, Link } from '@sourcegraph/wildcard'
->>>>>>> 78bac603
+import { Badge, Button, useLocalStorage, Link, Tab, TabList, TabPanel, TabPanels, Tabs } from '@sourcegraph/wildcard'
 import { BADGE_VARIANTS } from '@sourcegraph/wildcard/src/components/Badge/constants'
 
 import { FilteredConnection } from '../components/FilteredConnection'
