--- conflicted
+++ resolved
@@ -2,14 +2,11 @@
 import classNames from 'classnames'
 import React, { useCallback, useEffect } from 'react'
 import { RouteComponentProps } from 'react-router'
+import { Link } from 'react-router-dom'
 import { Subscription } from 'rxjs'
 
 import { useLocalStorage } from '@sourcegraph/shared/src/util/useLocalStorage'
-<<<<<<< HEAD
-import { RouterLink, Badge } from '@sourcegraph/wildcard'
-=======
 import { Badge, Button } from '@sourcegraph/wildcard'
->>>>>>> 0950685b
 import { BADGE_VARIANTS } from '@sourcegraph/wildcard/src/components/Badge/constants'
 
 import { FilteredConnection } from '../components/FilteredConnection'
@@ -61,9 +58,7 @@
                     <div>
                         <strong>
                             {this.props.node.user ? (
-                                <RouterLink to={userURL(this.props.node.user.username)}>
-                                    {this.props.node.user.username}
-                                </RouterLink>
+                                <Link to={userURL(this.props.node.user.username)}>{this.props.node.user.username}</Link>
                             ) : this.props.node.email ? (
                                 this.props.node.email
                             ) : (
@@ -134,7 +129,7 @@
                 <tr>
                     <td>
                         <strong>
-                            <RouterLink to={userURL(this.props.node.username)}>{this.props.node.username}</RouterLink>
+                            <Link to={userURL(this.props.node.username)}>{this.props.node.username}</Link>
                         </strong>
                     </td>
                     <td>
