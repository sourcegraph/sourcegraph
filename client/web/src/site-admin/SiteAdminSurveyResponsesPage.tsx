--- conflicted
+++ resolved
@@ -4,11 +4,7 @@
 import { RouteComponentProps } from 'react-router'
 import { Subscription } from 'rxjs'
 
-<<<<<<< HEAD
 import { Timestamp } from '@sourcegraph/branded/src/components/Timestamp'
-=======
-import { UserActivePeriod } from '@sourcegraph/shared/src/graphql-operations'
->>>>>>> d5fbcbe7
 import {
     Badge,
     BADGE_VARIANTS,
@@ -32,6 +28,7 @@
     SurveyResponseAggregateFields,
     SurveyResponseFields,
     UserWithSurveyResponseFields,
+    UserActivePeriod,
 } from '../graphql-operations'
 import {
     fetchAllSurveyResponses,
