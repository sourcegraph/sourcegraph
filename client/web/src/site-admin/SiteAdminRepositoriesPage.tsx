--- conflicted
+++ resolved
@@ -4,12 +4,9 @@
 import { RouteComponentProps } from 'react-router'
 import { Observable } from 'rxjs'
 
-<<<<<<< HEAD
-import { logError } from '@sourcegraph/common'
-=======
 import { ErrorAlert } from '@sourcegraph/branded/src/components/alerts'
+import { logger } from '@sourcegraph/common'
 import { useQuery } from '@sourcegraph/http-client'
->>>>>>> 869853fb
 import { RepoLink } from '@sourcegraph/shared/src/components/RepoLink'
 import { TelemetryProps } from '@sourcegraph/shared/src/telemetry/telemetryService'
 import {
@@ -153,11 +150,11 @@
     useEffect(() => {
         refreshSiteFlags()
             .toPromise()
-            .then(null, error => logError(error))
+            .then(null, error => logger.error(error))
         return () => {
             refreshSiteFlags()
                 .toPromise()
-                .then(null, error => logError(error))
+                .then(null, error => logger.error(error))
         }
     }, [])
 
