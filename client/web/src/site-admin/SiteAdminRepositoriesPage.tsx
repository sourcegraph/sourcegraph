import React, { useEffect } from 'react'

<<<<<<< HEAD
import { RouteComponentProps } from 'react-router'
=======
import { mdiCloudDownload, mdiCog, mdiBrain } from '@mdi/js'
import { isEqual } from 'lodash'
import { useLocation, useNavigate } from 'react-router-dom-v5-compat'
>>>>>>> fc899477

import { logger } from '@sourcegraph/common'
import { TelemetryProps } from '@sourcegraph/shared/src/telemetry/telemetryService'
import { Alert, H4, Link, PageHeader } from '@sourcegraph/wildcard'

import { PageTitle } from '../components/PageTitle'
import { refreshSiteFlags } from '../site/backend'

import { SiteAdminRepositoriesContainer } from './SiteAdminRepositoriesContainer'

interface Props extends TelemetryProps {}

/** A page displaying the repositories on this site */
export const SiteAdminRepositoriesPage: React.FunctionComponent<React.PropsWithChildren<Props>> = ({
<<<<<<< HEAD
    location,
=======
>>>>>>> fc899477
    telemetryService,
}) => {
    const location = useLocation()
    const navigate = useNavigate()

    useEffect(() => {
        telemetryService.logPageView('SiteAdminRepos')
    }, [telemetryService])

    // Refresh global alert about enabling repositories when the user visits & navigates away from this page.
    useEffect(() => {
        refreshSiteFlags()
            .toPromise()
            .then(null, error => logger.error(error))
        return () => {
            refreshSiteFlags()
                .toPromise()
                .then(null, error => logger.error(error))
        }
    }, [])

<<<<<<< HEAD
=======
    const {
        data,
        loading: repoStatsLoading,
        error: repoStatsError,
        startPolling,
        stopPolling,
    } = useQuery<RepositoryStatsResult, RepositoryStatsVariables>(REPOSITORY_STATS, {})

    useEffect(() => {
        if (data?.repositoryStats?.total === 0 || data?.repositoryStats?.cloning !== 0) {
            startPolling(REPO_PAGE_POLL_INTERVAL)
        } else {
            stopPolling()
        }
    }, [data, startPolling, stopPolling])

    const {
        loading: extSvcLoading,
        data: extSvcs,
        error: extSvcError,
    } = useQuery<ExternalServiceIDsAndNamesResult, ExternalServiceIDsAndNamesVariables>(
        EXTERNAL_SERVICE_IDS_AND_NAMES,
        {}
    )

    const filters = useMemo(() => {
        if (!extSvcs) {
            return FILTERS
        }

        const values = [
            {
                label: 'All',
                value: 'all',
                tooltip: 'Show all repositories',
                args: {},
            },
        ]

        for (const extSvc of extSvcs.externalServices.nodes) {
            values.push({
                label: extSvc.displayName,
                value: extSvc.id,
                tooltip: `Show all repositories discovered on ${extSvc.displayName}`,
                args: { externalService: extSvc.id },
            })
        }

        const filtersWithExternalServices = FILTERS.slice() // use slice to copy array
        filtersWithExternalServices.push({
            id: 'codeHost',
            label: 'Code Host',
            type: 'select',
            values,
        })
        return filtersWithExternalServices
    }, [extSvcs])

    const [filterValues, setFilterValues] = useState<Map<string, FilteredConnectionFilterValue>>(() =>
        getFilterFromURL(new URLSearchParams(location.search), filters)
    )

    const legends = useMemo((): ValueLegendListProps['items'] | undefined => {
        if (!data) {
            return undefined
        }
        const items: ValueLegendListProps['items'] = [
            {
                value: data.repositoryStats.total,
                description: 'Repositories',
                color: 'var(--purple)',
                tooltip:
                    'Total number of repositories in the Sourcegraph instance. This number might be higher than the total number of repositories in the list below in case repository permissions do not allow you to view some repositories.',
            },
            {
                value: data.repositoryStats.notCloned,
                description: 'Not cloned',
                color: 'var(--body-color)',
                position: 'right',
                tooltip: 'The number of repositories that have not been cloned yet.',
                onClick: () =>
                    setFilterValues(values => {
                        const newValues = new Map(values)
                        newValues.set('status', STATUS_FILTERS.NotCloned)
                        return newValues
                    }),
            },
            {
                value: data.repositoryStats.cloning,
                description: 'Cloning',
                color: data.repositoryStats.cloning > 0 ? 'var(--success)' : 'var(--body-color)',
                position: 'right',
                tooltip: 'The number of repositories that are currently being cloned.',
                onClick: () =>
                    setFilterValues(values => {
                        const newValues = new Map(values)
                        newValues.set('status', STATUS_FILTERS.Cloning)
                        return newValues
                    }),
            },
            {
                value: data.repositoryStats.cloned,
                description: 'Cloned',
                color: 'var(--body-color)',
                position: 'right',
                tooltip: 'The number of repositories that have been cloned.',
                onClick: () =>
                    setFilterValues(values => {
                        const newValues = new Map(values)
                        newValues.set('status', STATUS_FILTERS.Cloned)
                        return newValues
                    }),
            },
            {
                value: data.repositoryStats.indexed,
                description: 'Indexed',
                color: 'var(--body-color)',
                position: 'right',
                tooltip: 'The number of repositories that have been indexed for search.',
                onClick: () =>
                    setFilterValues(values => {
                        const newValues = new Map(values)
                        newValues.set('status', STATUS_FILTERS.Indexed)
                        return newValues
                    }),
            },
            {
                value: data.repositoryStats.failedFetch,
                description: 'Failed',
                color: data.repositoryStats.failedFetch > 0 ? 'var(--warning)' : 'var(--body-color)',
                position: 'right',
                tooltip: 'The number of repositories where the last syncing attempt produced an error.',
                onClick: () =>
                    setFilterValues(values => {
                        const newValues = new Map(values)
                        newValues.set('status', STATUS_FILTERS.FailedFetchOrClone)
                        return newValues
                    }),
            },
        ]
        if (data.repositoryStats.corrupted > 0) {
            items.push({
                value: data.repositoryStats.corrupted,
                description: 'Corrupted',
                color: 'var(--danger)',
                position: 'right',
                tooltip:
                    'The number of repositories where corruption has been detected. Reclone these repositories to get rid of corruption.',
                onClick: () =>
                    setFilterValues(values => {
                        const newValues = new Map(values)
                        newValues.set('status', STATUS_FILTERS.Corrupted)
                        return newValues
                    }),
            })
        }
        return items
    }, [data, setFilterValues])

    const [searchQuery, setSearchQuery] = useState<string>(
        () => new URLSearchParams(location.search).get('query') || ''
    )

    useEffect(() => {
        const searchFragment = getUrlQuery({
            query: searchQuery,
            filters,
            filterValues,
            search: location.search,
        })
        const searchFragmentParams = new URLSearchParams(searchFragment)
        searchFragmentParams.sort()

        const oldParams = new URLSearchParams(location.search)
        oldParams.sort()

        if (!isEqual(Array.from(searchFragmentParams), Array.from(oldParams))) {
            navigate(
                {
                    search: searchFragment,
                    hash: location.hash,
                },
                {
                    replace: true,
                    // Do not throw away flash messages
                    state: location.state,
                }
            )
        }
    }, [filters, filterValues, searchQuery, location, navigate])

    const variables = useMemo<RepositoriesVariables>(() => {
        const args = buildFilterArgs(filterValues)

        return {
            ...args,
            query: searchQuery,
            indexed: args.indexed ?? true,
            notIndexed: args.notIndexed ?? true,
            failedFetch: args.failedFetch ?? false,
            corrupted: args.corrupted ?? false,
            cloneStatus: args.cloneStatus ?? null,
            externalService: args.externalService ?? null,
        } as RepositoriesVariables
    }, [searchQuery, filterValues])

    const {
        connection,
        loading: reposLoading,
        error: reposError,
        refetch,
        ...paginationProps
    } = usePageSwitcherPagination<RepositoriesResult, RepositoriesVariables, SiteAdminRepositoryFields>({
        query: REPOSITORIES_QUERY,
        variables,
        getConnection: ({ data }) => data?.repositories || undefined,
        options: { pollInterval: 5000 },
    })

    useEffect(() => {
        refetch(variables)
    }, [refetch, variables])

>>>>>>> fc899477
    const showRepositoriesAddedBanner = new URLSearchParams(location.search).has('repositoriesUpdated')

    const licenseInfo = window.context.licenseInfo

    return (
        <div className="site-admin-repositories-page">
            <PageTitle title="Repositories - Admin" />
            {showRepositoriesAddedBanner && (
                <Alert variant="success" as="p">
                    Syncing repositories. It may take a few moments to clone and index each repository. Repository
                    statuses are displayed below.
                </Alert>
            )}
            <PageHeader
                path={[{ text: 'Repositories' }]}
                headingElement="h2"
                description={
                    <>
                        Repositories are synced from connected{' '}
                        <Link
                            to="/site-admin/external-services"
                            data-testid="test-repositories-code-host-connections-link"
                        >
                            code hosts
                        </Link>
                        .
                    </>
                }
                className="mb-3"
            />
            {licenseInfo && (licenseInfo.codeScaleCloseToLimit || licenseInfo.codeScaleExceededLimit) && (
                <Alert variant={licenseInfo.codeScaleExceededLimit ? 'danger' : 'warning'}>
                    <H4>
                        {licenseInfo.codeScaleExceededLimit ? (
                            <>You've used all 100GiB of storage</>
                        ) : (
                            <>Your Sourcegraph is almost full</>
                        )}
                    </H4>
                    {licenseInfo.codeScaleExceededLimit ? <>You're about to reach the 100GiB storage limit. </> : <></>}
                    Upgrade to <Link to="https://about.sourcegraph.com/pricing">Sourcegraph Enterprise</Link> for
                    unlimited storage for your code.
                </Alert>
            )}
            <SiteAdminRepositoriesContainer />
        </div>
    )
}<|MERGE_RESOLUTION|>--- conflicted
+++ resolved
@@ -1,12 +1,6 @@
 import React, { useEffect } from 'react'
 
-<<<<<<< HEAD
-import { RouteComponentProps } from 'react-router'
-=======
-import { mdiCloudDownload, mdiCog, mdiBrain } from '@mdi/js'
-import { isEqual } from 'lodash'
-import { useLocation, useNavigate } from 'react-router-dom-v5-compat'
->>>>>>> fc899477
+import { useLocation } from 'react-router-dom-v5-compat'
 
 import { logger } from '@sourcegraph/common'
 import { TelemetryProps } from '@sourcegraph/shared/src/telemetry/telemetryService'
@@ -21,14 +15,9 @@
 
 /** A page displaying the repositories on this site */
 export const SiteAdminRepositoriesPage: React.FunctionComponent<React.PropsWithChildren<Props>> = ({
-<<<<<<< HEAD
-    location,
-=======
->>>>>>> fc899477
     telemetryService,
 }) => {
     const location = useLocation()
-    const navigate = useNavigate()
 
     useEffect(() => {
         telemetryService.logPageView('SiteAdminRepos')
@@ -46,232 +35,6 @@
         }
     }, [])
 
-<<<<<<< HEAD
-=======
-    const {
-        data,
-        loading: repoStatsLoading,
-        error: repoStatsError,
-        startPolling,
-        stopPolling,
-    } = useQuery<RepositoryStatsResult, RepositoryStatsVariables>(REPOSITORY_STATS, {})
-
-    useEffect(() => {
-        if (data?.repositoryStats?.total === 0 || data?.repositoryStats?.cloning !== 0) {
-            startPolling(REPO_PAGE_POLL_INTERVAL)
-        } else {
-            stopPolling()
-        }
-    }, [data, startPolling, stopPolling])
-
-    const {
-        loading: extSvcLoading,
-        data: extSvcs,
-        error: extSvcError,
-    } = useQuery<ExternalServiceIDsAndNamesResult, ExternalServiceIDsAndNamesVariables>(
-        EXTERNAL_SERVICE_IDS_AND_NAMES,
-        {}
-    )
-
-    const filters = useMemo(() => {
-        if (!extSvcs) {
-            return FILTERS
-        }
-
-        const values = [
-            {
-                label: 'All',
-                value: 'all',
-                tooltip: 'Show all repositories',
-                args: {},
-            },
-        ]
-
-        for (const extSvc of extSvcs.externalServices.nodes) {
-            values.push({
-                label: extSvc.displayName,
-                value: extSvc.id,
-                tooltip: `Show all repositories discovered on ${extSvc.displayName}`,
-                args: { externalService: extSvc.id },
-            })
-        }
-
-        const filtersWithExternalServices = FILTERS.slice() // use slice to copy array
-        filtersWithExternalServices.push({
-            id: 'codeHost',
-            label: 'Code Host',
-            type: 'select',
-            values,
-        })
-        return filtersWithExternalServices
-    }, [extSvcs])
-
-    const [filterValues, setFilterValues] = useState<Map<string, FilteredConnectionFilterValue>>(() =>
-        getFilterFromURL(new URLSearchParams(location.search), filters)
-    )
-
-    const legends = useMemo((): ValueLegendListProps['items'] | undefined => {
-        if (!data) {
-            return undefined
-        }
-        const items: ValueLegendListProps['items'] = [
-            {
-                value: data.repositoryStats.total,
-                description: 'Repositories',
-                color: 'var(--purple)',
-                tooltip:
-                    'Total number of repositories in the Sourcegraph instance. This number might be higher than the total number of repositories in the list below in case repository permissions do not allow you to view some repositories.',
-            },
-            {
-                value: data.repositoryStats.notCloned,
-                description: 'Not cloned',
-                color: 'var(--body-color)',
-                position: 'right',
-                tooltip: 'The number of repositories that have not been cloned yet.',
-                onClick: () =>
-                    setFilterValues(values => {
-                        const newValues = new Map(values)
-                        newValues.set('status', STATUS_FILTERS.NotCloned)
-                        return newValues
-                    }),
-            },
-            {
-                value: data.repositoryStats.cloning,
-                description: 'Cloning',
-                color: data.repositoryStats.cloning > 0 ? 'var(--success)' : 'var(--body-color)',
-                position: 'right',
-                tooltip: 'The number of repositories that are currently being cloned.',
-                onClick: () =>
-                    setFilterValues(values => {
-                        const newValues = new Map(values)
-                        newValues.set('status', STATUS_FILTERS.Cloning)
-                        return newValues
-                    }),
-            },
-            {
-                value: data.repositoryStats.cloned,
-                description: 'Cloned',
-                color: 'var(--body-color)',
-                position: 'right',
-                tooltip: 'The number of repositories that have been cloned.',
-                onClick: () =>
-                    setFilterValues(values => {
-                        const newValues = new Map(values)
-                        newValues.set('status', STATUS_FILTERS.Cloned)
-                        return newValues
-                    }),
-            },
-            {
-                value: data.repositoryStats.indexed,
-                description: 'Indexed',
-                color: 'var(--body-color)',
-                position: 'right',
-                tooltip: 'The number of repositories that have been indexed for search.',
-                onClick: () =>
-                    setFilterValues(values => {
-                        const newValues = new Map(values)
-                        newValues.set('status', STATUS_FILTERS.Indexed)
-                        return newValues
-                    }),
-            },
-            {
-                value: data.repositoryStats.failedFetch,
-                description: 'Failed',
-                color: data.repositoryStats.failedFetch > 0 ? 'var(--warning)' : 'var(--body-color)',
-                position: 'right',
-                tooltip: 'The number of repositories where the last syncing attempt produced an error.',
-                onClick: () =>
-                    setFilterValues(values => {
-                        const newValues = new Map(values)
-                        newValues.set('status', STATUS_FILTERS.FailedFetchOrClone)
-                        return newValues
-                    }),
-            },
-        ]
-        if (data.repositoryStats.corrupted > 0) {
-            items.push({
-                value: data.repositoryStats.corrupted,
-                description: 'Corrupted',
-                color: 'var(--danger)',
-                position: 'right',
-                tooltip:
-                    'The number of repositories where corruption has been detected. Reclone these repositories to get rid of corruption.',
-                onClick: () =>
-                    setFilterValues(values => {
-                        const newValues = new Map(values)
-                        newValues.set('status', STATUS_FILTERS.Corrupted)
-                        return newValues
-                    }),
-            })
-        }
-        return items
-    }, [data, setFilterValues])
-
-    const [searchQuery, setSearchQuery] = useState<string>(
-        () => new URLSearchParams(location.search).get('query') || ''
-    )
-
-    useEffect(() => {
-        const searchFragment = getUrlQuery({
-            query: searchQuery,
-            filters,
-            filterValues,
-            search: location.search,
-        })
-        const searchFragmentParams = new URLSearchParams(searchFragment)
-        searchFragmentParams.sort()
-
-        const oldParams = new URLSearchParams(location.search)
-        oldParams.sort()
-
-        if (!isEqual(Array.from(searchFragmentParams), Array.from(oldParams))) {
-            navigate(
-                {
-                    search: searchFragment,
-                    hash: location.hash,
-                },
-                {
-                    replace: true,
-                    // Do not throw away flash messages
-                    state: location.state,
-                }
-            )
-        }
-    }, [filters, filterValues, searchQuery, location, navigate])
-
-    const variables = useMemo<RepositoriesVariables>(() => {
-        const args = buildFilterArgs(filterValues)
-
-        return {
-            ...args,
-            query: searchQuery,
-            indexed: args.indexed ?? true,
-            notIndexed: args.notIndexed ?? true,
-            failedFetch: args.failedFetch ?? false,
-            corrupted: args.corrupted ?? false,
-            cloneStatus: args.cloneStatus ?? null,
-            externalService: args.externalService ?? null,
-        } as RepositoriesVariables
-    }, [searchQuery, filterValues])
-
-    const {
-        connection,
-        loading: reposLoading,
-        error: reposError,
-        refetch,
-        ...paginationProps
-    } = usePageSwitcherPagination<RepositoriesResult, RepositoriesVariables, SiteAdminRepositoryFields>({
-        query: REPOSITORIES_QUERY,
-        variables,
-        getConnection: ({ data }) => data?.repositories || undefined,
-        options: { pollInterval: 5000 },
-    })
-
-    useEffect(() => {
-        refetch(variables)
-    }, [refetch, variables])
-
->>>>>>> fc899477
     const showRepositoriesAddedBanner = new URLSearchParams(location.search).has('repositoriesUpdated')
 
     const licenseInfo = window.context.licenseInfo
