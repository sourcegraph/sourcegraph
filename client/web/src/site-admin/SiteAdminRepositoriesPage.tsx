--- conflicted
+++ resolved
@@ -42,20 +42,11 @@
                     </small>
                 )}
                 {!node.mirrorInfo.cloneInProgress && !node.mirrorInfo.cloned && (
-<<<<<<< HEAD
                     <Tooltip content="Visit the repository to clone it. See its mirroring settings for diagnostics.">
                         <small className="ml-2 text-muted">
-                            <Icon as={CloudOutlineIcon} aria-hidden={true} /> Not yet cloned
+                            <Icon aria-hidden={true} svgPath={mdiCloudOutline} /> Not yet cloned
                         </small>
                     </Tooltip>
-=======
-                    <small
-                        className="ml-2 text-muted"
-                        data-tooltip="Visit the repository to clone it. See its mirroring settings for diagnostics."
-                    >
-                        <Icon aria-hidden={true} svgPath={mdiCloudOutline} /> Not yet cloned
-                    </small>
->>>>>>> ad5f4c65
                 )}
             </div>
 
@@ -66,23 +57,11 @@
                     </Button>
                 )}{' '}
                 {
-<<<<<<< HEAD
                     <Tooltip content="Repository settings">
                         <Button to={`/${node.name}/-/settings`} variant="secondary" size="sm" as={Link}>
-                            <Icon as={SettingsIcon} aria-hidden={true} /> Settings
+                            <Icon aria-hidden={true} svgPath={mdiCog} /> Settings
                         </Button>
                     </Tooltip>
-=======
-                    <Button
-                        to={`/${node.name}/-/settings`}
-                        data-tooltip="Repository settings"
-                        variant="secondary"
-                        size="sm"
-                        as={Link}
-                    >
-                        <Icon aria-hidden={true} svgPath={mdiCog} /> Settings
-                    </Button>
->>>>>>> ad5f4c65
                 }{' '}
             </div>
         </div>
