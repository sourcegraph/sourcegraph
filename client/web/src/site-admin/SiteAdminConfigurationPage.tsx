import * as jsonc from '@sqs/jsonc-parser'
import { setProperty } from '@sqs/jsonc-parser/lib/edit'
import classNames from 'classnames'
import * as H from 'history'
import * as React from 'react'
import { RouteComponentProps } from 'react-router'
import { Subject, Subscription } from 'rxjs'
import { catchError, concatMap, delay, mergeMap, retryWhen, tap, timeout } from 'rxjs/operators'

import * as GQL from '@sourcegraph/shared/src/schema'
import { TelemetryProps } from '@sourcegraph/shared/src/telemetry/telemetryService'
import { ThemeProps } from '@sourcegraph/shared/src/theme'
<<<<<<< HEAD
import { Button, LoadingSpinner, Alert } from '@sourcegraph/wildcard'
=======
import { Button, LoadingSpinner, Link } from '@sourcegraph/wildcard'
>>>>>>> e4c0ab41

import siteSchemaJSON from '../../../../schema/site.schema.json'
import { ErrorAlert } from '../components/alerts'
import { PageTitle } from '../components/PageTitle'
import { SiteConfiguration } from '../schema/site.schema'
import { DynamicallyImportedMonacoSettingsEditor } from '../settings/DynamicallyImportedMonacoSettingsEditor'
import { refreshSiteFlags } from '../site/backend'
import { eventLogger } from '../tracking/eventLogger'

import { fetchSite, reloadSite, updateSiteConfiguration } from './backend'
import styles from './SiteAdminConfigurationPage.module.scss'

const defaultFormattingOptions: jsonc.FormattingOptions = {
    eol: '\n',
    insertSpaces: true,
    tabSize: 2,
}

function editWithComments(
    config: string,
    path: jsonc.JSONPath,
    value: any,
    comments: { [key: string]: string }
): jsonc.Edit {
    const edit = setProperty(config, path, value, defaultFormattingOptions)[0]
    for (const commentKey of Object.keys(comments)) {
        edit.content = edit.content.replace(`"${commentKey}": true,`, comments[commentKey])
        edit.content = edit.content.replace(`"${commentKey}": true`, comments[commentKey])
    }
    return edit
}

const quickConfigureActions: {
    id: string
    label: string
    run: (config: string) => { edits: jsonc.Edit[]; selectText: string }
}[] = [
    {
        id: 'setExternalURL',
        label: 'Set external URL',
        run: config => {
            const value = '<external URL>'
            const edits = setProperty(config, ['externalURL'], value, defaultFormattingOptions)
            return { edits, selectText: '<external URL>' }
        },
    },
    {
        id: 'setLicenseKey',
        label: 'Set license key',
        run: config => {
            const value = '<license key>'
            const edits = setProperty(config, ['licenseKey'], value, defaultFormattingOptions)
            return { edits, selectText: '<license key>' }
        },
    },
    {
        id: 'addGitLabAuth',
        label: 'Add GitLab sign-in',
        run: config => {
            const edits = [
                editWithComments(
                    config,
                    ['auth.providers', -1],
                    {
                        COMMENT: true,
                        type: 'gitlab',
                        displayName: 'GitLab',
                        url: '<GitLab URL>',
                        clientID: '<client ID>',
                        clientSecret: '<client secret>',
                    },
                    {
                        COMMENT: '// See https://docs.sourcegraph.com/admin/auth#gitlab for instructions',
                    }
                ),
            ]
            return { edits, selectText: '<GitLab URL>' }
        },
    },
    {
        id: 'addGitHubAuth',
        label: 'Add GitHub sign-in',
        run: config => {
            const edits = [
                editWithComments(
                    config,
                    ['auth.providers', -1],
                    {
                        COMMENT: true,
                        type: 'github',
                        displayName: 'GitHub',
                        url: 'https://github.com/',
                        allowSignup: true,
                        clientID: '<client ID>',
                        clientSecret: '<client secret>',
                    },
                    { COMMENT: '// See https://docs.sourcegraph.com/admin/auth#github for instructions' }
                ),
            ]
            return { edits, selectText: '<client ID>' }
        },
    },
    {
        id: 'useOneLoginSAML',
        label: 'Add OneLogin SAML',
        run: config => {
            const edits = [
                editWithComments(
                    config,
                    ['auth.providers', -1],
                    {
                        COMMENT: true,

                        type: 'saml',
                        displayName: 'OneLogin',
                        identityProviderMetadataURL: '<identity provider metadata URL>',
                    },
                    {
                        COMMENT: '// See https://docs.sourcegraph.com/admin/auth/saml/one_login for instructions',
                    }
                ),
            ]
            return { edits, selectText: '<identity provider metadata URL>' }
        },
    },
    {
        id: 'useOktaSAML',
        label: 'Add Okta SAML',
        run: config => {
            const value = {
                COMMENT: true,
                type: 'saml',
                displayName: 'Okta',
                identityProviderMetadataURL: '<identity provider metadata URL>',
            }
            const edits = [
                editWithComments(config, ['auth.providers', -1], value, {
                    COMMENT: '// See https://docs.sourcegraph.com/admin/auth/saml/okta for instructions',
                }),
            ]
            return { edits, selectText: '<identity provider metadata URL>' }
        },
    },
    {
        id: 'useSAML',
        label: 'Add other SAML',
        run: config => {
            const edits = [
                editWithComments(
                    config,
                    ['auth.providers', -1],
                    {
                        COMMENT: true,
                        type: 'saml',
                        displayName: 'SAML',
                        identityProviderMetadataURL: '<SAML IdP metadata URL>',
                    },
                    { COMMENT: '// See https://docs.sourcegraph.com/admin/auth/saml for instructions' }
                ),
            ]
            return { edits, selectText: '<SAML IdP metadata URL>' }
        },
    },
    {
        id: 'useOIDC',
        label: 'Add OpenID Connect',
        run: config => {
            const edits = [
                editWithComments(
                    config,
                    ['auth.providers', -1],
                    {
                        COMMENT: true,
                        type: 'openidconnect',
                        displayName: 'OpenID Connect',
                        issuer: '<identity provider URL>',
                        clientID: '<client ID>',
                        clientSecret: '<client secret>',
                    },
                    { COMMENT: '// See https://docs.sourcegraph.com/admin/auth#openid-connect for instructions' }
                ),
            ]
            return { edits, selectText: '<identity provider URL>' }
        },
    },
]

interface Props extends RouteComponentProps<{}>, ThemeProps, TelemetryProps {
    history: H.History
}

interface State {
    site?: GQL.ISite
    loading: boolean
    error?: Error

    saving?: boolean
    restartToApply: boolean
    reloadStartedAt?: number
}

const EXPECTED_RELOAD_WAIT = 7 * 1000 // 7 seconds

/**
 * A page displaying the site configuration.
 */
export class SiteAdminConfigurationPage extends React.Component<Props, State> {
    public state: State = {
        loading: true,
        restartToApply: window.context.needServerRestart,
    }

    private remoteRefreshes = new Subject<void>()
    private remoteUpdates = new Subject<string>()
    private siteReloads = new Subject<void>()
    private subscriptions = new Subscription()

    public componentDidMount(): void {
        eventLogger.logViewEvent('SiteAdminConfiguration')

        this.subscriptions.add(
            this.remoteRefreshes.pipe(mergeMap(() => fetchSite())).subscribe(
                site =>
                    this.setState({
                        site,
                        error: undefined,
                        loading: false,
                    }),
                error => this.setState({ error, loading: false })
            )
        )
        this.remoteRefreshes.next()

        this.subscriptions.add(
            this.remoteUpdates
                .pipe(
                    tap(() => this.setState({ saving: true, error: undefined })),
                    concatMap(newContents => {
                        const lastConfiguration = this.state.site?.configuration
                        const lastConfigurationID = lastConfiguration?.id || 0

                        return updateSiteConfiguration(lastConfigurationID, newContents).pipe(
                            catchError(error => {
                                console.error(error)
                                this.setState({ saving: false, error })
                                return []
                            }),
                            tap(() => {
                                const oldContents = lastConfiguration?.effectiveContents || ''
                                const oldConfiguration = jsonc.parse(oldContents) as SiteConfiguration
                                const newConfiguration = jsonc.parse(newContents) as SiteConfiguration

                                // Flipping these feature flags require a reload for the
                                // UI to be rendered correctly in the navbar and the sidebar.
                                const keys: (keyof SiteConfiguration)[] = [
                                    'batchChanges.enabled',
                                    'codeIntelAutoIndexing.enabled',
                                ]

                                if (
                                    !keys.every(
                                        key => Boolean(oldConfiguration?.[key]) === Boolean(newConfiguration?.[key])
                                    )
                                ) {
                                    window.location.reload()
                                }
                            })
                        )
                    }),
                    tap(restartToApply => {
                        if (restartToApply) {
                            window.context.needServerRestart = restartToApply
                        } else {
                            // Refresh site flags so that global site alerts
                            // reflect the latest configuration.
                            // eslint-disable-next-line rxjs/no-ignored-subscription, rxjs/no-nested-subscribe
                            refreshSiteFlags().subscribe({ error: error => console.error(error) })
                        }
                        this.setState({ restartToApply })
                        this.remoteRefreshes.next()
                    })
                )
                .subscribe(
                    () => this.setState({ saving: false }),
                    error => this.setState({ saving: false, error })
                )
        )

        this.subscriptions.add(
            this.siteReloads
                .pipe(
                    tap(() => this.setState({ reloadStartedAt: Date.now(), error: undefined })),
                    mergeMap(reloadSite),
                    delay(2000),
                    mergeMap(() =>
                        // wait for server to restart
                        fetchSite().pipe(
                            retryWhen(errors =>
                                errors.pipe(
                                    tap(() => this.forceUpdate()),
                                    delay(500)
                                )
                            ),
                            timeout(10000)
                        )
                    ),
                    tap(() => this.remoteRefreshes.next())
                )
                .subscribe(
                    () => {
                        this.setState({ reloadStartedAt: undefined })
                        window.location.reload() // brute force way to reload view state
                    },
                    error => this.setState({ reloadStartedAt: undefined, error })
                )
        )
    }

    public componentWillUnmount(): void {
        this.subscriptions.unsubscribe()
    }

    public render(): JSX.Element | null {
        const alerts: JSX.Element[] = []
        if (this.state.error) {
            alerts.push(<ErrorAlert key="error" className={styles.alert} error={this.state.error} />)
        }
        if (this.state.reloadStartedAt) {
            alerts.push(
                <Alert key="error" className={styles.alert} variant="primary">
                    <p>
                        <LoadingSpinner /> Waiting for site to reload...
                    </p>
                    {Date.now() - this.state.reloadStartedAt > EXPECTED_RELOAD_WAIT && (
                        <p>
                            <small>It's taking longer than expected. Check the server logs for error messages.</small>
                        </p>
                    )}
                </Alert>
            )
        }
        if (this.state.restartToApply) {
            alerts.push(
                <Alert key="remote-dirty" className={classNames(styles.alert, styles.alertFlex)} variant="warning">
                    Server restart is required for the configuration to take effect.
                    {(this.state.site === undefined || this.state.site?.canReloadSite) && (
                        <Button onClick={this.reloadSite} variant="primary" size="sm">
                            Restart server
                        </Button>
                    )}
                </Alert>
            )
        }
        if (
            this.state.site?.configuration?.validationMessages &&
            this.state.site.configuration.validationMessages.length > 0
        ) {
            alerts.push(
                <Alert key="validation-messages" className={styles.alert} variant="danger">
                    <p>The server reported issues in the last-saved config:</p>
                    <ul>
                        {this.state.site.configuration.validationMessages.map((message, index) => (
                            <li key={index} className={styles.alertItem}>
                                {message}
                            </li>
                        ))}
                    </ul>
                </Alert>
            )
        }

        // Avoid user confusion with values.yaml properties mixed in with site config properties.
        const contents = this.state.site?.configuration?.effectiveContents
        const legacyKubernetesConfigProps = [
            'alertmanagerConfig',
            'alertmanagerURL',
            'authProxyIP',
            'authProxyPassword',
            'deploymentOverrides',
            'gitoliteIP',
            'gitserverCount',
            'gitserverDiskSize',
            'gitserverSSH',
            'httpNodePort',
            'httpsNodePort',
            'indexedSearchDiskSize',
            'langGo',
            'langJava',
            'langJavaScript',
            'langPHP',
            'langPython',
            'langSwift',
            'langTypeScript',
            'nodeSSDPath',
            'phabricatorIP',
            'prometheus',
            'pyPIIP',
            'rbac',
            'storageClass',
            'useAlertManager',
        ].filter(property => contents?.includes(`"${property}"`))
        if (legacyKubernetesConfigProps.length > 0) {
            alerts.push(
                <Alert key="legacy-cluster-props-present" className={styles.alert} variant="info">
                    The configuration contains properties that are valid only in the
                    <code>values.yaml</code> config file used for Kubernetes cluster deployments of Sourcegraph:{' '}
                    <code>{legacyKubernetesConfigProps.join(' ')}</code>. You can disregard the validation warnings for
                    these properties reported by the configuration editor.
                </Alert>
            )
        }

        const isReloading = typeof this.state.reloadStartedAt === 'number'

        return (
            <div>
                <PageTitle title="Configuration - Admin" />
                <h2>Site configuration</h2>
                <p>
                    View and edit the Sourcegraph site configuration. See{' '}
                    <Link to="/help/admin/config/site_config">documentation</Link> for more information.
                </p>
                <div>{alerts}</div>
                {this.state.loading && <LoadingSpinner />}
                {this.state.site?.configuration && (
                    <div>
                        <DynamicallyImportedMonacoSettingsEditor
                            value={contents || ''}
                            jsonSchema={siteSchemaJSON}
                            canEdit={true}
                            saving={this.state.saving}
                            loading={isReloading || this.state.saving}
                            height={600}
                            isLightTheme={this.props.isLightTheme}
                            onSave={this.onSave}
                            actions={quickConfigureActions}
                            history={this.props.history}
                            telemetryService={this.props.telemetryService}
                        />
                        <p className="form-text text-muted">
                            <small>
                                Use Ctrl+Space for completion, and hover over JSON properties for documentation. For
                                more information, see the <Link to="/help/admin/config/site_config">documentation</Link>
                                .
                            </small>
                        </p>
                    </div>
                )}
            </div>
        )
    }

    private onSave = (value: string): void => {
        eventLogger.log('SiteConfigurationSaved')
        this.remoteUpdates.next(value)
    }

    private reloadSite = (): void => {
        eventLogger.log('SiteReloaded')
        this.siteReloads.next()
    }
}<|MERGE_RESOLUTION|>--- conflicted
+++ resolved
@@ -10,11 +10,7 @@
 import * as GQL from '@sourcegraph/shared/src/schema'
 import { TelemetryProps } from '@sourcegraph/shared/src/telemetry/telemetryService'
 import { ThemeProps } from '@sourcegraph/shared/src/theme'
-<<<<<<< HEAD
-import { Button, LoadingSpinner, Alert } from '@sourcegraph/wildcard'
-=======
-import { Button, LoadingSpinner, Link } from '@sourcegraph/wildcard'
->>>>>>> e4c0ab41
+import { Button, LoadingSpinner, Link, Alert } from '@sourcegraph/wildcard'
 
 import siteSchemaJSON from '../../../../schema/site.schema.json'
 import { ErrorAlert } from '../components/alerts'
