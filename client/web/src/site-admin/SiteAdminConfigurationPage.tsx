import * as React from 'react'

import classNames from 'classnames'
import * as jsonc from 'jsonc-parser'
<<<<<<< HEAD
import { useHistory } from 'react-router'
=======
>>>>>>> f4841727
import { Subject, Subscription } from 'rxjs'
import { delay, mergeMap, retryWhen, tap, timeout } from 'rxjs/operators'

import { logger } from '@sourcegraph/common'
import { SiteConfiguration } from '@sourcegraph/shared/src/schema/site.schema'
import { TelemetryProps } from '@sourcegraph/shared/src/telemetry/telemetryService'
import { ThemeProps } from '@sourcegraph/shared/src/theme'
import {
    Button,
    LoadingSpinner,
    Link,
    Alert,
    Code,
    Text,
    PageHeader,
    Container,
    ErrorAlert,
} from '@sourcegraph/wildcard'

import siteSchemaJSON from '../../../../schema/site.schema.json'
import { PageTitle } from '../components/PageTitle'
import { SiteResult } from '../graphql-operations'
import { DynamicallyImportedMonacoSettingsEditor } from '../settings/DynamicallyImportedMonacoSettingsEditor'
import { refreshSiteFlags } from '../site/backend'
import { eventLogger } from '../tracking/eventLogger'

import { fetchSite, reloadSite, updateSiteConfiguration } from './backend'

import styles from './SiteAdminConfigurationPage.module.scss'

const defaultModificationOptions: jsonc.ModificationOptions = {
    formattingOptions: {
        eol: '\n',
        insertSpaces: true,
        tabSize: 2,
    },
}

function editWithComments(
    config: string,
    path: jsonc.JSONPath,
    value: any,
    comments: { [key: string]: string }
): jsonc.Edit {
    const edit = jsonc.modify(config, path, value, defaultModificationOptions)[0]
    for (const commentKey of Object.keys(comments)) {
        edit.content = edit.content.replace(`"${commentKey}": true,`, comments[commentKey])
        edit.content = edit.content.replace(`"${commentKey}": true`, comments[commentKey])
    }
    return edit
}

const quickConfigureActions: {
    id: string
    label: string
    run: (config: string) => { edits: jsonc.Edit[]; selectText: string }
}[] = [
    {
        id: 'setExternalURL',
        label: 'Set external URL',
        run: config => {
            const value = '<external URL>'
            const edits = jsonc.modify(config, ['externalURL'], value, defaultModificationOptions)
            return { edits, selectText: '<external URL>' }
        },
    },
    {
        id: 'setLicenseKey',
        label: 'Set license key',
        run: config => {
            const value = '<license key>'
            const edits = jsonc.modify(config, ['licenseKey'], value, defaultModificationOptions)
            return { edits, selectText: '<license key>' }
        },
    },
    {
        id: 'addGitLabAuth',
        label: 'Add GitLab sign-in',
        run: config => {
            const edits = [
                editWithComments(
                    config,
                    ['auth.providers', -1],
                    {
                        COMMENT: true,
                        type: 'gitlab',
                        displayName: 'GitLab',
                        url: '<GitLab URL>',
                        clientID: '<client ID>',
                        clientSecret: '<client secret>',
                    },
                    {
                        COMMENT: '// See https://docs.sourcegraph.com/admin/auth#gitlab for instructions',
                    }
                ),
            ]
            return { edits, selectText: '<GitLab URL>' }
        },
    },
    {
        id: 'addGitHubAuth',
        label: 'Add GitHub sign-in',
        run: config => {
            const edits = [
                editWithComments(
                    config,
                    ['auth.providers', -1],
                    {
                        COMMENT: true,
                        type: 'github',
                        displayName: 'GitHub',
                        url: 'https://github.com/',
                        allowSignup: true,
                        clientID: '<client ID>',
                        clientSecret: '<client secret>',
                    },
                    { COMMENT: '// See https://docs.sourcegraph.com/admin/auth#github for instructions' }
                ),
            ]
            return { edits, selectText: '<client ID>' }
        },
    },
    {
        id: 'useOneLoginSAML',
        label: 'Add OneLogin SAML',
        run: config => {
            const edits = [
                editWithComments(
                    config,
                    ['auth.providers', -1],
                    {
                        COMMENT: true,

                        type: 'saml',
                        displayName: 'OneLogin',
                        identityProviderMetadataURL: '<identity provider metadata URL>',
                    },
                    {
                        COMMENT: '// See https://docs.sourcegraph.com/admin/auth/saml/one_login for instructions',
                    }
                ),
            ]
            return { edits, selectText: '<identity provider metadata URL>' }
        },
    },
    {
        id: 'useOktaSAML',
        label: 'Add Okta SAML',
        run: config => {
            const value = {
                COMMENT: true,
                type: 'saml',
                displayName: 'Okta',
                identityProviderMetadataURL: '<identity provider metadata URL>',
            }
            const edits = [
                editWithComments(config, ['auth.providers', -1], value, {
                    COMMENT: '// See https://docs.sourcegraph.com/admin/auth/saml/okta for instructions',
                }),
            ]
            return { edits, selectText: '<identity provider metadata URL>' }
        },
    },
    {
        id: 'useSAML',
        label: 'Add other SAML',
        run: config => {
            const edits = [
                editWithComments(
                    config,
                    ['auth.providers', -1],
                    {
                        COMMENT: true,
                        type: 'saml',
                        displayName: 'SAML',
                        identityProviderMetadataURL: '<SAML IdP metadata URL>',
                    },
                    { COMMENT: '// See https://docs.sourcegraph.com/admin/auth/saml for instructions' }
                ),
            ]
            return { edits, selectText: '<SAML IdP metadata URL>' }
        },
    },
    {
        id: 'useOIDC',
        label: 'Add OpenID Connect',
        run: config => {
            const edits = [
                editWithComments(
                    config,
                    ['auth.providers', -1],
                    {
                        COMMENT: true,
                        type: 'openidconnect',
                        displayName: 'OpenID Connect',
                        issuer: '<identity provider URL>',
                        clientID: '<client ID>',
                        clientSecret: '<client secret>',
                    },
                    { COMMENT: '// See https://docs.sourcegraph.com/admin/auth#openid-connect for instructions' }
                ),
            ]
            return { edits, selectText: '<identity provider URL>' }
        },
    },
]

<<<<<<< HEAD
interface Props extends ThemeProps, TelemetryProps {
    history: H.History
}
=======
interface Props extends ThemeProps, TelemetryProps {}
>>>>>>> f4841727

interface State {
    site?: SiteResult['site']
    loading: boolean
    error?: Error

    saving?: boolean
    restartToApply: boolean
    reloadStartedAt?: number
}

const EXPECTED_RELOAD_WAIT = 7 * 1000 // 7 seconds

export const SiteAdminConfigurationPage: React.FC<Omit<Props, 'history'>> = props => {
    // TODO: Fix this to unblock RR6 migration but we first need to migrate
    // DynamicallyImportedMonacoSettingsEditor to a function component to
    // use the alternative API to History#block.
    const history = useHistory()

    return <InnerSiteAdminConfigurationPage {...props} history={history} />
}

/**
 * A page displaying the site configuration.
 */
class InnerSiteAdminConfigurationPage extends React.Component<Props, State> {
    public state: State = {
        loading: true,
        restartToApply: window.context.needServerRestart,
    }

    private remoteRefreshes = new Subject<void>()
    private siteReloads = new Subject<void>()
    private subscriptions = new Subscription()

    public componentDidMount(): void {
        eventLogger.logViewEvent('SiteAdminConfiguration')

        this.subscriptions.add(
            this.remoteRefreshes.pipe(mergeMap(() => fetchSite())).subscribe(
                site => {
                    this.setState({
                        site,
                        error: undefined,
                        loading: false,
                    })
                },
                error => this.setState({ error, loading: false })
            )
        )
        this.remoteRefreshes.next()

        this.subscriptions.add(
            this.siteReloads
                .pipe(
                    tap(() => this.setState({ reloadStartedAt: Date.now(), error: undefined })),
                    mergeMap(reloadSite),
                    delay(2000),
                    mergeMap(() =>
                        // wait for server to restart
                        fetchSite().pipe(
                            retryWhen(errors =>
                                errors.pipe(
                                    tap(() => this.forceUpdate()),
                                    delay(500)
                                )
                            ),
                            timeout(10000)
                        )
                    ),
                    tap(() => this.remoteRefreshes.next())
                )
                .subscribe(
                    () => {
                        this.setState({ reloadStartedAt: undefined })
                        window.location.reload() // brute force way to reload view state
                    },
                    error => this.setState({ reloadStartedAt: undefined, error })
                )
        )
    }

    public componentWillUnmount(): void {
        this.subscriptions.unsubscribe()
    }

    public render(): JSX.Element | null {
        const alerts: JSX.Element[] = []
        if (this.state.error) {
            alerts.push(<ErrorAlert key="error" className={styles.alert} error={this.state.error} />)
        }
        if (this.state.reloadStartedAt) {
            alerts.push(
                <Alert key="error" className={styles.alert} variant="primary">
                    <Text>
                        <LoadingSpinner /> Waiting for site to reload...
                    </Text>
                    {Date.now() - this.state.reloadStartedAt > EXPECTED_RELOAD_WAIT && (
                        <Text>
                            <small>It's taking longer than expected. Check the server logs for error messages.</small>
                        </Text>
                    )}
                </Alert>
            )
        }
        if (this.state.restartToApply) {
            alerts.push(
                <Alert key="remote-dirty" className={classNames(styles.alert, styles.alertFlex)} variant="warning">
                    Server restart is required for the configuration to take effect.
                    {(this.state.site === undefined || this.state.site?.canReloadSite) && (
                        <Button onClick={this.reloadSite} variant="primary" size="sm">
                            Restart server
                        </Button>
                    )}
                </Alert>
            )
        }
        if (
            this.state.site?.configuration?.validationMessages &&
            this.state.site.configuration.validationMessages.length > 0
        ) {
            alerts.push(
                <Alert key="validation-messages" className={styles.alert} variant="danger">
                    <Text>The server reported issues in the last-saved config:</Text>
                    <ul>
                        {this.state.site.configuration.validationMessages.map((message, index) => (
                            <li key={index} className={styles.alertItem}>
                                {message}
                            </li>
                        ))}
                    </ul>
                </Alert>
            )
        }

        // Avoid user confusion with values.yaml properties mixed in with site config properties.
        const contents = this.state.site?.configuration?.effectiveContents
        const legacyKubernetesConfigProps = [
            'alertmanagerConfig',
            'alertmanagerURL',
            'authProxyIP',
            'authProxyPassword',
            'deploymentOverrides',
            'gitoliteIP',
            'gitserverCount',
            'gitserverDiskSize',
            'gitserverSSH',
            'httpNodePort',
            'httpsNodePort',
            'indexedSearchDiskSize',
            'langGo',
            'langJava',
            'langJavaScript',
            'langPHP',
            'langPython',
            'langSwift',
            'langTypeScript',
            'nodeSSDPath',
            'phabricatorIP',
            'prometheus',
            'pyPIIP',
            'rbac',
            'storageClass',
            'useAlertManager',
        ].filter(property => contents?.includes(`"${property}"`))
        if (legacyKubernetesConfigProps.length > 0) {
            alerts.push(
                <Alert key="legacy-cluster-props-present" className={styles.alert} variant="info">
                    The configuration contains properties that are valid only in the
                    <Code>values.yaml</Code> config file used for Kubernetes cluster deployments of Sourcegraph:{' '}
                    <Code>{legacyKubernetesConfigProps.join(' ')}</Code>. You can disregard the validation warnings for
                    these properties reported by the configuration editor.
                </Alert>
            )
        }

        const isReloading = typeof this.state.reloadStartedAt === 'number'

        return (
            <div>
                <PageTitle title="Configuration - Admin" />
                <PageHeader
                    path={[{ text: 'Site configuration' }]}
                    headingElement="h2"
                    description={
                        <>
                            View and edit the Sourcegraph site configuration. See{' '}
                            <Link to="/help/admin/config/site_config">documentation</Link> for more information.
                        </>
                    }
                    className="mb-3"
                />
                <Container className="mb-3">
                    <div>{alerts}</div>
                    {this.state.loading && <LoadingSpinner />}
                    {this.state.site?.configuration && (
                        <div>
                            <DynamicallyImportedMonacoSettingsEditor
                                value={contents || ''}
                                jsonSchema={siteSchemaJSON}
                                canEdit={true}
                                saving={this.state.saving}
                                loading={isReloading || this.state.saving}
                                height={600}
                                isLightTheme={this.props.isLightTheme}
                                onSave={this.onSave}
                                actions={quickConfigureActions}
                                telemetryService={this.props.telemetryService}
                                explanation={
                                    <Text className="form-text text-muted">
                                        <small>
                                            Use Ctrl+Space for completion, and hover over JSON properties for
                                            documentation. For more information, see the{' '}
                                            <Link to="/help/admin/config/site_config">documentation</Link>.
                                        </small>
                                    </Text>
                                }
                            />
                        </div>
                    )}
                </Container>
            </div>
        )
    }

    private onSave = async (newContents: string): Promise<string> => {
        eventLogger.log('SiteConfigurationSaved')

        this.setState({ saving: true, error: undefined })

        const lastConfiguration = this.state.site?.configuration
        const lastConfigurationID = lastConfiguration?.id || 0

        let restartToApply = false
        try {
            restartToApply = await updateSiteConfiguration(lastConfigurationID, newContents).toPromise<boolean>()
        } catch (error) {
            logger.error(error)
            this.setState({
                saving: false,
                error: new Error(
                    String(error) +
                        '\nError occured while attempting to save site configuration. Please backup changes before reloading the page.'
                ),
            })
            throw error
        }

        const oldContents = lastConfiguration?.effectiveContents || ''
        const oldConfiguration = jsonc.parse(oldContents) as SiteConfiguration
        const newConfiguration = jsonc.parse(newContents) as SiteConfiguration

        // Flipping these feature flags require a reload for the
        // UI to be rendered correctly in the navbar and the sidebar.
        const keys: (keyof SiteConfiguration)[] = ['batchChanges.enabled', 'codeIntelAutoIndexing.enabled']

        if (!keys.every(key => Boolean(oldConfiguration?.[key]) === Boolean(newConfiguration?.[key]))) {
            window.location.reload()
        }

        if (restartToApply) {
            window.context.needServerRestart = restartToApply
        } else {
            // Refresh site flags so that global site alerts
            // reflect the latest configuration.
            try {
                await refreshSiteFlags().toPromise()
            } catch (error) {
                logger.error(error)
            }
        }
        this.setState({ restartToApply })

        try {
            const site = await fetchSite().toPromise()

            this.setState({
                site,
                error: undefined,
                loading: false,
            })

            this.setState({ saving: false })

            return site.configuration.effectiveContents
        } catch (error) {
            this.setState({ error, loading: false })
            throw error
        }
    }

    private reloadSite = (): void => {
        eventLogger.log('SiteReloaded')
        this.siteReloads.next()
    }
}<|MERGE_RESOLUTION|>--- conflicted
+++ resolved
@@ -1,11 +1,9 @@
 import * as React from 'react'
 
 import classNames from 'classnames'
+import * as H from 'history'
 import * as jsonc from 'jsonc-parser'
-<<<<<<< HEAD
 import { useHistory } from 'react-router'
-=======
->>>>>>> f4841727
 import { Subject, Subscription } from 'rxjs'
 import { delay, mergeMap, retryWhen, tap, timeout } from 'rxjs/operators'
 
@@ -213,13 +211,9 @@
     },
 ]
 
-<<<<<<< HEAD
 interface Props extends ThemeProps, TelemetryProps {
     history: H.History
 }
-=======
-interface Props extends ThemeProps, TelemetryProps {}
->>>>>>> f4841727
 
 interface State {
     site?: SiteResult['site']
