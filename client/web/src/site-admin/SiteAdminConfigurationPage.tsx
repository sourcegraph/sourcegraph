--- conflicted
+++ resolved
@@ -43,12 +43,7 @@
 import { refreshSiteFlags } from '../site/backend'
 import { eventLogger } from '../tracking/eventLogger'
 
-<<<<<<< HEAD
 import { RELOAD_SITE, SITE_CONFIG_QUERY, UPDATE_SITE_CONFIG } from './backend'
-import { ChecklistInfo } from './setup-checklist/ChecklistInfo'
-=======
-import { fetchSite, reloadSite, updateSiteConfiguration } from './backend'
->>>>>>> 63284a11
 import { SiteConfigurationChangeList } from './SiteConfigurationChangeList'
 import { SMTPConfigForm } from './smtp/SMTPConfigForm'
 
@@ -269,67 +264,12 @@
         ReloadSiteVariables
     >(RELOAD_SITE)
 
-<<<<<<< HEAD
     const [updateSiteConfig, { loading: updateLoading, error: updateError }] = useMutation<
         UpdateSiteConfigurationResult,
         UpdateSiteConfigurationVariables
     >(UPDATE_SITE_CONFIG, {
         refetchQueries: [SITE_CONFIG_QUERY_NAME],
     })
-=======
-        const isReloading = typeof this.state.reloadStartedAt === 'number'
-
-        return (
-            <div>
-                <PageTitle title="Configuration - Admin" />
-                <PageHeader
-                    path={[{ text: 'Site configuration' }]}
-                    headingElement="h2"
-                    description={
-                        <>
-                            View and edit the Sourcegraph site configuration. See{' '}
-                            <Link target="_blank" to="/help/admin/config/site_config">
-                                documentation
-                            </Link>{' '}
-                            for more information.
-                        </>
-                    }
-                    className="mb-3"
-                />
-                <Container className="mb-3">
-                    <div>{alerts}</div>
-                    {this.state.loading && <LoadingSpinner />}
-                    {this.state.site?.configuration && (
-                        <div>
-                            <DynamicallyImportedMonacoSettingsEditor
-                                value={contents || ''}
-                                jsonSchema={siteSchemaJSON}
-                                canEdit={true}
-                                saving={this.state.saving}
-                                loading={isReloading || this.state.saving}
-                                height={600}
-                                isLightTheme={this.props.isLightTheme}
-                                onSave={this.onSave}
-                                actions={this.props.isSourcegraphApp ? [] : quickConfigureActions}
-                                telemetryService={this.props.telemetryService}
-                                explanation={
-                                    <Text className="form-text text-muted">
-                                        <small>
-                                            Use Ctrl+Space for completion, and hover over JSON properties for
-                                            documentation. For more information, see the{' '}
-                                            <Link to="/help/admin/config/site_config">documentation</Link>.
-                                        </small>
-                                    </Text>
-                                }
-                            />
-                        </div>
-                    )}
-                </Container>
-                <SiteConfigurationChangeList />
-            </div>
-        )
-    }
->>>>>>> 63284a11
 
     const reloadSite = useCallback(() => {
         eventLogger.log('SiteReloaded')
@@ -494,7 +434,6 @@
         <div className={styles.siteAdminConfigPage}>
             <PageTitle title="Configuration - Admin" />
             <PageHeader path={[{ text: 'Site configuration' }]} headingElement="h2" className="mb-3" />
-            <ChecklistInfo />
             <div>{alerts}</div>
             {loading && <LoadingSpinner />}
             {isSetupChecklistEnabled && data && (
