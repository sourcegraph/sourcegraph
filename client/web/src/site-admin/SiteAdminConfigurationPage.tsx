import * as jsonc from '@sqs/jsonc-parser'
import { setProperty } from '@sqs/jsonc-parser/lib/edit'
import classNames from 'classnames'
import * as H from 'history'
import * as React from 'react'
import { RouteComponentProps } from 'react-router'
import { Subject, Subscription } from 'rxjs'
import { catchError, concatMap, delay, mergeMap, retryWhen, tap, timeout } from 'rxjs/operators'

import * as GQL from '@sourcegraph/shared/src/graphql/schema'
import { TelemetryProps } from '@sourcegraph/shared/src/telemetry/telemetryService'
import { ThemeProps } from '@sourcegraph/shared/src/theme'
<<<<<<< HEAD
import { LoadingSpinner, RouterLink } from '@sourcegraph/wildcard'
=======
import { Button, LoadingSpinner } from '@sourcegraph/wildcard'
>>>>>>> 0950685b

import siteSchemaJSON from '../../../../schema/site.schema.json'
import { ErrorAlert } from '../components/alerts'
import { PageTitle } from '../components/PageTitle'
import { SiteConfiguration } from '../schema/site.schema'
import { DynamicallyImportedMonacoSettingsEditor } from '../settings/DynamicallyImportedMonacoSettingsEditor'
import { refreshSiteFlags } from '../site/backend'
import { eventLogger } from '../tracking/eventLogger'

import { fetchSite, reloadSite, updateSiteConfiguration } from './backend'
import styles from './SiteAdminConfigurationPage.module.scss'

const defaultFormattingOptions: jsonc.FormattingOptions = {
    eol: '\n',
    insertSpaces: true,
    tabSize: 2,
}

function editWithComments(
    config: string,
    path: jsonc.JSONPath,
    value: any,
    comments: { [key: string]: string }
): jsonc.Edit {
    const edit = setProperty(config, path, value, defaultFormattingOptions)[0]
    for (const commentKey of Object.keys(comments)) {
        edit.content = edit.content.replace(`"${commentKey}": true,`, comments[commentKey])
        edit.content = edit.content.replace(`"${commentKey}": true`, comments[commentKey])
    }
    return edit
}

const quickConfigureActions: {
    id: string
    label: string
    run: (config: string) => { edits: jsonc.Edit[]; selectText: string }
}[] = [
    {
        id: 'setExternalURL',
        label: 'Set external URL',
        run: config => {
            const value = '<external URL>'
            const edits = setProperty(config, ['externalURL'], value, defaultFormattingOptions)
            return { edits, selectText: '<external URL>' }
        },
    },
    {
        id: 'setLicenseKey',
        label: 'Set license key',
        run: config => {
            const value = '<license key>'
            const edits = setProperty(config, ['licenseKey'], value, defaultFormattingOptions)
            return { edits, selectText: '<license key>' }
        },
    },
    {
        id: 'addGitLabAuth',
        label: 'Add GitLab sign-in',
        run: config => {
            const edits = [
                editWithComments(
                    config,
                    ['auth.providers', -1],
                    {
                        COMMENT: true,
                        type: 'gitlab',
                        displayName: 'GitLab',
                        url: '<GitLab URL>',
                        clientID: '<client ID>',
                        clientSecret: '<client secret>',
                    },
                    {
                        COMMENT: '// See https://docs.sourcegraph.com/admin/auth#gitlab for instructions',
                    }
                ),
            ]
            return { edits, selectText: '<GitLab URL>' }
        },
    },
    {
        id: 'addGitHubAuth',
        label: 'Add GitHub sign-in',
        run: config => {
            const edits = [
                editWithComments(
                    config,
                    ['auth.providers', -1],
                    {
                        COMMENT: true,
                        type: 'github',
                        displayName: 'GitHub',
                        url: 'https://github.com/',
                        allowSignup: true,
                        clientID: '<client ID>',
                        clientSecret: '<client secret>',
                    },
                    { COMMENT: '// See https://docs.sourcegraph.com/admin/auth#github for instructions' }
                ),
            ]
            return { edits, selectText: '<client ID>' }
        },
    },
    {
        id: 'useOneLoginSAML',
        label: 'Add OneLogin SAML',
        run: config => {
            const edits = [
                editWithComments(
                    config,
                    ['auth.providers', -1],
                    {
                        COMMENT: true,

                        type: 'saml',
                        displayName: 'OneLogin',
                        identityProviderMetadataURL: '<identity provider metadata URL>',
                    },
                    {
                        COMMENT: '// See https://docs.sourcegraph.com/admin/auth/saml/one_login for instructions',
                    }
                ),
            ]
            return { edits, selectText: '<identity provider metadata URL>' }
        },
    },
    {
        id: 'useOktaSAML',
        label: 'Add Okta SAML',
        run: config => {
            const value = {
                COMMENT: true,
                type: 'saml',
                displayName: 'Okta',
                identityProviderMetadataURL: '<identity provider metadata URL>',
            }
            const edits = [
                editWithComments(config, ['auth.providers', -1], value, {
                    COMMENT: '// See https://docs.sourcegraph.com/admin/auth/saml/okta for instructions',
                }),
            ]
            return { edits, selectText: '<identity provider metadata URL>' }
        },
    },
    {
        id: 'useSAML',
        label: 'Add other SAML',
        run: config => {
            const edits = [
                editWithComments(
                    config,
                    ['auth.providers', -1],
                    {
                        COMMENT: true,
                        type: 'saml',
                        displayName: 'SAML',
                        identityProviderMetadataURL: '<SAML IdP metadata URL>',
                    },
                    { COMMENT: '// See https://docs.sourcegraph.com/admin/auth/saml for instructions' }
                ),
            ]
            return { edits, selectText: '<SAML IdP metadata URL>' }
        },
    },
    {
        id: 'useOIDC',
        label: 'Add OpenID Connect',
        run: config => {
            const edits = [
                editWithComments(
                    config,
                    ['auth.providers', -1],
                    {
                        COMMENT: true,
                        type: 'openidconnect',
                        displayName: 'OpenID Connect',
                        issuer: '<identity provider URL>',
                        clientID: '<client ID>',
                        clientSecret: '<client secret>',
                    },
                    { COMMENT: '// See https://docs.sourcegraph.com/admin/auth#openid-connect for instructions' }
                ),
            ]
            return { edits, selectText: '<identity provider URL>' }
        },
    },
]

interface Props extends RouteComponentProps<{}>, ThemeProps, TelemetryProps {
    history: H.History
}

interface State {
    site?: GQL.ISite
    loading: boolean
    error?: Error

    saving?: boolean
    restartToApply: boolean
    reloadStartedAt?: number
}

const EXPECTED_RELOAD_WAIT = 7 * 1000 // 7 seconds

/**
 * A page displaying the site configuration.
 */
export class SiteAdminConfigurationPage extends React.Component<Props, State> {
    public state: State = {
        loading: true,
        restartToApply: window.context.needServerRestart,
    }

    private remoteRefreshes = new Subject<void>()
    private remoteUpdates = new Subject<string>()
    private siteReloads = new Subject<void>()
    private subscriptions = new Subscription()

    public componentDidMount(): void {
        eventLogger.logViewEvent('SiteAdminConfiguration')

        this.subscriptions.add(
            this.remoteRefreshes.pipe(mergeMap(() => fetchSite())).subscribe(
                site =>
                    this.setState({
                        site,
                        error: undefined,
                        loading: false,
                    }),
                error => this.setState({ error, loading: false })
            )
        )
        this.remoteRefreshes.next()

        this.subscriptions.add(
            this.remoteUpdates
                .pipe(
                    tap(() => this.setState({ saving: true, error: undefined })),
                    concatMap(newContents => {
                        const lastConfiguration = this.state.site?.configuration
                        const lastConfigurationID = lastConfiguration?.id || 0

                        return updateSiteConfiguration(lastConfigurationID, newContents).pipe(
                            catchError(error => {
                                console.error(error)
                                this.setState({ saving: false, error })
                                return []
                            }),
                            tap(() => {
                                const oldContents = lastConfiguration?.effectiveContents || ''
                                const oldConfiguration = jsonc.parse(oldContents) as SiteConfiguration
                                const newConfiguration = jsonc.parse(newContents) as SiteConfiguration

                                // Flipping these feature flags require a reload for the
                                // UI to be rendered correctly in the navbar and the sidebar.
                                const keys: (keyof SiteConfiguration)[] = [
                                    'batchChanges.enabled',
                                    'codeIntelAutoIndexing.enabled',
                                ]

                                if (
                                    !keys.every(
                                        key => Boolean(oldConfiguration?.[key]) === Boolean(newConfiguration?.[key])
                                    )
                                ) {
                                    window.location.reload()
                                }
                            })
                        )
                    }),
                    tap(restartToApply => {
                        if (restartToApply) {
                            window.context.needServerRestart = restartToApply
                        } else {
                            // Refresh site flags so that global site alerts
                            // reflect the latest configuration.
                            // eslint-disable-next-line rxjs/no-ignored-subscription, rxjs/no-nested-subscribe
                            refreshSiteFlags().subscribe({ error: error => console.error(error) })
                        }
                        this.setState({ restartToApply })
                        this.remoteRefreshes.next()
                    })
                )
                .subscribe(
                    () => this.setState({ saving: false }),
                    error => this.setState({ saving: false, error })
                )
        )

        this.subscriptions.add(
            this.siteReloads
                .pipe(
                    tap(() => this.setState({ reloadStartedAt: Date.now(), error: undefined })),
                    mergeMap(reloadSite),
                    delay(2000),
                    mergeMap(() =>
                        // wait for server to restart
                        fetchSite().pipe(
                            retryWhen(errors =>
                                errors.pipe(
                                    tap(() => this.forceUpdate()),
                                    delay(500)
                                )
                            ),
                            timeout(10000)
                        )
                    ),
                    tap(() => this.remoteRefreshes.next())
                )
                .subscribe(
                    () => {
                        this.setState({ reloadStartedAt: undefined })
                        window.location.reload() // brute force way to reload view state
                    },
                    error => this.setState({ reloadStartedAt: undefined, error })
                )
        )
    }

    public componentWillUnmount(): void {
        this.subscriptions.unsubscribe()
    }

    public render(): JSX.Element | null {
        const alerts: JSX.Element[] = []
        if (this.state.error) {
            alerts.push(<ErrorAlert key="error" className={styles.alert} error={this.state.error} />)
        }
        if (this.state.reloadStartedAt) {
            alerts.push(
                <div key="error" className={classNames('alert alert-primary', styles.alert)}>
                    <p>
                        <LoadingSpinner /> Waiting for site to reload...
                    </p>
                    {Date.now() - this.state.reloadStartedAt > EXPECTED_RELOAD_WAIT && (
                        <p>
                            <small>It's taking longer than expected. Check the server logs for error messages.</small>
                        </p>
                    )}
                </div>
            )
        }
        if (this.state.restartToApply) {
            alerts.push(
                <div key="remote-dirty" className={classNames('alert alert-warning', styles.alert, styles.alertFlex)}>
                    Server restart is required for the configuration to take effect.
                    {(this.state.site === undefined || this.state.site?.canReloadSite) && (
                        <Button onClick={this.reloadSite} variant="primary" size="sm">
                            Restart server
                        </Button>
                    )}
                </div>
            )
        }
        if (
            this.state.site?.configuration?.validationMessages &&
            this.state.site.configuration.validationMessages.length > 0
        ) {
            alerts.push(
                <div key="validation-messages" className={classNames('alert alert-danger', styles.alert)}>
                    <p>The server reported issues in the last-saved config:</p>
                    <ul>
                        {this.state.site.configuration.validationMessages.map((message, index) => (
                            <li key={index} className={styles.alertItem}>
                                {message}
                            </li>
                        ))}
                    </ul>
                </div>
            )
        }

        // Avoid user confusion with values.yaml properties mixed in with site config properties.
        const contents = this.state.site?.configuration?.effectiveContents
        const legacyKubernetesConfigProps = [
            'alertmanagerConfig',
            'alertmanagerURL',
            'authProxyIP',
            'authProxyPassword',
            'deploymentOverrides',
            'gitoliteIP',
            'gitserverCount',
            'gitserverDiskSize',
            'gitserverSSH',
            'httpNodePort',
            'httpsNodePort',
            'indexedSearchDiskSize',
            'langGo',
            'langJava',
            'langJavaScript',
            'langPHP',
            'langPython',
            'langSwift',
            'langTypeScript',
            'nodeSSDPath',
            'phabricatorIP',
            'prometheus',
            'pyPIIP',
            'rbac',
            'storageClass',
            'useAlertManager',
        ].filter(property => contents?.includes(`"${property}"`))
        if (legacyKubernetesConfigProps.length > 0) {
            alerts.push(
                <div key="legacy-cluster-props-present" className={classNames('alert alert-info', styles.alert)}>
                    The configuration contains properties that are valid only in the
                    <code>values.yaml</code> config file used for Kubernetes cluster deployments of Sourcegraph:{' '}
                    <code>{legacyKubernetesConfigProps.join(' ')}</code>. You can disregard the validation warnings for
                    these properties reported by the configuration editor.
                </div>
            )
        }

        const isReloading = typeof this.state.reloadStartedAt === 'number'

        return (
            <div>
                <PageTitle title="Configuration - Admin" />
                <h2>Site configuration</h2>
                <p>
                    View and edit the Sourcegraph site configuration. See{' '}
                    <RouterLink to="/help/admin/config/site_config">documentation</RouterLink> for more information.
                </p>
                <div>{alerts}</div>
                {this.state.loading && <LoadingSpinner />}
                {this.state.site?.configuration && (
                    <div>
                        <DynamicallyImportedMonacoSettingsEditor
                            value={contents || ''}
                            jsonSchema={siteSchemaJSON}
                            canEdit={true}
                            saving={this.state.saving}
                            loading={isReloading || this.state.saving}
                            height={600}
                            isLightTheme={this.props.isLightTheme}
                            onSave={this.onSave}
                            actions={quickConfigureActions}
                            history={this.props.history}
                            telemetryService={this.props.telemetryService}
                        />
                        <p className="form-text text-muted">
                            <small>
                                Use Ctrl+Space for completion, and hover over JSON properties for documentation. For
                                more information, see the{' '}
                                <RouterLink to="/help/admin/config/site_config">documentation</RouterLink>.
                            </small>
                        </p>
                    </div>
                )}
            </div>
        )
    }

    private onSave = (value: string): void => {
        eventLogger.log('SiteConfigurationSaved')
        this.remoteUpdates.next(value)
    }

    private reloadSite = (): void => {
        eventLogger.log('SiteReloaded')
        this.siteReloads.next()
    }
}<|MERGE_RESOLUTION|>--- conflicted
+++ resolved
@@ -4,17 +4,14 @@
 import * as H from 'history'
 import * as React from 'react'
 import { RouteComponentProps } from 'react-router'
+import { Link } from 'react-router-dom'
 import { Subject, Subscription } from 'rxjs'
 import { catchError, concatMap, delay, mergeMap, retryWhen, tap, timeout } from 'rxjs/operators'
 
 import * as GQL from '@sourcegraph/shared/src/graphql/schema'
 import { TelemetryProps } from '@sourcegraph/shared/src/telemetry/telemetryService'
 import { ThemeProps } from '@sourcegraph/shared/src/theme'
-<<<<<<< HEAD
-import { LoadingSpinner, RouterLink } from '@sourcegraph/wildcard'
-=======
 import { Button, LoadingSpinner } from '@sourcegraph/wildcard'
->>>>>>> 0950685b
 
 import siteSchemaJSON from '../../../../schema/site.schema.json'
 import { ErrorAlert } from '../components/alerts'
@@ -435,7 +432,7 @@
                 <h2>Site configuration</h2>
                 <p>
                     View and edit the Sourcegraph site configuration. See{' '}
-                    <RouterLink to="/help/admin/config/site_config">documentation</RouterLink> for more information.
+                    <Link to="/help/admin/config/site_config">documentation</Link> for more information.
                 </p>
                 <div>{alerts}</div>
                 {this.state.loading && <LoadingSpinner />}
@@ -457,8 +454,8 @@
                         <p className="form-text text-muted">
                             <small>
                                 Use Ctrl+Space for completion, and hover over JSON properties for documentation. For
-                                more information, see the{' '}
-                                <RouterLink to="/help/admin/config/site_config">documentation</RouterLink>.
+                                more information, see the <Link to="/help/admin/config/site_config">documentation</Link>
+                                .
                             </small>
                         </p>
                     </div>
