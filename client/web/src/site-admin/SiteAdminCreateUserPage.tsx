import classNames from 'classnames'
import * as React from 'react'
import { RouteComponentProps } from 'react-router'
import { Subject, Subscription } from 'rxjs'
import { catchError, mergeMap, tap } from 'rxjs/operators'

import { Form } from '@sourcegraph/branded/src/components/Form'
import { asError } from '@sourcegraph/common'
import * as GQL from '@sourcegraph/shared/src/schema'
<<<<<<< HEAD
import { Button, Alert } from '@sourcegraph/wildcard'
=======
import { Button, Link } from '@sourcegraph/wildcard'
>>>>>>> e4c0ab41

import { EmailInput, UsernameInput } from '../auth/SignInSignUpCommon'
import { ErrorAlert } from '../components/alerts'
import { CopyableText } from '../components/CopyableText'
import { PageTitle } from '../components/PageTitle'
import { eventLogger } from '../tracking/eventLogger'

import { createUser } from './backend'
import styles from './SiteAdminCreateUserPage.module.scss'

interface State {
    errorDescription?: string
    loading: boolean

    /**
     * The result of creating the user.
     */
    createUserResult?: GQL.ICreateUserResult

    // Form
    username: string
    email: string
}

/**
 * A page with a form to create a user account.
 */
export class SiteAdminCreateUserPage extends React.Component<RouteComponentProps<{}>, State> {
    public state: State = {
        loading: false,
        username: '',
        email: '',
    }

    private submits = new Subject<{ username: string; email: string }>()
    private subscriptions = new Subscription()

    public componentDidMount(): void {
        eventLogger.logViewEvent('SiteAdminCreateUser')

        this.subscriptions.add(
            this.submits
                .pipe(
                    tap(() =>
                        this.setState({
                            createUserResult: undefined,
                            loading: true,
                            errorDescription: undefined,
                        })
                    ),
                    mergeMap(({ username, email }) =>
                        createUser(username, email).pipe(
                            catchError(error => {
                                console.error(error)
                                this.setState({
                                    createUserResult: undefined,
                                    loading: false,
                                    errorDescription: asError(error).message,
                                })
                                return []
                            })
                        )
                    )
                )
                .subscribe(
                    createUserResult =>
                        this.setState({
                            loading: false,
                            errorDescription: undefined,
                            createUserResult,
                        }),
                    error => console.error(error)
                )
        )
    }

    public componentWillUnmount(): void {
        this.subscriptions.unsubscribe()
    }

    public render(): JSX.Element | null {
        return (
            <div className="site-admin-create-user-page">
                <PageTitle title="Create user - Admin" />
                <h2>Create user account</h2>
                <p>
                    Create a new user account
                    {window.context.resetPasswordEnabled
                        ? ' and generate a password reset link. If sending emails is not configured, you must manually send the link to the new user.'
                        : '. New users must authenticate using a configured authentication provider.'}
                </p>
                <p className="mb-4">
                    For information about configuring SSO authentication, see{' '}
                    <Link to="/help/admin/auth">User authentication</Link> in the Sourcegraph documentation.
                </p>
                {this.state.createUserResult ? (
                    <Alert variant="success">
                        <p>
                            Account created for <strong>{this.state.username}</strong>.
                        </p>
                        {this.state.createUserResult.resetPasswordURL !== null ? (
                            <>
                                <p>You must manually send this password reset link to the new user:</p>
                                <CopyableText text={this.state.createUserResult.resetPasswordURL} size={40} />
                            </>
                        ) : (
                            <p>The user must authenticate using a configured authentication provider.</p>
                        )}
                        <Button className="mt-2" onClick={this.dismissAlert} autoFocus={true} variant="primary">
                            Create another user
                        </Button>
                    </Alert>
                ) : (
                    <Form onSubmit={this.onSubmit} className="site-admin-create-user-page__form">
                        <div className={classNames('form-group', styles.formGroup)}>
                            <label htmlFor="site-admin-create-user-page__form-username">Username</label>
                            <UsernameInput
                                id="site-admin-create-user-page__form-username"
                                onChange={this.onUsernameFieldChange}
                                value={this.state.username}
                                required={true}
                                disabled={this.state.loading}
                                autoFocus={true}
                            />
                            <small className="form-text text-muted">
                                A username consists of letters, numbers, hyphens (-), dots (.) and may not begin or end
                                with a dot, nor begin with a hyphen.
                            </small>
                        </div>
                        <div className={classNames('form-group', styles.formGroup)}>
                            <label htmlFor="site-admin-create-user-page__form-email">Email</label>
                            <EmailInput
                                id="site-admin-create-user-page__form-email"
                                onChange={this.onEmailFieldChange}
                                value={this.state.email}
                                disabled={this.state.loading}
                                aria-describedby="site-admin-create-user-page__form-email-help"
                            />
                            <small id="site-admin-create-user-page__form-email-help" className="form-text text-muted">
                                Optional verified email for the user.
                            </small>
                        </div>
                        {this.state.errorDescription && (
                            <ErrorAlert className="my-2" error={this.state.errorDescription} />
                        )}
                        <Button disabled={this.state.loading} type="submit" variant="primary">
                            {window.context.resetPasswordEnabled
                                ? 'Create account & generate password reset link'
                                : 'Create account'}
                        </Button>
                    </Form>
                )}
            </div>
        )
    }

    private onEmailFieldChange = (event: React.ChangeEvent<HTMLInputElement>): void => {
        this.setState({ email: event.target.value, errorDescription: undefined })
    }

    private onUsernameFieldChange = (event: React.ChangeEvent<HTMLInputElement>): void => {
        this.setState({ username: event.target.value, errorDescription: undefined })
    }

    private onSubmit = (event: React.FormEvent<HTMLFormElement>): void => {
        event.preventDefault()
        event.stopPropagation()
        this.submits.next({ username: this.state.username, email: this.state.email })
    }

    private dismissAlert = (): void =>
        this.setState({
            createUserResult: undefined,
            errorDescription: undefined,
            username: '',
            email: '',
        })
}<|MERGE_RESOLUTION|>--- conflicted
+++ resolved
@@ -7,11 +7,7 @@
 import { Form } from '@sourcegraph/branded/src/components/Form'
 import { asError } from '@sourcegraph/common'
 import * as GQL from '@sourcegraph/shared/src/schema'
-<<<<<<< HEAD
-import { Button, Alert } from '@sourcegraph/wildcard'
-=======
-import { Button, Link } from '@sourcegraph/wildcard'
->>>>>>> e4c0ab41
+import { Button, Link, Alert } from '@sourcegraph/wildcard'
 
 import { EmailInput, UsernameInput } from '../auth/SignInSignUpCommon'
 import { ErrorAlert } from '../components/alerts'
