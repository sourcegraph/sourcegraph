--- conflicted
+++ resolved
@@ -71,16 +71,12 @@
 
     return (
         <Group aria-hidden={true} className={classes} onPointerMove={onPointerMove} onPointerOut={onPointerOut}>
-<<<<<<< HEAD
-            <path data-test-id='PieChartArcElement' className="pie-chart__arc-path" d={pathValue} fill={getColor(arc)} />
-=======
             <path
                 data-testid="pie-chart-arc-element"
                 className="pie-chart__arc-path"
                 d={pathValue}
                 fill={getColor(arc)}
             />
->>>>>>> 24915c40
 
             <Annotation x={surfaceX} y={surfaceY} dx={labelX} dy={labelY}>
                 <Connector className="pie-chart__label-line" type="line" />
