--- conflicted
+++ resolved
@@ -1,8 +1,4 @@
-<<<<<<< HEAD
-import React, { useCallback, useEffect, useMemo } from 'react'
-=======
 import React, { useEffect, useMemo } from 'react'
->>>>>>> a3e524cb
 
 import { useLocation } from 'react-router-dom-v5-compat'
 import { Observable, Subscription } from 'rxjs'
@@ -62,52 +58,6 @@
 
     const preferAbsoluteTimestamps = preferAbsoluteTimestampsFromSettings(settingsCascade)
     const defaultPageSize = defaultPageSizeFromSettings(settingsCascade)
-<<<<<<< HEAD
-    const isTabbedReferencesPanelEnabled =
-        !isErrorLike(settingsCascade.final) &&
-        settingsCascade.final !== null &&
-        settingsCascade.final['codeIntel.referencesPanel'] === 'tabbed'
-    const [enableOwnershipPanel] = useFeatureFlag('ownership-panel')
-
-    // Creates source for definition and reference panels
-    const createLocationProvider = useCallback(
-        <P extends TextDocumentPositionParameters>(
-            id: string,
-            title: string,
-            priority: number,
-            provideLocations: (parameters: P) => Observable<MaybeLoadingResult<clientType.Location[]>>,
-            extraParameters?: {
-                selector: DocumentSelector | null
-            }
-        ): Observable<BuiltinTabbedPanelView | null> =>
-            activeCodeEditorPositions.pipe(
-                distinct(),
-                map(textDocumentPositionParameters => {
-                    if (!textDocumentPositionParameters) {
-                        return null
-                    }
-
-                    return {
-                        title,
-                        content: '',
-                        selector: extraParameters?.selector ?? null,
-                        priority,
-
-                        maxLocationResults: id === 'references' || id === 'def' ? maxPanelResults : undefined,
-                        // This disable directive is necessary because TypeScript is not yet smart
-                        // enough to know that (typeof params & typeof extraParams) is P.
-                        //
-                        // eslint-disable-next-line @typescript-eslint/consistent-type-assertions
-                        locationProvider: provideLocations({
-                            ...textDocumentPositionParameters,
-                        } as P),
-                    }
-                })
-            ),
-        [activeCodeEditorPositions, maxPanelResults]
-    )
-=======
->>>>>>> a3e524cb
 
     const location = useLocation()
 
@@ -117,6 +67,8 @@
             ? { line: parsedHash.line, character: parsedHash.character || 0 }
             : undefined
     }, [location.hash, location.search])
+
+    const [enableOwnershipPanel] = useFeatureFlag('ownership-panel')
 
     useBuiltinTabbedPanelViews(
         useMemo(() => {
@@ -159,120 +111,25 @@
                         </PanelContent>
                     ),
                 },
-<<<<<<< HEAD
-            ]
-
-            if (enableOwnershipPanel) {
-                panelDefinitions.push(
-                    ...[
-                        {
-                            id: 'ownership',
-                            provider: panelSubjectChanges.pipe(
-                                map(({ repoID, revision, filePath }) => ({
-                                    title: 'Ownership',
-                                    content: '',
-                                    priority: 150,
-                                    selector: null,
-                                    locationProvider: undefined,
-                                    reactElement: (
-                                        <FileOwnershipPanel
-                                            key="ownership"
-                                            repoID={repoID}
-                                            revision={revision}
-                                            filePath={filePath}
-                                        />
-                                    ),
-                                }))
-                            ),
-                        },
-                    ]
-                )
-            }
-
-            if (isTabbedReferencesPanelEnabled && extensionsController !== null) {
-                panelDefinitions.push(
-                    ...[
-                        {
-                            id: 'def',
-                            provider: createLocationProvider('def', 'Definition', 190, parameters =>
-                                from(extensionsController.extHostAPI).pipe(
-                                    switchMap(extensionHostAPI =>
-                                        wrapRemoteObservable(extensionHostAPI.getDefinition(parameters))
-                                    )
-                                )
-                            ),
-                        },
-                        {
-                            id: 'references',
-                            provider: createLocationProvider<ReferenceParameters>(
-                                'references',
-                                'References',
-                                180,
-                                parameters =>
-                                    from(extensionsController.extHostAPI).pipe(
-                                        switchMap(extensionHostAPI =>
-                                            wrapRemoteObservable(
-                                                extensionHostAPI.getReferences(parameters, {
-                                                    includeDeclaration: false,
-                                                })
-                                            )
-                                        )
-                                    )
-                            ),
-                        },
-                    ]
-                )
-            } else {
-                panelDefinitions.push({
-                    id: 'references',
-                    provider: panelSubjectChanges.pipe(
-                        map(({ position }) => ({
-                            title: 'References',
-                            content: '',
-                            priority: 180,
-                            selector: null,
-                            locationProvider: undefined,
-                            // The new reference panel contains definitoins, references, and implementations. We need it to
-                            // match all these IDs so it shows up when one of the IDs is used as `#tab=<ID>` in the URL.
-                            matchesTabID: (id: string): boolean =>
-                                id === 'def' || id === 'references' || id.startsWith('implementations_'),
-                            // This panel doesn't need a wrapper
-                            noWrapper: true,
-                            reactElement: position ? (
-                                <ReferencesPanel
-                                    settingsCascade={settingsCascade}
-                                    platformContext={platformContext}
-                                    isLightTheme={isLightTheme}
-                                    extensionsController={extensionsController}
-                                    telemetryService={telemetryService}
-                                    key="references"
-                                    fetchHighlightedFileLineRanges={fetchHighlightedFileLineRanges}
-                                    useCodeIntel={useCodeIntel}
-                                />
-                            ) : (
-                                <></>
-                            ),
-                        }))
-                    ),
-                })
-            }
-
-            return panelDefinitions
-        }, [
-            panelSubjectChanges,
-            enableOwnershipPanel,
-            isTabbedReferencesPanelEnabled,
-            extensionsController,
-            preferAbsoluteTimestamps,
-            defaultPageSize,
-            createLocationProvider,
-=======
+                enableOwnershipPanel
+                    ? {
+                          id: 'ownership',
+                          title: 'Ownership',
+                          element: (
+                              <FileOwnershipPanel
+                                  key="ownership"
+                                  repoID={repoID}
+                                  revision={revision}
+                                  filePath={filePath}
+                              />
+                          ),
+                      }
+                    : null,
             ].filter(isDefined)
 
             return panelDefinitions
         }, [
             position,
->>>>>>> a3e524cb
             settingsCascade,
             platformContext,
             isLightTheme,
