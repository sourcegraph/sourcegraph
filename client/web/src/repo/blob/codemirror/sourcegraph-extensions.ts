/**
 * This file contains CodeMirror extensions to integrate with Sourcegraph
 * extensions.
 *
 * This integration is done in various ways, see the specific extensions for
 * more information.
 */
import React from 'react'

import { Extension, Facet, StateEffect, StateEffectType, StateField } from '@codemirror/state'
import { EditorView, PluginValue, ViewPlugin, ViewUpdate } from '@codemirror/view'
import { Remote } from 'comlink'
import { createRoot, Root } from 'react-dom/client'
import { combineLatest, EMPTY, Observable, of, ReplaySubject, Subject, Subscription } from 'rxjs'
import { filter, map, catchError, switchMap, distinctUntilChanged, startWith } from 'rxjs/operators'
import { TextDocumentDecorationType } from 'sourcegraph'

import { DocumentHighlight, LOADER_DELAY, MaybeLoadingResult, emitLoading } from '@sourcegraph/codeintellify'
import { asError, ErrorLike, LineOrPositionOrRange, lprToSelectionsZeroIndexed } from '@sourcegraph/common'
import { Position, TextDocumentDecoration } from '@sourcegraph/extension-api-types'
import { wrapRemoteObservable } from '@sourcegraph/shared/src/api/client/api/common'
import { FlatExtensionHostAPI } from '@sourcegraph/shared/src/api/contract'
import { StatusBarItemWithKey } from '@sourcegraph/shared/src/api/extension/api/codeEditor'
import { haveInitialExtensionsLoaded } from '@sourcegraph/shared/src/api/features'
import { ViewerId } from '@sourcegraph/shared/src/api/viewerTypes'
import { createUpdateableField } from '@sourcegraph/shared/src/components/CodeMirrorEditor'
import { ExtensionsControllerProps } from '@sourcegraph/shared/src/extensions/controller'
import { getHoverActions } from '@sourcegraph/shared/src/hover/actions'
import { HoverOverlayBaseProps } from '@sourcegraph/shared/src/hover/HoverOverlay.types'
import { toURIWithPath, UIPositionSpec } from '@sourcegraph/shared/src/util/url'

import { getHover } from '../../../backend/features'
import { StatusBar } from '../../../extensions/components/StatusBar'
import { BlobInfo, BlobProps } from '../Blob'

import { showTextDocumentDecorations } from './decorations'
import { documentHighlightsSource } from './document-highlights'
import { hovercardSource } from './hovercard'
import { SelectedLineRange, selectedLines } from './linenumbers'
import { Container } from './react-interop'

import { blobPropsFacet } from '.'

import blobStyles from '../Blob.module.scss'

/**
 * Context holds all the information needed for CodeMirror extensions to
 * communicate with the extensions host.
 */
interface Context {
    viewerId: ViewerId
    extensionsController: ExtensionsControllerProps['extensionsController']
    extensionHostAPI: Remote<FlatExtensionHostAPI>
    blobInfo: BlobInfo
    subscriptions: Subscription
}

/**
 * Enables integration with Sourcegraph extensions:
 * - Document highlights
 * - Hovercards (partially)
 * - Text document decorations
 * - Selection updates
 * - Status bar
 */
export function sourcegraphExtensions({
    blobInfo,
    initialSelection,
    extensionsController,
    disableStatusBar,
    disableDecorations,
    disableHovercards,
}: {
    blobInfo: BlobInfo
    initialSelection: LineOrPositionOrRange
    extensionsController: ExtensionsControllerProps['extensionsController']
    disableStatusBar?: boolean
    disableDecorations?: boolean
    disableHovercards?: boolean
}): Extension {
    if (extensionsController === null) {
        return []
    }

    const context = extensionsController.extHostAPI.then(async extensionHostAPI => {
        const uri = toURIWithPath(blobInfo)

        const [, viewerId] = await Promise.all([
            // This call should be made before adding viewer, but since
            // messages to web worker are handled in order, we can use Promise.all
            extensionHostAPI.addTextDocumentIfNotExists({
                uri,
                languageId: blobInfo.mode,
                text: blobInfo.content,
            }),
            extensionHostAPI.addViewerIfNotExists({
                type: 'CodeEditor' as const,
                resource: uri,
                selections: lprToSelectionsZeroIndexed(initialSelection),
                isActive: true,
            }),
        ])

        return [viewerId, extensionHostAPI] as [ViewerId, Remote<FlatExtensionHostAPI>]
    })

    return [
        // A view plugin is used to have a way to cleanup any resources via the
        // `destroy` method.
        ViewPlugin.define(view => {
            context
                .then(([viewerId, extensionHostAPI]) => {
                    const subscriptions = new Subscription()

                    // Cleanup on navigation between/away from viewers
                    subscriptions.add(() => {
                        extensionHostAPI
                            .removeViewer(viewerId)
                            .catch(error => console.error('Error removing viewer from extension host', error))
                    })

                    view.dispatch({
                        effects: setContext.of({
                            blobInfo,
                            viewerId,
                            extensionHostAPI,
                            subscriptions,
                            extensionsController,
                        }),
                    })
                })
                .catch(() => console.error('Unable to initialize extensions context'))

            return {
                destroy() {
                    const context = view.state.field(sgExtensionsContextField, false)?.context
                    context?.subscriptions.unsubscribe()
                },
            }
        }),
        sgExtensionsContextField,
        // This needs to come before document highlights so that the hovered
        // token is highlighted differently
        disableHovercards ? [] : hovercardDataSource(),
        documentHighlightsDataSource(),
        disableDecorations ? [] : textDocumentDecorations(),
        updateSelection,
        disableStatusBar ? [] : statusBar,
        warmupReferences,
    ]
}

/**
 * Only used by sgExtenionContext to initialize the context.
 */
const setContext = StateEffect.define<Context>()

/**
 * Stores the context which is necessary to integrate with Sourcegraph
 * extensions. Since it takes some time to initialize the connection to the
 * extension host, CodeMirror extensions can either use the observable stored in
 * this field or the {@link updateOnContextChange} facet to be notified when the
 * context becomes available.
 */
const sgExtensionsContextField = StateField.define<{ context: Context | null; contextObservable: Subject<Context> }>({
    create() {
        return {
            context: null,
            contextObservable: new ReplaySubject(1),
        }
    },
    compare(previous, next) {
        return previous.context === next.context
    },
    update(value, transaction) {
        for (const effect of transaction.effects) {
            if (effect.is(setContext)) {
                value.contextObservable.next(effect.value)
                return { ...value, context: effect.value }
            }
        }
        return value
    },
})

/**
 * Facet that allows other extensions to get notified when the Sourcegraph
 * extensions context is initialized.
 */
const updateOnContextChange = Facet.define<
    ViewPlugin<{ setContext(context: Context | null): void }> | ((context: Context | null) => void)
>({
    enables: facet =>
        EditorView.updateListener.of(update => {
            const context = update.state.field(sgExtensionsContextField)
            if (update.startState.field(sgExtensionsContextField) !== context) {
                for (const listener of update.state.facet(facet)) {
                    if (listener instanceof ViewPlugin) {
                        update.view.plugin(listener)?.setContext(context.context)
                    } else {
                        listener(context.context)
                    }
                }
            }
        }),
})

//
// Document highlights
//

/**
 * Listen to CodeMirror events and generating decorations for document
 * highlights is done completely independently of Sourcegraph extensions. The
 * integration happens by registering a "data source" that the input extension
 * can query.
 * See {@link DocumentHighlightsDataSource} and {@link documentHighlights\Sources}.
 */
function documentHighlightsDataSource(): Extension {
    const nextContext: Subject<Context | null> = new ReplaySubject(1)
    const EMPTY: DocumentHighlight[] = []

    const createObservable = (position: Position): Observable<DocumentHighlight[]> =>
        combineLatest([nextContext, of(position)]).pipe(
            switchMap(([context, position]) =>
                context
                    ? wrapRemoteObservable(
                          context.extensionHostAPI.getDocumentHighlights({
                              textDocument: {
                                  uri: toURIWithPath(context.blobInfo),
                              },
                              position: {
                                  character: position.character - 1,
                                  line: position.line - 1,
                              },
                          })
                      )
                    : of(EMPTY)
            )
        )

    return [
        updateOnContextChange.of(context => nextContext.next(context)),
        documentHighlightsSource.of(createObservable),
    ]
}

//
// Text document decorations
//

/**
 * This integration doesn't require any input from CodeMirror. Rendering text
 * document decorations is done independently on the CodeMirror side.
 * TextDecorationManager manages the subscription to the extension host and uses
 * a state field to provide input values for the {@link showTextDocumentDecorations}
 * facet.
 */
class TextDecorationManager {
    private subscription: Subscription

    constructor(
        private readonly view: EditorView,
        private readonly setDecorations: StateEffectType<[TextDocumentDecorationType, TextDocumentDecoration[]][]>
    ) {
        this.subscription = this.view.state
            .field(sgExtensionsContextField)
            .contextObservable.pipe(
                switchMap(context =>
                    context
                        ? wrapRemoteObservable(context.extensionHostAPI.getTextDecorations(context.viewerId))
                        : of([])
                )
            )
            .subscribe(decorations => {
                view.dispatch({ effects: this.setDecorations.of(decorations) })
            })
    }

    public destroy(): void {
        this.subscription.unsubscribe()
    }
}

function textDocumentDecorations(): Extension {
    const [decorationsField, , setDecorations] = createUpdateableField<
        [TextDocumentDecorationType, TextDocumentDecoration[]][]
    >([], field => showTextDocumentDecorations.from(field))
    return [decorationsField, ViewPlugin.define(view => new TextDecorationManager(view, setDecorations))]
}

//
// Selection change notifier
//

/**
 * The selection manager listens to CodeMirror selection changes and sends them
 * to the extensions host.
 */
const updateSelection = ViewPlugin.fromClass(
    class SelectionManager implements PluginValue {
        private nextSelection: Subject<SelectedLineRange> = new Subject()
        private subscription = new Subscription()

        constructor(view: EditorView) {
            this.subscription = combineLatest([
                view.state.field(sgExtensionsContextField).contextObservable,
                this.nextSelection,
            ]).subscribe(([context, selection]) => {
                context.extensionHostAPI
                    .setEditorSelections(context.viewerId, lprToSelectionsZeroIndexed(selection ?? {}))
                    .catch(error => console.error('Error updating editor selections on extension host', error))
            })
        }

        public destroy(): void {
            this.subscription.unsubscribe()
        }

        public update(update: ViewUpdate): void {
            if (update.state.field(selectedLines) !== update.startState.field(selectedLines)) {
                this.nextSelection.next(update.state.field(selectedLines))
            }
        }
    }
)

//
// Hovercards
//

/**
 * hovercardDataSource uses the {@link hovercardSource} facet to provide a
 * callback function for querying the extension API for hover data.
 */
function hovercardDataSource(): Extension {
    const nextContext: Subject<Context | null> = new ReplaySubject(1)

    const createObservable = (
        view: EditorView,
        position: UIPositionSpec['position']
    ): Observable<Pick<HoverOverlayBaseProps, 'hoverOrError' | 'actionsOrError'>> =>
        nextContext.pipe(
            filter((context): context is Context => context !== null),
            switchMap(context => {
                const hoverContext = {
                    commitID: context.blobInfo.commitID,
                    revision: context.blobInfo.revision,
                    filePath: context.blobInfo.filePath,
                    repoName: context.blobInfo.repoName,
                }
                const { extensionsController, platformContext } = view.state.facet(blobPropsFacet)

                return combineLatest([
                    getHover({ ...hoverContext, position }, { extensionsController }).pipe(
                        catchError((error): [MaybeLoadingResult<ErrorLike>] => [
                            { isLoading: false, result: asError(error) },
                        ]),
                        emitLoading<HoverOverlayBaseProps['hoverOrError'] | ErrorLike, null>(LOADER_DELAY, null)
                    ),
                    getHoverActions(
                        { extensionsController, platformContext },
                        {
                            ...hoverContext,
                            ...position,
                        }
                    ),
                ])
            }),
            map(([hoverResult, actionsResult]) => ({
                hoverOrError: hoverResult,
                actionsOrError: actionsResult,
            }))
        )

    return [updateOnContextChange.of(context => nextContext.next(context)), hovercardSource.of(createObservable)]
}

//
// Status bar
//

/**
 * The status bar integration doesn't require to integrate with the input or output
 * capabilities of CodeMirror. It only attaches a container DOM element to the
 * editor's DOM and renders itself it that container.
 */
const statusBar: Extension = [
    // Ensures that the status bar doesn't cover any content
    EditorView.theme({
        '.cm-content': {
            paddingBottom: 'calc(var(--blob-status-bar-height) + var(--blob-status-bar-vertical-gap))',
        },
    }),
    ViewPlugin.fromClass(
        class {
            private container: HTMLDivElement
            private reactRoot: Root
            private subscription: Subscription
            private nextProps = new Subject<BlobProps>()

            constructor(private readonly view: EditorView) {
                this.container = document.createElement('div')
                this.reactRoot = createRoot(this.container)
                const contextUpdates = this.view.state.field(sgExtensionsContextField).contextObservable

                const getStatusBarItems = (): Observable<'loading' | StatusBarItemWithKey[]> =>
                    contextUpdates.pipe(
                        switchMap(context => {
                            if (!context) {
                                return of('loading' as const)
                            }

                            return wrapRemoteObservable(context.extensionHostAPI.getStatusBarItems(context.viewerId))
                        })
                    )

                this.subscription = combineLatest([
                    contextUpdates,
                    this.nextProps.pipe(
                        distinctUntilChanged(
                            (previous, next) => previous.location === next.location && previous.history === next.history
                        ),
                        startWith(view.state.facet(blobPropsFacet))
                    ),
<<<<<<< HEAD
                    startWith(view.state.facet(blobPropsFacet))
                ),
            ]).subscribe(([context, props]) => {
                if (context.extensionsController !== null) {
=======
                ]).subscribe(([context, props]) => {
>>>>>>> b8398d8d
                    this.reactRoot.render(
                        React.createElement(
                            Container,
                            { history: props.history },
                            React.createElement(StatusBar, {
                                getStatusBarItems,
                                extensionsController: context.extensionsController,
                                uri: toURIWithPath(context.blobInfo),
                                location: props.location,
                                className: blobStyles.blobStatusBarBody,
                                statusBarRef: () => {},
                                hideWhileInitializing: true,
                                isBlobPage: true,
                            })
                        )
                    )
<<<<<<< HEAD
                }
            })
=======
                })
>>>>>>> b8398d8d

                this.view.dom.append(this.container)
            }

            public update(update: ViewUpdate): void {
                this.nextProps.next(update.state.facet(blobPropsFacet))
            }

            public destroy(): void {
                this.subscription.unsubscribe()
                this.container.remove()

                // setTimeout seems necessary to prevent React from complaining that the
                // root is synchronously unmounted while rendering is in progress
                setTimeout(() => this.reactRoot.unmount(), 0)
            }
        }
    ),
]

const warmupReferences = ViewPlugin.fromClass(
    class {
        private nextContext: Subject<Context> = new Subject()
        private subscription: Subscription = new Subscription()

        constructor() {
            this.subscription.add(
                this.nextContext
                    .pipe(
                        switchMap(context =>
                            context.extensionsController !== null
                                ? haveInitialExtensionsLoaded(context.extensionsController.extHostAPI)
                                : EMPTY
                        )
                    )
                    .subscribe()
            )
        }

        public setContext(context: Context): void {
            this.nextContext.next(context)
        }

        public destroy(): void {
            this.subscription.unsubscribe()
        }
    },
    {
        provide: plugin => updateOnContextChange.of(plugin),
    }
)<|MERGE_RESOLUTION|>--- conflicted
+++ resolved
@@ -11,7 +11,7 @@
 import { EditorView, PluginValue, ViewPlugin, ViewUpdate } from '@codemirror/view'
 import { Remote } from 'comlink'
 import { createRoot, Root } from 'react-dom/client'
-import { combineLatest, EMPTY, Observable, of, ReplaySubject, Subject, Subscription } from 'rxjs'
+import { combineLatest, Observable, of, ReplaySubject, Subject, Subscription, EMPTY } from 'rxjs'
 import { filter, map, catchError, switchMap, distinctUntilChanged, startWith } from 'rxjs/operators'
 import { TextDocumentDecorationType } from 'sourcegraph'
 
@@ -423,36 +423,26 @@
                         ),
                         startWith(view.state.facet(blobPropsFacet))
                     ),
-<<<<<<< HEAD
-                    startWith(view.state.facet(blobPropsFacet))
-                ),
-            ]).subscribe(([context, props]) => {
-                if (context.extensionsController !== null) {
-=======
                 ]).subscribe(([context, props]) => {
->>>>>>> b8398d8d
-                    this.reactRoot.render(
-                        React.createElement(
-                            Container,
-                            { history: props.history },
-                            React.createElement(StatusBar, {
-                                getStatusBarItems,
-                                extensionsController: context.extensionsController,
-                                uri: toURIWithPath(context.blobInfo),
-                                location: props.location,
-                                className: blobStyles.blobStatusBarBody,
-                                statusBarRef: () => {},
-                                hideWhileInitializing: true,
-                                isBlobPage: true,
-                            })
+                    if (context.extensionsController !== null) {
+                        this.reactRoot.render(
+                            React.createElement(
+                                Container,
+                                { history: props.history },
+                                React.createElement(StatusBar, {
+                                    getStatusBarItems,
+                                    extensionsController: context.extensionsController,
+                                    uri: toURIWithPath(context.blobInfo),
+                                    location: props.location,
+                                    className: blobStyles.blobStatusBarBody,
+                                    statusBarRef: () => {},
+                                    hideWhileInitializing: true,
+                                    isBlobPage: true,
+                                })
+                            )
                         )
-                    )
-<<<<<<< HEAD
-                }
-            })
-=======
+                    }
                 })
->>>>>>> b8398d8d
 
                 this.view.dom.append(this.container)
             }
