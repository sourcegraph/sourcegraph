import * as React from 'react'

import { Accordion } from '@reach/accordion'
import classNames from 'classnames'

import { logger } from '@sourcegraph/common'
<<<<<<< HEAD
import { gql, useQuery } from '@sourcegraph/http-client'
import { Alert, Button, H3, Icon, Link, Text } from '@sourcegraph/wildcard'
=======
import { useQuery } from '@sourcegraph/http-client'
import { Alert } from '@sourcegraph/wildcard'
>>>>>>> 67426c2d

import { FetchOwnershipResult, FetchOwnershipVariables, SearchPatternType } from '../../../graphql-operations'

import { FileOwnershipEntry } from './FileOwnershipEntry'
import { FETCH_OWNERS } from './grapqlQueries'

import styles from './FileOwnershipPanel.module.scss'
import { storageKeyForPartial } from '../../../components/DismissibleAlert'
import { mdiClose } from '@mdi/js'
import { SyntaxHighlightedSearchQuery } from '@sourcegraph/branded'

export const FileOwnershipPanel: React.FunctionComponent<{
    repoID: string
    revision?: string
    filePath: string
}> = ({ repoID, revision, filePath }) => {
    const { data, loading, error } = useQuery<FetchOwnershipResult, FetchOwnershipVariables>(FETCH_OWNERS, {
        variables: {
            repo: repoID,
            revision: revision ?? '',
            currentPath: filePath,
        },
    })
    if (loading) {
        return <div className={styles.contents}>Loading...</div>
    }

    if (error) {
        logger.log(error)
        return (
            <div className={styles.contents}>
                <Alert variant="danger">Error getting ownership data.</Alert>
            </div>
        )
    }

    if (
        data?.node &&
        data.node.__typename === 'Repository' &&
        data.node.commit?.blob &&
        data.node.commit.blob.ownership.nodes.length > 0
    ) {
        return (
<<<<<<< HEAD
            <>
                <OwnExplanation />
                <Accordion
                    as="table"
                    collapsible={true}
                    multiple={true}
                    className={classNames(styles.table, styles.contents)}
                >
                    <thead className="sr-only">
                        <tr>
                            <th>Show details</th>
                            <th>Contact</th>
                            <th>Owner</th>
                            <th>Reason</th>
                        </tr>
                    </thead>
                    {data.node.commit.blob?.ownership.nodes.map(ownership =>
                        ownership.owner.__typename === 'Person' ? (
                            <FileOwnershipEntry
                                key={ownership.owner.email}
                                person={ownership.owner}
                                reasons={ownership.reasons.filter(
                                    reason => reason.__typename === 'CodeownersFileEntry'
                                )}
                            />
                        ) : (
                            <></>
                        )
                    )}
                </Accordion>
            </>
=======
            <Accordion
                as="table"
                collapsible={true}
                multiple={true}
                className={classNames(styles.table, styles.contents)}
            >
                <thead className="sr-only">
                    <tr>
                        <th>Show details</th>
                        <th>Contact</th>
                        <th>Owner</th>
                        <th>Reason</th>
                    </tr>
                </thead>
                {data.node.commit.blob?.ownership.nodes.map(ownership =>
                    ownership.owner.__typename === 'Person' ? (
                        <FileOwnershipEntry
                            key={ownership.owner.email}
                            person={ownership.owner}
                            reasons={ownership.reasons.filter(reason => reason.__typename === 'CodeownersFileEntry')}
                        />
                    ) : (
                        // TODO #48303: Add support for teams.
                        <></>
                    )
                )}
            </Accordion>
>>>>>>> 67426c2d
        )
    }

    return (
        <div className={styles.contents}>
            <Alert variant="info">No ownership data for this file.</Alert>
        </div>
    )
<<<<<<< HEAD
}

export const FETCH_OWNERS = gql`
    fragment OwnerFields on Person {
        email
        avatarURL
        displayName
        user {
            username
            displayName
            url
        }
    }

    fragment CodeownersFileEntryFields on CodeownersFileEntry {
        title
        description
    }

    query FetchOwnership($repo: ID!, $revision: String!, $currentPath: String!) {
        node(id: $repo) {
            ... on Repository {
                commit(rev: $revision) {
                    blob(path: $currentPath) {
                        ownership {
                            nodes {
                                owner {
                                    ...OwnerFields
                                }
                                reasons {
                                    ...CodeownersFileEntryFields
                                }
                            }
                        }
                    }
                }
            }
        }
    }
`

const OWN_EXPLANATION_KEY = 'own-explanation'

const OwnExplanation: React.FunctionComponent<{}> = () => {
    const [dismissed, setDismissed] = React.useState<boolean>(
        localStorage.getItem(storageKeyForPartial(OWN_EXPLANATION_KEY)) === 'true'
    )

    const onDismiss = React.useCallback(() => {
        localStorage.setItem(storageKeyForPartial(OWN_EXPLANATION_KEY), 'true')
        setDismissed(true)
    }, [])

    if (dismissed) {
        return null
    }

    return (
        <div className={classNames(styles.ownExplanation, 'd-flex align-items-start')}>
            <div className="flex-1">
                <H3>Sourcegraph Own Preview</H3>
                <Text className="mb-2">
                    Find code owners from a CODEOWNERS file in this repository, or from your external ownership tracking
                    system here. <Link to="/help/own">Learn more</Link>
                    <br />
                    In the future, we will suggest you many kinds of people to reach out to, including language experts,
                    codebase experts, and domain experts.
                </Text>
                <Text>Try Sourcegraph Own in Search as well!</Text>
                <Button variant="secondary" size="sm" outline={true} className="mr-2">
                    <SyntaxHighlightedSearchQuery
                        query="file:has.owner(johndoe)"
                        searchPatternType={SearchPatternType.standard}
                    />
                </Button>
                <Button variant="secondary" size="sm" outline={true}>
                    <SyntaxHighlightedSearchQuery
                        query="select:file.owners"
                        searchPatternType={SearchPatternType.standard}
                    />
                </Button>
            </div>
            <Button aria-label="Dismiss alert" variant="icon" onClick={onDismiss}>
                <Icon aria-hidden={true} svgPath={mdiClose} />
            </Button>
        </div>
    )
=======
>>>>>>> 67426c2d
}<|MERGE_RESOLUTION|>--- conflicted
+++ resolved
@@ -4,13 +4,8 @@
 import classNames from 'classnames'
 
 import { logger } from '@sourcegraph/common'
-<<<<<<< HEAD
 import { gql, useQuery } from '@sourcegraph/http-client'
 import { Alert, Button, H3, Icon, Link, Text } from '@sourcegraph/wildcard'
-=======
-import { useQuery } from '@sourcegraph/http-client'
-import { Alert } from '@sourcegraph/wildcard'
->>>>>>> 67426c2d
 
 import { FetchOwnershipResult, FetchOwnershipVariables, SearchPatternType } from '../../../graphql-operations'
 
@@ -54,7 +49,6 @@
         data.node.commit.blob.ownership.nodes.length > 0
     ) {
         return (
-<<<<<<< HEAD
             <>
                 <OwnExplanation />
                 <Accordion
@@ -81,40 +75,12 @@
                                 )}
                             />
                         ) : (
+                            // TODO #48303: Add support for teams.
                             <></>
                         )
                     )}
                 </Accordion>
             </>
-=======
-            <Accordion
-                as="table"
-                collapsible={true}
-                multiple={true}
-                className={classNames(styles.table, styles.contents)}
-            >
-                <thead className="sr-only">
-                    <tr>
-                        <th>Show details</th>
-                        <th>Contact</th>
-                        <th>Owner</th>
-                        <th>Reason</th>
-                    </tr>
-                </thead>
-                {data.node.commit.blob?.ownership.nodes.map(ownership =>
-                    ownership.owner.__typename === 'Person' ? (
-                        <FileOwnershipEntry
-                            key={ownership.owner.email}
-                            person={ownership.owner}
-                            reasons={ownership.reasons.filter(reason => reason.__typename === 'CodeownersFileEntry')}
-                        />
-                    ) : (
-                        // TODO #48303: Add support for teams.
-                        <></>
-                    )
-                )}
-            </Accordion>
->>>>>>> 67426c2d
         )
     }
 
@@ -123,47 +89,7 @@
             <Alert variant="info">No ownership data for this file.</Alert>
         </div>
     )
-<<<<<<< HEAD
 }
-
-export const FETCH_OWNERS = gql`
-    fragment OwnerFields on Person {
-        email
-        avatarURL
-        displayName
-        user {
-            username
-            displayName
-            url
-        }
-    }
-
-    fragment CodeownersFileEntryFields on CodeownersFileEntry {
-        title
-        description
-    }
-
-    query FetchOwnership($repo: ID!, $revision: String!, $currentPath: String!) {
-        node(id: $repo) {
-            ... on Repository {
-                commit(rev: $revision) {
-                    blob(path: $currentPath) {
-                        ownership {
-                            nodes {
-                                owner {
-                                    ...OwnerFields
-                                }
-                                reasons {
-                                    ...CodeownersFileEntryFields
-                                }
-                            }
-                        }
-                    }
-                }
-            }
-        }
-    }
-`
 
 const OWN_EXPLANATION_KEY = 'own-explanation'
 
@@ -211,6 +137,4 @@
             </Button>
         </div>
     )
-=======
->>>>>>> 67426c2d
 }