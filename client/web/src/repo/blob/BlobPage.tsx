--- conflicted
+++ resolved
@@ -124,13 +124,7 @@
     const [wrapCode, setWrapCode] = useState(ToggleLineWrap.getValue())
     let renderMode = getModeFromURL(location)
     const { repoID, repoName, revision, commitID, filePath, isLightTheme, useBreadcrumb, mode } = props
-<<<<<<< HEAD
-    const showSearchNotebook = useExperimentalFeatures(features => features.showSearchNotebook)
-    const showSearchContext = useExperimentalFeatures(features => features.showSearchContext ?? false)
     const enableCodeMirror = useExperimentalFeatures(features => features.enableCodeMirrorFileView ?? true)
-=======
-    const enableCodeMirror = useExperimentalFeatures(features => features.enableCodeMirrorFileView ?? false)
->>>>>>> 1184b56b
     const experimentalCodeNavigation = useExperimentalFeatures(features => features.codeNavigation)
     const enableLazyBlobSyntaxHighlighting = useExperimentalFeatures(
         features => features.enableLazyBlobSyntaxHighlighting ?? false
