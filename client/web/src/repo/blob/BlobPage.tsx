--- conflicted
+++ resolved
@@ -173,16 +173,7 @@
                 reactManualTracer,
                 { name: 'formattedBlobInfoOrError', parentSpan: span },
                 fetchSpan =>
-<<<<<<< HEAD
-                    fetchBlob({
-                        repoName,
-                        revision: commitID,
-                        filePath,
-                        format: HighlightResponseFormat.HTML_PLAINTEXT,
-                    }).pipe(
-=======
                     fetchBlob({ repoName, revision, filePath, format: HighlightResponseFormat.HTML_PLAINTEXT }).pipe(
->>>>>>> b2679fd2
                         map(blob => {
                             if (blob === null) {
                                 return blob
@@ -226,11 +217,7 @@
                     switchMap(disableTimeout =>
                         fetchBlob({
                             repoName,
-<<<<<<< HEAD
-                            revision: commitID,
-=======
                             revision,
->>>>>>> b2679fd2
                             filePath,
                             disableTimeout,
                             format: enableCodeMirror
