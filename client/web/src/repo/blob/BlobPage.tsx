--- conflicted
+++ resolved
@@ -287,17 +287,10 @@
             </RepoHeaderContributionPortal>
             <RepoHeaderContributionPortal
                 position="right"
-<<<<<<< HEAD
-                id="blame-action"
-                repoHeaderContributionsLifecycleProps={props.repoHeaderContributionsLifecycleProps}
-            >
-                {() => <ToggleBlameAction key="blame-action" />}
-=======
                 id="toggle-blame"
                 repoHeaderContributionsLifecycleProps={props.repoHeaderContributionsLifecycleProps}
             >
                 {({ actionType }) => <ToggleBlameAction key="toggle-blame" actionType={actionType} />}
->>>>>>> dc76ec19
             </RepoHeaderContributionPortal>
         </>
     )
