--- conflicted
+++ resolved
@@ -10,13 +10,9 @@
 import { catchError, map, mapTo, startWith, switchMap } from 'rxjs/operators'
 import { Optional } from 'utility-types'
 
-<<<<<<< HEAD
 import { StreamingSearchResultsListProps } from '@sourcegraph/branded'
 import { asError, ErrorLike, isErrorLike } from '@sourcegraph/common'
 
-=======
-import { asError, ErrorLike, isErrorLike } from '@sourcegraph/common'
->>>>>>> 688b2156
 import {
     createActiveSpan,
     reactManualTracer,
@@ -81,7 +77,6 @@
 import { GoToRawAction } from './GoToRawAction'
 import { BlobPanel } from './panel/BlobPanel'
 import { RenderedFile } from './RenderedFile'
-import { ShowOwnersAction } from './ShowOwnersAction'
 
 import styles from './BlobPage.module.scss'
 
@@ -446,16 +441,6 @@
                     />
                 )}
             </RepoHeaderContributionPortal>
-<<<<<<< HEAD
-            <RepoHeaderContributionPortal
-                position="right"
-                priority={30}
-                id="toggle-ownership-panel"
-                repoHeaderContributionsLifecycleProps={props.repoHeaderContributionsLifecycleProps}
-            >
-                {context => <ShowOwnersAction actionType={context.actionType} key="toggle-ownership-panel" />}
-            </RepoHeaderContributionPortal>
-=======
             {enableOwnershipPanel && (
                 <RepoHeaderContributionPortal
                     position="right"
@@ -466,7 +451,6 @@
                     {context => <ToggleOwnershipPanel actionType={context.actionType} key="toggle-ownership-panel" />}
                 </RepoHeaderContributionPortal>
             )}
->>>>>>> 688b2156
         </>
     )
 
