--- conflicted
+++ resolved
@@ -26,11 +26,7 @@
 
         if (this.props.actionType === 'dropdown') {
             return (
-<<<<<<< HEAD
-                <RepoHeaderActionAnchor to={to} onClick={this.onClick.bind(this)} className="btn" download={true}>
-=======
-                <RepoHeaderActionAnchor href={to} onClick={this.onClick.bind(this)} download={true}>
->>>>>>> 07f36e14
+                <RepoHeaderActionAnchor to={to} onClick={this.onClick.bind(this)} download={true}>
                     <FileDownloadOutlineIcon className="icon-inline" />
                     <span>{descriptiveText}</span>
                 </RepoHeaderActionAnchor>
