import React, { Suspense, useEffect, useMemo, useState } from 'react'

import { mdiSourceRepository } from '@mdi/js'
import classNames from 'classnames'
import * as H from 'history'
import { escapeRegExp } from 'lodash'
import MapSearchIcon from 'mdi-react/MapSearchIcon'
import { matchPath, Route, RouteComponentProps, Switch } from 'react-router'
import { NEVER, of } from 'rxjs'
import { catchError, switchMap } from 'rxjs/operators'

import { StreamingSearchResultsListProps } from '@sourcegraph/branded'
import { asError, encodeURIPathComponent, ErrorLike, isErrorLike, logger, repeatUntil } from '@sourcegraph/common'
import {
    isCloneInProgressErrorLike,
    isRepoSeeOtherErrorLike,
    isRevisionNotFoundErrorLike,
} from '@sourcegraph/shared/src/backend/errors'
import { RepoQuestionIcon } from '@sourcegraph/shared/src/components/icons'
import { displayRepoName } from '@sourcegraph/shared/src/components/RepoLink'
import { ExtensionsControllerProps } from '@sourcegraph/shared/src/extensions/controller'
import { PlatformContextProps } from '@sourcegraph/shared/src/platform/context'
import { Settings } from '@sourcegraph/shared/src/schema/settings.schema'
import { SearchContextProps } from '@sourcegraph/shared/src/search'
import { escapeSpaces } from '@sourcegraph/shared/src/search/query/filters'
import { SettingsCascadeProps } from '@sourcegraph/shared/src/settings/settings'
import { TelemetryProps } from '@sourcegraph/shared/src/telemetry/telemetryService'
import { ThemeProps } from '@sourcegraph/shared/src/theme'
import { makeRepoURI } from '@sourcegraph/shared/src/util/url'
import { Button, Icon, Link, useObservable } from '@sourcegraph/wildcard'

import { AuthenticatedUser } from '../auth'
import { BatchChangesProps } from '../batches'
import { CodeIntelligenceProps } from '../codeintel'
import { BreadcrumbSetters, BreadcrumbsProps } from '../components/Breadcrumbs'
import { ErrorBoundary } from '../components/ErrorBoundary'
import { HeroPage } from '../components/HeroPage'
import { ActionItemsBarProps, useWebActionItems } from '../extensions/components/ActionItemsBar'
import { ExternalLinkFields, RepositoryFields } from '../graphql-operations'
import { CodeInsightsProps } from '../insights/types'
import { NotebookProps } from '../notebooks'
import { searchQueryForRepoRevision, SearchStreamingProps } from '../search'
import { useNavbarQueryState } from '../stores'
import { RouteDescriptor } from '../util/contributions'
import { parseBrowserRepoURL } from '../util/url'

import { GoToCodeHostAction } from './actions/GoToCodeHostAction'
import { fetchFileExternalLinks, ResolvedRevision, resolveRepoRevision } from './backend'
import { RepoContainerError } from './RepoContainerError'
import { RepoHeader, RepoHeaderActionButton, RepoHeaderContributionsLifecycleProps } from './RepoHeader'
import { RepoHeaderContributionPortal } from './RepoHeaderContributionPortal'
import {
    RepoRevisionContainer,
    RepoRevisionContainerContext,
    RepoRevisionContainerRoute,
} from './RepoRevisionContainer'
import { commitsPath, compareSpecPath } from './routes'
import { RepoSettingsAreaRoute } from './settings/RepoSettingsArea'
import { RepoSettingsContainerContext, RepoSettingsContainerRoute } from './settings/RepoSettingsContainer'
import { RepoSettingsSideBarGroup } from './settings/RepoSettingsSidebar'

import { redirectToExternalHost } from '.'

import styles from './RepoContainer.module.scss'

/**
 * Props passed to sub-routes of {@link RepoContainer}.
 */
export interface RepoContainerContext
    extends RepoHeaderContributionsLifecycleProps,
        SettingsCascadeProps,
        ExtensionsControllerProps,
        PlatformContextProps,
        ThemeProps,
        HoverThresholdProps,
        TelemetryProps,
        Pick<SearchContextProps, 'selectedSearchContextSpec' | 'searchContextsEnabled'>,
        BreadcrumbSetters,
        ActionItemsBarProps,
        SearchStreamingProps,
        Pick<StreamingSearchResultsListProps, 'fetchHighlightedFileLineRanges'>,
        CodeIntelligenceProps,
        BatchChangesProps,
        CodeInsightsProps {
    repo: RepositoryFields
    repoName: string
    resolvedRevisionOrError: ResolvedRevision | ErrorLike | undefined
    authenticatedUser: AuthenticatedUser | null
    repoSettingsAreaRoutes: readonly RepoSettingsAreaRoute[]
    repoSettingsSidebarGroups: readonly RepoSettingsSideBarGroup[]

    /** The URL route match for {@link RepoContainer}. */
    routePrefix: string

    onDidUpdateExternalLinks: (externalLinks: ExternalLinkFields[] | undefined) => void

    globbing: boolean

    isMacPlatform: boolean

    isSourcegraphDotCom: boolean
}

/** A sub-route of {@link RepoContainer}. */
export interface RepoContainerRoute extends RouteDescriptor<RepoContainerContext> {}

const RepoPageNotFound: React.FunctionComponent<React.PropsWithChildren<unknown>> = () => (
    <HeroPage icon={MapSearchIcon} title="404: Not Found" subtitle="The repository page was not found." />
)

const EmptyRepo: React.FunctionComponent<React.PropsWithChildren<unknown>> = () => (
    <HeroPage icon={RepoQuestionIcon} title="Empty repository" />
)

interface RepoContainerProps
    extends RouteComponentProps<{ repoRevAndRest: string }>,
        SettingsCascadeProps<Settings>,
        PlatformContextProps,
        TelemetryProps,
        ExtensionsControllerProps,
        ThemeProps,
        Pick<SearchContextProps, 'selectedSearchContextSpec' | 'searchContextsEnabled'>,
        BreadcrumbSetters,
        BreadcrumbsProps,
        SearchStreamingProps,
        Pick<StreamingSearchResultsListProps, 'fetchHighlightedFileLineRanges'>,
        CodeIntelligenceProps,
        BatchChangesProps,
        CodeInsightsProps,
        NotebookProps {
    repoContainerRoutes: readonly RepoContainerRoute[]
    repoSettingsContainerRoutes: readonly RepoSettingsContainerRoute[]
    repoRevisionContainerRoutes: readonly RepoRevisionContainerRoute[]
    repoHeaderActionButtons: readonly RepoHeaderActionButton[]
    repoSettingsAreaRoutes: readonly RepoSettingsAreaRoute[]
    repoSettingsSidebarGroups: readonly RepoSettingsSideBarGroup[]
    authenticatedUser: AuthenticatedUser | null
    history: H.History
    globbing: boolean
    isMacPlatform: boolean
    isSourcegraphDotCom: boolean
}

export interface HoverThresholdProps {
    /**
     * Called when a hover with content is shown.
     */
    onHoverShown?: () => void
}

/**
 * Renders a horizontal bar and content for a repository page.
 */
export const RepoContainer: React.FunctionComponent<React.PropsWithChildren<RepoContainerProps>> = props => {
    const { extensionsController, globbing } = props

    const { repoName, revision, rawRevision, filePath, commitRange, position, range } = parseBrowserRepoURL(
        location.pathname + location.search + location.hash
    )

    const resolvedRevisionOrError = useObservable(
        useMemo(
            () =>
                of(undefined)
                    .pipe(
                        // Wrap in switchMap, so we don't break the observable chain when
                        // catchError returns a new observable, so repeatUntil will
                        // properly resubscribe to the outer observable and re-fetch.
                        switchMap(() =>
                            resolveRepoRevision({ repoName, revision }).pipe(
                                catchError(error => {
                                    const redirect = isRepoSeeOtherErrorLike(error)

                                    if (redirect) {
                                        redirectToExternalHost(redirect)
                                        return NEVER
                                    }

                                    if (isCloneInProgressErrorLike(error)) {
                                        return of<ErrorLike>(asError(error))
                                    }

                                    throw error
                                })
                            )
                        )
                    )
                    .pipe(
                        repeatUntil(value => !isCloneInProgressErrorLike(value), { delay: 1000 }),
                        catchError(error => of<ErrorLike>(asError(error)))
                    ),
            [repoName, revision]
        )
    )

    /**
     * A long time ago, we fetched `repo` in a separate GraphQL query.
     * This GraphQL query was merged into the `resolveRevision` query to
     * speed up the network requests waterfall. To minimize the blast radius
     * of changes required to make it work, continue working with the `repo`
     * data as if it was received from a separate query.
     */
    const repoOrError = isErrorLike(resolvedRevisionOrError) ? resolvedRevisionOrError : resolvedRevisionOrError?.repo

    // The external links to show in the repository header, if any.
    const [externalLinks, setExternalLinks] = useState<ExternalLinkFields[] | undefined>()

    // The lifecycle props for repo header contributions.
    const [repoHeaderContributionsLifecycleProps, setRepoHeaderContributionsLifecycleProps] =
        useState<RepoHeaderContributionsLifecycleProps>()

    const childBreadcrumbSetters = props.useBreadcrumb(
        useMemo(() => {
            if (isErrorLike(resolvedRevisionOrError) || isErrorLike(repoOrError)) {
                return
            }

            const button = (
                <Button
                    to={resolvedRevisionOrError?.rootTreeURL || repoOrError?.url || ''}
                    disabled={!resolvedRevisionOrError}
                    className="text-nowrap test-repo-header-repo-link"
                    variant="secondary"
                    outline={true}
                    size="sm"
                    as={Link}
                >
                    <Icon aria-hidden={true} svgPath={mdiSourceRepository} /> {displayRepoName(repoName)}
                </Button>
            )

            return {
                key: 'repository',
                element: button,
            }
        }, [resolvedRevisionOrError, repoOrError, repoName])
    )

    // Update the workspace roots service to reflect the current repo / resolved revision
    useEffect(() => {
        const workspaceRootUri =
            resolvedRevisionOrError &&
            !isErrorLike(resolvedRevisionOrError) &&
            makeRepoURI({
                repoName,
                revision: resolvedRevisionOrError.commitID,
            })

        if (workspaceRootUri && extensionsController !== null) {
            extensionsController.extHostAPI
                .then(extensionHostAPI =>
                    extensionHostAPI.addWorkspaceRoot({
                        uri: workspaceRootUri,
                        inputRevision: revision || '',
                    })
                )
                .catch(error => {
                    logger.error('Error adding workspace root', error)
                })
        }

        // Clear the Sourcegraph extensions model's roots when navigating away.
        return () => {
            if (workspaceRootUri && extensionsController !== null) {
                extensionsController.extHostAPI
                    .then(extensionHostAPI => extensionHostAPI.removeWorkspaceRoot(workspaceRootUri))
                    .catch(error => {
                        logger.error('Error removing workspace root', error)
                    })
            }
        }
    }, [extensionsController, repoName, resolvedRevisionOrError, revision])

    // Update the navbar query to reflect the current repo / revision
    const onNavbarQueryChange = useNavbarQueryState(state => state.setQueryState)
    useEffect(() => {
        let query = searchQueryForRepoRevision(repoName, globbing, revision)
        if (filePath) {
            query = `${query.trimEnd()} file:${escapeSpaces(globbing ? filePath : '^' + escapeRegExp(filePath))}`
        }
        onNavbarQueryChange({
            query,
        })
    }, [revision, filePath, repoName, onNavbarQueryChange, globbing])

    const { useActionItemsBar, useActionItemsToggle } = useWebActionItems()

    // render go to the code host action on all the repo container routes and on all compare spec routes
    const isGoToCodeHostActionVisible = useMemo(() => {
<<<<<<< HEAD
        const paths = [
            ...props.repoContainerRoutes.map(route => route.path),
            ...props.repoSettingsContainerRoutes.map(route => route.path),
            compareSpecPath,
            commitsPath,
        ]

=======
        if (!window.context.enableLegacyExtensions) {
            return true
        }
        const paths = [...props.repoContainerRoutes.map(route => route.path), compareSpecPath, commitsPath]
>>>>>>> b73e891b
        return paths.some(path => matchPath(props.match.url, { path: props.match.path + path }))
    }, [props.repoContainerRoutes, props.repoSettingsContainerRoutes, props.match])

    const isError = isErrorLike(repoOrError) || isErrorLike(resolvedRevisionOrError)

    // if revision for given repo does not resolve then we still proceed to render settings routes
    // while returning empty repository for all other routes
    const isEmptyRepo = isRevisionNotFoundErrorLike(repoOrError)

    // for repo errors beyond revision not found (aka empty repository)
    // we defer to RepoContainerError for every repo container request
    if (isError && !isEmptyRepo) {
        const viewerCanAdminister = !!props.authenticatedUser && props.authenticatedUser.siteAdmin

        return (
            <RepoContainerError
                repoName={repoName}
                viewerCanAdminister={viewerCanAdminister}
                repoFetchError={repoOrError as ErrorLike}
            />
        )
    }

    const repo = isError ? undefined : repoOrError
    const resolvedRevision = isError ? undefined : resolvedRevisionOrError
    const isCodeIntelRepositoryBadgeVisible = getIsCodeIntelRepositoryBadgeVisible({
        match: props.match,
        settingsCascade: props.settingsCascade,
        revision,
        repoName,
    })

    const repoMatchURL = '/' + encodeURIPathComponent(repoName)

    const repoRevisionContainerContext: RepoRevisionContainerContext = {
        ...props,
        ...repoHeaderContributionsLifecycleProps,
        ...childBreadcrumbSetters,
        repo,
        repoName,
        revision: revision || '',
        resolvedRevision,
        routePrefix: repoMatchURL,
        useActionItemsBar,
    }

    /**
     * `RepoContainerContextRoutes` depend on `repoOrError`. We render these routes only when
     * the `repoOrError` value is resolved. If repoOrError resolves to error due to empty repository
     * then we return Empty Repository
     */
    const getRepoContainerContextRoutes = (): (false | JSX.Element)[] | null => {
        if (repoOrError) {
            if (repo) {
                const repoContainerContext: RepoContainerContext = {
                    ...repoRevisionContainerContext,
                    repo,
                    resolvedRevisionOrError,
                    onDidUpdateExternalLinks: setExternalLinks,
                    repoName,
                }

                return [
                    ...props.repoContainerRoutes.map(
                        ({ path, render, exact, condition = () => true }) =>
                            condition(repoContainerContext) && (
                                <Route
                                    path={repoContainerContext.routePrefix + path}
                                    key="hardcoded-key" // see https://github.com/ReactTraining/react-router/issues/4578#issuecomment-334489490
                                    exact={exact}
                                    render={routeComponentProps =>
                                        render({
                                            ...repoContainerContext,
                                            ...routeComponentProps,
                                        })
                                    }
                                />
                            )
                    ),
                    <Route key="hardcoded-key" component={RepoPageNotFound} />,
                ]
            }
            // We cannot render these routes for an empty repository
            return [<Route key="hardcoded-key" component={EmptyRepo} />]
        }

        return null
    }

    const getRepoSettingsContainerContextRoutes = (): (false | JSX.Element)[] | null => {
        if (repoOrError) {
            const repoSettingsContainerContext: RepoSettingsContainerContext = {
                ...repoRevisionContainerContext,
                onDidUpdateExternalLinks: setExternalLinks,
                repoName,
            }

            return [
                ...props.repoSettingsContainerRoutes.map(({ path, render, exact, condition = () => true }) => (
                    <Route
                        path={repoSettingsContainerContext.routePrefix + path}
                        key="hardcoded-key" // see https://github.com/ReactTraining/react-router/issues/4578#issuecomment-334489490
                        exact={exact}
                        render={routeComponentProps =>
                            render({
                                ...repoSettingsContainerContext,
                                ...routeComponentProps,
                            })
                        }
                    />
                )),
            ]
        }

        return null
    }

    const perforceCodeHostUrlToSwarmUrlMap =
        (props.settingsCascade.final &&
            !isErrorLike(props.settingsCascade.final) &&
            props.settingsCascade.final?.['perforce.codeHostToSwarmMap']) ||
        {}

    return (
        <div className={classNames('w-100 d-flex flex-column', styles.repoContainer)}>
            <RepoHeader
                actionButtons={props.repoHeaderActionButtons}
                useActionItemsToggle={useActionItemsToggle}
                breadcrumbs={props.breadcrumbs}
                repoName={repoName}
                revision={revision}
                onLifecyclePropsChange={setRepoHeaderContributionsLifecycleProps}
                location={props.location}
                history={props.history}
                settingsCascade={props.settingsCascade}
                authenticatedUser={props.authenticatedUser}
                platformContext={props.platformContext}
                extensionsController={extensionsController}
                telemetryService={props.telemetryService}
            />
            {isGoToCodeHostActionVisible && (
                <RepoHeaderContributionPortal
                    position="right"
                    priority={2}
                    id="go-to-code-host"
                    {...repoHeaderContributionsLifecycleProps}
                >
                    {({ actionType }) => (
                        <GoToCodeHostAction
                            repo={repo}
                            repoName={repoName}
                            // We need a revision to generate code host URLs, if revision isn't available, we use the default branch or HEAD.
                            revision={rawRevision || repo?.defaultBranch?.displayName || 'HEAD'}
                            filePath={filePath}
                            commitRange={commitRange}
                            range={range}
                            position={position}
                            perforceCodeHostUrlToSwarmUrlMap={perforceCodeHostUrlToSwarmUrlMap}
                            fetchFileExternalLinks={fetchFileExternalLinks}
                            actionType={actionType}
                            source="repoHeader"
                            key="go-to-code-host"
                            externalLinks={externalLinks}
                        />
                    )}
                </RepoHeaderContributionPortal>
            )}

            {isCodeIntelRepositoryBadgeVisible && (
                <RepoHeaderContributionPortal
                    position="right"
                    priority={110}
                    id="code-intelligence-status"
                    {...repoHeaderContributionsLifecycleProps}
                >
                    {({ actionType }) =>
                        props.codeIntelligenceBadgeMenu && actionType === 'nav' ? (
                            <props.codeIntelligenceBadgeMenu
                                key="code-intelligence-status"
                                repoName={repoName}
                                revision={rawRevision || 'HEAD'}
                                filePath={filePath || ''}
                                settingsCascade={props.settingsCascade}
                            />
                        ) : (
                            <></>
                        )
                    }
                </RepoHeaderContributionPortal>
            )}

            <ErrorBoundary location={props.location}>
                <Suspense fallback={null}>
                    <Switch>
                        {[
                            '',
                            ...(rawRevision ? [`@${rawRevision}`] : []), // must exactly match how the revision was encoded in the URL
                            '/-/blob',
                            '/-/tree',
                            '/-/commits',
                            '/-/docs',
                            '/-/branch',
                            '/-/contributors',
                            '/-/compare',
                            '/-/tag',
                            '/-/home',
                        ].map(
                            routePath =>
                                !isEmptyRepo && ( // must be non-empty repo to resolve a revision
                                    <Route
                                        path={`${repoMatchURL}${routePath}`}
                                        key="hardcoded-key" // see https://github.com/ReactTraining/react-router/issues/4578#issuecomment-334489490
                                        exact={routePath === ''}
                                        render={routeComponentProps => (
                                            <RepoRevisionContainer
                                                {...routeComponentProps}
                                                {...repoRevisionContainerContext}
                                                {...childBreadcrumbSetters}
                                                routes={props.repoRevisionContainerRoutes}
                                                // must exactly match how the revision was encoded in the URL
                                                routePrefix={`${repoMatchURL}${rawRevision ? `@${rawRevision}` : ''}`}
                                            />
                                        )}
                                    />
                                )
                        )}
                        {getRepoSettingsContainerContextRoutes()}
                        {getRepoContainerContextRoutes()}
                    </Switch>
                </Suspense>
            </ErrorBoundary>
        </div>
    )
}

function getIsCodeIntelRepositoryBadgeVisible(options: {
    settingsCascade: RepoContainerProps['settingsCascade']
    match: RepoContainerProps['match']
    repoName: string
    revision: string | undefined
}): boolean {
    const { settingsCascade, repoName, match, revision } = options

    const isCodeIntelRepositoryBadgeEnabled =
        !isErrorLike(settingsCascade.final) &&
        settingsCascade.final?.experimentalFeatures?.codeIntelRepositoryBadge?.enabled === true

    // Remove leading repository name and possible leading revision, then compare the remaining routes to
    // see if we should display the code graph badge for this route. We want this to be visible on
    // the repo root page, as well as directory and code views, but not administrative/non-code views.
    const matchRevisionAndRest = match.params.repoRevAndRest.slice(repoName.length)
    const matchOnlyRest =
        revision && matchRevisionAndRest.startsWith(`@${revision || ''}`)
            ? matchRevisionAndRest.slice(revision.length + 1)
            : matchRevisionAndRest
    const isCodeIntelRepositoryBadgeVisibleOnRoute =
        matchOnlyRest === '' || matchOnlyRest.startsWith('/-/tree') || matchOnlyRest.startsWith('/-/blob')

    return isCodeIntelRepositoryBadgeEnabled && isCodeIntelRepositoryBadgeVisibleOnRoute
}<|MERGE_RESOLUTION|>--- conflicted
+++ resolved
@@ -287,7 +287,9 @@
 
     // render go to the code host action on all the repo container routes and on all compare spec routes
     const isGoToCodeHostActionVisible = useMemo(() => {
-<<<<<<< HEAD
+        if (!window.context.enableLegacyExtensions) {
+            return true
+        }
         const paths = [
             ...props.repoContainerRoutes.map(route => route.path),
             ...props.repoSettingsContainerRoutes.map(route => route.path),
@@ -295,12 +297,6 @@
             commitsPath,
         ]
 
-=======
-        if (!window.context.enableLegacyExtensions) {
-            return true
-        }
-        const paths = [...props.repoContainerRoutes.map(route => route.path), compareSpecPath, commitsPath]
->>>>>>> b73e891b
         return paths.some(path => matchPath(props.match.url, { path: props.match.path + path }))
     }, [props.repoContainerRoutes, props.repoSettingsContainerRoutes, props.match])
 
