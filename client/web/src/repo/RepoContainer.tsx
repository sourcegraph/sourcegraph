--- conflicted
+++ resolved
@@ -30,11 +30,7 @@
 import { encodeURIPathComponent, makeRepoURI } from '@sourcegraph/shared/src/util/url'
 import { useLocalStorage } from '@sourcegraph/shared/src/util/useLocalStorage'
 import { useObservable } from '@sourcegraph/shared/src/util/useObservable'
-<<<<<<< HEAD
-import { RouterLink } from '@sourcegraph/wildcard'
-=======
-import { Button } from '@sourcegraph/wildcard'
->>>>>>> 0950685b
+import { Button, Link } from '@sourcegraph/wildcard'
 
 import { AuthenticatedUser } from '../auth'
 import { BatchChangesProps } from '../batches'
@@ -237,11 +233,7 @@
                 element: (
                     <>
                         <div className="d-inline-flex btn-group">
-<<<<<<< HEAD
-                            <RouterLink
-=======
                             <Button
->>>>>>> 0950685b
                                 to={
                                     resolvedRevisionOrError && !isErrorLike(resolvedRevisionOrError)
                                         ? resolvedRevisionOrError.rootTreeURL
@@ -254,14 +246,8 @@
                                 as={Link}
                             >
                                 <SourceRepositoryIcon className="icon-inline" /> {displayRepoName(repoOrError.name)}
-<<<<<<< HEAD
-                            </RouterLink>
-                            <button
-                                type="button"
-=======
                             </Button>
                             <Button
->>>>>>> 0950685b
                                 id="repo-popover"
                                 className={styles.repoChange}
                                 aria-label="Change repository"
