import * as H from 'history'
import AlertCircleIcon from 'mdi-react/AlertCircleIcon'
import ChevronDownIcon from 'mdi-react/ChevronDownIcon'
import MapSearchIcon from 'mdi-react/MapSearchIcon'
import MenuDownIcon from 'mdi-react/MenuDownIcon'
import React, { useCallback, useMemo, useState } from 'react'
import { Route, RouteComponentProps, Switch } from 'react-router'
import { Popover } from 'reactstrap'

import {
    CloneInProgressError,
    isCloneInProgressErrorLike,
    isRevisionNotFoundErrorLike,
    isRepoNotFoundErrorLike,
} from '@sourcegraph/shared/src/backend/errors'
import { ActivationProps } from '@sourcegraph/shared/src/components/activation/Activation'
import { ExtensionsControllerProps } from '@sourcegraph/shared/src/extensions/controller'
import { PlatformContextProps } from '@sourcegraph/shared/src/platform/context'
import { VersionContextProps } from '@sourcegraph/shared/src/search/util'
import { SettingsCascadeProps } from '@sourcegraph/shared/src/settings/settings'
import { TelemetryProps } from '@sourcegraph/shared/src/telemetry/telemetryService'
import { ThemeProps } from '@sourcegraph/shared/src/theme'
import { ErrorLike, isErrorLike } from '@sourcegraph/shared/src/util/errors'
import { RevisionSpec } from '@sourcegraph/shared/src/util/url'
import { useRedesignToggle } from '@sourcegraph/shared/src/util/useRedesignToggle'

import { AuthenticatedUser } from '../auth'
import { BatchChangesProps } from '../batches'
import { CodeIntelligenceProps } from '../codeintel'
import { ErrorMessage } from '../components/alerts'
import { BreadcrumbSetters } from '../components/Breadcrumbs'
import { HeroPage } from '../components/HeroPage'
import { ActionItemsBarProps } from '../extensions/components/ActionItemsBar'
import { RepositoryFields } from '../graphql-operations'
import { PatternTypeProps, CaseSensitivityProps, SearchContextProps, SearchStreamingProps } from '../search'
import { StreamingSearchResultsListProps } from '../search/results/StreamingSearchResultsList'
import { RouteDescriptor } from '../util/contributions'

import { CopyLinkAction } from './actions/CopyLinkAction'
import { GoToPermalinkAction } from './actions/GoToPermalinkAction'
import { ResolvedRevision } from './backend'
import { HoverThresholdProps, RepoContainerContext } from './RepoContainer'
import { RepoHeaderContributionsLifecycleProps } from './RepoHeader'
import { RepoHeaderContributionPortal } from './RepoHeaderContributionPortal'
import { EmptyRepositoryPage, RepositoryCloningInProgressPage } from './RepositoryGitDataContainer'
import { RevisionsPopover } from './RevisionsPopover'
import { RepoSettingsAreaRoute } from './settings/RepoSettingsArea'
import { RepoSettingsSideBarGroup } from './settings/RepoSettingsSidebar'

/** Props passed to sub-routes of {@link RepoRevisionContainer}. */
export interface RepoRevisionContainerContext
    extends RepoHeaderContributionsLifecycleProps,
        SettingsCascadeProps,
        ExtensionsControllerProps,
        PlatformContextProps,
        ThemeProps,
        TelemetryProps,
        HoverThresholdProps,
        ActivationProps,
        Omit<RepoContainerContext, 'onDidUpdateExternalLinks'>,
        PatternTypeProps,
        CaseSensitivityProps,
        VersionContextProps,
        Pick<SearchContextProps, 'selectedSearchContextSpec'>,
        RevisionSpec,
        BreadcrumbSetters,
        ActionItemsBarProps,
        SearchStreamingProps,
        Pick<StreamingSearchResultsListProps, 'fetchHighlightedFileLineRanges'>,
        BatchChangesProps {
    repo: RepositoryFields
    resolvedRev: ResolvedRevision

    /** The URL route match for {@link RepoRevisionContainer}. */
    routePrefix: string

    globbing: boolean

    showSearchNotebook: boolean

    isMacPlatform: boolean
}

/** A sub-route of {@link RepoRevisionContainer}. */
export interface RepoRevisionContainerRoute extends RouteDescriptor<RepoRevisionContainerContext> {}

interface RepoRevisionContainerProps
    extends RouteComponentProps<{}>,
        RepoHeaderContributionsLifecycleProps,
        SettingsCascadeProps,
        PlatformContextProps,
        TelemetryProps,
        HoverThresholdProps,
        ExtensionsControllerProps,
        ThemeProps,
        ActivationProps,
        PatternTypeProps,
        CaseSensitivityProps,
        VersionContextProps,
        Pick<SearchContextProps, 'selectedSearchContextSpec'>,
        RevisionSpec,
        BreadcrumbSetters,
<<<<<<< HEAD
        CodeIntelligenceProps,
        BatchChangesProps,
        ActionItemsBarProps {
=======
        ActionItemsBarProps,
        SearchStreamingProps,
        Pick<StreamingSearchResultsListProps, 'fetchHighlightedFileLineRanges'>,
        BatchChangesProps {
>>>>>>> 6032c835
    routes: readonly RepoRevisionContainerRoute[]
    repoSettingsAreaRoutes: readonly RepoSettingsAreaRoute[]
    repoSettingsSidebarGroups: readonly RepoSettingsSideBarGroup[]
    repo: RepositoryFields
    authenticatedUser: AuthenticatedUser | null
    routePrefix: string

    /**
     * The resolved revision or an error if it could not be resolved. This value lives in RepoContainer (this
     * component's parent) but originates from this component.
     */
    resolvedRevisionOrError: ResolvedRevision | ErrorLike | undefined

    history: H.History

    globbing: boolean

    showSearchNotebook: boolean

    isMacPlatform: boolean
}

interface RepoRevisionBreadcrumbProps
    extends Pick<RepoRevisionContainerProps, 'repo' | 'revision' | 'history' | 'location'> {
    resolvedRevisionOrError: ResolvedRevision
}

const RepoRevisionContainerBreadcrumb: React.FunctionComponent<RepoRevisionBreadcrumbProps> = ({
    revision,
    resolvedRevisionOrError,
    repo,
    history,
    location,
}) => {
    const [isRedesignEnabled] = useRedesignToggle()

    if (isRedesignEnabled) {
        return (
            <button
                type="button"
                className="btn btn-sm btn-outline-secondary d-flex align-items-center text-nowrap"
                key="repo-revision"
                id="repo-revision-popover"
                aria-label="Change revision"
            >
                {(revision && revision === resolvedRevisionOrError.commitID
                    ? resolvedRevisionOrError.commitID.slice(0, 7)
                    : revision) ||
                    resolvedRevisionOrError.defaultBranch ||
                    'HEAD'}
                <ChevronDownIcon className="icon-inline repo-revision-container__breadcrumb-icon" />
                <RepoRevisionContainerPopover
                    repo={repo}
                    resolvedRevisionOrError={resolvedRevisionOrError}
                    revision={revision}
                    history={history}
                    location={location}
                />
            </button>
        )
    }

    return (
        <div className="d-flex align-items-center" key="repo-revision">
            <span className="test-revision">
                {(revision && revision === resolvedRevisionOrError.commitID
                    ? resolvedRevisionOrError.commitID.slice(0, 7)
                    : revision) ||
                    resolvedRevisionOrError.defaultBranch ||
                    'HEAD'}
            </span>
            <button type="button" id="repo-revision-popover" className="btn btn-icon px-0" aria-label="Change revision">
                <MenuDownIcon className="icon-inline" />
            </button>
            <RepoRevisionContainerPopover
                repo={repo}
                resolvedRevisionOrError={resolvedRevisionOrError}
                revision={revision}
                history={history}
                location={location}
            />
        </div>
    )
}

interface RepoRevisionContainerPopoverProps
    extends Pick<RepoRevisionContainerProps, 'repo' | 'revision' | 'history' | 'location'> {
    resolvedRevisionOrError: ResolvedRevision
}

const RepoRevisionContainerPopover: React.FunctionComponent<RepoRevisionContainerPopoverProps> = ({
    repo,
    resolvedRevisionOrError,
    revision,
    history,
    location,
}) => {
    const [popoverOpen, setPopoverOpen] = useState(false)
    const togglePopover = useCallback(() => setPopoverOpen(previous => !previous), [])

    return (
        <Popover
            isOpen={popoverOpen}
            toggle={togglePopover}
            placement="bottom-start"
            target="repo-revision-popover"
            trigger="legacy"
            hideArrow={true}
            fade={false}
            popperClassName="border-0"
        >
            <RevisionsPopover
                repo={repo.id}
                repoName={repo.name}
                defaultBranch={resolvedRevisionOrError.defaultBranch}
                currentRev={revision}
                currentCommitID={resolvedRevisionOrError.commitID}
                history={history}
                location={location}
                togglePopover={togglePopover}
            />
        </Popover>
    )
}

/**
 * A container for a repository page that incorporates revisioned Git data. (For example,
 * blob and tree pages are revisioned, but the repository settings page is not.)
 */
export const RepoRevisionContainer: React.FunctionComponent<RepoRevisionContainerProps> = ({
    useBreadcrumb,
    ...props
}) => {
    const breadcrumbSetters = useBreadcrumb(
        useMemo(() => {
            if (!props.resolvedRevisionOrError || isErrorLike(props.resolvedRevisionOrError)) {
                return
            }

            return {
                key: 'revision',
                divider: <span className="repo-revision-container__divider">@</span>,
                element: (
                    <RepoRevisionContainerBreadcrumb
                        resolvedRevisionOrError={props.resolvedRevisionOrError}
                        revision={props.revision}
                        repo={props.repo}
                        history={props.history}
                        location={props.location}
                    />
                ),
            }
        }, [props.resolvedRevisionOrError, props.revision, props.repo, props.history, props.location])
    )

    if (!props.resolvedRevisionOrError) {
        // Render nothing while loading
        return null
    }

    if (isErrorLike(props.resolvedRevisionOrError)) {
        // Show error page
        if (isCloneInProgressErrorLike(props.resolvedRevisionOrError)) {
            return (
                <RepositoryCloningInProgressPage
                    repoName={props.repo.name}
                    progress={(props.resolvedRevisionOrError as CloneInProgressError).progress}
                />
            )
        }
        if (isRepoNotFoundErrorLike(props.resolvedRevisionOrError)) {
            return (
                <HeroPage
                    icon={MapSearchIcon}
                    title="404: Not Found"
                    subtitle="The requested repository was not found."
                />
            )
        }
        if (isRevisionNotFoundErrorLike(props.resolvedRevisionOrError)) {
            if (!props.revision) {
                return <EmptyRepositoryPage />
            }
            return (
                <HeroPage
                    icon={MapSearchIcon}
                    title="404: Not Found"
                    subtitle="The requested revision was not found."
                />
            )
        }
        return (
            <HeroPage
                icon={AlertCircleIcon}
                title="Error"
                subtitle={<ErrorMessage error={props.resolvedRevisionOrError} />}
            />
        )
    }

    const context: RepoRevisionContainerContext = {
        ...props,
        ...breadcrumbSetters,
        resolvedRev: props.resolvedRevisionOrError,
    }

    const resolvedRevisionOrError = props.resolvedRevisionOrError

    return (
        <div className="repo-revision-container pl-3">
            <Switch>
                {props.routes.map(
                    ({ path, render, exact, condition = () => true }) =>
                        condition(context) && (
                            <Route
                                path={props.routePrefix + path}
                                key="hardcoded-key" // see https://github.com/ReactTraining/react-router/issues/4578#issuecomment-334489490
                                exact={exact}
                                render={routeComponentProps => render({ ...context, ...routeComponentProps })}
                            />
                        )
                )}
            </Switch>
            <RepoHeaderContributionPortal
                position="left"
                id="copy-link"
                repoHeaderContributionsLifecycleProps={props.repoHeaderContributionsLifecycleProps}
            >
                {() => <CopyLinkAction key="copy-link" />}
            </RepoHeaderContributionPortal>
            <RepoHeaderContributionPortal
                position="right"
                priority={3}
                id="go-to-permalink"
                repoHeaderContributionsLifecycleProps={props.repoHeaderContributionsLifecycleProps}
            >
                {context => (
                    <GoToPermalinkAction
                        key="go-to-permalink"
                        telemetryService={props.telemetryService}
                        revision={props.revision}
                        commitID={resolvedRevisionOrError.commitID}
                        location={props.location}
                        history={props.history}
                        {...context}
                    />
                )}
            </RepoHeaderContributionPortal>
        </div>
    )
}<|MERGE_RESOLUTION|>--- conflicted
+++ resolved
@@ -100,16 +100,11 @@
         Pick<SearchContextProps, 'selectedSearchContextSpec'>,
         RevisionSpec,
         BreadcrumbSetters,
-<<<<<<< HEAD
-        CodeIntelligenceProps,
-        BatchChangesProps,
-        ActionItemsBarProps {
-=======
         ActionItemsBarProps,
         SearchStreamingProps,
         Pick<StreamingSearchResultsListProps, 'fetchHighlightedFileLineRanges'>,
+        CodeIntelligenceProps,
         BatchChangesProps {
->>>>>>> 6032c835
     routes: readonly RepoRevisionContainerRoute[]
     repoSettingsAreaRoutes: readonly RepoSettingsAreaRoute[]
     repoSettingsSidebarGroups: readonly RepoSettingsSideBarGroup[]
