--- conflicted
+++ resolved
@@ -6,12 +6,7 @@
 import { RouteComponentProps } from 'react-router'
 
 import { ErrorAlert } from '@sourcegraph/branded/src/components/alerts'
-<<<<<<< HEAD
-import { asError, logger } from '@sourcegraph/common'
-import * as GQL from '@sourcegraph/shared/src/schema'
-=======
 import { useMutation, useQuery } from '@sourcegraph/http-client'
->>>>>>> 0a4f9e89
 import {
     Container,
     PageHeader,
@@ -145,84 +140,6 @@
     history: H.History
 }
 
-<<<<<<< HEAD
-interface CheckMirrorRepositoryConnectionActionContainerState {
-    loading: boolean
-    result?: GQL.ICheckMirrorRepositoryConnectionResult | null
-    errorDescription?: string
-}
-
-class CheckMirrorRepositoryConnectionActionContainer extends React.PureComponent<
-    CheckMirrorRepositoryConnectionActionContainerProps,
-    CheckMirrorRepositoryConnectionActionContainerState
-> {
-    public state: CheckMirrorRepositoryConnectionActionContainerState = { loading: false }
-
-    private checkRequests = new Subject<void>()
-    private subscriptions = new Subscription()
-
-    public componentDidMount(): void {
-        this.subscriptions.add(
-            this.checkRequests
-                .pipe(
-                    tap(() => {
-                        this.setState({ errorDescription: undefined, result: undefined, loading: true })
-                        this.props.onDidUpdateReachability(undefined)
-                    }),
-                    switchMap(() =>
-                        checkMirrorRepositoryConnection({ repository: this.props.repo.id }).pipe(
-                            catchError(error => {
-                                this.setState({
-                                    errorDescription: asError(error).message,
-                                    result: undefined,
-                                    loading: false,
-                                })
-                                this.props.onDidUpdateReachability(false)
-                                return []
-                            })
-                        )
-                    )
-                )
-                .subscribe(
-                    result => {
-                        this.setState({ result, loading: false })
-                        this.props.onDidUpdateReachability(result.error === null)
-                    },
-                    error => logger.error(error)
-                )
-        )
-
-        // Run the check upon initial mount, so the user sees the information without needing to click.
-        this.checkRequests.next()
-    }
-
-    public componentWillUnmount(): void {
-        this.subscriptions.unsubscribe()
-    }
-
-    public render(): JSX.Element | null {
-        return (
-            <BaseActionContainer
-                title="Check connection to remote repository"
-                description={<span>Diagnose problems cloning or updating from the remote repository.</span>}
-                action={
-                    <Button
-                        disabled={this.state.loading}
-                        onClick={this.checkMirrorRepositoryConnection}
-                        variant="primary"
-                    >
-                        Check connection
-                    </Button>
-                }
-                details={
-                    <>
-                        {this.state.errorDescription && (
-                            <ErrorAlert className={styles.alert} error={this.state.errorDescription} />
-                        )}
-                        {this.state.loading && (
-                            <Alert className={classNames('mb-0', styles.alert)} variant="primary">
-                                <LoadingSpinner /> Checking connection...
-=======
 const CheckMirrorRepositoryConnectionActionContainer: React.FunctionComponent<CheckMirrorRepositoryConnectionActionContainerProps> = props => {
     const [checkConnection, { data, loading, error }] = useMutation<
         CheckMirrorRepositoryConnectionResult,
@@ -269,7 +186,6 @@
                         (data.checkMirrorRepositoryConnection.error === null ? (
                             <Alert className={classNames('mb-0', styles.alert)} variant="success">
                                 The remote repository is reachable.
->>>>>>> 0a4f9e89
                             </Alert>
                         ) : (
                             <Alert className={classNames('mb-0', styles.alert)} variant="danger">
