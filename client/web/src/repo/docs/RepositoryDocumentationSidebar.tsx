--- conflicted
+++ resolved
@@ -7,11 +7,7 @@
 import { Resizable } from '@sourcegraph/shared/src/components/Resizable'
 import { ResolvedRevisionSpec, RevisionSpec } from '@sourcegraph/shared/src/util/url'
 import { Collapsible } from '@sourcegraph/web/src/components/Collapsible'
-<<<<<<< HEAD
-import { Button, Link } from '@sourcegraph/wildcard'
-=======
-import { Button, useLocalStorage } from '@sourcegraph/wildcard'
->>>>>>> 0a767eeb
+import { Button, useLocalStorage, Link } from '@sourcegraph/wildcard'
 
 import { RepositoryFields } from '../../graphql-operations'
 import { toDocumentationURL } from '../../util/url'
