import classNames from 'classnames'
import { escapeRegExp, isEqual } from 'lodash'
import * as React from 'react'
import { RouteComponentProps } from 'react-router-dom'
import { Observable, Subject } from 'rxjs'
import { map } from 'rxjs/operators'

import { Form } from '@sourcegraph/branded/src/components/Form'
import {
    createAggregateError,
    numberWithCommas,
    pluralize,
    memoizeObservable,
    buildSearchURLQuery,
} from '@sourcegraph/common'
import { gql } from '@sourcegraph/http-client'
import { Scalars, SearchPatternType } from '@sourcegraph/shared/src/graphql-operations'
import * as GQL from '@sourcegraph/shared/src/schema'
<<<<<<< HEAD
import { Button, Link, CardHeader, CardBody, Card } from '@sourcegraph/wildcard'
=======
import { memoizeObservable } from '@sourcegraph/shared/src/util/memoizeObservable'
import { numberWithCommas, pluralize } from '@sourcegraph/shared/src/util/strings'
import { buildSearchURLQuery } from '@sourcegraph/shared/src/util/url'
import { Button, ButtonGroup, Link, CardHeader, CardBody, Card } from '@sourcegraph/wildcard'
>>>>>>> 4bcc1692

import { queryGraphQL } from '../../backend/graphql'
import { FilteredConnection } from '../../components/FilteredConnection'
import { PageTitle } from '../../components/PageTitle'
import { Timestamp } from '../../components/time/Timestamp'
import { PersonLink } from '../../person/PersonLink'
import { quoteIfNeeded, searchQueryForRepoRevision } from '../../search'
import { eventLogger } from '../../tracking/eventLogger'
import { UserAvatar } from '../../user/UserAvatar'

import { RepositoryStatsAreaPageProps } from './RepositoryStatsArea'
import styles from './RepositoryStatsContributorsPage.module.scss'

interface QuerySpec {
    revisionRange: string | null
    after: string | null
    path: string | null
}

interface RepositoryContributorNodeProps extends QuerySpec {
    node: GQL.IRepositoryContributor
    repoName: string
    globbing: boolean
}

const RepositoryContributorNode: React.FunctionComponent<RepositoryContributorNodeProps> = ({
    node,
    repoName,
    revisionRange,
    after,
    path,
    globbing,
}) => {
    const commit = node.commits.nodes[0] as GQL.IGitCommit | undefined

    const query: string = [
        searchQueryForRepoRevision(repoName, globbing),
        'type:diff',
        `author:${quoteIfNeeded(node.person.email)}`,
        after ? `after:${quoteIfNeeded(after)}` : '',
        path ? `file:${quoteIfNeeded(escapeRegExp(path))}` : '',
    ]
        .join(' ')
        .replace(/\s+/, ' ')

    return (
        <div className={classNames('list-group-item py-2', styles.repositoryContributorNode)}>
            <div className={styles.person}>
                <UserAvatar className="icon-inline mr-2" user={node.person} />
                <PersonLink userClassName="font-weight-bold" person={node.person} />
            </div>
            <div className={styles.commits}>
                <div className={styles.commit}>
                    {commit && (
                        <>
                            <Timestamp date={commit.author.date} />:{' '}
                            <Link
                                to={commit.url}
                                className="repository-contributor-node__commit-subject"
                                data-tooltip="Most recent commit by contributor"
                            >
                                {commit.subject}
                            </Link>
                        </>
                    )}
                </div>
                <div className={styles.count}>
                    <Link
                        to={`/search?${buildSearchURLQuery(query, SearchPatternType.literal, false)}`}
                        className="font-weight-bold"
                        data-tooltip={
                            revisionRange?.includes('..') &&
                            'All commits will be shown (revision end ranges are not yet supported)'
                        }
                    >
                        {numberWithCommas(node.count)} {pluralize('commit', node.count)}
                    </Link>
                </div>
            </div>
        </div>
    )
}

const queryRepositoryContributors = memoizeObservable(
    (args: {
        repo: Scalars['ID']
        first?: number
        revisionRange?: string
        after?: string
        path?: string
    }): Observable<GQL.IRepositoryContributorConnection> =>
        queryGraphQL(
            gql`
                query RepositoryContributors(
                    $repo: ID!
                    $first: Int
                    $revisionRange: String
                    $after: String
                    $path: String
                ) {
                    node(id: $repo) {
                        ... on Repository {
                            contributors(first: $first, revisionRange: $revisionRange, after: $after, path: $path) {
                                nodes {
                                    person {
                                        name
                                        displayName
                                        email
                                        avatarURL
                                        user {
                                            username
                                            url
                                        }
                                    }
                                    count
                                    commits(first: 1) {
                                        nodes {
                                            oid
                                            abbreviatedOID
                                            url
                                            subject
                                            author {
                                                date
                                            }
                                        }
                                    }
                                }
                                totalCount
                                pageInfo {
                                    hasNextPage
                                }
                            }
                        }
                    }
                }
            `,
            args
        ).pipe(
            map(({ data, errors }) => {
                if (!data || !data.node || !(data.node as GQL.IRepository).contributors || errors) {
                    throw createAggregateError(errors)
                }
                return (data.node as GQL.IRepository).contributors
            })
        ),
    args =>
        `${args.repo}:${String(args.first)}:${String(args.revisionRange)}:${String(args.after)}:${String(args.path)}`
)

const equalOrEmpty = (a: string | null, b: string | null): boolean => a === b || (!a && !b)

interface Props extends RepositoryStatsAreaPageProps, RouteComponentProps<{}> {
    globbing: boolean
}

class FilteredContributorsConnection extends FilteredConnection<
    GQL.IRepositoryContributor,
    Pick<RepositoryContributorNodeProps, 'repoName' | 'revisionRange' | 'after' | 'path' | 'globbing'>
> {}

interface State extends QuerySpec {}

/** A page that shows a repository's contributors. */
export class RepositoryStatsContributorsPage extends React.PureComponent<Props, State> {
    private static REVISION_RANGE_INPUT_ID = 'repository-stats-contributors-page__revision-range'
    private static AFTER_INPUT_ID = 'repository-stats-contributors-page__after'
    private static PATH_INPUT_ID = 'repository-stats-contributors-page__path'

    public state: State = this.getDerivedProps()

    private specChanges = new Subject<void>()

    public componentDidMount(): void {
        eventLogger.logViewEvent('RepositoryStatsContributors')
    }

    public componentDidUpdate(previousProps: Props): void {
        const spec = this.getDerivedProps(this.props.location)
        const previousSpec = this.getDerivedProps(previousProps.location)
        if (!isEqual(spec, previousSpec)) {
            eventLogger.log('RepositoryStatsContributorsPropsUpdated')
            // eslint-disable-next-line react/no-did-update-set-state
            this.setState(spec)
            this.specChanges.next()
        }
    }

    private getDerivedProps(location = this.props.location): QuerySpec {
        const query = new URLSearchParams(location.search)
        const revisionRange = query.get('revision-range')
        const after = query.get('after')
        const path = query.get('path')
        return { revisionRange, after, path }
    }

    public render(): JSX.Element | null {
        const { revisionRange, after, path } = this.getDerivedProps()

        // Whether the user has entered new option values that differ from what's in the URL query and has not yet
        // submitted the form.
        const stateDiffers =
            !equalOrEmpty(this.state.revisionRange, revisionRange) ||
            !equalOrEmpty(this.state.after, after) ||
            !equalOrEmpty(this.state.path, path)

        return (
            <div>
                <PageTitle title="Contributors" />
                <Card className={styles.card}>
                    <CardHeader>Contributions filter</CardHeader>
                    <CardBody>
                        <Form onSubmit={this.onSubmit}>
                            <div className={classNames(styles.row, 'form-inline')}>
                                <div className="input-group mb-2 mr-sm-2">
                                    <div className="input-group-prepend">
                                        <label
                                            htmlFor={RepositoryStatsContributorsPage.AFTER_INPUT_ID}
                                            className="input-group-text"
                                        >
                                            Time period
                                        </label>
                                    </div>
                                    <input
                                        type="text"
                                        className="form-control"
                                        name="after"
                                        size={12}
                                        id={RepositoryStatsContributorsPage.AFTER_INPUT_ID}
                                        value={this.state.after || ''}
                                        placeholder="All time"
                                        onChange={this.onChange}
                                    />
                                    <div className="input-group-append">
                                        <ButtonGroup>
                                            <Button
                                                className={classNames(
                                                    styles.btnNoLeftRoundedCorners,
                                                    this.state.after === '7 days ago' && 'active'
                                                )}
                                                onClick={() => this.setStateAfterAndSubmit('7 days ago')}
                                                variant="secondary"
                                            >
                                                Last 7 days
                                            </Button>
                                            <Button
                                                className={classNames(this.state.after === '30 days ago' && 'active')}
                                                onClick={() => this.setStateAfterAndSubmit('30 days ago')}
                                                variant="secondary"
                                            >
                                                Last 30 days
                                            </Button>
                                            <Button
                                                className={classNames(this.state.after === '1 year ago' && 'active')}
                                                onClick={() => this.setStateAfterAndSubmit('1 year ago')}
                                                variant="secondary"
                                            >
                                                Last year
                                            </Button>
                                            <Button
                                                className={classNames(!this.state.after && 'active')}
                                                onClick={() => this.setStateAfterAndSubmit(null)}
                                                variant="secondary"
                                            >
                                                All time
                                            </Button>
                                        </ButtonGroup>
                                    </div>
                                </div>
                            </div>
                            <div className={classNames(styles.row, 'form-inline')}>
                                <div className="input-group mt-2 mr-sm-2">
                                    <div className="input-group-prepend">
                                        <label
                                            htmlFor={RepositoryStatsContributorsPage.REVISION_RANGE_INPUT_ID}
                                            className="input-group-text"
                                        >
                                            Revision range
                                        </label>
                                    </div>
                                    <input
                                        type="text"
                                        className="form-control"
                                        name="revision-range"
                                        size={18}
                                        id={RepositoryStatsContributorsPage.REVISION_RANGE_INPUT_ID}
                                        value={this.state.revisionRange || ''}
                                        placeholder="Default branch"
                                        onChange={this.onChange}
                                        autoCapitalize="off"
                                        autoCorrect="off"
                                        autoComplete="off"
                                        spellCheck={false}
                                    />
                                </div>
                                <div className="input-group mt-2 mr-sm-2">
                                    <div className="input-group-prepend">
                                        <label
                                            htmlFor={RepositoryStatsContributorsPage.PATH_INPUT_ID}
                                            className="input-group-text"
                                        >
                                            Path
                                        </label>
                                    </div>
                                    <input
                                        type="text"
                                        className="form-control"
                                        name="path"
                                        size={18}
                                        id={RepositoryStatsContributorsPage.PATH_INPUT_ID}
                                        value={this.state.path || ''}
                                        placeholder="All files"
                                        onChange={this.onChange}
                                        autoCapitalize="off"
                                        autoCorrect="off"
                                        autoComplete="off"
                                        spellCheck={false}
                                    />
                                </div>
                                {stateDiffers && (
                                    <div className="form-group mb-0">
                                        <Button type="submit" className="mr-2 mt-2" variant="primary">
                                            Update
                                        </Button>
                                        <Button
                                            type="reset"
                                            className="mt-2"
                                            onClick={this.onCancel}
                                            variant="secondary"
                                        >
                                            Cancel
                                        </Button>
                                    </div>
                                )}
                            </div>
                        </Form>
                    </CardBody>
                </Card>
                <FilteredContributorsConnection
                    listClassName="list-group list-group-flush"
                    noun="contributor"
                    pluralNoun="contributors"
                    queryConnection={this.queryRepositoryContributors}
                    nodeComponent={RepositoryContributorNode}
                    nodeComponentProps={{
                        repoName: this.props.repo.name,
                        revisionRange,
                        after,
                        path,
                        globbing: this.props.globbing,
                    }}
                    defaultFirst={20}
                    hideSearch={true}
                    useURLQuery={false}
                    updates={this.specChanges}
                    history={this.props.history}
                    location={this.props.location}
                />
            </div>
        )
    }

    private onChange: React.ChangeEventHandler<HTMLInputElement> = event => {
        switch (event.currentTarget.id) {
            case RepositoryStatsContributorsPage.REVISION_RANGE_INPUT_ID:
                this.setState({ revisionRange: event.currentTarget.value })
                return

            case RepositoryStatsContributorsPage.AFTER_INPUT_ID:
                this.setState({ after: event.currentTarget.value })
                return

            case RepositoryStatsContributorsPage.PATH_INPUT_ID:
                this.setState({ path: event.currentTarget.value })
                return
        }
    }

    private onSubmit: React.FormEventHandler<HTMLFormElement> = event => {
        event.preventDefault()
        this.props.history.push({ search: this.urlQuery(this.state) })
    }

    private onCancel: React.MouseEventHandler<HTMLButtonElement> = event => {
        event.preventDefault()
        this.setState(this.getDerivedProps())
    }

    private queryRepositoryContributors = (args: {
        first?: number
    }): Observable<GQL.IRepositoryContributorConnection> => {
        const { revisionRange, after, path } = this.getDerivedProps()
        return queryRepositoryContributors({
            ...args,
            repo: this.props.repo.id,
            revisionRange: revisionRange || undefined,
            after: after || undefined,
            path: path || undefined,
        })
    }

    private urlQuery(spec: QuerySpec): string {
        const query = new URLSearchParams()
        if (spec.revisionRange) {
            query.set('revision-range', spec.revisionRange)
        }
        if (spec.after) {
            query.set('after', spec.after)
        }
        if (spec.path) {
            query.set('path', spec.path)
        }
        return query.toString()
    }

    private setStateAfterAndSubmit(after: string | null): void {
        this.setState({ after }, () => this.props.history.push({ search: this.urlQuery(this.state) }))
    }
}<|MERGE_RESOLUTION|>--- conflicted
+++ resolved
@@ -6,24 +6,12 @@
 import { map } from 'rxjs/operators'
 
 import { Form } from '@sourcegraph/branded/src/components/Form'
-import {
-    createAggregateError,
-    numberWithCommas,
-    pluralize,
-    memoizeObservable,
-    buildSearchURLQuery,
-} from '@sourcegraph/common'
+import { createAggregateError, numberWithCommas, pluralize, memoizeObservable } from '@sourcegraph/common'
 import { gql } from '@sourcegraph/http-client'
 import { Scalars, SearchPatternType } from '@sourcegraph/shared/src/graphql-operations'
 import * as GQL from '@sourcegraph/shared/src/schema'
-<<<<<<< HEAD
-import { Button, Link, CardHeader, CardBody, Card } from '@sourcegraph/wildcard'
-=======
-import { memoizeObservable } from '@sourcegraph/shared/src/util/memoizeObservable'
-import { numberWithCommas, pluralize } from '@sourcegraph/shared/src/util/strings'
 import { buildSearchURLQuery } from '@sourcegraph/shared/src/util/url'
 import { Button, ButtonGroup, Link, CardHeader, CardBody, Card } from '@sourcegraph/wildcard'
->>>>>>> 4bcc1692
 
 import { queryGraphQL } from '../../backend/graphql'
 import { FilteredConnection } from '../../components/FilteredConnection'
