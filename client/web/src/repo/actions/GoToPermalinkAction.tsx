import * as React from 'react'

import { mdiLink } from '@mdi/js'
import * as H from 'history'
import { fromEvent, Subscription } from 'rxjs'
import { filter } from 'rxjs/operators'

import { TelemetryProps } from '@sourcegraph/shared/src/telemetry/telemetryService'
import { isInputElement } from '@sourcegraph/shared/src/util/dom'
<<<<<<< HEAD
import { Icon, Link } from '@sourcegraph/wildcard'
=======
import { Icon, Tooltip } from '@sourcegraph/wildcard'
>>>>>>> e5c9d4f7

import { replaceRevisionInURL } from '../../util/url'
import { RepoHeaderActionButtonLink, RepoHeaderActionMenuLink } from '../components/RepoHeaderActions'
import { RepoHeaderContext } from '../RepoHeader'

/**
 * A repository header action that replaces the revision in the URL with the canonical 40-character
 * Git commit SHA.
 */
export class GoToPermalinkAction extends React.PureComponent<
    {
        /**
         * The current (possibly undefined or non-full-SHA) Git revision.
         */
        revision?: string

        /**
         * The commit SHA for the revision in the current location (URL).
         */
        commitID: string

        location: H.Location
        history: H.History
    } & RepoHeaderContext &
        TelemetryProps
> {
    private subscriptions = new Subscription()

    public componentDidMount(): void {
        // Trigger the user presses 'y'.
        this.subscriptions.add(
            fromEvent<KeyboardEvent>(window, 'keydown')
                .pipe(
                    filter(
                        event =>
                            // 'y' shortcut (if no input element is focused)
                            event.key === 'y' && !!document.activeElement && !isInputElement(document.activeElement)
                    )
                )
                .subscribe(event => {
                    event.preventDefault()

                    // Replace the revision in the current URL with the new one and push to history.
                    this.props.history.push(this.permalinkURL)
                })
        )
    }

    public componentWillUnmount(): void {
        this.subscriptions.unsubscribe()
    }

    public render(): JSX.Element | null {
        if (this.props.revision === this.props.commitID) {
            return null // already at the permalink destination
        }

        if (this.props.actionType === 'dropdown') {
            return (
                <RepoHeaderActionMenuLink
                    as={Link}
                    file={true}
                    to={this.permalinkURL}
                    onSelect={this.onClick.bind(this)}
                >
                    <Icon aria-hidden={true} svgPath={mdiLink} />
                    <span>Permalink (with full Git commit SHA)</span>
                </RepoHeaderActionMenuLink>
            )
        }

        return (
            <Tooltip content="Permalink (with full Git commit SHA)">
                <RepoHeaderActionButtonLink
                    aria-label="Permalink"
                    className="btn-icon"
                    file={false}
                    to={this.permalinkURL}
                    onSelect={this.onClick.bind(this)}
                >
                    <Icon aria-hidden={true} svgPath={mdiLink} />
                </RepoHeaderActionButtonLink>
            </Tooltip>
        )
    }

    private onClick(): void {
        this.props.telemetryService.log('PermalinkClicked', {
            repoName: this.props.repoName,
            commitID: this.props.commitID,
        })
    }

    private get permalinkURL(): string {
        return replaceRevisionInURL(
            this.props.location.pathname + this.props.location.search + this.props.location.hash,
            this.props.commitID
        )
    }
}<|MERGE_RESOLUTION|>--- conflicted
+++ resolved
@@ -7,11 +7,7 @@
 
 import { TelemetryProps } from '@sourcegraph/shared/src/telemetry/telemetryService'
 import { isInputElement } from '@sourcegraph/shared/src/util/dom'
-<<<<<<< HEAD
-import { Icon, Link } from '@sourcegraph/wildcard'
-=======
-import { Icon, Tooltip } from '@sourcegraph/wildcard'
->>>>>>> e5c9d4f7
+import { Icon, Link, Tooltip } from '@sourcegraph/wildcard'
 
 import { replaceRevisionInURL } from '../../util/url'
 import { RepoHeaderActionButtonLink, RepoHeaderActionMenuLink } from '../components/RepoHeaderActions'
