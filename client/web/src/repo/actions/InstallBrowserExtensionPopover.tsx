import classNames from 'classnames'
import ExportIcon from 'mdi-react/ExportIcon'
import PlusThickIcon from 'mdi-react/PlusThickIcon'
import React, { useMemo } from 'react'
import FocusLock from 'react-focus-lock'
import { Popover } from 'reactstrap'

import { ExternalServiceKind } from '@sourcegraph/shared/src/schema'
import { ButtonLink } from '@sourcegraph/wildcard'

import { SourcegraphIcon } from '../../auth/icons'

import { serviceKindDisplayNameAndIcon } from './GoToCodeHostAction'
import styles from './InstallBrowserExtensionPopover.module.scss'

interface Props {
    url: string
    serviceKind: ExternalServiceKind | null
    onClose: () => void
    onReject: () => void
    onInstall: () => void
    targetID: string
    onToggle: () => void
    isOpen: boolean
}

export const InstallBrowserExtensionPopover: React.FunctionComponent<Props> = ({
    url,
    serviceKind,
    onClose,
    onReject,
    onInstall,
    targetID,
    onToggle,
    isOpen,
}) => {
    const { displayName, icon } = serviceKindDisplayNameAndIcon(serviceKind)
    const Icon = icon || ExportIcon

    // Open all external links in new tab
    const linkProps = { rel: 'noopener noreferrer', target: '_blank' }

    return (
        <Popover
            toggle={onToggle}
            target={targetID}
            isOpen={isOpen}
            popperClassName={classNames('shadow border', styles.installBrowserExtensionPopover)}
            innerClassName="border-0"
            placement="bottom"
            boundariesElement="window"
            modifiers={useMemo(
                () => ({
                    offset: {
                        offset: '0, 0',
                        enabled: true,
                    },
                }),
                []
            )}
        >
            {isOpen && (
                <FocusLock returnFocus={true}>
                    <div className="p-3 text-wrap  test-install-browser-extension-popover">
                        <h3 className="mb-0 test-install-browser-extension-popover-header">
                            Take Sourcegraph's code intelligence to {displayName}!
                        </h3>
                        <p className="py-3">
                            Install Sourcegraph browser extension to add code intelligence{' '}
                            {serviceKind === ExternalServiceKind.PHABRICATOR
                                ? 'while browsing and reviewing code'
                                : `to ${serviceKind === ExternalServiceKind.GITLAB ? 'MR' : 'PR'}s and file views`}{' '}
                            on {displayName} or any other connected code host.
                        </p>

                        <div
                            className={classNames(
                                'mx-auto d-flex justify-content-between align-items-center',
                                styles.graphicContainer
                            )}
                        >
                            <SourcegraphIcon className={classNames('p-1', styles.logo)} />
                            <PlusThickIcon className={styles.plusIcon} />
                            <Icon className={styles.logo} />
                        </div>

                        <div className="d-flex justify-content-end">
                            <ButtonLink
<<<<<<< HEAD
                                variant="secondary"
                                outline={true}
=======
>>>>>>> 07f36e14
                                className="mr-2"
                                onSelect={onReject}
                                to={url}
                                {...linkProps}
                                variant="secondary"
                                outline={true}
                            >
                                No, thanks
                            </ButtonLink>

                            <ButtonLink
<<<<<<< HEAD
                                variant="secondary"
                                outline={true}
=======
>>>>>>> 07f36e14
                                className="mr-2"
                                onSelect={onClose}
                                to={url}
                                {...linkProps}
                                variant="secondary"
                                outline={true}
                            >
                                Remind me later
                            </ButtonLink>

                            <ButtonLink
<<<<<<< HEAD
                                variant="primary"
=======
>>>>>>> 07f36e14
                                className="mr-2"
                                onSelect={onInstall}
                                to="/help/integration/browser_extension"
                                {...linkProps}
                                variant="primary"
                                as={ButtonLink}
                            >
                                Install browser extension
                            </ButtonLink>
                        </div>
                    </div>
                </FocusLock>
            )}
        </Popover>
    )
}<|MERGE_RESOLUTION|>--- conflicted
+++ resolved
@@ -86,11 +86,6 @@
 
                         <div className="d-flex justify-content-end">
                             <ButtonLink
-<<<<<<< HEAD
-                                variant="secondary"
-                                outline={true}
-=======
->>>>>>> 07f36e14
                                 className="mr-2"
                                 onSelect={onReject}
                                 to={url}
@@ -102,11 +97,6 @@
                             </ButtonLink>
 
                             <ButtonLink
-<<<<<<< HEAD
-                                variant="secondary"
-                                outline={true}
-=======
->>>>>>> 07f36e14
                                 className="mr-2"
                                 onSelect={onClose}
                                 to={url}
@@ -118,16 +108,11 @@
                             </ButtonLink>
 
                             <ButtonLink
-<<<<<<< HEAD
-                                variant="primary"
-=======
->>>>>>> 07f36e14
                                 className="mr-2"
                                 onSelect={onInstall}
                                 to="/help/integration/browser_extension"
                                 {...linkProps}
                                 variant="primary"
-                                as={ButtonLink}
                             >
                                 Install browser extension
                             </ButtonLink>
