--- conflicted
+++ resolved
@@ -4,12 +4,7 @@
 import React, { useState, useLayoutEffect } from 'react'
 import { useLocation } from 'react-router'
 
-<<<<<<< HEAD
-import { Tooltip } from '@sourcegraph/branded/src/components/tooltip/Tooltip'
-import { Button } from '@sourcegraph/wildcard'
-=======
-import { TooltipController } from '@sourcegraph/wildcard'
->>>>>>> ca92babb
+import { Button, TooltipController } from '@sourcegraph/wildcard'
 
 import { eventLogger } from '../../tracking/eventLogger'
 import { parseBrowserRepoURL } from '../../util/url'
