--- conflicted
+++ resolved
@@ -12,11 +12,7 @@
 import { Position, Range } from '@sourcegraph/extension-api-types'
 import { PhabricatorIcon } from '@sourcegraph/shared/src/components/icons' // TODO: Switch mdi icon
 import { RevisionSpec, FileSpec } from '@sourcegraph/shared/src/util/url'
-<<<<<<< HEAD
-import { useObservable, Icon } from '@sourcegraph/wildcard'
-=======
 import { useObservable, Icon, Tooltip } from '@sourcegraph/wildcard'
->>>>>>> 266e7288
 
 import { ExternalLinkFields, RepositoryFields, ExternalServiceKind } from '../../graphql-operations'
 import { eventLogger } from '../../tracking/eventLogger'
@@ -155,18 +151,16 @@
         id: TARGET_ID,
         onClick,
         onAuxClick: onClick,
-        'data-tooltip': descriptiveText,
+        className: 'btn-icon test-go-to-code-host',
         'aria-label': descriptiveText,
-<<<<<<< HEAD
-        className: 'btn-icon test-go-to-code-host',
-=======
->>>>>>> 266e7288
     }
 
     return (
-        <RepoHeaderActionAnchor {...commonProps}>
-            <Icon as={exportIcon} aria-hidden={true} />
-        </RepoHeaderActionAnchor>
+        <Tooltip content={descriptiveText}>
+            <RepoHeaderActionAnchor {...commonProps}>
+                <Icon as={exportIcon} aria-hidden={true} />
+            </RepoHeaderActionAnchor>
+        </Tooltip>
     )
 }
 
