--- conflicted
+++ resolved
@@ -12,32 +12,13 @@
         href="/github.com/sourcegraph/codeintellify/-/tree/src"
         title="src"
       >
-<<<<<<< HEAD
-=======
-        <span>
-          <svg
-            aria-hidden="true"
-            class="iconInline mr-1"
-            fill="currentColor"
-            height="24"
-            role="img"
-            viewBox="0 0 24 24"
-            width="24"
-          >
-            <path
-              d="M20,18H4V8H20M20,6H12L10,4H4C2.89,4 2,4.89 2,6V18A2,2 0 0,0 4,20H20A2,2 0 0,0 22,18V8C22,6.89 21.1,6 20,6Z"
-            />
-          </svg>
-          src/
-        </span>
->>>>>>> c49f9a91
-        <div
-          class="d-flex align-items-center justify-content-between test-file-decorable-name overflow-hidden"
-        >
-          <span>
-            <svg
-              aria-hidden="true"
-              class="mdi-icon iconInline mr-1"
+        <div
+          class="d-flex align-items-center justify-content-between test-file-decorable-name overflow-hidden"
+        >
+          <span>
+            <svg
+              aria-hidden="true"
+              class="iconInline mr-1"
               fill="currentColor"
               height="24"
               role="img"
@@ -74,32 +55,13 @@
         href="/github.com/sourcegraph/codeintellify/-/tree/testdata"
         title="testdata"
       >
-<<<<<<< HEAD
-=======
-        <span>
-          <svg
-            aria-hidden="true"
-            class="iconInline mr-1"
-            fill="currentColor"
-            height="24"
-            role="img"
-            viewBox="0 0 24 24"
-            width="24"
-          >
-            <path
-              d="M20,18H4V8H20M20,6H12L10,4H4C2.89,4 2,4.89 2,6V18A2,2 0 0,0 4,20H20A2,2 0 0,0 22,18V8C22,6.89 21.1,6 20,6Z"
-            />
-          </svg>
-          testdata/
-        </span>
->>>>>>> c49f9a91
-        <div
-          class="d-flex align-items-center justify-content-between test-file-decorable-name overflow-hidden"
-        >
-          <span>
-            <svg
-              aria-hidden="true"
-              class="mdi-icon iconInline mr-1"
+        <div
+          class="d-flex align-items-center justify-content-between test-file-decorable-name overflow-hidden"
+        >
+          <span>
+            <svg
+              aria-hidden="true"
+              class="iconInline mr-1"
               fill="currentColor"
               height="24"
               role="img"
@@ -136,14 +98,13 @@
         href="/github.com/sourcegraph/codeintellify/-/blob/.editorconfig"
         title=".editorconfig"
       >
-<<<<<<< HEAD
-        <div
-          class="d-flex align-items-center justify-content-between test-file-decorable-name overflow-hidden"
-        >
-          <span>
-            <svg
-              aria-hidden="true"
-              class="mdi-icon iconInline mr-1"
+        <div
+          class="d-flex align-items-center justify-content-between test-file-decorable-name overflow-hidden"
+        >
+          <span>
+            <svg
+              aria-hidden="true"
+              class="iconInline mr-1"
               fill="currentColor"
               height="24"
               role="img"
@@ -172,7 +133,7 @@
           <span>
             <svg
               aria-hidden="true"
-              class="mdi-icon iconInline mr-1"
+              class="iconInline mr-1"
               fill="currentColor"
               height="24"
               role="img"
@@ -189,54 +150,6 @@
       </a>
     </li>
   </ul>
-=======
-        <span>
-          <svg
-            aria-hidden="true"
-            class="iconInline mr-1"
-            fill="currentColor"
-            height="24"
-            role="img"
-            viewBox="0 0 24 24"
-            width="24"
-          >
-            <path
-              d="M6,2A2,2 0 0,0 4,4V20A2,2 0 0,0 6,22H18A2,2 0 0,0 20,20V8L14,2H6M6,4H13V9H18V20H6V4M8,12V14H16V12H8M8,16V18H13V16H8Z"
-            />
-          </svg>
-          .editorconfig
-        </span>
-      </div>
-    </a>
-    <a
-      class="anchorLink test-page-file-decorable treeEntry test-tree-entry-file treeEntryNoColumns"
-      data-testid="tree-entry"
-      href="/github.com/sourcegraph/codeintellify/-/blob/.eslintrc.json"
-      title=".eslintrc.json"
-    >
-      <div
-        class="d-flex align-items-center justify-content-between test-file-decorable-name overflow-hidden"
-      >
-        <span>
-          <svg
-            aria-hidden="true"
-            class="iconInline mr-1"
-            fill="currentColor"
-            height="24"
-            role="img"
-            viewBox="0 0 24 24"
-            width="24"
-          >
-            <path
-              d="M6,2A2,2 0 0,0 4,4V20A2,2 0 0,0 6,22H18A2,2 0 0,0 20,20V8L14,2H6M6,4H13V9H18V20H6V4M8,12V14H16V12H8M8,16V18H13V16H8Z"
-            />
-          </svg>
-          .eslintrc.json
-        </span>
-      </div>
-    </a>
-  </div>
->>>>>>> c49f9a91
 </DocumentFragment>
 `;
 
@@ -252,32 +165,13 @@
         href="/github.com/sourcegraph/codeintellify/-/tree/src/testutils"
         title="src/testutils"
       >
-<<<<<<< HEAD
-=======
-        <span>
-          <svg
-            aria-hidden="true"
-            class="iconInline mr-1"
-            fill="currentColor"
-            height="24"
-            role="img"
-            viewBox="0 0 24 24"
-            width="24"
-          >
-            <path
-              d="M20,18H4V8H20M20,6H12L10,4H4C2.89,4 2,4.89 2,6V18A2,2 0 0,0 4,20H20A2,2 0 0,0 22,18V8C22,6.89 21.1,6 20,6Z"
-            />
-          </svg>
-          testutils/
-        </span>
->>>>>>> c49f9a91
-        <div
-          class="d-flex align-items-center justify-content-between test-file-decorable-name overflow-hidden"
-        >
-          <span>
-            <svg
-              aria-hidden="true"
-              class="mdi-icon iconInline mr-1"
+        <div
+          class="d-flex align-items-center justify-content-between test-file-decorable-name overflow-hidden"
+        >
+          <span>
+            <svg
+              aria-hidden="true"
+              class="iconInline mr-1"
               fill="currentColor"
               height="24"
               role="img"
@@ -314,32 +208,13 @@
         href="/github.com/sourcegraph/codeintellify/-/tree/src/typings"
         title="src/typings"
       >
-<<<<<<< HEAD
-=======
-        <span>
-          <svg
-            aria-hidden="true"
-            class="iconInline mr-1"
-            fill="currentColor"
-            height="24"
-            role="img"
-            viewBox="0 0 24 24"
-            width="24"
-          >
-            <path
-              d="M20,18H4V8H20M20,6H12L10,4H4C2.89,4 2,4.89 2,6V18A2,2 0 0,0 4,20H20A2,2 0 0,0 22,18V8C22,6.89 21.1,6 20,6Z"
-            />
-          </svg>
-          typings/
-        </span>
->>>>>>> c49f9a91
-        <div
-          class="d-flex align-items-center justify-content-between test-file-decorable-name overflow-hidden"
-        >
-          <span>
-            <svg
-              aria-hidden="true"
-              class="mdi-icon iconInline mr-1"
+        <div
+          class="d-flex align-items-center justify-content-between test-file-decorable-name overflow-hidden"
+        >
+          <span>
+            <svg
+              aria-hidden="true"
+              class="iconInline mr-1"
               fill="currentColor"
               height="24"
               role="img"
@@ -376,14 +251,13 @@
         href="/github.com/sourcegraph/codeintellify/-/blob/src/errors.ts"
         title="src/errors.ts"
       >
-<<<<<<< HEAD
-        <div
-          class="d-flex align-items-center justify-content-between test-file-decorable-name overflow-hidden"
-        >
-          <span>
-            <svg
-              aria-hidden="true"
-              class="mdi-icon iconInline mr-1"
+        <div
+          class="d-flex align-items-center justify-content-between test-file-decorable-name overflow-hidden"
+        >
+          <span>
+            <svg
+              aria-hidden="true"
+              class="iconInline mr-1"
               fill="currentColor"
               height="24"
               role="img"
@@ -412,7 +286,7 @@
           <span>
             <svg
               aria-hidden="true"
-              class="mdi-icon iconInline mr-1"
+              class="iconInline mr-1"
               fill="currentColor"
               height="24"
               role="img"
@@ -429,54 +303,6 @@
       </a>
     </li>
   </ul>
-=======
-        <span>
-          <svg
-            aria-hidden="true"
-            class="iconInline mr-1"
-            fill="currentColor"
-            height="24"
-            role="img"
-            viewBox="0 0 24 24"
-            width="24"
-          >
-            <path
-              d="M6,2A2,2 0 0,0 4,4V20A2,2 0 0,0 6,22H18A2,2 0 0,0 20,20V8L14,2H6M6,4H13V9H18V20H6V4M8,12V14H16V12H8M8,16V18H13V16H8Z"
-            />
-          </svg>
-          errors.ts
-        </span>
-      </div>
-    </a>
-    <a
-      class="anchorLink test-page-file-decorable treeEntry test-tree-entry-file treeEntryNoColumns"
-      data-testid="tree-entry"
-      href="/github.com/sourcegraph/codeintellify/-/blob/src/helpers.ts"
-      title="src/helpers.ts"
-    >
-      <div
-        class="d-flex align-items-center justify-content-between test-file-decorable-name overflow-hidden"
-      >
-        <span>
-          <svg
-            aria-hidden="true"
-            class="iconInline mr-1"
-            fill="currentColor"
-            height="24"
-            role="img"
-            viewBox="0 0 24 24"
-            width="24"
-          >
-            <path
-              d="M6,2A2,2 0 0,0 4,4V20A2,2 0 0,0 6,22H18A2,2 0 0,0 20,20V8L14,2H6M6,4H13V9H18V20H6V4M8,12V14H16V12H8M8,16V18H13V16H8Z"
-            />
-          </svg>
-          helpers.ts
-        </span>
-      </div>
-    </a>
-  </div>
->>>>>>> c49f9a91
 </DocumentFragment>
 `;
 
@@ -492,32 +318,13 @@
         href="/github.com/vanadium/core/-/tree/x/ref"
         title="x/ref"
       >
-<<<<<<< HEAD
-=======
-        <span>
-          <svg
-            aria-hidden="true"
-            class="iconInline mr-1"
-            fill="currentColor"
-            height="24"
-            role="img"
-            viewBox="0 0 24 24"
-            width="24"
-          >
-            <path
-              d="M20,18H4V8H20M20,6H12L10,4H4C2.89,4 2,4.89 2,6V18A2,2 0 0,0 4,20H20A2,2 0 0,0 22,18V8C22,6.89 21.1,6 20,6Z"
-            />
-          </svg>
-          ref/
-        </span>
->>>>>>> c49f9a91
-        <div
-          class="d-flex align-items-center justify-content-between test-file-decorable-name overflow-hidden"
-        >
-          <span>
-            <svg
-              aria-hidden="true"
-              class="mdi-icon iconInline mr-1"
+        <div
+          class="d-flex align-items-center justify-content-between test-file-decorable-name overflow-hidden"
+        >
+          <span>
+            <svg
+              aria-hidden="true"
+              class="iconInline mr-1"
               fill="currentColor"
               height="24"
               role="img"
