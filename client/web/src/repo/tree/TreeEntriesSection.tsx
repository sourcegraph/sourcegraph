--- conflicted
+++ resolved
@@ -43,7 +43,6 @@
             title={path}
             data-testid="tree-entry"
         >
-<<<<<<< HEAD
             <div
                 className={classNames(
                     'd-flex align-items-center justify-content-between test-file-decorable-name overflow-hidden'
@@ -52,7 +51,7 @@
                 <span>
                     <Icon
                         className="mr-1"
-                        as={isDirectory ? FolderOutlineIcon : FileDocumentOutlineIcon}
+                        svgPath={isDirectory ? mdiFolderOutline : mdiFileDocumentOutline}
                         aria-hidden={true}
                     />
                     {name}
@@ -62,20 +61,6 @@
             </div>
         </Link>
     </li>
-=======
-            <span>
-                <Icon
-                    className="mr-1"
-                    svgPath={isDirectory ? mdiFolderOutline : mdiFileDocumentOutline}
-                    aria-hidden={true}
-                />
-                {name}
-                {isDirectory && '/'}
-            </span>
-            {renderedFileDecorations}
-        </div>
-    </Link>
->>>>>>> c49f9a91
 )
 
 interface TreeEntriesSectionProps extends ThemeProps {
