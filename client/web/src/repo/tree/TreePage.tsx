import classNames from 'classnames'
import { subYears, formatISO } from 'date-fns'
import * as H from 'history'
import AccountIcon from 'mdi-react/AccountIcon'
import BookOpenBlankVariantIcon from 'mdi-react/BookOpenBlankVariantIcon'
import BrainIcon from 'mdi-react/BrainIcon'
import FolderIcon from 'mdi-react/FolderIcon'
import HistoryIcon from 'mdi-react/HistoryIcon'
import SettingsIcon from 'mdi-react/SettingsIcon'
import SourceBranchIcon from 'mdi-react/SourceBranchIcon'
import SourceCommitIcon from 'mdi-react/SourceCommitIcon'
import SourceRepositoryIcon from 'mdi-react/SourceRepositoryIcon'
import TagIcon from 'mdi-react/TagIcon'
import React, { useState, useMemo, useCallback, useEffect } from 'react'
import { Redirect } from 'react-router-dom'
import { Observable, EMPTY } from 'rxjs'
import { catchError, map } from 'rxjs/operators'

import { ErrorAlert } from '@sourcegraph/branded/src/components/alerts'
import {
    asError,
    ErrorLike,
    isErrorLike,
    pluralize,
    encodeURIPathComponent,
    toPrettyBlobURL,
    toURIWithPath,
    memoizeObservable,
} from '@sourcegraph/common'
import { gql, dataOrThrowErrors } from '@sourcegraph/http-client'
import { SearchContextProps } from '@sourcegraph/search'
import { ActionItem } from '@sourcegraph/shared/src/actions/ActionItem'
import { ActionsContainer } from '@sourcegraph/shared/src/actions/ActionsContainer'
import { FileDecorationsByPath } from '@sourcegraph/shared/src/api/extension/extensionHostApi'
import { ContributableMenu } from '@sourcegraph/shared/src/api/protocol'
import { ActivationProps } from '@sourcegraph/shared/src/components/activation/Activation'
import { displayRepoName } from '@sourcegraph/shared/src/components/RepoFileLink'
import { ExtensionsControllerProps } from '@sourcegraph/shared/src/extensions/controller'
import { PlatformContextProps } from '@sourcegraph/shared/src/platform/context'
import * as GQL from '@sourcegraph/shared/src/schema'
import { Settings } from '@sourcegraph/shared/src/schema/settings.schema'
import { SettingsCascadeProps } from '@sourcegraph/shared/src/settings/settings'
import { TelemetryProps } from '@sourcegraph/shared/src/telemetry/telemetryService'
import { ThemeProps } from '@sourcegraph/shared/src/theme'
<<<<<<< HEAD
import { Container, PageHeader, LoadingSpinner, Button, useObservable, Link } from '@sourcegraph/wildcard'
=======
import { memoizeObservable } from '@sourcegraph/shared/src/util/memoizeObservable'
import { pluralize } from '@sourcegraph/shared/src/util/strings'
import { encodeURIPathComponent, toPrettyBlobURL, toURIWithPath } from '@sourcegraph/shared/src/util/url'
import { Container, PageHeader, LoadingSpinner, Button, useObservable, ButtonGroup, Link } from '@sourcegraph/wildcard'
>>>>>>> 4bcc1692

import { getFileDecorations } from '../../backend/features'
import { queryGraphQL } from '../../backend/graphql'
import { BatchChangesProps } from '../../batches'
import { RepoBatchChangesButton } from '../../batches/RepoBatchChangesButton'
import { CodeIntelligenceProps } from '../../codeintel'
import { BreadcrumbSetters } from '../../components/Breadcrumbs'
import { FilteredConnection } from '../../components/FilteredConnection'
import { PageTitle } from '../../components/PageTitle'
import { GitCommitFields, Scalars, TreePageRepositoryFields } from '../../graphql-operations'
import { CodeInsightsProps } from '../../insights/types'
import { useExperimentalFeatures } from '../../stores'
import { basename } from '../../util/path'
import { fetchTreeEntries } from '../backend'
import { GitCommitNode, GitCommitNodeProps } from '../commits/GitCommitNode'
import { gitCommitFragment } from '../commits/RepositoryCommitsPage'
import { FilePathBreadcrumbs } from '../FilePathBreadcrumbs'

import { TreeEntriesSection } from './TreeEntriesSection'
import styles from './TreePage.module.scss'

const fetchTreeCommits = memoizeObservable(
    (args: {
        repo: Scalars['ID']
        revspec: string
        first?: number
        filePath?: string
        after?: string
    }): Observable<GQL.IGitCommitConnection> =>
        queryGraphQL(
            gql`
                query TreeCommits($repo: ID!, $revspec: String!, $first: Int, $filePath: String, $after: String) {
                    node(id: $repo) {
                        __typename
                        ... on Repository {
                            commit(rev: $revspec) {
                                ancestors(first: $first, path: $filePath, after: $after) {
                                    nodes {
                                        ...GitCommitFields
                                    }
                                    pageInfo {
                                        hasNextPage
                                    }
                                }
                            }
                        }
                    }
                }
                ${gitCommitFragment}
            `,
            args
        ).pipe(
            map(dataOrThrowErrors),
            map(data => {
                if (!data.node) {
                    throw new Error('Repository not found')
                }
                if (data.node.__typename !== 'Repository') {
                    throw new Error('Node is not a Repository')
                }
                if (!data.node.commit) {
                    throw new Error('Commit not found')
                }
                return data.node.commit.ancestors
            })
        ),
    args => `${args.repo}:${args.revspec}:${String(args.first)}:${String(args.filePath)}:${String(args.after)}`
)

interface Props
    extends SettingsCascadeProps<Settings>,
        ExtensionsControllerProps,
        PlatformContextProps,
        ThemeProps,
        TelemetryProps,
        ActivationProps,
        CodeIntelligenceProps,
        BatchChangesProps,
        CodeInsightsProps,
        Pick<SearchContextProps, 'selectedSearchContextSpec'>,
        BreadcrumbSetters {
    repo: TreePageRepositoryFields
    /** The tree's path in TreePage. We call it filePath for consistency elsewhere. */
    filePath: string
    commitID: string
    revision: string
    location: H.Location
    history: H.History
    globbing: boolean
}

export const treePageRepositoryFragment = gql`
    fragment TreePageRepositoryFields on Repository {
        id
        name
        description
        viewerCanAdminister
        url
    }
`

export const TreePage: React.FunctionComponent<Props> = ({
    repo,
    commitID,
    revision,
    filePath,
    settingsCascade,
    useBreadcrumb,
    codeIntelligenceEnabled,
    batchChangesEnabled,
    extensionViews: ExtensionViewsSection,
    ...props
}) => {
    useEffect(() => {
        if (filePath === '') {
            props.telemetryService.logViewEvent('Repository')
        } else {
            props.telemetryService.logViewEvent('Tree')
        }
    }, [filePath, props.telemetryService])

    useBreadcrumb(
        useMemo(() => {
            if (!filePath) {
                return
            }
            return {
                key: 'treePath',
                className: 'flex-shrink-past-contents',
                element: (
                    <FilePathBreadcrumbs
                        key="path"
                        repoName={repo.name}
                        revision={revision}
                        filePath={filePath}
                        isDir={true}
                        repoUrl={repo.url}
                        telemetryService={props.telemetryService}
                    />
                ),
            }
        }, [repo.name, repo.url, revision, filePath, props.telemetryService])
    )

    const [showOlderCommits, setShowOlderCommits] = useState(false)

    const onShowOlderCommitsClicked = useCallback(
        (event: React.MouseEvent): void => {
            event.preventDefault()
            setShowOlderCommits(true)
        },
        [setShowOlderCommits]
    )

    const treeOrError = useObservable(
        useMemo(
            () =>
                fetchTreeEntries({
                    repoName: repo.name,
                    commitID,
                    revision,
                    filePath,
                    first: 2500,
                }).pipe(catchError((error): [ErrorLike] => [asError(error)])),
            [repo.name, commitID, revision, filePath]
        )
    )

    const fileDecorationsByPath =
        useObservable<FileDecorationsByPath>(
            useMemo(
                () =>
                    treeOrError && !isErrorLike(treeOrError)
                        ? getFileDecorations({
                              files: treeOrError.entries,
                              extensionsController: props.extensionsController,
                              repoName: repo.name,
                              commitID,
                              parentNodeUri: treeOrError.url,
                          })
                        : EMPTY,
                [treeOrError, repo.name, commitID, props.extensionsController]
            )
        ) ?? {}

    const showCodeInsights =
        !isErrorLike(settingsCascade.final) &&
        !!settingsCascade.final?.experimentalFeatures?.codeInsights &&
        settingsCascade.final['insights.displayLocation.directory'] === true

    // Add DirectoryViewer
    const uri = toURIWithPath({ repoName: repo.name, commitID, filePath })

    useEffect(() => {
        if (!showCodeInsights) {
            return
        }

        const viewerIdPromise = props.extensionsController.extHostAPI
            .then(extensionHostAPI =>
                extensionHostAPI.addViewerIfNotExists({
                    type: 'DirectoryViewer',
                    isActive: true,
                    resource: uri,
                })
            )
            .catch(error => {
                console.error('Error adding viewer to extension host:', error)
                return null
            })

        return () => {
            Promise.all([props.extensionsController.extHostAPI, viewerIdPromise])
                .then(([extensionHostAPI, viewerId]) => {
                    if (viewerId) {
                        return extensionHostAPI.removeViewer(viewerId)
                    }
                    return
                })
                .catch(error => console.error('Error removing viewer from extension host:', error))
        }
    }, [uri, showCodeInsights, props.extensionsController])

    // eslint-disable-next-line unicorn/prevent-abbreviations
    const enableAPIDocs = useExperimentalFeatures(features => features.apiDocs)

    const getPageTitle = (): string => {
        const repoString = displayRepoName(repo.name)
        if (filePath) {
            return `${basename(filePath)} - ${repoString}`
        }
        return `${repoString}`
    }

    const queryCommits = useCallback(
        (args: { first?: number }): Observable<GQL.IGitCommitConnection> => {
            const after: string | undefined = showOlderCommits ? undefined : formatISO(subYears(Date.now(), 1))
            return fetchTreeCommits({
                ...args,
                repo: repo.id,
                revspec: revision || '',
                filePath,
                after,
            })
        },
        [filePath, repo.id, revision, showOlderCommits]
    )

    const emptyElement = showOlderCommits ? (
        <>No commits in this tree.</>
    ) : (
        <div className="test-tree-page-no-recent-commits">
            <p className="mb-2">No commits in this tree in the past year.</p>
            <Button
                className="test-tree-page-show-all-commits"
                onClick={onShowOlderCommitsClicked}
                variant="secondary"
                size="sm"
            >
                Show all commits
            </Button>
        </div>
    )

    const TotalCountSummary: React.FunctionComponent<{ totalCount: number }> = ({ totalCount }) => (
        <div className="mt-2">
            {showOlderCommits ? (
                <>
                    {totalCount} total {pluralize('commit', totalCount)} in this tree.
                </>
            ) : (
                <>
                    <p className="mb-2">
                        {totalCount} {pluralize('commit', totalCount)} in this tree in the past year.
                    </p>
                    <Button onClick={onShowOlderCommitsClicked} variant="secondary" size="sm">
                        Show all commits
                    </Button>
                </>
            )}
        </div>
    )

    return (
        <div className={styles.treePage}>
            <Container className={styles.container}>
                <PageTitle title={getPageTitle()} />
                {treeOrError === undefined ? (
                    <div>
                        <LoadingSpinner /> Loading files and directories
                    </div>
                ) : isErrorLike(treeOrError) ? (
                    // If the tree is actually a blob, be helpful and redirect to the blob page.
                    // We don't have error names on GraphQL errors.
                    /not a directory/i.test(treeOrError.message) ? (
                        <Redirect to={toPrettyBlobURL({ repoName: repo.name, revision, commitID, filePath })} />
                    ) : (
                        <ErrorAlert error={treeOrError} />
                    )
                ) : (
                    <>
                        <header className="mb-3">
                            {treeOrError.isRoot ? (
                                <>
                                    <PageHeader
                                        path={[{ icon: SourceRepositoryIcon, text: displayRepoName(repo.name) }]}
                                        className="mb-3 test-tree-page-title"
                                    />
                                    {repo.description && <p>{repo.description}</p>}
                                    <ButtonGroup>
                                        {enableAPIDocs && (
                                            <Button
                                                to={`${treeOrError.url}/-/docs`}
                                                variant="secondary"
                                                outline={true}
                                                as={Link}
                                            >
                                                <BookOpenBlankVariantIcon className="icon-inline" /> API docs
                                            </Button>
                                        )}
                                        <Button
                                            to={`${treeOrError.url}/-/commits`}
                                            variant="secondary"
                                            outline={true}
                                            as={Link}
                                        >
                                            <SourceCommitIcon className="icon-inline" /> Commits
                                        </Button>
                                        <Button
                                            to={`/${encodeURIPathComponent(repo.name)}/-/branches`}
                                            variant="secondary"
                                            outline={true}
                                            as={Link}
                                        >
                                            <SourceBranchIcon className="icon-inline" /> Branches
                                        </Button>
                                        <Button
                                            to={`/${encodeURIPathComponent(repo.name)}/-/tags`}
                                            variant="secondary"
                                            outline={true}
                                            as={Link}
                                        >
                                            <TagIcon className="icon-inline" /> Tags
                                        </Button>
                                        <Button
                                            to={
                                                revision
                                                    ? `/${encodeURIPathComponent(
                                                          repo.name
                                                      )}/-/compare/...${encodeURIComponent(revision)}`
                                                    : `/${encodeURIPathComponent(repo.name)}/-/compare`
                                            }
                                            variant="secondary"
                                            outline={true}
                                            as={Link}
                                        >
                                            <HistoryIcon className="icon-inline" /> Compare
                                        </Button>
                                        <Button
                                            to={`/${encodeURIPathComponent(repo.name)}/-/stats/contributors`}
                                            variant="secondary"
                                            outline={true}
                                            as={Link}
                                        >
                                            <AccountIcon className="icon-inline" /> Contributors
                                        </Button>
                                        {codeIntelligenceEnabled && (
                                            <Button
                                                to={`/${encodeURIPathComponent(repo.name)}/-/code-intelligence`}
                                                variant="secondary"
                                                outline={true}
                                                as={Link}
                                            >
                                                <BrainIcon className="icon-inline" /> Code Intelligence
                                            </Button>
                                        )}
                                        {batchChangesEnabled && <RepoBatchChangesButton repoName={repo.name} />}
                                        {repo.viewerCanAdminister && (
                                            <Button
                                                to={`/${encodeURIPathComponent(repo.name)}/-/settings`}
                                                variant="secondary"
                                                outline={true}
                                                as={Link}
                                            >
                                                <SettingsIcon className="icon-inline" /> Settings
                                            </Button>
                                        )}
                                    </ButtonGroup>
                                </>
                            ) : (
                                <PageHeader
                                    path={[{ icon: FolderIcon, text: filePath }]}
                                    className="mb-3 test-tree-page-title"
                                />
                            )}
                        </header>

                        <ExtensionViewsSection
                            className={classNames('mb-3', styles.section)}
                            telemetryService={props.telemetryService}
                            settingsCascade={settingsCascade}
                            platformContext={props.platformContext}
                            extensionsController={props.extensionsController}
                            where="directory"
                            uri={uri}
                        />

                        <section className={classNames('test-tree-entries mb-3', styles.section)}>
                            <h2>Files and directories</h2>
                            <TreeEntriesSection
                                parentPath={filePath}
                                entries={treeOrError.entries}
                                fileDecorationsByPath={fileDecorationsByPath}
                                isLightTheme={props.isLightTheme}
                            />
                        </section>
                        <ActionsContainer {...props} menu={ContributableMenu.DirectoryPage} empty={null}>
                            {items => (
                                <section className={styles.section}>
                                    <h2>Actions</h2>
                                    {items.map(item => (
                                        <Button
                                            {...props}
                                            key={item.action.id}
                                            {...item}
                                            className="mr-1 mb-1"
                                            variant="secondary"
                                            as={ActionItem}
                                        />
                                    ))}
                                </section>
                            )}
                        </ActionsContainer>

                        <div className={styles.section}>
                            <h2>Changes</h2>
                            <FilteredConnection<
                                GitCommitFields,
                                Pick<GitCommitNodeProps, 'className' | 'compact' | 'messageSubjectClassName'>
                            >
                                location={props.location}
                                className="mt-2"
                                listClassName="list-group list-group-flush"
                                noun="commit in this tree"
                                pluralNoun="commits in this tree"
                                queryConnection={queryCommits}
                                nodeComponent={GitCommitNode}
                                nodeComponentProps={{
                                    className: classNames('list-group-item', styles.gitCommitNode),
                                    messageSubjectClassName: styles.gitCommitNodeMessageSubject,
                                    compact: true,
                                }}
                                updateOnChange={`${repo.name}:${revision}:${filePath}:${String(showOlderCommits)}`}
                                defaultFirst={7}
                                useURLQuery={false}
                                hideSearch={true}
                                emptyElement={emptyElement}
                                totalCountSummaryComponent={TotalCountSummary}
                            />
                        </div>
                    </>
                )}
            </Container>
        </div>
    )
}<|MERGE_RESOLUTION|>--- conflicted
+++ resolved
@@ -23,8 +23,6 @@
     isErrorLike,
     pluralize,
     encodeURIPathComponent,
-    toPrettyBlobURL,
-    toURIWithPath,
     memoizeObservable,
 } from '@sourcegraph/common'
 import { gql, dataOrThrowErrors } from '@sourcegraph/http-client'
@@ -42,14 +40,8 @@
 import { SettingsCascadeProps } from '@sourcegraph/shared/src/settings/settings'
 import { TelemetryProps } from '@sourcegraph/shared/src/telemetry/telemetryService'
 import { ThemeProps } from '@sourcegraph/shared/src/theme'
-<<<<<<< HEAD
-import { Container, PageHeader, LoadingSpinner, Button, useObservable, Link } from '@sourcegraph/wildcard'
-=======
-import { memoizeObservable } from '@sourcegraph/shared/src/util/memoizeObservable'
-import { pluralize } from '@sourcegraph/shared/src/util/strings'
-import { encodeURIPathComponent, toPrettyBlobURL, toURIWithPath } from '@sourcegraph/shared/src/util/url'
+import { toURIWithPath, toPrettyBlobURL } from '@sourcegraph/shared/src/util/url'
 import { Container, PageHeader, LoadingSpinner, Button, useObservable, ButtonGroup, Link } from '@sourcegraph/wildcard'
->>>>>>> 4bcc1692
 
 import { getFileDecorations } from '../../backend/features'
 import { queryGraphQL } from '../../backend/graphql'
