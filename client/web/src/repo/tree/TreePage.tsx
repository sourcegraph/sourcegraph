import React, { FC, useEffect, useMemo } from 'react'

import {
<<<<<<< HEAD
=======
    mdiAccount,
>>>>>>> cf035127
    mdiBrain,
    mdiCog,
    mdiFolder,
    mdiHistory,
    mdiSourceBranch,
    mdiSourceRepository,
    mdiTag,
<<<<<<< HEAD
    mdiPackageVariantClosed,
=======
>>>>>>> cf035127
} from '@mdi/js'
import classNames from 'classnames'
import { Navigate } from 'react-router-dom'
import { catchError } from 'rxjs/operators'

import { asError, encodeURIPathComponent, ErrorLike, isErrorLike, logger } from '@sourcegraph/common'
import { gql } from '@sourcegraph/http-client'
import { fetchTreeEntries } from '@sourcegraph/shared/src/backend/repo'
import { displayRepoName } from '@sourcegraph/shared/src/components/RepoLink'
import { ExtensionsControllerProps } from '@sourcegraph/shared/src/extensions/controller'
import { PlatformContextProps } from '@sourcegraph/shared/src/platform/context'
import { Settings } from '@sourcegraph/shared/src/schema/settings.schema'
import { SearchContextProps } from '@sourcegraph/shared/src/search'
import { SettingsCascadeProps } from '@sourcegraph/shared/src/settings/settings'
import { TelemetryProps } from '@sourcegraph/shared/src/telemetry/telemetryService'
import { toPrettyBlobURL, toURIWithPath } from '@sourcegraph/shared/src/util/url'
import {
    Button,
    ButtonGroup,
    Container,
    ErrorAlert,
    Icon,
    Link,
    LoadingSpinner,
    PageHeader,
    Text,
    Tooltip,
    useObservable,
} from '@sourcegraph/wildcard'

import { BatchChangesProps } from '../../batches'
import { RepoBatchChangesButton } from '../../batches/RepoBatchChangesButton'
import { CodeIntelligenceProps } from '../../codeintel'
import { BreadcrumbSetters } from '../../components/Breadcrumbs'
import { PageTitle } from '../../components/PageTitle'
import { useFeatureFlag } from '../../featureFlags/useFeatureFlag'
import { RepositoryFields } from '../../graphql-operations'
import { basename } from '../../util/path'
import { FilePathBreadcrumbs } from '../FilePathBreadcrumbs'
import { isPackageServiceType } from '../packages/isPackageServiceType'

import { TreePageContent } from './TreePageContent'

import styles from './TreePage.module.scss'

interface Props
    extends SettingsCascadeProps<Settings>,
        ExtensionsControllerProps,
        PlatformContextProps,
        TelemetryProps,
        CodeIntelligenceProps,
        BatchChangesProps,
        Pick<SearchContextProps, 'selectedSearchContextSpec'>,
        BreadcrumbSetters {
    repo: RepositoryFields | undefined
    repoName: string
    /** The tree's path in TreePage. We call it filePath for consistency elsewhere. */
    filePath: string
    commitID: string
    revision: string
    globbing: boolean
    isSourcegraphDotCom: boolean
    className?: string
}

export const treePageRepositoryFragment = gql`
    fragment TreePageRepositoryFields on Repository {
        id
        name
        description
        viewerCanAdminister
        url
    }
`

export const TreePage: FC<Props> = ({
    repo,
    repoName,
    commitID,
    revision,
    filePath,
    settingsCascade,
    useBreadcrumb,
    codeIntelligenceEnabled,
    batchChangesEnabled,
    isSourcegraphDotCom,
    className,
    ...props
}) => {
    const isRoot = filePath === ''
    const isPackage = useMemo(
        () => isPackageServiceType(repo?.externalRepository.serviceType),
        [repo?.externalRepository.serviceType]
    )

    useEffect(() => {
        if (isRoot) {
            props.telemetryService.logViewEvent('Repository')
        } else {
            props.telemetryService.logViewEvent('Tree')
        }
    }, [isRoot, props.telemetryService])

    useBreadcrumb(
        useMemo(() => {
            if (isRoot) {
                return
            }

            return {
                key: 'treePath',
                className: 'flex-shrink-past-contents',
                element: (
                    <FilePathBreadcrumbs
                        key="path"
                        repoName={repoName}
                        revision={revision}
                        filePath={filePath}
                        isDir={true}
                        telemetryService={props.telemetryService}
                    />
                ),
            }
        }, [isRoot, filePath, repoName, revision, props.telemetryService])
    )

    const treeOrError = useObservable(
        useMemo(
            () =>
                fetchTreeEntries({
                    repoName,
                    commitID,
                    revision,
                    filePath,
                    first: 2500,
                    requestGraphQL: props.platformContext.requestGraphQL,
                }).pipe(catchError((error): [ErrorLike] => [asError(error)])),
            [repoName, commitID, revision, filePath, props.platformContext]
        )
    )

    const showCodeInsights =
        !isErrorLike(settingsCascade.final) &&
        !!settingsCascade.final?.experimentalFeatures?.codeInsights &&
        settingsCascade.final['insights.displayLocation.directory'] === true

    const [ownEnabled] = useFeatureFlag('search-ownership')

    // Add DirectoryViewer
    const uri = toURIWithPath({ repoName, commitID, filePath })

    const { extensionsController } = props
    useEffect(() => {
        if (!showCodeInsights || extensionsController === null) {
            return
        }

        const viewerIdPromise = extensionsController.extHostAPI
            .then(extensionHostAPI =>
                extensionHostAPI.addViewerIfNotExists({
                    type: 'DirectoryViewer',
                    isActive: true,
                    resource: uri,
                })
            )
            .catch(error => {
                logger.error('Error adding viewer to extension host:', error)
                return null
            })

        return () => {
            Promise.all([extensionsController.extHostAPI, viewerIdPromise])
                .then(([extensionHostAPI, viewerId]) => {
                    if (viewerId) {
                        return extensionHostAPI.removeViewer(viewerId)
                    }
                    return
                })
                .catch(error => logger.error('Error removing viewer from extension host:', error))
        }
    }, [uri, showCodeInsights, extensionsController])

    const getPageTitle = (): string => {
        const repoString = displayRepoName(repoName)
        if (filePath) {
            return `${basename(filePath)} - ${repoString}`
        }
        return `${repoString}`
    }

    const RootHeaderSection = (): React.ReactElement => (
        <div className="d-flex flex-wrap justify-content-between px-0">
            <div className={styles.header}>
                <PageHeader className="mb-3 test-tree-page-title">
                    <PageHeader.Heading as="h2" styleAs="h1">
                        <PageHeader.Breadcrumb icon={isPackage ? mdiPackageVariantClosed : mdiSourceRepository}>
                            {displayRepoName(repo?.name || '')}
                        </PageHeader.Breadcrumb>
                    </PageHeader.Heading>
                </PageHeader>
                {repo?.description && <Text>{repo.description}</Text>}
            </div>
            <div className={styles.menu}>
                <ButtonGroup>
                    {!isPackage && (
                        <Tooltip content="Branches">
                            <Button
                                className="flex-shrink-0"
                                to={`/${encodeURIPathComponent(repoName)}/-/branches`}
                                variant="secondary"
                                outline={true}
                                as={Link}
                            >
                                <Icon aria-hidden={true} svgPath={mdiSourceBranch} />{' '}
                                <span className={styles.text}>Branches</span>
                            </Button>
                        </Tooltip>
                    )}
                    <Tooltip content={isPackage ? 'Versions' : 'Tags'}>
                        <Button
                            className="flex-shrink-0"
                            to={`/${encodeURIPathComponent(repoName)}/-${isPackage ? '/versions' : '/tags'}`}
                            variant="secondary"
                            outline={true}
                            as={Link}
                        >
                            <Icon aria-hidden={true} svgPath={mdiTag} />{' '}
                            <span className={styles.text}>{isPackage ? 'Versions' : 'Tags'}</span>
                        </Button>
                    </Tooltip>
                    <Tooltip content="Compare">
                        <Button
                            className="flex-shrink-0"
                            to={
                                revision
                                    ? `/${encodeURIPathComponent(repoName)}/-/compare/...${encodeURIComponent(
                                          revision
                                      )}`
                                    : `/${encodeURIPathComponent(repoName)}/-/compare`
                            }
                            variant="secondary"
                            outline={true}
                            as={Link}
                        >
                            <Icon aria-hidden={true} svgPath={mdiHistory} />{' '}
                            <span className={styles.text}>Compare</span>
                        </Button>
                    </Tooltip>
                    {codeIntelligenceEnabled && (
                        <Tooltip content="Code graph data">
                            <Button
                                className="flex-shrink-0"
                                to={`/${encodeURIPathComponent(repoName)}/-/code-graph`}
                                variant="secondary"
                                outline={true}
                                as={Link}
                            >
                                <Icon aria-hidden={true} svgPath={mdiBrain} />{' '}
                                <span className={styles.text}>Code graph data</span>
                            </Button>
                        </Tooltip>
                    )}
                    {batchChangesEnabled && !isPackage && (
                        <Tooltip content="Batch changes">
                            <RepoBatchChangesButton
                                className="flex-shrink-0"
                                textClassName={styles.text}
                                repoName={repoName}
                            />
                        </Tooltip>
                    )}
                    {ownEnabled && (
                        <Tooltip content="Ownership">
                            <Button
                                className="flex-shrink-0"
                                to={`/${encodeURIPathComponent(repoName)}/-/own`}
                                variant="secondary"
                                outline={true}
                                as={Link}
                                onClick={() => props.telemetryService.log('repoPage:ownershipPage:clicked')}
                            >
                                <Icon aria-hidden={true} svgPath={mdiAccount} />{' '}
                                <span className={styles.text}>Ownership</span>
                            </Button>
                        </Tooltip>
                    )}
                    {repo?.viewerCanAdminister && (
                        <Tooltip content="Settings">
                            <Button
                                className="flex-shrink-0"
                                to={`/${encodeURIPathComponent(repoName)}/-/settings`}
                                variant="secondary"
                                outline={true}
                                as={Link}
                                aria-label="Repository settings"
                            >
                                <Icon aria-hidden={true} svgPath={mdiCog} />
                                <span className={styles.text}>Settings</span>
                            </Button>
                        </Tooltip>
                    )}
                </ButtonGroup>
            </div>
        </div>
    )

    return (
        <div className={classNames(styles.treePage, className)}>
            <Container className={styles.container}>
                <div className={classNames(styles.header)}>
                    <PageTitle title={getPageTitle()} />

                    <header className="mb-3">
                        {isRoot ? (
                            <RootHeaderSection />
                        ) : (
                            <PageHeader className="mb-3 mr-2 test-tree-page-title">
                                <PageHeader.Heading as="h2" styleAs="h1">
                                    <PageHeader.Breadcrumb icon={mdiFolder}>{filePath}</PageHeader.Breadcrumb>
                                </PageHeader.Heading>
                            </PageHeader>
                        )}
                    </header>

                    {treeOrError === undefined || repo === undefined ? (
                        <div>
                            <LoadingSpinner /> Loading files and directories
                        </div>
                    ) : isErrorLike(treeOrError) ? (
                        // If the tree is actually a blob, be helpful and redirect to the blob page.
                        // We don't have error names on GraphQL errors.
                        /not a directory/i.test(treeOrError.message) ? (
                            <Navigate to={toPrettyBlobURL({ repoName, revision, commitID, filePath })} replace={true} />
                        ) : (
                            <ErrorAlert error={treeOrError} />
                        )
                    ) : (
                        <TreePageContent
                            filePath={filePath}
                            tree={treeOrError}
                            repo={repo}
                            revision={revision}
                            commitID={commitID}
                            isPackage={isPackage}
                            {...props}
                        />
                    )}
                </div>
            </Container>
        </div>
    )
}<|MERGE_RESOLUTION|>--- conflicted
+++ resolved
@@ -1,10 +1,7 @@
 import React, { FC, useEffect, useMemo } from 'react'
 
 import {
-<<<<<<< HEAD
-=======
     mdiAccount,
->>>>>>> cf035127
     mdiBrain,
     mdiCog,
     mdiFolder,
@@ -12,10 +9,7 @@
     mdiSourceBranch,
     mdiSourceRepository,
     mdiTag,
-<<<<<<< HEAD
     mdiPackageVariantClosed,
-=======
->>>>>>> cf035127
 } from '@mdi/js'
 import classNames from 'classnames'
 import { Navigate } from 'react-router-dom'
