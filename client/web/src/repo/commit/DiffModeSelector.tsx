--- conflicted
+++ resolved
@@ -1,4 +1,6 @@
 import React from 'react'
+
+import classNames from 'classnames'
 
 import { Button, ButtonGroup, Input } from '@sourcegraph/wildcard'
 
@@ -25,12 +27,8 @@
                 size={small ? 'sm' : undefined}
                 variant="secondary"
                 outline={diffMode !== 'unified'}
-<<<<<<< HEAD
-                className="test-diff-mode-selector-unified"
-=======
                 as="label"
-                className={styles.button}
->>>>>>> 82443158
+                className={classNames(styles.button, 'test-diff-mode-selector-unified')}
             >
                 <Input
                     type="radio"
@@ -42,17 +40,7 @@
                 />
                 Unified
             </Button>
-            <Button
-                size={small ? 'sm' : undefined}
-                variant="secondary"
-                outline={diffMode !== 'split'}
-<<<<<<< HEAD
-                className="test-diff-mode-selector-split"
-=======
-                as="label"
-                className={styles.button}
->>>>>>> 82443158
-            >
+            <Button size={small ? 'sm' : undefined} variant="secondary" outline={diffMode !== 'split'}>
                 <Input
                     type="radio"
                     name="diff-mode"
