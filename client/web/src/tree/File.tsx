/* eslint jsx-a11y/click-events-have-key-events: warn, jsx-a11y/no-static-element-interactions: warn */
import * as React from 'react'

<<<<<<< HEAD
import { Icon } from '@sourcegraph/wildcard'
=======
import SourceRepositoryIcon from 'mdi-react/SourceRepositoryIcon'
>>>>>>> ac6199b3

import {
    TreeLayerCell,
    TreeLayerRowContents,
    TreeLayerRowContentsLink,
    TreeRowAlert,
    TreeLayerRowContentsText,
    TreeRowIcon,
    TreeRowLabel,
    TreeRow,
} from './components'
import { FileDecorator } from './FileDecorator'
import { TreeLayerProps } from './TreeLayer'
import { maxEntries, treePadding } from './util'

interface FileProps extends TreeLayerProps {
    className?: string
    maxEntries: number
    handleTreeClick: () => void
    noopRowClick: (event: React.MouseEvent<HTMLAnchorElement>) => void
    linkRowClick: (event: React.MouseEvent<HTMLAnchorElement>) => void
    isActive: boolean
    isSelected: boolean
}

export const File: React.FunctionComponent<FileProps> = props => {
    const renderedFileDecorations = (
        <FileDecorator
            // If component is not specified, or it is 'sidebar', render it.
            fileDecorations={props.fileDecorations?.filter(decoration => decoration?.where !== 'page')}
            isLightTheme={props.isLightTheme}
            isActive={props.isActive}
        />
    )

    return (
        <TreeRow
            key={props.entryInfo.path}
            className={props.className}
            isActive={props.isActive}
            isSelected={props.isSelected}
        >
            <TreeLayerCell className="test-sidebar-file-decorable">
                {props.entryInfo.submodule ? (
                    props.entryInfo.url ? (
                        <TreeLayerRowContentsLink
                            to={props.entryInfo.url}
                            onClick={props.linkRowClick}
                            draggable={false}
                            title={'Submodule: ' + props.entryInfo.submodule.url}
                            data-tree-path={props.entryInfo.path}
                        >
                            <TreeLayerRowContentsText>
                                {/* TODO Improve accessibility: https://github.com/sourcegraph/sourcegraph/issues/12916 */}
                                <TreeRowIcon style={treePadding(props.depth, true)} onClick={props.noopRowClick}>
                                    <Icon as={SourceRepositoryIcon} />
                                </TreeRowIcon>
                                <TreeRowLabel className="test-file-decorable-name">
                                    {props.entryInfo.name} @ {props.entryInfo.submodule.commit.slice(0, 7)}
                                </TreeRowLabel>
                                {renderedFileDecorations}
                            </TreeLayerRowContentsText>
                        </TreeLayerRowContentsLink>
                    ) : (
                        <TreeLayerRowContents title={'Submodule: ' + props.entryInfo.submodule.url}>
                            <TreeLayerRowContentsText>
                                <TreeRowIcon style={treePadding(props.depth, true)}>
                                    <Icon as={SourceRepositoryIcon} />
                                </TreeRowIcon>
                                <TreeRowLabel className="test-file-decorable-name">
                                    {props.entryInfo.name} @ {props.entryInfo.submodule.commit.slice(0, 7)}
                                </TreeRowLabel>
                                {renderedFileDecorations}
                            </TreeLayerRowContentsText>
                        </TreeLayerRowContents>
                    )
                ) : (
                    <TreeLayerRowContentsLink
                        className="test-tree-file-link"
                        to={props.entryInfo.url}
                        onClick={props.linkRowClick}
                        data-tree-path={props.entryInfo.path}
                        draggable={false}
                        title={props.entryInfo.path}
                        // needed because of dynamic styling
                        style={treePadding(props.depth, false)}
                        tabIndex={-1}
                    >
                        <TreeLayerRowContentsText className="d-flex flex-row flex-1 justify-content-between">
                            <span className="test-file-decorable-name">{props.entryInfo.name}</span>
                            {renderedFileDecorations}
                        </TreeLayerRowContentsText>
                    </TreeLayerRowContentsLink>
                )}
                {props.index === maxEntries - 1 && (
                    <TreeRowAlert
                        variant="warning"
                        style={treePadding(props.depth, true)}
                        error="Too many entries. Use search to find a specific file."
                    />
                )}
            </TreeLayerCell>
        </TreeRow>
    )
}<|MERGE_RESOLUTION|>--- conflicted
+++ resolved
@@ -1,11 +1,9 @@
 /* eslint jsx-a11y/click-events-have-key-events: warn, jsx-a11y/no-static-element-interactions: warn */
 import * as React from 'react'
 
-<<<<<<< HEAD
+import SourceRepositoryIcon from 'mdi-react/SourceRepositoryIcon'
+
 import { Icon } from '@sourcegraph/wildcard'
-=======
-import SourceRepositoryIcon from 'mdi-react/SourceRepositoryIcon'
->>>>>>> ac6199b3
 
 import {
     TreeLayerCell,
