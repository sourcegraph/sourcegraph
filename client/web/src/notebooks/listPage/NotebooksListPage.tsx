--- conflicted
+++ resolved
@@ -24,11 +24,8 @@
 import { ImportMarkdownNotebookButton } from './ImportMarkdownNotebookButton'
 import { NotebooksGettingStartedTab } from './NotebooksGettingStartedTab'
 import { NotebooksList } from './NotebooksList'
-<<<<<<< HEAD
 import { NotebooksOverview } from './NotebooksOverview'
-=======
 import { NotepadCTA, NOTEPAD_CTA_ID } from './NotepadCta'
->>>>>>> c0366aa3
 
 export interface NotebooksListPageProps extends TelemetryProps {
     authenticatedUser: AuthenticatedUser | null
