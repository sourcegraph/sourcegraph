<<<<<<< HEAD
import * as Monaco from 'monaco-editor'
import { useEffect } from 'react'
=======
import { useState, useEffect } from 'react'
>>>>>>> d49a1469

import * as Monaco from 'monaco-editor'

import { BlockProps } from '..'

export const MONACO_BLOCK_INPUT_OPTIONS: Monaco.editor.IStandaloneEditorConstructionOptions = {
    readOnly: false,
    lineNumbers: 'off',
    lineHeight: 16,
    // Match the query input's height for suggestion items line height.
    suggestLineHeight: 34,
    minimap: {
        enabled: false,
    },
    scrollbar: {
        vertical: 'auto',
        horizontal: 'hidden',
    },
    glyphMargin: false,
    hover: { delay: 150 },
    lineDecorationsWidth: 0,
    lineNumbersMinChars: 0,
    overviewRulerBorder: false,
    folding: false,
    rulers: [],
    overviewRulerLanes: 0,
    wordBasedSuggestions: false,
    quickSuggestions: false,
    fixedOverflowWidgets: true,
    contextmenu: false,
    links: false,
    // Match our monospace/code style from code.scss
    fontFamily: 'sfmono-regular, consolas, menlo, dejavu sans mono, monospace',
    // Display the cursor as a 1px line.
    cursorStyle: 'line',
    cursorWidth: 1,
    renderLineHighlight: 'none',
    wordWrap: 'on',
}

interface UseMonacoBlockEditorOptions extends Pick<BlockProps, 'onRunBlock'> {
    editor: Monaco.editor.IStandaloneCodeEditor | undefined
    id: string
    preventNewLine?: boolean
    tabMovesFocus?: boolean
    onInputChange: (value: string) => void
}

const REPLACE_NEW_LINE_REGEX = /[\n\r↵]/g

export const useMonacoBlockInput = ({
    editor,
    id,
    preventNewLine,
    tabMovesFocus = true,
    onRunBlock,
    onInputChange,
}: UseMonacoBlockEditorOptions): void => {
    useEffect(() => {
        if (!editor) {
            return
        }
        const disposables = [
            editor.addAction({
                id: 'run-block-on-cmd-enter',
                label: 'Run block',
                keybindings: [Monaco.KeyMod.CtrlCmd | Monaco.KeyCode.Enter],
                run: () => onRunBlock(id),
            }),
            editor.addAction({
                id: 'blur-on-esacpe',
                label: 'Blur on escape',
                keybindings: [Monaco.KeyCode.Escape],
                run: () => {
                    if (document.activeElement instanceof HTMLElement) {
                        document.activeElement.blur()
                    }
                },
            }),
        ]

        if (preventNewLine) {
            disposables.push(
                editor.addAction({
                    id: 'preventEnter',
                    label: 'preventEnter',
                    keybindings: [Monaco.KeyCode.Enter],
                    run: () => {
                        editor.trigger('preventEnter', 'acceptSelectedSuggestion', [])
                    },
                })
            )
        }

        return () => {
            for (const disposable of disposables) {
                disposable.dispose()
            }
        }
    }, [editor, id, preventNewLine, onRunBlock])

    useEffect(() => {
        if (!editor) {
            return
        }
        const disposable = editor.onDidChangeModelContent(() => {
            const value = editor.getValue()
            onInputChange(preventNewLine ? value.replace(REPLACE_NEW_LINE_REGEX, '') : value)
        })
        return () => disposable.dispose()
    }, [editor, id, preventNewLine, onInputChange])

    useEffect(() => {
        if (!editor) {
            return
        }
        const disposables = [
            editor.onDidFocusEditorText(() => {
                if (tabMovesFocus) {
                    editor.createContextKey('editorTabMovesFocus', true)
                }
            }),
        ]
        return () => {
            for (const disposable of disposables) {
                disposable.dispose()
            }
        }
    }, [editor, id, tabMovesFocus])
}<|MERGE_RESOLUTION|>--- conflicted
+++ resolved
@@ -1,9 +1,4 @@
-<<<<<<< HEAD
-import * as Monaco from 'monaco-editor'
 import { useEffect } from 'react'
-=======
-import { useState, useEffect } from 'react'
->>>>>>> d49a1469
 
 import * as Monaco from 'monaco-editor'
 
