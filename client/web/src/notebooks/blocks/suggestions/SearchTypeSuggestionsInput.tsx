import React, { ReactElement, useCallback, useEffect, useMemo } from 'react'

import classNames from 'classnames'
import { noop } from 'lodash'
import * as Monaco from 'monaco-editor'
<<<<<<< HEAD
import React, { ReactElement, useCallback, useMemo } from 'react'
=======
>>>>>>> 25266f06
import { Observable, of } from 'rxjs'
import { delay, startWith } from 'rxjs/operators'

import { pluralize } from '@sourcegraph/common'
import { createQueryExampleFromString, updateQueryWithFilterAndExample } from '@sourcegraph/search'
import { SyntaxHighlightedSearchQuery } from '@sourcegraph/search-ui'
import { toMonacoSelection } from '@sourcegraph/search-ui/src/input/MonacoQueryInput'
import { MonacoEditor } from '@sourcegraph/shared/src/components/MonacoEditor'
import { FilterType } from '@sourcegraph/shared/src/search/query/filters'
import { toMonacoRange } from '@sourcegraph/shared/src/search/query/monaco'
import { PathMatch, SymbolMatch } from '@sourcegraph/shared/src/search/stream'
import { ThemeProps } from '@sourcegraph/shared/src/theme'
import { Button, useObservable } from '@sourcegraph/wildcard'

import { BlockProps } from '../..'
import { MONACO_BLOCK_INPUT_OPTIONS, useMonacoBlockInput } from '../useMonacoBlockInput'

import blockStyles from '../NotebookBlock.module.scss'
import styles from './SearchTypeSuggestionsInput.module.scss'

interface SearchTypeSuggestionsInputProps<S extends SymbolMatch | PathMatch>
    extends ThemeProps,
        Pick<BlockProps, 'onRunBlock'> {
    id: string
    label: string
    sourcegraphSearchLanguageId: string
    editor: Monaco.editor.IStandaloneCodeEditor | undefined
    queryPrefix: string
    queryInput: string
    setEditor: (editor: Monaco.editor.IStandaloneCodeEditor) => void
    setQueryInput: (value: string) => void
    debouncedSetQueryInput: (value: string) => void
    fetchSuggestions: (query: string) => Observable<S[]>
    countSuggestions: (suggestions: S[]) => number
    renderSuggestions: (suggestions: S[]) => ReactElement
}

const LOADING = 'LOADING' as const
const QUERY_EXAMPLE = createQueryExampleFromString('{enter-regexp-pattern}')

export const SearchTypeSuggestionsInput = <S extends SymbolMatch | PathMatch>({
    id,
    label,
    editor,
    sourcegraphSearchLanguageId,
    queryPrefix,
    queryInput,
    isLightTheme,
    setEditor,
    setQueryInput,
    debouncedSetQueryInput,
    fetchSuggestions,
    countSuggestions,
    renderSuggestions,
    ...props
}: SearchTypeSuggestionsInputProps<S>): ReactElement => {
    useMonacoBlockInput({
        editor,
        id,
        onInputChange: debouncedSetQueryInput,
        preventNewLine: true,
        ...props,
    })

    const addExampleFilter = useCallback(
        (filterType: FilterType) => {
            const { query, placeholderRange, filterRange } = updateQueryWithFilterAndExample(
                queryInput,
                filterType,
                QUERY_EXAMPLE,
                { singular: false, negate: false, emptyValue: false }
            )
            setQueryInput(query)
            const textModel = editor?.getModel()
            if (!editor || !textModel) {
                return
            }
            // Focus the selection in the next run-loop, since we have to wait for the Monaco editor to update.
            setTimeout(() => {
                const selectionRange = toMonacoSelection(toMonacoRange(placeholderRange, textModel))
                editor.setSelection(selectionRange)
                editor.revealRange(toMonacoRange(filterRange, textModel))
                editor.focus()
            }, 0)
        },
        [editor, queryInput, setQueryInput]
    )

    const suggestions = useObservable(
        useMemo(
            () =>
                queryInput.length > 0
                    ? fetchSuggestions(queryInput).pipe(
                          // A small delay to prevent flickering loading message.
                          delay(300),
                          startWith(LOADING)
                      )
                    : of(undefined),
            [queryInput, fetchSuggestions]
        )
    )

    const suggestionsCount = useMemo(() => {
        if (!suggestions || suggestions === LOADING) {
            return undefined
        }
        return countSuggestions(suggestions)
    }, [suggestions, countSuggestions])

    return (
        <div>
            <label htmlFor={`${id}-search-type-query-input`}>{label}</label>
            <div
                id={`${id}-search-type-query-input`}
                className={classNames(blockStyles.monacoWrapper, styles.queryInputMonacoWrapper)}
            >
                <div className="d-flex">
                    <SyntaxHighlightedSearchQuery className={styles.searchTypeQueryPart} query={queryPrefix} />
                </div>
                <div className="flex-1">
                    <MonacoEditor
                        language={sourcegraphSearchLanguageId}
                        value={queryInput}
                        height={17}
                        isLightTheme={isLightTheme}
                        editorWillMount={noop}
                        onEditorCreated={setEditor}
                        options={{
                            ...MONACO_BLOCK_INPUT_OPTIONS,
                            wordWrap: 'off',
                            scrollbar: {
                                vertical: 'hidden',
                                horizontal: 'hidden',
                            },
                        }}
                        border={false}
                    />
                </div>
            </div>
            <div className="mt-1">
                <Button
                    className="mr-1"
                    variant="secondary"
                    size="sm"
                    onClick={() => addExampleFilter(FilterType.repo)}
                >
                    Filter by repository
                </Button>
                <Button variant="secondary" size="sm" onClick={() => addExampleFilter(FilterType.file)}>
                    Filter by file path
                </Button>
            </div>
            <div className="mt-3 mb-1">
                {suggestionsCount !== undefined && (
                    <strong>
                        {suggestionsCount} {pluralize('result', suggestionsCount)} found
                    </strong>
                )}
                {suggestions === LOADING && <strong>Searching...</strong>}
            </div>
            {suggestions && suggestions !== LOADING && renderSuggestions(suggestions)}
        </div>
    )
}<|MERGE_RESOLUTION|>--- conflicted
+++ resolved
@@ -1,12 +1,8 @@
-import React, { ReactElement, useCallback, useEffect, useMemo } from 'react'
+import React, { ReactElement, useCallback, useMemo } from 'react'
 
 import classNames from 'classnames'
 import { noop } from 'lodash'
 import * as Monaco from 'monaco-editor'
-<<<<<<< HEAD
-import React, { ReactElement, useCallback, useMemo } from 'react'
-=======
->>>>>>> 25266f06
 import { Observable, of } from 'rxjs'
 import { delay, startWith } from 'rxjs/operators'
 
