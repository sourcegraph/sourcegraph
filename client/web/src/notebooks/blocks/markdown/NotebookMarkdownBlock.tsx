--- conflicted
+++ resolved
@@ -113,12 +113,7 @@
             isSelected,
             onRunBlock,
             onBlockInputChange,
-<<<<<<< HEAD
-            actions: isSelected ? menuActions : [],
-=======
-            onSelectBlock,
             actions: isSelected && !isReadOnly ? menuActions : [],
->>>>>>> f9670e6a
             'aria-label': 'Notebook markdown block',
             ...props,
         }),
