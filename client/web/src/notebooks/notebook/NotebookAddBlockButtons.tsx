import React, { useCallback } from 'react'

import { mdiLanguageMarkdownOutline, mdiMagnify, mdiCodeTags, mdiFunction, mdiLaptop } from '@mdi/js'

import { Button, Icon, Tooltip } from '@sourcegraph/wildcard'

import { BlockInput } from '..'
import { useExperimentalFeatures } from '../../stores'

import { EMPTY_FILE_BLOCK_INPUT, EMPTY_SYMBOL_BLOCK_INPUT } from './useCommandPaletteOptions'

import styles from './NotebookAddBlockButtons.module.scss'

interface NotebookAddBlockButtonsProps {
    onAddBlock: (blockIndex: number, blockInput: BlockInput) => void
    index: number
}

export const NotebookAddBlockButtons: React.FunctionComponent<
    React.PropsWithChildren<NotebookAddBlockButtonsProps>
> = ({ index, onAddBlock }) => {
    const showComputeComponent = useExperimentalFeatures(features => features.showComputeComponent)
    const addBlock = useCallback((blockInput: BlockInput) => onAddBlock(index, blockInput), [index, onAddBlock])
    return (
        <>
<<<<<<< HEAD
            <Tooltip content="Add Markdown text">
                <Button
                    className={styles.addBlockButton}
                    onClick={() => addBlock({ type: 'md', input: { text: '', initialFocusInput: true } })}
                    data-testid="add-md-block"
                    aria-label="Add markdown"
                >
                    <Icon aria-hidden={true} as={LanguageMarkdownOutlineIcon} size="sm" />
                </Button>
            </Tooltip>
            <Tooltip content="Add a Sourcegraph query">
                <Button
                    className={styles.addBlockButton}
                    onClick={() => addBlock({ type: 'query', input: { query: '', initialFocusInput: true } })}
                    data-testid="add-query-block"
                    aria-label="Add query"
                >
                    <Icon aria-hidden={true} as={MagnifyIcon} size="sm" />
                </Button>
            </Tooltip>
            <Tooltip content="Add code from a file">
=======
            <Button
                className={styles.addBlockButton}
                data-tooltip="Add Markdown text"
                aria-label="Add markdown"
                onClick={() => addBlock({ type: 'md', input: { text: '', initialFocusInput: true } })}
                data-testid="add-md-block"
            >
                <Icon aria-hidden={true} size="sm" svgPath={mdiLanguageMarkdownOutline} />
            </Button>
            <Button
                className={styles.addBlockButton}
                data-tooltip="Add a Sourcegraph query"
                aria-label="Add query"
                onClick={() => addBlock({ type: 'query', input: { query: '', initialFocusInput: true } })}
                data-testid="add-query-block"
            >
                <Icon aria-hidden={true} size="sm" svgPath={mdiMagnify} />
            </Button>
            <Button
                className={styles.addBlockButton}
                data-tooltip="Add code from a file"
                aria-label="Add code from file"
                onClick={() => addBlock({ type: 'file', input: EMPTY_FILE_BLOCK_INPUT })}
                data-testid="add-file-block"
            >
                <Icon aria-hidden={true} size="sm" svgPath={mdiCodeTags} />
            </Button>
            <Button
                className={styles.addBlockButton}
                data-tooltip="Add a symbol"
                aria-label="Add symbol"
                onClick={() => addBlock({ type: 'symbol', input: EMPTY_SYMBOL_BLOCK_INPUT })}
                data-testid="add-symbol-block"
            >
                <Icon aria-hidden={true} size="sm" svgPath={mdiFunction} />
            </Button>
            {showComputeComponent && (
>>>>>>> ad5f4c65
                <Button
                    className={styles.addBlockButton}
                    onClick={() => addBlock({ type: 'file', input: EMPTY_FILE_BLOCK_INPUT })}
                    data-testid="add-file-block"
                    aria-label="Add code"
                >
<<<<<<< HEAD
                    <Icon aria-hidden={true} as={CodeTagsIcon} size="sm" />
=======
                    {/* // TODO: Fix icon */}
                    <Icon aria-hidden={true} size="sm" svgPath={mdiLaptop} />
>>>>>>> ad5f4c65
                </Button>
            </Tooltip>
            <Tooltip content="Add a symbol">
                <Button
                    className={styles.addBlockButton}
                    onClick={() => addBlock({ type: 'symbol', input: EMPTY_SYMBOL_BLOCK_INPUT })}
                    data-testid="add-symbol-block"
                    aria-label="Add symbol"
                >
                    <Icon aria-hidden={true} as={FunctionIcon} size="sm" />
                </Button>
            </Tooltip>
            {showComputeComponent && (
                <Tooltip content="Add compute block">
                    <Button
                        className={styles.addBlockButton}
                        onClick={() => addBlock({ type: 'compute', input: '' })}
                        data-testid="add-compute-block"
                        aria-label="Add compute block"
                    >
                        {/* // TODO: Fix icon */}
                        <Icon aria-hidden={true} as={LaptopIcon} size="sm" />
                    </Button>
                </Tooltip>
            )}
        </>
    )
}<|MERGE_RESOLUTION|>--- conflicted
+++ resolved
@@ -23,7 +23,6 @@
     const addBlock = useCallback((blockInput: BlockInput) => onAddBlock(index, blockInput), [index, onAddBlock])
     return (
         <>
-<<<<<<< HEAD
             <Tooltip content="Add Markdown text">
                 <Button
                     className={styles.addBlockButton}
@@ -31,7 +30,7 @@
                     data-testid="add-md-block"
                     aria-label="Add markdown"
                 >
-                    <Icon aria-hidden={true} as={LanguageMarkdownOutlineIcon} size="sm" />
+                    <Icon aria-hidden={true} size="sm" svgPath={mdiLanguageMarkdownOutline} />
                 </Button>
             </Tooltip>
             <Tooltip content="Add a Sourcegraph query">
@@ -41,61 +40,17 @@
                     data-testid="add-query-block"
                     aria-label="Add query"
                 >
-                    <Icon aria-hidden={true} as={MagnifyIcon} size="sm" />
+                    <Icon aria-hidden={true} size="sm" svgPath={mdiMagnify} />
                 </Button>
             </Tooltip>
             <Tooltip content="Add code from a file">
-=======
-            <Button
-                className={styles.addBlockButton}
-                data-tooltip="Add Markdown text"
-                aria-label="Add markdown"
-                onClick={() => addBlock({ type: 'md', input: { text: '', initialFocusInput: true } })}
-                data-testid="add-md-block"
-            >
-                <Icon aria-hidden={true} size="sm" svgPath={mdiLanguageMarkdownOutline} />
-            </Button>
-            <Button
-                className={styles.addBlockButton}
-                data-tooltip="Add a Sourcegraph query"
-                aria-label="Add query"
-                onClick={() => addBlock({ type: 'query', input: { query: '', initialFocusInput: true } })}
-                data-testid="add-query-block"
-            >
-                <Icon aria-hidden={true} size="sm" svgPath={mdiMagnify} />
-            </Button>
-            <Button
-                className={styles.addBlockButton}
-                data-tooltip="Add code from a file"
-                aria-label="Add code from file"
-                onClick={() => addBlock({ type: 'file', input: EMPTY_FILE_BLOCK_INPUT })}
-                data-testid="add-file-block"
-            >
-                <Icon aria-hidden={true} size="sm" svgPath={mdiCodeTags} />
-            </Button>
-            <Button
-                className={styles.addBlockButton}
-                data-tooltip="Add a symbol"
-                aria-label="Add symbol"
-                onClick={() => addBlock({ type: 'symbol', input: EMPTY_SYMBOL_BLOCK_INPUT })}
-                data-testid="add-symbol-block"
-            >
-                <Icon aria-hidden={true} size="sm" svgPath={mdiFunction} />
-            </Button>
-            {showComputeComponent && (
->>>>>>> ad5f4c65
                 <Button
                     className={styles.addBlockButton}
                     onClick={() => addBlock({ type: 'file', input: EMPTY_FILE_BLOCK_INPUT })}
                     data-testid="add-file-block"
                     aria-label="Add code"
                 >
-<<<<<<< HEAD
-                    <Icon aria-hidden={true} as={CodeTagsIcon} size="sm" />
-=======
-                    {/* // TODO: Fix icon */}
-                    <Icon aria-hidden={true} size="sm" svgPath={mdiLaptop} />
->>>>>>> ad5f4c65
+                    <Icon aria-hidden={true} size="sm" svgPath={mdiCodeTags} />
                 </Button>
             </Tooltip>
             <Tooltip content="Add a symbol">
@@ -105,7 +60,7 @@
                     data-testid="add-symbol-block"
                     aria-label="Add symbol"
                 >
-                    <Icon aria-hidden={true} as={FunctionIcon} size="sm" />
+                    <Icon aria-hidden={true} size="sm" svgPath={mdiFunction} />
                 </Button>
             </Tooltip>
             {showComputeComponent && (
@@ -117,7 +72,7 @@
                         aria-label="Add compute block"
                     >
                         {/* // TODO: Fix icon */}
-                        <Icon aria-hidden={true} as={LaptopIcon} size="sm" />
+                        <Icon aria-hidden={true} size="sm" svgPath={mdiLaptop} />
                     </Button>
                 </Tooltip>
             )}
