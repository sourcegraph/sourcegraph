import React, { useCallback, useEffect, useMemo, useState } from 'react'

import { noop } from 'lodash'
import ContentCopyIcon from 'mdi-react/ContentCopyIcon'
import DownloadIcon from 'mdi-react/DownloadIcon'
import PlayCircleOutlineIcon from 'mdi-react/PlayCircleOutlineIcon'
import * as Monaco from 'monaco-editor'
import { useLocation } from 'react-router'
import { Redirect } from 'react-router-dom'
import { Observable, ReplaySubject } from 'rxjs'
import { catchError, delay, filter, map, startWith, switchMap, tap, withLatestFrom } from 'rxjs/operators'

import { createHoverifier } from '@sourcegraph/codeintellify'
import { asError, isDefined, isErrorLike, property } from '@sourcegraph/common'
import { StreamingSearchResultsListProps } from '@sourcegraph/search-ui'
import { useQueryIntelligence } from '@sourcegraph/search/src/useQueryIntelligence'
import { ActionItemAction } from '@sourcegraph/shared/src/actions/ActionItem'
import { HoverMerged } from '@sourcegraph/shared/src/api/client/types/hover'
import { Controller as ExtensionsController } from '@sourcegraph/shared/src/extensions/controller'
import { getHoverActions } from '@sourcegraph/shared/src/hover/actions'
import { HoverContext } from '@sourcegraph/shared/src/hover/HoverOverlay'
import { getModeFromPath } from '@sourcegraph/shared/src/languages'
import { PlatformContext } from '@sourcegraph/shared/src/platform/context'
import { SearchPatternType } from '@sourcegraph/shared/src/schema'
import { fetchStreamSuggestions } from '@sourcegraph/shared/src/search/suggestions'
import { TelemetryProps } from '@sourcegraph/shared/src/telemetry/telemetryService'
import { ThemeProps } from '@sourcegraph/shared/src/theme'
import { Button, useEventObservable, useObservable } from '@sourcegraph/wildcard'

import { Block, BlockDirection, BlockInit, BlockInput, BlockType } from '..'
import { AuthenticatedUser } from '../../auth'
import { getHover, getDocumentHighlights } from '../../backend/features'
import { WebHoverOverlay } from '../../components/WebHoverOverlay'
import { NotebookFields } from '../../graphql-operations'
import { getLSPTextDocumentPositionParameters } from '../../repo/blob/Blob'
import { PageRoutes } from '../../routes.constants'
import { SearchStreamingProps } from '../../search'
import { NotebookComputeBlock } from '../blocks/compute/NotebookComputeBlock'
import { NotebookFileBlock } from '../blocks/file/NotebookFileBlock'
import { NotebookMarkdownBlock } from '../blocks/markdown/NotebookMarkdownBlock'
import { NotebookQueryBlock } from '../blocks/query/NotebookQueryBlock'
import { NotebookSymbolBlock } from '../blocks/symbol/NotebookSymbolBlock'

import { NotebookAddBlockButtons } from './NotebookAddBlockButtons'
<<<<<<< HEAD
import styles from './NotebookComponent.module.scss'
import { focusBlock, useNotebookEventHandlers } from './useNotebookEventHandlers'
=======
>>>>>>> d49a1469

import { Notebook, CopyNotebookProps } from '.'

import styles from './NotebookComponent.module.scss'

export interface NotebookComponentProps
    extends SearchStreamingProps,
        ThemeProps,
        TelemetryProps,
        Omit<StreamingSearchResultsListProps, 'location' | 'allExpanded'> {
    globbing: boolean
    isReadOnly?: boolean
    blocks: BlockInit[]
    authenticatedUser: AuthenticatedUser | null
    extensionsController: Pick<ExtensionsController, 'extHostAPI' | 'executeCommand'>
    platformContext: Pick<
        PlatformContext,
        'sourcegraphURL' | 'requestGraphQL' | 'urlToFile' | 'settings' | 'forceUpdateTooltip'
    >
    exportedFileName: string
    isEmbedded?: boolean
    onSerializeBlocks: (blocks: Block[]) => void
    onCopyNotebook: (props: Omit<CopyNotebookProps, 'title'>) => Observable<NotebookFields>
}

const LOADING = 'LOADING' as const

type BlockCounts = { [blockType in BlockType]: number }

function countBlockTypes(blocks: Block[]): BlockCounts {
    return blocks.reduce((aggregate, block) => ({ ...aggregate, [block.type]: aggregate[block.type] + 1 }), {
        md: 0,
        file: 0,
        query: 0,
        compute: 0,
        symbol: 0,
    })
}

function downloadTextAsFile(text: string, fileName: string): void {
    const blob = new Blob([text], { type: 'text/plain' })
    const blobURL = window.URL.createObjectURL(blob)
    const link = document.createElement('a')
    link.style.display = 'none'
    link.href = blobURL
    link.download = fileName
    document.body.append(link)
    link.click()
    link.remove()
    window.URL.revokeObjectURL(blobURL)
}

export const NotebookComponent: React.FunctionComponent<NotebookComponentProps> = ({
    onSerializeBlocks,
    onCopyNotebook,
    isReadOnly = false,
    extensionsController,
    exportedFileName,
    isEmbedded,
    authenticatedUser,
    ...props
}) => {
    const notebook = useMemo(
        () =>
            new Notebook(props.blocks, {
                extensionHostAPI: extensionsController.extHostAPI,
                fetchHighlightedFileLineRanges: props.fetchHighlightedFileLineRanges,
            }),
        [props.blocks, props.fetchHighlightedFileLineRanges, extensionsController.extHostAPI]
    )

    const [selectedBlockId, setSelectedBlockId] = useState<string | null>(null)
    const [blocks, setBlocks] = useState<Block[]>(notebook.getBlocks())

    const updateBlocks = useCallback(
        (serialize = true) => {
            const blocks = notebook.getBlocks()
            setBlocks(blocks)
            if (serialize) {
                onSerializeBlocks(blocks)
            }
            const blockCountsPerType = countBlockTypes(blocks)
            props.telemetryService.log(
                'SearchNotebookBlocksUpdated',
                { blocksCount: blocks.length, blockCountsPerType },
                { blocksCount: blocks.length, blockCountsPerType }
            )
        },
        [notebook, setBlocks, onSerializeBlocks, props.telemetryService]
    )

    // Update the blocks if the notebook instance changes (when new initializer blocks are provided)
    useEffect(() => setBlocks(notebook.getBlocks()), [notebook])

    const onRunBlock = useCallback(
        (id: string) => {
            notebook.runBlockById(id)
            updateBlocks(false)

            props.telemetryService.log(
                'SearchNotebookRunBlock',
                { type: notebook.getBlockById(id)?.type },
                { type: notebook.getBlockById(id)?.type }
            )
        },
        [notebook, props.telemetryService, updateBlocks]
    )

    const [runAllBlocks, runningAllBlocks] = useEventObservable(
        useCallback(
            (click: Observable<React.MouseEvent>) =>
                click.pipe(
                    switchMap(() => notebook.runAllBlocks().pipe(startWith(LOADING))),
                    tap(() => {
                        updateBlocks(false)
                        props.telemetryService.log('SearchNotebookRunAllBlocks')
                    })
                ),
            [notebook, props.telemetryService, updateBlocks]
        )
    )

    const [exportNotebook] = useEventObservable(
        useCallback(
            (event: Observable<React.MouseEvent<HTMLButtonElement>>) =>
                event.pipe(
                    switchMap(() => notebook.exportToMarkdown(window.location.origin)),
                    tap(exportedMarkdown => {
                        downloadTextAsFile(exportedMarkdown, exportedFileName)
                        props.telemetryService.log('SearchNotebookExportNotebook')
                    })
                ),
            [notebook, exportedFileName, props.telemetryService]
        )
    )

    const [copyNotebook, copiedNotebookOrError] = useEventObservable(
        useCallback(
            (input: Observable<Omit<CopyNotebookProps, 'title'>>) =>
                input.pipe(
                    // The delay is added to make the copy loading state more obvious. Otherwise, the copy
                    // happens too fast, and it can seem like nothing happened.
                    switchMap(props => onCopyNotebook(props).pipe(delay(400), startWith(LOADING))),
                    catchError(error => [asError(error)])
                ),
            [onCopyNotebook]
        )
    )

    const onCopyNotebookButtonClick = useCallback(() => {
        if (!authenticatedUser) {
            return
        }
        props.telemetryService.log('SearchNotebookCopyNotebookButtonClick')
        copyNotebook({ namespace: authenticatedUser.id, blocks: notebook.getBlocks() })
    }, [authenticatedUser, copyNotebook, notebook, props.telemetryService])

    const onBlockInputChange = useCallback(
        (id: string, blockInput: BlockInput) => {
            notebook.setBlockInputById(id, blockInput)
            updateBlocks()
        },
        [notebook, updateBlocks]
    )

    const onAddBlock = useCallback(
        (index: number, blockInput: BlockInput) => {
            if (isReadOnly) {
                return
            }
            const addedBlock = notebook.insertBlockAtIndex(index, blockInput)
            if (addedBlock.type === 'md') {
                notebook.runBlockById(addedBlock.id)
            }
            setSelectedBlockId(addedBlock.id)
            updateBlocks()

            props.telemetryService.log('SearchNotebookAddBlock', { type: addedBlock.type }, { type: addedBlock.type })
        },
        [notebook, isReadOnly, props.telemetryService, updateBlocks, setSelectedBlockId]
    )

    const onDeleteBlock = useCallback(
        (id: string) => {
            if (isReadOnly) {
                return
            }

            const block = notebook.getBlockById(id)
            const blockToFocusAfterDelete = notebook.getNextBlockId(id) ?? notebook.getPreviousBlockId(id)
            notebook.deleteBlockById(id)
            setSelectedBlockId(blockToFocusAfterDelete)
            if (blockToFocusAfterDelete) {
                focusBlock(blockToFocusAfterDelete)
            }
            updateBlocks()

            props.telemetryService.log('SearchNotebookDeleteBlock', { type: block?.type }, { type: block?.type })
        },
        [notebook, isReadOnly, props.telemetryService, setSelectedBlockId, updateBlocks]
    )

    const onMoveBlock = useCallback(
        (id: string, direction: BlockDirection) => {
            if (isReadOnly) {
                return
            }

            notebook.moveBlockById(id, direction)
            focusBlock(id)
            updateBlocks()

            props.telemetryService.log(
                'SearchNotebookMoveBlock',
                { type: notebook.getBlockById(id)?.type, direction },
                { type: notebook.getBlockById(id)?.type, direction }
            )
        },
        [notebook, isReadOnly, props.telemetryService, updateBlocks]
    )

    const onDuplicateBlock = useCallback(
        (id: string) => {
            if (isReadOnly) {
                return
            }

            const duplicateBlock = notebook.duplicateBlockById(id)
            if (duplicateBlock) {
                setSelectedBlockId(duplicateBlock.id)
                focusBlock(duplicateBlock.id)
            }
            if (duplicateBlock?.type === 'md') {
                notebook.runBlockById(duplicateBlock.id)
            }
            updateBlocks()

            props.telemetryService.log(
                'SearchNotebookDuplicateBlock',
                { type: duplicateBlock?.type },
                { type: duplicateBlock?.type }
            )
        },
        [notebook, isReadOnly, props.telemetryService, setSelectedBlockId, updateBlocks]
    )

    const notebookEventHandlersProps = useMemo(
        () => ({
            notebook,
            selectedBlockId,
            setSelectedBlockId,
            onMoveBlock,
            onRunBlock,
            onDeleteBlock,
            onDuplicateBlock,
        }),
        [notebook, onDeleteBlock, onDuplicateBlock, onMoveBlock, onRunBlock, selectedBlockId]
    )
    useNotebookEventHandlers(notebookEventHandlersProps)

    const sourcegraphSearchLanguageId = useQueryIntelligence(fetchStreamSuggestions, {
        patternType: SearchPatternType.literal,
        globbing: props.globbing,
        interpretComments: true,
    })

    const sourcegraphSuggestionsSearchLanguageId = useQueryIntelligence(fetchStreamSuggestions, {
        patternType: SearchPatternType.literal,
        globbing: props.globbing,
        interpretComments: true,
        disablePatternSuggestions: true,
    })

    // Register dummy onCompletionSelected handler to prevent console errors
    useEffect(() => {
        const disposable = Monaco.editor.registerCommand('completionItemSelected', noop)
        return () => disposable.dispose()
    }, [])

    // Element reference subjects passed to `hoverifier`
    const notebookElements = useMemo(() => new ReplaySubject<HTMLElement | null>(1), [])
    const nextNotebookElement = useCallback((blockElement: HTMLElement | null) => notebookElements.next(blockElement), [
        notebookElements,
    ])

    const hoverOverlayElements = useMemo(() => new ReplaySubject<HTMLElement | null>(1), [])
    const nextOverlayElement = useCallback(
        (overlayElement: HTMLElement | null) => hoverOverlayElements.next(overlayElement),
        [hoverOverlayElements]
    )

    // Subject that emits on every render. Source for `hoverOverlayRerenders`, used to
    // reposition hover overlay if needed when `SearchNotebook` rerenders
    const rerenders = useMemo(() => new ReplaySubject(1), [])
    useEffect(() => {
        rerenders.next()
    })

    // Create hoverifier.
    const hoverifier = useMemo(
        () =>
            createHoverifier<HoverContext, HoverMerged, ActionItemAction>({
                hoverOverlayElements,
                hoverOverlayRerenders: rerenders.pipe(
                    withLatestFrom(hoverOverlayElements, notebookElements),
                    map(([, hoverOverlayElement, blockElement]) => ({
                        hoverOverlayElement,
                        relativeElement: blockElement,
                    })),
                    filter(property('relativeElement', isDefined)),
                    // Can't reposition HoverOverlay if it wasn't rendered
                    filter(property('hoverOverlayElement', isDefined))
                ),
                getHover: context =>
                    getHover(getLSPTextDocumentPositionParameters(context, getModeFromPath(context.filePath)), {
                        extensionsController,
                    }),
                getDocumentHighlights: context =>
                    getDocumentHighlights(
                        getLSPTextDocumentPositionParameters(context, getModeFromPath(context.filePath)),
                        { extensionsController }
                    ),
                getActions: context =>
                    getHoverActions({ extensionsController, platformContext: props.platformContext }, context),
                tokenize: false,
            }),
        [
            // None of these dependencies are likely to change
            extensionsController,
            props.platformContext,
            hoverOverlayElements,
            notebookElements,
            rerenders,
        ]
    )

    // Passed to HoverOverlay
    const hoverState = useObservable(hoverifier.hoverStateUpdates) || {}

    // Dispose hoverifier or change/unmount.
    useEffect(() => () => hoverifier.unsubscribe(), [hoverifier])

    const renderBlock = useCallback(
        (block: Block) => {
            const blockProps = {
                ...props,
                onRunBlock,
                onBlockInputChange,
                onDeleteBlock,
                onMoveBlock,
                onDuplicateBlock,
                isReadOnly,
                isSelected: selectedBlockId === block.id,
                isOtherBlockSelected: selectedBlockId !== null && selectedBlockId !== block.id,
            }

            switch (block.type) {
                case 'md':
                    return <NotebookMarkdownBlock {...block} {...blockProps} />
                case 'file':
                    return (
                        <NotebookFileBlock
                            {...block}
                            {...blockProps}
                            hoverifier={hoverifier}
                            sourcegraphSearchLanguageId={sourcegraphSuggestionsSearchLanguageId}
                            extensionsController={extensionsController}
                        />
                    )
                case 'query':
                    return (
                        <NotebookQueryBlock
                            {...block}
                            {...blockProps}
                            authenticatedUser={authenticatedUser}
                            hoverifier={hoverifier}
                            sourcegraphSearchLanguageId={sourcegraphSearchLanguageId}
                            extensionsController={extensionsController}
                        />
                    )
                case 'compute':
                    return <NotebookComputeBlock {...block} {...blockProps} />
                case 'symbol':
                    return (
                        <NotebookSymbolBlock
                            {...block}
                            {...blockProps}
                            hoverifier={hoverifier}
                            sourcegraphSearchLanguageId={sourcegraphSuggestionsSearchLanguageId}
                            extensionsController={extensionsController}
                        />
                    )
            }
        },
        [
            isReadOnly,
            onBlockInputChange,
            onDeleteBlock,
            onDuplicateBlock,
            onMoveBlock,
            onRunBlock,
            props,
            selectedBlockId,
            sourcegraphSearchLanguageId,
            sourcegraphSuggestionsSearchLanguageId,
            extensionsController,
            hoverifier,
            authenticatedUser,
        ]
    )

    const location = useLocation()

    if (copiedNotebookOrError && !isErrorLike(copiedNotebookOrError) && copiedNotebookOrError !== LOADING) {
        return <Redirect to={PageRoutes.Notebook.replace(':id', copiedNotebookOrError.id)} />
    }

    return (
        <div className={styles.searchNotebook} ref={nextNotebookElement}>
            <div className="pb-1">
                <Button
                    className="mr-2"
                    variant="primary"
                    size="sm"
                    onClick={runAllBlocks}
                    disabled={blocks.length === 0 || runningAllBlocks === LOADING}
                >
                    <PlayCircleOutlineIcon className="icon-inline mr-1" />
                    <span>{runningAllBlocks === LOADING ? 'Running...' : 'Run all blocks'}</span>
                </Button>
                {!isEmbedded && (
                    <Button
                        className="mr-2"
                        variant="secondary"
                        size="sm"
                        onClick={exportNotebook}
                        data-testid="export-notebook-markdown-button"
                    >
                        <DownloadIcon className="icon-inline mr-1" />
                        <span>Export as Markdown</span>
                    </Button>
                )}
                {!isEmbedded && authenticatedUser && (
                    <Button
                        className="mr-2"
                        variant="secondary"
                        size="sm"
                        onClick={onCopyNotebookButtonClick}
                        data-testid="copy-notebook-button"
                        disabled={copiedNotebookOrError === LOADING}
                    >
                        <ContentCopyIcon className="icon-inline mr-1" />
                        <span>{copiedNotebookOrError === LOADING ? 'Copying...' : 'Copy to My Notebooks'}</span>
                    </Button>
                )}
            </div>
            {blocks.map((block, blockIndex) => (
                <div key={block.id}>
                    {!isReadOnly ? (
                        <NotebookAddBlockButtons onAddBlock={onAddBlock} index={blockIndex} />
                    ) : (
                        <div className="mb-2" />
                    )}
                    {renderBlock(block)}
                </div>
            ))}
            {!isReadOnly && (
                <NotebookAddBlockButtons
                    onAddBlock={onAddBlock}
                    index={blocks.length}
                    className="mt-2"
                    alwaysVisible={true}
                />
            )}
            {hoverState.hoverOverlayProps && (
                <WebHoverOverlay
                    {...props}
                    {...hoverState.hoverOverlayProps}
                    hoveredTokenElement={hoverState.hoveredTokenElement}
                    hoverRef={nextOverlayElement}
                    extensionsController={extensionsController}
                    location={location}
                    telemetryService={props.telemetryService}
                    isLightTheme={props.isLightTheme}
                />
            )}
        </div>
    )
}<|MERGE_RESOLUTION|>--- conflicted
+++ resolved
@@ -42,11 +42,7 @@
 import { NotebookSymbolBlock } from '../blocks/symbol/NotebookSymbolBlock'
 
 import { NotebookAddBlockButtons } from './NotebookAddBlockButtons'
-<<<<<<< HEAD
-import styles from './NotebookComponent.module.scss'
 import { focusBlock, useNotebookEventHandlers } from './useNotebookEventHandlers'
-=======
->>>>>>> d49a1469
 
 import { Notebook, CopyNotebookProps } from '.'
 
