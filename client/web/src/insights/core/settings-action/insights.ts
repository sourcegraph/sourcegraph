import { get } from 'lodash'

<<<<<<< HEAD
=======
import { isErrorLike } from '@sourcegraph/shared/src/util/errors'
import { modify, parseJSONCOrError } from '@sourcegraph/shared/src/util/jsonc'

>>>>>>> c49bf56c
import {
    Insight,
    INSIGHTS_ALL_REPOS_SETTINGS_KEY,
    InsightType,
    InsightTypePrefix,
    isLangStatsInsight,
    isSearchBasedInsight,
} from '../types'

/**
 * Returns insights extension name based on insight id.
 */
const getExtensionNameByInsight = (insight: Insight): string | undefined => {
    if (isSearchBasedInsight(insight)) {
        return 'sourcegraph/search-insights'
    }

    if (isLangStatsInsight(insight)) {
        return 'sourcegraph/code-stats-insights'
    }

    return undefined
}

/**
 * Returns insight settings key. Since different types of insight live in different
 * places in the settings we have to derive this place (settings key) by insight types
 */
const getInsightSettingKey = (insight: Insight): string[] => {
    // Lang stats insight always lives on top level by its unique id
    if (isLangStatsInsight(insight)) {
        return [insight.id]
    }

    // Search based insight may live in two main places
    switch (insight.type) {
        // Extension based lives on top level of settings file by its id
        case InsightType.Extension: {
            return [insight.id]
        }

        // Backend based insight lives in insights.allrepos map
        case InsightType.Backend: {
            return [INSIGHTS_ALL_REPOS_SETTINGS_KEY, insight.id]
        }
    }
}

/**
 * Serializes and adds insight configurations to the settings content string (jsonc).
 * Returns settings content string with serialized insight inside.
 *
 * @param settings - original settings content string
 * @param insight - insight configuration to add in settings file
 */
export const addInsightToSettings = (settings: string, insight: Insight): string => {
    // remove all synthetic properties from the insight object
    const { id, visibility, type, ...originalInsight } = insight

    const extensionName = getExtensionNameByInsight(insight)

    if (!extensionName) {
        return settings
    }

    // Turn on extension if user in creation code insight.
    const settingsWithExtension = modify(settings, ['extensions', extensionName], true)
    const insightSettingsKey = getInsightSettingKey(insight)

    // Add insight to the user settings
    return modify(settingsWithExtension, insightSettingsKey, originalInsight)
}

interface RemoveInsightFromSettingsInputs {
    originalSettings: string
    insightID: string
    isOldCodeStatsInsight?: boolean
}

/**
 * Return edited settings without deleted insight.
 */
export const removeInsightFromSettings = (props: RemoveInsightFromSettingsInputs): string => {
    const {
        originalSettings,
        insightID,
        // For backward compatibility with old code stats insight api we have to delete
        // this insight in a special way. See link below for more information.
        // https://github.com/sourcegraph/sourcegraph-code-stats-insights/blob/master/src/code-stats-insights.ts#L33
        isOldCodeStatsInsight = insightID === `${InsightTypePrefix.langStats}.language`,
    } = props

    if (isOldCodeStatsInsight) {
        const editedSettings = modify(
            originalSettings,
            // According to our naming convention <type>.insight.<name>
            ['codeStatsInsights.query'],
            undefined
        )

        return modify(
            editedSettings,
            // According to our naming convention <type>.insight.<name>
            ['codeStatsInsights.otherThreshold'],
            undefined
        )
    }

    // Just to be sure that we removed this insight whatever this insight is (backend or extension based)
    // Remove this insight from top level of settings file and from insights.allrepos
    const allPossibleInsightSettingsKeys = [[insightID], [INSIGHTS_ALL_REPOS_SETTINGS_KEY, insightID]]

    let editedSettings = originalSettings
<<<<<<< HEAD

    for (const settingsKey of allPossibleInsightSettingsKeys) {
        editedSettings = modify(
            originalSettings,
            // According to our naming convention <type>.insight.<name>
            settingsKey,
            undefined
        )
=======
    const parsedSettings = parseJSONCOrError<object>(originalSettings)

    if (isErrorLike(parsedSettings)) {
        return originalSettings
    }

    for (const settingsKey of allPossibleInsightSettingsKeys) {
        // If settings content jsonc doesn't have a value under the settingsKey
        // it fails with parsing error. We should check existence of the property that
        // we're about to remove
        if (get(parsedSettings, settingsKey)) {
            editedSettings = modify(
                originalSettings,
                // According to our naming convention <type>.insight.<name>
                settingsKey,
                undefined
            )
        }
>>>>>>> c49bf56c
    }

    return editedSettings
}<|MERGE_RESOLUTION|>--- conflicted
+++ resolved
@@ -1,11 +1,8 @@
 import { get } from 'lodash'
 
-<<<<<<< HEAD
-=======
 import { isErrorLike } from '@sourcegraph/shared/src/util/errors'
 import { modify, parseJSONCOrError } from '@sourcegraph/shared/src/util/jsonc'
 
->>>>>>> c49bf56c
 import {
     Insight,
     INSIGHTS_ALL_REPOS_SETTINGS_KEY,
@@ -119,16 +116,6 @@
     const allPossibleInsightSettingsKeys = [[insightID], [INSIGHTS_ALL_REPOS_SETTINGS_KEY, insightID]]
 
     let editedSettings = originalSettings
-<<<<<<< HEAD
-
-    for (const settingsKey of allPossibleInsightSettingsKeys) {
-        editedSettings = modify(
-            originalSettings,
-            // According to our naming convention <type>.insight.<name>
-            settingsKey,
-            undefined
-        )
-=======
     const parsedSettings = parseJSONCOrError<object>(originalSettings)
 
     if (isErrorLike(parsedSettings)) {
@@ -147,7 +134,6 @@
                 undefined
             )
         }
->>>>>>> c49bf56c
     }
 
     return editedSettings
