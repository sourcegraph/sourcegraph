--- conflicted
+++ resolved
@@ -90,14 +90,11 @@
     const setFieldStateReference = useRef<FormAPI<FormValues>['setFieldState']>(setFieldState)
     setFieldStateReference.current = setFieldState
 
-<<<<<<< HEAD
-=======
     // Since validation logic wants to use sync state update we use `useLayoutEffect` instead of
     // `useEffect` in order to synchronously re-render after value setState updates, but before
     // the browser has painted DOM updates. This prevents users from seeing inconsistent states
     // where changes handled by React have been painted, but DOM manipulation handled by these
     // effects are painted on the next tick.
->>>>>>> 24915c40
     useLayoutEffect(() => {
         const inputElement = inputReference.current
 
