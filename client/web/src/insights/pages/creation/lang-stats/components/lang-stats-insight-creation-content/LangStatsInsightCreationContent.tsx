import classnames from 'classnames'
import React from 'react'
import { noop } from 'rxjs'

import { Settings } from '@sourcegraph/shared/src/settings/settings'

import { useField } from '../../../../../components/form/hooks/useField'
import { SubmissionErrors, useForm } from '../../../../../components/form/hooks/useForm'
import { useTitleValidator } from '../../../../../components/form/hooks/useTitleValidator'
import { Organization } from '../../../../../components/visibility-picker/VisibilityPicker'
import { InsightTypePrefix } from '../../../../../core/types'
import { LangStatsCreationFormFields } from '../../types'
import { LangStatsInsightCreationForm } from '../lang-stats-insight-creation-form/LangStatsInsightCreationForm'
import { LangStatsInsightLivePreview } from '../live-preview-chart/LangStatsInsightLivePreview'

import styles from './LangStatsInsightCreationContent.module.scss'
import { repositoriesFieldValidator, repositoryFieldAsyncValidator, thresholdFieldValidator } from './validators'

const INITIAL_VALUES: LangStatsCreationFormFields = {
    repository: '',
    title: '',
    threshold: 3,
    visibility: 'personal',
}

export interface LangStatsInsightCreationContentProps {
    /**
     * This component might be used in two different modes for creation and
     * edit mode. In edit mode we change some text keys for form and trigger
     * validation on form fields immediately.
     * */
    mode?: 'creation' | 'edit'
    /** Final settings cascade. Used for title field validation. */
    settings?: Settings | null

    organizations?: Organization[]
    /** Initial value for all form fields. */
    initialValues?: LangStatsCreationFormFields
    /** Custom class name for root form element. */
    className?: string
    /** Submit handler for form element. */
    onSubmit: (values: LangStatsCreationFormFields) => SubmissionErrors | Promise<SubmissionErrors> | void
    /** Cancel handler. */
    onCancel?: () => void
}

export const LangStatsInsightCreationContent: React.FunctionComponent<LangStatsInsightCreationContentProps> = props => {
    const {
        mode = 'creation',
        settings,
        organizations = [],
        initialValues = INITIAL_VALUES,
        className,
        onSubmit,
        onCancel = noop,
    } = props

    const { handleSubmit, formAPI, ref } = useForm<LangStatsCreationFormFields>({
        initialValues,
        onSubmit,
        touched: mode === 'edit',
    })

    // We can't have two or more insights with the same name, since we rely on name as on id of insights.
    const titleValidator = useTitleValidator({ settings, insightType: InsightTypePrefix.langStats })

    const repository = useField('repository', formAPI, {
        sync: repositoriesFieldValidator,
        async: repositoryFieldAsyncValidator,
    })
    const title = useField('title', formAPI, { sync: titleValidator })
    const threshold = useField('threshold', formAPI, { sync: thresholdFieldValidator })
    const visibility = useField('visibility', formAPI)

    // If some fields that needed to run live preview  are invalid
    // we should disabled live chart preview
    const allFieldsForPreviewAreValid =
        repository.meta.validState === 'VALID' ||
        (repository.meta.validState === 'CHECKING' && threshold.meta.validState === 'VALID')

    return (
<<<<<<< HEAD
        <div data-test-id='CodeStatsInsightCreationPageContent' className={classnames(styles.content, className)}>
=======
        <div data-testid="CodeStatsInsightCreationPageContent" className={classnames(styles.content, className)}>
>>>>>>> 24915c40
            <LangStatsInsightCreationForm
                mode={mode}
                innerRef={ref}
                handleSubmit={handleSubmit}
                submitErrors={formAPI.submitErrors}
                submitting={formAPI.submitting}
                title={title}
                repository={repository}
                threshold={threshold}
                visibility={visibility}
                organizations={organizations}
                onCancel={onCancel}
                className={styles.contentForm}
            />

            <LangStatsInsightLivePreview
                repository={repository.meta.value}
                threshold={threshold.meta.value}
                disabled={!allFieldsForPreviewAreValid}
                className={styles.contentLivePreview}
            />
        </div>
    )
}<|MERGE_RESOLUTION|>--- conflicted
+++ resolved
@@ -79,11 +79,7 @@
         (repository.meta.validState === 'CHECKING' && threshold.meta.validState === 'VALID')
 
     return (
-<<<<<<< HEAD
-        <div data-test-id='CodeStatsInsightCreationPageContent' className={classnames(styles.content, className)}>
-=======
         <div data-testid="CodeStatsInsightCreationPageContent" className={classnames(styles.content, className)}>
->>>>>>> 24915c40
             <LangStatsInsightCreationForm
                 mode={mode}
                 innerRef={ref}
