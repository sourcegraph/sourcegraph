--- conflicted
+++ resolved
@@ -7,13 +7,8 @@
 import { Route } from 'react-router'
 import { BrowserRouter } from 'react-router-dom'
 import { combineLatest, from, Subscription, fromEvent, of, Subject } from 'rxjs'
-<<<<<<< HEAD
-import { bufferCount, startWith, switchMap } from 'rxjs/operators'
+import { bufferCount, map, startWith, switchMap } from 'rxjs/operators'
 import { setLinkComponent } from '@sourcegraph/shared/src/components/Link'
-=======
-import { bufferCount, map, startWith, switchMap } from 'rxjs/operators'
-import { setLinkComponent } from '../../shared/src/components/Link'
->>>>>>> aedb0a4d
 import {
     Controller as ExtensionsController,
     createController as createExtensionsController,
