import 'focus-visible'

import { ApolloProvider } from '@apollo/client'
import { ShortcutProvider } from '@slimsag/react-shortcuts'
import { createBrowserHistory } from 'history'
import ServerIcon from 'mdi-react/ServerIcon'
import * as React from 'react'
import { Route, Router } from 'react-router'
import { combineLatest, from, Subscription, fromEvent, of, Subject } from 'rxjs'
import { bufferCount, catchError, distinctUntilChanged, map, startWith, switchMap } from 'rxjs/operators'

import { Tooltip } from '@sourcegraph/branded/src/components/tooltip/Tooltip'
import { getEnabledExtensions } from '@sourcegraph/shared/src/api/client/enabledExtensions'
import { preloadExtensions } from '@sourcegraph/shared/src/api/client/preload'
import { NotificationType } from '@sourcegraph/shared/src/api/extension/extensionHostApi'
import { HTTPStatusError } from '@sourcegraph/shared/src/backend/fetch'
import { setLinkComponent } from '@sourcegraph/shared/src/components/Link'
import {
    Controller as ExtensionsController,
    createController as createExtensionsController,
} from '@sourcegraph/shared/src/extensions/controller'
import { SearchPatternType } from '@sourcegraph/shared/src/graphql-operations'
import { getModeFromPath } from '@sourcegraph/shared/src/languages'
import { Notifications } from '@sourcegraph/shared/src/notifications/Notifications'
import { PlatformContext } from '@sourcegraph/shared/src/platform/context'
import { FilterType } from '@sourcegraph/shared/src/search/query/filters'
import { filterExists } from '@sourcegraph/shared/src/search/query/validate'
import { aggregateStreamingSearch } from '@sourcegraph/shared/src/search/stream'
import { EMPTY_SETTINGS_CASCADE, SettingsCascadeProps } from '@sourcegraph/shared/src/settings/settings'
import { asError, isErrorLike } from '@sourcegraph/shared/src/util/errors'

import { authenticatedUser, AuthenticatedUser } from './auth'
import { client } from './backend/graphql'
import { BatchChangesProps } from './batches'
import { CodeIntelligenceProps } from './codeintel'
import { ErrorBoundary } from './components/ErrorBoundary'
import { queryExternalServices } from './components/externalServices/backend'
import { FeedbackText } from './components/FeedbackText'
import { HeroPage } from './components/HeroPage'
import { RouterLinkOrAnchor } from './components/RouterLinkOrAnchor'
import { ExtensionAreaRoute } from './extensions/extension/ExtensionArea'
import { ExtensionAreaHeaderNavItem } from './extensions/extension/ExtensionAreaHeader'
import { ExtensionsAreaRoute } from './extensions/ExtensionsArea'
import { ExtensionsAreaHeaderActionButton } from './extensions/ExtensionsAreaHeader'
import { FeatureFlagName, fetchFeatureFlags, FlagSet } from './featureFlags/featureFlags'
import { logInsightMetrics } from './insights'
import { KeyboardShortcutsProps } from './keyboardShortcuts/keyboardShortcuts'
import { Layout, LayoutProps } from './Layout'
import { updateUserSessionStores } from './marketing/util'
import { OrgAreaRoute } from './org/area/OrgArea'
import { OrgAreaHeaderNavItem } from './org/area/OrgHeader'
import { createPlatformContext } from './platform/context'
import { fetchHighlightedFileLineRanges } from './repo/backend'
import { RepoContainerRoute } from './repo/RepoContainer'
import { RepoHeaderActionButton } from './repo/RepoHeader'
import { RepoRevisionContainerRoute } from './repo/RepoRevisionContainer'
import { RepoSettingsAreaRoute } from './repo/settings/RepoSettingsArea'
import { RepoSettingsSideBarGroup } from './repo/settings/RepoSettingsSidebar'
import { LayoutRouteProps } from './routes'
import { VersionContext } from './schema/site.schema'
import {
    resolveVersionContext,
    parseSearchURL,
    getAvailableSearchContextSpecOrDefault,
    isSearchContextSpecAvailable,
} from './search'
import {
    fetchSavedSearches,
    fetchRecentSearches,
    fetchRecentFileViews,
    fetchAutoDefinedSearchContexts,
    fetchSearchContexts,
    convertVersionContextToSearchContext,
    fetchSearchContext,
    createSearchContext,
    updateSearchContext,
    deleteSearchContext,
    getUserSearchContextNamespaces,
    fetchSearchContextBySpec,
} from './search/backend'
import { QueryState } from './search/helpers'
import { TemporarySettingsProvider } from './settings/temporary/TemporarySettingsProvider'
import { listUserRepositories } from './site-admin/backend'
import { SiteAdminAreaRoute } from './site-admin/SiteAdminArea'
import { SiteAdminSideBarGroups } from './site-admin/SiteAdminSidebar'
import { CodeHostScopeProvider } from './site/CodeHostScopeAlerts/CodeHostScopeProvider'
import { ThemePreference } from './theme'
import { eventLogger } from './tracking/eventLogger'
import { withActivation } from './tracking/withActivation'
import { UserAreaRoute } from './user/area/UserArea'
import { UserAreaHeaderNavItem } from './user/area/UserAreaHeader'
import { UserSettingsAreaRoute } from './user/settings/UserSettingsArea'
import { UserSettingsSidebarItems } from './user/settings/UserSettingsSidebar'
import { globbingEnabledFromSettings } from './util/globbing'
import { observeLocation } from './util/location'
import {
    SITE_SUBJECT_NO_ADMIN,
    viewerSubjectFromSettings,
    defaultCaseSensitiveFromSettings,
    defaultPatternTypeFromSettings,
    experimentalFeaturesFromSettings,
} from './util/settings'

export interface SourcegraphWebAppProps extends CodeIntelligenceProps, BatchChangesProps, KeyboardShortcutsProps {
    extensionAreaRoutes: readonly ExtensionAreaRoute[]
    extensionAreaHeaderNavItems: readonly ExtensionAreaHeaderNavItem[]
    extensionsAreaRoutes: readonly ExtensionsAreaRoute[]
    extensionsAreaHeaderActionButtons: readonly ExtensionsAreaHeaderActionButton[]
    siteAdminAreaRoutes: readonly SiteAdminAreaRoute[]
    siteAdminSideBarGroups: SiteAdminSideBarGroups
    siteAdminOverviewComponents: readonly React.ComponentType[]
    userAreaHeaderNavItems: readonly UserAreaHeaderNavItem[]
    userAreaRoutes: readonly UserAreaRoute[]
    userSettingsSideBarItems: UserSettingsSidebarItems
    userSettingsAreaRoutes: readonly UserSettingsAreaRoute[]
    orgAreaHeaderNavItems: readonly OrgAreaHeaderNavItem[]
    orgAreaRoutes: readonly OrgAreaRoute[]
    repoContainerRoutes: readonly RepoContainerRoute[]
    repoRevisionContainerRoutes: readonly RepoRevisionContainerRoute[]
    repoHeaderActionButtons: readonly RepoHeaderActionButton[]
    repoSettingsAreaRoutes: readonly RepoSettingsAreaRoute[]
    repoSettingsSidebarGroups: readonly RepoSettingsSideBarGroup[]
    routes: readonly LayoutRouteProps<any>[]
}

interface SourcegraphWebAppState extends SettingsCascadeProps {
    error?: Error

    /** The currently authenticated user (or null if the viewer is anonymous). */
    authenticatedUser?: AuthenticatedUser | null

    viewerSubject: LayoutProps['viewerSubject']

    /** The user's preference for the theme (light, dark or following system theme) */
    themePreference: ThemePreference

    /**
     * Whether the OS uses light theme, synced from a media query.
     * If the browser/OS does not this, will default to true.
     */
    systemIsLightTheme: boolean

    /**
     * The current search query in the navbar.
     */
    navbarSearchQueryState: QueryState

    /**
     * The current parsed search query, with all UI-configurable parameters
     * (eg. pattern type, case sensitivity, version context) removed
     */
    parsedSearchQuery: string

    /**
     * The current search pattern type.
     */
    searchPatternType: SearchPatternType

    /**
     * Whether the current search is case sensitive.
     */
    searchCaseSensitivity: boolean

    /*
     * The version context the instance is in. If undefined, it means no version context is selected.
     */
    versionContext?: string

    /**
     * Available version contexts defined in the site configuration.
     */
    availableVersionContexts?: VersionContext[]

    /**
     * The previously used version context, as specified in localStorage.
     */
    previousVersionContext: string | null

    showRepogroupHomepage: boolean

    showOnboardingTour: boolean

    showEnterpriseHomePanels: boolean

    showSearchContext: boolean
    showSearchContextManagement: boolean
    selectedSearchContextSpec?: string
    defaultSearchContextSpec: string
    hasUserAddedRepositories: boolean
    hasUserSyncedPublicRepositories: boolean
    hasUserAddedExternalServices: boolean

    /**
     * Whether globbing is enabled for filters.
     */
    globbing: boolean

    /**
     * Whether we show the mulitiline editor at /search/console
     */
    showMultilineSearchConsole: boolean

    /**
     * Whether we show the search notebook.
     */
    showSearchNotebook: boolean

    /**
     * Whether we show the mulitiline editor at /search/query-builder
     */
    showQueryBuilder: boolean

    /**
     * Whether the code monitoring feature flag is enabled.
     */
    enableCodeMonitoring: boolean

    /**
     * Whether the API docs feature flag is enabled.
     */
    enableAPIDocs: boolean

    /**
     * Evaluated feature flags for the current viewer
     */
    featureFlags: FlagSet
}

const notificationClassNames = {
    [NotificationType.Log]: 'alert alert-secondary',
    [NotificationType.Success]: 'alert alert-success',
    [NotificationType.Info]: 'alert alert-info',
    [NotificationType.Warning]: 'alert alert-warning',
    [NotificationType.Error]: 'alert alert-danger',
}

const LIGHT_THEME_LOCAL_STORAGE_KEY = 'light-theme'
const LAST_VERSION_CONTEXT_KEY = 'sg-last-version-context'
const LAST_SEARCH_CONTEXT_KEY = 'sg-last-search-context'

/** Reads the stored theme preference from localStorage */
const readStoredThemePreference = (): ThemePreference => {
    const value = localStorage.getItem(LIGHT_THEME_LOCAL_STORAGE_KEY)
    // Handle both old and new preference values
    switch (value) {
        case 'true':
        case 'light':
            return ThemePreference.Light
        case 'false':
        case 'dark':
            return ThemePreference.Dark
        default:
            return ThemePreference.System
    }
}

setLinkComponent(RouterLinkOrAnchor)

const LayoutWithActivation = window.context.sourcegraphDotComMode ? Layout : withActivation(Layout)

const history = createBrowserHistory()

/**
 * The root component.
 */
export class SourcegraphWebApp extends React.Component<SourcegraphWebAppProps, SourcegraphWebAppState> {
    private readonly subscriptions = new Subscription()
    private readonly userRepositoriesUpdates = new Subject<void>()
    private readonly darkThemeMediaList = window.matchMedia('(prefers-color-scheme: dark)')
    private readonly platformContext: PlatformContext = createPlatformContext()
    private readonly extensionsController: ExtensionsController = createExtensionsController(this.platformContext)

    constructor(props: SourcegraphWebAppProps) {
        super(props)
        this.subscriptions.add(this.extensionsController)

        // Preload extensions whenever user enabled extensions or the viewed language changes.
        this.subscriptions.add(
            combineLatest([
                getEnabledExtensions(this.platformContext),
                observeLocation(history).pipe(
                    startWith(location),
                    map(location => getModeFromPath(location.pathname)),
                    distinctUntilChanged()
                ),
            ]).subscribe(([extensions, languageID]) => {
                preloadExtensions({
                    extensions,
                    languages: new Set([languageID]),
                })
            })
        )

        const parsedSearchURL = parseSearchURL(window.location.search)
        // The patternType in the URL query parameter. If none is provided, default to literal.
        // This will be updated with the default in settings when the web app mounts.
        const urlPatternType = parsedSearchURL.patternType || SearchPatternType.literal
        const urlCase = parsedSearchURL.caseSensitive
        const availableVersionContexts = window.context.experimentalFeatures.versionContexts
        const previousVersionContext = localStorage.getItem(LAST_VERSION_CONTEXT_KEY)
        const resolvedVersionContext = availableVersionContexts
            ? resolveVersionContext(parsedSearchURL.versionContext || undefined, availableVersionContexts) ||
              resolveVersionContext(previousVersionContext || undefined, availableVersionContexts) ||
              undefined
            : undefined

        this.state = {
            themePreference: readStoredThemePreference(),
            systemIsLightTheme: !this.darkThemeMediaList.matches,
            navbarSearchQueryState: { query: '' },
            settingsCascade: EMPTY_SETTINGS_CASCADE,
            viewerSubject: SITE_SUBJECT_NO_ADMIN,
            parsedSearchQuery: parsedSearchURL.query || '',
            searchPatternType: urlPatternType,
            searchCaseSensitivity: urlCase,
            versionContext: resolvedVersionContext,
            availableVersionContexts,
            previousVersionContext,
            showRepogroupHomepage: false,
            showOnboardingTour: false,
            showSearchContext: false,
            showSearchContextManagement: false,
            defaultSearchContextSpec: 'global', // global is default for now, user will be able to change this at some point
            hasUserAddedRepositories: false,
            hasUserSyncedPublicRepositories: false,
            hasUserAddedExternalServices: false,
            showEnterpriseHomePanels: false,
            globbing: false,
            showMultilineSearchConsole: false,
            showSearchNotebook: false,
            showQueryBuilder: false,
            enableCodeMonitoring: false,
            // Disabling linter here as otherwise the application fails to compile. Bad lint?
            // See 7a137b201330eb2118c746f8cc5acddf63c1f039
            // eslint-disable-next-line react/no-unused-state
            enableAPIDocs: false,
            featureFlags: new Map<FeatureFlagName, boolean>(),
        }
    }

    /** Returns whether Sourcegraph should be in light theme */
    private isLightTheme(): boolean {
        return this.state.themePreference === 'system'
            ? this.state.systemIsLightTheme
            : this.state.themePreference === 'light'
    }

    public componentDidMount(): void {
        updateUserSessionStores()

        document.documentElement.classList.add('theme')

        this.subscriptions.add(
            combineLatest([from(this.platformContext.settings), authenticatedUser.pipe(startWith(null))]).subscribe(
                ([settingsCascade, authenticatedUser]) => {
                    this.setState(state => ({
                        settingsCascade,
                        authenticatedUser,
                        ...experimentalFeaturesFromSettings(settingsCascade),
                        globbing: globbingEnabledFromSettings(settingsCascade),
                        searchCaseSensitivity:
                            defaultCaseSensitiveFromSettings(settingsCascade) || state.searchCaseSensitivity,
                        searchPatternType: defaultPatternTypeFromSettings(settingsCascade) || state.searchPatternType,
                        viewerSubject: viewerSubjectFromSettings(settingsCascade, authenticatedUser),
                    }))
                },
                () => this.setState({ authenticatedUser: null })
            )
        )

        // Track static metrics fo code insights.
        // Insight count, insights settings, observe settings mutations for analytics
        // Track add delete and update events of code insights via
        this.subscriptions.add(
            combineLatest([from(this.platformContext.settings), authenticatedUser])
                .pipe(bufferCount(2, 1))
                .subscribe(([[oldSettings], [newSettings, authUser]]) => {
                    if (authUser) {
                        logInsightMetrics(oldSettings, newSettings, eventLogger)
                    }
                })
        )

        // React to OS theme change
        this.subscriptions.add(
            fromEvent<MediaQueryListEvent>(this.darkThemeMediaList, 'change').subscribe(event => {
                this.setState({ systemIsLightTheme: !event.matches })
            })
        )

        this.subscriptions.add(
            combineLatest([this.userRepositoriesUpdates, authenticatedUser])
                .pipe(
                    switchMap(([, authenticatedUser]) =>
                        authenticatedUser
                            ? combineLatest([
                                  listUserRepositories({ id: authenticatedUser.id, first: 1 }),
                                  queryExternalServices({ namespace: authenticatedUser.id, first: 1, after: null }),
                              ])
                            : of(null)
                    ),
                    catchError(error => [asError(error)])
                )
                .subscribe(result => {
                    if (!isErrorLike(result) && result !== null) {
                        const [userRepositoriesResult, externalServicesResult] = result
                        this.setState({
                            hasUserAddedRepositories: userRepositoriesResult.nodes.length > 0,
                            hasUserAddedExternalServices: externalServicesResult.nodes.length > 0,
                        })
                    }
                })
        )

        /**
         * Listens for uncaught 401 errors when a user when a user was previously authenticated.
         *
         * Don't subscribe to this event when there wasn't an authenticated user,
         * as it could lead to an infinite loop of 401 -> reload -> 401
         */
        this.subscriptions.add(
            authenticatedUser
                .pipe(
                    switchMap(authenticatedUser =>
                        authenticatedUser ? fromEvent<ErrorEvent>(window, 'error') : of(null)
                    )
                )
                .subscribe(event => {
                    if (event?.error instanceof HTTPStatusError && event.error.status === 401) {
                        location.reload()
                    }
                })
        )

        this.subscriptions.add(
            fetchFeatureFlags().subscribe(event => {
                // Disabling linter here because this is not yet used anywhere.
                // This can be re-enabled as soon as feature flags are leveraged.
                // eslint-disable-next-line react/no-unused-state
                this.setState({ featureFlags: event })
            })
        )

        if (this.state.parsedSearchQuery && !filterExists(this.state.parsedSearchQuery, FilterType.context)) {
            // If a context filter does not exist in the query, we have to switch the selected context
            // to global to match the UI with the backend semantics (if no context is specified in the query,
            // the query is run in global context).
            this.setSelectedSearchContextSpec('global')
        }
        if (!this.state.parsedSearchQuery) {
            // If no query is present (e.g. search page, settings page), select the last saved
            // search context from localStorage as currently selected search context.
            const lastSelectedSearchContextSpec = localStorage.getItem(LAST_SEARCH_CONTEXT_KEY) || 'global'
            this.setSelectedSearchContextSpec(lastSelectedSearchContextSpec)
        }

        // Send initial versionContext to extensions
        this.setVersionContext(this.state.versionContext).catch(error => {
            console.error('Error sending initial version context to extensions', error)
        })

        this.setWorkspaceSearchContext(this.state.selectedSearchContextSpec).catch(error => {
            console.error('Error sending search context to extensions', error)
        })

        this.userRepositoriesUpdates.next()
    }

    public componentWillUnmount(): void {
        this.subscriptions.unsubscribe()
        document.documentElement.classList.remove('theme', 'theme-light', 'theme-dark')
    }

    public componentDidUpdate(): void {
        localStorage.setItem(LIGHT_THEME_LOCAL_STORAGE_KEY, this.state.themePreference)
        document.documentElement.classList.toggle('theme-light', this.isLightTheme())
        document.documentElement.classList.toggle('theme-dark', !this.isLightTheme())
    }

    public render(): React.ReactFragment | null {
        if (window.pageError && window.pageError.statusCode !== 404) {
            const statusCode = window.pageError.statusCode
            const statusText = window.pageError.statusText
            const errorMessage = window.pageError.error
            const errorID = window.pageError.errorID

            let subtitle: JSX.Element | undefined
            if (errorID) {
                subtitle = <FeedbackText headerText="Sorry, there's been a problem." />
            }
            if (errorMessage) {
                subtitle = (
                    <div className="app__error">
                        {subtitle}
                        {subtitle && <hr className="my-3" />}
                        <pre>{errorMessage}</pre>
                    </div>
                )
            } else {
                subtitle = <div className="app__error">{subtitle}</div>
            }
            return <HeroPage icon={ServerIcon} title={`${statusCode}: ${statusText}`} subtitle={subtitle} />
        }

        const { authenticatedUser } = this.state
        if (authenticatedUser === undefined) {
            return null
        }

        const { children, ...props } = this.props

        return (
            <ApolloProvider client={client}>
                <ErrorBoundary location={null}>
                    <ShortcutProvider>
<<<<<<< HEAD
                        <TemporarySettingsProvider authenticatedUser={authenticatedUser} apolloClient={client}>
                            <BrowserRouter key={0}>
=======
                        <TemporarySettingsProvider authenticatedUser={authenticatedUser}>
                            <Router history={history} key={0}>
>>>>>>> 175348d1
                                <Route
                                    path="/"
                                    render={routeComponentProps => (
                                        <CodeHostScopeProvider authenticatedUser={authenticatedUser}>
                                            <LayoutWithActivation
                                                {...props}
                                                {...routeComponentProps}
                                                authenticatedUser={authenticatedUser}
                                                viewerSubject={this.state.viewerSubject}
                                                settingsCascade={this.state.settingsCascade}
                                                batchChangesEnabled={this.props.batchChangesEnabled}
                                                // Theme
                                                isLightTheme={this.isLightTheme()}
                                                themePreference={this.state.themePreference}
                                                onThemePreferenceChange={this.onThemePreferenceChange}
                                                // Search query
                                                navbarSearchQueryState={this.state.navbarSearchQueryState}
                                                onNavbarQueryChange={this.onNavbarQueryChange}
                                                fetchHighlightedFileLineRanges={fetchHighlightedFileLineRanges}
                                                parsedSearchQuery={this.state.parsedSearchQuery}
                                                setParsedSearchQuery={this.setParsedSearchQuery}
                                                patternType={this.state.searchPatternType}
                                                setPatternType={this.setPatternType}
                                                caseSensitive={this.state.searchCaseSensitivity}
                                                setCaseSensitivity={this.setCaseSensitivity}
                                                versionContext={this.state.versionContext}
                                                setVersionContext={this.setVersionContext}
                                                availableVersionContexts={this.state.availableVersionContexts}
                                                previousVersionContext={this.state.previousVersionContext}
                                                // Extensions
                                                platformContext={this.platformContext}
                                                extensionsController={this.extensionsController}
                                                telemetryService={eventLogger}
                                                isSourcegraphDotCom={window.context.sourcegraphDotComMode}
                                                showRepogroupHomepage={this.state.showRepogroupHomepage}
                                                showOnboardingTour={this.state.showOnboardingTour}
                                                showSearchContext={this.state.showSearchContext}
                                                hasUserAddedRepositories={this.hasUserAddedRepositories()}
                                                hasUserAddedExternalServices={this.state.hasUserAddedExternalServices}
                                                showSearchContextManagement={this.state.showSearchContextManagement}
                                                selectedSearchContextSpec={this.getSelectedSearchContextSpec()}
                                                setSelectedSearchContextSpec={this.setSelectedSearchContextSpec}
                                                getUserSearchContextNamespaces={getUserSearchContextNamespaces}
                                                fetchAutoDefinedSearchContexts={fetchAutoDefinedSearchContexts}
                                                fetchSearchContexts={fetchSearchContexts}
                                                fetchSearchContextBySpec={fetchSearchContextBySpec}
                                                fetchSearchContext={fetchSearchContext}
                                                createSearchContext={createSearchContext}
                                                updateSearchContext={updateSearchContext}
                                                deleteSearchContext={deleteSearchContext}
                                                convertVersionContextToSearchContext={
                                                    convertVersionContextToSearchContext
                                                }
                                                isSearchContextSpecAvailable={isSearchContextSpecAvailable}
                                                defaultSearchContextSpec={this.state.defaultSearchContextSpec}
                                                showEnterpriseHomePanels={this.state.showEnterpriseHomePanels}
                                                globbing={this.state.globbing}
                                                showMultilineSearchConsole={this.state.showMultilineSearchConsole}
                                                showSearchNotebook={this.state.showSearchNotebook}
                                                showQueryBuilder={this.state.showQueryBuilder}
                                                enableCodeMonitoring={this.state.enableCodeMonitoring}
                                                fetchSavedSearches={fetchSavedSearches}
                                                fetchRecentSearches={fetchRecentSearches}
                                                fetchRecentFileViews={fetchRecentFileViews}
                                                streamSearch={aggregateStreamingSearch}
                                                onUserExternalServicesOrRepositoriesUpdate={
                                                    this.onUserExternalServicesOrRepositoriesUpdate
                                                }
                                                onSyncedPublicRepositoriesUpdate={this.onSyncedPublicRepositoriesUpdate}
                                                featureFlags={this.state.featureFlags}
                                            />
                                        </CodeHostScopeProvider>
                                    )}
                                />
                            </Router>
                            <Tooltip key={1} />
                            <Notifications
                                key={2}
                                extensionsController={this.extensionsController}
                                notificationClassNames={notificationClassNames}
                            />
                        </TemporarySettingsProvider>
                    </ShortcutProvider>
                </ErrorBoundary>
            </ApolloProvider>
        )
    }

    private onThemePreferenceChange = (themePreference: ThemePreference): void => {
        this.setState({ themePreference })
    }

    private onNavbarQueryChange = (navbarSearchQueryState: QueryState): void => {
        this.setState({ navbarSearchQueryState })
    }

    private setParsedSearchQuery = (query: string): void => {
        this.setState({ parsedSearchQuery: query })
    }

    private setPatternType = (patternType: SearchPatternType): void => {
        this.setState({
            searchPatternType: patternType,
        })
    }

    private setCaseSensitivity = (caseSensitive: boolean): void => {
        this.setState({
            searchCaseSensitivity: caseSensitive,
        })
    }

    private setVersionContext = async (versionContext: string | undefined): Promise<void> => {
        const resolvedVersionContext = resolveVersionContext(versionContext, this.state.availableVersionContexts)
        if (!resolvedVersionContext) {
            localStorage.removeItem(LAST_VERSION_CONTEXT_KEY)
            this.setState({ versionContext: undefined, previousVersionContext: null })
        } else {
            localStorage.setItem(LAST_VERSION_CONTEXT_KEY, resolvedVersionContext)
            this.setState({ versionContext: resolvedVersionContext, previousVersionContext: resolvedVersionContext })
        }

        const extensionHostAPI = await this.extensionsController.extHostAPI
        // Note: `setVersionContext` is now asynchronous since the version context
        // is sent directly to extensions in the worker thread. This means that when the Promise
        // is in a fulfilled state, we know that extensions have received the latest version context
        await extensionHostAPI.setVersionContext(resolvedVersionContext)
    }

    private onUserExternalServicesOrRepositoriesUpdate = (
        externalServicesCount: number,
        userRepoCount: number
    ): void => {
        this.setState({
            hasUserAddedExternalServices: externalServicesCount > 0,
            hasUserAddedRepositories: userRepoCount > 0,
        })
    }

    private onSyncedPublicRepositoriesUpdate = (publicReposCount: number): void => {
        this.setState({
            hasUserSyncedPublicRepositories: publicReposCount > 0,
        })
    }

    private hasUserAddedRepositories = (): boolean =>
        this.state.hasUserAddedRepositories || this.state.hasUserSyncedPublicRepositories

    private getSelectedSearchContextSpec = (): string | undefined =>
        this.state.showSearchContext ? this.state.selectedSearchContextSpec : undefined

    private setSelectedSearchContextSpec = (spec: string): void => {
        const { defaultSearchContextSpec } = this.state
        this.subscriptions.add(
            getAvailableSearchContextSpecOrDefault({ spec, defaultSpec: defaultSearchContextSpec }).subscribe(
                availableSearchContextSpecOrDefault => {
                    this.setState({ selectedSearchContextSpec: availableSearchContextSpecOrDefault })
                    localStorage.setItem(LAST_SEARCH_CONTEXT_KEY, availableSearchContextSpecOrDefault)

                    this.setWorkspaceSearchContext(availableSearchContextSpecOrDefault).catch(error => {
                        console.error('Error sending search context to extensions', error)
                    })
                }
            )
        )
    }

    private async setWorkspaceSearchContext(spec: string | undefined): Promise<void> {
        const extensionHostAPI = await this.extensionsController.extHostAPI
        await extensionHostAPI.setSearchContext(spec)
    }
}<|MERGE_RESOLUTION|>--- conflicted
+++ resolved
@@ -513,13 +513,8 @@
             <ApolloProvider client={client}>
                 <ErrorBoundary location={null}>
                     <ShortcutProvider>
-<<<<<<< HEAD
                         <TemporarySettingsProvider authenticatedUser={authenticatedUser} apolloClient={client}>
-                            <BrowserRouter key={0}>
-=======
-                        <TemporarySettingsProvider authenticatedUser={authenticatedUser}>
                             <Router history={history} key={0}>
->>>>>>> 175348d1
                                 <Route
                                     path="/"
                                     render={routeComponentProps => (
