import { describe, expect, test } from 'vitest'

import { SettingsProvider } from '@sourcegraph/shared/src/settings/settings'
import { noOpTelemetryRecorder } from '@sourcegraph/shared/src/telemetry'
import { renderWithBrandedContext } from '@sourcegraph/wildcard/src/testing'

import { Notices } from './Notices'

describe('Notices', () => {
    test('shows notices for location', () =>
        expect(
            renderWithBrandedContext(
                <SettingsProvider
                    settingsCascade={{
                        subjects: [],
                        final: {
                            notices: [
                                { message: 'a', location: 'home' },
                                { message: 'a', location: 'home', dismissible: true },
                                { message: 'b', location: 'top' },
                                { message: 'a message with a variant', location: 'top', variant: 'note' },
                                {
                                    message: 'a message with style overrides',
                                    location: 'top',
                                    variant: 'success',
                                    styleOverrides: {
                                        backgroundColor: '#00f0ff',
                                        textCentered: true,
                                    },
                                },
                            ],
                        },
                    }}
                >
<<<<<<< HEAD
                    <Notices location="home" />
                    <Notices location="top" />
=======
                    <Notices location="home" telemetryRecorder={noOpTelemetryRecorder} />
>>>>>>> de3ce7a0
                </SettingsProvider>
            ).asFragment()
        ).toMatchSnapshot())

    test('no notices', () =>
        expect(
            renderWithBrandedContext(
                <SettingsProvider settingsCascade={{ subjects: [], final: { notices: undefined } }}>
                    <Notices location="home" telemetryRecorder={noOpTelemetryRecorder} />
                </SettingsProvider>
            ).asFragment()
        ).toMatchSnapshot())
})<|MERGE_RESOLUTION|>--- conflicted
+++ resolved
@@ -32,12 +32,8 @@
                         },
                     }}
                 >
-<<<<<<< HEAD
-                    <Notices location="home" />
-                    <Notices location="top" />
-=======
                     <Notices location="home" telemetryRecorder={noOpTelemetryRecorder} />
->>>>>>> de3ce7a0
+                    <Notices location="top" telemetryRecorder={noOpTelemetryRecorder} />
                 </SettingsProvider>
             ).asFragment()
         ).toMatchSnapshot())
