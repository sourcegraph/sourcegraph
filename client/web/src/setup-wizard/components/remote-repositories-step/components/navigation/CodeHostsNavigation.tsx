--- conflicted
+++ resolved
@@ -4,15 +4,10 @@
 import { mdiInformationOutline, mdiDelete, mdiPlus } from '@mdi/js'
 import classNames from 'classnames'
 
-import { ErrorAlert, Icon, LoadingSpinner, Button, Tooltip, Link } from '@sourcegraph/wildcard'
+import { ErrorAlert, Icon, LoadingSpinner, Button, Tooltip } from '@sourcegraph/wildcard'
 
-<<<<<<< HEAD
 import { CodeHost, GetCodeHostsResult, ExternalServiceKind } from '../../../../../graphql-operations'
-import { getCodeHostIcon, getCodeHostKindFromURLParam, getCodeHostName } from '../../helpers'
-=======
-import { CodeHost, GetCodeHostsResult } from '../../../../../graphql-operations'
 import { CodeHostIcon, getCodeHostKindFromURLParam, getCodeHostName } from '../../helpers'
->>>>>>> 70044184
 
 import styles from './CodeHostsNavigation.module.scss'
 
@@ -75,14 +70,13 @@
                         key={codeHost.id}
                         className={classNames(styles.item, { [styles.itemActive]: codeHost.id === activeConnectionId })}
                     >
-<<<<<<< HEAD
                         <Button
                             as={Link}
                             to={`/setup/remote-repositories/${codeHost.id}/edit`}
                             className={styles.itemButton}
                         >
                             <span>
-                                <Icon svgPath={getCodeHostIcon(codeHost.kind)} aria-hidden={true} />
+                                <CodeHostIcon codeHostType={codeHost.kind} aria-hidden={true} />
                             </span>
                             <span className={styles.itemDescription}>
                                 <span>{codeHost.displayName}</span>
@@ -100,30 +94,6 @@
                                     )}
                                 </small>
                             </span>
-=======
-                        <span>
-                            <CodeHostIcon codeHostType={codeHost.kind} aria-hidden={true} />
-                        </span>
-                        <span className={styles.itemDescription}>
-                            <span>{codeHost.displayName}</span>
-                            <small className={styles.itemDescriptionStatus}>
-                                {codeHost.lastSyncAt !== null && <>Synced, {codeHost.repoCount} repositories found</>}
-                                {codeHost.lastSyncAt === null && (
-                                    <>
-                                        <LoadingSpinner />, Syncing{' '}
-                                        {codeHost.repoCount > 0 && (
-                                            <>, so far {codeHost.repoCount} repositories found</>
-                                        )}
-                                    </>
-                                )}
-                            </small>
-                        </span>
-                    </Button>
-
-                    <Tooltip content="Delete code host connection" placement="right" debounce={0}>
-                        <Button className={styles.deleteButton} onClick={() => onCodeHostDelete(codeHost)}>
-                            <Icon svgPath={mdiDelete} aria-label="Delete code host connection" />
->>>>>>> 70044184
                         </Button>
 
                         <Tooltip content="Delete code host connection" placement="right" debounce={0}>
