--- conflicted
+++ resolved
@@ -1,21 +1,13 @@
 import { FC } from 'react'
 
-<<<<<<< HEAD
-import { H1, H2, Text } from '@sourcegraph/wildcard'
-=======
 import { useTemporarySetting } from '@sourcegraph/shared/src/settings/temporary'
-import { Container, H1, H2 } from '@sourcegraph/wildcard'
->>>>>>> e411b9a9
+import { Container, H1, H2, Text } from '@sourcegraph/wildcard'
 
 import { BrandLogo } from '../components/branding/BrandLogo'
 import { PageTitle } from '../components/PageTitle'
 import { SiteAdminRepositoriesContainer } from '../site-admin/SiteAdminRepositoriesContainer'
 
-<<<<<<< HEAD
-import { SetupSteps, SetupTabs, SetupList, SetupTab } from './components/SetupTabs'
-=======
 import { SetupStepsRoot, CustomNextButton, StepConfiguration } from './components/setup-steps'
->>>>>>> e411b9a9
 
 import styles from './Setup.module.scss'
 
@@ -41,7 +33,15 @@
         id: '003',
         name: 'Sync repositories',
         path: '/setup/sync-repositories',
-        render: () => <H2>Hello sync repositories step</H2>,
+        render: () => (
+            <>
+                <Text>
+                    It may take a few moments to clone and index each repository. Repository statuses are displayed
+                    below.
+                </Text>
+                <SiteAdminRepositoriesContainer />
+            </>
+        ),
     },
 ]
 
@@ -67,23 +67,7 @@
                 </H2>
             </header>
 
-<<<<<<< HEAD
-            <SetupTabs activeTabIndex={step} defaultActiveIndex={0} onTabChange={setStep}>
-                <SetupList wrapperClassName="border-bottom-0">
-                    <SetupTab index={0}>Add code hosts</SetupTab>
-                    <SetupTab index={1}>Sync repositories</SetupTab>
-                </SetupList>
-            </SetupTabs>
-            <SetupSteps>
-                <Text>
-                    It may take a few moments to clone and index each repository. Repository statuses are displayed
-                    below.
-                </Text>
-                <SiteAdminRepositoriesContainer />
-            </SetupSteps>
-=======
             <SetupStepsRoot initialStepId={activeStepId} steps={SETUP_STEPS} onStepChange={handleStepChange} />
->>>>>>> e411b9a9
         </div>
     )
 }