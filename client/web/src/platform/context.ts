import { ApolloQueryResult, ObservableQuery } from '@apollo/client'
import { map, publishReplay, refCount, shareReplay } from 'rxjs/operators'

import {
    createAggregateError,
    asError,
    LocalStorageSubject,
    appendSubtreeQueryParameter,
    logger,
} from '@sourcegraph/common'
import { fromObservableQueryPromise, getDocumentNode } from '@sourcegraph/http-client'
import { viewerSettingsQuery } from '@sourcegraph/shared/src/backend/settings'
import { ViewerSettingsResult, ViewerSettingsVariables } from '@sourcegraph/shared/src/graphql-operations'
import { PlatformContext } from '@sourcegraph/shared/src/platform/context'
import { mutateSettings, updateSettings } from '@sourcegraph/shared/src/settings/edit'
import { gqlToCascade, SettingsSubject } from '@sourcegraph/shared/src/settings/settings'
import {
    toPrettyBlobURL,
    RepoFile,
    UIPositionSpec,
    ViewStateSpec,
    RenderModeSpec,
    UIRangeSpec,
} from '@sourcegraph/shared/src/util/url'

import { getWebGraphQLClient, requestGraphQL } from '../backend/graphql'
import { eventLogger } from '../tracking/eventLogger'

/**
 * Creates the {@link PlatformContext} for the web app.
 */
export function createPlatformContext(): PlatformContext {
    const settingsQueryWatcherPromise = watchViewerSettingsQuery()

    const context: PlatformContext = {
        settings: fromObservableQueryPromise(settingsQueryWatcherPromise).pipe(
            map(mapViewerSettingsResult),
            shareReplay(1),
            map(gqlToCascade),
            publishReplay(1),
            refCount()
        ),
        updateSettings: async (subject, edit) => {
            const settingsQueryWatcher = await settingsQueryWatcherPromise

            // Unauthenticated users can't update settings. (In the browser extension, they can update client
            // settings even when not authenticated. The difference in behavior in the web app vs. browser
            // extension is why this logic lives here and not in shared/.)
            if (!window.context.isAuthenticatedUser) {
                const editDescription =
                    typeof edit === 'string' ? 'edit settings' : 'update setting `' + edit.path.join('.') + '`'
                const url = new URL(window.context.externalURL)
                throw new Error(
                    `Unable to ${editDescription} because you are not signed in.` +
                        '\n\n' +
                        `[**Sign into Sourcegraph${
                            url.hostname === 'sourcegraph.com' ? '' : ` on ${url.host}`
                        }**](${`${url.href.replace(/\/$/, '')}/sign-in`})`
                )
            }

            try {
                await updateSettings(context, subject, edit, mutateSettings)
            } catch (error) {
                if (asError(error).message.includes('version mismatch')) {
                    // The user probably edited the settings in another tab, so
                    // try once more.
                    await settingsQueryWatcher.refetch()
                    await updateSettings(context, subject, edit, mutateSettings)
                } else {
                    throw error
                }
            }

            // The error will be emitted to consumers from the `context.settings` observable.
            await settingsQueryWatcher.refetch().catch(error => logger.error(error))
        },
        getGraphQLClient: getWebGraphQLClient,
        requestGraphQL: ({ request, variables }) => requestGraphQL(request, variables),
        createExtensionHost: async () =>
            (await import('@sourcegraph/shared/src/api/extension/worker')).createExtensionHost(),
        urlToFile: toPrettyWebBlobURL,
        getScriptURLForExtension: () => undefined,
        sourcegraphURL: window.context.externalURL,
        clientApplication: 'sourcegraph',
        sideloadedExtensionURL: new LocalStorageSubject<string | null>('sideloadedExtensionURL', null),
        telemetryService: eventLogger,
    }

    return context
}

function toPrettyWebBlobURL(
    context: RepoFile &
        Partial<UIPositionSpec> &
        Partial<ViewStateSpec> &
        Partial<UIRangeSpec> &
        Partial<RenderModeSpec>
): string {
    return appendSubtreeQueryParameter(toPrettyBlobURL(context))
}

<<<<<<< HEAD
function mapViewerSettingsResult({
    data,
    errors,
}: ApolloQueryResult<ViewerSettingsResult>): {
=======
function mapViewerSettingsResult({ data, errors }: ApolloQueryResult<ViewerSettingsResult>): {
>>>>>>> 4243184b
    subjects: SettingsSubject[]
} {
    if (!data?.viewerSettings) {
        throw createAggregateError(errors)
    }

    return data.viewerSettings
}

/**
 * Creates Apollo query watcher for the viewer's settings. Watcher is used instead of the one-time query because we
 * want to use cached response if it's available. Callers should use settingsRefreshes#next instead of calling
 * this function, to ensure that the result is propagated consistently throughout the app instead of only being
 * returned to the caller.
 */
async function watchViewerSettingsQuery(): Promise<ObservableQuery<ViewerSettingsResult, ViewerSettingsVariables>> {
    const graphQLClient = await getWebGraphQLClient()

    return graphQLClient.watchQuery<ViewerSettingsResult, ViewerSettingsVariables>({
        query: getDocumentNode(viewerSettingsQuery),
    })
}<|MERGE_RESOLUTION|>--- conflicted
+++ resolved
@@ -100,14 +100,7 @@
     return appendSubtreeQueryParameter(toPrettyBlobURL(context))
 }
 
-<<<<<<< HEAD
-function mapViewerSettingsResult({
-    data,
-    errors,
-}: ApolloQueryResult<ViewerSettingsResult>): {
-=======
 function mapViewerSettingsResult({ data, errors }: ApolloQueryResult<ViewerSettingsResult>): {
->>>>>>> 4243184b
     subjects: SettingsSubject[]
 } {
     if (!data?.viewerSettings) {
