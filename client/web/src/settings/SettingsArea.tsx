--- conflicted
+++ resolved
@@ -2,12 +2,7 @@
 
 import classNames from 'classnames'
 import AlertCircleIcon from 'mdi-react/AlertCircleIcon'
-<<<<<<< HEAD
-import MapSearchIcon from 'mdi-react/MapSearchIcon'
 import { Route, Switch } from 'react-router'
-=======
-import { Route, RouteComponentProps, Switch } from 'react-router'
->>>>>>> f4841727
 import { combineLatest, Observable, of, Subject, Subscription } from 'rxjs'
 import { catchError, distinctUntilChanged, map, startWith, switchMap } from 'rxjs/operators'
 
