--- conflicted
+++ resolved
@@ -2,9 +2,10 @@
 
 import * as esbuild from 'esbuild'
 
-<<<<<<< HEAD
 import {
     MONACO_LANGUAGES_AND_FEATURES,
+    ROOT_PATH,
+    STATIC_ASSETS_PATH,
     stylePlugin,
     packageResolutionPlugin,
     workerPlugin,
@@ -14,9 +15,6 @@
     experimentalNoticePlugin,
     buildTimerPlugin,
 } from '@sourcegraph/build-config'
-=======
-import { MONACO_LANGUAGES_AND_FEATURES, ROOT_PATH, STATIC_ASSETS_PATH } from '@sourcegraph/build-config'
->>>>>>> c15f33c5
 
 import { ENVIRONMENT_CONFIG } from '../utils'
 
