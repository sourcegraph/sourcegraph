/* eslint no-sync: warn */
import fs from 'fs'
import path from 'path'

import { omit, cloneDeep, curry } from 'lodash'
import shelljs from 'shelljs'
import signale from 'signale'
import utcVersion from 'utc-version'
import { Configuration } from 'webpack'

import manifestSpec from '../src/browser-extension/manifest.spec.json'
import schema from '../src/browser-extension/schema.json'

/**
 * If true, add <all_urls> to the permissions in the manifest.
 * This is needed for e2e and integration tests because it is not possible to accept the
 * permission prompt with puppeteer.
 */
const EXTENSION_PERMISSIONS_ALL_URLS = Boolean(
    process.env.EXTENSION_PERMISSIONS_ALL_URLS && JSON.parse(process.env.EXTENSION_PERMISSIONS_ALL_URLS)
)

export type BuildEnvironment = 'dev' | 'prod'

type Browser = 'firefox' | 'chrome' | 'safari'

const BUILDS_DIR = 'build'

/*
 * Use a UTC-timestamp-based as the version string, generated at build-time.
 *
 * If enabled, the version string will depend on the timestamp when building, so
 * it will vary with every build. Uses the `utc-version` module.
 *
 * To get a reproducible build, disable this and set a version manually in
 * `manifest.spec.json`.
 */
const useUtcVersion = true

export const WEBPACK_STATS_OPTIONS: Configuration['stats'] = {
    all: false,
    timings: true,
    errors: true,
    warnings: true,
    colors: true,
}

function ensurePaths(browser?: Browser): void {
    shelljs.mkdir('-p', 'build/dist')
    shelljs.mkdir('-p', 'build/bundles')
    if (browser) {
        shelljs.mkdir('-p', `build/${browser}`)
    } else {
        shelljs.mkdir('-p', 'build/chrome')
        shelljs.mkdir('-p', 'build/firefox')
        shelljs.mkdir('-p', 'build/safari')
    }
}

/**
 * Create the Safari extension app Xcode project and build it.
 */
function buildSafariExtensionApp(): void {
    const safariWebExtensionConverterOptions = [
        'build/safari',
        '--project-location',
        'build/',
        '--app-name',
        '"Sourcegraph for Safari"',
        '--bundle-identifier',
        '"com.sourcegraph.Sourcegraph-for-Safari"',
        '--copy-resources',
        '--swift',
        '--force',
        '--no-open',
    ]

    const xcodebuildOptions = [
        '-quiet',
        '-project',
        '"./build/Sourcegraph for Safari/Sourcegraph for Safari.xcodeproj"',
        'build',
    ]

    shelljs.echo('y').exec(`xcrun safari-web-extension-converter ${safariWebExtensionConverterOptions.join(' ')}`)
    shelljs.exec(`xcodebuild ${xcodebuildOptions.join(' ')}`)
    shelljs.mv('./build/Sourcegraph for Safari/build/Release/Sourcegraph for Safari.app', './build/bundles')
}

export function copyAssets(): void {
    signale.await('Copy assets')
    const directory = 'build/dist'
    shelljs.rm('-rf', directory)
    shelljs.mkdir('-p', directory)
    shelljs.cp('-R', 'assets/*', directory)
    shelljs.cp('-R', 'src/browser-extension/pages/*', directory)
    signale.success('Assets copied')
}

function copyExtensionAssets(toDirectory: string): void {
    shelljs.mkdir('-p', `${toDirectory}/js`, `${toDirectory}/css`, `${toDirectory}/img`)
    shelljs.cp('build/dist/js/*.bundle.js', `${toDirectory}/js`)
    shelljs.cp('build/dist/css/*.bundle.css', `${toDirectory}/css`)
    shelljs.cp('-R', 'build/dist/img/*', `${toDirectory}/img`)
    shelljs.cp('build/dist/*.html', toDirectory)
}

/**
 * When building with inline (bundled) Sourcegraph extensions, copy the built Sourcegraph extensions into the output.
 * They will be available as `web_accessible_resources`.
 *
 * The pre-requisite step is to first clone, build, and copy into `build/extensions`.
 */
function copyInlineExtensions(toDirectory: string): void {
    shelljs.cp('-R', 'build/extensions', toDirectory)
}

export function copyIntegrationAssets(): void {
    shelljs.mkdir('-p', 'build/integration/scripts')
    shelljs.mkdir('-p', 'build/integration/css')
    shelljs.cp('build/dist/js/phabricator.bundle.js', 'build/integration/scripts')
    shelljs.cp('build/dist/js/integration.bundle.js', 'build/integration/scripts')
    shelljs.cp('build/dist/js/extensionHostWorker.bundle.js', 'build/integration/scripts')
    shelljs.cp('build/dist/css/style.bundle.css', 'build/integration/css')
    shelljs.cp('build/dist/css/inject.bundle.css', 'build/integration/css')
    shelljs.cp('src/native-integration/extensionHostFrame.html', 'build/integration')
    // Copy to the ui/assets directory so that these files can be served by
    // the webapp.
    shelljs.mkdir('-p', '../../ui/assets/extension')
    shelljs.cp('-r', 'build/integration/*', '../../ui/assets/extension')
}

const BROWSER_TITLES = {
    firefox: 'Firefox',
    chrome: 'Chrome',
    safari: 'Safari',
} as const

/**
 * Names of the zipped bundles for the browsers that use a zipped bundle.
 */
const BROWSER_BUNDLE_ZIPS: Partial<Record<Browser, string>> = {
    firefox: 'firefox-bundle.xpi',
    chrome: 'chrome-bundle.zip',
}

/**
 * Fields to exclude from the manifest, for each browser.
 */
const BROWSER_BLOCKLIST = {
    chrome: ['applications'] as const,
    firefox: ['key'] as const,
    safari: [] as const,
}

function writeSchema(writeDirectory: string): void {
    fs.writeFileSync(`${writeDirectory}/schema.json`, JSON.stringify(schema, null, 4))
}

const version = process.env.BROWSER_EXTENSION_VERSION || utcVersion()

const shouldBuildWithInlineExtensions = (browser: Browser): boolean => browser === 'firefox'

function writeManifest(environment: BuildEnvironment, browser: Browser, writeDirectory: string): void {
    const extensionInfo = cloneDeep(manifestSpec)
    const manifest = {
        ...omit(extensionInfo, ['dev', 'prod', ...BROWSER_BLOCKLIST[browser]]),
        ...omit(extensionInfo[environment], BROWSER_BLOCKLIST[browser]),
    }

    if (EXTENSION_PERMISSIONS_ALL_URLS) {
        manifest.permissions!.push('<all_urls>')
<<<<<<< HEAD
        /** Set key to make extension id deterministic */ 
        // eslint-disable-next-line @typescript-eslint/ban-ts-comment
        // @ts-ignore
        manifest.key = (manifestSpec.dev.key)
=======
        /** Set key to make extension id deterministic */
        // eslint-disable-next-line @typescript-eslint/ban-ts-comment
        // @ts-ignore
        manifest.key = manifestSpec.dev.key
>>>>>>> b36c43e4
        signale.info('Adding <all_urls> to permissions because of env var setting')
    }

    if (browser === 'firefox') {
        manifest.permissions!.push('<all_urls>')
        delete manifest.storage
    }

    if (browser === 'safari') {
        // If any modifications need to be done to the manifest for Safari, they
        // can be done here.
        if (manifest.description!.length > 112) {
            throw new Error('Manifest description field cannot be longer than 112 characters. (Safari)')
        }
    }

    if (shouldBuildWithInlineExtensions(browser)) {
        // Add the inline extensions to web accessible resources
        manifest.web_accessible_resources = manifest.web_accessible_resources || []
        manifest.web_accessible_resources.push('extensions/*')

        // Revert the CSP to default, in order to remove the `blob` policy exception.
        delete manifest.content_security_policy
    }

    delete manifest.$schema

    if (environment === 'prod' && useUtcVersion) {
        manifest.version = version
    }

    fs.writeFileSync(`${writeDirectory}/manifest.json`, JSON.stringify(manifest, null, 4))
}

const buildForBrowser = curry((browser: Browser, environment: BuildEnvironment): (() => void) => () => {
    // Allow only building for specific browser targets.
    // Useful in local dev for faster builds.
    if (process.env.TARGETS && !process.env.TARGETS.includes(browser)) {
        return
    }

    const title = BROWSER_TITLES[browser]
    signale.await(`Building the ${title} ${environment} bundle`)

    ensurePaths(browser)

    const buildDirectory = path.resolve(process.cwd(), `${BUILDS_DIR}/${browser}`)

    writeManifest(environment, browser, buildDirectory)
    writeSchema(buildDirectory)

    copyExtensionAssets(buildDirectory)
    if (shouldBuildWithInlineExtensions(browser)) {
        copyInlineExtensions(buildDirectory)
    }

    // Create a bundle by zipping the web extension directory.
    const browserBundleZip = BROWSER_BUNDLE_ZIPS[browser]
    if (browserBundleZip) {
        const zipDestination = path.resolve(process.cwd(), `${BUILDS_DIR}/bundles/${browserBundleZip}`)
        if (zipDestination) {
            shelljs.mkdir('-p', `./${BUILDS_DIR}/bundles`)
            shelljs.exec(`cd ${buildDirectory} && zip -q -r ${zipDestination} *`)
        }
    }

    // Safari-specific build step
    if (browser === 'safari') {
        buildSafariExtensionApp()
    }

    signale.success(`Done building the ${title} ${environment} bundle`)
})

export const buildFirefox = buildForBrowser('firefox')
export const buildChrome = buildForBrowser('chrome')
export const buildSafari = buildForBrowser('safari')<|MERGE_RESOLUTION|>--- conflicted
+++ resolved
@@ -170,17 +170,10 @@
 
     if (EXTENSION_PERMISSIONS_ALL_URLS) {
         manifest.permissions!.push('<all_urls>')
-<<<<<<< HEAD
-        /** Set key to make extension id deterministic */ 
-        // eslint-disable-next-line @typescript-eslint/ban-ts-comment
-        // @ts-ignore
-        manifest.key = (manifestSpec.dev.key)
-=======
         /** Set key to make extension id deterministic */
         // eslint-disable-next-line @typescript-eslint/ban-ts-comment
         // @ts-ignore
         manifest.key = manifestSpec.dev.key
->>>>>>> b36c43e4
         signale.info('Adding <all_urls> to permissions because of env var setting')
     }
 
