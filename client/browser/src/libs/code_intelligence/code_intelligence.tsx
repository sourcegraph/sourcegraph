import {
    ContextResolver,
    createHoverifier,
    DiffPart,
    DOMFunctions,
    findPositionsFromEvents,
    Hoverifier,
    HoverState,
    PositionAdjuster,
} from '@sourcegraph/codeintellify'
import { Selection } from '@sourcegraph/extension-api-types'
import * as H from 'history'
import { isEqual, uniqBy } from 'lodash'
import * as React from 'react'
import { createPortal, render } from 'react-dom'
import { animationFrameScheduler, EMPTY, fromEvent, Observable, of, Subject, Subscription } from 'rxjs'
import {
    catchError,
    distinctUntilChanged,
    filter,
    map,
    mergeMap,
    observeOn,
    startWith,
    tap,
    withLatestFrom,
} from 'rxjs/operators'
import { registerHighlightContributions } from '../../../../../shared/src/highlight/contributions'

import { ActionItemProps } from '../../../../../shared/src/actions/ActionItem'
import { ActionNavItemsClassProps } from '../../../../../shared/src/actions/ActionsNavItems'
import { ViewComponentData, WorkspaceRootWithMetadata } from '../../../../../shared/src/api/client/model'
import { HoverMerged } from '../../../../../shared/src/api/client/types/hover'
import { Controller } from '../../../../../shared/src/extensions/controller'
import { getHoverActions, registerHoverContributions } from '../../../../../shared/src/hover/actions'
import { HoverContext, HoverOverlay } from '../../../../../shared/src/hover/HoverOverlay'
import { getModeFromPath } from '../../../../../shared/src/languages'
import { PlatformContextProps } from '../../../../../shared/src/platform/context'
import { TelemetryContext } from '../../../../../shared/src/telemetry/telemetryContext'
import { propertyIsDefined } from '../../../../../shared/src/util/types'
import {
    FileSpec,
    lprToSelectionsZeroIndexed,
    parseHash,
    PositionSpec,
    RepoSpec,
    ResolvedRevSpec,
    RevSpec,
    toRootURI,
    toURIWithPath,
    ViewStateSpec,
} from '../../../../../shared/src/util/url'
import { sendMessage } from '../../browser/runtime'
import { isInPage } from '../../context'
import { ERPRIVATEREPOPUBLICSOURCEGRAPHCOM } from '../../shared/backend/errors'
import { createLSPFromExtensions, toTextDocumentIdentifier } from '../../shared/backend/lsp'
import { ButtonProps, CodeViewToolbar } from '../../shared/components/CodeViewToolbar'
import { resolveRev, retryWhenCloneInProgressError } from '../../shared/repo/backend'
import { eventLogger, sourcegraphUrl } from '../../shared/util/context'
import { MutationRecordLike } from '../../shared/util/dom'
import { bitbucketServerCodeHost } from '../bitbucket/code_intelligence'
import { githubCodeHost } from '../github/code_intelligence'
import { gitlabCodeHost } from '../gitlab/code_intelligence'
import { phabricatorCodeHost } from '../phabricator/code_intelligence'
import { fetchFileContents, trackCodeViews } from './code_views'
import { applyDecorations, initializeExtensions, injectCommandPalette, injectGlobalDebug } from './extensions'
import { injectViewContextOnSourcegraph } from './external_links'

registerHighlightContributions()

/**
 * Defines a type of code view a given code host can have. It tells us how to
 * look for the code view and how to do certain things when we find it.
 */
export interface CodeViewSpec {
    /** A selector used by `document.querySelectorAll` to find the code view. */
    selector: string
    /** The DOMFunctions for the code view. */
    dom: DOMFunctions
    /**
     * Finds or creates a DOM element where we should inject the
     * `CodeViewToolbar`. This function is responsible for ensuring duplicate
     * mounts aren't created.
     */
    getToolbarMount?: (codeView: HTMLElement, part?: DiffPart) => HTMLElement
    /**
     * Resolves the file info for a given code view. It returns an observable
     * because some code hosts need to resolve this asynchronously. The
     * observable should only emit once.
     */
    resolveFileInfo: (codeView: HTMLElement) => Observable<FileInfo>
    /**
     * In some situations, we need to be able to adjust the position going into
     * and coming out of codeintellify. For example, Phabricator converts tabs
     * to spaces in it's DOM.
     */
    adjustPosition?: PositionAdjuster<RepoSpec & RevSpec & FileSpec & ResolvedRevSpec>
    /** Props for styling the buttons in the `CodeViewToolbar`. */
    toolbarButtonProps?: ButtonProps

    isDiff?: boolean
}

export type CodeViewSpecWithOutSelector = Pick<CodeViewSpec, Exclude<keyof CodeViewSpec, 'selector'>>

export interface CodeViewSpecResolver {
    selector: string
    resolveCodeViewSpec: (elem: HTMLElement) => CodeViewSpecWithOutSelector | null
}

interface OverlayPosition {
    top: number
    left: number
}

/**
 * A function that gets the mount location for elements being mounted to the DOM.
 */
export type MountGetter = () => HTMLElement

/**
 * The context the code host is in on the current page.
 */
export type CodeHostContext = RepoSpec & Partial<RevSpec>

/** Information for adding code intelligence to code views on arbitrary code hosts. */
export interface CodeHost {
    /**
     * The name of the code host. This will be added as a className to the overlay mount.
     */
    name: string

    /**
     * Basic contextual information for the current code host.
     */
    getContext?: () => CodeHostContext
    /**
     * The mount location for the contextual link to Sourcegraph.
     */
    getViewContextOnSourcegraphMount?: () => HTMLElement | null
    /**
     * Optional class name for the contextual link to Sourcegraph.
     */
    contextButtonClassName?: string

    /**
     * Checks to see if the current context the code is running in is within
     * the given code host.
     */
    check: () => Promise<boolean> | boolean

    /**
     * Gets the mount location for the hover overlay. Defaults to a created `<div>`
     * that is appended to `document.body`. Use this control to remove the
     * tooltip when the portion of the page containing the code views is removed
     * (e.g. from a soft page reload).
     */
    getOverlayMount?: () => HTMLElement | null

    // Code views and code view resolver form a union

    /**
     * The list of types of code views to try to annotate.
     */
    codeViewSpecs?: CodeViewSpec[]

    /**
     * Resolve `CodeView`s from the DOM. This is useful when each code view type
     * doesn't have a distinct selector
     */
    codeViewSpecResolver?: CodeViewSpecResolver

    /**
     * Adjust the position of the hover overlay. Useful for fixed headers or other
     * elements that throw off the position of the tooltip within the relative
     * element.
     */
    adjustOverlayPosition?: (position: OverlayPosition) => OverlayPosition

    // Extensions related input

    /**
     * Get the DOM element where we'll mount the command palette for extensions.
     */
    getCommandPaletteMount?: MountGetter

    /**
     * Get the DOM element where we'll mount the small global debug menu for extensions in the bottom right.
     */
    getGlobalDebugMount?: MountGetter

    /** Construct the URL to the specified file. */
    urlToFile?: (
        location: RepoSpec & RevSpec & FileSpec & Partial<PositionSpec> & Partial<ViewStateSpec> & { part?: DiffPart }
    ) => string

    /** Returns a stream representing the selections in the current code view */
    selectionsChanges?: () => Observable<Selection[]>

    /** Optional classes for ActionNavItems, useful to customize the style of buttons contributed to the code view toolbar */
    actionNavItemClassProps?: ActionNavItemsClassProps

    /** Optional class to set on the command palette popover element */
    commandPalettePopoverClassName?: string

    /** Optional class to set on the code view toolbar element */
    codeViewToolbarClassName?: string
}

export interface FileInfo {
    /**
     * The path for the repo the file belongs to. If a `baseRepoName` is provided, this value
     * is treated as the head repo name.
     */
    repoName: string
    /**
     * The path for the file path for a given `codeView`. If a `baseFilePath` is provided, this value
     * is treated as the head file path.
     */
    filePath: string
    /**
     * The commit that the code view is at. If a `baseCommitID` is provided, this value is treated
     * as the head commit ID.
     */
    commitID: string
    /**
     * The revision the code view is at. If a `baseRev` is provided, this value is treated as the head rev.
     */
    rev?: string
    /**
     * The repo name for the BASE side of a diff. This is useful for Phabricator
     * staging areas since they are separate repos.
     */
    baseRepoName?: string
    /**
     * The base file path.
     */
    baseFilePath?: string
    /**
     * Commit ID for the BASE side of the diff.
     */
    baseCommitID?: string
    /**
     * Revision for the BASE side of the diff.
     */
    baseRev?: string

    headHasFileContents?: boolean
    baseHasFileContents?: boolean

    content?: string
    baseContent?: string
}

interface CodeIntelligenceProps
    extends PlatformContextProps<'forceUpdateTooltip' | 'urlToFile' | 'sideloadedExtensionURL'> {
    codeHost: CodeHost
    extensionsController: Controller
    showGlobalDebug?: boolean
}

/**
 * Prepares the page for code intelligence. It creates the hoverifier, injects
 * and mounts the hover overlay and then returns the hoverifier.
 *
 * @param codeHost
 */
export function initCodeIntelligence({
    codeHost,
    platformContext,
    extensionsController,
}: CodeIntelligenceProps): Hoverifier<RepoSpec & RevSpec & FileSpec & ResolvedRevSpec, HoverMerged, ActionItemProps> {
    const { getHover } = createLSPFromExtensions(extensionsController)

    /** Emits when the close button was clicked */
    const closeButtonClicks = new Subject<MouseEvent>()
    const nextCloseButtonClick = (event: MouseEvent) => closeButtonClicks.next(event)

    /** Emits whenever the ref callback for the hover element is called */
    const hoverOverlayElements = new Subject<HTMLElement | null>()
    const nextOverlayElement = (element: HTMLElement | null) => hoverOverlayElements.next(element)

    const relativeElement = document.body

    const containerComponentUpdates = new Subject<void>()

    registerHoverContributions({ extensionsController, platformContext, history: H.createBrowserHistory() })

    const hoverifier = createHoverifier<RepoSpec & RevSpec & FileSpec & ResolvedRevSpec, HoverMerged, ActionItemProps>({
        closeButtonClicks,
        hoverOverlayElements,
        hoverOverlayRerenders: containerComponentUpdates.pipe(
            withLatestFrom(hoverOverlayElements),
            map(([, hoverOverlayElement]) => ({ hoverOverlayElement, relativeElement })),
            filter(propertyIsDefined('hoverOverlayElement'))
        ),
        getHover: ({ line, character, part, ...rest }) =>
            getHover({ ...rest, position: { line, character } }).pipe(
                map(hover => (hover ? (hover as HoverMerged) : hover))
            ),
        getActions: context => getHoverActions({ extensionsController, platformContext }, context),
    })

    const classNames = ['hover-overlay-mount', `hover-overlay-mount__${codeHost.name}`]

    const createOverlayContainerMount = () => {
        const overlayMount = document.createElement('div')
        overlayMount.style.height = '0px'
        overlayMount.classList.add('overlay-mount-container')
        document.body.appendChild(overlayMount)
        return overlayMount
    }

    const overlayContainerMount = document.querySelector('.overlay-mount-container') || createOverlayContainerMount()

    const getOverlayMount = (): HTMLElement => {
        let mount: HTMLElement | null = document.querySelector('.sg-overlay-mount')
        if (mount) {
            mount.parentElement!.removeChild(mount)
        }

        if (codeHost.getOverlayMount) {
            mount = codeHost.getOverlayMount()
        }

        if (!mount) {
            mount = document.createElement('div')
            overlayContainerMount.appendChild(mount)
        }

        mount.classList.add('sg-overlay-mount')
        for (const className of classNames) {
            mount.classList.add(className)
        }

        return mount
    }

    class HoverOverlayContainer extends React.Component<{}, HoverState<HoverContext, HoverMerged, ActionItemProps>> {
        private portal: HTMLElement | null = null

        constructor(props: {}) {
            super(props)
            this.state = hoverifier.hoverState
            hoverifier.hoverStateUpdates.subscribe(update => this.setState(update))
        }
        public componentDidMount(): void {
            containerComponentUpdates.next()
        }
        public componentDidUpdate(): void {
            if (!this.portal || !document.body.contains(this.portal)) {
                this.portal = getOverlayMount()
            }

            containerComponentUpdates.next()
        }
        public render(): JSX.Element | null {
            const hoverOverlayProps = this.getHoverOverlayProps()
            return hoverOverlayProps && this.portal
                ? createPortal(
                      <HoverOverlay
                          {...hoverOverlayProps}
                          hoverRef={nextOverlayElement}
                          extensionsController={extensionsController!}
                          platformContext={platformContext!}
                          location={H.createLocation(window.location)}
                          onCloseButtonClick={nextCloseButtonClick}
                      />,
                      this.portal
                  )
                : null
        }
        private getHoverOverlayProps(): HoverState<HoverContext, HoverMerged, ActionItemProps>['hoverOverlayProps'] {
            if (!this.state.hoverOverlayProps) {
                return undefined
            }

            let { overlayPosition, ...rest } = this.state.hoverOverlayProps
            if (overlayPosition && codeHost.adjustOverlayPosition) {
                overlayPosition = codeHost.adjustOverlayPosition(overlayPosition)
            }

            return {
                ...rest,
                overlayPosition,
            }
        }
    }

    render(
        <TelemetryContext.Provider value={eventLogger}>
            <HoverOverlayContainer />
        </TelemetryContext.Provider>,
        overlayContainerMount
    )

    return hoverifier
}

/**
 * ResolvedCodeView attaches an actual code view DOM element that was found on
 * the page to the CodeView type being passed around by this file.
 */
export interface ResolvedCodeView extends CodeViewSpecWithOutSelector {
    /** The code view DOM element. */
    codeViewElement: HTMLElement
}

export function handleCodeHost({
    mutations,
    codeHost,
    extensionsController,
    platformContext,
    showGlobalDebug,
}: CodeIntelligenceProps & { mutations: Observable<MutationRecordLike[]> }): Subscription {
    const history = H.createBrowserHistory()
    const subscriptions = new Subscription()

    const ensureRepoExists = (context: CodeHostContext) =>
        resolveRev(context).pipe(
            retryWhenCloneInProgressError(),
            map(rev => !!rev),
            catchError((err: Error) => {
                if (err.name === ERPRIVATEREPOPUBLICSOURCEGRAPHCOM) {
                    return [false]
                }

                return [true]
            })
        )

    const openOptionsMenu = () => {
        sendMessage({ type: 'openOptionsPage' })
    }

    const hoverifier = initCodeIntelligence({ codeHost, extensionsController, platformContext, showGlobalDebug })
    subscriptions.add(hoverifier)

    // Inject UI components
<<<<<<< HEAD
    subscriptions.add(
        mutations.subscribe(mutations => {
            // We don't need to inspect the mutations because the functions are idempotent
            // TODO optimize
            // Maybe getMount() would have to be replaced by a function that determines if a new mount was added from a given mutation record

            injectCommandPalette({
                extensionsController,
                platformContext,
                history,
                getMount: codeHost.getCommandPaletteMount,
            })

            injectGlobalDebug({
                extensionsController,
                platformContext,
                getMount: codeHost.getGlobalDebugMount,
                history,
                showGlobalDebug,
            })

            injectViewContextOnSourcegraph(
                sourcegraphUrl,
                codeHost,
                ensureRepoExists,
                isInPage ? undefined : openOptionsMenu
            )
        })
    )
=======
    injectCommandPalette({
        extensionsController,
        platformContext,
        history,
        getMount: codeHost.getCommandPaletteMount,
        popoverClassName: codeHost.commandPalettePopoverClassName,
    })
    injectGlobalDebug({
        extensionsController,
        platformContext,
        getMount: codeHost.getGlobalDebugMount,
        history,
        showGlobalDebug,
    })
    injectViewContextOnSourcegraph(sourcegraphUrl, codeHost, ensureRepoExists, isInPage ? undefined : openOptionsMenu)
>>>>>>> ee7a9c79

    // A stream of selections for the current code view. By default, selections
    // are parsed from the location hash, but the codeHost can provide an alternative implementation.
    const selectionsChanges: Observable<Selection[]> = codeHost.selectionsChanges
        ? codeHost.selectionsChanges()
        : fromEvent(window, 'hashchange').pipe(
              map(() => lprToSelectionsZeroIndexed(parseHash(window.location.hash))),
              distinctUntilChanged(isEqual),
              startWith([])
          )

    /** A stream of added or removed code views */
    const codeViews = mutations.pipe(
        trackCodeViews(codeHost),
        tap(codeView => console.log('CodeView ' + codeView.type, codeView.codeViewElement)),
        mergeMap(codeViewEvent =>
            codeViewEvent.type === 'added'
                ? codeViewEvent.resolveFileInfo(codeViewEvent.codeViewElement).pipe(
                      mergeMap(fileInfo =>
                          fetchFileContents(fileInfo).pipe(
                              map(fileInfoWithContents => ({
                                  fileInfo: fileInfoWithContents,
                                  ...codeViewEvent,
                              }))
                          )
                      )
                  )
                : [codeViewEvent]
        ),
        catchError(err => {
            if (err.name === ERPRIVATEREPOPUBLICSOURCEGRAPHCOM) {
                return EMPTY
            }
            throw err
        }),
        observeOn(animationFrameScheduler)
    )

    interface CodeViewState {
        subscriptions: Subscription
        visibleViewComponents: ViewComponentData[]
        roots: WorkspaceRootWithMetadata[]
    }
    /** Map from code view element to the state associated with it (to be updated or removed) */
    const codeViewStates = new Map<Element, CodeViewState>()

    // Update model as selections change
    subscriptions.add(
        selectionsChanges.subscribe(selections => {
            extensionsController.services.model.model.next({
                ...extensionsController.services.model.model.value,
                visibleViewComponents: [...codeViewStates.values()]
                    .flatMap(state => state.visibleViewComponents)
                    .map(visibleViewComponent => ({ ...visibleViewComponent, selections })),
            })
        })
    )

    subscriptions.add(
        codeViews.pipe(withLatestFrom(selectionsChanges)).subscribe(([codeViewEvent, selections]) => {
            // Handle added or removed view component, workspace root and subscriptions
            if (codeViewEvent.type === 'added' && !codeViewStates.has(codeViewEvent.codeViewElement)) {
                const { codeViewElement, fileInfo, adjustPosition, getToolbarMount, toolbarButtonProps } = codeViewEvent
                const codeViewState: CodeViewState = {
                    subscriptions: new Subscription(),
                    visibleViewComponents: [
                        {
                            type: 'textEditor' as 'textEditor',
                            item: {
                                uri: toURIWithPath(fileInfo),
                                languageId: getModeFromPath(fileInfo.filePath) || 'could not determine mode',
                                text: fileInfo.content,
                            },
                            selections,
                            isActive: true,
                        },
                    ],
                    roots: [{ uri: toRootURI(fileInfo), inputRevision: fileInfo.rev || '' }],
                }
                codeViewStates.set(codeViewElement, codeViewState)

                // When codeView is a diff, add BASE too.
                if (fileInfo.baseContent && fileInfo.baseRepoName && fileInfo.baseCommitID && fileInfo.baseFilePath) {
                    codeViewState.visibleViewComponents.push({
                        type: 'textEditor',
                        item: {
                            uri: toURIWithPath({
                                repoName: fileInfo.baseRepoName,
                                commitID: fileInfo.baseCommitID,
                                filePath: fileInfo.baseFilePath,
                            }),
                            languageId: getModeFromPath(fileInfo.filePath) || 'could not determine mode',
                            text: fileInfo.baseContent,
                        },
                        // There is no notion of a selection on diff views yet, so this is empty.
                        selections: [],
                        isActive: true,
                    })
                    codeViewState.roots.push({
                        uri: toRootURI({
                            repoName: fileInfo.baseRepoName,
                            commitID: fileInfo.baseCommitID,
                        }),
                        inputRevision: fileInfo.baseRev || '',
                    })
                }

                const domFunctions = {
                    ...codeViewEvent.dom,
                    // If any parent element has the sourcegraph-extension-element
                    // class then that element does not have any code. We
                    // must check for "any parent element" because extensions
                    // create their DOM changes before the blob is tokenized
                    // into multiple elements.
                    getCodeElementFromTarget: (target: HTMLElement): HTMLElement | null =>
                        target.closest('.sourcegraph-extension-element') !== null
                            ? null
                            : codeViewEvent.dom.getCodeElementFromTarget(target),
                }

                // Apply decorations coming from extensions
                let decoratedLines: number[] = []
                if (!fileInfo.baseCommitID) {
                    codeViewState.subscriptions.add(
                        extensionsController.services.textDocumentDecoration
                            .getDecorations(toTextDocumentIdentifier(fileInfo))
                            .subscribe(decorations => {
                                decoratedLines = applyDecorations(
                                    domFunctions,
                                    codeViewElement,
                                    decorations || [],
                                    decoratedLines
                                )
                            })
                    )
                }

                // Add hover code intelligence
                const resolveContext: ContextResolver<RepoSpec & RevSpec & FileSpec & ResolvedRevSpec> = ({
                    part,
                }) => ({
                    repoName: part === 'base' ? fileInfo.baseRepoName || fileInfo.repoName : fileInfo.repoName,
                    commitID: part === 'base' ? fileInfo.baseCommitID! : fileInfo.commitID,
                    filePath: part === 'base' ? fileInfo.baseFilePath || fileInfo.filePath : fileInfo.filePath,
                    rev:
                        part === 'base'
                            ? fileInfo.baseRev || fileInfo.baseCommitID!
                            : fileInfo.rev || fileInfo.commitID,
                })
                codeViewState.subscriptions.add(
                    hoverifier.hoverify({
                        dom: domFunctions,
                        positionEvents: of(codeViewElement).pipe(findPositionsFromEvents(domFunctions)),
                        resolveContext,
                        adjustPosition,
                    })
                )

                codeViewElement.classList.add('sg-mounted')

                // Render toolbar
                if (getToolbarMount) {
                    const mount = getToolbarMount(codeViewElement)
                    render(
                        <TelemetryContext.Provider value={eventLogger}>
                            <CodeViewToolbar
                                {...fileInfo}
                                {...codeHost.actionNavItemClassProps}
                                platformContext={platformContext}
                                extensionsController={extensionsController}
                                buttonProps={toolbarButtonProps}
                                location={H.createLocation(window.location)}
                            />
                        </TelemetryContext.Provider>,
                        mount
                    )
                }
            } else if (codeViewEvent.type === 'removed') {
                const codeViewState = codeViewStates.get(codeViewEvent.codeViewElement)
                if (codeViewState) {
                    codeViewState.subscriptions.unsubscribe()
                    codeViewStates.delete(codeViewEvent.codeViewElement)
                }
<<<<<<< HEAD
=======

                const mount = getToolbarMount(codeView)

                render(
                    <TelemetryContext.Provider value={eventLogger}>
                        <CodeViewToolbar
                            {...info}
                            {...codeHost.actionNavItemClassProps}
                            platformContext={platformContext}
                            extensionsController={extensionsController}
                            buttonProps={
                                toolbarButtonProps || {
                                    className: '',
                                    style: {},
                                }
                            }
                            location={H.createLocation(window.location)}
                            className={codeHost.codeViewToolbarClassName}
                        />
                    </TelemetryContext.Provider>,
                    mount
                )
>>>>>>> ee7a9c79
            }

            // Apply added/removed roots/visibleViewComponents
            extensionsController.services.model.model.next({
                roots: uniqBy([...codeViewStates.values()].flatMap(state => state.roots), root => root.uri),
                visibleViewComponents: [...codeViewStates.values()].flatMap(state => state.visibleViewComponents),
            })
        })
    )

    return subscriptions
}

const SHOW_DEBUG = () => localStorage.getItem('debug') !== null

export async function injectCodeIntelligenceToCodeHosts(
    mutations: Observable<MutationRecordLike[]>,
    codeHosts: CodeHost[],
    showGlobalDebug = SHOW_DEBUG()
): Promise<Subscription> {
    const subscriptions = new Subscription()

    // Find the right code host
    for (const codeHost of codeHosts) {
        const isCodeHost = await Promise.resolve(codeHost.check())
        if (isCodeHost) {
            const { platformContext, extensionsController } = initializeExtensions(codeHost)
            subscriptions.add(extensionsController)
            subscriptions.add(
                handleCodeHost({
                    mutations,
                    codeHost,
                    extensionsController,
                    platformContext,
                    showGlobalDebug,
                })
            )
            break
        }
    }

    return subscriptions
}

/**
 * Injects all code hosts into the page.
 *
 * @returns A promise with a subscription containing all subscriptions for code
 * intelligence. Unsubscribing will clean up subscriptions for hoverify and any
 * incomplete setup requests.
 */
export async function injectCodeIntelligence(mutations: Observable<MutationRecordLike[]>): Promise<Subscription> {
    const codeHosts: CodeHost[] = [bitbucketServerCodeHost, githubCodeHost, gitlabCodeHost, phabricatorCodeHost]

    return await injectCodeIntelligenceToCodeHosts(mutations, codeHosts)
}<|MERGE_RESOLUTION|>--- conflicted
+++ resolved
@@ -437,7 +437,6 @@
     subscriptions.add(hoverifier)
 
     // Inject UI components
-<<<<<<< HEAD
     subscriptions.add(
         mutations.subscribe(mutations => {
             // We don't need to inspect the mutations because the functions are idempotent
@@ -449,8 +448,8 @@
                 platformContext,
                 history,
                 getMount: codeHost.getCommandPaletteMount,
+                popoverClassName: codeHost.commandPalettePopoverClassName,
             })
-
             injectGlobalDebug({
                 extensionsController,
                 platformContext,
@@ -458,7 +457,6 @@
                 history,
                 showGlobalDebug,
             })
-
             injectViewContextOnSourcegraph(
                 sourcegraphUrl,
                 codeHost,
@@ -467,23 +465,6 @@
             )
         })
     )
-=======
-    injectCommandPalette({
-        extensionsController,
-        platformContext,
-        history,
-        getMount: codeHost.getCommandPaletteMount,
-        popoverClassName: codeHost.commandPalettePopoverClassName,
-    })
-    injectGlobalDebug({
-        extensionsController,
-        platformContext,
-        getMount: codeHost.getGlobalDebugMount,
-        history,
-        showGlobalDebug,
-    })
-    injectViewContextOnSourcegraph(sourcegraphUrl, codeHost, ensureRepoExists, isInPage ? undefined : openOptionsMenu)
->>>>>>> ee7a9c79
 
     // A stream of selections for the current code view. By default, selections
     // are parsed from the location hash, but the codeHost can provide an alternative implementation.
@@ -654,8 +635,14 @@
                                 {...codeHost.actionNavItemClassProps}
                                 platformContext={platformContext}
                                 extensionsController={extensionsController}
-                                buttonProps={toolbarButtonProps}
+                                buttonProps={
+                                    toolbarButtonProps || {
+                                        className: '',
+                                        style: {},
+                                    }
+                                }
                                 location={H.createLocation(window.location)}
+                                className={codeHost.codeViewToolbarClassName}
                             />
                         </TelemetryContext.Provider>,
                         mount
@@ -667,31 +654,6 @@
                     codeViewState.subscriptions.unsubscribe()
                     codeViewStates.delete(codeViewEvent.codeViewElement)
                 }
-<<<<<<< HEAD
-=======
-
-                const mount = getToolbarMount(codeView)
-
-                render(
-                    <TelemetryContext.Provider value={eventLogger}>
-                        <CodeViewToolbar
-                            {...info}
-                            {...codeHost.actionNavItemClassProps}
-                            platformContext={platformContext}
-                            extensionsController={extensionsController}
-                            buttonProps={
-                                toolbarButtonProps || {
-                                    className: '',
-                                    style: {},
-                                }
-                            }
-                            location={H.createLocation(window.location)}
-                            className={codeHost.codeViewToolbarClassName}
-                        />
-                    </TelemetryContext.Provider>,
-                    mount
-                )
->>>>>>> ee7a9c79
             }
 
             // Apply added/removed roots/visibleViewComponents
