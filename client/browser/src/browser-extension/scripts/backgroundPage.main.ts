--- conflicted
+++ resolved
@@ -3,11 +3,7 @@
 
 import { Endpoint } from 'comlink'
 import { without } from 'lodash'
-<<<<<<< HEAD
-import { noop, Observable, of, Subscription } from 'rxjs'
-import { bufferCount, filter, groupBy, map, mergeMap, switchMap, take, concatMap } from 'rxjs/operators'
-=======
-import { combineLatest, merge, Observable, Subscription, timer } from 'rxjs'
+import { combineLatest, merge, Observable, of, Subscription, timer } from 'rxjs'
 import {
     bufferCount,
     filter,
@@ -20,7 +16,6 @@
     mapTo,
     catchError,
 } from 'rxjs/operators'
->>>>>>> 963dc0f1
 import addDomainPermissionToggle from 'webext-domain-permission-toggle'
 import { createExtensionHostWorker } from '../../../../shared/src/api/extension/worker'
 import { GraphQLResult, requestGraphQLCommon } from '../../../../shared/src/graphql/graphql'
