--- conflicted
+++ resolved
@@ -581,12 +581,7 @@
     // Notify the background page that we are on a private repository
     // This information will be used to alert the user when using Sourcegraph Cloud
     // while on a private repository.
-<<<<<<< HEAD
-    const isPrivateRepo = codeHost?.getContext()?.privateRepository
-=======
     const isPrivateRepo = codeHost?.getContext?.().privateRepository
-
->>>>>>> 56d693a6
     browser.runtime.sendMessage({ type: 'notifyPrivateRepository', payload: isPrivateRepo }).catch(noop)
 
     const addedElements = mutations.pipe(
