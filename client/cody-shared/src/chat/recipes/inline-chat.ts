import { CodebaseContext } from '../../codebase-context'
import { ContextMessage } from '../../codebase-context/messages'
import { ActiveTextEditorSelection, Editor } from '../../editor'
import { MAX_HUMAN_INPUT_TOKENS, MAX_RECIPE_INPUT_TOKENS, MAX_RECIPE_SURROUNDING_TOKENS } from '../../prompt/constants'
import { truncateText } from '../../prompt/truncation'
import { Interaction } from '../transcript/interaction'

import { ChatQuestion } from './chat-question'
import { Fixup } from './fixup'
import { Recipe, RecipeContext, RecipeID } from './recipe'

export class InlineChat implements Recipe {
    public id: RecipeID = 'inline-chat'

    public async getInteraction(humanChatInput: string, context: RecipeContext): Promise<Interaction | null> {
        const selection = context.editor.controller?.selection
        if (!humanChatInput || !selection) {
<<<<<<< HEAD
            await context.editor.showWarningMessage('Failed to start Inline Chat: empty input or selection.')
            return null
        }
        // Check if this is a fix-up request
        if (/^\/f(ix)?\s/i.test(humanChatInput)) {
            return new Fixup().getInteraction(humanChatInput.replace(/^\/f(ix)?\s/i, ''), context)
=======
            await context.editor.showWarningMessage(
                'Failed to start Inline Assist. Please highlight a small section of code in your file to try again.'
            )
            return null
        }

        // Redirect fix-up requests
        if (humanChatInput.startsWith('/fix ') || humanChatInput.startsWith('/f ')) {
            return new Fixup().getInteraction(humanChatInput.replace('/fix ', '').replace('/f ', ''), context)
>>>>>>> db41f9ac
        }

        const truncatedText = truncateText(humanChatInput, MAX_HUMAN_INPUT_TOKENS)
        const MAX_RECIPE_CONTENT_TOKENS = MAX_RECIPE_INPUT_TOKENS + MAX_RECIPE_SURROUNDING_TOKENS * 2
        const truncatedSelectedText = truncateText(selection.selectedText, MAX_RECIPE_CONTENT_TOKENS)

        // Reconstruct Cody's prompt using user's context
        // Replace placeholders in reverse order to avoid collisions if a placeholder occurs in the input
        const promptText = InlineChat.prompt
            .replace('{humanInput}', truncatedText)
            .replace('{selectedText}', truncatedSelectedText)
            .replace('{fileName}', selection.fileName)

        // Text display in UI fpr human that includes the selected code
        const displayText = humanChatInput + InlineChat.displayPrompt.replace('{selectedText}', selection.selectedText)

        return Promise.resolve(
            new Interaction(
                {
                    speaker: 'human',
                    text: promptText,
                    displayText,
                },
                { speaker: 'assistant' },
                this.getContextMessages(truncatedText, context.codebaseContext, selection, context.editor)
            )
        )
    }

    // Prompt Templates
    public static readonly prompt = `
    I have questions about this part of the code from {fileName}:
    \`\`\`
    {selectedText}
    \`\`\`

    As my coding assistant, please help me with my questions:
    {humanInput}

    ## Instruction
    - Do not enclose your answer with tags.
    - Do not remove code that might be being used by the other part of the code that was not shared.
    - Your answers and suggestions should based on the provided context only.
    - You may make references to other part of the shared code.
    - Do not suggest code that are not related to any of the shared context.
    - Do not suggest anything that would break the working code.
    `

    // Prompt template for displaying the prompt to users in chat view
    public static readonly displayPrompt = `
    \nQuestions based on the code below:\n\`\`\`\n{selectedText}\n\`\`\`\n`

    // Get context from editor
    private async getContextMessages(
        text: string,
        codebaseContext: CodebaseContext,
        selection: ActiveTextEditorSelection,
        editor: Editor
    ): Promise<ContextMessage[]> {
        const contextMessages: ContextMessage[] = []
        // Add selected text and current file as context
        contextMessages.push(...ChatQuestion.getEditorSelectionContext(selection))
        contextMessages.push(...ChatQuestion.getEditorContext(editor))

        const extraContext = await codebaseContext.getContextMessages(text, {
            numCodeResults: 5,
            numTextResults: 3,
        })
        contextMessages.push(...extraContext)

        return contextMessages
    }
}<|MERGE_RESOLUTION|>--- conflicted
+++ resolved
@@ -15,24 +15,12 @@
     public async getInteraction(humanChatInput: string, context: RecipeContext): Promise<Interaction | null> {
         const selection = context.editor.controller?.selection
         if (!humanChatInput || !selection) {
-<<<<<<< HEAD
             await context.editor.showWarningMessage('Failed to start Inline Chat: empty input or selection.')
             return null
         }
         // Check if this is a fix-up request
         if (/^\/f(ix)?\s/i.test(humanChatInput)) {
             return new Fixup().getInteraction(humanChatInput.replace(/^\/f(ix)?\s/i, ''), context)
-=======
-            await context.editor.showWarningMessage(
-                'Failed to start Inline Assist. Please highlight a small section of code in your file to try again.'
-            )
-            return null
-        }
-
-        // Redirect fix-up requests
-        if (humanChatInput.startsWith('/fix ') || humanChatInput.startsWith('/f ')) {
-            return new Fixup().getInteraction(humanChatInput.replace('/fix ', '').replace('/f ', ''), context)
->>>>>>> db41f9ac
         }
 
         const truncatedText = truncateText(humanChatInput, MAX_HUMAN_INPUT_TOKENS)
