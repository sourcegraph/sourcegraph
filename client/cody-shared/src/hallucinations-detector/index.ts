import { marked } from 'marked'

import { parseMarkdown } from '../chat/markdown'

export interface HighlightedToken {
    type: 'file' | 'symbol'
    // Including leading/trailing whitespaces or quotes.
    outerValue: string
    innerValue: string
    isHallucinated: boolean
}

interface HighlightTokensResult {
    text: string
    tokens: HighlightedToken[]
}

export async function highlightTokens(
    text: string,
    filesExist: (filePaths: string[]) => Promise<{ [filePath: string]: boolean }>,
    workspaceRootPath?: string
): Promise<HighlightTokensResult> {
    const markdownTokens = parseMarkdown(text)
    const tokens = await detectTokens(markdownTokens, filesExist)

    const highlightedText = markdownTokens
        .map(token => {
            switch (token.type) {
                case 'code':
                case 'codespan':
                    return token.raw
                default:
                    return highlightLine(token.raw, tokens, workspaceRootPath)
            }
        })
        .join('')

    return { text: highlightedText, tokens }
}

async function detectTokens(
    tokens: marked.Token[],
    filesExist: (filePaths: string[]) => Promise<{ [filePath: string]: boolean }>
): Promise<HighlightedToken[]> {
    // mapping from file path to full match
    const filePathToFullMatch: { [filePath: string]: Set<string> } = {}
    for (const token of tokens) {
        switch (token.type) {
            case 'code':
            case 'codespan':
                continue
            default: {
                const lines = token.raw.split('\n')
                for (const line of lines) {
                    for (const { fullMatch, pathMatch } of findFilePaths(line)) {
                        if (!filePathToFullMatch[pathMatch]) {
                            filePathToFullMatch[pathMatch] = new Set<string>()
                        }
                        filePathToFullMatch[pathMatch].add(fullMatch)
                    }
                }
            }
        }
    }

    const filePathsExist = await filesExist([...Object.keys(filePathToFullMatch)])
    const highlightedTokens: HighlightedToken[] = []
    for (const [filePath, fullMatches] of Object.entries(filePathToFullMatch)) {
        const exists = filePathsExist[filePath.endsWith('/') ? filePath.slice(0, -1) : filePath]
        for (const fullMatch of fullMatches) {
            highlightedTokens.push({
                type: 'file',
                outerValue: fullMatch,
                innerValue: filePath,
                isHallucinated: !exists,
            })
        }
    }
    return highlightedTokens
}

function highlightLine(line: string, tokens: HighlightedToken[], workspaceRootPath?: string): string {
    let highlightedLine = line
    for (const token of tokens) {
        highlightedLine = highlightedLine.replaceAll(
            token.outerValue,
            getHighlightedTokenHTML(token, workspaceRootPath)
        )
    }
    return highlightedLine
}

function getHighlightedTokenHTML(token: HighlightedToken, workspaceRootPath?: string): string {
    let filePath = token.outerValue.trim()
    // Create workspace relative links for existing files (excluding directories)
    if (!token.isHallucinated && workspaceRootPath && filePath.includes('.')) {
        const fileUri = `file://${workspaceRootPath}/${filePath}`
        const uri = new URL(fileUri).href
        filePath = `<a href="${uri}">${filePath}</a>`
    }
    const isHallucinatedClassName = token.isHallucinated ? 'hallucinated' : 'not-hallucinated'
<<<<<<< HEAD
    const title = token.isHallucinated
        ? 'Hallucination detected: file does not exist'
        : 'No hallucination detected: file exists'
    return ` <span class="token-${
        token.type
    } token-${isHallucinatedClassName}" title="${title}">${token.outerValue.trim()}</span> `
=======
    return ` <span class="token-${token.type} token-${isHallucinatedClassName}">${filePath}</span> `
>>>>>>> 0083c094
}

export function findFilePaths(line: string): { fullMatch: string; pathMatch: string }[] {
    const matches: { fullMatch: string; pathMatch: string }[] = []
    for (const m of line.matchAll(filePathRegexp)) {
        const fullMatch = m[0]
        const pathMatch = m[1]
        if (isFilePathLike(fullMatch, pathMatch)) {
            matches.push({ fullMatch, pathMatch })
        }
    }
    return matches
}

const filePathCharacters = '[\\@\\*\\w\\/\\._-]'

const filePathRegexpParts = [
    // File path can start with a `, ", ', or a whitespace
    '[`"\'\\s]?',
    // Capture a file path-like sequence.
    `(\\/?${filePathCharacters}+\\/${filePathCharacters}+)`,
    //  File path can end with a `, ", ', ., or a whitespace.
    '[`"\'\\s\\.]?',
]

const filePathRegexp = new RegExp(filePathRegexpParts.join(''), 'g')

function isFilePathLike(fullMatch: string, pathMatch: string): boolean {
    if (
        fullMatch.length >= 1 &&
        (['"', "'", '`'].includes(fullMatch.charAt(0)) ||
            ['"', "'", '`'].includes(fullMatch.charAt(fullMatch.length - 1)))
    ) {
        if (!fullMatch.endsWith(fullMatch.charAt(0))) {
            // unbalanced delimiters
            return false
        }
    }

    const parts = pathMatch.split(/[/\\]/)
    if (pathMatch.includes('*')) {
        // Probably a glob pattern
        return false
    }
    if (parts.length === 2 && pathMatch.startsWith('@')) {
        // Probably an npm package
        return false
    }

    if (fullMatch.startsWith(' ') && parts.length <= 2) {
        // Probably a / used as an "or" in a sentence. For example, "This is a cool/awesome function."
        return false
    }

    if (parts[0].includes('.com') || parts[0].startsWith('http')) {
        // Probably a URL.
        return false
    }
    // TODO: we can do further validation here.
    return true
}<|MERGE_RESOLUTION|>--- conflicted
+++ resolved
@@ -99,16 +99,10 @@
         filePath = `<a href="${uri}">${filePath}</a>`
     }
     const isHallucinatedClassName = token.isHallucinated ? 'hallucinated' : 'not-hallucinated'
-<<<<<<< HEAD
     const title = token.isHallucinated
         ? 'Hallucination detected: file does not exist'
         : 'No hallucination detected: file exists'
-    return ` <span class="token-${
-        token.type
-    } token-${isHallucinatedClassName}" title="${title}">${token.outerValue.trim()}</span> `
-=======
-    return ` <span class="token-${token.type} token-${isHallucinatedClassName}">${filePath}</span> `
->>>>>>> 0083c094
+    return ` <span class="token-${token.type} token-${isHallucinatedClassName}" title="${title}">${filePath}</span> `
 }
 
 export function findFilePaths(line: string): { fullMatch: string; pathMatch: string }[] {
