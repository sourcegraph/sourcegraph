--- conflicted
+++ resolved
@@ -99,15 +99,7 @@
     }
 
     private async getKeywordContextMessages(query: string, options: ContextSearchOptions): Promise<ContextMessage[]> {
-<<<<<<< HEAD
         const results = await this.getKeywordSearchResults(query, options)
-=======
-        if (!this.keywords) {
-            return []
-        }
-
-        const results = await this.keywords.getContext(query, options.numCodeResults + options.numTextResults)
->>>>>>> fed54b85
         return results.flatMap(({ content, fileName }) => {
             const messageText = populateCodeContextTemplate(content, fileName)
             return getContextMessageWithResponse(messageText, fileName)
@@ -118,8 +110,10 @@
         query: string,
         options: ContextSearchOptions
     ): Promise<KeywordContextFetcherResult[]> {
-        const results = await this.keywords.getSearchContext(query, options.numCodeResults + options.numTextResults)
-        return results
+        if (!this.keywords) {
+            return []
+        }
+        return this.keywords.getSearchContext(query, options.numCodeResults + options.numTextResults)
     }
 }
 
