export type ConfigurationUseContext = 'embeddings' | 'keyword' | 'none' | 'blended'

export interface Configuration {
    serverEndpoint: string
    codebase?: string
    debug: boolean
    useContext: ConfigurationUseContext
    experimentalSuggest: boolean
    experimentalChatPredictions: boolean
    experimentalInline: boolean
<<<<<<< HEAD
    experimentalNonStop: boolean
=======
    experimentalGuardrails: boolean
>>>>>>> f797d27d
    customHeaders: Record<string, string>
}

export interface ConfigurationWithAccessToken extends Configuration {
    /** The access token, which is stored in the secret storage (not configuration). */
    accessToken: string | null
}<|MERGE_RESOLUTION|>--- conflicted
+++ resolved
@@ -8,11 +8,8 @@
     experimentalSuggest: boolean
     experimentalChatPredictions: boolean
     experimentalInline: boolean
-<<<<<<< HEAD
     experimentalNonStop: boolean
-=======
     experimentalGuardrails: boolean
->>>>>>> f797d27d
     customHeaders: Record<string, string>
 }
 
