--- conflicted
+++ resolved
@@ -102,12 +102,8 @@
         codebaseContext:
             args.codebaseContext ||
             new CodebaseContext(
-<<<<<<< HEAD
                 { useContext: 'none', serverEndpoint: 'https://example.com' },
-=======
-                { useContext: 'none' },
                 'dummy-codebase',
->>>>>>> fd974c77
                 defaultEmbeddingsClient,
                 defaultKeywordContextFetcher
             ),
