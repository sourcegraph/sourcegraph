--- conflicted
+++ resolved
@@ -47,10 +47,6 @@
             serverEndpoint: this.serverEndpoint,
             extensionDetails: this.extensionDetails,
         }
-<<<<<<< HEAD
-=======
-        console.log('api request for anonID: ' + anonymousUserID)
->>>>>>> 030ea2cb
         try {
             await this.gqlAPIClient.logEvent({
                 event: eventName,
