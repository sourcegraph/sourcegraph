--- conflicted
+++ resolved
@@ -1,7 +1,7 @@
 import classNames from 'classnames'
 import * as H from 'history'
 import { noop } from 'lodash'
-import React from 'react'
+import React, { AnchorHTMLAttributes } from 'react'
 import { Key } from 'ts-key-enum'
 
 import { isDefined } from '@sourcegraph/common'
@@ -13,35 +13,36 @@
 const isSelectKeyPress = (event: React.KeyboardEvent): boolean =>
     event.key === Key.Enter && !event.ctrlKey && !event.shiftKey && !event.metaKey && !event.altKey
 
-export type ButtonLinkProps = Omit<ButtonProps, 'as' | 'onSelect'> & {
-    /** The link destination URL. */
-    to?: H.LocationDescriptor
+export type ButtonLinkProps = Omit<ButtonProps, 'as' | 'onSelect'> &
+    Omit<AnchorHTMLAttributes<HTMLAnchorElement>, 'onSelect'> & {
+        /** The link destination URL. */
+        to?: H.LocationDescriptor
 
-    /**
-     * Called when the user clicks or presses enter on this element.
-     */
-    onSelect?: (event: React.MouseEvent<HTMLElement> | React.KeyboardEvent<HTMLElement>) => void
+        /**
+         * Called when the user clicks or presses enter on this element.
+         */
+        onSelect?: (event: React.MouseEvent<HTMLElement> | React.KeyboardEvent<HTMLElement>) => void
 
-    /** A tooltip to display when the user hovers or focuses this element. */
-    ['data-tooltip']?: string
+        /** A tooltip to display when the user hovers or focuses this element. */
+        ['data-tooltip']?: string
 
-    /**
-     * If given, the element is treated as a toggle with the boolean indicating its state.
-     * Applies `aria-pressed`.
-     */
-    pressed?: boolean
+        /**
+         * If given, the element is treated as a toggle with the boolean indicating its state.
+         * Applies `aria-pressed`.
+         */
+        pressed?: boolean
 
-    disabledClassName?: string
+        disabledClassName?: string
 
-    ['data-content']?: string
+        ['data-content']?: string
 
-    id?: string
+        id?: string
 
-    disabled?: boolean
+        disabled?: boolean
 
-    /** Override default tab index */
-    tabIndex?: number
-}
+        /** Override default tab index */
+        tabIndex?: number
+    }
 
 /**
  * A component that is displayed in the same way, regardless of whether it's a link (with a
@@ -49,7 +50,6 @@
  *
  * It is keyboard accessible: unlike `<Link>` or `<a>`, pressing the enter key triggers it.
  */
-<<<<<<< HEAD
 export const ButtonLink = React.forwardRef((props, reference) => {
     const {
         className,
@@ -71,34 +71,6 @@
     const handleKeyPress = (event: React.KeyboardEvent<HTMLElement>): void => {
         if (!disabled && isSelectKeyPress(event)) {
             onSelect(event)
-=======
-export const ButtonLink = React.forwardRef(
-    (
-        {
-            className,
-            to,
-            target,
-            rel,
-            disabled,
-            disabledClassName,
-            pressed,
-            'data-tooltip': tooltip,
-            onSelect = noop,
-            children,
-            id,
-            'data-content': dataContent,
-            tabIndex,
-            ...rest
-        },
-        reference
-    ) => {
-        // We need to set up a keypress listener because <a onclick> doesn't get
-        // triggered by enter.
-        const handleKeyPress: React.KeyboardEventHandler<HTMLElement> = event => {
-            if (!disabled && isSelectKeyPress(event)) {
-                onSelect(event)
-            }
->>>>>>> 07f36e14
         }
     }
 
@@ -143,14 +115,10 @@
             </Button>
         )
     }
-<<<<<<< HEAD
 
     return (
         <Button {...commonProps} as={Link} to={to} {...rest}>
             {children}
         </Button>
     )
-}) as ForwardReferenceComponent<'a', ButtonLinkProps>
-=======
-) as ForwardReferenceComponent<typeof AnchorLink, ButtonLinkProps>
->>>>>>> 07f36e14
+}) as ForwardReferenceComponent<typeof AnchorLink, ButtonLinkProps>