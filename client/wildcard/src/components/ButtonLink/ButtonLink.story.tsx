--- conflicted
+++ resolved
@@ -44,13 +44,8 @@
 
 export const Overview: Story = () => (
     <>
-<<<<<<< HEAD
-        <h1>ButtonLink</h1>
+        <Typography.H1>ButtonLink</Typography.H1>
         <Typography.H2>Variants</Typography.H2>
-=======
-        <Typography.H1>ButtonLink</Typography.H1>
-        <h2>Variants</h2>
->>>>>>> dfdb730a
         <Grid className="mb-3" columnCount={3}>
             {BUTTON_VARIANTS.map(variant => (
                 <div key={variant}>
