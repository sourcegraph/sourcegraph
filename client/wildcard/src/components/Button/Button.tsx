import classNames from 'classnames'
import React from 'react'

import { ForwardReferenceComponent } from '../../types'

import styles from './Button.module.scss'
import { BUTTON_VARIANTS, BUTTON_SIZES } from './constants'
import { getButtonSize, getButtonStyle } from './utils'

export interface ButtonProps extends React.ButtonHTMLAttributes<HTMLButtonElement> {
    /**
     * The variant style of the button. Defaults to `primary`
     */
    variant?: typeof BUTTON_VARIANTS[number]
    /**
     * Allows modifying the size of the button. Supports larger or smaller variants.
     */
    size?: typeof BUTTON_SIZES[number]
    /**
     * Modifies the button style to have a transparent/light background and a more pronounced outline.
     */
    outline?: boolean
<<<<<<< HEAD
    /**
     * Used to change the element that is rendered.
     * Useful if needing to style a link as a button, or in certain cases where a different element is required.
     * Always be mindful of potentially accessibiliy pitfalls when using this!
     * Note: This component assumes `HTMLButtonElement` types, providing a different component here will change the potential types that can be passed to this component.
     */
    as?: React.ElementType
    /**
     * A tooltip to display when the user hovers the button.
     */
    ['data-tooltip']?: string
=======
>>>>>>> 56a61aaf
}

/**
 * Simple button.
 *
 * Style can be configured using different button `variant`s.
 *
 * Buttons should be used to allow users to trigger specific actions on the page.
 * Always be mindful of how intent is signalled to the user when using buttons. We should consider the correct button `variant` for each action.
 *
 * Some examples:
 * - The main action a user should take on the page should usually be styled with the `primary` variant.
 * - Other additional actions on the page should usually be styled with the `secondary` variant.
 * - A destructive 'delete' action should be styled with the `danger` variant.
 *
 * Tips:
 * - Avoid using button styling for links where possible. Buttons should typically trigger an action, links should navigate to places.
 */
export const Button = React.forwardRef(
    (
        {
            children,
            as: Component = 'button',
<<<<<<< HEAD
            type = 'button',
=======
            // Use default type="button" only for the `button` element.
            type = Component === 'button' ? 'button' : undefined,
>>>>>>> 56a61aaf
            variant,
            size,
            outline,
            className,
<<<<<<< HEAD
            disabled,
            ...attributes
        },
        reference
    ) => {
        const tooltip = attributes['data-tooltip']

        const buttonComponent = (
            <Component
                ref={reference}
                className={classNames(
                    'btn',
                    variant && getButtonStyle({ variant, outline }),
                    size && getButtonSize({ size }),
                    className
                )}
                type={Component === 'button' ? type : undefined}
                disabled={disabled}
                {...attributes}
            >
                {children}
            </Component>
        )

        // Disabled elements don't fire mouse events, but the `Tooltip` relies on mouse
        // events. This restores the tooltip behavior for disabled buttons by rendering an
        // invisible `div` with the tooltip on top of the button, in the case that it is
        // disabled. See https://stackoverflow.com/a/3100395 for more.
        return disabled && tooltip ? (
            <div className={styles.container}>
                <div className={styles.disabledTooltip} data-tooltip={tooltip} />
                {buttonComponent}
            </div>
        ) : (
            buttonComponent
        )
    }
=======
            ...attributes
        },
        reference
    ) => (
        <Component
            ref={reference}
            className={classNames(
                'btn',
                variant && getButtonStyle({ variant, outline }),
                size && getButtonSize({ size }),
                className
            )}
            type={type}
            {...attributes}
        >
            {children}
        </Component>
    )
>>>>>>> 56a61aaf
) as ForwardReferenceComponent<'button', ButtonProps><|MERGE_RESOLUTION|>--- conflicted
+++ resolved
@@ -20,20 +20,10 @@
      * Modifies the button style to have a transparent/light background and a more pronounced outline.
      */
     outline?: boolean
-<<<<<<< HEAD
-    /**
-     * Used to change the element that is rendered.
-     * Useful if needing to style a link as a button, or in certain cases where a different element is required.
-     * Always be mindful of potentially accessibiliy pitfalls when using this!
-     * Note: This component assumes `HTMLButtonElement` types, providing a different component here will change the potential types that can be passed to this component.
-     */
-    as?: React.ElementType
     /**
      * A tooltip to display when the user hovers the button.
      */
     ['data-tooltip']?: string
-=======
->>>>>>> 56a61aaf
 }
 
 /**
@@ -57,17 +47,12 @@
         {
             children,
             as: Component = 'button',
-<<<<<<< HEAD
-            type = 'button',
-=======
             // Use default type="button" only for the `button` element.
             type = Component === 'button' ? 'button' : undefined,
->>>>>>> 56a61aaf
             variant,
             size,
             outline,
             className,
-<<<<<<< HEAD
             disabled,
             ...attributes
         },
@@ -84,7 +69,7 @@
                     size && getButtonSize({ size }),
                     className
                 )}
-                type={Component === 'button' ? type : undefined}
+                type={type}
                 disabled={disabled}
                 {...attributes}
             >
@@ -105,24 +90,4 @@
             buttonComponent
         )
     }
-=======
-            ...attributes
-        },
-        reference
-    ) => (
-        <Component
-            ref={reference}
-            className={classNames(
-                'btn',
-                variant && getButtonStyle({ variant, outline }),
-                size && getButtonSize({ size }),
-                className
-            )}
-            type={type}
-            {...attributes}
-        >
-            {children}
-        </Component>
-    )
->>>>>>> 56a61aaf
 ) as ForwardReferenceComponent<'button', ButtonProps>