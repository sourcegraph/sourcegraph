import React, { useCallback, useEffect, useState } from 'react'

import { DecoratorFn, Meta, Story } from '@storybook/react'

import { BrandedStory } from '@sourcegraph/branded/src/components/BrandedStory'
import webStyles from '@sourcegraph/web/src/SourcegraphWebApp.scss'

import { Button, Grid, Typography } from '..'

import { Tooltip } from './Tooltip'
import { TooltipController } from './TooltipController'

// BrandedStory already renders `<Tooltip />` so in Stories we don't render `<Tooltip />`
const decorator: DecoratorFn = story => (
    <BrandedStory styles={webStyles}>{() => <div className="p-5">{story()}</div>}</BrandedStory>
)

const config: Meta = {
    title: 'wildcard/Tooltip',

    decorators: [decorator],

    parameters: {
        component: Tooltip,
        design: [
            {
                type: 'figma',
                name: 'Figma Light',
                url: 'https://www.figma.com/file/NIsN34NH7lPu04olBzddTw/Wildcard-Design-System?node-id=3131%3A38534',
            },
            {
                type: 'figma',
                name: 'Figma Dark',
                url: 'https://www.figma.com/file/NIsN34NH7lPu04olBzddTw/Wildcard-Design-System?node-id=3131%3A38727',
            },
        ],
    },
}

export default config

export const Basic: Story = () => (
    <>
        <p>
            You can <strong data-tooltip="Tooltip 1">hover me</strong> or <strong data-tooltip="Tooltip 2">me</strong>.
        </p>
    </>
)

Basic.parameters = {
    chromatic: {
        disable: true,
    },
}

export const Positions: Story = () => (
    <>
<<<<<<< HEAD
        <h1>Tooltip</h1>
        <Typography.H2>Positions</Typography.H2>
=======
        <Typography.H1>Tooltip</Typography.H1>
        <h2>Positions</h2>
>>>>>>> dfdb730a

        <Grid columnCount={4}>
            <div>
                <Button variant="secondary" data-placement="top" data-tooltip="Tooltip on top">
                    Tooltip on top
                </Button>
            </div>
            <div>
                <Button variant="secondary" data-placement="bottom" data-tooltip="Tooltip on bottom">
                    Tooltip on bottom
                </Button>
            </div>
            <div>
                <Button variant="secondary" data-placement="left" data-tooltip="Tooltip on left">
                    Tooltip on left
                </Button>
            </div>
            <div>
                <Button variant="secondary" data-placement="right" data-tooltip="Tooltip on right">
                    Tooltip on right
                </Button>
            </div>
        </Grid>

        <Typography.H2>Max width</Typography.H2>
        <Grid columnCount={1}>
            <div>
                <Button
                    variant="secondary"
                    data-tooltip="Nulla porttitor accumsan tincidunt. Proin eget tortor risus. Quisque velit nisi, pretium ut lacinia in, elementum id enim. Donec rutrum congue leo eget malesuada."
                >
                    Tooltip with long text
                </Button>
            </div>
        </Grid>
    </>
)

Positions.parameters = {
    chromatic: {
        disable: true,
    },
}

/*
    If you take a look at the handleEvent function in useTooltipState, you can see that the listeners are being added to the 'document',
    which means any 'mouseover/click' event will cause the tooltip to disappear.
*/
export const Pinned: Story = () => {
    const clickElement = useCallback((element: HTMLElement | null) => {
        if (element) {
            // The tooltip takes some time to set-up.
            // hence we need to delay the click by some ms.
            setTimeout(() => {
                element.click()
            }, 10)
        }
    }, [])

    return (
        <>
            <span data-tooltip="My tooltip" ref={clickElement}>
                Example
            </span>
            <p>
                <small>
                    (A pinned tooltip is shown when the target element is rendered, without any user interaction
                    needed.)
                </small>
            </p>
        </>
    )
}

Pinned.parameters = {
    chromatic: {
        // Chromatic pauses CSS animations by default and resets them to their initial state
        pauseAnimationAtEnd: true,
        enableDarkMode: true,
        disableSnapshot: false,
    },
}

const ForceUpdateTooltip = () => {
    const [copied, setCopied] = useState<boolean>(false)

    useEffect(() => {
        TooltipController.forceUpdate()
    }, [copied])

    const onClick: React.MouseEventHandler<HTMLButtonElement> = event => {
        event.preventDefault()

        setCopied(true)

        setTimeout(() => {
            setCopied(false)
        }, 1500)
    }

    return (
        <>
            <Typography.H2>
                Force update tooltip with <code>TooltipController.forceUpdate()</code>
            </Typography.H2>
            <p>
                <Button variant="primary" onClick={onClick} data-tooltip={copied ? 'Copied!' : 'Click to copy'}>
                    Button
                </Button>
            </p>
        </>
    )
}

export const Controller: Story = () => <ForceUpdateTooltip />

Controller.parameters = {
    chromatic: {
        disable: true,
    },
}<|MERGE_RESOLUTION|>--- conflicted
+++ resolved
@@ -55,13 +55,8 @@
 
 export const Positions: Story = () => (
     <>
-<<<<<<< HEAD
-        <h1>Tooltip</h1>
+        <Typography.H1>Tooltip</Typography.H1>
         <Typography.H2>Positions</Typography.H2>
-=======
-        <Typography.H1>Tooltip</Typography.H1>
-        <h2>Positions</h2>
->>>>>>> dfdb730a
 
         <Grid columnCount={4}>
             <div>
