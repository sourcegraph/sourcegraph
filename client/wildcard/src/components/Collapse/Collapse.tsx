import React, { createContext, ReactNode, useCallback, useContext, useEffect, useMemo, useState } from 'react'

import classNames from 'classnames'
import { noop } from 'lodash'
import FocusLock from 'react-focus-lock'

import { ForwardReferenceComponent } from '../..'

import styles from './Collapse.module.scss'

type CollapseControlledProps =
    | { isOpen?: undefined; onOpenChange?: never; openByDefault?: boolean }
    | { isOpen: boolean; onOpenChange: (opened: boolean) => void; openByDefault?: boolean }

interface CollapseCommonProps {
    children: React.FunctionComponent<React.PropsWithChildren<{ isOpen?: boolean }>> | ReactNode
}

export type CollapseProps = CollapseControlledProps & CollapseCommonProps

interface CollapseContextData {
    isOpen?: boolean
    setOpen: (opened: boolean) => void
}
const DEFAULT_CONTEXT_VALUE: CollapseContextData = {
    isOpen: false,
    setOpen: noop,
}

const CollapseContext = createContext<CollapseContextData>(DEFAULT_CONTEXT_VALUE)

<<<<<<< HEAD
export const Collapse: React.FunctionComponent<CollapseProps> = React.memo(props => {
=======
export const Collapse: React.FunctionComponent<React.PropsWithChildren<CollapseProps>> = React.memo(function Collapse(
    props
) {
>>>>>>> 9efb4e1c
    const { children, isOpen, openByDefault, onOpenChange = noop } = props
    const [isInternalOpen, setInternalOpen] = useState<boolean>(Boolean(openByDefault))
    const isControlled = isOpen !== undefined
    const isCollapseOpen = isControlled ? isOpen : isInternalOpen
    const ChildrenComponent = typeof children === 'function' && children
    const collapseContent = ChildrenComponent ? <ChildrenComponent isOpen={isCollapseOpen} /> : children

    const setOpen = useCallback(
        (opened: boolean) => {
            if (!isControlled) {
                setInternalOpen(opened)
                return
            }

            onOpenChange(opened)
        },
        [isControlled, onOpenChange]
    )

    const context = useMemo(
        () => ({
            isOpen: isCollapseOpen,
            setOpen,
        }),
        [isCollapseOpen, setOpen]
    )

    return <CollapseContext.Provider value={context}>{collapseContent}</CollapseContext.Provider>
})

interface CollapseHeaderProps extends React.HTMLAttributes<HTMLButtonElement> {
    focusLocked?: boolean
}

export const CollapseHeader = React.forwardRef(function CollapseHeader(props, reference) {
    const { children, className, as: Component = 'button', onClick = noop, focusLocked, ...attributes } = props
    const { setOpen, isOpen } = useContext(CollapseContext)
    const [focusLock, setFocusLock] = useState(false)

    useEffect(() => {
        if (focusLocked) {
            requestAnimationFrame(() => {
                setFocusLock(true)
            })
        }

        return () => {
            setFocusLock(false)
        }
    }, [focusLocked])

    const handleClick: React.MouseEventHandler<HTMLButtonElement> = event => {
        setOpen(!isOpen)
        onClick(event)
    }

    const contentElement = (
        <Component
            className={className}
            ref={reference}
            onClick={handleClick}
            role="button"
            aria-expanded={isOpen}
            {...attributes}
        >
            {children}
        </Component>
    )

    if (!focusLocked) {
        return contentElement
    }

    return (
        <FocusLock disabled={focusLock} returnFocus={true}>
            {contentElement}
        </FocusLock>
    )
}) as ForwardReferenceComponent<'button', CollapseHeaderProps>

export const CollapsePanel = React.forwardRef(function CollapsePanel(
    { children, className, as: Component = 'div', ...attributes },
    reference
) {
    const { isOpen } = useContext(CollapseContext)

    return (
        <Component
            className={classNames(styles.collapse, isOpen && styles.show, className)}
            ref={reference}
            {...attributes}
        >
            {children}
        </Component>
    )
}) as ForwardReferenceComponent<'div'><|MERGE_RESOLUTION|>--- conflicted
+++ resolved
@@ -29,13 +29,7 @@
 
 const CollapseContext = createContext<CollapseContextData>(DEFAULT_CONTEXT_VALUE)
 
-<<<<<<< HEAD
-export const Collapse: React.FunctionComponent<CollapseProps> = React.memo(props => {
-=======
-export const Collapse: React.FunctionComponent<React.PropsWithChildren<CollapseProps>> = React.memo(function Collapse(
-    props
-) {
->>>>>>> 9efb4e1c
+export const Collapse: React.FunctionComponent<CollapseProps> = React.memo(function Collapse(props) {
     const { children, isOpen, openByDefault, onOpenChange = noop } = props
     const [isInternalOpen, setInternalOpen] = useState<boolean>(Boolean(openByDefault))
     const isControlled = isOpen !== undefined
