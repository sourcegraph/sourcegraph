// Jest Snapshot v1, https://goo.gl/fbAQLP

exports[`<NavMenu /> Should render Menu Items Correctly 1`] = `
<body>
  <div>
    <button
      aria-controls=""
      aria-expanded="true"
      aria-haspopup="true"
      class=""
      data-reach-menu-button=""
      id="menu-button-2"
      type="button"
    >
      menu trigger
    </button>
  </div>
  <div
    aria-labelledby="menu-button-2"
    aria-modal="true"
    class="floatingPanel popover py-1"
    data-reach-menu-items=""
    data-reach-menu-popover=""
    id="menu-1"
    role="dialog"
    tabindex="-1"
  >
    <div>
      <h6
        class="dropdownHeader"
      >
         Signed in as @ralph
      </h6>
      <a
        class="dropdownItem"
        data-reach-menu-item=""
        data-reach-menu-link=""
        data-valuetext="Settings"
        href="/users/ralph/settings/organizations"
        id="option-0--menu-1"
        role="menuitem"
        tabindex="-1"
      >
        Settings
      </a>
      <a
        class="dropdownItem"
        data-reach-menu-item=""
        data-reach-menu-link=""
        data-valuetext="Your repositories"
        href="/users/ralph/settings/repositories"
        id="option-1--menu-1"
        role="menuitem"
        tabindex="-1"
      >
        Your repositories
      </a>
      <a
        class="dropdownItem"
        data-reach-menu-item=""
        data-reach-menu-link=""
        data-valuetext="Saved searches"
        href="/users/ralph/searches"
        id="option-2--menu-1"
        role="menuitem"
        tabindex="-1"
      >
        Saved searches
      </a>
    </div>
    <div>
      <div
        class="dropdownDivider"
      />
      <h6
        class="dropdownHeader"
      >
        Your organizations
      </h6>
      <a
        class="dropdownItem"
        data-reach-menu-item=""
        data-reach-menu-link=""
        data-valuetext="Sourcegraph"
        href="/users/ralph/settings/organizations"
        id="option-3--menu-1"
        role="menuitem"
        tabindex="-1"
      >
        Sourcegraph
      </a>
      <a
        class="dropdownItem"
        data-reach-menu-item=""
        data-reach-menu-link=""
        data-valuetext="Gitstart"
        href="/users/ralph/settings/repositories"
        id="option-4--menu-1"
        role="menuitem"
        tabindex="-1"
      >
        Gitstart
      </a>
    </div>
    <div>
      <div
        class="dropdownDivider"
      />
      <div
        class="dropdownItem"
        data-reach-menu-item=""
        data-valuetext="Keyboard shortcuts"
        id="option-5--menu-1"
        role="menuitem"
        tabindex="-1"
      >
        Keyboard shortcuts
      </div>
      <div
        aria-disabled="true"
<<<<<<< HEAD
        class="dropdown-item item"
=======
        class="dropdownItem"
        data-disabled=""
>>>>>>> 4975910f
        data-reach-menu-item=""
        data-valuetext="Help"
        id="option-6--menu-1"
        role="menuitem"
        tabindex="-1"
      >
        Help
      </div>
    </div>
    <div>
      <div
        class="dropdownDivider"
      />
      <a
        class="dropdownItem"
        data-reach-menu-item=""
        data-reach-menu-link=""
        data-valuetext="About Sourcegraph"
        href="https://about.sourcegraph.com"
        id="option-7--menu-1"
        role="menuitem"
        tabindex="-1"
      >
        About Sourcegraph
      </a>
      <a
        class="dropdownItem"
        data-reach-menu-item=""
        data-reach-menu-link=""
        data-valuetext="Browser Extension"
        href="https://docs.sourcegraph.com/integration/browser_extension"
        id="option-8--menu-1"
        role="menuitem"
        tabindex="-1"
      >
        Browser Extension
      </a>
    </div>
  </div>
</body>
`;<|MERGE_RESOLUTION|>--- conflicted
+++ resolved
@@ -118,12 +118,7 @@
       </div>
       <div
         aria-disabled="true"
-<<<<<<< HEAD
-        class="dropdown-item item"
-=======
         class="dropdownItem"
-        data-disabled=""
->>>>>>> 4975910f
         data-reach-menu-item=""
         data-valuetext="Help"
         id="option-6--menu-1"
