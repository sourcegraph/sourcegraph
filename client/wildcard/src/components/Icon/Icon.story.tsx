import { Story, Meta } from '@storybook/react'

import { BrandedStory } from '@sourcegraph/branded/src/components/BrandedStory'
import webStyles from '@sourcegraph/web/src/SourcegraphWebApp.scss'

import { Typography } from '..'
import { SourcegraphIcon } from '../SourcegraphIcon'

import { Icon } from './Icon'

const config: Meta = {
    title: 'wildcard/Icon',

    decorators: [
        story => (
            <BrandedStory styles={webStyles}>{() => <div className="container mt-3">{story()}</div>}</BrandedStory>
        ),
    ],

    parameters: {
        component: Icon,
        chromatic: {
            enableDarkMode: true,
            disableSnapshot: false,
        },
        design: {
            type: 'figma',
            name: 'Figma',
            url: 'https://www.figma.com/file/NIsN34NH7lPu04olBzddTw/Wildcard-Design-System?node-id=1366%3A611',
        },
    },
}
export default config

export const Simple: Story = () => (
    <>
<<<<<<< HEAD
        <h3>Small Icon</h3>
        <Icon as={SourcegraphIcon} size="sm" aria-label="Sourcegraph logo" />

        <h3>Medium Icon</h3>
        <Icon as={SourcegraphIcon} size="md" aria-label="Sourcegraph logo" />
=======
        <Typography.H3>Small Icon</Typography.H3>
        <Icon as={SourcegraphIcon} size="sm" title="Sourcegraph logo" />

        <Typography.H3>Medium Icon</Typography.H3>
        <Icon as={SourcegraphIcon} size="md" title="Sourcegraph logo" />
>>>>>>> 49d5a194
    </>
)<|MERGE_RESOLUTION|>--- conflicted
+++ resolved
@@ -34,18 +34,10 @@
 
 export const Simple: Story = () => (
     <>
-<<<<<<< HEAD
-        <h3>Small Icon</h3>
-        <Icon as={SourcegraphIcon} size="sm" aria-label="Sourcegraph logo" />
-
-        <h3>Medium Icon</h3>
-        <Icon as={SourcegraphIcon} size="md" aria-label="Sourcegraph logo" />
-=======
         <Typography.H3>Small Icon</Typography.H3>
         <Icon as={SourcegraphIcon} size="sm" title="Sourcegraph logo" />
 
         <Typography.H3>Medium Icon</Typography.H3>
-        <Icon as={SourcegraphIcon} size="md" title="Sourcegraph logo" />
->>>>>>> 49d5a194
+        <Icon as={SourcegraphIcon} size="md" aria-label="Sourcegraph logo" />
     </>
 )