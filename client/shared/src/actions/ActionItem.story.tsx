import { action } from '@storybook/addon-actions'
import { DecoratorFn, Meta, Story } from '@storybook/react'
import * as H from 'history'
import React from 'react'
import { NEVER } from 'rxjs'

<<<<<<< HEAD
import { WebStory } from '@sourcegraph/web/src/components/WebStory'
=======
import { subtypeOf } from '@sourcegraph/common'
import webStyles from '@sourcegraph/web/src/SourcegraphWebApp.scss'
>>>>>>> 1ab1fea1

import { NOOP_TELEMETRY_SERVICE } from '../telemetry/telemetryService'

import { ActionItem, ActionItemComponentProps, ActionItemProps } from './ActionItem'

const EXTENSIONS_CONTROLLER: ActionItemComponentProps['extensionsController'] = {
    executeCommand: () => new Promise(resolve => setTimeout(resolve, 750)),
}

const PLATFORM_CONTEXT: ActionItemComponentProps['platformContext'] = {
    forceUpdateTooltip: () => undefined,
    settings: NEVER,
}

const LOCATION: H.Location = { hash: '', pathname: '/', search: '', state: undefined }

const ICON_URL =
    'data:image/svg+xml,' +
    encodeURIComponent(
        '<svg xmlns="http://www.w3.org/2000/svg" viewBox="0 0 100 100"><text y=".9em" font-size="90">🚀</text></svg>'
    )

const onDidExecute = action('onDidExecute')

const commonProps = subtypeOf<Partial<ActionItemProps>>()({
    location: LOCATION,
    extensionsController: EXTENSIONS_CONTROLLER,
    platformContext: PLATFORM_CONTEXT,
    telemetryService: NOOP_TELEMETRY_SERVICE,
    iconClassName: 'icon-inline',
    active: true,
})

const decorator: DecoratorFn = story => <WebStory>{() => <div className="p-4">{story()}</div>}</WebStory>

const config: Meta = {
    title: 'shared/ActionItem',
    decorators: [decorator],
}
export default config

export const NoopAction: Story = () => (
    <ActionItem
        {...commonProps}
        action={{ id: 'a', command: undefined, actionItem: { label: 'Hello' } }}
        variant="actionItem"
    />
)

NoopAction.storyName = 'Noop action'

export const CommandAction: Story = () => (
    <ActionItem
        {...commonProps}
        action={{ id: 'a', command: 'c', title: 'Hello', iconURL: ICON_URL }}
        telemetryService={NOOP_TELEMETRY_SERVICE}
        disabledDuringExecution={true}
        showLoadingSpinnerDuringExecution={true}
        showInlineError={true}
        onDidExecute={onDidExecute}
    />
)

CommandAction.storyName = 'Command action'

export const LinkAction: Story = () => (
    <ActionItem
        {...commonProps}
        action={{
            id: 'a',
            command: 'open',
            commandArguments: ['javascript:alert("link clicked")'],
            actionItem: { label: 'Hello' },
        }}
        variant="actionItem"
        onDidExecute={onDidExecute}
    />
)

LinkAction.storyName = 'Link action'

export const Executing: Story = () => {
    class ActionItemExecuting extends ActionItem {
        constructor(props: ActionItem['props']) {
            super(props)
            // eslint-disable-next-line react/no-this-in-sfc
            this.state.actionOrError = 'loading'
        }
    }
    return (
        <ActionItemExecuting
            {...commonProps}
            action={{ id: 'a', command: 'c', title: 'Hello', iconURL: ICON_URL }}
            disabledDuringExecution={true}
            showLoadingSpinnerDuringExecution={true}
            showInlineError={true}
        />
    )
}

export const _Error: Story = () => {
    class ActionItemWithError extends ActionItem {
        constructor(props: ActionItem['props']) {
            super(props)
            // eslint-disable-next-line react/no-this-in-sfc
            this.state.actionOrError = new Error('e')
        }
    }
    return (
        <ActionItemWithError
            {...commonProps}
            action={{ id: 'a', command: 'c', title: 'Hello', iconURL: ICON_URL }}
            disabledDuringExecution={true}
            showLoadingSpinnerDuringExecution={true}
            showInlineError={true}
        />
    )
}<|MERGE_RESOLUTION|>--- conflicted
+++ resolved
@@ -4,12 +4,8 @@
 import React from 'react'
 import { NEVER } from 'rxjs'
 
-<<<<<<< HEAD
+import { subtypeOf } from '@sourcegraph/common'
 import { WebStory } from '@sourcegraph/web/src/components/WebStory'
-=======
-import { subtypeOf } from '@sourcegraph/common'
-import webStyles from '@sourcegraph/web/src/SourcegraphWebApp.scss'
->>>>>>> 1ab1fea1
 
 import { NOOP_TELEMETRY_SERVICE } from '../telemetry/telemetryService'
 
