--- conflicted
+++ resolved
@@ -314,11 +314,8 @@
             <ButtonLink
                 data-tooltip={tooltipOrErrorMessage}
                 data-content={this.props.dataContent}
-<<<<<<< HEAD
                 disabledClassName={this.props.inactiveClassName}
-=======
                 aria-disabled={disabled}
->>>>>>> 5f25a2ef
                 data-action-item-pressed={pressed}
                 className={classNames(
                     'test-action-item',
