--- conflicted
+++ resolved
@@ -14,13 +14,8 @@
 import { first, timeoutWith } from 'rxjs/operators'
 
 import { STATIC_ASSETS_PATH } from '@sourcegraph/build-config'
-<<<<<<< HEAD
-import { logError, asError, keyExistsIn } from '@sourcegraph/common'
-import { ErrorGraphQLResult, SuccessGraphQLResult } from '@sourcegraph/http-client'
-=======
-import { asError, keyExistsIn } from '@sourcegraph/common'
+import { logger, asError, keyExistsIn } from '@sourcegraph/common'
 import { ErrorGraphQLResult, GraphQLResult } from '@sourcegraph/http-client'
->>>>>>> 869853fb
 // eslint-disable-next-line no-restricted-imports
 import { SourcegraphContext } from '@sourcegraph/web/src/jscontext'
 
@@ -213,7 +208,7 @@
                 if ((asError(error) as NodeJS.ErrnoException).code === 'ENOENT') {
                     response.sendStatus(404)
                 } else {
-                    logError(error)
+                    logger.error(error)
                     response.status(500).send(asError(error).message)
                 }
             }
@@ -323,12 +318,11 @@
                         try {
                             localStorage.clear()
                         } catch (error) {
-                            logError('Failed to clear localStorage!', error)
+                            logger.error('Failed to clear localStorage!', error)
                         }
                     }),
                     DISPOSE_ACTION_TIMEOUT,
-                     // TODO - should remove console.warn or replace with logError function from @sourcegraph/commons
-                    () => console.warn('Failed to clear localStorage!')
+                    () => logger.warn('Failed to clear localStorage!')
                 )
             }
 
