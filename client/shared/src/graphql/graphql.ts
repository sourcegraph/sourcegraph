--- conflicted
+++ resolved
@@ -21,12 +21,8 @@
 import { checkOk } from '../backend/fetch'
 import { createAggregateError } from '../util/errors'
 
-<<<<<<< HEAD
-=======
 import { cache } from './cache'
-import * as GQL from './schema'
 
->>>>>>> a692cbd2
 /**
  * Use this template string tag for all GraphQL queries.
  */
