--- conflicted
+++ resolved
@@ -3,11 +3,7 @@
 import React, { useCallback } from 'react'
 import { UncontrolledPopover } from 'reactstrap'
 
-<<<<<<< HEAD
-import { Tab, TabList, TabPanel, TabPanels, Tabs , Button, useLocalStorage } from '@sourcegraph/wildcard'
-=======
-import { Button, Card, useLocalStorage } from '@sourcegraph/wildcard'
->>>>>>> 030bf825
+import { Button, Card, Tab, TabList, TabPanel, TabPanels, Tabs, useLocalStorage } from '@sourcegraph/wildcard'
 
 import { PlatformContextProps } from '../../platform/context'
 import { ExtensionsControllerProps } from '../controller'
