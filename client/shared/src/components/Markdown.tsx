import React, { useMemo } from 'react'

import classNames from 'classnames'
import { useHistory } from 'react-router'

import { createLinkClickHandler } from './utils/linkClickHandler'

import styles from './Markdown.module.scss'

interface Props {
    wrapper?: 'div' | 'span'
    dangerousInnerHTML: string
    className?: string
    testId?: string
}

<<<<<<< HEAD
export const Markdown: React.FunctionComponent<React.PropsWithChildren<Props>> = ({
    wrapper: RootComponent = 'div',
    refFn,
    className,
    dangerousInnerHTML,
    testId,
}: Props) => {
    const history = useHistory()
=======
export const Markdown = React.forwardRef<HTMLElement, Props>(
    ({ wrapper: RootComponent = 'div', className, dangerousInnerHTML, testId }, reference) => {
        const history = useHistory()
>>>>>>> 7407b1ba

        // Links in markdown cannot use react-router's <Link>.
        // Prevent hitting the backend (full page reloads) for links that stay inside the app.
        const onClick = useMemo(() => createLinkClickHandler(history), [history])
        return (
            <RootComponent
                data-testid={testId}
                onClick={onClick}
                className={classNames(className, styles.markdown)}
                dangerouslySetInnerHTML={{ __html: dangerousInnerHTML }}
                // This casting is necessary due to TypeScript not being able
                // to understand React.forwardRef with generic elements.
                ref={reference as React.Ref<HTMLDivElement>}
            />
        )
    }
)<|MERGE_RESOLUTION|>--- conflicted
+++ resolved
@@ -14,20 +14,9 @@
     testId?: string
 }
 
-<<<<<<< HEAD
-export const Markdown: React.FunctionComponent<React.PropsWithChildren<Props>> = ({
-    wrapper: RootComponent = 'div',
-    refFn,
-    className,
-    dangerousInnerHTML,
-    testId,
-}: Props) => {
-    const history = useHistory()
-=======
 export const Markdown = React.forwardRef<HTMLElement, Props>(
     ({ wrapper: RootComponent = 'div', className, dangerousInnerHTML, testId }, reference) => {
         const history = useHistory()
->>>>>>> 7407b1ba
 
         // Links in markdown cannot use react-router's <Link>.
         // Prevent hitting the backend (full page reloads) for links that stay inside the app.
