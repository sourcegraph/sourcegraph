import { Optional } from 'utility-types'

import { BatchChangeState } from '../../graphql-operations'

import { DiffMode } from './diffMode'
import { RecentSearch } from './recentSearches'
import { SectionID, NoResultsSectionID } from './searchSidebar'
import { TourListState } from './tourState'

// Prior to this type we store in settings list of MultiSelectState
// we no longer use MultiSelect UI but for backward compatibility we still
// have to store and parse the old version of batch changes filters
export interface LegacyBatchChangesFilter {
    label: string
    value: BatchChangeState
}

/**
 * Schema for temporary settings.
 */
export interface TemporarySettingsSchema {
    'search.collapsedSidebarSections': { [key in SectionID]?: boolean }
    'search.hiddenNoResultsSections': NoResultsSectionID[]
    'search.sidebar.revisions.tab': number
    'search.sidebar.collapsed': boolean // Used only on non-mobile sizes and when coreWorkflowImprovements.enabled is set
    'search.notepad.enabled': boolean
    'search.notepad.ctaSeen': boolean
    'search.notebooks.gettingStartedTabSeen': boolean
    'insights.freeGaAccepted': boolean
    'insights.freeGaExpiredAccepted': boolean
    'insights.wasMainPageOpen': boolean
    'insights.lastVisitedDashboardId': string | null
    'npsSurvey.hasTemporarilyDismissed': boolean
    'npsSurvey.hasPermanentlyDismissed': boolean
    'user.lastDayActive': string | null
    'user.daysActiveCount': number
    'user.themePreference': string
    'signup.finishedWelcomeFlow': boolean
    'homepage.userInvites.tab': number
    'batches.defaultListFilters': LegacyBatchChangesFilter[]
    'batches.downloadSpecModalDismissed': boolean
    'codeintel.badge.used': boolean
    'codeintel.referencePanel.redesign.ctaDismissed': boolean
    'onboarding.quickStartTour': TourListState
    'characterKeyShortcuts.enabled': boolean
    'search.homepage.queryExamplesContent': {
        lastCachedTimestamp: string
        repositoryName: string
        filePath: string
        author: string
    }
    'search.results.collapseSmartSearch': boolean
    'search.results.collapseUnownedResultsAlert': boolean
    'search.input.recentSearches': RecentSearch[]
    /**
     * Keeps track of which of the query examples shown as suggestions
     * the user has used so that we don't suggest them anymore.
     */
    'search.input.usedExamples': string[]
    'search.input.usedInlineHistory': boolean
    // This is a temporary (no pun intended) setting to allow users to easily
    // switch been the current and the new search input. It's only used when
    // the feature flag `"searchQueryInput": "experimental"` is set.
    'search.input.experimental': boolean
    'batches.minSavedPerChangeset': number
    'search.notebooks.minSavedPerView': number
    'repo.commitPage.diffMode': DiffMode
    'setup.activeStepId': string
    'app-setup.activeStepId': string
    'own.panelExplanationHidden': boolean
    'cody.showSidebar': boolean
    'cody.blobPageCta.dismissed': boolean
    'cody.searchPageCta.dismissed': boolean
    'cody.chatPageCta.dismissed': boolean
    'cody.survey.submitted': boolean
    'app.codyStandalonePage.selectedRepo': string
    'cody.contextCallout.dismissed': boolean
<<<<<<< HEAD
    'admin.hasDismissedCodeHostPrivacyWarning': boolean
=======
    'simple.search.toggle': boolean
>>>>>>> fc57cf05
}

/**
 * All temporary settings are possibly undefined. This is the actual schema that
 * should be used to force the consumer to check for undefined values.
 */
export type TemporarySettings = Optional<TemporarySettingsSchema><|MERGE_RESOLUTION|>--- conflicted
+++ resolved
@@ -75,11 +75,8 @@
     'cody.survey.submitted': boolean
     'app.codyStandalonePage.selectedRepo': string
     'cody.contextCallout.dismissed': boolean
-<<<<<<< HEAD
     'admin.hasDismissedCodeHostPrivacyWarning': boolean
-=======
     'simple.search.toggle': boolean
->>>>>>> fc57cf05
 }
 
 /**
