import { Optional } from 'utility-types'

// eslint-disable-next-line no-restricted-imports
import { TourListState } from '@sourcegraph/web/src/tour/components/Tour/useTour'
import { MultiSelectState } from '@sourcegraph/wildcard'

import { BatchChangeState } from '../../graphql-operations'

import { SectionID, NoResultsSectionID, SidebarTabID } from './searchSidebar'

/**
 * Schema for temporary settings.
 */
export interface TemporarySettingsSchema {
    'search.collapsedSidebarSections': { [key in SectionID]?: boolean }
    'search.hiddenNoResultsSections': NoResultsSectionID[]
    'search.sidebar.revisions.tab': number
    'search.sidebar.selectedTab': SidebarTabID | null // Used only when coreWorkflowImprovements.enabled is set
    'search.notepad.enabled': boolean
    'search.notepad.ctaSeen': boolean
    'search.notebooks.gettingStartedTabSeen': boolean
    'insights.freeGaAccepted': boolean
    'insights.freeGaExpiredAccepted': boolean
    'insights.wasMainPageOpen': boolean
    'npsSurvey.hasTemporarilyDismissed': boolean
    'npsSurvey.hasPermanentlyDismissed': boolean
    'user.lastDayActive': string | null
    'user.daysActiveCount': number
    'user.themePreference': string
    'signup.finishedWelcomeFlow': boolean
    'homepage.userInvites.tab': number
    'batches.defaultListFilters': MultiSelectState<BatchChangeState>
    'batches.downloadSpecModalDismissed': boolean
    'codeintel.badge.used': boolean
    'codeintel.referencePanel.redesign.ctaDismissed': boolean
    'codeintel.referencePanel.redesign.enabled': boolean
    'onboarding.quickStartTour': TourListState
    'characterKeyShortcuts.enabled': boolean
    'search.homepage.queryExamplesContent': {
        lastCachedTimestamp: string
        repositoryName: string
        filePath: string
        author: string
    }
<<<<<<< HEAD
    // TODO #41002: Remove this temporary setting.
    // This temporary setting is now turned on by default with no UI to toggle it off.
    'coreWorkflowImprovements.enabled_deprecated': boolean
=======
    'search.results.collapseLuckySearch': boolean
>>>>>>> f22aa4b6
}

/**
 * All temporary settings are possibly undefined. This is the actual schema that
 * should be used to force the consumer to check for undefined values.
 */
export type TemporarySettings = Optional<TemporarySettingsSchema><|MERGE_RESOLUTION|>--- conflicted
+++ resolved
@@ -42,13 +42,10 @@
         filePath: string
         author: string
     }
-<<<<<<< HEAD
+    'search.results.collapseLuckySearch': boolean
     // TODO #41002: Remove this temporary setting.
     // This temporary setting is now turned on by default with no UI to toggle it off.
     'coreWorkflowImprovements.enabled_deprecated': boolean
-=======
-    'search.results.collapseLuckySearch': boolean
->>>>>>> f22aa4b6
 }
 
 /**
