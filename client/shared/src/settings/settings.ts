import { cloneDeep, isFunction } from 'lodash'

import { createAggregateError, ErrorLike, isErrorLike, parseJSONCOrError } from '@sourcegraph/common'

import * as GQL from '../schema'
import { Settings as GeneratedSettingsType } from '../schema/settings.schema'

/**
 * A dummy type to represent the "subject" for client settings (i.e., settings stored in the client application,
 * such as the browser extension). This subject doesn't exist in the GraphQL API, but the related types that are
 * also used as settings subjects {@link GQL.IUser}, {@link GQL.IOrg}, and {@link GQL.ISite} do.
 */
export interface IClient {
    __typename: 'Client'
    displayName: string
}

/**
 * A JSON Settings Schema type containing properties to prevent its misuse in a place of SettingsCascade.
 */
<<<<<<< HEAD
export interface Settings {
    extensions?: { [extensionID: string]: boolean }
    'codeIntel.referencesPanel'?: 'tree-view' | 'tabbed'
    'codeIntel.blobKeyboardNavigation'?: 'none' | 'token'
    experimentalFeatures?: {
        batchChangesExecution?: boolean
        showSearchContext?: boolean
        showSearchContextManagement?: boolean
        fuzzyFinder?: boolean
        fuzzyFinderAll?: boolean
        fuzzyFinderCaseInsensitiveFileCountThreshold?: number
        fuzzyFinderActions?: boolean
        clientSearchResultRanking?: string
        coolCodeIntel?: boolean
        codeIntelRepositoryBadge?: {
            enabled: boolean
            forNerds?: boolean
        }
        enableGoImportsSearchQueryTransform?: boolean
        enableLegacyExtensions?: boolean
        enableLazyFileResultSyntaxHighlighting?: boolean
        enableMergedFileSymbolSidebar?: boolean
    }
=======
export interface Settings extends GeneratedSettingsType {
>>>>>>> d4c5b6c0
    [key: string]: any

    // These properties should never exist on Settings but do exist on SettingsCascade. This makes it so the
    // compiler points out where we misuse a Settings value in place of a SettingsCascade value and vice
    // versa.
    subjects?: never
    merged?: never // deprecated name, but keep it around
    final?: never
}

export type SettingsSubjectCommonFields = Pick<GQL.ISettingsSubject, 'id' | 'viewerCanAdminister'>

export type SettingsClientSubject = Pick<IClient, '__typename' | 'displayName'> & SettingsSubjectCommonFields
export type SettingsUserSubject = Pick<GQL.IUser, '__typename' | 'username' | 'displayName'> &
    SettingsSubjectCommonFields
export type SettingsOrgSubject = Pick<GQL.IOrg, '__typename' | 'name' | 'displayName'> & SettingsSubjectCommonFields
export type SettingsSiteSubject = Pick<GQL.ISite, '__typename' | 'allowSiteSettingsEdits'> & SettingsSubjectCommonFields
export type SettingsDefaultSubject = Pick<GQL.IDefaultSettings, '__typename'> & SettingsSubjectCommonFields

/**
 * A settings subject is something that can have settings associated with it, such as a site ("global
 * settings"), an organization ("organization settings"), a user ("user settings"), etc.
 */
export type SettingsSubject =
    | SettingsClientSubject
    | SettingsUserSubject
    | SettingsOrgSubject
    | SettingsSiteSubject
    | SettingsDefaultSubject

/**
 * A cascade of settings from multiple subjects, from lowest precedence to highest precedence, and the final
 * settings, merged in order of precedence from the settings for each subject in the cascade.
 *
 * For example, the client might support settings globally and per-user, and it is designed so that
 * user settings override global settings. Then there would be two subjects, one for global settings and one for
 * the user.
 *
 * Callers that need to represent the null/error states should use {@link SettingsCascade}.
 *
 * @template S the settings type
 */
export interface SettingsCascade<S extends Settings = Settings> {
    /**
     * The settings for each subject in the cascade, from lowest to highest precedence.
     */
    subjects: ConfiguredSubject<S>[]

    /**
     * The final settings (merged in order of precedence from the settings for each subject in the cascade).
     */
    final: S
}

/**
 * A settings cascade that also supports representing subjects with no settings or whose settings triggered an
 * error.
 *
 * Callers that don't need to represent the null/error states should use {@link SettingsCascade}.
 *
 * @template S the settings type
 */
export interface SettingsCascadeOrError<S extends Settings = Settings> {
    /**
     * The settings for each subject in the cascade, from lowest to highest precedence, null if there are none, or
     * an error.
     *
     * @see SettingsCascade#subjects
     */
    subjects: ConfiguredSubjectOrError<S>[] | null

    /**
     * The final settings (merged in order of precedence from the settings for each subject in the cascade), an
     * error (if any occurred while retrieving, parsing, or merging the settings), or null if there are no settings
     * from any of the subjects.
     *
     * @see SettingsCascade#final
     */
    final: S | ErrorLike | null
}

export const EMPTY_SETTINGS_CASCADE: SettingsCascade = { final: {}, subjects: [] }

/**
 * A subject and its settings.
 *
 * Callers that need to represent the null/error states should use {@link ConfiguredSubjectOrError}.
 *
 * @template S the settings type
 */
interface ConfiguredSubject<S extends Settings = Settings> {
    /** The subject. */
    subject: SettingsSubject

    /** The subject's settings. */
    settings: S | null

    /** The sequential ID number of the settings, used to ensure that edits are applied to the correct version. */
    lastID: number | null
}

/**
 * A subject and its settings, or null if there are no settings, or an error.
 *
 * Callers that don't need to represent the null/error states should use {@link ConfiguredSubject}.
 *
 * @template S the settings type
 */
export interface ConfiguredSubjectOrError<S extends Settings = Settings>
    extends Pick<ConfiguredSubject<S>, Exclude<keyof ConfiguredSubject<S>, 'settings'>> {
    /**
     * The subject's settings (if any), an error (if any occurred while retrieving or parsing the settings), or
     * null if there are no settings.
     */
    settings: S | ErrorLike | null
}

/** A minimal subset of a GraphQL SettingsSubject type that includes only the single contents value. */
export interface SubjectSettingsContents {
    latestSettings: {
        id: number
        contents: string
    } | null
}

/**
 * Converts a GraphQL SettingsCascade value to a SettingsCascadeOrError value.
 *
 * @param subjects A list of settings subjects in the settings cascade. If empty, an error is thrown.
 */
export function gqlToCascade({
    subjects,
}: {
    subjects: (SettingsSubject & SubjectSettingsContents)[]
}): SettingsCascadeOrError {
    const configuredSubjects: ConfiguredSubjectOrError[] = []
    const allSettings: Settings[] = []
    const allSettingsErrors: ErrorLike[] = []
    for (const subject of subjects) {
        const settings = subject.latestSettings && parseJSONCOrError<Settings>(subject.latestSettings.contents)
        const lastID = subject.latestSettings ? subject.latestSettings.id : null
        configuredSubjects.push({ subject, settings, lastID })
        if (isErrorLike(settings)) {
            allSettingsErrors.push(settings)
        } else if (settings !== null) {
            allSettings.push(settings)
        }
    }
    return {
        subjects: configuredSubjects,
        final:
            allSettingsErrors.length > 0
                ? createAggregateError(allSettingsErrors)
                : mergeSettings<Settings>(allSettings),
    }
}

/**
 * Deeply merges the settings without modifying any of the input values. The array is ordered from lowest to
 * highest precedence in the merge.
 *
 * TODO(sqs): In the future, this will pass a CustomMergeFunctions value to merge.
 */
export function mergeSettings<S extends Settings>(values: S[]): S | null {
    if (values.length === 0) {
        return null
    }
    const customFunctions: CustomMergeFunctions = {
        extensions: (base: any, add: any) => ({ ...base, ...add }),
        experimentalFeatures: (base: any, add: any) => ({ ...base, ...add }),
        notices: (base: any, add: any) => [...base, ...add],
        'search.scopes': (base: any, add: any) => [...base, ...add],
        'search.savedQueries': (base: any, add: any) => [...base, ...add],
        'search.repositoryGroups': (base: any, add: any) => ({ ...base, ...add }),
        'insights.dashboards': (base: any, add: any) => ({ ...base, ...add }),
        'insights.allrepos': (base: any, add: any) => ({ ...base, ...add }),
        quicklinks: (base: any, add: any) => [...base, ...add],
    }
    const target = cloneDeep(values[0])
    for (const value of values.slice(1)) {
        merge(target, value, customFunctions)
    }
    return target
}

export interface CustomMergeFunctions {
    [key: string]: (base: any, add: any) => any | CustomMergeFunctions
}

/**
 * Shallow merges add into base (modifying base). Only the top-level object is smerged.
 *
 * The merged value for a key path can be customized by providing a
 * function at the same key path in `custom`.
 *
 * Most callers should use mergeSettings, which uses the set of CustomMergeFunctions that are required to properly
 * merge settings.
 */
export function merge(base: any, add: any, custom?: CustomMergeFunctions): void {
    for (const key of Object.keys(add)) {
        if (key in base) {
            const customEntry = custom?.[key]
            if (customEntry && isFunction(customEntry)) {
                base[key] = customEntry(base[key], add[key])
            } else {
                base[key] = add[key]
            }
        } else {
            base[key] = add[key]
        }
    }
}

/**
 * Reports whether the settings cascade is valid (i.e., is non-empty and doesn't have any errors).
 *
 * @todo Display the errors to the user in another component.
 *
 * @template S the settings type
 */
export function isSettingsValid<S extends Settings>(
    settingsCascade: SettingsCascadeOrError<S>
): settingsCascade is SettingsCascade<S> {
    return (
        settingsCascade.subjects !== null &&
        !settingsCascade.subjects.some(subject => isErrorLike(subject.settings)) &&
        settingsCascade.final !== null &&
        !isErrorLike(settingsCascade.final)
    )
}

/**
 * React partial props for components needing the settings cascade.
 */
export interface SettingsCascadeProps<S extends Settings = Settings> {
    settingsCascade: SettingsCascadeOrError<S>
}<|MERGE_RESOLUTION|>--- conflicted
+++ resolved
@@ -18,33 +18,7 @@
 /**
  * A JSON Settings Schema type containing properties to prevent its misuse in a place of SettingsCascade.
  */
-<<<<<<< HEAD
-export interface Settings {
-    extensions?: { [extensionID: string]: boolean }
-    'codeIntel.referencesPanel'?: 'tree-view' | 'tabbed'
-    'codeIntel.blobKeyboardNavigation'?: 'none' | 'token'
-    experimentalFeatures?: {
-        batchChangesExecution?: boolean
-        showSearchContext?: boolean
-        showSearchContextManagement?: boolean
-        fuzzyFinder?: boolean
-        fuzzyFinderAll?: boolean
-        fuzzyFinderCaseInsensitiveFileCountThreshold?: number
-        fuzzyFinderActions?: boolean
-        clientSearchResultRanking?: string
-        coolCodeIntel?: boolean
-        codeIntelRepositoryBadge?: {
-            enabled: boolean
-            forNerds?: boolean
-        }
-        enableGoImportsSearchQueryTransform?: boolean
-        enableLegacyExtensions?: boolean
-        enableLazyFileResultSyntaxHighlighting?: boolean
-        enableMergedFileSymbolSidebar?: boolean
-    }
-=======
 export interface Settings extends GeneratedSettingsType {
->>>>>>> d4c5b6c0
     [key: string]: any
 
     // These properties should never exist on Settings but do exist on SettingsCascade. This makes it so the
