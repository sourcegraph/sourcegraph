import * as Monaco from 'monaco-editor'
import { RegExpParser, visitRegExpAST } from 'regexpp'
import {
    Alternative,
    Assertion,
    CapturingGroup,
    Character,
    CharacterClass,
    CharacterClassRange,
    CharacterSet,
    Group,
    Quantifier,
} from 'regexpp/ast'

import { SearchPatternType } from '../../graphql-operations'

import { Predicate, scanPredicate } from './predicates'
import { scanSearchQuery } from './scanner'
import { Token, Pattern, Literal, PatternKind, CharacterRange, createLiteral } from './token'

/* eslint-disable unicorn/better-regex */

/**
 * A DecoratedToken is a type of token used for syntax highlighting, hovers, and diagnostics. All
 * standard Token types are compatible where DecoratedTokens are used. A DecoratedToken extends
 * the definition of standard tokens to language-specific metasyntax tokens, like .* in regexp,
 * or :[holes] in structural search.
 */
export type DecoratedToken = Token | MetaToken

/**
 * A MetaToken defines a token that is associated with some language-specific metasyntax.
 */
export type MetaToken =
    | MetaRegexp
    | MetaStructural
    | MetaField
    | MetaFilterSeparator
    | MetaRepoRevisionSeparator
    | MetaRevision
    | MetaContextPrefix
    | MetaSelector
    | MetaPath
    | MetaPredicate

/**
 * Defines common properties for meta tokens.
 */
export interface BaseMetaToken {
    type: MetaToken['type']
    range: CharacterRange
    value: string
}

/**
 * A token that is labeled and interpreted as regular expression syntax.
 */
export interface MetaRegexp extends BaseMetaToken {
    type: 'metaRegexp'
    groupRange?: CharacterRange
    kind: MetaRegexpKind
}

/**
 * Classifications of the kinds of regexp metasyntax.
 */
export enum MetaRegexpKind {
    Assertion = 'Assertion', // like ^ or \b
    Alternative = 'Alternative', // like |
    Delimited = 'Delimited', // like ( or )
    EscapedCharacter = 'EscapedCharacter', // like \(
    CharacterSet = 'CharacterSet', // like \s
    CharacterClass = 'CharacterClass', // like [a-z]
    CharacterClassRange = 'CharacterClassRange', // the a-z part in [a-z]
    CharacterClassRangeHyphen = 'CharacterClassRangeHyphen', // the - part in [a-z]
    CharacterClassMember = 'CharacterClassMember', // a character inside a charcter class like [abcd]
    LazyQuantifier = 'LazyQuantifier', // the ? after a range quantifier
    RangeQuantifier = 'RangeQuantifier', // like +
}

/**
 * A token that is labeled and interpreted as structural search syntax.
 */
export interface MetaStructural extends BaseMetaToken {
    type: 'metaStructural'
    groupRange?: CharacterRange
    kind: MetaStructuralKind
}

/**
 * Classifications of the kinds of structural metasyntax.
 */
export enum MetaStructuralKind {
    Hole = 'Hole',
    RegexpHole = 'RegexpHole',
    Variable = 'Variable',
    RegexpSeparator = 'RegexpSeparator',
}

/**
 * A token that is labeled and interpreted as a field, like "repo:" in the Sourcegraph language syntax.
 */
export interface MetaField extends BaseMetaToken {
    type: 'field'
}

/**
 * The ':' part of a filter like "repo:foo"
 */
export interface MetaFilterSeparator extends BaseMetaToken {
    type: 'metaFilterSeparator'
}

/**
 * A token that is labeled and interpreted as repository revision syntax in Sourcegraph. Note: there
 * are syntactic differences from pure Git ref syntax.
 * See https://docs.sourcegraph.com/code_search/reference/queries#repository-revisions.
 */
export interface MetaRevision extends BaseMetaToken {
    type: 'metaRevision'
    kind: MetaRevisionKind
}

export type MetaRevisionKind = MetaGitRevision | MetaSourcegraphRevision

/**
 * A custom revision syntax that is only valid in Sourcegraph search queries.
 */
export enum MetaSourcegraphRevision {
    Separator = 'Separator', // a ':' that separates revision patterns
    IncludeGlobMarker = 'IncludeGlobMarker', // a '*' at the beginning of a revision pattern to mark it as an "include" glob pattern.
    ExcludeGlobMarker = 'ExcludeGlobMarker', // a '*!' at the beginning of a revision pattern to mark it as an "exclude" glob pattern.
}

/**
 * Revision syntax that correspond to git glob pattern syntax, git refs (e.g., branches), or git objects (e.g., commits, tags).
 */
export enum MetaGitRevision {
    CommitHash = 'CommitHash', // a commit hash
    Label = 'Label', // a catch-all string that refers to a git object or ref, like a branch name or tag
    ReferencePath = 'ReferencePath', // the part of a revision that refers to a git reference path, like refs/heads/ part in refs/heads/*
    Wildcard = 'Wildcard', // a '*' in glob syntax
}

/**
 * A token that denotes a revision separator in the Sourcegraph query language. I.e., the '@' in
 * "repo:^foo$@revision" syntax.
 */
export interface MetaRepoRevisionSeparator extends BaseMetaToken {
    type: 'metaRepoRevisionSeparator'
}

/**
 * A token that denotes the context prefix in a search context value (the '@' in "context:@user").
 */
export interface MetaContextPrefix extends BaseMetaToken {
    type: 'metaContextPrefix'
}

export interface MetaSelector extends BaseMetaToken {
    type: 'metaSelector'
    kind: MetaSelectorKind
}

export enum MetaSelectorKind {
    Repo = 'repo',
    File = 'file',
    Content = 'content',
    Symbol = 'symbol',
    Commit = 'commit',
}

export enum MetaPathKind {
    Separator = 'Separator',
}

/**
 * Tokens that are meaningful in path patterns, like
 * path separators / or wildcards *.
 */
export interface MetaPath {
    type: 'metaPath'
    range: CharacterRange
    kind: MetaPathKind
    value: string
}

export enum MetaPredicateKind {
    NameAccess = 'NameAccess',
    Dot = 'Dot',
    Parenthesis = 'Parenthesis',
}

/**
 * Predicate members for decoration.
 */
export interface MetaPredicate {
    type: 'metaPredicate'
    range: CharacterRange
    groupRange?: CharacterRange
    kind: MetaPredicateKind
    value: Predicate
}

/**
 * Coalesces consecutive pattern tokens. Used, for example, when parsing
 * literal characters like 'f', 'o', 'o' in regular expressions, which are
 * coalesced to 'foo' for hovers.
 */
const coalescePatterns = (tokens: DecoratedToken[]): DecoratedToken[] => {
    let previous: Pattern | undefined
    const newTokens: DecoratedToken[] = []
    for (const token of tokens) {
        if (token.type === 'pattern') {
            if (previous === undefined) {
                previous = token
                continue
            }
            // Merge with previous
            previous.value = previous.value + token.value
            previous.range = { start: previous.range.start, end: token.range.end }
            continue
        }
        if (previous) {
            newTokens.push(previous)
            previous = undefined
        }
        newTokens.push(token)
    }
    if (previous) {
        newTokens.push(previous)
    }
    return newTokens
}

const mapRegexpMeta = (pattern: Pattern): DecoratedToken[] | undefined => {
    const tokens: DecoratedToken[] = []

    if (pattern.delimited) {
        tokens.push({
            type: 'metaRegexp',
            range: { start: pattern.range.start, end: pattern.range.start + 1 },
            value: '/',
            kind: MetaRegexpKind.Delimited,
        })
        tokens.push({
            type: 'metaRegexp',
            range: { start: pattern.range.end - 1, end: pattern.range.end },
            value: '/',
            kind: MetaRegexpKind.Delimited,
        })
    }

    const offset = pattern.delimited ? pattern.range.start + 1 : pattern.range.start

    try {
        const ast = new RegExpParser().parsePattern(pattern.value)
        visitRegExpAST(ast, {
            onAlternativeEnter(node: Alternative) {
                // regexpp doesn't tell us where a '|' operator is. We infer it by visiting any
                // pattern of an Alternative node, and for a '|' directly after it. Based on
                // regexpp's implementation, we know this is a true '|' operator, and _not_ an
                // escaped \| or part of a character class like [abcd|].
                if (pattern.value[node.end] && pattern.value[node.end] === '|') {
                    tokens.push({
                        type: 'metaRegexp',
                        range: { start: offset + node.end, end: offset + node.end + 1 },
                        value: '|',
                        kind: MetaRegexpKind.Alternative,
                    })
                }
            },
            onAssertionEnter(node: Assertion) {
                tokens.push({
                    type: 'metaRegexp',
                    range: { start: offset + node.start, end: offset + node.end },
                    value: node.raw,
                    kind: MetaRegexpKind.Assertion,
                })
            },
            onGroupEnter(node: Group) {
                // Push the leading '('
                tokens.push({
                    type: 'metaRegexp',
                    range: { start: offset + node.start, end: offset + node.start + 1 },
                    value: '(',
                    kind: MetaRegexpKind.Delimited,
                })
                // Push the trailing ')'
                tokens.push({
                    type: 'metaRegexp',
                    range: { start: offset + node.end - 1, end: offset + node.end },
                    value: ')',
                    kind: MetaRegexpKind.Delimited,
                })
            },
            onCapturingGroupEnter(node: CapturingGroup) {
                // Push the leading '('
                tokens.push({
                    type: 'metaRegexp',
                    range: { start: offset + node.start, end: offset + node.start + 1 },
                    groupRange: { start: offset + node.start, end: offset + node.end },
                    value: '(',
                    kind: MetaRegexpKind.Delimited,
                })
                // Push the trailing ')'
                tokens.push({
                    type: 'metaRegexp',
                    range: { start: offset + node.end - 1, end: offset + node.end },
                    groupRange: { start: offset + node.start, end: offset + node.end },
                    value: ')',
                    kind: MetaRegexpKind.Delimited,
                })
            },
            onCharacterSetEnter(node: CharacterSet) {
                tokens.push({
                    type: 'metaRegexp',
                    range: { start: offset + node.start, end: offset + node.end },
                    value: node.raw,
                    kind: MetaRegexpKind.CharacterSet,
                })
            },
            onCharacterClassEnter(node: CharacterClass) {
                const negatedOffset = node.negate ? 1 : 0
                // Push the leading '['
                tokens.push({
                    type: 'metaRegexp',
                    range: { start: offset + node.start, end: offset + node.start + 1 + negatedOffset },
                    groupRange: { start: offset + node.start, end: offset + node.end },
                    value: node.negate ? '[^' : '[',
                    kind: MetaRegexpKind.CharacterClass,
                })
                // Push the trailing ']'
                tokens.push({
                    type: 'metaRegexp',
                    range: { start: offset + node.end - 1, end: offset + node.end },
                    groupRange: { start: offset + node.start, end: offset + node.end },
                    value: ']',
                    kind: MetaRegexpKind.CharacterClass,
                })
            },
            onCharacterClassRangeEnter(node: CharacterClassRange) {
                // Push the min and max characters of the range to associate them with the
                // same groupRange for hovers.
                tokens.push(
                    {
                        type: 'metaRegexp',
                        range: { start: offset + node.min.start, end: offset + node.min.end },
                        groupRange: { start: offset + node.start, end: offset + node.end },
                        value: node.raw,
                        kind: MetaRegexpKind.CharacterClassRange,
                    },
                    // Highlight the '-' in [a-z]. Take care to use node.min.end, because we
                    // don't want to highlight the first '-' in [--z], nor an escaped '-' with a
                    // two-character offset as in [\--z].
                    {
                        type: 'metaRegexp',
                        range: { start: offset + node.min.end, end: offset + node.min.end + 1 },
                        groupRange: { start: offset + node.start, end: offset + node.end },
                        value: node.raw,
                        kind: MetaRegexpKind.CharacterClassRangeHyphen,
                    },
                    {
                        type: 'metaRegexp',
                        range: { start: offset + node.max.start, end: offset + node.max.end },
                        groupRange: { start: offset + node.start, end: offset + node.end },
                        value: node.raw,
                        kind: MetaRegexpKind.CharacterClassRange,
                    }
                )
            },
            onQuantifierEnter(node: Quantifier) {
                // the lazy quantifier ? adds one
                const lazyQuantifierOffset = node.greedy ? 0 : 1
                if (!node.greedy) {
                    tokens.push({
                        type: 'metaRegexp',
                        range: { start: offset + node.end - 1, end: offset + node.end },
                        value: '?',
                        kind: MetaRegexpKind.LazyQuantifier,
                    })
                }

                const quantifier = node.raw[node.raw.length - lazyQuantifierOffset - 1]
                if (quantifier === '+' || quantifier === '*' || quantifier === '?') {
                    tokens.push({
                        type: 'metaRegexp',
                        range: {
                            start: offset + node.end - 1 - lazyQuantifierOffset,
                            end: offset + node.end - lazyQuantifierOffset,
                        },
                        value: quantifier,
                        kind: MetaRegexpKind.RangeQuantifier,
                    })
                } else {
                    // regexpp provides no easy way to tell whether the quantifier is a range '{number, number}',
                    // nor the offsets of this range.
                    // At this point we know it is none of +, *, or ?, so it is a ranged quantifier.
                    // We need to then find the opening brace of {number, number}, and go backwards from the end
                    // of this quantifier to avoid dealing with other leading braces that are not part of it.
                    let openBrace = node.end - 1 - lazyQuantifierOffset
                    while (pattern.value[openBrace] && pattern.value[openBrace] !== '{') {
                        openBrace = openBrace - 1
                    }
                    tokens.push({
                        type: 'metaRegexp',
                        range: { start: offset + openBrace, end: offset + node.end - lazyQuantifierOffset },
                        value: pattern.value.slice(openBrace, node.end - lazyQuantifierOffset),
                        kind: MetaRegexpKind.RangeQuantifier,
                    })
                }
            },
            onCharacterEnter(node: Character) {
                if (node.end - node.start > 1 && node.raw.startsWith('\\')) {
                    // This is an escaped value like `\.`, `\u0065`, `\x65`.
                    // If this escaped value is part of a range, like [a-\\],
                    // set the group range to associate it with hovers.
                    const groupRange =
                        node.parent.type === 'CharacterClassRange'
                            ? { start: offset + node.parent.start, end: offset + node.parent.end }
                            : undefined
                    tokens.push({
                        type: 'metaRegexp',
                        range: { start: offset + node.start, end: offset + node.end },
                        groupRange,
                        value: node.raw,
                        kind: MetaRegexpKind.EscapedCharacter,
                    })
                    return
                }
                if (node.parent.type === 'CharacterClassRange') {
                    return // This unescaped character is handled by onCharacterClassRangeEnter.
                }
                if (node.parent.type === 'CharacterClass') {
                    // This character is inside a character class like [abcd] and is contextually special for hover tooltips.
                    tokens.push({
                        type: 'metaRegexp',
                        range: { start: offset + node.start, end: offset + node.end },
                        value: node.raw,
                        kind: MetaRegexpKind.CharacterClassMember,
                    })
                    return
                }
                tokens.push({
                    type: 'pattern',
                    range: { start: offset + node.start, end: offset + node.end },
                    value: node.raw,
                    kind: PatternKind.Regexp,
                })
            },
        })
    } catch {
        return undefined
    }
    // The AST is not necessarily traversed in increasing range. We need
    // to sort by increasing range because the ordering is significant to Monaco.
    tokens.sort((left, right) => left.range.start - right.range.start)
    return coalescePatterns(tokens)
}

/**
 * Returns true for filter values that have path-like values, i.e., values that typically
 * contain path separators like `/`.
 */
export const hasPathLikeValue = (field: string): boolean => {
    const fieldName = field.startsWith('-') ? field.slice(1) : field
    switch (fieldName.toLocaleLowerCase()) {
        case 'repo':
        case 'r':
        case 'file':
        case 'f':
        case 'path':
        case 'repohasfile':
            return true
        default:
            return false
    }
}

// Tokenize a literal value like "^foo/bar/baz$" by a path separator '/'.
const mapPathMeta = (token: Literal): DecoratedToken[] => {
    const tokens: DecoratedToken[] = []
    const offset = token.range.start
    let start = 0
    let current = 0
    while (token.value[current]) {
        if (token.value[current] === '\\') {
            current = current + 2 // Continue past escaped value.
            continue
        }
        if (token.value[current] === '/') {
            tokens.push(
                createLiteral(token.value.slice(start, current), { start: offset + start, end: offset + current - 1 })
            )
            tokens.push({
                type: 'metaPath',
                range: { start: offset + current, end: offset + current + 1 },
                kind: MetaPathKind.Separator,
                value: '/',
            })
            current = current + 1
            start = current
            continue
        }
        current = current + 1
    }
    // Push last token.
    tokens.push(createLiteral(token.value.slice(start, current), { start: offset + start, end: offset + current }))
    return tokens
}

/**
 * Tries to parse a pattern into decorated regexp tokens.
 * It always succeeds, even if regexp fails to parse.
 */
const mapRegexpMetaSucceed = (token: Pattern): DecoratedToken[] => mapRegexpMeta(token) || [token]

const toPattern = (token: Literal): Pattern => ({
    type: 'pattern',
    kind: PatternKind.Regexp,
    value: token.value,
    range: token.range,
})

/**
 * Tries to convert all literal tokens in a list of tokens to regular expression tokens.
 * If any tokens fail to parse, the result is undefined.
 */
const tryMapLiteralsToRegexp = (tokens: DecoratedToken[]): DecoratedToken[] | undefined => {
    const decorated: DecoratedToken[] = []
    for (const token of tokens) {
        if (token.type === 'literal') {
            const parsedRegexp = mapRegexpMeta(toPattern(token))
            if (!parsedRegexp) {
                return undefined
            }
            decorated.push(...parsedRegexp)
            continue
        }
        decorated.push(token)
    }
    return decorated
}

/**
 * A helper function for converting path-like regexp values like ^github.com/foo$ to
 * tokens that highlight regexp metasyntax and path separator syntax. It always succeeds,
 * even if regexp fails to parse.
 */
const mapPathMetaForRegexp = (token: Literal): DecoratedToken[] => {
    const patterns = tryMapLiteralsToRegexp(mapPathMeta(token))
    if (!patterns) {
        return mapRegexpMetaSucceed(toPattern(token))
    }
    return patterns
}

const mapRevisionMeta = (token: Literal): DecoratedToken[] => {
    const offset = token.range.start

    const decorated: DecoratedToken[] = []
    let current = ''
    let start = 0
    let accumulator: string[] = []

    const nextChar = (): string => {
        current = token.value[start]
        start = start + 1
        return current
    }

    // Appends a decorated token to the list of tokens, and resets the current accumulator to be empty.
    const appendDecoratedToken = (endIndex: number, kind?: MetaRevisionKind): void => {
        const value = accumulator.join('')
        if (kind === undefined) {
            if (value.includes('refs/')) {
                kind = MetaGitRevision.ReferencePath
            } else if (value.match(/^[\dA-Fa-f]+$/) && value.length > 6) {
                kind = MetaGitRevision.CommitHash
            } else {
                kind = MetaGitRevision.Label
            }
        }
        const range = { start: offset + endIndex - value.length, end: offset + endIndex }
        decorated.push({ type: 'metaRevision', kind, value, range })
        accumulator = []
    }

    // Return true when we're at the beginning of a revision: at the beginning of the string,
    // or when the preceding character is a ':' revision separator.
    const atRevision = (index: number): boolean =>
        index === 0 || (token.value[index - 1] !== null && token.value[index - 1] === ':')

    while (token.value[start] !== undefined) {
        current = nextChar()
        switch (current) {
            case '*': {
                appendDecoratedToken(start - 1) // Push the running revision string up to this special syntax.
                if (atRevision(start - 1) && token.value[start] !== '!') {
                    // Demarcates that this is an "include" glob pattern that follows.
                    accumulator.push(current)
                    appendDecoratedToken(start, MetaSourcegraphRevision.IncludeGlobMarker)
                } else if (atRevision(start - 1) && token.value[start] === '!') {
                    // Demarcates that this is an "exclude" glob pattern that follows.
                    current = nextChar() // Consume the '!'
                    accumulator.push('*!')
                    appendDecoratedToken(start, MetaSourcegraphRevision.ExcludeGlobMarker)
                } else {
                    accumulator.push(current)
                    appendDecoratedToken(start, MetaGitRevision.Wildcard)
                }
                break
            }
            case ':':
                appendDecoratedToken(start - 1)
                accumulator.push(current)
                appendDecoratedToken(start, MetaSourcegraphRevision.Separator)
                break
            default:
                accumulator.push(current)
        }
    }
    appendDecoratedToken(start)
    return decorated
}

const mapStructuralMeta = (pattern: Pattern): DecoratedToken[] => {
    const offset = pattern.range.start

    const decorated: DecoratedToken[] = []
    let current = ''
    let start = 0
    let token: string[] = []

    // Track context of whether we are inside an opening hole, e.g., after
    // ':['. Value is greater than 1 when inside.
    let open = 0
    // Track whether we are balanced inside a regular expression character
    // set like '[a]' inside an open hole, e.g., :[foo~[a]]. Value is greater
    // than 1 when inside.
    let inside = 0

    const nextChar = (): string => {
        current = pattern.value[start]
        start = start + 1
        return current
    }

    // Appends a decorated token to the list of tokens, and resets the current token to be empty.
    const appendDecoratedToken = (endIndex: number, kind: PatternKind.Literal | MetaStructuralKind.Hole): void => {
        const value = token.join('')
        const range = { start: offset + endIndex - value.length, end: offset + endIndex }
        if (kind === PatternKind.Literal) {
            decorated.push({ type: 'pattern', kind, value, range })
        } else if (value.match(/^:\[(\w*)~(.*)\]$/)) {
            // Handle regexp hole.
            const [, variable, pattern] = value.match(/^:\[(\w*)~(.*)\]$/)!
            const variableStart = range.start + 2 /* :[ */
            const variableRange = { start: variableStart, end: variableStart + variable.length }
            const patternStart = variableRange.end + 1 /* ~ */
            const patternRange = { start: patternStart, end: patternStart + pattern.length }
            decorated.push(
                ...([
                    {
                        type: 'metaStructural',
                        kind: MetaStructuralKind.RegexpHole,
                        range: { start: range.start, end: variableStart },
                        groupRange: range,
                        value: ':[',
                    },
                    {
                        type: 'metaStructural',
                        kind: MetaStructuralKind.Variable,
                        range: variableRange,
                        value: variable,
                    },
                    {
                        type: 'metaStructural',
                        kind: MetaStructuralKind.RegexpSeparator,
                        range: { start: variableRange.end, end: variableRange.end + 1 },
                        value: '~',
                    },
                    ...mapRegexpMetaSucceed({
                        type: 'pattern',
                        kind: PatternKind.Regexp,
                        range: patternRange,
                        value: pattern,
                    }),
                    {
                        type: 'metaStructural',
                        kind: MetaStructuralKind.RegexpHole,
                        range: { start: patternRange.end, end: patternRange.end + 1 },
                        groupRange: range,
                        value: ']',
                    },
                ] as DecoratedToken[])
            )
        } else {
            decorated.push({ type: 'metaStructural', kind, value, range })
        }
        token = []
    }

    while (pattern.value[start] !== undefined) {
        current = nextChar()
        switch (current) {
            case '.':
                // Look ahead and see if this is a ... hole alias.
                if (pattern.value.slice(start, start + 2) === '..') {
                    // It is a ... hole.
                    if (token.length > 0) {
                        // Append the value before this '...'.
                        appendDecoratedToken(start - 1, PatternKind.Literal)
                    }
                    start = start + 2
                    // Append the value of '...' after advancing.
                    token.push('...')
                    appendDecoratedToken(start, MetaStructuralKind.Hole)
                    continue
                }
                token.push('.')
                break
            case ':':
                if (open > 0) {
                    // ':' inside a hole, likely part of a regexp pattern.
                    token.push(':')
                    continue
                }
                if (pattern.value[start] !== undefined) {
                    // Look ahead and see if this is the start of a hole.
                    if (pattern.value[start] === '[') {
                        // It is the start of a hole, consume the '['.
                        current = nextChar()
                        open = open + 1
                        // Persist the literal token scanned up to this point.
                        appendDecoratedToken(start - 2, PatternKind.Literal)
                        token.push(':[')
                        continue
                    }
                    // Something else, push the ':' we saw and continue.
                    token.push(':')
                    continue
                }
                // Trailing ':'.
                token.push(current)
                break
            case '\\':
                if (pattern.value[start] !== undefined && open > 0) {
                    // Assume this is an escape sequence inside a regexp hole.
                    current = nextChar()
                    token.push('\\', current)
                    continue
                }
                token.push('\\')
                break
            case '[':
                if (open > 0) {
                    // Assume this is a character set inside a regexp hole.
                    inside = inside + 1
                    token.push('[')
                    continue
                }
                token.push('[')
                break
            case ']':
                if (open > 0 && inside > 0) {
                    // This ']' closes a regular expression inside a hole.
                    inside = inside - 1
                    token.push(current)
                    continue
                }
                if (open > 0) {
                    // This ']' closes a hole.
                    open = open - 1
                    token.push(']')
                    appendDecoratedToken(start, MetaStructuralKind.Hole)
                    continue
                }
                token.push(current)
                break
            default:
                token.push(current)
        }
    }
    if (token.length > 0) {
        // Append any left over literal at the end.
        appendDecoratedToken(start, PatternKind.Literal)
    }
    return decorated
}

/**
 * Returns true for filter values that have regexp values, e.g., repo, file.
 * Excludes FilterType.content because that depends on the pattern kind.
 */
export const hasRegexpValue = (field: string): boolean => {
    const fieldName = field.startsWith('-') ? field.slice(1) : field
    switch (fieldName.toLocaleLowerCase()) {
        case 'repo':
        case 'r':
        case 'file':
        case 'f':
        case 'path':
        case 'repohasfile':
        case 'message':
        case 'msg':
        case 'm':
        case 'commiter':
        case 'author':
            return true
        default:
            return false
    }
}

const specifiesRevision = (value: string): boolean => value.match(/@/) !== null

const decorateRepoRevision = (token: Literal): DecoratedToken[] => {
    const [repo, revision] = token.value.split('@', 2)
    const offset = token.range.start

    return [
        ...mapPathMetaForRegexp(createLiteral(repo, { start: offset, end: offset + repo.length })),
        {
            type: 'metaRepoRevisionSeparator',
            value: '@',
            range: {
                start: offset + repo.length,
                end: offset + repo.length + 1,
            },
        },
        ...mapRevisionMeta(
            createLiteral(revision, {
                start: token.range.start + repo.length + 1,
                end: token.range.start + repo.length + 1 + revision.length,
            })
        ),
    ]
}

const decorateContext = (token: Literal): DecoratedToken[] => {
    if (!token.value.startsWith('@')) {
        return [token]
    }

    const { start, end } = token.range
    return [
        { type: 'metaContextPrefix', range: { start, end: start + 1 }, value: '@' },
        createLiteral(token.value.slice(1), { start: start + 1, end }),
    ]
}

const decorateSelector = (token: Literal): DecoratedToken[] => {
    const kind = token.value as MetaSelectorKind
    if (!kind) {
        return [token]
    }
    return [{ type: 'metaSelector', range: token.range, value: token.value, kind }]
}

/**
 * Adds offset to the range of a given token and returns that token.
 * Note that the offset change is side-effecting.
 */
const mapOffset = (token: Token, offset: number): Token => {
    switch (token.type) {
        case 'filter':
            token.range = { start: token.range.start + offset, end: token.range.end + offset }
            token.field.range = token.range = {
                start: token.field.range.start + offset,
                end: token.field.range.end + offset,
            }
            if (token.value) {
                token.value.range = token.range = {
                    start: token.value.range.start + offset,
                    end: token.value.range.end + offset,
                }
            }
        default:
            token.range = { start: token.range.start + offset, end: token.range.end + offset }
    }
    return token
}

/**
 * Returns true if a `contains.file(...)` predicate is valid. This predicate is currently valid when one of
 * `path:` or `content:` is specified, or both. Any additional filters or tokens besides whitespace
 * makes this body invalid.
 */
const validContainsFileBody = (tokens: Token[]): boolean => {
    const fileIndex = tokens.findIndex(token => token.type === 'filter' && token.field.value === 'path')
    if (fileIndex !== -1) {
        tokens.splice(fileIndex, 1)
    }
    const contentIndex = tokens.findIndex(token => token.type === 'filter' && token.field.value === 'content')
    if (contentIndex !== -1) {
        tokens.splice(contentIndex, 1)
    }
    if (tokens.filter(value => value.type !== 'whitespace').length > 0) {
        return false
    }
    return true
}

/**
 * Attempts to decorate `contains.file(path:foo content:bar)` syntax. Fails if
 * the body contains unsupported syntax. This function takes care to
 * decorate `path:` and `content:` values as regular expression syntax.
 */
const decorateContainsFileBody = (body: string, offset: number): DecoratedToken[] | undefined => {
    const result = scanSearchQuery(body, false, SearchPatternType.regexp)
    if (result.type === 'error') {
        return undefined
    }
    if (!validContainsFileBody([...result.term])) {
        // There are more things in this query than we support.
        return undefined
    }
    const decorated: DecoratedToken[] = result.term.flatMap(token => {
        if (token.type === 'filter' && token.field.value === 'path') {
            return decorate(mapOffset(token, offset))
        }
        if (token.type === 'filter' && token.field.value === 'content') {
            return [
                {
                    type: 'field',
                    value: token.field.value,
                    range: {
                        start: token.field.range.start + offset,
                        end: token.field.range.end + offset,
                    },
                },
                ...(token.value
                    ? token.value.quoted
                        ? [mapOffset(token.value, offset)]
                        : mapRegexpMetaSucceed(toPattern(mapOffset(token.value, offset) as Literal))
                    : []),
            ]
        }
        return [mapOffset(token, offset)]
    })
    return decorated
}

/**
 * Attempts to decorate `repo:has(key:value)` syntax. Fails if
 * the body contains unsupported syntax.
 */
const decorateRepoHasBody = (body: string, offset: number): DecoratedToken[] | undefined => {
    const matches = body.match(/([^:]+):([^:]+)/)
    if (!matches) {
        return undefined
    }
<<<<<<< HEAD
    // TODO - should remove console.log or replace with logError function from @sourcegraph/commons
    console.log(matches)
=======
>>>>>>> 869853fb

    return [
        {
            type: 'literal',
            value: matches[1],
            range: { start: offset, end: offset + matches[1].length },
            quoted: false,
        },
        {
            type: 'metaFilterSeparator',
            range: { start: offset + matches[1].length, end: offset + matches[1].length + 1 },
            value: ':',
        },
        {
            type: 'literal',
            value: matches[1],
            range: { start: offset + matches[1].length + 1, end: offset + matches[1].length + 1 + matches[2].length },
            quoted: false,
        },
    ]
}

/**
 * Decorates the body part of predicate syntax `name(body)`.
 */
const decoratePredicateBody = (path: string[], body: string, offset: number): DecoratedToken[] => {
    const decorated: DecoratedToken[] = []
    switch (path.join('.')) {
        case 'contains.file':
        case 'has.file': {
            const result = decorateContainsFileBody(body, offset)
            if (result !== undefined) {
                return result
            }
            break
        }
        case 'contains.path':
        case 'has.path':
        case 'contains.content':
        case 'has.content':
        case 'has.description':
            return mapRegexpMetaSucceed({
                type: 'pattern',
                range: { start: offset, end: body.length },
                value: body,
                kind: PatternKind.Regexp,
            })
        case 'has': {
            const result = decorateRepoHasBody(body, offset)
            if (result !== undefined) {
                return result
            }
            break
        }
        case 'has.tag':
            return [
                {
                    type: 'literal',
                    range: { start: offset, end: offset + body.length },
                    value: body,
                    quoted: false,
                },
            ]
    }
    decorated.push({
        type: 'literal',
        value: body,
        range: { start: offset, end: offset + body.length },
        quoted: false,
    })
    return decorated
}

const decoratePredicate = (predicate: Predicate, range: CharacterRange): DecoratedToken[] => {
    let offset = range.start
    const decorated: DecoratedToken[] = []
    for (const nameAccess of predicate.path) {
        decorated.push({
            type: 'metaPredicate',
            kind: MetaPredicateKind.NameAccess,
            range: { start: offset, end: offset + nameAccess.length },
            groupRange: range,
            value: predicate,
        })
        offset = offset + nameAccess.length
        decorated.push({
            type: 'metaPredicate',
            kind: MetaPredicateKind.Dot,
            range: { start: offset, end: offset + 1 },
            groupRange: range,
            value: predicate,
        })
        offset = offset + 1
    }
    decorated.pop() // Pop trailling '.'
    offset = offset - 1 // Backtrack offset
    const body = predicate.parameters.slice(1, -1)
    decorated.push({
        type: 'metaPredicate',
        kind: MetaPredicateKind.Parenthesis,
        range: { start: offset, end: offset + 1 },
        groupRange: range,
        value: predicate,
    })
    offset = offset + 1
    decorated.push(...decoratePredicateBody(predicate.path, body, offset))
    offset = offset + body.length
    decorated.push({
        type: 'metaPredicate',
        kind: MetaPredicateKind.Parenthesis,
        range: { start: offset, end: offset + 1 },
        groupRange: range,
        value: predicate,
    })
    return decorated
}

export const decorate = (token: Token): DecoratedToken[] => {
    const decorated: DecoratedToken[] = []
    switch (token.type) {
        case 'pattern':
            switch (token.kind) {
                case PatternKind.Regexp:
                    decorated.push(...mapRegexpMetaSucceed(token))
                    break
                case PatternKind.Structural:
                    decorated.push(...mapStructuralMeta(token))
                    break
                case PatternKind.Literal:
                    decorated.push(token)
                    break
            }
            break
        case 'filter': {
            decorated.push({
                type: 'field',
                range: { start: token.field.range.start, end: token.field.range.end },
                value: token.field.value,
            })
            decorated.push({
                type: 'metaFilterSeparator',
                range: { start: token.field.range.end, end: token.field.range.end + 1 },
                value: ':',
            })
            const predicate = scanPredicate(token.field.value, token.value?.value || '')
            if (predicate && token.value) {
                decorated.push(...decoratePredicate(predicate, token.value.range))
                break
            }
            if (
                token.value &&
                token.field.value.toLowerCase().match(/^-?(repo|r)$/i) &&
                !token.value.quoted &&
                specifiesRevision(token.value.value)
            ) {
                decorated.push(...decorateRepoRevision(token.value))
            } else if (token.value && token.field.value.toLowerCase().match(/rev|revision/i) && !token.value.quoted) {
                decorated.push(...mapRevisionMeta(createLiteral(token.value.value, token.value.range)))
            } else if (token.value && !token.value.quoted && hasRegexpValue(token.field.value)) {
                // Highlight fields with regexp values.
                if (hasPathLikeValue(token.field.value) && token.value?.type === 'literal') {
                    decorated.push(...mapPathMetaForRegexp(token.value))
                } else {
                    decorated.push(...mapRegexpMetaSucceed(toPattern(token.value)))
                }
            } else if (token.field.value === 'context' && token.value && !token.value.quoted) {
                decorated.push(...decorateContext(token.value))
            } else if (token.field.value === 'select' && token.value && !token.value.quoted) {
                decorated.push(...decorateSelector(token.value))
            } else if (token.value) {
                decorated.push(token.value)
            }
            break
        }
        default:
            decorated.push(token)
    }
    return decorated
}

const tokenKindToCSSName: Record<MetaRevisionKind | MetaRegexpKind | MetaPredicateKind | MetaStructuralKind, string> = {
    Separator: 'separator',
    IncludeGlobMarker: 'include-glob-marker',
    ExcludeGlobMarker: 'exclude-glob-marker',
    CommitHash: 'commit-hash',
    Label: 'label',
    ReferencePath: 'reference-path',
    Wildcard: 'wildcard',
    Assertion: 'assertion',
    Alternative: 'alternative',
    Delimited: 'delimited',
    EscapedCharacter: 'escaped-character',
    CharacterSet: 'character-set',
    CharacterClass: 'character-class',
    CharacterClassRange: 'character-class-range',
    CharacterClassRangeHyphen: 'character-class-range-hyphen',
    CharacterClassMember: 'character-class-member',
    LazyQuantifier: 'lazy-quantifier',
    RangeQuantifier: 'range-quantifier',
    NameAccess: 'name-access',
    Dot: 'dot',
    Parenthesis: 'parenthesis',
    Hole: 'hole',
    RegexpHole: 'regexp-hole',
    Variable: 'variable',
    RegexpSeparator: 'regexp-separator',
}

/**
 * Returns the standard global CSS class name used for higlighting this token.
 * These classes are defined in global-styles/code.css
 */
export const toCSSClassName = (token: DecoratedToken): string => {
    switch (token.type) {
        case 'field':
            return 'search-filter-keyword'
        case 'keyword':
        case 'openingParen':
        case 'closingParen':
        case 'metaRepoRevisionSeparator':
        case 'metaContextPrefix':
            return 'search-keyword'
        case 'metaFilterSeparator':
            return 'search-filter-separator'
        case 'metaPath':
            return 'search-path-separator'

        case 'metaRevision': {
            return `search-revision-${tokenKindToCSSName[token.kind]}`
        }

        case 'metaRegexp': {
            return `search-regexp-meta-${tokenKindToCSSName[token.kind]}`
        }

        case 'metaPredicate': {
            return `search-predicate-${tokenKindToCSSName[token.kind]}`
        }

        case 'metaStructural': {
            return `search-structural-${tokenKindToCSSName[token.kind]}`
        }

        default:
            return 'search-query-text'
    }
}

interface Decoration {
    value: string
    key: number
    className: string
}

export function toDecoration(query: string, token: DecoratedToken): Decoration {
    const className = toCSSClassName(token)

    switch (token.type) {
        case 'keyword':
        case 'field':
        case 'metaPath':
        case 'metaRevision':
        case 'metaRegexp':
        case 'metaStructural':
            return {
                value: token.value,
                key: token.range.start,
                className,
            }
        case 'openingParen':
            return {
                value: '(',
                key: token.range.start,
                className,
            }
        case 'closingParen':
            return {
                value: ')',
                key: token.range.start,
                className,
            }

        case 'metaFilterSeparator':
            return {
                value: ':',
                key: token.range.start,
                className,
            }
        case 'metaRepoRevisionSeparator':
        case 'metaContextPrefix':
            return {
                value: '@',
                key: token.range.start,
                className,
            }

        case 'metaPredicate': {
            let value = ''
            switch (token.kind) {
                case 'NameAccess':
                    value = query.slice(token.range.start, token.range.end)
                    break
                case 'Dot':
                    value = '.'
                    break
                case 'Parenthesis':
                    value = query.slice(token.range.start, token.range.end)
                    break
            }
            return {
                value,
                key: token.range.start,
                className,
            }
        }
    }
    return {
        value: query.slice(token.range.start, token.range.end),
        key: token.range.start,
        className,
    }
}

const decoratedToMonaco = (token: DecoratedToken): Monaco.languages.IToken => {
    switch (token.type) {
        case 'field':
        case 'whitespace':
        case 'keyword':
        case 'comment':
        case 'openingParen':
        case 'closingParen':
        case 'metaFilterSeparator':
        case 'metaRepoRevisionSeparator':
        case 'metaContextPrefix':
            return {
                startIndex: token.range.start,
                scopes: token.type,
            }
        case 'metaPath':
        case 'metaRevision':
        case 'metaRegexp':
        case 'metaStructural':
        case 'metaPredicate':
            // The scopes value is derived from the token type and its kind.
            // E.g., regexpMetaDelimited derives from {@link RegexpMeta} and {@link RegexpMetaKind}.
            return {
                startIndex: token.range.start,
                scopes: `${token.type}${token.kind}`,
            }

        default:
            return {
                startIndex: token.range.start,
                scopes: 'identifier',
            }
    }
}

/**
 * Decorates tokens for contextual highlighting (e.g. for regexp metasyntax) and returns the tokens converted to Monaco token types.
 */
export const getMonacoTokens = (tokens: Token[]): Monaco.languages.IToken[] =>
    tokens.flatMap(token => decorate(token).map(decoratedToMonaco))<|MERGE_RESOLUTION|>--- conflicted
+++ resolved
@@ -951,11 +951,6 @@
     if (!matches) {
         return undefined
     }
-<<<<<<< HEAD
-    // TODO - should remove console.log or replace with logError function from @sourcegraph/commons
-    console.log(matches)
-=======
->>>>>>> 869853fb
 
     return [
         {
