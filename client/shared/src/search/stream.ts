--- conflicted
+++ resolved
@@ -548,11 +548,7 @@
 
 // Call the compute endpoint with the given query
 const computeStreamUrl = '/.api/compute/stream'
-<<<<<<< HEAD
-export function streamComputeQuery(query: string, computeStreamUrl: string): Observable<string> {
-=======
 export function streamComputeQuery(query: string): Observable<string> {
->>>>>>> 6f796325
     return new Observable<string>(observer => {
         fetchEventSource(`${computeStreamUrl}?q=${encodeURIComponent(query)}`, {
             method: 'GET',
