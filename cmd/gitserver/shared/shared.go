--- conflicted
+++ resolved
@@ -140,20 +140,6 @@
 	}
 
 	recordingCommandFactory := wrexec.NewRecordingCommandFactory(nil, 0)
-<<<<<<< HEAD
-=======
-	conf.Watch(func() {
-		// We update the factory with a predicate func. Each subsequent recordable command will use this predicate
-		// to determine whether a command should be recorded or not.
-		recordingConf := conf.Get().SiteConfig().GitRecorder
-		if recordingConf == nil {
-			recordingCommandFactory.Disable()
-			return
-		}
-		recordingCommandFactory.Update(recordCommandsOnRepos(recordingConf.Repos, recordingConf.IgnoredGitCommands), recordingConf.Size)
-	})
->>>>>>> cfbe77b2
-
 	gitserver := server.Server{
 		Logger:             logger,
 		ObservationCtx:     observationCtx,
@@ -192,8 +178,7 @@
 			recordingCommandFactory.Disable()
 			return
 		}
-		recordingCommandFactory.Update(recordCommandsOnRepos(recordingConf.Repos), recordingConf.Size)
-
+		recordingCommandFactory.Update(recordCommandsOnRepos(recordingConf.Repos, recordingConf.IgnoredGitCommands), recordingConf.Size)
 	})
 
 	configurationWatcher := conf.DefaultClient()
