// Package server implements the gitserver service.
package server

import (
	"bufio"
	"bytes"
	"container/list"
	"context"
	"crypto/sha256"
	"encoding/gob"
	"encoding/hex"
	"encoding/json"
	"fmt"
	"io"
	"math"
	"net/http"
	"os"
	"os/exec"
	"path/filepath"
	"sort"
	"strconv"
	"strings"
	"sync"
	"sync/atomic"
	"syscall"
	"time"

	"github.com/inconshreveable/log15"
	"github.com/opentracing/opentracing-go/ext"
	"github.com/opentracing/opentracing-go/log"
	otlog "github.com/opentracing/opentracing-go/log"
	"github.com/prometheus/client_golang/prometheus"
	"github.com/prometheus/client_golang/prometheus/promauto"
	"golang.org/x/sync/errgroup"
	"golang.org/x/time/rate"

	"github.com/sourcegraph/sourcegraph/internal/actor"
	"github.com/sourcegraph/sourcegraph/internal/api"
	"github.com/sourcegraph/sourcegraph/internal/conf"
	"github.com/sourcegraph/sourcegraph/internal/database"
	"github.com/sourcegraph/sourcegraph/internal/env"
	"github.com/sourcegraph/sourcegraph/internal/gitserver"
	"github.com/sourcegraph/sourcegraph/internal/gitserver/adapters"
	"github.com/sourcegraph/sourcegraph/internal/gitserver/gitdomain"
	"github.com/sourcegraph/sourcegraph/internal/gitserver/protocol"
	"github.com/sourcegraph/sourcegraph/internal/gitserver/search"
	"github.com/sourcegraph/sourcegraph/internal/honey"
	"github.com/sourcegraph/sourcegraph/internal/lazyregexp"
	"github.com/sourcegraph/sourcegraph/internal/mutablelimiter"
	"github.com/sourcegraph/sourcegraph/internal/observation"
	"github.com/sourcegraph/sourcegraph/internal/repotrackutil"
	streamhttp "github.com/sourcegraph/sourcegraph/internal/search/streaming/http"
	"github.com/sourcegraph/sourcegraph/internal/trace"
	"github.com/sourcegraph/sourcegraph/internal/trace/ot"
	"github.com/sourcegraph/sourcegraph/internal/types"
	"github.com/sourcegraph/sourcegraph/internal/vcs"
	"github.com/sourcegraph/sourcegraph/lib/errors"
)

// tempDirName is the name used for the temporary directory under ReposDir.
const tempDirName = ".tmp"

// traceLogs is controlled via the env SRC_GITSERVER_TRACE. If true we trace
// logs to stderr
var traceLogs bool

var (
	lastCheckAt    = make(map[api.RepoName]time.Time)
	lastCheckMutex sync.Mutex
)

// debounce() provides some filtering to prevent spammy requests for the same
// repository. If the last fetch of the repository was within the given
// duration, returns false, otherwise returns true and updates the last
// fetch stamp.
func debounce(name api.RepoName, since time.Duration) bool {
	lastCheckMutex.Lock()
	defer lastCheckMutex.Unlock()
	if t, ok := lastCheckAt[name]; ok && time.Now().Before(t.Add(since)) {
		return false
	}
	lastCheckAt[name] = time.Now()
	return true
}

func init() {
	traceLogs, _ = strconv.ParseBool(env.Get("SRC_GITSERVER_TRACE", "false", "Toggles trace logging to stderr"))
}

// runCommandMock is set by tests. When non-nil it is run instead of
// runCommand
var runCommandMock func(context.Context, *exec.Cmd) (int, error)

// runCommand runs the command and returns the exit status. All clients of this function should set the context
// in cmd themselves, but we have to pass the context separately here for the sake of tracing.
func runCommand(ctx context.Context, cmd *exec.Cmd) (exitCode int, err error) {
	if runCommandMock != nil {
		return runCommandMock(ctx, cmd)
	}
	span, _ := ot.StartSpanFromContext(ctx, "runCommand")
	span.SetTag("path", cmd.Path)
	span.SetTag("args", cmd.Args)
	span.SetTag("dir", cmd.Dir)
	defer func() {
		if err != nil {
			ext.Error.Set(span, true)
			span.SetTag("err", err.Error())
			span.SetTag("exitCode", exitCode)
		}
		span.Finish()
	}()

	err = cmd.Run()
	exitStatus := -10810
	if cmd.ProcessState != nil { // is nil if process failed to start
		exitStatus = cmd.ProcessState.Sys().(syscall.WaitStatus).ExitStatus()
	}
	return exitStatus, err
}

// cloneJob abstracts away a repo and necessary metadata to clone it. In the future it may be
// possible to simplify this, but to do that, doClone will need to do a lot less than it does at the
// moment.
type cloneJob struct {
	repo   api.RepoName
	dir    GitDir
	syncer VCSSyncer

	// TODO: cloneJobConsumer should acquire a new lock. We are trying to keep the changes simple
	// for the time being. When we start using the new approach of using long lived goroutines for
	// cloning we will refactor doClone to acquire a new lock.
	lock *RepositoryLock

	remoteURL *vcs.URL
	options   *cloneOptions
}

// cloneQueue is a threadsafe list.List of cloneJobs that functions as a queue in practice.
type cloneQueue struct {
	mu   sync.Mutex
	jobs *list.List

	cmu  sync.Mutex
	cond *sync.Cond
}

// push will queue the cloneJob to the end of the queue.
func (c *cloneQueue) push(cj *cloneJob) {
	c.mu.Lock()
	defer c.mu.Unlock()

	c.jobs.PushBack(cj)
	c.cond.Signal()
}

// pop will return the next cloneJob. If there's no next job available, it returns nil.
func (c *cloneQueue) pop() *cloneJob {
	c.mu.Lock()
	defer c.mu.Unlock()

	next := c.jobs.Front()
	if next == nil {
		return nil
	}

	return c.jobs.Remove(next).(*cloneJob)
}

func (c *cloneQueue) empty() bool {
	c.mu.Lock()
	defer c.mu.Unlock()

	return c.jobs.Len() == 0
}

// NewCloneQueue initializes a new cloneQueue.
func NewCloneQueue(jobs *list.List) *cloneQueue {
	cq := cloneQueue{jobs: jobs}
	cq.cond = sync.NewCond(&cq.cmu)

	return &cq
}

// Server is a gitserver server.
type Server struct {
	// ReposDir is the path to the base directory for gitserver storage.
	ReposDir string

	// DesiredPercentFree is the desired percentage of disk space to keep free.
	DesiredPercentFree int

	// DiskSizer tells how much disk is free and how large the disk is.
	DiskSizer DiskSizer

	// GetRemoteURLFunc is a function which returns the remote URL for a
	// repository. This is used when cloning or fetching a repository. In
	// production this will speak to the database to look up the clone URL. In
	// tests this is usually set to clone a local repository or intentionally
	// error.
	//
	// Note: internal uses should call getRemoteURL which will handle
	// GetRemoteURLFunc being nil.
	GetRemoteURLFunc func(context.Context, api.RepoName) (string, error)

	// GetVCSSyncer is a function which returns the VCS syncer for a repository.
	// This is used when cloning or fetching a repository. In production this will
	// speak to the database to determine the code host type. In tests this is
	// usually set to return a GitRepoSyncer.
	GetVCSSyncer func(context.Context, api.RepoName) (VCSSyncer, error)

	// Hostname is how we identify this instance of gitserver. Generally it is the
	// actual hostname but can also be overridden by the HOSTNAME environment variable.
	Hostname string

	// shared db handle
	DB database.DB

	// CloneQueue is a threadsafe queue used by DoBackgroundClones to process incoming clone
	// requests asynchronously.
	CloneQueue *cloneQueue

	// skipCloneForTests is set by tests to avoid clones.
	skipCloneForTests bool

	// ctx is the context we use for all background jobs. It is done when the
	// server is stopped. Do not directly call this, rather call
	// Server.context()
	ctx      context.Context
	cancel   context.CancelFunc // used to shutdown background jobs
	cancelMu sync.Mutex         // protects canceled
	canceled bool
	wg       sync.WaitGroup // tracks running background jobs

	locker *RepositoryLocker

	// cloneLimiter and cloneableLimiter limits the number of concurrent
	// clones and ls-remotes respectively. Use s.acquireCloneLimiter() and
	// s.acquireClonableLimiter() instead of using these directly.
	cloneLimiter     *mutablelimiter.Limiter
	cloneableLimiter *mutablelimiter.Limiter

	// rpsLimiter limits the remote code host git operations done per second
	// per gitserver instance
	rpsLimiter *rate.Limiter

	repoUpdateLocksMu sync.Mutex // protects the map below and also updates to locks.once
	repoUpdateLocks   map[api.RepoName]*locks

<<<<<<< HEAD
	// operations provide uniform observability via internal/observation. This value is
	// set by RegisterMetrics when compiled as part of the gitserver binary. The server
	// method ensureOperations should be used in all references to avoid a nil pointer
	// dereferencs.
	operations *operations
=======
	// Used for setRepoSizes function to run only during the first run of janitor
	setRepoSizesOnce sync.Once
>>>>>>> 52dd4023
}

type locks struct {
	once *sync.Once  // consolidates multiple waiting updates
	mu   *sync.Mutex // prevents updates running in parallel
}

// shortGitCommandTimeout returns the timeout for git commands that should not
// take a long time. Some commands such as "git archive" are allowed more time
// than "git rev-parse", so this will return an appropriate timeout given the
// command.
func shortGitCommandTimeout(args []string) time.Duration {
	if len(args) < 1 {
		return time.Minute
	}
	switch args[0] {
	case "archive":
		// This is a long time, but this never blocks a user request for this
		// long. Even repos that are not that large can take a long time, for
		// example a search over all repos in an organization may have several
		// large repos. All of those repos will be competing for IO => we need
		// a larger timeout.
		return conf.GitLongCommandTimeout()

	case "ls-remote":
		return 30 * time.Second

	default:
		return time.Minute
	}
}

// shortGitCommandSlow returns the threshold for regarding an git command as
// slow. Some commands such as "git archive" are inherently slower than "git
// rev-parse", so this will return an appropriate threshold given the command.
func shortGitCommandSlow(args []string) time.Duration {
	if len(args) < 1 {
		return time.Second
	}
	switch args[0] {
	case "archive":
		return 1 * time.Minute

	case "blame", "ls-tree", "log", "show":
		return 5 * time.Second

	default:
		return 2500 * time.Millisecond
	}
}

// Handler returns the http.Handler that should be used to serve requests.
func (s *Server) Handler() http.Handler {
	s.ctx, s.cancel = context.WithCancel(context.Background())
	s.locker = &RepositoryLocker{}
	s.repoUpdateLocks = make(map[api.RepoName]*locks)

	// GitMaxConcurrentClones controls the maximum number of clones that
	// can happen at once on a single gitserver.
	// Used to prevent throttle limits from a code host. Defaults to 5.
	//
	// The new repo-updater scheduler enforces the rate limit across all gitserver,
	// so ideally this logic could be removed here; however, ensureRevision can also
	// cause an update to happen and it is called on every exec command.
	maxConcurrentClones := conf.GitMaxConcurrentClones()
	s.cloneLimiter = mutablelimiter.New(maxConcurrentClones)
	s.cloneableLimiter = mutablelimiter.New(maxConcurrentClones)
	conf.Watch(func() {
		limit := conf.GitMaxConcurrentClones()
		s.cloneLimiter.SetLimit(limit)
		s.cloneableLimiter.SetLimit(limit)
	})

	s.rpsLimiter = rate.NewLimiter(rate.Inf, 10)
	setRPSLimiter := func() {
		if maxRequestsPerSecond := conf.GitMaxCodehostRequestsPerSecond(); maxRequestsPerSecond == -1 {
			// As a special case, -1 means no limiting
			s.rpsLimiter.SetLimit(rate.Inf)
			s.rpsLimiter.SetBurst(10)
		} else if maxRequestsPerSecond == 0 {
			// A limiter with zero limit but a non-zero burst is not rejecting all events
			// because the bucket is initially full with N tokens and refilled N tokens
			// every second, where N is the burst size. See
			// https://github.com/golang/go/issues/18763 for details.
			s.rpsLimiter.SetLimit(0)
			s.rpsLimiter.SetBurst(0)
		} else {
			s.rpsLimiter.SetLimit(rate.Limit(maxRequestsPerSecond))
			s.rpsLimiter.SetBurst(10)
		}
	}
	conf.Watch(func() {
		setRPSLimiter()
	})

	mux := http.NewServeMux()
	mux.HandleFunc("/archive", s.handleArchive)
	mux.HandleFunc("/exec", s.handleExec)
	mux.HandleFunc("/search", s.handleSearch)
	mux.HandleFunc("/batch-log", s.handleBatchLog)
	mux.HandleFunc("/p4-exec", s.handleP4Exec)
	mux.HandleFunc("/list", s.handleList)
	mux.HandleFunc("/list-gitolite", s.handleListGitolite)
	mux.HandleFunc("/is-repo-cloneable", s.handleIsRepoCloneable)
	mux.HandleFunc("/is-repo-cloned", s.handleIsRepoCloned)
	mux.HandleFunc("/repos", s.handleRepoInfo)
	mux.HandleFunc("/repos-stats", s.handleReposStats)
	mux.HandleFunc("/repo-clone-progress", s.handleRepoCloneProgress)
	mux.HandleFunc("/delete", s.handleRepoDelete)
	mux.HandleFunc("/repo-update", s.handleRepoUpdate)
	mux.HandleFunc("/create-commit-from-patch", s.handleCreateCommitFromPatch)
	mux.HandleFunc("/ping", func(w http.ResponseWriter, _ *http.Request) {
		w.WriteHeader(http.StatusOK)
	})

	mux.Handle("/git/", http.StripPrefix("/git", s.gitServiceHandler()))

	// Migration to hexagonal architecture starting here:

	gitAdapter := &adapters.Git{
		ReposDir: s.ReposDir,
	}
	getObjectService := gitdomain.GetObjectService{
		RevParse:      gitAdapter.RevParse,
		GetObjectType: gitAdapter.GetObjectType,
	}
	getObjectFunc := gitdomain.GetObjectFunc(func(ctx context.Context, repo api.RepoName, objectName string) (*gitdomain.GitObject, error) {
		// Tracing is server concern, so add it here. Once generics lands we should be
		// able to create some simple wrappers
		span, ctx := ot.StartSpanFromContext(ctx, "Git: GetObject")
		span.SetTag("objectName", objectName)
		defer span.Finish()
		return getObjectService.GetObject(ctx, repo, objectName)
	})

	mux.HandleFunc("/commands/get-object", handleGetObject(getObjectFunc))

	return mux
}

// Janitor does clean up tasks over s.ReposDir and is expected to run in a
// background goroutine.
func (s *Server) Janitor(interval time.Duration) {
	for {
		s.cleanupRepos()
		time.Sleep(interval)
	}
}

// SyncRepoState syncs state on disk to the database for all repos and is
// expected to run in a background goroutine. We perform a full sync if the known
// gitserver addresses has changed since the last run. Otherwise, we only sync
// repos that have not yet been assigned a shard.
func (s *Server) SyncRepoState(interval time.Duration, batchSize, perSecond int) {
	var previousAddrs string
	for {
		cfg := conf.Get()
		addrs := cfg.ServiceConnectionConfig.GitServers
		// We turn addrs into a string here for easy comparison and storage of previous
		// addresses since we'd need to take a copy of the slice anyway.
		currentAddrs := strings.Join(addrs, ",")
		fullSync := currentAddrs != previousAddrs
		previousAddrs = currentAddrs

		gitServerAddrs := gitserver.GitServerAddresses{
			Addresses:     addrs,
			PinnedServers: cfg.ExperimentalFeatures.GitServerPinnedRepos,
		}
		if err := s.syncRepoState(gitServerAddrs, batchSize, perSecond, fullSync); err != nil {
			log15.Error("Syncing repo state", "error ", err)
		}

		time.Sleep(interval)
	}
}

// StartClonePipeline clones repos asynchronosuly. It creates a producer-consumer pipeline.
func (s *Server) StartClonePipeline(ctx context.Context) {
	jobs := make(chan *cloneJob)

	go s.cloneJobConsumer(ctx, jobs)
	go s.cloneJobProducer(ctx, jobs)
}

func (s *Server) cloneJobProducer(ctx context.Context, jobs chan<- *cloneJob) {
	defer close(jobs)

	for {
		// Acquire the cond mutex lock and wait for a signal if the queue is empty.
		s.CloneQueue.cmu.Lock()
		if s.CloneQueue.empty() {
			s.CloneQueue.cond.Wait()
		}

		// The queue is not empty and we have a job to process! But don't forget to unlock the cond
		// mutex here as we don't need to hold the lock beyond this point for now.
		s.CloneQueue.cmu.Unlock()

		// Keep popping from the queue until the queue is empty again, in which case we start all
		// over again from the top.
		for {
			job := s.CloneQueue.pop()
			if job == nil {
				break
			}

			select {
			case jobs <- job:
			case <-ctx.Done():
				log15.Error("cloneJobProducer: ", "error", ctx.Err())
				return
			}
		}
	}
}

func (s *Server) cloneJobConsumer(ctx context.Context, jobs <-chan *cloneJob) {
	for j := range jobs {
		select {
		case <-ctx.Done():
			log15.Error("cloneJobConsumer: ", "error", ctx.Err())
			return
		default:
		}

		ctx, cancel, err := s.acquireCloneLimiter(ctx)
		if err != nil {
			log15.Error("cloneJobConsumer: ", "error", err)
			continue
		}

		go func(job *cloneJob) {
			defer cancel()

			err := s.doClone(ctx, job.repo, job.dir, job.syncer, job.lock, job.remoteURL, job.options)
			if err != nil {
				log15.Error("failed to clone repo", "repo", job.repo, "error", err)
			}

			s.setLastErrorNonFatal(ctx, job.repo, err)
		}(j)
	}
}

// hostnameMatch checks whether the hostname matches the given address.
// If we don't find an exact match, we look at the initial prefix.
func (s *Server) hostnameMatch(addr string) bool {
	if !strings.HasPrefix(addr, s.Hostname) {
		return false
	}
	if addr == s.Hostname {
		return true
	}
	// We know that s.Hostname is shorter than addr so we can safely check the next
	// char
	next := addr[len(s.Hostname)]
	return next == '.' || next == ':'
}

var (
	repoSyncStateCounter = promauto.NewCounterVec(prometheus.CounterOpts{
		Name: "src_repo_sync_state_counter",
		Help: "Incremented each time we check the state of repo",
	}, []string{"type"})
	repoStateUpsertCounter = promauto.NewCounterVec(prometheus.CounterOpts{
		Name: "src_repo_sync_state_upsert_counter",
		Help: "Incremented each time we upsert repo state in the database",
	}, []string{"success"})
)

func (s *Server) syncRepoState(gitServerAddrs gitserver.GitServerAddresses, batchSize, perSecond int, fullSync bool) error {
	log15.Info("starting syncRepoState", "fullSync", fullSync)
	addrs := gitServerAddrs.Addresses

	// When fullSync is true we'll scan all repos in the database and ensure we set
	// their clone state and assign any that belong to this shard with the correct
	// shard_id.
	//
	// When fullSync is false, we assume that we only need to check repos that have
	// not yet had their shard_id allocated.

	// Sanity check our host exists in addrs before starting any work
	var found bool
	for _, a := range addrs {
		if s.hostnameMatch(a) {
			found = true
			break
		}
	}
	if !found {
		return errors.Errorf("gitserver hostname, %q, not found in list", s.Hostname)
	}

	ctx := s.ctx
	store := database.GitserverRepos(s.DB)

	// The rate limit should be enforced across all instances
	perSecond = perSecond / len(addrs)
	if perSecond < 0 {
		perSecond = 1
	}
	limiter := rate.NewLimiter(rate.Limit(perSecond), perSecond)

	// The rate limiter doesn't allow writes that are larger than the burst size
	// which we've set to perSecond.
	if batchSize > perSecond {
		batchSize = perSecond
	}

	batch := make([]*types.GitserverRepo, 0)

	writeBatch := func() {
		if len(batch) == 0 {
			return
		}
		// We always clear the batch
		defer func() {
			batch = batch[0:0]
		}()
		err := limiter.WaitN(ctx, len(batch))
		if err != nil {
			log15.Error("Waiting for rate limiter", "error", err)
			return
		}

		if err := store.Upsert(ctx, batch...); err != nil {
			repoStateUpsertCounter.WithLabelValues("false").Add(float64(len(batch)))
			log15.Error("Upserting GitserverRepos", "error", err)
			return
		}
		repoStateUpsertCounter.WithLabelValues("true").Add(float64(len(batch)))
	}

	options := database.IterateRepoGitserverStatusOptions{}
	if !fullSync {
		options.OnlyWithoutShard = true
	}
	err := store.IterateRepoGitserverStatus(ctx, options, func(repo types.RepoGitserverStatus) error {
		repoSyncStateCounter.WithLabelValues("check").Inc()
		// Ensure we're only dealing with repos we are responsible for
		addr, err := gitserver.AddrForRepo(ctx, s.DB, repo.Name, gitServerAddrs)
		if err != nil {
			return err
		}
		if !s.hostnameMatch(addr) {
			repoSyncStateCounter.WithLabelValues("other_shard").Inc()
			return nil
		}
		repoSyncStateCounter.WithLabelValues("this_shard").Inc()

		dir := s.dir(repo.Name)
		cloned := repoCloned(dir)
		_, cloning := s.locker.Status(dir)

		var shouldUpdate bool
		if repo.GitserverRepo == nil {
			repo.GitserverRepo = &types.GitserverRepo{
				RepoID: repo.ID,
			}
			shouldUpdate = true
		}
		if repo.ShardID != s.Hostname {
			repo.ShardID = s.Hostname
			shouldUpdate = true
		}
		cloneStatus := cloneStatus(cloned, cloning)
		if repo.CloneStatus != cloneStatus {
			repo.CloneStatus = cloneStatus
			shouldUpdate = true
		}

		if !shouldUpdate {
			return nil
		}

		batch = append(batch, repo.GitserverRepo)

		if len(batch) >= batchSize {
			writeBatch()
		}

		return nil
	})

	// Attempt final write
	writeBatch()

	return err
}

// Stop cancels the running background jobs and returns when done.
func (s *Server) Stop() {
	// idempotent so we can just always set and cancel
	s.cancel()
	s.cancelMu.Lock()
	s.canceled = true
	s.cancelMu.Unlock()
	s.wg.Wait()
}

// serverContext returns a child context tied to the lifecycle of server.
func (s *Server) serverContext() (context.Context, context.CancelFunc) {
	// if we are already canceled don't increment our WaitGroup. This is to
	// prevent a loop somewhere preventing us from ever finishing the
	// WaitGroup, even though all calls fails instantly due to the canceled
	// context.
	s.cancelMu.Lock()
	if s.canceled {
		s.cancelMu.Unlock()
		return s.ctx, func() {}
	}
	s.wg.Add(1)
	s.cancelMu.Unlock()

	ctx, cancel := context.WithCancel(s.ctx)

	// we need to track if we have called cancel, since we are only allowed to
	// call wg.Done() once, but CancelFuncs can be called any number of times.
	var canceled int32
	return ctx, func() {
		ok := atomic.CompareAndSwapInt32(&canceled, 0, 1)
		if ok {
			cancel()
			s.wg.Done()
		}
	}
}

func (s *Server) getRemoteURL(ctx context.Context, name api.RepoName) (*vcs.URL, error) {
	if s.GetRemoteURLFunc == nil {
		return nil, errors.New("gitserver GetRemoteURLFunc is unset")
	}

	remoteURL, err := s.GetRemoteURLFunc(ctx, name)
	if err != nil {
		return nil, errors.Wrap(err, "GetRemoteURLFunc")
	}

	return vcs.ParseURL(remoteURL)
}

// acquireCloneLimiter() acquires a cancellable context associated with the
// clone limiter.
func (s *Server) acquireCloneLimiter(ctx context.Context) (context.Context, context.CancelFunc, error) {
	pendingClones.Inc()
	defer pendingClones.Dec()
	return s.cloneLimiter.Acquire(ctx)
}

// queryCloneLimiter reports the capacity and length of the clone limiter's queue
func (s *Server) queryCloneLimiter() (cap, len int) {
	return s.cloneLimiter.GetLimit()
}

func (s *Server) acquireCloneableLimiter(ctx context.Context) (context.Context, context.CancelFunc, error) {
	lsRemoteQueue.Inc()
	defer lsRemoteQueue.Dec()
	return s.cloneableLimiter.Acquire(ctx)
}

// tempDir is a wrapper around os.MkdirTemp, but using the server's
// temporary directory filepath.Join(s.ReposDir, tempDirName).
//
// This directory is cleaned up by gitserver and will be ignored by repository
// listing operations.
func (s *Server) tempDir(prefix string) (name string, err error) {
	dir := filepath.Join(s.ReposDir, tempDirName)

	// Create tmpdir directory if doesn't exist yet.
	if err := os.MkdirAll(dir, os.ModePerm); err != nil {
		return "", err
	}

	return os.MkdirTemp(dir, prefix)
}

func (s *Server) ignorePath(path string) bool {
	// We ignore any path which starts with .tmp in ReposDir
	if filepath.Dir(path) != s.ReposDir {
		return false
	}
	return strings.HasPrefix(filepath.Base(path), tempDirName)
}

func (s *Server) handleIsRepoCloneable(w http.ResponseWriter, r *http.Request) {
	var req protocol.IsRepoCloneableRequest
	if err := json.NewDecoder(r.Body).Decode(&req); err != nil {
		http.Error(w, err.Error(), http.StatusBadRequest)
		return
	}

	if req.Repo == "" {
		http.Error(w, "no Repo given", http.StatusBadRequest)
		return
	}

	var syncer VCSSyncer
	// We use an internal actor here as the repo may be private. It is safe since all
	// we return is a bool indicating whether the repo is cloneable or not. Perhaps
	// the only things that could leak here is whether a private repo exists although
	// the endpoint is only available internally so it's low risk.
	remoteURL, err := s.getRemoteURL(actor.WithInternalActor(r.Context()), req.Repo)
	if err != nil {
		// We use this endpoint to verify if a repo exists without consuming
		// API rate limit, since many users visit private or bogus repos,
		// so we deduce the unauthenticated clone URL from the repo name.
		remoteURL, _ = vcs.ParseURL("https://" + string(req.Repo) + ".git")

		// At this point we are assuming it's a git repo
		syncer = &GitRepoSyncer{}
	} else {
		syncer, err = s.GetVCSSyncer(r.Context(), req.Repo)
		if err != nil {
			http.Error(w, err.Error(), http.StatusInternalServerError)
			return
		}
	}

	var resp protocol.IsRepoCloneableResponse
	if err := syncer.IsCloneable(r.Context(), remoteURL); err == nil {
		resp = protocol.IsRepoCloneableResponse{Cloneable: true}
	} else {
		resp = protocol.IsRepoCloneableResponse{
			Cloneable: false,
			Reason:    err.Error(),
		}
	}

	if err := json.NewEncoder(w).Encode(resp); err != nil {
		http.Error(w, err.Error(), http.StatusInternalServerError)
		return
	}
}

func (s *Server) handleIsRepoCloned(w http.ResponseWriter, r *http.Request) {
	var req protocol.IsRepoClonedRequest
	if err := json.NewDecoder(r.Body).Decode(&req); err != nil {
		http.Error(w, err.Error(), http.StatusBadRequest)
		return
	}
	if repoCloned(s.dir(req.Repo)) {
		w.WriteHeader(http.StatusOK)
	} else {
		w.WriteHeader(http.StatusNotFound)
	}
}

// handleRepoUpdate is a synchronous (waits for update to complete or
// time out) method so it can yield errors. Updates are not
// unconditional; we debounce them based on the provided
// interval, to avoid spam.
func (s *Server) handleRepoUpdate(w http.ResponseWriter, r *http.Request) {
	var req protocol.RepoUpdateRequest
	if err := json.NewDecoder(r.Body).Decode(&req); err != nil {
		http.Error(w, err.Error(), http.StatusBadRequest)
		return
	}
	var resp protocol.RepoUpdateResponse
	req.Repo = protocol.NormalizeRepo(req.Repo)
	dir := s.dir(req.Repo)

	// despite the existence of a context on the request, we don't want to
	// cancel the git commands partway through if the request terminates.
	ctx, cancel1 := s.serverContext()
	defer cancel1()
	ctx, cancel2 := context.WithTimeout(ctx, conf.GitLongCommandTimeout())
	defer cancel2()
	resp.QueueCap, resp.QueueLen = s.queryCloneLimiter()
	if !repoCloned(dir) && !s.skipCloneForTests {
		// optimistically, we assume that our cloning attempt might
		// succeed.
		resp.CloneInProgress = true

		// We do not need to check if req.CloneFromShard is non-zero here since that has no effect on
		// the code path at this point. Since the repo is already not cloned at this point, either
		// this request was received for a repo migration or a regular clone - for both of which we
		// want to go ahead and clone the repo. The responsibility of figuring out where to clone
		// the repo from (upstream URL of the external service or the gitserver instance) lies with
		// the implementation details of cloneRepo.
		_, err := s.cloneRepo(ctx, req.Repo, &cloneOptions{Block: true, CloneFromShard: req.CloneFromShard})
		if err != nil {
			log15.Warn("error cloning repo", "repo", req.Repo, "err", err)
			resp.Error = err.Error()
		}
	} else {
		resp.Cloned = true
		var statusErr, updateErr error

		if debounce(req.Repo, req.Since) {
			updateErr = s.doRepoUpdate(ctx, req.Repo)
		}

		// attempts to acquire these values are not contingent on the success of
		// the update.
		lastFetched, err := repoLastFetched(dir)
		if err != nil {
			statusErr = err
		} else {
			resp.LastFetched = &lastFetched
		}
		lastChanged, err := repoLastChanged(dir)
		if err != nil {
			statusErr = err
		} else {
			resp.LastChanged = &lastChanged
		}
		if statusErr != nil {
			log15.Error("failed to get status of repo", "repo", req.Repo, "error", statusErr)
			// report this error in-band, but still produce a valid response with the
			// other information.
			resp.Error = statusErr.Error()
		}
		// If an error occurred during update, report it but don't actually make
		// it into an http error; we want the client to get the information cleanly.
		// An update error "wins" over a status error.
		if updateErr != nil {
			resp.Error = updateErr.Error()
		}
	}

	if err := json.NewEncoder(w).Encode(resp); err != nil {
		http.Error(w, err.Error(), http.StatusInternalServerError)
		return
	}
}

func (s *Server) handleArchive(w http.ResponseWriter, r *http.Request) {
	var (
		q         = r.URL.Query()
		treeish   = q.Get("treeish")
		repo      = q.Get("repo")
		format    = q.Get("format")
		pathspecs = q["path"]
	)

	if err := checkSpecArgSafety(treeish); err != nil {
		w.WriteHeader(http.StatusBadRequest)
		log15.Error("gitserver.archive.CheckSpecArgSafety", "error", err)
		return
	}

	if repo == "" || format == "" {
		w.WriteHeader(http.StatusBadRequest)
		log15.Error("gitserver.archive", "error", "empty repo or format")
		return
	}

	req := &protocol.ExecRequest{
		Repo: api.RepoName(repo),
		Args: []string{
			"archive",

			// Suppresses fatal error when the repo contains paths matching **/.git/** and instead
			// includes those files (to allow archiving invalid such repos). This is unexpected
			// behavior; the --worktree-attributes flag should merely let us specify a gitattributes
			// file that contains `**/.git/** export-ignore`, but it actually makes everything work as
			// desired. Tested by the "repo with .git dir" test case.
			"--worktree-attributes",

			"--format=" + format,
		},
	}

	if format == "zip" {
		// Compression level of 0 (no compression) seems to perform the
		// best overall on fast network links, but this has not been tuned
		// thoroughly.
		req.Args = append(req.Args, "-0")
	}

	req.Args = append(req.Args, treeish, "--")
	req.Args = append(req.Args, pathspecs...)

	s.exec(w, r, req)
}

func (s *Server) handleSearch(w http.ResponseWriter, r *http.Request) {
	tr, ctx := trace.New(r.Context(), "search", "")
	defer tr.Finish()

	// Decode the request
	protocol.RegisterGob()
	var args protocol.SearchRequest
	if err := gob.NewDecoder(r.Body).Decode(&args); err != nil {
		http.Error(w, err.Error(), http.StatusBadRequest)
		return
	}
	tr.LogFields(
		otlog.String("repo", string(args.Repo)),
		otlog.Bool("include_diff", args.IncludeDiff),
		otlog.String("query", args.Query.String()),
		otlog.Int("limit", args.Limit),
		otlog.Bool("include_modified_files", args.IncludeModifiedFiles),
	)

	searchStart := time.Now()
	searchRunning.Inc()
	defer searchRunning.Dec()

	eventWriter, err := streamhttp.NewWriter(w)
	if err != nil {
		tr.SetError(err)
		http.Error(w, err.Error(), http.StatusInternalServerError)
		return
	}

	var latencyOnce sync.Once
	matchesBuf := streamhttp.NewJSONArrayBuf(8*1024, func(data []byte) error {
		tr.LogFields(otlog.Int("flushing", len(data)))
		latencyOnce.Do(func() {
			searchLatency.Observe(time.Since(searchStart).Seconds())
		})
		return eventWriter.EventBytes("matches", data)
	})

	// Run the search
	limitHit, searchErr := s.search(ctx, &args, matchesBuf)
	if writeErr := eventWriter.Event("done", protocol.NewSearchEventDone(limitHit, searchErr)); writeErr != nil {
		log15.Error("failed to send done event", "error", writeErr)
	}
	tr.LogFields(otlog.Bool("limit_hit", limitHit))
	tr.SetError(searchErr)
	searchDuration.
		WithLabelValues(strconv.FormatBool(searchErr != nil)).
		Observe(time.Since(searchStart).Seconds())

	if honey.Enabled() || traceLogs {
		act := actor.FromContext(ctx)
		ev := honey.NewEvent("gitserver-search")
		ev.SetSampleRate(honeySampleRate("", act.IsInternal()))
		ev.AddField("repo", args.Repo)
		ev.AddField("revisions", args.Revisions)
		ev.AddField("include_diff", args.IncludeDiff)
		ev.AddField("include_modified_files", args.IncludeModifiedFiles)
		ev.AddField("actor", act.UIDString())
		ev.AddField("query", args.Query.String())
		ev.AddField("limit", args.Limit)
		ev.AddField("duration_ms", time.Since(searchStart).Milliseconds())
		if searchErr != nil {
			ev.AddField("error", searchErr.Error())
		}
		if traceID := trace.ID(ctx); traceID != "" {
			ev.AddField("traceID", traceID)
			ev.AddField("trace", trace.URL(traceID, conf.ExternalURL()))
		}
		if honey.Enabled() {
			_ = ev.Send()
		}
		if traceLogs {
			log15.Debug("TRACE gitserver search", mapToLog15Ctx(ev.Fields())...)
		}
	}
}

// search handles the core logic of the search. It is passed a matchesBuf so it doesn't need to
// concern itself with event types, and all instrumentation is handled in the calling function.
func (s *Server) search(ctx context.Context, args *protocol.SearchRequest, matchesBuf *streamhttp.JSONArrayBuf) (limitHit bool, err error) {
	args.Repo = protocol.NormalizeRepo(args.Repo)
	if args.Limit == 0 {
		args.Limit = math.MaxInt32
	}

	dir := s.dir(args.Repo)
	if !repoCloned(dir) {
		if conf.Get().DisableAutoGitUpdates {
			log15.Debug("not cloning on demand as DisableAutoGitUpdates is set")
			return false, &gitdomain.RepoNotExistError{
				Repo: args.Repo,
			}
		}

		cloneProgress, cloneInProgress := s.locker.Status(dir)
		if cloneInProgress {
			return false, &gitdomain.RepoNotExistError{
				Repo:            args.Repo,
				CloneInProgress: true,
				CloneProgress:   cloneProgress,
			}
		}

		cloneProgress, err := s.cloneRepo(ctx, args.Repo, nil)
		if err != nil {
			log15.Debug("error starting repo clone", "repo", args.Repo, "err", err)
			return false, &gitdomain.RepoNotExistError{
				Repo:            args.Repo,
				CloneInProgress: false,
			}
		}

		return false, &gitdomain.RepoNotExistError{
			Repo:            args.Repo,
			CloneInProgress: true,
			CloneProgress:   cloneProgress,
		}
	}

	if !conf.Get().DisableAutoGitUpdates {
		for _, rev := range args.Revisions {
			// TODO add result to trace
			if rev.RevSpec != "" {
				_ = s.ensureRevision(ctx, args.Repo, rev.RevSpec, dir)
			} else if rev.RefGlob != "" {
				_ = s.ensureRevision(ctx, args.Repo, rev.RefGlob, dir)
			}
		}
	}

	g, ctx := errgroup.WithContext(ctx)
	ctx, cancel := context.WithCancel(ctx)
	defer cancel()

	// Search all commits, sending matching commits down resultChan
	resultChan := make(chan *protocol.CommitMatch, 128)
	g.Go(func() error {
		defer close(resultChan)
		done := ctx.Done()

		mt, err := search.ToMatchTree(args.Query)
		if err != nil {
			return err
		}

		searcher := &search.CommitSearcher{
			RepoDir:              dir.Path(),
			Revisions:            args.Revisions,
			Query:                mt,
			IncludeDiff:          args.IncludeDiff,
			IncludeModifiedFiles: args.IncludeModifiedFiles,
		}

		return searcher.Search(ctx, func(match *protocol.CommitMatch) {
			select {
			case <-done:
			case resultChan <- match:
			}
		})
	})

	// Write matching commits to the stream, flushing occasionally
	g.Go(func() error {
		defer cancel()
		defer matchesBuf.Flush()

		flushTicker := time.NewTicker(50 * time.Millisecond)
		defer flushTicker.Stop()

		sentCount := 0
		firstMatch := true
		for {
			select {
			case result, ok := <-resultChan:
				if !ok {
					return nil
				}

				if sentCount >= args.Limit {
					limitHit = true
					return nil
				}
				sentCount += matchCount(result)

				_ = matchesBuf.Append(result) // EOF only

				// Send immediately if this if the first result we've seen
				if firstMatch {
					_ = matchesBuf.Flush() // EOF only
					firstMatch = false
				}
			case <-flushTicker.C:
				_ = matchesBuf.Flush() // EOF only
			}
		}
	})

	return limitHit, g.Wait()
}

// matchCount returns either:
// 1) the number of diff matches if there are any
// 2) the number of messsage matches if there are any
// 3) one, to represent matching the commit, but nothing inside it
func matchCount(cm *protocol.CommitMatch) int {
	if len(cm.Diff.MatchedRanges) > 0 {
		return len(cm.Diff.MatchedRanges)
	}
	if len(cm.Message.MatchedRanges) > 0 {
		return len(cm.Message.MatchedRanges)
	}
	return 1
}

func (s *Server) handleBatchLog(w http.ResponseWriter, r *http.Request) {
	// 🚨 SECURITY: Only allow POST requests.
	if strings.ToUpper(r.Method) != "POST" {
		http.Error(w, "", http.StatusMethodNotAllowed)
		return
	}

	operations := s.ensureOperations()

	// Run git log for a single repository.
	// Invoked multiple times from the handler defined below.
	performGitLogCommand := func(ctx context.Context, repoCommit api.RepoCommit, format string) (output string, isRepoCloned bool, err error) {
		ctx, endObservation := operations.batchLogSingle.With(ctx, &err, observation.Args{
			LogFields: append(
				[]log.Field{
					log.String("format", format),
				},
				repoCommit.LogFields()...,
			),
		})
		defer func() {
			endObservation(1, observation.Args{LogFields: []log.Field{
				log.Bool("isRepoCloned", isRepoCloned),
			}})
		}()

		dir := s.dir(repoCommit.Repo)
		if !repoCloned(dir) {
			return "", false, nil
		}

		var buf bytes.Buffer
		cmd := exec.CommandContext(ctx, "git", "log", "-n", "1", format, string(repoCommit.CommitID))
		dir.Set(cmd)
		cmd.Stdout = &buf

		if _, err := runCommand(ctx, cmd); err != nil {
			return "", true, err
		}

		return buf.String(), true, nil
	}

	// Handles the /batch-log route
	instrumentedHandler := func(ctx context.Context) (statusCodeOnError int, err error) {
		ctx, logger, endObservation := operations.batchLog.WithAndLogger(ctx, &err, observation.Args{})
		defer func() {
			endObservation(1, observation.Args{LogFields: []log.Field{
				log.Int("statusCodeOnError", statusCodeOnError),
			}})
		}()

		// Read request body
		var req protocol.BatchLogRequest
		if err := json.NewDecoder(r.Body).Decode(&req); err != nil {
			return http.StatusBadRequest, err
		}
		logger.Log(req.LogFields()...)

		// Validate request parameters
		if len(req.RepoCommits) == 0 {
			// Early exit
			w.WriteHeader(http.StatusOK)
			_ = json.NewEncoder(w).Encode(protocol.BatchLogResponse{Results: []protocol.BatchLogResult{}})
			return 0, nil
		}
		if !strings.HasPrefix(req.Format, "--format=") {
			return http.StatusUnprocessableEntity, errors.New("format parameter expected to be of the form `--format=<git log format>`")
		}

		// Perform requests in each repository in the input batch. We do this synchronously
		// today so that this endpoint remains simple. If it is determined that performing
		// the git log requests in parallel _on each shard_ is necesesary, we should keep
		// the following sequence of actions as simple as possible.

		results := make([]protocol.BatchLogResult, 0, len(req.RepoCommits))
		for _, repoCommit := range req.RepoCommits {
			output, isRepoCloned, err := performGitLogCommand(ctx, repoCommit, req.Format)
			if err == nil && !isRepoCloned {
				err = errors.Newf("repo not found")
			}
			var errMessage string
			if err != nil {
				errMessage = err.Error()
			}

			results = append(results, protocol.BatchLogResult{
				RepoCommit:    repoCommit,
				CommandOutput: output,
				CommandError:  errMessage,
			})
		}

		// Write payload to client
		w.WriteHeader(http.StatusOK)
		_ = json.NewEncoder(w).Encode(protocol.BatchLogResponse{Results: results})
		return 0, nil
	}

	// Handle unexpected error conditions. We expect the instrumented handler to not
	// have written the status code or any of the body if this error value is non-nil.
	if statusCodeOnError, err := instrumentedHandler(r.Context()); err != nil {
		http.Error(w, err.Error(), statusCodeOnError)
		return
	}
}

// ensureOperations returns the non-nil operations value supplied to this server
// via RegisterMetrics (when constructed as part of the gitserver binary), or
// constructs and memoizes a no-op operations value (for use in tests).
func (s *Server) ensureOperations() *operations {
	if s.operations == nil {
		s.operations = newOperations(&observation.TestContext)
	}

	return s.operations
}

func (s *Server) handleExec(w http.ResponseWriter, r *http.Request) {
	// 🚨 SECURITY: Only allow POST requests.
	// See https://github.com/sourcegraph/security-issues/issues/213.
	if strings.ToUpper(r.Method) != "POST" {
		http.Error(w, "", http.StatusMethodNotAllowed)
		return
	}

	var req protocol.ExecRequest
	if err := json.NewDecoder(r.Body).Decode(&req); err != nil {
		http.Error(w, err.Error(), http.StatusBadRequest)
		return
	}
	s.exec(w, r, &req)
}

var blockedCommandExecutedCounter = promauto.NewCounter(prometheus.CounterOpts{
	Name: "src_gitserver_exec_blocked_command_received",
	Help: "Incremented each time a command not in the allowlist for gitserver is executed",
})

func (s *Server) exec(w http.ResponseWriter, r *http.Request, req *protocol.ExecRequest) {
	// Flush writes more aggressively than standard net/http so that clients
	// with a context deadline see as much partial response body as possible.
	if fw := newFlushingResponseWriter(w); fw != nil {
		w = fw
		defer fw.Close()
	}

	// 🚨 SECURITY: Ensure that only commands in the allowed list are executed.
	// See https://github.com/sourcegraph/security-issues/issues/213.
	if !gitdomain.IsAllowedGitCmd(req.Args) {
		blockedCommandExecutedCounter.Inc()

		log15.Warn("exec: bad command", "RemoteAddr", r.RemoteAddr, "req.Args", req.Args)

		// Temporary feature flag to disable this feature in case their are any regressions.
		if conf.ExperimentalFeatures().EnableGitServerCommandExecFilter {
			w.WriteHeader(http.StatusBadRequest)
			_, _ = w.Write([]byte("invalid command"))
			return
		}
	}

	ctx := r.Context()

	if !req.NoTimeout {
		var cancel context.CancelFunc
		ctx, cancel = context.WithTimeout(ctx, shortGitCommandTimeout(req.Args))
		defer cancel()
	}

	start := time.Now()
	var cmdStart time.Time // set once we have ensured commit
	exitStatus := -10810   // sentinel value to indicate not set
	var stdoutN, stderrN int64
	var status string
	var execErr error
	ensureRevisionStatus := "noop"

	req.Repo = protocol.NormalizeRepo(req.Repo)

	// Instrumentation
	{
		repo := repotrackutil.GetTrackedRepo(req.Repo)
		cmd := ""
		if len(req.Args) > 0 {
			cmd = req.Args[0]
		}
		args := strings.Join(req.Args, " ")

		var tr *trace.Trace
		tr, ctx = trace.New(ctx, "exec."+cmd, string(req.Repo))
		tr.LogFields(
			otlog.Object("args", args),
			otlog.String("ensure_revision", req.EnsureRevision),
		)

		execRunning.WithLabelValues(cmd, repo).Inc()
		defer func() {
			tr.LogFields(
				otlog.String("status", status),
				otlog.Int64("stdout", stdoutN),
				otlog.Int64("stderr", stderrN),
				otlog.String("ensure_revision_status", ensureRevisionStatus),
			)
			tr.SetError(execErr)
			tr.Finish()

			duration := time.Since(start)
			execRunning.WithLabelValues(cmd, repo).Dec()
			execDuration.WithLabelValues(cmd, repo, status).Observe(duration.Seconds())

			var cmdDuration time.Duration
			var fetchDuration time.Duration
			if !cmdStart.IsZero() {
				cmdDuration = time.Since(cmdStart)
				fetchDuration = cmdStart.Sub(start)
			}

			isSlow := cmdDuration > shortGitCommandSlow(req.Args)
			isSlowFetch := fetchDuration > 10*time.Second
			if honey.Enabled() || traceLogs || isSlow || isSlowFetch {
				act := actor.FromContext(ctx)
				ev := honey.NewEvent("gitserver-exec")
				ev.SetSampleRate(honeySampleRate(cmd, act.IsInternal()))
				ev.AddField("repo", req.Repo)
				ev.AddField("cmd", cmd)
				ev.AddField("args", args)
				ev.AddField("actor", act.UIDString())
				ev.AddField("ensure_revision", req.EnsureRevision)
				ev.AddField("ensure_revision_status", ensureRevisionStatus)
				ev.AddField("client", r.UserAgent())
				ev.AddField("duration_ms", duration.Milliseconds())
				ev.AddField("stdout_size", stdoutN)
				ev.AddField("stderr_size", stderrN)
				ev.AddField("exit_status", exitStatus)
				ev.AddField("status", status)
				if execErr != nil {
					ev.AddField("error", execErr.Error())
				}
				if !cmdStart.IsZero() {
					ev.AddField("cmd_duration_ms", cmdDuration.Milliseconds())
					ev.AddField("fetch_duration_ms", fetchDuration.Milliseconds())
				}

				if traceID := trace.ID(ctx); traceID != "" {
					ev.AddField("traceID", traceID)
					ev.AddField("trace", trace.URL(traceID, conf.ExternalURL()))
				}

				if honey.Enabled() {
					_ = ev.Send()
				}
				if traceLogs {
					log15.Debug("TRACE gitserver exec", mapToLog15Ctx(ev.Fields())...)
				}
				if isSlow {
					log15.Warn("Long exec request", mapToLog15Ctx(ev.Fields())...)
				}
				if isSlowFetch {
					log15.Warn("Slow fetch/clone for exec request", mapToLog15Ctx(ev.Fields())...)
				}
			}
		}()
	}

	dir := s.dir(req.Repo)
	if !repoCloned(dir) {
		if conf.Get().DisableAutoGitUpdates {
			log15.Debug("not cloning on demand as DisableAutoGitUpdates is set")
			status = "repo-not-found"
			w.WriteHeader(http.StatusNotFound)
			_ = json.NewEncoder(w).Encode(&protocol.NotFoundPayload{})
			return
		}

		cloneProgress, cloneInProgress := s.locker.Status(dir)
		if cloneInProgress {
			status = "clone-in-progress"
			w.WriteHeader(http.StatusNotFound)
			_ = json.NewEncoder(w).Encode(&protocol.NotFoundPayload{
				CloneInProgress: true,
				CloneProgress:   cloneProgress,
			})
			return
		}

		cloneProgress, err := s.cloneRepo(ctx, req.Repo, nil)
		if err != nil {
			log15.Debug("error starting repo clone", "repo", req.Repo, "err", err)
			status = "repo-not-found"
			w.WriteHeader(http.StatusNotFound)
			_ = json.NewEncoder(w).Encode(&protocol.NotFoundPayload{CloneInProgress: false})
			return
		}
		status = "clone-in-progress"
		w.WriteHeader(http.StatusNotFound)
		_ = json.NewEncoder(w).Encode(&protocol.NotFoundPayload{
			CloneInProgress: true,
			CloneProgress:   cloneProgress,
		})
		return
	}

	if !conf.Get().DisableAutoGitUpdates {
		// ensureRevision may kick off a git fetch operation which we don't want if we've
		// configured DisableAutoGitUpdates.
		if s.ensureRevision(ctx, req.Repo, req.EnsureRevision, dir) {
			ensureRevisionStatus = "fetched"
		}
	}

	w.Header().Set("Content-Type", "application/octet-stream")
	w.Header().Set("Cache-Control", "no-cache")

	w.Header().Set("Trailer", "X-Exec-Error")
	w.Header().Add("Trailer", "X-Exec-Exit-Status")
	w.Header().Add("Trailer", "X-Exec-Stderr")
	w.WriteHeader(http.StatusOK)

	// Special-case `git rev-parse HEAD` requests. These are invoked by search queries for every repo in scope.
	// For searches over large repo sets (> 1k), this leads to too many child process execs, which can lead
	// to a persistent failure mode where every exec takes > 10s, which is disastrous for gitserver performance.
	if len(req.Args) == 2 && req.Args[0] == "rev-parse" && req.Args[1] == "HEAD" {
		if resolved, err := quickRevParseHead(dir); err == nil && isAbsoluteRevision(resolved) {
			_, _ = w.Write([]byte(resolved))
			w.Header().Set("X-Exec-Error", "")
			w.Header().Set("X-Exec-Exit-Status", "0")
			w.Header().Set("X-Exec-Stderr", "")
			return
		}
	}
	// Special-case `git symbolic-ref HEAD` requests. These are invoked by resolvers determining the default branch of a repo.
	// For searches over large repo sets (> 1k), this leads to too many child process execs, which can lead
	// to a persistent failure mode where every exec takes > 10s, which is disastrous for gitserver performance.
	if len(req.Args) == 2 && req.Args[0] == "symbolic-ref" && req.Args[1] == "HEAD" {
		if resolved, err := quickSymbolicRefHead(dir); err == nil {
			_, _ = w.Write([]byte(resolved))
			w.Header().Set("X-Exec-Error", "")
			w.Header().Set("X-Exec-Exit-Status", "0")
			w.Header().Set("X-Exec-Stderr", "")
			return
		}
	}

	var stderrBuf bytes.Buffer
	stdoutW := &writeCounter{w: w}
	stderrW := &writeCounter{w: &limitWriter{W: &stderrBuf, N: 1024}}

	cmdStart = time.Now()
	cmd := exec.CommandContext(ctx, "git", req.Args...)
	dir.Set(cmd)
	cmd.Stdout = stdoutW
	cmd.Stderr = stderrW

	exitStatus, execErr = runCommand(ctx, cmd)

	status = strconv.Itoa(exitStatus)
	stdoutN = stdoutW.n
	stderrN = stderrW.n

	stderr := stderrBuf.String()
	checkMaybeCorruptRepo(req.Repo, dir, stderr)

	// write trailer
	w.Header().Set("X-Exec-Error", errorString(execErr))
	w.Header().Set("X-Exec-Exit-Status", status)
	w.Header().Set("X-Exec-Stderr", stderr)
}

func (s *Server) handleP4Exec(w http.ResponseWriter, r *http.Request) {
	var req protocol.P4ExecRequest
	if err := json.NewDecoder(r.Body).Decode(&req); err != nil {
		http.Error(w, err.Error(), http.StatusBadRequest)
		return
	}

	if len(req.Args) < 1 {
		http.Error(w, "args must be greater than or equal to 1", http.StatusBadRequest)
		return
	}

	// Make sure the subcommand is explicitly allowed
	allowlist := []string{"protects", "groups", "users", "group"}
	allowed := false
	for _, arg := range allowlist {
		if req.Args[0] == arg {
			allowed = true
			break
		}
	}
	if !allowed {
		http.Error(w, fmt.Sprintf("subcommand %q is not allowed", req.Args[0]), http.StatusBadRequest)
		return
	}

	// Make sure credentials are valid before heavier operation
	err := p4pingWithTrust(r.Context(), req.P4Port, req.P4User, req.P4Passwd)
	if err != nil {
		http.Error(w, err.Error(), http.StatusBadRequest)
		return
	}

	s.p4exec(w, r, &req)
}

func (s *Server) p4exec(w http.ResponseWriter, r *http.Request, req *protocol.P4ExecRequest) {
	// Flush writes more aggressively than standard net/http so that clients
	// with a context deadline see as much partial response body as possible.
	if fw := newFlushingResponseWriter(w); fw != nil {
		w = fw
		defer fw.Close()
	}

	ctx, cancel := context.WithTimeout(r.Context(), time.Minute)
	defer cancel()

	start := time.Now()
	var cmdStart time.Time // set once we have ensured commit
	exitStatus := -10810   // sentinel value to indicate not set
	var stdoutN, stderrN int64
	var status string
	var execErr error

	// Instrumentation
	{
		cmd := ""
		if len(req.Args) > 0 {
			cmd = req.Args[0]
		}
		args := strings.Join(req.Args, " ")

		var tr *trace.Trace
		tr, ctx = trace.New(ctx, "p4exec."+cmd, req.P4Port)
		tr.LogFields(
			otlog.Object("args", args),
		)

		execRunning.WithLabelValues(cmd, req.P4Port).Inc()
		defer func() {
			tr.LogFields(
				otlog.String("status", status),
				otlog.Int64("stdout", stdoutN),
				otlog.Int64("stderr", stderrN),
			)
			tr.SetError(execErr)
			tr.Finish()

			duration := time.Since(start)
			execRunning.WithLabelValues(cmd, req.P4Port).Dec()
			execDuration.WithLabelValues(cmd, req.P4Port, status).Observe(duration.Seconds())

			var cmdDuration time.Duration
			if !cmdStart.IsZero() {
				cmdDuration = time.Since(cmdStart)
			}

			isSlow := cmdDuration > 30*time.Second
			if honey.Enabled() || traceLogs || isSlow {
				act := actor.FromContext(ctx)
				ev := honey.NewEvent("gitserver-p4exec")
				ev.SetSampleRate(honeySampleRate(cmd, act.IsInternal()))
				ev.AddField("p4port", req.P4Port)
				ev.AddField("cmd", cmd)
				ev.AddField("args", args)
				ev.AddField("actor", act.UIDString())
				ev.AddField("client", r.UserAgent())
				ev.AddField("duration_ms", duration.Milliseconds())
				ev.AddField("stdout_size", stdoutN)
				ev.AddField("stderr_size", stderrN)
				ev.AddField("exit_status", exitStatus)
				ev.AddField("status", status)
				if execErr != nil {
					ev.AddField("error", execErr.Error())
				}
				if !cmdStart.IsZero() {
					ev.AddField("cmd_duration_ms", cmdDuration.Milliseconds())
				}

				if traceID := trace.ID(ctx); traceID != "" {
					ev.AddField("traceID", traceID)
					ev.AddField("trace", trace.URL(traceID, conf.ExternalURL()))
				}

				_ = ev.Send()
				if traceLogs {
					log15.Debug("TRACE gitserver p4exec", mapToLog15Ctx(ev.Fields())...)
				}
				if isSlow {
					log15.Warn("Long p4exec request", mapToLog15Ctx(ev.Fields())...)
				}
			}
		}()
	}

	w.Header().Set("Trailer", "X-Exec-Error")
	w.Header().Add("Trailer", "X-Exec-Exit-Status")
	w.Header().Add("Trailer", "X-Exec-Stderr")
	w.WriteHeader(http.StatusOK)

	var stderrBuf bytes.Buffer
	stdoutW := &writeCounter{w: w}
	stderrW := &writeCounter{w: &limitWriter{W: &stderrBuf, N: 1024}}

	cmdStart = time.Now()
	cmd := exec.CommandContext(ctx, "p4", req.Args...)
	cmd.Env = append(os.Environ(),
		"P4PORT="+req.P4Port,
		"P4USER="+req.P4User,
		"P4PASSWD="+req.P4Passwd,
	)
	cmd.Stdout = stdoutW
	cmd.Stderr = stderrW

	exitStatus, execErr = runCommand(ctx, cmd)

	status = strconv.Itoa(exitStatus)
	stdoutN = stdoutW.n
	stderrN = stderrW.n

	stderr := stderrBuf.String()

	// write trailer
	w.Header().Set("X-Exec-Error", errorString(execErr))
	w.Header().Set("X-Exec-Exit-Status", status)
	w.Header().Set("X-Exec-Stderr", stderr)
}

func (s *Server) setLastError(ctx context.Context, name api.RepoName, error string) (err error) {
	if s.DB == nil {
		return nil
	}
	return database.GitserverRepos(s.DB).SetLastError(ctx, name, error, s.Hostname)
}

func (s *Server) setLastFetched(ctx context.Context, name api.RepoName) error {
	if s.DB == nil {
		return nil
	}

	dir := s.dir(name)

	lastFetched, err := repoLastFetched(dir)
	if err != nil {
		return errors.Wrapf(err, "failed to get last fetched for %s", name)
	}

	lastChanged, err := repoLastChanged(dir)
	if err != nil {
		return errors.Wrapf(err, "failed to get last changed for %s", name)
	}

	return database.GitserverRepos(s.DB).SetLastFetched(ctx, name, database.GitserverFetchData{
		LastFetched: lastFetched,
		LastChanged: lastChanged,
		ShardID:     s.Hostname,
	})
}

// setLastErrorNonFatal is the same as setLastError but only logs errors
func (s *Server) setLastErrorNonFatal(ctx context.Context, name api.RepoName, err error) {
	var errString string
	if err != nil {
		errString = err.Error()
	}
	if err := s.setLastError(ctx, name, errString); err != nil {
		log15.Warn("Setting last error in DB", "error", err)
	}
}

func (s *Server) setCloneStatus(ctx context.Context, name api.RepoName, status types.CloneStatus) (err error) {
	if s.DB == nil {
		return nil
	}
	return database.GitserverRepos(s.DB).SetCloneStatus(ctx, name, status, s.Hostname)
}

// setCloneStatusNonFatal is the same as setCloneStatus but only logs errors
func (s *Server) setCloneStatusNonFatal(ctx context.Context, name api.RepoName, status types.CloneStatus) {
	if err := s.setCloneStatus(ctx, name, status); err != nil {
		log15.Warn("Setting clone status in DB", "error", err)
	}
}

// setRepoSize calculates the size of the repo and stores it in the database.
func (s *Server) setRepoSize(ctx context.Context, name api.RepoName) error {
	if s.DB == nil {
		return nil
	}

	return database.GitserverRepos(s.DB).SetRepoSize(ctx, name, dirSize(s.dir(name).Path(".")), s.Hostname)
}

// setGitAttributes writes our global gitattributes to
// gitDir/info/attributes. This will override .gitattributes inside of
// repositories. It is used to unset attributes such as export-ignore.
func setGitAttributes(dir GitDir) error {
	infoDir := dir.Path("info")
	if err := os.Mkdir(infoDir, os.ModePerm); err != nil && !os.IsExist(err) {
		return errors.Wrap(err, "failed to set git attributes")
	}

	_, err := updateFileIfDifferent(
		filepath.Join(infoDir, "attributes"),
		[]byte(`# Managed by Sourcegraph gitserver.

# We want every file to be present in git archive.
* -export-ignore
`))
	if err != nil {
		return errors.Wrap(err, "failed to set git attributes")
	}
	return nil
}

// testRepoCorrupter is used by tests to disrupt a cloned repository (e.g. deleting
// HEAD, zeroing it out, etc.)
var testRepoCorrupter func(ctx context.Context, tmpDir GitDir)

// cloneOptions specify optional behaviour for the cloneRepo function.
type cloneOptions struct {
	// Block will wait for the clone to finish before returning. If the clone
	// fails, the error will be returned. The passed in context is
	// respected. When not blocking the clone is done with a server background
	// context.
	Block bool

	// Overwrite will overwrite the existing clone.
	Overwrite bool

	// CloneFromShard is the hostname of the gitserver instance which is the current owner of the
	// repository. If this is a non-zero string, then gitserver will attempt to clone the repo from
	// that gitserver instance instead of the upstream repo URL of the external service.
	CloneFromShard string
}

// cloneRepo performs a clone operation for the given repository. It is
// non-blocking by default.
func (s *Server) cloneRepo(ctx context.Context, repo api.RepoName, opts *cloneOptions) (string, error) {
	if isAlwaysCloningTest(repo) {
		return "This will never finish cloning", nil
	}

	dir := s.dir(repo)

	// PERF: Before doing the network request to check if isCloneable, lets
	// ensure we are not already cloning.
	if progress, cloneInProgress := s.locker.Status(dir); cloneInProgress {
		return progress, nil
	}

	syncer, err := s.GetVCSSyncer(ctx, repo)
	if err != nil {
		return "", errors.Wrap(err, "get VCS syncer")
	}

	var remoteURL *vcs.URL
	if opts != nil && opts.CloneFromShard != "" {
		// are we cloning from the same gitserver instance?
		if s.hostnameMatch(strings.TrimPrefix(opts.CloneFromShard, "http://")) {
			return "", errors.Errorf("cannot clone from the same gitserver instance")
		}

		remoteURL, err = vcs.ParseURL(filepath.Join(opts.CloneFromShard, "git", string(repo)))
	} else {
		// We may be attempting to clone a private repo so we need an internal actor.
		remoteURL, err = s.getRemoteURL(actor.WithInternalActor(ctx), repo)
	}
	if err != nil {
		return "", err
	}

	// isCloneable causes a network request, so we limit the number that can
	// run at one time. We use a separate semaphore to cloning since these
	// checks being blocked by a few slow clones will lead to poor feedback to
	// users. We can defer since the rest of the function does not block this
	// goroutine.
	ctx, cancel, err := s.acquireCloneableLimiter(ctx)
	if err != nil {
		return "", err // err will be a context error
	}
	defer cancel()

	if err = s.rpsLimiter.Wait(ctx); err != nil {
		return "", err
	}

	if err := syncer.IsCloneable(ctx, remoteURL); err != nil {
		redactedErr := newURLRedactor(remoteURL).redact(err.Error())
		return "", errors.Errorf("error cloning repo: repo %s not cloneable: %s", repo, redactedErr)
	}

	// Mark this repo as currently being cloned. We have to check again if someone else isn't already
	// cloning since we released the lock. We released the lock since isCloneable is a potentially
	// slow operation.
	lock, ok := s.locker.TryAcquire(dir, "starting clone")
	if !ok {
		// Someone else beat us to it
		status, _ := s.locker.Status(dir)
		return status, nil
	}

	if s.skipCloneForTests {
		lock.Release()
		return "", nil
	}

	// We clone to a temporary location first to avoid having incomplete
	// clones in the repo tree. This also avoids leaving behind corrupt clones
	// if the clone is interrupted.
	if opts != nil && opts.Block {
		ctx, cancel, err := s.acquireCloneLimiter(ctx)
		if err != nil {
			return "", err
		}
		defer cancel()

		// We are blocking, so use the passed in context.
		err = s.doClone(ctx, repo, dir, syncer, lock, remoteURL, opts)
		err = errors.Wrapf(err, "failed to clone %s", repo)
		// Use a background context to ensure we still update the DB even if we time out
		s.setLastErrorNonFatal(context.Background(), repo, err)
		return "", err
	}

	// We push the cloneJob to a queue and let the producer-consumer pipeline take over from this
	// point. See definitions of cloneJobProducer and cloneJobConsumer to understand how these jobs
	// are processed.
	s.CloneQueue.push(&cloneJob{
		repo:      repo,
		dir:       dir,
		syncer:    syncer,
		lock:      lock,
		remoteURL: remoteURL,
		options:   opts,
	})

	return "", nil
}

func (s *Server) doClone(ctx context.Context, repo api.RepoName, dir GitDir, syncer VCSSyncer, lock *RepositoryLock, remoteURL *vcs.URL, opts *cloneOptions) (err error) {
	defer lock.Release()
	defer func() {
		if err != nil {
			repoCloneFailedCounter.Inc()
		}
	}()
	if err := s.rpsLimiter.Wait(ctx); err != nil {
		return err
	}

	ctx, cancel2 := context.WithTimeout(ctx, conf.GitLongCommandTimeout())
	defer cancel2()

	dstPath := string(dir)
	overwrite := opts != nil && opts.Overwrite
	if !overwrite {
		// We clone to a temporary directory first, so avoid wasting resources
		// if the directory already exists.
		if _, err := os.Stat(dstPath); err == nil {
			return &os.PathError{
				Op:   "cloneRepo",
				Path: dstPath,
				Err:  os.ErrExist,
			}
		}
	}

	tmpPath, err := s.tempDir("clone-")
	if err != nil {
		return err
	}
	defer os.RemoveAll(tmpPath)
	tmpPath = filepath.Join(tmpPath, ".git")
	tmp := GitDir(tmpPath)

	// It may already be cloned
	if !repoCloned(dir) {
		s.setCloneStatusNonFatal(ctx, repo, types.CloneStatusCloning)
	}
	defer func() {
		// Use a background context to ensure we still update the DB even if we time out
		s.setCloneStatusNonFatal(context.Background(), repo, cloneStatus(repoCloned(dir), false))
	}()

	cmd, err := syncer.CloneCommand(ctx, remoteURL, tmpPath)
	if err != nil {
		return errors.Wrap(err, "get clone command")
	}
	if cmd.Env == nil {
		cmd.Env = os.Environ()
	}

	// see issue #7322: skip LFS content in repositories with Git LFS configured
	cmd.Env = append(cmd.Env, "GIT_LFS_SKIP_SMUDGE=1")
	log15.Info("cloning repo", "repo", repo, "tmp", tmpPath, "dst", dstPath)

	pr, pw := io.Pipe()
	defer pw.Close()

	go readCloneProgress(newURLRedactor(remoteURL), lock, pr, repo)

	if output, err := runWithRemoteOpts(ctx, cmd, pw); err != nil {
		return errors.Wrapf(err, "clone failed. Output: %s", string(output))
	}

	if testRepoCorrupter != nil {
		testRepoCorrupter(ctx, tmp)
	}

	removeBadRefs(ctx, tmp)

	if err := setHEAD(ctx, tmp, syncer, repo, remoteURL); err != nil {
		log15.Error("Failed to ensure HEAD exists", "repo", repo, "error", err)
		return errors.Wrap(err, "failed to ensure HEAD exists")
	}

	if err := setRepositoryType(tmp, syncer.Type()); err != nil {
		return errors.Wrap(err, `git config set "sourcegraph.type"`)
	}

	// Update the last-changed stamp.
	if err := setLastChanged(tmp); err != nil {
		return errors.Wrapf(err, "failed to update last changed time")
	}

	// Set gitattributes
	if err := setGitAttributes(tmp); err != nil {
		return err
	}

	if overwrite {
		// remove the current repo by putting it into our temporary directory
		err := renameAndSync(dstPath, filepath.Join(filepath.Dir(tmpPath), "old"))
		if err != nil && !os.IsNotExist(err) {
			return errors.Wrapf(err, "failed to remove old clone")
		}
	}

	if err := os.MkdirAll(filepath.Dir(dstPath), os.ModePerm); err != nil {
		return err
	}
	if err := renameAndSync(tmpPath, dstPath); err != nil {
		return err
	}

	// Successfully updated, best-effort updating of db fetch state based on
	// disk state.
	if err := s.setLastFetched(ctx, repo); err != nil {
		log15.Warn("failed setting last fetch in DB", "repo", repo, "error", err)
	}

	// Successfully updated, best-effort calculation of the repo size.
	if err := s.setRepoSize(ctx, repo); err != nil {
		log15.Warn("failed setting repo size", "repo", repo, "error", err)
	}

	log15.Info("repo cloned", "repo", repo)
	repoClonedCounter.Inc()

	return nil
}

// readCloneProgress scans the reader and saves the most recent line of output
// as the lock status.
func readCloneProgress(redactor *urlRedactor, lock *RepositoryLock, pr io.Reader, repo api.RepoName) {
	var logFile *os.File
	var err error

	if conf.Get().CloneProgressLog {
		logFile, err = os.CreateTemp("", "")
		if err != nil {
			log15.Warn("failed to create temporary clone log file", "error", err, "repo", repo)
		} else {
			log15.Info("logging clone output", "file", logFile.Name(), "repo", repo)
			defer logFile.Close()
		}
	}

	scan := bufio.NewScanner(pr)
	scan.Split(scanCRLF)
	for scan.Scan() {
		progress := scan.Text()

		// 🚨 SECURITY: The output could include the clone url with may contain a sensitive token.
		// Redact the full url and any found HTTP credentials to be safe.
		//
		// e.g.
		// $ git clone http://token@github.com/foo/bar
		// Cloning into 'nick'...
		// fatal: repository 'http://token@github.com/foo/bar/' not found
		redactedProgress := redactor.redact(progress)

		lock.SetStatus(redactedProgress)

		if logFile != nil {
			// Failing to write here is non-fatal and we don't want to spam our logs if there
			// are issues
			_, _ = fmt.Fprintln(logFile, progress)
		}
	}
	if err := scan.Err(); err != nil {
		log15.Error("error reporting progress", "error", err)
	}
}

// urlRedactor redacts all sensitive strings from a message.
type urlRedactor struct {
	// sensitive are sensitive strings to be redacted.
	// The strings should not be empty.
	sensitive []string
}

// newURLRedactor returns a new urlRedactor that redacts
// credentials found in rawurl, and the rawurl itself.
func newURLRedactor(parsedURL *vcs.URL) *urlRedactor {
	var sensitive []string
	pw, _ := parsedURL.User.Password()
	u := parsedURL.User.Username()
	if pw != "" && u != "" {
		// Only block password if we have both as we can
		// assume that the username isn't sensitive in this case
		sensitive = append(sensitive, pw)
	} else {
		if pw != "" {
			sensitive = append(sensitive, pw)
		}
		if u != "" {
			sensitive = append(sensitive, u)
		}
	}
	sensitive = append(sensitive, parsedURL.String())
	return &urlRedactor{sensitive: sensitive}
}

// redact returns a redacted version of message.
// Sensitive strings are replaced with "<redacted>".
func (r *urlRedactor) redact(message string) string {
	for _, s := range r.sensitive {
		message = strings.ReplaceAll(message, s, "<redacted>")
	}
	return message
}

// scanCRLF is similar to bufio.ScanLines except it splits on both '\r' and '\n'
// and it does not return tokens that contain only whitespace.
func scanCRLF(data []byte, atEOF bool) (advance int, token []byte, err error) {
	if atEOF && len(data) == 0 {
		return 0, nil, nil
	}
	trim := func(data []byte) []byte {
		data = bytes.TrimSpace(data)
		if len(data) == 0 {
			// Don't pass back a token that is all whitespace.
			return nil
		}
		return data
	}
	if i := bytes.IndexAny(data, "\r\n"); i >= 0 {
		// We have a full newline-terminated line.
		return i + 1, trim(data[:i]), nil
	}
	// If we're at EOF, we have a final, non-terminated line. Return it.
	if atEOF {
		return len(data), trim(data), nil
	}
	// Request more data.
	return 0, nil, nil
}

// testGitRepoExists is a test fixture that overrides the return value for
// GitRepoSyncer.IsCloneable when it is set.
var testGitRepoExists func(ctx context.Context, remoteURL *vcs.URL) error

var (
	execRunning = promauto.NewGaugeVec(prometheus.GaugeOpts{
		Name: "src_gitserver_exec_running",
		Help: "number of gitserver.Command running concurrently.",
	}, []string{"cmd", "repo"})
	execDuration = promauto.NewHistogramVec(prometheus.HistogramOpts{
		Name:    "src_gitserver_exec_duration_seconds",
		Help:    "gitserver.Command latencies in seconds.",
		Buckets: trace.UserLatencyBuckets,
	}, []string{"cmd", "repo", "status"})

	searchRunning = promauto.NewGauge(prometheus.GaugeOpts{
		Name: "src_gitserver_search_running",
		Help: "number of gitserver.Search running concurrently.",
	})
	searchDuration = promauto.NewHistogramVec(prometheus.HistogramOpts{
		Name:    "src_gitserver_search_duration_seconds",
		Help:    "gitserver.Search duration in seconds.",
		Buckets: []float64{0.01, 0.05, 0.1, 0.2, 0.5, 1, 2, 5, 10, 30},
	}, []string{"error"})
	searchLatency = promauto.NewHistogram(prometheus.HistogramOpts{
		Name:    "src_gitserver_search_latency_seconds",
		Help:    "gitserver.Search latency (time until first result is sent) in seconds.",
		Buckets: []float64{0.01, 0.05, 0.1, 0.2, 0.5, 1, 2, 5, 10, 30},
	})

	pendingClones = promauto.NewGauge(prometheus.GaugeOpts{
		Name: "src_gitserver_clone_queue",
		Help: "number of repos waiting to be cloned.",
	})
	lsRemoteQueue = promauto.NewGauge(prometheus.GaugeOpts{
		Name: "src_gitserver_lsremote_queue",
		Help: "number of repos waiting to check existence on remote code host (git ls-remote).",
	})
	repoClonedCounter = promauto.NewCounter(prometheus.CounterOpts{
		Name: "src_gitserver_repo_cloned",
		Help: "number of successful git clones run",
	})
	repoCloneFailedCounter = promauto.NewCounter(prometheus.CounterOpts{
		Name: "src_gitserver_repo_cloned_failed",
		Help: "number of failed git clones",
	})
)

// Send 1 in 16 events to honeycomb. This is hardcoded since we only use this
// for Sourcegraph.com.
//
// 2020-05-29 1 in 4. We are currently at the top tier for honeycomb (before
// enterprise) and using double our quota. This gives us room to grow. If you
// find we keep bumping this / missing data we care about we can look into
// more dynamic ways to sample in our application code.
//
// 2020-07-20 1 in 16. Again hitting very high usage. Likely due to recent
// scaling up of the indexed search cluster. Will require more investigation,
// but we should probably segment user request path traffic vs internal batch
// traffic.
//
// 2020-11-02 Dynamically sample. Again hitting very high usage. Same root
// cause as before, scaling out indexed search cluster. We update our sampling
// to instead be dynamic, since "rev-parse" is 12 times more likely than the
// next most common command.
//
// 2021-08-20 over two hours we did 128 * 128 * 1e6 rev-parse requests
// internally. So we update our sampling to heavily downsample internal
// rev-parse, while upping our sampling for non-internal.
// https://ui.honeycomb.io/sourcegraph/datasets/gitserver-exec/result/67e4bLvUddg
func honeySampleRate(cmd string, internal bool) uint {
	switch {
	case cmd == "rev-parse" && internal:
		return 1 << 14 // 16384

	case internal:
		// we care more about user requests, so downsample internal more.
		return 16

	default:
		return 8
	}
}

var headBranchPattern = lazyregexp.New(`HEAD branch: (.+?)\n`)

func (s *Server) doRepoUpdate(ctx context.Context, repo api.RepoName) error {
	span, ctx := ot.StartSpanFromContext(ctx, "Server.doRepoUpdate")
	span.SetTag("repo", repo)
	defer span.Finish()

	if msg, ok := isPaused(filepath.Join(s.ReposDir, string(protocol.NormalizeRepo(repo)))); ok {
		log15.Warn("doRepoUpdate paused", "repo", repo, "reason", msg)
		return nil
	}

	s.repoUpdateLocksMu.Lock()
	l, ok := s.repoUpdateLocks[repo]
	if !ok {
		l = &locks{
			once: new(sync.Once),
			mu:   new(sync.Mutex),
		}
		s.repoUpdateLocks[repo] = l
	}
	once := l.once
	mu := l.mu
	s.repoUpdateLocksMu.Unlock()

	// doBackgroundRepoUpdate can block longer than our context deadline. done will
	// close when its done. We can return when either done is closed or our
	// deadline has passed.
	done := make(chan struct{})
	err := errors.New("another operation is already in progress")
	go func() {
		defer close(done)
		once.Do(func() {
			mu.Lock() // Prevent multiple updates in parallel. It works fine, but it wastes resources.
			defer mu.Unlock()

			s.repoUpdateLocksMu.Lock()
			l.once = new(sync.Once) // Make new requests wait for next update.
			s.repoUpdateLocksMu.Unlock()

			err = s.doBackgroundRepoUpdate(repo)
			if err != nil {
				log15.Error("performing background repo update", "error", err)
			}
			ctx, cancel := s.serverContext()
			defer cancel()
			s.setLastErrorNonFatal(ctx, repo, err)
		})
	}()

	select {
	case <-done:
		return errors.Wrapf(err, "repo %s:", repo)
	case <-ctx.Done():
		span.LogFields(otlog.String("event", "context canceled"))
		return ctx.Err()
	}
}

var doBackgroundRepoUpdateMock func(api.RepoName) error

func (s *Server) doBackgroundRepoUpdate(repo api.RepoName) error {
	if doBackgroundRepoUpdateMock != nil {
		return doBackgroundRepoUpdateMock(repo)
	}
	// background context.
	ctx, cancel1 := s.serverContext()
	defer cancel1()

	// ensure the background update doesn't hang forever
	ctx, cancel2 := context.WithTimeout(ctx, conf.GitLongCommandTimeout())
	defer cancel2()

	// This background process should use our internal actor
	ctx = actor.WithInternalActor(ctx)

	ctx, cancel2, err := s.acquireCloneLimiter(ctx)
	if err != nil {
		return err
	}
	defer cancel2()

	if err = s.rpsLimiter.Wait(ctx); err != nil {
		return err
	}

	repo = protocol.NormalizeRepo(repo)
	dir := s.dir(repo)

	remoteURL, err := s.getRemoteURL(ctx, repo)
	if err != nil {
		return errors.Wrap(err, "failed to determine Git remote URL")
	}

	syncer, err := s.GetVCSSyncer(ctx, repo)
	if err != nil {
		return errors.Wrap(err, "get VCS syncer")
	}

	// drop temporary pack files after a fetch. this function won't
	// return until this fetch has completed or definitely-failed,
	// either way they can't still be in use. we don't care exactly
	// when the cleanup happens, just that it does.
	defer s.cleanTmpFiles(dir)

	err = syncer.Fetch(ctx, remoteURL, dir)
	if err != nil {
		log15.Error("Failed to fetch", "repo", repo, "error", err)
		return errors.Wrap(err, "failed to fetch")
	}

	removeBadRefs(ctx, dir)

	if err := setHEAD(ctx, dir, syncer, repo, remoteURL); err != nil {
		log15.Error("Failed to ensure HEAD exists", "repo", repo, "error", err)
		return errors.Wrap(err, "failed to ensure HEAD exists")
	}

	if err := setRepositoryType(dir, syncer.Type()); err != nil {
		return errors.Wrap(err, `git config set "sourcegraph.type"`)
	}

	// Update the last-changed stamp.
	if err := setLastChanged(dir); err != nil {
		log15.Warn("Failed to update last changed time", "repo", repo, "error", err)
	}

	// Successfully updated, best-effort updating of db fetch state based on
	// disk state.
	if err := s.setLastFetched(ctx, repo); err != nil {
		log15.Warn("failed setting last fetch in DB", "repo", repo, "error", err)
	}

	// Successfully updated, best-effort calculation of the repo size.
	if err := s.setRepoSize(ctx, repo); err != nil {
		log15.Warn("failed setting repo size", "repo", repo, "error", err)
	}

	return nil
}

var (
	badRefsOnce sync.Once
	badRefs     []string
)

// removeBadRefs removes bad refs and tags from the git repo at dir. This
// should be run after a clone or fetch. If your repository contains a ref or
// tag called HEAD (case insensitive), most commands will output a warning
// from git:
//
//  warning: refname 'HEAD' is ambiguous.
//
// Instead we just remove this ref.
func removeBadRefs(ctx context.Context, dir GitDir) {
	// older versions of git do not remove tags case insensitively, so we
	// generate every possible case of HEAD (2^4 = 16)
	badRefsOnce.Do(func() {
		for bits := uint8(0); bits < (1 << 4); bits++ {
			s := []byte("HEAD")
			for i, c := range s {
				// lowercase if the i'th bit of bits is 1
				if bits&(1<<i) != 0 {
					s[i] = c - 'A' + 'a'
				}
			}
			badRefs = append(badRefs, string(s))
		}
	})

	args := append([]string{"branch", "-D"}, badRefs...)
	cmd := exec.CommandContext(ctx, "git", args...)
	dir.Set(cmd)
	_ = cmd.Run()

	args = append([]string{"tag", "-d"}, badRefs...)
	cmd = exec.CommandContext(ctx, "git", args...)
	dir.Set(cmd)
	_ = cmd.Run()
}

// ensureHEAD verifies that there is a HEAD file within the repo, and that it
// is of non-zero length. If either condition is met, we configure a
// best-effort default.
func ensureHEAD(dir GitDir) {
	head, err := os.Stat(dir.Path("HEAD"))
	if os.IsNotExist(err) || head.Size() == 0 {
		os.WriteFile(dir.Path("HEAD"), []byte("ref: refs/heads/master"), 0600)
	}
}

// setHEAD configures git repo defaults (such as what HEAD is) which are
// needed for git commands to work.
func setHEAD(ctx context.Context, dir GitDir, syncer VCSSyncer, repo api.RepoName, remoteURL *vcs.URL) error {
	// Verify that there is a HEAD file within the repo, and that it is of
	// non-zero length.
	ensureHEAD(dir)

	// Fallback to git's default branch name if git remote show fails.
	headBranch := "master"

	// try to fetch HEAD from origin
	cmd, err := syncer.RemoteShowCommand(ctx, remoteURL)
	if err != nil {
		return errors.Wrap(err, "get remote show command")
	}
	dir.Set(cmd)
	output, err := runWithRemoteOpts(ctx, cmd, nil)
	if err != nil {
		log15.Error("Failed to fetch remote info", "repo", repo, "error", err, "output", string(output))
		return errors.Wrap(err, "failed to fetch remote info")
	}

	submatches := headBranchPattern.FindSubmatch(output)
	if len(submatches) == 2 {
		submatch := string(submatches[1])
		if submatch != "(unknown)" {
			headBranch = submatch
		}
	}

	// check if branch pointed to by HEAD exists
	cmd = exec.CommandContext(ctx, "git", "rev-parse", headBranch, "--")
	dir.Set(cmd)
	if err := cmd.Run(); err != nil {
		// branch does not exist, pick first branch
		cmd := exec.CommandContext(ctx, "git", "branch")
		dir.Set(cmd)
		list, err := cmd.Output()
		if err != nil {
			log15.Error("Failed to list branches", "repo", repo, "error", err, "output", string(output))
			return errors.Wrap(err, "failed to list branches")
		}
		lines := strings.Split(string(list), "\n")
		branch := strings.TrimPrefix(strings.TrimPrefix(lines[0], "* "), "  ")
		if branch != "" {
			headBranch = branch
		}
	}

	// set HEAD
	cmd = exec.CommandContext(ctx, "git", "symbolic-ref", "HEAD", "refs/heads/"+headBranch)
	dir.Set(cmd)
	if output, err := cmd.CombinedOutput(); err != nil {
		log15.Error("Failed to set HEAD", "repo", repo, "error", err, "output", string(output))
		return errors.Wrap(err, "Failed to set HEAD")
	}

	return nil
}

// setLastChanged discerns an approximate last-changed timestamp for a
// repository. This can be approximate; it's used to determine how often we
// should run `git fetch`, but is not relied on strongly. The basic plan
// is as follows: If a repository has never had a timestamp before, we
// guess that the right stamp is *probably* the timestamp of the most
// chronologically-recent commit. If there are no commits, we just use the
// current time because that's probably usually a temporary state.
//
// If a timestamp already exists, we want to update it if and only if
// the set of references (as determined by `git show-ref`) has changed.
//
// To accomplish this, we assert that the file `sg_refhash` in the git
// directory should, if it exists, contain a hash of the output of
// `git show-ref`, and have a timestamp of "the last time this changed",
// except that if we're creating that file for the first time, we set
// it to the timestamp of the top commit. We then compute the hash of
// the show-ref output, and store it in the file if and only if it's
// different from the current contents.
//
// If show-ref fails, we use rev-list to determine whether that's just
// an empty repository (not an error) or some kind of actual error
// that is possibly causing our data to be incorrect, which should
// be reported.
func setLastChanged(dir GitDir) error {
	hashFile := dir.Path("sg_refhash")

	hash, err := computeRefHash(dir)
	if err != nil {
		return errors.Wrapf(err, "computeRefHash failed for %s", dir)
	}

	var stamp time.Time
	if _, err := os.Stat(hashFile); os.IsNotExist(err) {
		// This is the first time we are calculating the hash. Give a more
		// approriate timestamp for sg_refhash than the current time.
		stamp = computeLatestCommitTimestamp(dir)
	}

	_, err = updateFileIfDifferent(hashFile, hash)
	if err != nil {
		return errors.Wrapf(err, "failed to update %s", hashFile)
	}

	// If stamp is non-zero we have a more approriate mtime.
	if !stamp.IsZero() {
		err = os.Chtimes(hashFile, stamp, stamp)
		if err != nil {
			return errors.Wrapf(err, "failed to set mtime to the lastest commit timestamp for %s", dir)
		}
	}

	return nil
}

// computeLatestCommitTimestamp returns the timestamp of the most recent
// commit if any. If there are no commits or the latest commit is in the
// future, or there is any error, time.Now is returned.
func computeLatestCommitTimestamp(dir GitDir) time.Time {
	now := time.Now() // return current time if we don't find a more accurate time
	cmd := exec.Command("git", "rev-list", "--all", "--timestamp", "-n", "1")
	dir.Set(cmd)
	output, err := cmd.Output()
	// If we don't have a more specific stamp, we'll return the current time,
	// and possibly an error.
	if err != nil {
		log15.Warn("computeLatestCommitTimestamp: failed to execute, defaulting to time.Now", "repo", dir, "error", err)
		return now
	}

	words := bytes.Split(output, []byte(" "))
	// An empty rev-list output, without an error, is okay.
	if len(words) < 2 {
		return now
	}

	// We should have a timestamp and a commit hash; format is
	// 1521316105 ff03fac223b7f16627b301e03bf604e7808989be
	epoch, err := strconv.ParseInt(string(words[0]), 10, 64)
	if err != nil {
		log15.Warn("computeLatestCommitTimestamp: ignoring corrupted timestamp, defaulting to time.Now", "repo", dir, "timestamp", words[0])
		return now
	}
	stamp := time.Unix(epoch, 0)
	if stamp.After(now) {
		return now
	}
	return stamp
}

// computeRefHash returns a hash of the refs for dir. The hash should only
// change if the set of refs and the commits they point to change.
func computeRefHash(dir GitDir) ([]byte, error) {
	// Do not use CommandContext since this is a fast operation we do not want
	// to interrupt.
	cmd := exec.Command("git", "show-ref")
	dir.Set(cmd)
	output, err := cmd.Output()
	if err != nil {
		// Ignore the failure for an empty repository: show-ref fails with
		// empty output and an exit code of 1
		var e *exec.ExitError
		if !errors.As(err, &e) || len(output) != 0 || len(e.Stderr) != 0 || e.Sys().(syscall.WaitStatus).ExitStatus() != 1 {
			return nil, err
		}
	}

	lines := bytes.Split(output, []byte("\n"))
	sort.Slice(lines, func(i, j int) bool {
		return bytes.Compare(lines[i], lines[j]) < 0
	})
	hasher := sha256.New()
	for _, b := range lines {
		_, _ = hasher.Write(b)
		_, _ = hasher.Write([]byte("\n"))
	}
	hash := make([]byte, hex.EncodedLen(hasher.Size()))
	hex.Encode(hash, hasher.Sum(nil))
	return hash, nil
}

func (s *Server) ensureRevision(ctx context.Context, repo api.RepoName, rev string, repoDir GitDir) (didUpdate bool) {
	if rev == "" || rev == "HEAD" {
		return false
	}
	// rev-parse on an OID does not check if the commit actually exists, so it always
	// works. So we append ^0 to force the check
	if isAbsoluteRevision(rev) {
		rev = rev + "^0"
	}
	cmd := exec.Command("git", "rev-parse", rev, "--")
	repoDir.Set(cmd)
	if err := cmd.Run(); err == nil {
		return false
	}
	// Revision not found, update before returning.
	err := s.doRepoUpdate(ctx, repo)
	if err != nil {
		log15.Warn("failed to perform background repo update", "error", err, "repo", repo, "rev", rev)
	}
	return true
}

const headFileRefPrefix = "ref: "

// quickSymbolicRefHead best-effort mimics the execution of `git symbolic-ref HEAD`, but doesn't exec a child process.
// It just reads the .git/HEAD file from the bare git repository directory.
func quickSymbolicRefHead(dir GitDir) (string, error) {
	// See if HEAD contains a commit hash and fail if so.
	head, err := os.ReadFile(dir.Path("HEAD"))
	if err != nil {
		return "", err
	}
	head = bytes.TrimSpace(head)
	if isAbsoluteRevision(string(head)) {
		return "", errors.New("ref HEAD is not a symbolic ref")
	}

	// HEAD doesn't contain a commit hash. It contains something like "ref: refs/heads/master".
	if !bytes.HasPrefix(head, []byte(headFileRefPrefix)) {
		return "", errors.New("unrecognized HEAD file format")
	}
	headRef := bytes.TrimPrefix(head, []byte(headFileRefPrefix))
	return string(headRef), nil
}

// quickRevParseHead best-effort mimics the execution of `git rev-parse HEAD`, but doesn't exec a child process.
// It just reads the relevant files from the bare git repository directory.
func quickRevParseHead(dir GitDir) (string, error) {
	// See if HEAD contains a commit hash and return it if so.
	head, err := os.ReadFile(dir.Path("HEAD"))
	if err != nil {
		return "", err
	}
	head = bytes.TrimSpace(head)
	if h := string(head); isAbsoluteRevision(h) {
		return h, nil
	}

	// HEAD doesn't contain a commit hash. It contains something like "ref: refs/heads/master".
	if !bytes.HasPrefix(head, []byte(headFileRefPrefix)) {
		return "", errors.New("unrecognized HEAD file format")
	}
	// Look for the file in refs/heads. If it exists, it contains the commit hash.
	headRef := bytes.TrimPrefix(head, []byte(headFileRefPrefix))
	if bytes.HasPrefix(headRef, []byte("../")) || bytes.Contains(headRef, []byte("/../")) || bytes.HasSuffix(headRef, []byte("/..")) {
		// 🚨 SECURITY: prevent leakage of file contents outside repo dir
		return "", errors.Errorf("invalid ref format: %s", headRef)
	}
	headRefFile := dir.Path(filepath.FromSlash(string(headRef)))
	if refs, err := os.ReadFile(headRefFile); err == nil {
		return string(bytes.TrimSpace(refs)), nil
	}

	// File didn't exist in refs/heads. Look for it in packed-refs.
	f, err := os.Open(dir.Path("packed-refs"))
	if err != nil {
		return "", err
	}
	defer f.Close()
	scanner := bufio.NewScanner(f)
	for scanner.Scan() {
		fields := bytes.Fields(scanner.Bytes())
		if len(fields) != 2 {
			continue
		}
		commit, ref := fields[0], fields[1]
		if bytes.Equal(ref, headRef) {
			return string(commit), nil
		}
	}
	if err := scanner.Err(); err != nil {
		return "", err
	}

	// Didn't find the refs/heads/$HEAD_BRANCH in packed_refs
	return "", errors.New("could not compute `git rev-parse HEAD` in-process, try running `git` process")
}

// errorString returns the error string. If err is nil it returns the empty
// string.
func errorString(err error) string {
	if err == nil {
		return ""
	}
	return err.Error()
}

// IsAbsoluteRevision checks if the revision is a git OID SHA string.
//
// Note: This doesn't mean the SHA exists in a repository, nor does it mean it
// isn't a ref. Git allows 40-char hexadecimal strings to be references.
//
// copied from internal/vcs/git to avoid cyclic import
func isAbsoluteRevision(s string) bool {
	if len(s) != 40 {
		return false
	}
	for _, r := range s {
		if !(('0' <= r && r <= '9') ||
			('a' <= r && r <= 'f') ||
			('A' <= r && r <= 'F')) {
			return false
		}
	}
	return true
}<|MERGE_RESOLUTION|>--- conflicted
+++ resolved
@@ -246,16 +246,14 @@
 	repoUpdateLocksMu sync.Mutex // protects the map below and also updates to locks.once
 	repoUpdateLocks   map[api.RepoName]*locks
 
-<<<<<<< HEAD
+	// Used for setRepoSizes function to run only during the first run of janitor
+	setRepoSizesOnce sync.Once
+
 	// operations provide uniform observability via internal/observation. This value is
 	// set by RegisterMetrics when compiled as part of the gitserver binary. The server
 	// method ensureOperations should be used in all references to avoid a nil pointer
 	// dereferencs.
 	operations *operations
-=======
-	// Used for setRepoSizes function to run only during the first run of janitor
-	setRepoSizesOnce sync.Once
->>>>>>> 52dd4023
 }
 
 type locks struct {
@@ -1149,7 +1147,7 @@
 
 func (s *Server) handleBatchLog(w http.ResponseWriter, r *http.Request) {
 	// 🚨 SECURITY: Only allow POST requests.
-	if strings.ToUpper(r.Method) != "POST" {
+	if strings.ToUpper(r.Method) != http.MethodPost {
 		http.Error(w, "", http.StatusMethodNotAllowed)
 		return
 	}
@@ -1208,8 +1206,7 @@
 
 		// Validate request parameters
 		if len(req.RepoCommits) == 0 {
-			// Early exit
-			w.WriteHeader(http.StatusOK)
+			// Early exit: implicitly writes 200 OK
 			_ = json.NewEncoder(w).Encode(protocol.BatchLogResponse{Results: []protocol.BatchLogResult{}})
 			return 0, nil
 		}
@@ -1240,8 +1237,7 @@
 			})
 		}
 
-		// Write payload to client
-		w.WriteHeader(http.StatusOK)
+		// Write payload to client: implicitly writes 200 OK
 		_ = json.NewEncoder(w).Encode(protocol.BatchLogResponse{Results: results})
 		return 0, nil
 	}
@@ -1268,7 +1264,7 @@
 func (s *Server) handleExec(w http.ResponseWriter, r *http.Request) {
 	// 🚨 SECURITY: Only allow POST requests.
 	// See https://github.com/sourcegraph/security-issues/issues/213.
-	if strings.ToUpper(r.Method) != "POST" {
+	if strings.ToUpper(r.Method) != http.MethodPost {
 		http.Error(w, "", http.StatusMethodNotAllowed)
 		return
 	}
