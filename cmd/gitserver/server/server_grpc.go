--- conflicted
+++ resolved
@@ -455,11 +455,7 @@
 		return nil, status.Error(codes.InvalidArgument, "no DepotPath given")
 	}
 
-<<<<<<< HEAD
-	err := isDepotPathCloneable(ctx, req.P4Port, req.P4User, req.P4Passwd, req.DepotPath)
-=======
 	err := isDepotPathCloneable(ctx, req.GetP4Port(), req.GetP4User(), req.GetP4Passwd(), req.GetDepotPath())
->>>>>>> 0906821b
 	if err != nil {
 		return nil, status.Error(codes.NotFound, err.Error())
 	}
