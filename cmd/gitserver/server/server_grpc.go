package server

import (
	"context"
	"encoding/json"
	"io"
	"path/filepath"

	"google.golang.org/grpc/codes"
	"google.golang.org/grpc/status"

	"github.com/sourcegraph/log"

	"github.com/sourcegraph/sourcegraph/cmd/gitserver/server/accesslog"
	"github.com/sourcegraph/sourcegraph/internal/actor"
	"github.com/sourcegraph/sourcegraph/internal/api"
	"github.com/sourcegraph/sourcegraph/internal/gitserver"
	"github.com/sourcegraph/sourcegraph/internal/gitserver/gitdomain"
	"github.com/sourcegraph/sourcegraph/internal/gitserver/protocol"
	proto "github.com/sourcegraph/sourcegraph/internal/gitserver/v1"
	"github.com/sourcegraph/sourcegraph/internal/grpc/streamio"
	"github.com/sourcegraph/sourcegraph/internal/vcs"
	"github.com/sourcegraph/sourcegraph/lib/errors"
)

type GRPCServer struct {
	Server *Server
	proto.UnimplementedGitserverServiceServer
}

func (gs *GRPCServer) Exec(req *proto.ExecRequest, ss proto.GitserverService_ExecServer) error {
	internalReq := protocol.ExecRequest{
		Repo:           api.RepoName(req.GetRepo()),
		EnsureRevision: req.GetEnsureRevision(),
		Args:           req.GetArgs(),
		Stdin:          req.GetStdin(),
		NoTimeout:      req.GetNoTimeout(),
	}

	w := streamio.NewWriter(func(p []byte) error {
		return ss.Send(&proto.ExecResponse{
			Data: p,
		})
	})

	// Log which actor is accessing the repo.
	args := req.GetArgs()
	cmd := ""
	if len(args) > 0 {
		cmd = args[0]
		args = args[1:]
	}

	accesslog.Record(ss.Context(), req.GetRepo(),
		log.String("cmd", cmd),
		log.Strings("args", args),
	)

	// TODO(mucles): set user agent from all grpc clients
	return gs.doExec(ss.Context(), gs.Server.Logger, &internalReq, "unknown-grpc-client", w)
}

func (gs *GRPCServer) Archive(req *proto.ArchiveRequest, ss proto.GitserverService_ArchiveServer) error {
	// Log which which actor is accessing the repo.
	accesslog.Record(ss.Context(), req.Repo,
		log.String("treeish", req.Treeish),
		log.String("format", req.Format),
		log.Strings("path", req.Pathspecs),
	)

	if err := checkSpecArgSafety(req.GetTreeish()); err != nil {
		return status.Error(codes.InvalidArgument, err.Error())
	}

	if req.GetRepo() == "" || req.GetFormat() == "" {
		return status.Error(codes.InvalidArgument, "empty repo or format")
	}

	execReq := &protocol.ExecRequest{
		Repo: api.RepoName(req.GetRepo()),
		Args: []string{
			"archive",
			"--worktree-attributes",
			"--format=" + req.Format,
		},
	}

	if req.GetFormat() == string(gitserver.ArchiveFormatZip) {
		execReq.Args = append(execReq.Args, "-0")
	}

	execReq.Args = append(execReq.Args, req.GetTreeish(), "--")
	execReq.Args = append(execReq.Args, req.GetPathspecs()...)

	w := streamio.NewWriter(func(p []byte) error {
		return ss.Send(&proto.ArchiveResponse{
			Data: p,
		})
	})

	// TODO(mucles): set user agent from all grpc clients
	return gs.doExec(ss.Context(), gs.Server.Logger, execReq, "unknown-grpc-client", w)
}

// doExec executes the given git command and streams the output to the given writer.
//
// Note: This function wraps the underlying exec implementation and returns grpc specific error handling.
func (gs *GRPCServer) doExec(ctx context.Context, logger log.Logger, req *protocol.ExecRequest, userAgent string, w io.Writer) error {
	execStatus, err := gs.Server.exec(ctx, logger, req, userAgent, w)
	if err != nil {
		if v := (&NotFoundError{}); errors.As(err, &v) {
			s, err := status.New(codes.NotFound, "repo not found").WithDetails(&proto.NotFoundPayload{
				Repo:            string(req.Repo),
				CloneInProgress: v.Payload.CloneInProgress,
				CloneProgress:   v.Payload.CloneProgress,
			})
			if err != nil {
				gs.Server.Logger.Error("failed to marshal status", log.Error(err))
				return err
			}
			return s.Err()

		} else if errors.Is(err, ErrInvalidCommand) {
			return status.New(codes.InvalidArgument, "invalid command").Err()
		}

		return err
	}

	if execStatus.ExitStatus != 0 || execStatus.Err != nil {
		s, err := status.New(codes.Unknown, execStatus.Err.Error()).WithDetails(&proto.ExecStatusPayload{
			StatusCode: int32(execStatus.ExitStatus),
			Stderr:     execStatus.Stderr,
		})
		if err != nil {
			gs.Server.Logger.Error("failed to marshal status", log.Error(err))
			return err
		}
		return s.Err()
	}
	return nil

}

func (gs *GRPCServer) Search(req *proto.SearchRequest, ss proto.GitserverService_SearchServer) error {
	args, err := protocol.SearchRequestFromProto(req)
	if err != nil {
		return status.Error(codes.InvalidArgument, err.Error())
	}

	onMatch := func(match *protocol.CommitMatch) error {
		return ss.Send(&proto.SearchResponse{
			Message: &proto.SearchResponse_Match{Match: match.ToProto()},
		})
	}

	limitHit, err := gs.Server.search(ss.Context(), args, onMatch)
	if err != nil {
		if notExistError := new(gitdomain.RepoNotExistError); errors.As(err, &notExistError) {
			st, _ := status.New(codes.NotFound, err.Error()).WithDetails(&proto.NotFoundPayload{
				Repo:            string(notExistError.Repo),
				CloneInProgress: notExistError.CloneInProgress,
				CloneProgress:   notExistError.CloneProgress,
			})
			return st.Err()
		}
		return err
	}
	return ss.Send(&proto.SearchResponse{
		Message: &proto.SearchResponse_LimitHit{
			LimitHit: limitHit,
		},
	})
}

func (gs *GRPCServer) ReposStats(ctx context.Context, req *proto.ReposStatsRequest) (*proto.ReposStatsResponse, error) {
	b, err := gs.Server.readReposStatsFile(filepath.Join(gs.Server.ReposDir, reposStatsName))
	if err != nil {
<<<<<<< HEAD
		return nil, status.Errorf(codes.Internal, "failed to read %s: %v", reposStatsName, err.Error())
=======
		return nil, status.Errorf(codes.Internal, "failed to read %s: %s", reposStatsName, err.Error())
>>>>>>> 60d130de
	}

	var stats *protocol.ReposStats
	if err := json.Unmarshal(b, &stats); err != nil {
<<<<<<< HEAD
		return nil, status.Errorf(codes.Internal, "failed to unmarshal %s: %v", reposStatsName, err.Error())
	}

	return stats.ToProto(), nil
}

func (gs *GRPCServer) IsRepoCloneable(ctx context.Context, req *proto.IsRepoCloneableRequest) (*proto.IsRepoCloneableResponse, error) {
	if req.Repo == "" {
		return nil, errors.New("no Repo given")
	}

	repo := api.RepoName(req.Repo)

	var syncer VCSSyncer
	// We use an internal actor here as the repo may be private. It is safe since all
	// we return is a bool indicating whether the repo is cloneable or not. Perhaps
	// the only things that could leak here is whether a private repo exists although
	// the endpoint is only available internally so it's low risk.
	remoteURL, err := gs.Server.getRemoteURL(actor.WithInternalActor(ctx), repo)
	if err != nil {
		// We use this endpoint to verify if a repo exists without consuming
		// API rate limit, since many users visit private or bogus repos,
		// so we deduce the unauthenticated clone URL from the repo name.
		remoteURL, _ = vcs.ParseURL("https://" + string(req.Repo) + ".git")

		// At this point we are assuming it's a git repo
		syncer = &GitRepoSyncer{}
	} else {
		syncer, err = gs.Server.GetVCSSyncer(ctx, repo)
		if err != nil {
			return nil, err
		}
	}

	resp := &proto.IsRepoCloneableResponse{
		Cloned: repoCloned(gs.Server.dir(repo)),
	}
	if err := syncer.IsCloneable(ctx, remoteURL); err == nil {
		resp.Cloneable = true
	} else {
		resp.Reason = err.Error()
	}

	return resp, nil
=======
		return nil, status.Errorf(codes.Internal, "failed to unmarshal %s: %s", reposStatsName, err.Error())
	}

	return stats.ToProto(), nil
>>>>>>> 60d130de
}<|MERGE_RESOLUTION|>--- conflicted
+++ resolved
@@ -176,17 +176,12 @@
 func (gs *GRPCServer) ReposStats(ctx context.Context, req *proto.ReposStatsRequest) (*proto.ReposStatsResponse, error) {
 	b, err := gs.Server.readReposStatsFile(filepath.Join(gs.Server.ReposDir, reposStatsName))
 	if err != nil {
-<<<<<<< HEAD
-		return nil, status.Errorf(codes.Internal, "failed to read %s: %v", reposStatsName, err.Error())
-=======
 		return nil, status.Errorf(codes.Internal, "failed to read %s: %s", reposStatsName, err.Error())
->>>>>>> 60d130de
 	}
 
 	var stats *protocol.ReposStats
 	if err := json.Unmarshal(b, &stats); err != nil {
-<<<<<<< HEAD
-		return nil, status.Errorf(codes.Internal, "failed to unmarshal %s: %v", reposStatsName, err.Error())
+		return nil, status.Errorf(codes.Internal, "failed to unmarshal %s: %s", reposStatsName, err.Error())
 	}
 
 	return stats.ToProto(), nil
@@ -230,10 +225,4 @@
 	}
 
 	return resp, nil
-=======
-		return nil, status.Errorf(codes.Internal, "failed to unmarshal %s: %s", reposStatsName, err.Error())
-	}
-
-	return stats.ToProto(), nil
->>>>>>> 60d130de
-}+}
