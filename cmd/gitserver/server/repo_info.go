package server

import (
	"context"
	"encoding/json"
	"net/http"

	"github.com/sourcegraph/log"

	"github.com/sourcegraph/sourcegraph/internal/api"
	"github.com/sourcegraph/sourcegraph/internal/database"
	"github.com/sourcegraph/sourcegraph/internal/gitserver/protocol"
	"github.com/sourcegraph/sourcegraph/internal/types"
	"github.com/sourcegraph/sourcegraph/lib/errors"
)

<<<<<<< HEAD
func (s *Server) repoCloneProgress(repo api.RepoName) *protocol.RepoCloneProgress {
	dir := s.dir(repo)
=======
func (s *Server) handleReposStats(w http.ResponseWriter, r *http.Request) {
	b, err := readReposStatsFile(filepath.Join(s.ReposDir, reposStatsName))
	if err != nil {
		http.Error(w, fmt.Sprintf("failed to read %s: %v", reposStatsName, err.Error()), http.StatusInternalServerError)
		return
	}

	w.Header().Set("Content-Type", "application/json; charset=utf-8")
	_, _ = w.Write(b)
}

func readReposStatsFile(filePath string) ([]byte, error) {
	b, err := os.ReadFile(filePath)
	if errors.Is(err, os.ErrNotExist) {
		// When a gitserver is new this file might not have been computed
		// yet. Clients are expected to handle this case by noticing UpdatedAt
		// is not set.
		b = []byte("{}")
	} else if err != nil {
		return nil, err
	}
	return b, nil
}

func repoCloneProgress(reposDir string, locker RepositoryLocker, repo api.RepoName) *protocol.RepoCloneProgress {
	dir := repoDirFromName(reposDir, repo)
>>>>>>> 98eb3f9d
	resp := protocol.RepoCloneProgress{
		Cloned: repoCloned(dir),
	}
	resp.CloneProgress, resp.CloneInProgress = locker.Status(dir)
	if isAlwaysCloningTest(repo) {
		resp.CloneInProgress = true
		resp.CloneProgress = "This will never finish cloning"
	}
	return &resp
}

func (s *Server) handleRepoCloneProgress(w http.ResponseWriter, r *http.Request) {
	var req protocol.RepoCloneProgressRequest
	if err := json.NewDecoder(r.Body).Decode(&req); err != nil {
		http.Error(w, err.Error(), http.StatusBadRequest)
		return
	}

	resp := protocol.RepoCloneProgressResponse{
		Results: make(map[api.RepoName]*protocol.RepoCloneProgress, len(req.Repos)),
	}
	for _, repoName := range req.Repos {
		result := repoCloneProgress(s.ReposDir, s.Locker, repoName)
		resp.Results[repoName] = result
	}

	if err := json.NewEncoder(w).Encode(resp); err != nil {
		http.Error(w, err.Error(), http.StatusInternalServerError)
		return
	}
}

func (s *Server) handleRepoDelete(w http.ResponseWriter, r *http.Request) {
	var req protocol.RepoDeleteRequest
	if err := json.NewDecoder(r.Body).Decode(&req); err != nil {
		http.Error(w, err.Error(), http.StatusBadRequest)
		return
	}

	if err := deleteRepo(r.Context(), s.Logger, s.DB, s.Hostname, s.ReposDir, req.Repo); err != nil {
		s.Logger.Error("failed to delete repository", log.String("repo", string(req.Repo)), log.Error(err))
		http.Error(w, err.Error(), http.StatusInternalServerError)
		return
	}
	s.Logger.Info("deleted repository", log.String("repo", string(req.Repo)))
}

func deleteRepo(
	ctx context.Context,
	logger log.Logger,
	db database.DB,
	shardID string,
	reposDir string,
	repo api.RepoName,
) error {
	// The repo may be deleted in the database, in this case we need to get the
	// original name in order to find it on disk
	err := removeRepoDirectory(ctx, logger, db, shardID, reposDir, repoDirFromName(reposDir, api.UndeletedRepoName(repo)), true)
	if err != nil {
		return errors.Wrap(err, "removing repo directory")
	}
	err = db.GitserverRepos().SetCloneStatus(ctx, repo, types.CloneStatusNotCloned, shardID)
	if err != nil {
		return errors.Wrap(err, "setting clone status after delete")
	}
	return nil
}<|MERGE_RESOLUTION|>--- conflicted
+++ resolved
@@ -14,37 +14,8 @@
 	"github.com/sourcegraph/sourcegraph/lib/errors"
 )
 
-<<<<<<< HEAD
-func (s *Server) repoCloneProgress(repo api.RepoName) *protocol.RepoCloneProgress {
-	dir := s.dir(repo)
-=======
-func (s *Server) handleReposStats(w http.ResponseWriter, r *http.Request) {
-	b, err := readReposStatsFile(filepath.Join(s.ReposDir, reposStatsName))
-	if err != nil {
-		http.Error(w, fmt.Sprintf("failed to read %s: %v", reposStatsName, err.Error()), http.StatusInternalServerError)
-		return
-	}
-
-	w.Header().Set("Content-Type", "application/json; charset=utf-8")
-	_, _ = w.Write(b)
-}
-
-func readReposStatsFile(filePath string) ([]byte, error) {
-	b, err := os.ReadFile(filePath)
-	if errors.Is(err, os.ErrNotExist) {
-		// When a gitserver is new this file might not have been computed
-		// yet. Clients are expected to handle this case by noticing UpdatedAt
-		// is not set.
-		b = []byte("{}")
-	} else if err != nil {
-		return nil, err
-	}
-	return b, nil
-}
-
 func repoCloneProgress(reposDir string, locker RepositoryLocker, repo api.RepoName) *protocol.RepoCloneProgress {
 	dir := repoDirFromName(reposDir, repo)
->>>>>>> 98eb3f9d
 	resp := protocol.RepoCloneProgress{
 		Cloned: repoCloned(dir),
 	}
