package internal

import (
	"context"
	"io"
	"os"
	"strings"

	"google.golang.org/grpc/codes"
	"google.golang.org/grpc/status"

	"github.com/sourcegraph/log"

	"github.com/sourcegraph/sourcegraph/cmd/gitserver/internal/accesslog"
	"github.com/sourcegraph/sourcegraph/cmd/gitserver/internal/git"
	"github.com/sourcegraph/sourcegraph/cmd/gitserver/internal/git/gitcli"
	"github.com/sourcegraph/sourcegraph/cmd/gitserver/internal/gitserverfs"
	"github.com/sourcegraph/sourcegraph/cmd/gitserver/internal/perforce"
	"github.com/sourcegraph/sourcegraph/internal/actor"
	"github.com/sourcegraph/sourcegraph/internal/api"
	"github.com/sourcegraph/sourcegraph/internal/authz"
	"github.com/sourcegraph/sourcegraph/internal/conf"
	"github.com/sourcegraph/sourcegraph/internal/database"
	"github.com/sourcegraph/sourcegraph/internal/gitserver"
	"github.com/sourcegraph/sourcegraph/internal/gitserver/gitdomain"
	"github.com/sourcegraph/sourcegraph/internal/gitserver/protocol"
	proto "github.com/sourcegraph/sourcegraph/internal/gitserver/v1"
	"github.com/sourcegraph/sourcegraph/internal/grpc/streamio"
	"github.com/sourcegraph/sourcegraph/internal/trace"
	"github.com/sourcegraph/sourcegraph/lib/errors"
	"github.com/sourcegraph/sourcegraph/lib/pointers"
)

type service interface {
	CreateCommitFromPatch(ctx context.Context, req protocol.CreateCommitFromPatchRequest, patchReader io.Reader) protocol.CreateCommitFromPatchResponse
	LogIfCorrupt(context.Context, api.RepoName, error)
	Exec(ctx context.Context, req *protocol.ExecRequest, w io.Writer) (execStatus, error)
	MaybeStartClone(ctx context.Context, repo api.RepoName) (notFound *protocol.NotFoundPayload, cloned bool)
	IsRepoCloneable(ctx context.Context, repo api.RepoName) (protocol.IsRepoCloneableResponse, error)
	RepoUpdate(req *protocol.RepoUpdateRequest) protocol.RepoUpdateResponse
	CloneRepo(ctx context.Context, repo api.RepoName, opts CloneOptions) (cloneProgress string, err error)
	SearchWithObservability(ctx context.Context, tr trace.Trace, args *protocol.SearchRequest, onMatch func(*protocol.CommitMatch) error) (limitHit bool, err error)

	BatchGitLogInstrumentedHandler(ctx context.Context, req *proto.BatchLogRequest) (resp *proto.BatchLogResponse, err error)
}

func NewGRPCServer(server *Server) proto.GitserverServiceServer {
	return &grpcServer{
		logger:         server.Logger,
		reposDir:       server.ReposDir,
		db:             server.DB,
		hostname:       server.Hostname,
		subRepoChecker: authz.DefaultSubRepoPermsChecker,
		locker:         server.Locker,
		getBackendFunc: server.GetBackendFunc,
		svc:            server,
	}
}

type grpcServer struct {
	logger         log.Logger
	reposDir       string
	db             database.DB
	hostname       string
	subRepoChecker authz.SubRepoPermissionChecker
	locker         RepositoryLocker
	getBackendFunc Backender

	svc service

	proto.UnimplementedGitserverServiceServer
}

var _ proto.GitserverServiceServer = &grpcServer{}

func (gs *grpcServer) BatchLog(ctx context.Context, req *proto.BatchLogRequest) (*proto.BatchLogResponse, error) {
	// Validate request parameters
	if len(req.GetRepoCommits()) == 0 { //nolint:staticcheck
		return &proto.BatchLogResponse{}, nil
	}
	if !strings.HasPrefix(req.GetFormat(), "--format=") { //nolint:staticcheck
		return nil, status.Error(codes.InvalidArgument, "format parameter expected to be of the form `--format=<git log format>`")
	}

	// Handle unexpected error conditions
	resp, err := gs.svc.BatchGitLogInstrumentedHandler(ctx, req)
	if err != nil {
		return nil, status.Error(codes.Internal, err.Error())
	}

	return resp, nil
}

func (gs *grpcServer) CreateCommitFromPatchBinary(s proto.GitserverService_CreateCommitFromPatchBinaryServer) error {
	var metadata *proto.CreateCommitFromPatchBinaryRequest_Metadata

	firstMsg, err := s.Recv()
	if err != nil {
		return err
	}

	switch firstMsg.Payload.(type) {
	case *proto.CreateCommitFromPatchBinaryRequest_Metadata_:
		metadata = firstMsg.GetMetadata()
	default:
		return status.New(codes.InvalidArgument, "must send metadata event first").Err()
	}

	patchReader := streamio.NewReader(func() ([]byte, error) {
		msg, err := s.Recv()
		if err != nil {
			return nil, err
		}

		switch msg.Payload.(type) {
		case *proto.CreateCommitFromPatchBinaryRequest_Patch_:
			return msg.GetPatch().GetData(), nil
		default:
			return nil, status.New(codes.InvalidArgument, "must only send patch events after metadata").Err()
		}
	})

	var r protocol.CreateCommitFromPatchRequest
	r.FromProto(metadata)
	resp := gs.svc.CreateCommitFromPatch(s.Context(), r, patchReader)
	res, patchErr := resp.ToProto()
	if patchErr != nil {
		return patchErr.ToStatus().Err()
	}

	return s.SendAndClose(res)
}

func (gs *grpcServer) DiskInfo(_ context.Context, _ *proto.DiskInfoRequest) (*proto.DiskInfoResponse, error) {
	return getDiskInfo(gs.reposDir)
}

func (gs *grpcServer) Exec(req *proto.ExecRequest, ss proto.GitserverService_ExecServer) error {
	// Log which actor is accessing the repo.
	args := byteSlicesToStrings(req.GetArgs())
	cmd := ""
	if len(args) > 0 {
		cmd = args[0]
		args = args[1:]
	}

	accesslog.Record(ss.Context(), req.GetRepo(),
		log.String("cmd", cmd),
		log.Strings("args", args),
	)

	if req.GetRepo() == "" {
		return status.New(codes.InvalidArgument, "repo must be specified").Err()
	}

	repoName := api.RepoName(req.GetRepo())

	if err := gs.maybeStartClone(ss.Context(), repoName); err != nil {
		return err
	}

	internalReq := protocol.ExecRequest{
		Repo:      api.RepoName(req.GetRepo()),
		Args:      byteSlicesToStrings(req.GetArgs()),
		NoTimeout: req.GetNoTimeout(),

		// 🚨Warning🚨: There is no guarantee that EnsureRevision is a valid utf-8 string
		EnsureRevision: string(req.GetEnsureRevision()),
	}

	w := streamio.NewWriter(func(p []byte) error {
		return ss.Send(&proto.ExecResponse{
			Data: p,
		})
	})

	return gs.doExec(ss.Context(), &internalReq, w)
}

func (gs *grpcServer) Archive(req *proto.ArchiveRequest, ss proto.GitserverService_ArchiveServer) error {
	ctx := ss.Context()

	if req.GetRepo() == "" {
		return status.Error(codes.InvalidArgument, "empty repo")
	}

	format, err := gitserver.ArchiveFormatFromProto(req.GetFormat())
	if err != nil {
		return status.Error(codes.InvalidArgument, err.Error())
	}

<<<<<<< HEAD
	if err := git.CheckSpecArgSafety(req.GetTreeish()); err != nil {
		return status.Error(codes.InvalidArgument, err.Error())
=======
	if req.GetRepo() == "" {
		return status.New(codes.InvalidArgument, "repo must be specified").Err()
	}

	repoName := api.RepoName(req.GetRepo())

	if err := gs.maybeStartClone(ss.Context(), repoName); err != nil {
		return err
	}

	execReq := &protocol.ExecRequest{
		Repo: api.RepoName(req.GetRepo()),
		Args: []string{
			"archive",
			"--worktree-attributes",
			"--format=" + req.GetFormat(),
		},
>>>>>>> de2ecd26
	}

	// Log which which actor is accessing the repo.
	accesslog.Record(ctx, req.GetRepo(),
		log.String("treeish", req.GetTreeish()),
		log.String("format", string(format)),
		log.Strings("path", req.GetPathspecs()),
	)

	repoName := api.RepoName(req.GetRepo())
	repoDir := gitserverfs.RepoDirFromName(gs.reposDir, repoName)

	// Ensure that the repo is cloned and if not start a background clone, then
	// return a well-known NotFound payload error.
	if notFoundPayload, cloned := gs.svc.MaybeStartClone(ctx, repoName); !cloned {
		s, err := status.New(codes.NotFound, "repo not cloned").WithDetails(&proto.RepoNotFoundPayload{
			CloneInProgress: notFoundPayload.CloneInProgress,
			CloneProgress:   notFoundPayload.CloneProgress,
			Repo:            req.GetRepo(),
		})
		if err != nil {
			return err
		}
		return s.Err()
	}

	if !actor.FromContext(ctx).IsInternal() {
		if enabled, err := gs.subRepoChecker.EnabledForRepo(ctx, repoName); err != nil {
			return errors.Wrap(err, "sub-repo permissions check")
		} else if enabled {
			s := status.New(codes.Unimplemented, "archiveReader invoked for a repo with sub-repo permissions")
			return s.Err()
		}
	}

	// This is a long time, but this never blocks a user request for this
	// long. Even repos that are not that large can take a long time, for
	// example a search over all repos in an organization may have several
	// large repos. All of those repos will be competing for IO => we need
	// a larger timeout.
	ctx, cancel := context.WithTimeout(ctx, conf.GitLongCommandTimeout())
	defer cancel()

	backend := gs.getBackendFunc(repoDir, repoName)

	r, err := backend.ArchiveReader(ctx, format, req.GetTreeish(), req.GetPathspecs())
	if err != nil {
		if os.IsNotExist(err) {
			var pathError *os.PathError
			var s *status.Status
			if errors.As(err, &pathError) {
				s, err = status.New(codes.NotFound, "file not found").WithDetails(&proto.FileNotFoundPayload{
					Repo:   string(repoName),
					Commit: string(req.GetTreeish()),
					Path:   pathError.Path,
				})
			} else {
				s, err = status.New(codes.NotFound, "repo not found").WithDetails(&proto.RepoNotFoundPayload{
					Repo: string(repoName),
				})
			}
			if err != nil {
				gs.logger.Error("failed to marshal status", log.Error(err))
				return err
			}
			return s.Err()
		}
		var e *gitdomain.RevisionNotFoundError
		if errors.As(err, &e) {
			s, err := status.New(codes.NotFound, "revision not found").WithDetails(&proto.RevisionNotFoundPayload{
				Repo: req.GetRepo(),
				Spec: e.Spec,
			})
			if err != nil {
				return err
			}
			return s.Err()
		}
		gs.svc.LogIfCorrupt(ctx, repoName, err)
		// TODO: Better error checking.
		return err
	}
	defer r.Close()

	w := streamio.NewWriter(func(p []byte) error {
		return ss.Send(&proto.ArchiveResponse{
			Data: p,
		})
	})

	_, err = io.Copy(w, r)
	return err
}

// doExec executes the given git command and streams the output to the given writer.
//
// Note: This function wraps the underlying exec implementation and returns grpc specific error handling.
func (gs *grpcServer) doExec(ctx context.Context, req *protocol.ExecRequest, w io.Writer) error {
	execStatus, err := gs.svc.Exec(ctx, req, w)
	if err != nil {
		if errors.Is(err, gitcli.ErrBadGitCommand) {
			return status.New(codes.InvalidArgument, "invalid command").Err()
		} else if ctxErr := ctx.Err(); ctxErr != nil {
			return status.FromContextError(ctxErr).Err()
		}

		return err
	}

	if execStatus.ExitStatus != 0 || execStatus.Err != nil {
		if ctxErr := ctx.Err(); ctxErr != nil {
			return status.FromContextError(ctxErr).Err()
		}

		gRPCStatus := codes.Unknown
		if execStatus.Err != nil && strings.Contains(execStatus.Err.Error(), "signal: killed") {
			gRPCStatus = codes.Aborted
		}

		var errString string
		if execStatus.Err != nil {
			errString = execStatus.Err.Error()
		}
		s, err := status.New(gRPCStatus, errString).WithDetails(&proto.ExecStatusPayload{
			StatusCode: int32(execStatus.ExitStatus),
			Stderr:     execStatus.Stderr,
		})
		if err != nil {
			gs.logger.Error("failed to marshal status", log.Error(err))
			return err
		}
		return s.Err()
	}

	return nil
}

func (gs *grpcServer) GetObject(ctx context.Context, req *proto.GetObjectRequest) (*proto.GetObjectResponse, error) {
	repoName := api.RepoName(req.GetRepo())
	repoDir := gitserverfs.RepoDirFromName(gs.reposDir, repoName)

	// Log which actor is accessing the repo.
	accesslog.Record(ctx, string(repoName), log.String("objectname", req.GetObjectName()))

	backend := gs.getBackendFunc(repoDir, repoName)

	obj, err := backend.GetObject(ctx, req.GetObjectName())
	if err != nil {
		gs.svc.LogIfCorrupt(ctx, repoName, err)
		gs.logger.Error("getting object", log.Error(err))
		return nil, err
	}

	resp := protocol.GetObjectResponse{
		Object: *obj,
	}

	return resp.ToProto(), nil
}

func (gs *grpcServer) ListGitolite(ctx context.Context, req *proto.ListGitoliteRequest) (*proto.ListGitoliteResponse, error) {
	host := req.GetGitoliteHost()
	repos, err := defaultGitolite.listRepos(ctx, host)
	if err != nil {
		return nil, status.Error(codes.Internal, err.Error())
	}

	protoRepos := make([]*proto.GitoliteRepo, 0, len(repos))

	for _, repo := range repos {
		protoRepos = append(protoRepos, repo.ToProto())
	}

	return &proto.ListGitoliteResponse{
		Repos: protoRepos,
	}, nil
}

func (gs *grpcServer) Search(req *proto.SearchRequest, ss proto.GitserverService_SearchServer) error {
	args, err := protocol.SearchRequestFromProto(req)
	if err != nil {
		return status.Error(codes.InvalidArgument, err.Error())
	}

	if req.GetRepo() == "" {
		return status.New(codes.InvalidArgument, "repo must be specified").Err()
	}

	repoName := api.RepoName(req.GetRepo())

	if err := gs.maybeStartClone(ss.Context(), repoName); err != nil {
		return err
	}

	onMatch := func(match *protocol.CommitMatch) error {
		return ss.Send(&proto.SearchResponse{
			Message: &proto.SearchResponse_Match{Match: match.ToProto()},
		})
	}

	tr, ctx := trace.New(ss.Context(), "search")
	defer tr.End()

	limitHit, err := gs.svc.SearchWithObservability(ctx, tr, args, onMatch)
	if err != nil {
		return err
	}

	return ss.Send(&proto.SearchResponse{
		Message: &proto.SearchResponse_LimitHit{
			LimitHit: limitHit,
		},
	})
}

func (gs *grpcServer) RepoClone(ctx context.Context, in *proto.RepoCloneRequest) (*proto.RepoCloneResponse, error) {
	repo := protocol.NormalizeRepo(api.RepoName(in.GetRepo()))

	if _, err := gs.svc.CloneRepo(ctx, repo, CloneOptions{Block: false}); err != nil {
		return &proto.RepoCloneResponse{Error: err.Error()}, nil
	}

	return &proto.RepoCloneResponse{Error: ""}, nil
}

func (gs *grpcServer) RepoCloneProgress(_ context.Context, req *proto.RepoCloneProgressRequest) (*proto.RepoCloneProgressResponse, error) {
	repositories := req.GetRepos()

	resp := protocol.RepoCloneProgressResponse{
		Results: make(map[api.RepoName]*protocol.RepoCloneProgress, len(repositories)),
	}
	for _, repo := range repositories {
		repoName := api.RepoName(repo)
		result := repoCloneProgress(gs.reposDir, gs.locker, repoName)
		resp.Results[repoName] = result
	}
	return resp.ToProto(), nil
}

func (gs *grpcServer) RepoDelete(ctx context.Context, req *proto.RepoDeleteRequest) (*proto.RepoDeleteResponse, error) {
	repo := req.GetRepo()

	if err := deleteRepo(ctx, gs.logger, gs.db, gs.hostname, gs.reposDir, api.RepoName(repo)); err != nil {
		gs.logger.Error("failed to delete repository", log.String("repo", repo), log.Error(err))
		return &proto.RepoDeleteResponse{}, status.Errorf(codes.Internal, "failed to delete repository %s: %s", repo, err)
	}
	gs.logger.Info("deleted repository", log.String("repo", repo))
	return &proto.RepoDeleteResponse{}, nil
}

func (gs *grpcServer) RepoUpdate(_ context.Context, req *proto.RepoUpdateRequest) (*proto.RepoUpdateResponse, error) {
	var in protocol.RepoUpdateRequest
	in.FromProto(req)
	grpcResp := gs.svc.RepoUpdate(&in)

	return grpcResp.ToProto(), nil
}

func (gs *grpcServer) IsRepoCloneable(ctx context.Context, req *proto.IsRepoCloneableRequest) (*proto.IsRepoCloneableResponse, error) {
	repo := api.RepoName(req.GetRepo())

	if req.Repo == "" {
		return nil, status.Error(codes.InvalidArgument, "no Repo given")
	}

	resp, err := gs.svc.IsRepoCloneable(ctx, repo)
	if err != nil {
		return nil, err
	}

	return resp.ToProto(), nil
}

func (gs *grpcServer) IsPerforcePathCloneable(ctx context.Context, req *proto.IsPerforcePathCloneableRequest) (*proto.IsPerforcePathCloneableResponse, error) {
	if req.DepotPath == "" {
		return nil, status.Error(codes.InvalidArgument, "no DepotPath given")
	}

	p4home, err := gitserverfs.MakeP4HomeDir(gs.reposDir)
	if err != nil {
		return nil, status.Error(codes.Internal, err.Error())
	}

	conn := req.GetConnectionDetails()
	err = perforce.IsDepotPathCloneable(ctx, perforce.IsDepotPathCloneableArguments{
		ReposDir: gs.reposDir,
		P4Home:   p4home,

		P4Port:   conn.GetP4Port(),
		P4User:   conn.GetP4User(),
		P4Passwd: conn.GetP4Passwd(),

		DepotPath: req.GetDepotPath(),
	})
	if err != nil {
		return nil, status.Error(codes.NotFound, err.Error())
	}

	return &proto.IsPerforcePathCloneableResponse{}, nil
}

func (gs *grpcServer) CheckPerforceCredentials(ctx context.Context, req *proto.CheckPerforceCredentialsRequest) (*proto.CheckPerforceCredentialsResponse, error) {
	p4home, err := gitserverfs.MakeP4HomeDir(gs.reposDir)
	if err != nil {
		return nil, status.Error(codes.Internal, err.Error())
	}

	conn := req.GetConnectionDetails()
	err = perforce.P4TestWithTrust(ctx, perforce.P4TestWithTrustArguments{
		ReposDir: gs.reposDir,
		P4Home:   p4home,

		P4Port:   conn.GetP4Port(),
		P4User:   conn.GetP4User(),
		P4Passwd: conn.GetP4Passwd(),
	})
	if err != nil {
		if ctxErr := ctx.Err(); ctxErr != nil {
			return nil, status.FromContextError(ctxErr).Err()
		}

		return nil, status.Error(codes.InvalidArgument, err.Error())
	}

	return &proto.CheckPerforceCredentialsResponse{}, nil
}

func (gs *grpcServer) PerforceUsers(ctx context.Context, req *proto.PerforceUsersRequest) (*proto.PerforceUsersResponse, error) {
	p4home, err := gitserverfs.MakeP4HomeDir(gs.reposDir)
	if err != nil {
		return nil, status.Error(codes.Internal, err.Error())
	}

	conn := req.GetConnectionDetails()
	err = perforce.P4TestWithTrust(ctx, perforce.P4TestWithTrustArguments{
		ReposDir: gs.reposDir,
		P4Home:   p4home,

		P4Port:   conn.GetP4Port(),
		P4User:   conn.GetP4User(),
		P4Passwd: conn.GetP4Passwd(),
	})
	if err != nil {
		if ctxErr := ctx.Err(); ctxErr != nil {
			return nil, status.FromContextError(ctxErr).Err()
		}

		return nil, status.Error(codes.InvalidArgument, err.Error())
	}

	accesslog.Record(
		ctx,
		"<no-repo>",
		log.String("p4user", conn.GetP4User()),
		log.String("p4port", conn.GetP4Port()),
	)

	users, err := perforce.P4Users(ctx, perforce.P4UsersArguments{
		ReposDir: gs.reposDir,
		P4Home:   p4home,

		P4Port:   conn.GetP4Port(),
		P4User:   conn.GetP4User(),
		P4Passwd: conn.GetP4Passwd(),
	})
	if err != nil {
		return nil, status.Error(codes.Internal, err.Error())
	}

	resp := &proto.PerforceUsersResponse{
		Users: make([]*proto.PerforceUser, 0, len(users)),
	}

	for _, user := range users {
		resp.Users = append(resp.Users, user.ToProto())
	}

	return resp, nil
}

func (gs *grpcServer) PerforceProtectsForUser(ctx context.Context, req *proto.PerforceProtectsForUserRequest) (*proto.PerforceProtectsForUserResponse, error) {
	p4home, err := gitserverfs.MakeP4HomeDir(gs.reposDir)
	if err != nil {
		return nil, status.Error(codes.Internal, err.Error())
	}

	conn := req.GetConnectionDetails()
	err = perforce.P4TestWithTrust(ctx, perforce.P4TestWithTrustArguments{
		ReposDir: gs.reposDir,
		P4Home:   p4home,

		P4Port:   conn.GetP4Port(),
		P4User:   conn.GetP4User(),
		P4Passwd: conn.GetP4Passwd(),
	})
	if err != nil {
		if ctxErr := ctx.Err(); ctxErr != nil {
			return nil, status.FromContextError(ctxErr).Err()
		}

		return nil, status.Error(codes.InvalidArgument, err.Error())
	}

	accesslog.Record(
		ctx,
		"<no-repo>",
		log.String("p4user", conn.GetP4User()),
		log.String("p4port", conn.GetP4Port()),
	)

	args := perforce.P4ProtectsForUserArguments{
		ReposDir: gs.reposDir,
		P4Home:   p4home,

		P4Port:   conn.GetP4Port(),
		P4User:   conn.GetP4User(),
		P4Passwd: conn.GetP4Passwd(),

		Username: req.GetUsername(),
	}
	protects, err := perforce.P4ProtectsForUser(ctx, args)
	if err != nil {
		return nil, err
	}

	protoProtects := make([]*proto.PerforceProtect, len(protects))
	for i, p := range protects {
		protoProtects[i] = p.ToProto()
	}

	return &proto.PerforceProtectsForUserResponse{
		Protects: protoProtects,
	}, nil
}

func (gs *grpcServer) PerforceProtectsForDepot(ctx context.Context, req *proto.PerforceProtectsForDepotRequest) (*proto.PerforceProtectsForDepotResponse, error) {
	p4home, err := gitserverfs.MakeP4HomeDir(gs.reposDir)
	if err != nil {
		return nil, status.Error(codes.Internal, err.Error())
	}

	conn := req.GetConnectionDetails()
	err = perforce.P4TestWithTrust(ctx, perforce.P4TestWithTrustArguments{
		ReposDir: gs.reposDir,
		P4Home:   p4home,

		P4Port:   conn.GetP4Port(),
		P4User:   conn.GetP4User(),
		P4Passwd: conn.GetP4Passwd(),
	})
	if err != nil {
		if ctxErr := ctx.Err(); ctxErr != nil {
			return nil, status.FromContextError(ctxErr).Err()
		}

		return nil, status.Error(codes.InvalidArgument, err.Error())
	}

	accesslog.Record(
		ctx,
		"<no-repo>",
		log.String("p4user", conn.GetP4User()),
		log.String("p4port", conn.GetP4Port()),
	)

	protects, err := perforce.P4ProtectsForDepot(ctx, perforce.P4ProtectsForDepotArguments{
		ReposDir: gs.reposDir,
		P4Home:   p4home,
		P4Port:   conn.GetP4Port(),
		P4User:   conn.GetP4User(),
		P4Passwd: conn.GetP4Passwd(),
		Depot:    req.GetDepot(),
	})
	if err != nil {
		return nil, err
	}

	protoProtects := make([]*proto.PerforceProtect, len(protects))
	for i, p := range protects {
		protoProtects[i] = p.ToProto()
	}

	return &proto.PerforceProtectsForDepotResponse{
		Protects: protoProtects,
	}, nil
}

func (gs *grpcServer) PerforceGroupMembers(ctx context.Context, req *proto.PerforceGroupMembersRequest) (*proto.PerforceGroupMembersResponse, error) {
	p4home, err := gitserverfs.MakeP4HomeDir(gs.reposDir)
	if err != nil {
		return nil, status.Error(codes.Internal, err.Error())
	}

	conn := req.GetConnectionDetails()
	err = perforce.P4TestWithTrust(ctx, perforce.P4TestWithTrustArguments{
		ReposDir: gs.reposDir,
		P4Home:   p4home,

		P4Port:   conn.GetP4Port(),
		P4User:   conn.GetP4User(),
		P4Passwd: conn.GetP4Passwd(),
	})
	if err != nil {
		if ctxErr := ctx.Err(); ctxErr != nil {
			return nil, status.FromContextError(ctxErr).Err()
		}

		return nil, status.Error(codes.InvalidArgument, err.Error())
	}

	accesslog.Record(
		ctx,
		"<no-repo>",
		log.String("p4user", conn.GetP4User()),
		log.String("p4port", conn.GetP4Port()),
	)

	args := perforce.P4GroupMembersArguments{
		ReposDir: gs.reposDir,
		P4Home:   p4home,

		P4Port:   conn.GetP4Port(),
		P4User:   conn.GetP4User(),
		P4Passwd: conn.GetP4Passwd(),

		Group: req.GetGroup(),
	}

	members, err := perforce.P4GroupMembers(ctx, args)
	if err != nil {
		return nil, err
	}

	return &proto.PerforceGroupMembersResponse{
		Usernames: members,
	}, nil
}

func (gs *grpcServer) IsPerforceSuperUser(ctx context.Context, req *proto.IsPerforceSuperUserRequest) (*proto.IsPerforceSuperUserResponse, error) {
	p4home, err := gitserverfs.MakeP4HomeDir(gs.reposDir)
	if err != nil {
		return nil, status.Error(codes.Internal, err.Error())
	}

	conn := req.GetConnectionDetails()
	err = perforce.P4TestWithTrust(ctx, perforce.P4TestWithTrustArguments{
		ReposDir: gs.reposDir,
		P4Home:   p4home,

		P4Port:   conn.GetP4Port(),
		P4User:   conn.GetP4User(),
		P4Passwd: conn.GetP4Passwd(),
	})
	if err != nil {
		if ctxErr := ctx.Err(); ctxErr != nil {
			return nil, status.FromContextError(ctxErr).Err()
		}

		return nil, status.Error(codes.InvalidArgument, err.Error())
	}

	err = perforce.P4UserIsSuperUser(ctx, perforce.P4UserIsSuperUserArguments{
		ReposDir: gs.reposDir,
		P4Home:   p4home,
		P4Port:   conn.GetP4Port(),
		P4User:   conn.GetP4User(),
		P4Passwd: conn.GetP4Passwd(),
	})
	if err != nil {
		if ctxErr := ctx.Err(); ctxErr != nil {
			return nil, status.FromContextError(ctxErr).Err()
		}

		if err == perforce.ErrIsNotSuperUser {
			return nil, status.Error(codes.InvalidArgument, err.Error())
		}

		return nil, status.Error(codes.Internal, err.Error())
	}

	return &proto.IsPerforceSuperUserResponse{}, nil
}

func (gs *grpcServer) PerforceGetChangelist(ctx context.Context, req *proto.PerforceGetChangelistRequest) (*proto.PerforceGetChangelistResponse, error) {
	p4home, err := gitserverfs.MakeP4HomeDir(gs.reposDir)
	if err != nil {
		return nil, status.Error(codes.Internal, err.Error())
	}

	conn := req.GetConnectionDetails()
	err = perforce.P4TestWithTrust(ctx, perforce.P4TestWithTrustArguments{
		ReposDir: gs.reposDir,
		P4Home:   p4home,

		P4Port:   conn.GetP4Port(),
		P4User:   conn.GetP4User(),
		P4Passwd: conn.GetP4Passwd(),
	})
	if err != nil {
		if ctxErr := ctx.Err(); ctxErr != nil {
			return nil, status.FromContextError(ctxErr).Err()
		}

		return nil, status.Error(codes.InvalidArgument, err.Error())
	}

	accesslog.Record(
		ctx,
		"<no-repo>",
		log.String("p4user", conn.GetP4User()),
		log.String("p4port", conn.GetP4Port()),
	)

	changelist, err := perforce.GetChangelistByID(ctx, perforce.GetChangeListByIDArguments{
		ReposDir: gs.reposDir,

		P4Home: p4home,

		P4Port:   conn.GetP4Port(),
		P4User:   conn.GetP4User(),
		P4Passwd: conn.GetP4Passwd(),

		ChangelistID: req.GetChangelistId(),
	})
	if err != nil {
		return nil, err
	}

	return &proto.PerforceGetChangelistResponse{
		Changelist: changelist.ToProto(),
	}, nil
}

func byteSlicesToStrings(in [][]byte) []string {
	res := make([]string, len(in))
	for i, b := range in {
		res[i] = string(b)
	}
	return res
}

func (gs *grpcServer) MergeBase(ctx context.Context, req *proto.MergeBaseRequest) (*proto.MergeBaseResponse, error) {
	accesslog.Record(
		ctx,
		req.GetRepoName(),
		log.String("base", string(req.GetBase())),
		log.String("head", string(req.GetHead())),
	)

	if req.GetRepoName() == "" {
		return nil, status.New(codes.InvalidArgument, "repo must be specified").Err()
	}

	if len(req.GetBase()) == 0 {
		return nil, status.New(codes.InvalidArgument, "base must be specified").Err()
	}

	if len(req.GetHead()) == 0 {
		return nil, status.New(codes.InvalidArgument, "head must be specified").Err()
	}

	repoName := api.RepoName(req.GetRepoName())
	repoDir := gitserverfs.RepoDirFromName(gs.reposDir, repoName)

	if err := gs.maybeStartClone(ctx, repoName); err != nil {
		return nil, err
	}

	// TODO: This should be included in requests where we do ensure the revision exists.
	// gs.server.ensureRevision(ctx, repoName, "THE REVISION", repoDir)

	backend := gs.getBackendFunc(repoDir, repoName)

	sha, err := backend.MergeBase(ctx, string(req.GetBase()), string(req.GetHead()))
	if err != nil {
		gs.svc.LogIfCorrupt(ctx, repoName, err)
		// TODO: Better error checking.
		return nil, err
	}

	return &proto.MergeBaseResponse{
		MergeBaseCommitSha: string(sha),
	}, nil
}

func (gs *grpcServer) GetCommit(ctx context.Context, req *proto.GetCommitRequest) (*proto.GetCommitResponse, error) {
	accesslog.Record(
		ctx,
		req.GetRepoName(),
		log.String("commit", req.GetCommit()),
	)

	if req.GetRepoName() == "" {
		return nil, status.New(codes.InvalidArgument, "repo must be specified").Err()
	}

	if req.GetCommit() == "" {
		return nil, status.New(codes.InvalidArgument, "commit must be specified").Err()
	}

	repoName := api.RepoName(req.GetRepoName())
	repoDir := gitserverfs.RepoDirFromName(gs.reposDir, repoName)

	if err := gs.maybeStartClone(ctx, repoName); err != nil {
		return nil, err
	}

	subRepoPermsEnabled, err := authz.SubRepoEnabledForRepo(ctx, gs.subRepoChecker, repoName)
	if err != nil {
		return nil, err
	}

	backend := gs.getBackendFunc(repoDir, repoName)

	commit, err := backend.GetCommit(ctx, api.CommitID(req.GetCommit()), subRepoPermsEnabled)
	if err != nil {
		var e *gitdomain.RevisionNotFoundError
		if errors.As(err, &e) {
			s, err := status.New(codes.NotFound, "revision not found").WithDetails(&proto.RevisionNotFoundPayload{
				Repo: req.GetRepoName(),
				Spec: e.Spec,
			})
			if err != nil {
				return nil, err
			}
			return nil, s.Err()
		}
		gs.svc.LogIfCorrupt(ctx, repoName, err)
		// TODO: Better error checking.
		return nil, err
	}

	hasAccess, err := hasAccessToCommit(ctx, repoName, commit.ModifiedFiles, gs.subRepoChecker)
	if err != nil {
		return nil, err
	}

	if !hasAccess {
		s, err := status.New(codes.NotFound, "revision not found").WithDetails(&proto.RevisionNotFoundPayload{
			Repo: req.GetRepoName(),
			Spec: req.GetCommit(),
		})
		if err != nil {
			return nil, err
		}
		return nil, s.Err()
	}

	return &proto.GetCommitResponse{
		Commit: commit.ToProto(),
	}, nil
}

func (gs *grpcServer) Blame(req *proto.BlameRequest, ss proto.GitserverService_BlameServer) error {
	ctx := ss.Context()

	accesslog.Record(
		ctx,
		req.GetRepoName(),
		log.String("path", req.GetPath()),
		log.String("commit", req.GetCommit()),
	)

	if req.GetRepoName() == "" {
		return status.New(codes.InvalidArgument, "repo must be specified").Err()
	}

	if req.GetCommit() == "" {
		return status.New(codes.InvalidArgument, "commit must be specified").Err()
	}

	if len(req.GetPath()) == 0 {
		return status.New(codes.InvalidArgument, "path must be specified").Err()
	}

	repoName := api.RepoName(req.GetRepoName())
	repoDir := gitserverfs.RepoDirFromName(gs.reposDir, repoName)

	if err := gs.maybeStartClone(ctx, repoName); err != nil {
		return err
	}

	// First, verify that the actor has access to the given path.
	hasAccess, err := authz.FilterActorPath(ctx, gs.subRepoChecker, actor.FromContext(ctx), repoName, req.GetPath())
	if err != nil {
		return err
	}
	if !hasAccess {
		up := &proto.UnauthorizedPayload{
			RepoName: req.GetRepoName(),
			Commit:   pointers.Ptr(req.GetCommit()),
			Path:     pointers.Ptr(req.GetPath()),
		}

		s, marshalErr := status.New(codes.PermissionDenied, "no access to path").WithDetails(up)
		if marshalErr != nil {
			gs.logger.Error("failed to marshal error", log.Error(marshalErr))
			return err
		}
		return s.Err()
	}

	backend := gs.getBackendFunc(repoDir, repoName)

	opts := git.BlameOptions{
		IgnoreWhitespace: req.GetIgnoreWhitespace(),
	}

	if r := req.GetRange(); r != nil {
		opts.Range = &git.BlameRange{
			StartLine: int(r.GetStartLine()),
			EndLine:   int(r.GetEndLine()),
		}
	}

	r, err := backend.Blame(ctx, api.CommitID(req.GetCommit()), req.GetPath(), opts)
	if err != nil {
		if os.IsNotExist(err) {
			s, err := status.New(codes.NotFound, "file not found").WithDetails(&proto.FileNotFoundPayload{
				Repo:   req.GetRepoName(),
				Commit: req.GetCommit(),
				Path:   req.GetPath(),
			})
			if err != nil {
				return err
			}
			return s.Err()
		}
		var e *gitdomain.RevisionNotFoundError
		if errors.As(err, &e) {
			s, err := status.New(codes.NotFound, "revision not found").WithDetails(&proto.RevisionNotFoundPayload{
				Repo: req.GetRepoName(),
				Spec: e.Spec,
			})
			if err != nil {
				return err
			}
			return s.Err()
		}
		gs.svc.LogIfCorrupt(ctx, repoName, err)
		// TODO: Better error checking.
		return err
	}
	defer r.Close()

	for {
		h, err := r.Read()
		if err != nil {
			// Check if we're done yet.
			if err == io.EOF {
				return nil
			}
			gs.svc.LogIfCorrupt(ctx, repoName, err)
			return err
		}
		if err := ss.Send(&proto.BlameResponse{
			Hunk: h.ToProto(),
		}); err != nil {
			return err
		}
	}
}

func (gs *grpcServer) DefaultBranch(ctx context.Context, req *proto.DefaultBranchRequest) (*proto.DefaultBranchResponse, error) {
	accesslog.Record(
		ctx,
		req.GetRepoName(),
		log.Bool("short", req.GetShortRef()),
	)

	if req.GetRepoName() == "" {
		return nil, status.New(codes.InvalidArgument, "repo must be specified").Err()
	}

	repoName := api.RepoName(req.GetRepoName())
	repoDir := gitserverfs.RepoDirFromName(gs.reposDir, repoName)

	if err := gs.maybeStartClone(ctx, repoName); err != nil {
		return nil, err
	}

	backend := gs.getBackendFunc(repoDir, repoName)

	refName, err := backend.SymbolicRefHead(ctx, req.GetShortRef())
	if err != nil {
		gs.svc.LogIfCorrupt(ctx, repoName, err)
		// TODO: Better error checking.
		return nil, err
	}

	sha, err := backend.RevParseHead(ctx)
	if err != nil {
		var e *gitdomain.RevisionNotFoundError
		if errors.As(err, &e) {
			s, err := status.New(codes.NotFound, "revision not found").WithDetails(&proto.RevisionNotFoundPayload{
				Repo: req.GetRepoName(),
				Spec: e.Spec,
			})
			if err != nil {
				return nil, err
			}
			return nil, s.Err()
		}
		gs.svc.LogIfCorrupt(ctx, repoName, err)
		return nil, err
	}

	return &proto.DefaultBranchResponse{
		RefName: refName,
		Commit:  string(sha),
	}, nil
}

func (gs *grpcServer) ReadFile(req *proto.ReadFileRequest, ss proto.GitserverService_ReadFileServer) error {
	ctx := ss.Context()

	accesslog.Record(
		ctx,
		req.GetRepoName(),
		log.String("commit", req.GetCommit()),
		log.String("path", req.GetPath()),
	)

	if req.GetRepoName() == "" {
		return status.New(codes.InvalidArgument, "repo must be specified").Err()
	}

	if len(req.GetPath()) == 0 {
		return status.New(codes.InvalidArgument, "path must be specified").Err()
	}

	if len(req.GetCommit()) == 0 {
		return status.New(codes.InvalidArgument, "commit must be specified").Err()
	}

	repoName := api.RepoName(req.GetRepoName())
	repoDir := gitserverfs.RepoDirFromName(gs.reposDir, repoName)

	if err := gs.maybeStartClone(ctx, repoName); err != nil {
		return err
	}

	// First, verify that the actor has access to the given path.
	hasAccess, err := authz.FilterActorPath(ctx, gs.subRepoChecker, actor.FromContext(ctx), repoName, req.GetPath())
	if err != nil {
		return err
	}
	if !hasAccess {
		up := &proto.UnauthorizedPayload{
			RepoName: req.GetRepoName(),
			Path:     pointers.Ptr(req.GetPath()),
		}
		if c := req.GetCommit(); c != "" {
			up.Commit = &c
		}
		s, marshalErr := status.New(codes.PermissionDenied, "no access to path").WithDetails(up)
		if marshalErr != nil {
			gs.logger.Error("failed to marshal error", log.Error(marshalErr))
			return err
		}
		return s.Err()
	}

	backend := gs.getBackendFunc(repoDir, repoName)

	r, err := backend.ReadFile(ctx, api.CommitID(req.GetCommit()), req.GetPath())
	if err != nil {
		if os.IsNotExist(err) {
			s, err := status.New(codes.NotFound, "file not found").WithDetails(&proto.FileNotFoundPayload{
				Repo:   req.GetRepoName(),
				Commit: req.GetCommit(),
				Path:   req.GetPath(),
			})
			if err != nil {
				return err
			}
			return s.Err()
		}
		var e *gitdomain.RevisionNotFoundError
		if errors.As(err, &e) {
			s, err := status.New(codes.NotFound, "revision not found").WithDetails(&proto.RevisionNotFoundPayload{
				Repo: req.GetRepoName(),
				Spec: e.Spec,
			})
			if err != nil {
				return err
			}
			return s.Err()
		}
		gs.svc.LogIfCorrupt(ctx, repoName, err)
		// TODO: Better error checking.
		return err
	}
	defer r.Close()

	w := streamio.NewWriter(func(p []byte) error {
		return ss.Send(&proto.ReadFileResponse{Data: p})
	})

	_, err = io.Copy(w, r)
	return err
}

func (gs *grpcServer) maybeStartClone(ctx context.Context, repo api.RepoName) error {
	// Ensure that the repo is cloned and if not start a background clone, then
	// return a well-known NotFound payload error.
	if notFoundPayload, cloned := gs.svc.MaybeStartClone(ctx, repo); !cloned {
		s, err := status.New(codes.NotFound, "repo not found").WithDetails(&proto.RepoNotFoundPayload{
			CloneInProgress: notFoundPayload.CloneInProgress,
			CloneProgress:   notFoundPayload.CloneProgress,
			Repo:            string(repo),
		})
		if err != nil {
			return err
		}
		return s.Err()
	}

	return nil
}

func hasAccessToCommit(ctx context.Context, repoName api.RepoName, files []string, checker authz.SubRepoPermissionChecker) (bool, error) {
	if len(files) == 0 {
		return true, nil // If commit has no files, assume user has access to view the commit.
	}

	if enabled, err := authz.SubRepoEnabledForRepo(ctx, checker, repoName); err != nil {
		return false, err
	} else if !enabled {
		return true, nil
	}

	a := actor.FromContext(ctx)
	for _, fileName := range files {
		if hasAccess, err := authz.FilterActorPath(ctx, checker, a, repoName, fileName); err != nil {
			return false, err
		} else if hasAccess {
			// if the user has access to one file modified in the commit, they have access to view the commit
			return true, nil
		}
	}
	return false, nil
}<|MERGE_RESOLUTION|>--- conflicted
+++ resolved
@@ -189,28 +189,8 @@
 		return status.Error(codes.InvalidArgument, err.Error())
 	}
 
-<<<<<<< HEAD
 	if err := git.CheckSpecArgSafety(req.GetTreeish()); err != nil {
 		return status.Error(codes.InvalidArgument, err.Error())
-=======
-	if req.GetRepo() == "" {
-		return status.New(codes.InvalidArgument, "repo must be specified").Err()
-	}
-
-	repoName := api.RepoName(req.GetRepo())
-
-	if err := gs.maybeStartClone(ss.Context(), repoName); err != nil {
-		return err
-	}
-
-	execReq := &protocol.ExecRequest{
-		Repo: api.RepoName(req.GetRepo()),
-		Args: []string{
-			"archive",
-			"--worktree-attributes",
-			"--format=" + req.GetFormat(),
-		},
->>>>>>> de2ecd26
 	}
 
 	// Log which which actor is accessing the repo.
@@ -223,18 +203,8 @@
 	repoName := api.RepoName(req.GetRepo())
 	repoDir := gitserverfs.RepoDirFromName(gs.reposDir, repoName)
 
-	// Ensure that the repo is cloned and if not start a background clone, then
-	// return a well-known NotFound payload error.
-	if notFoundPayload, cloned := gs.svc.MaybeStartClone(ctx, repoName); !cloned {
-		s, err := status.New(codes.NotFound, "repo not cloned").WithDetails(&proto.RepoNotFoundPayload{
-			CloneInProgress: notFoundPayload.CloneInProgress,
-			CloneProgress:   notFoundPayload.CloneProgress,
-			Repo:            req.GetRepo(),
-		})
-		if err != nil {
-			return err
-		}
-		return s.Err()
+	if err := gs.maybeStartClone(ss.Context(), repoName); err != nil {
+		return err
 	}
 
 	if !actor.FromContext(ctx).IsInternal() {
