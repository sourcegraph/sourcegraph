--- conflicted
+++ resolved
@@ -3,12 +3,13 @@
 import (
 	"container/list"
 	"context"
-	"github.com/sourcegraph/sourcegraph/lib/errors"
 	"net/http/httptest"
 	"net/url"
 	"os"
 	"path/filepath"
 	"testing"
+
+	"github.com/sourcegraph/sourcegraph/lib/errors"
 
 	mockassert "github.com/derision-test/go-mockgen/v2/testutil/assert"
 	mockrequire "github.com/derision-test/go-mockgen/v2/testutil/require"
@@ -52,15 +53,12 @@
 	lock := NewMockRepositoryLock()
 	locker.TryAcquireFunc.SetDefaultReturn(lock, true)
 
-<<<<<<< HEAD
 	fs := gitserverfs.New(&observation.TestContext, reposDir)
 	require.NoError(t, fs.Initialize())
-=======
 	getRemoteURLFunc := func(_ context.Context, name api.RepoName) (string, error) { //nolint:unparam
 		require.Equal(t, repo, name)
 		return remote, nil
 	}
->>>>>>> c94efb5a
 
 	s := server.NewServer(&server.ServerOpts{
 		Logger: logger,
@@ -171,15 +169,12 @@
 	lock := NewMockRepositoryLock()
 	locker.TryAcquireFunc.SetDefaultReturn(lock, true)
 
-<<<<<<< HEAD
 	fs := gitserverfs.New(&observation.TestContext, reposDir)
 	require.NoError(t, fs.Initialize())
-=======
 	getRemoteURLFunc := func(_ context.Context, name api.RepoName) (string, error) { //nolint:unparam
 		require.Equal(t, repo, name)
 		return remote, nil
 	}
->>>>>>> c94efb5a
 
 	s := server.NewServer(&server.ServerOpts{
 		Logger: logger,
