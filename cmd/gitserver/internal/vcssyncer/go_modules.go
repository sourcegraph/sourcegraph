package vcssyncer

import (
	"context"
	"fmt"
	"io"
	"io/fs"
	"os"
	"path"

	"github.com/sourcegraph/log"
	"golang.org/x/mod/module"
	modzip "golang.org/x/mod/zip"

	"github.com/sourcegraph/sourcegraph/cmd/gitserver/internal/gitserverfs"
	"github.com/sourcegraph/sourcegraph/internal/api"

	"github.com/sourcegraph/sourcegraph/internal/codeintel/dependencies"
	"github.com/sourcegraph/sourcegraph/internal/conf/reposource"
	"github.com/sourcegraph/sourcegraph/internal/extsvc/gomodproxy"
	"github.com/sourcegraph/sourcegraph/internal/unpack"
	"github.com/sourcegraph/sourcegraph/lib/errors"
	"github.com/sourcegraph/sourcegraph/schema"
)

func NewGoModulesSyncer(
	connection *schema.GoModulesConnection,
	svc *dependencies.Service,
	client *gomodproxy.Client,
<<<<<<< HEAD
	fs gitserverfs.FS,
=======
	getRemoteURLSource func(ctx context.Context, name api.RepoName) (RemoteURLSource, error),
	reposDir string,
>>>>>>> c94efb5a
) VCSSyncer {
	placeholder, err := reposource.ParseGoVersionedPackage("sourcegraph.com/placeholder@v0.0.0")
	if err != nil {
		panic(fmt.Sprintf("expected placeholder dependency to parse but got %v", err))
	}

	return &vcsPackagesSyncer{
<<<<<<< HEAD
		logger:      log.Scoped("GoModulesSyncer"),
		typ:         "go_modules",
		scheme:      dependencies.GoPackagesScheme,
		placeholder: placeholder,
		svc:         svc,
		configDeps:  connection.Dependencies,
		source:      &goModulesSyncer{client: client, fs: fs},
		fs:          fs,
=======
		logger:             log.Scoped("GoModulesSyncer"),
		typ:                "go_modules",
		scheme:             dependencies.GoPackagesScheme,
		placeholder:        placeholder,
		svc:                svc,
		configDeps:         connection.Dependencies,
		source:             &goModulesSyncer{client: client, reposDir: reposDir},
		reposDir:           reposDir,
		getRemoteURLSource: getRemoteURLSource,
>>>>>>> c94efb5a
	}
}

type goModulesSyncer struct {
	client *gomodproxy.Client
	fs     gitserverfs.FS
}

func (s goModulesSyncer) ParseVersionedPackageFromNameAndVersion(name reposource.PackageName, version string) (reposource.VersionedPackage, error) {
	return reposource.ParseGoVersionedPackage(string(name) + "@" + version)
}

func (goModulesSyncer) ParseVersionedPackageFromConfiguration(dep string) (reposource.VersionedPackage, error) {
	return reposource.ParseGoVersionedPackage(dep)
}

func (goModulesSyncer) ParsePackageFromName(name reposource.PackageName) (reposource.Package, error) {
	return reposource.ParseGoDependencyFromName(name)
}

func (goModulesSyncer) ParsePackageFromRepoName(repoName api.RepoName) (reposource.Package, error) {
	return reposource.ParseGoDependencyFromRepoName(repoName)
}

func (s *goModulesSyncer) Download(ctx context.Context, dir string, dep reposource.VersionedPackage) error {
	zip, err := s.client.GetZip(ctx, dep.PackageSyntax(), dep.PackageVersion())
	if err != nil {
		return errors.Wrap(err, "get zip")
	}
	defer zip.Close()

	tmpdir, err := s.fs.TempDir("gomod-zips")
	if err != nil {
		return errors.Wrap(err, "create temp dir")
	}
	defer os.RemoveAll(tmpdir)

	mod := dep.(*reposource.GoVersionedPackage).Module
	if err = unzip(mod, zip, tmpdir, dir); err != nil {
		return errors.Wrap(err, "failed to unzip go module")
	}

	return nil
}

// unzip the given go module zip into workDir, skipping any files that aren't
// valid according to modzip.CheckZip or that are potentially malicious.
func unzip(mod module.Version, zipContent io.Reader, tmpdir, workDir string) (err error) {
	// We cannot unzip in a streaming fashion, so we write the zip file to
	// a temporary file. Otherwise, we would need to load the entire zip into
	// memory, which isn't great for multi-megabyte+ files.

	// Write the whole package to a temporary file.
	zip, zipLen, err := writeZipToTemp(tmpdir, zipContent)
	if err != nil {
		return err
	}
	defer zip.Close()

	files, err := modzip.CheckZip(mod, zip.Name())
	if err != nil && len(files.Valid) == 0 {
		return errors.Wrapf(err, "failed to check go module zip %q", zip.Name())
	}

	if len(files.Valid) == 0 {
		return nil
	}

	valid := make(map[string]struct{}, len(files.Valid))
	for _, f := range files.Valid {
		valid[f] = struct{}{}
	}

	err = unpack.Zip(zip, zipLen, workDir, unpack.Opts{
		SkipInvalid:    true,
		SkipDuplicates: true,
		Filter: func(path string, file fs.FileInfo) bool {
			malicious := isPotentiallyMaliciousFilepathInArchive(path, workDir)
			_, ok := valid[path]
			return ok && !malicious
		},
	})

	if err != nil {
		return err
	}

	// All files in module zips are prefixed by prefix below, but we don't want
	// those nested directories in our actual repository, so we move all the files up
	// with the below renames.
	tmpDir := workDir + ".tmp"

	// mv $workDir $tmpDir
	err = os.Rename(workDir, tmpDir)
	if err != nil {
		return err
	}

	// mv $tmpDir/$(basename $prefix) $workDir
	prefix := fmt.Sprintf("%s@%s/", mod.Path, mod.Version)
	return os.Rename(path.Join(tmpDir, prefix), workDir)
}<|MERGE_RESOLUTION|>--- conflicted
+++ resolved
@@ -27,12 +27,8 @@
 	connection *schema.GoModulesConnection,
 	svc *dependencies.Service,
 	client *gomodproxy.Client,
-<<<<<<< HEAD
 	fs gitserverfs.FS,
-=======
 	getRemoteURLSource func(ctx context.Context, name api.RepoName) (RemoteURLSource, error),
-	reposDir string,
->>>>>>> c94efb5a
 ) VCSSyncer {
 	placeholder, err := reposource.ParseGoVersionedPackage("sourcegraph.com/placeholder@v0.0.0")
 	if err != nil {
@@ -40,26 +36,15 @@
 	}
 
 	return &vcsPackagesSyncer{
-<<<<<<< HEAD
-		logger:      log.Scoped("GoModulesSyncer"),
-		typ:         "go_modules",
-		scheme:      dependencies.GoPackagesScheme,
-		placeholder: placeholder,
-		svc:         svc,
-		configDeps:  connection.Dependencies,
-		source:      &goModulesSyncer{client: client, fs: fs},
-		fs:          fs,
-=======
 		logger:             log.Scoped("GoModulesSyncer"),
 		typ:                "go_modules",
 		scheme:             dependencies.GoPackagesScheme,
 		placeholder:        placeholder,
 		svc:                svc,
 		configDeps:         connection.Dependencies,
-		source:             &goModulesSyncer{client: client, reposDir: reposDir},
-		reposDir:           reposDir,
+		source:             &goModulesSyncer{client: client, fs: fs},
+		fs:                 fs,
 		getRemoteURLSource: getRemoteURLSource,
->>>>>>> c94efb5a
 	}
 }
 
