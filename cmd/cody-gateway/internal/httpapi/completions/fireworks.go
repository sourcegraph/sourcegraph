--- conflicted
+++ resolved
@@ -9,6 +9,7 @@
 	"net/http"
 
 	"github.com/sourcegraph/log"
+
 	"github.com/sourcegraph/sourcegraph/cmd/cody-gateway/shared/config"
 
 	"github.com/sourcegraph/sourcegraph/cmd/cody-gateway/internal/actor"
@@ -31,16 +32,7 @@
 	rs limiter.RedisStore,
 	rateLimitNotifier notify.RateLimitNotifier,
 	httpClient httpcli.Doer,
-<<<<<<< HEAD
 	config config.FireworksConfig,
-=======
-	accessToken string,
-	allowedModels []string,
-	logSelfServeCodeCompletionRequests bool,
-	disableSingleTenant bool,
-	starcoderCommunitySingleTenantPercent int,
-	starcoderEnterpriseSingleTenantPercent int,
->>>>>>> ce27b54a
 	autoFlushStreamingResponses bool,
 ) http.Handler {
 	return makeUpstreamHandler[fireworksRequest](
@@ -57,21 +49,15 @@
 				return fireworksAPIURL
 			}
 		},
-<<<<<<< HEAD
 		config.AllowedModels,
-		&FireworksHandlerMethods{accessToken: config.AccessToken, baseLogger: baseLogger, eventLogger: eventLogger, logSelfServeCodeCompletionRequests: config.LogSelfServeCodeCompletionRequests, disableSingleTenant: config.DisableSingleTenant},
-=======
-		allowedModels,
 		&FireworksHandlerMethods{
-			accessToken:                            accessToken,
+			accessToken:                            config.AccessToken,
 			baseLogger:                             baseLogger,
 			eventLogger:                            eventLogger,
-			logSelfServeCodeCompletionRequests:     logSelfServeCodeCompletionRequests,
-			disableSingleTenant:                    disableSingleTenant,
-			starcoderCommunitySingleTenantPercent:  starcoderCommunitySingleTenantPercent,
-			starcoderEnterpriseSingleTenantPercent: starcoderEnterpriseSingleTenantPercent,
-		},
->>>>>>> ce27b54a
+			logSelfServeCodeCompletionRequests:     config.LogSelfServeCodeCompletionRequests,
+			disableSingleTenant:                    config.DisableSingleTenant,
+			starcoderCommunitySingleTenantPercent:  config.StarcoderCommunitySingleTenantPercent,
+			starcoderEnterpriseSingleTenantPercent: config.StarcoderEnterpriseSingleTenantPercent},
 
 		// Setting to a valuer higher than SRC_HTTP_CLI_EXTERNAL_RETRY_AFTER_MAX_DURATION to not
 		// do any retries
