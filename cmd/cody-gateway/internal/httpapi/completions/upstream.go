--- conflicted
+++ resolved
@@ -63,14 +63,9 @@
 	getAPIURLByFeature(codygateway.Feature) string
 
 	// validateRequest can be used to validate the HTTP request before it is sent upstream.
-<<<<<<< HEAD
-	// Returning a non-nil error will stop further processing and return the given error
-	// code. Defaulting to 400.
-=======
 	// This is where we enforce things like character/token limits, etc. Any non-nil errors
 	// will block the processing of the request, and serve the error directly to the end
 	// user along with an HTTP status code 400 Bad Request.
->>>>>>> 9025e00b
 	//
 	// The provided logger already contains actor context.
 	validateRequest(context.Context, log.Logger, codygateway.Feature, ReqT) error
@@ -151,20 +146,6 @@
 		clonedAllowedModels[i] = fmt.Sprintf("%s/%s", upstreamName, clonedAllowedModels[i])
 	}
 
-<<<<<<< HEAD
-=======
-	// Create a single profanity detector to be used for all requests.
-	profDetector := goaway.NewProfanityDetector().
-		WithSanitizeAccents(false).
-		WithSanitizeLeetSpeak(false).
-		WithSanitizeSpaces(false).
-		WithSanitizeSpecialCharacters(false)
-
-	if len(patternsToDetect) > 0 {
-		baseLogger.Debug("initializing pattern detector", log.Strings("patterns", patternsToDetect))
-	}
-
->>>>>>> 9025e00b
 	// upstreamHandler is the actual HTTP handle that will perform "all of the things"
 	// in order to call the upstream API. e.g. calling the upstreamHandlerMethods in
 	// the correct order, enforcing rate limits and anti-abuse mechanisms, etc.
@@ -220,34 +201,15 @@
 			response.JSONError(logger, w, http.StatusBadRequest, errors.Wrap(err, "failed to parse request body"))
 			return
 		}
-<<<<<<< HEAD
-		status, flaggingResult, err := methods.validateRequest(ctx, logger, feature, body)
+		status, flaggingResult, err := methods.validateRequest(r.Context(), logger, feature, body)
 		if err != nil {
-			// Log that the request was outright blocked.
-			if flaggingResult != nil && flaggingResult.IsFlagged() && flaggingResult.shouldBlock {
-=======
-		// Validate the request. (e.g. hard-caps on maximum token size, a known model, etc.)
-		if err := methods.validateRequest(ctx, logger, feature, body); err != nil {
-			response.JSONError(logger, w, http.StatusBadRequest, err)
-			return
-		}
-
-		// Check the request to see if it should be flagged for abuse, or additional inspection.
-		flaggingResult, err := methods.shouldFlagRequest(ctx, logger, body)
-		if err != nil {
-			logger.Error("error checking if request should be flagged, treating as non-flagged", log.Error(err))
-		}
-		if flaggingResult != nil && flaggingResult.IsFlagged() {
-			// Requests that are flagged but not outright blocked, will have some of the
-			// metadata from flaggingResult attached to the request event telemetry. That's
-			// how the data flows into other backend systems for downstream analysis.
-			if !flaggingResult.shouldBlock {
-				logger.Info("request was flagged, but not blocked. Proceeding.", log.Strings("reasons", flaggingResult.reasons))
-			} else {
->>>>>>> 9025e00b
+			if status == 0 {
+				response.JSONError(logger, w, http.StatusBadRequest, errors.Wrap(err, "invalid request"))
+			}
+			if flaggingResult.IsFlagged() && flaggingResult.shouldBlock {
 				requestMetadata := getFlaggingMetadata(flaggingResult, act)
 				err := eventLogger.LogEvent(
-					ctx,
+					r.Context(),
 					events.Event{
 						Name:       codygateway.EventNameRequestBlocked,
 						Source:     act.Source.Name(),
@@ -257,12 +219,9 @@
 							"model":    fmt.Sprintf("%s/%s", upstreamName, body.GetModel()),
 							"provider": upstreamName,
 
-<<<<<<< HEAD
 							// Response details
 							"resolved_status_code": status,
 
-=======
->>>>>>> 9025e00b
 							// Request metadata
 							"prompt_token_count":   flaggingResult.promptTokenCount,
 							"max_tokens_to_sample": flaggingResult.maxTokensToSample,
@@ -276,14 +235,8 @@
 				if err != nil {
 					logger.Error("failed to log event", log.Error(err))
 				}
-<<<<<<< HEAD
-			}
-
-			// Ensure that we return a meaningful error to the client for validation failures.
-			if status < 400 {
-				status = http.StatusBadRequest
-				err = errors.Wrap(err, "invalid request")
-			}
+			}
+
 			response.JSONError(logger, w, status, err)
 			return
 		}
@@ -302,27 +255,6 @@
 			return
 		}
 
-=======
-				response.JSONError(logger, w, http.StatusBadRequest, requestBlockedError(ctx))
-				return
-			}
-		}
-
-		// identifier that can be provided to upstream for abuse detection
-		// has the format '$ACTOR_ID:$SG_ACTOR_ID'. The latter is anonymized
-		// (specific per-instance)
-		identifier := fmt.Sprintf("%s:%s", act.ID, sgActorID)
-		methods.transformBody(&body, identifier)
-
-		// Re-marshal the payload for upstream to unset metadata and remove any properties
-		// not known to us.
-		upstreamPayload, err := json.Marshal(body)
-		if err != nil {
-			response.JSONError(logger, w, http.StatusInternalServerError, errors.Wrap(err, "failed to marshal request body"))
-			return
-		}
-
->>>>>>> 9025e00b
 		// Create a new request to send upstream, making sure we retain the same context.
 		upstreamURL := methods.getAPIURLByFeature(feature)
 		req, err := http.NewRequestWithContext(ctx, http.MethodPost, upstreamURL, bytes.NewReader(upstreamPayload))
@@ -337,7 +269,20 @@
 		// Retrieve metadata from the initial request.
 		model, requestMetadata := methods.getRequestMetadata(body)
 
-<<<<<<< HEAD
+		if feature == codygateway.FeatureChatCompletions {
+			prompt := strings.ToLower(body.BuildPrompt())
+			prof := d.ExtractProfanity(prompt)
+			if prof != "" {
+				requestMetadata["profanity"] = prof
+			}
+			for _, p := range patternsToDetect {
+				if strings.Contains(prompt, p) {
+					requestMetadata["detected_phrase"] = truncateToPrefix(p)
+					break
+				}
+			}
+		}
+
 		// Match the model against the allowlist of models, which are configured
 		// with the Cody Gateway model format "$PROVIDER/$MODEL_NAME". Models
 		// are sent as if they were against the upstream API, so they don't have
@@ -370,54 +315,6 @@
 					attribute.Int("upstreamStatusCode", upstreamStatusCode),
 					attribute.Int("resolvedStatusCode", resolvedStatusCode))
 			}
-=======
-		if feature == codygateway.FeatureChatCompletions {
-			prompt := strings.ToLower(body.BuildPrompt())
-			profanity := profDetector.ExtractProfanity(prompt)
-			if profanity != "" {
-				requestMetadata["profanity"] = profanity
-			}
-			for _, p := range patternsToDetect {
-				if strings.Contains(prompt, p) {
-					requestMetadata["detected_phrase"] = truncateToPrefix(p)
-					break
-				}
-			}
-		}
-
-		// Match the model against the allowlist of models, which are configured
-		// with the Cody Gateway model format "$PROVIDER/$MODEL_NAME". Models
-		// are sent as if they were against the upstream API, so they don't have
-		// the prefix yet when extracted - we need to add it back here. This
-		// full gatewayModel is also used in events tracking.
-		gatewayModel := fmt.Sprintf("%s/%s", upstreamName, model)
-		if allowed := intersection(clonedAllowedModels, rateLimit.AllowedModels); !isAllowedModel(allowed, gatewayModel) {
-			response.JSONError(logger, w, http.StatusBadRequest,
-				errors.Newf("model %q is not allowed, allowed: [%s]",
-					gatewayModel, strings.Join(allowed, ", ")))
-			return
-		}
-
-		w.Header().Add("x-cody-resolved-model", gatewayModel)
-
-		var (
-			upstreamStarted    = time.Now()
-			upstreamLatency    time.Duration
-			upstreamStatusCode int = -1
-			// resolvedStatusCode is the status code that we returned to the
-			// client - in most case it is the same as upstreamStatusCode,
-			// but sometimes we write something different.
-			resolvedStatusCode int = -1
-			// promptUsage and completionUsage are extracted from parseResponseAndUsage.
-			promptUsage, completionUsage usageStats
-		)
-		defer func() {
-			if span := oteltrace.SpanFromContext(ctx); span.IsRecording() {
-				span.SetAttributes(
-					attribute.Int("upstreamStatusCode", upstreamStatusCode),
-					attribute.Int("resolvedStatusCode", resolvedStatusCode))
-			}
->>>>>>> 9025e00b
 			if flaggingResult.IsFlagged() {
 				requestMetadata = events.MergeMaps(requestMetadata, getFlaggingMetadata(flaggingResult, act))
 			}
