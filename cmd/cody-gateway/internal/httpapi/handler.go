--- conflicted
+++ resolved
@@ -7,11 +7,12 @@
 	"github.com/Khan/genqlient/graphql"
 	"github.com/gorilla/mux"
 	"github.com/sourcegraph/log"
-	"github.com/sourcegraph/sourcegraph/cmd/cody-gateway/shared/config"
 	"go.opentelemetry.io/contrib/instrumentation/net/http/otelhttp"
 	"go.opentelemetry.io/otel"
 	"go.opentelemetry.io/otel/attribute"
 	"go.opentelemetry.io/otel/metric"
+
+	"github.com/sourcegraph/sourcegraph/cmd/cody-gateway/shared/config"
 
 	"github.com/sourcegraph/sourcegraph/cmd/cody-gateway/internal/auth"
 	"github.com/sourcegraph/sourcegraph/cmd/cody-gateway/internal/events"
@@ -28,7 +29,6 @@
 )
 
 type Config struct {
-<<<<<<< HEAD
 	RateLimitNotifier           notify.RateLimitNotifier
 	Anthropic                   config.AnthropicConfig
 	OpenAI                      config.OpenAIConfig
@@ -36,26 +36,6 @@
 	EmbeddingsAllowedModels     []string
 	AutoFlushStreamingResponses bool
 	EnableAttributionSearch     bool
-=======
-	RateLimitNotifier                               notify.RateLimitNotifier
-	AnthropicAccessToken                            string
-	AnthropicAllowedModels                          []string
-	AnthropicAllowedPromptPatterns                  []string
-	AnthropicRequestBlockingEnabled                 bool
-	AnthropicMaxTokensToSample                      int
-	OpenAIAccessToken                               string
-	OpenAIOrgID                                     string
-	OpenAIAllowedModels                             []string
-	FireworksAccessToken                            string
-	FireworksDisableSingleTenant                    bool
-	FireworksAllowedModels                          []string
-	FireworksLogSelfServeCodeCompletionRequests     bool
-	FireworksStarcoderCommunitySingleTenantPercent  int
-	FireworksStarcoderEnterpriseSingleTenantPercent int
-	EmbeddingsAllowedModels                         []string
-	AutoFlushStreamingResponses                     bool
-	EnableAttributionSearch                         bool
->>>>>>> ce27b54a
 }
 
 var meter = otel.GetMeterProvider().Meter("cody-gateway/internal/httpapi")
@@ -201,16 +181,7 @@
 								rs,
 								config.RateLimitNotifier,
 								httpClient,
-<<<<<<< HEAD
 								config.Fireworks,
-=======
-								config.FireworksAccessToken,
-								config.FireworksAllowedModels,
-								config.FireworksLogSelfServeCodeCompletionRequests,
-								config.FireworksDisableSingleTenant,
-								config.FireworksStarcoderCommunitySingleTenantPercent,
-								config.FireworksStarcoderEnterpriseSingleTenantPercent,
->>>>>>> ce27b54a
 								config.AutoFlushStreamingResponses,
 							),
 						),
