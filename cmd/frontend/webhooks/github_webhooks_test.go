--- conflicted
+++ resolved
@@ -116,8 +116,6 @@
 
 	ctx := context.Background()
 
-	token := env.Get("GITHUB_TOKEN", "test-token", "Environment variable for GitHub tests")
-
 	secret := "secret"
 	esStore := db.ExternalServices()
 	extSvc := &types.ExternalService{
@@ -125,11 +123,7 @@
 		DisplayName: "GitHub",
 		Config: extsvc.NewUnencryptedConfig(marshalJSON(t, &schema.GitHubConnection{
 			Url:      "https://github.com",
-<<<<<<< HEAD
-			Token:    token,
-=======
 			Token:    "fake",
->>>>>>> 4ff5fc7e
 			Repos:    []string{"sourcegraph/sourcegraph"},
 			Webhooks: []*schema.GitHubWebhook{{Org: "sourcegraph", Secret: secret}},
 		})),
