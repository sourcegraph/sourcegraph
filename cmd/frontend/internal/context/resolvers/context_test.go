--- conflicted
+++ resolved
@@ -153,17 +153,16 @@
 		return &search.Inputs{OriginalQuery: query}, nil
 	})
 	mockSearchClient.ExecuteFunc.SetDefaultHook(func(_ context.Context, stream streaming.Sender, inputs *search.Inputs) (*search.Alert, error) {
-<<<<<<< HEAD
 		stream.Send(streaming.SearchEvent{
 			Results: result.Matches{&result.FileMatch{
 				File: result.File{
-					Path: "ignore_me.go",
+					Path: "ignore_me1.go",
 					Repo: types.MinimalRepo{ID: repo1.ID, Name: repo1.Name},
 				},
 				ChunkMatches: lineRange(0, 4),
 			}, &result.FileMatch{
 				File: result.File{
-					Path: "ignore_me.go",
+					Path: "ignore_me2.go",
 					Repo: types.MinimalRepo{ID: repo2.ID, Name: repo2.Name},
 				},
 				ChunkMatches: lineRange(0, 4),
@@ -185,13 +184,13 @@
 		stream.Send(streaming.SearchEvent{
 			Results: result.Matches{&result.FileMatch{
 				File: result.File{
-					Path: "ignore_me.md",
+					Path: "ignore_me1.md",
 					Repo: types.MinimalRepo{ID: repo1.ID, Name: repo1.Name},
 				},
 				ChunkMatches: lineRange(0, 4),
 			}, &result.FileMatch{
 				File: result.File{
-					Path: "ignore_me.md",
+					Path: "ignore_me2.md",
 					Repo: types.MinimalRepo{ID: repo2.ID, Name: repo2.Name},
 				},
 				ChunkMatches: lineRange(0, 4),
@@ -209,65 +208,6 @@
 				ChunkMatches: lineRange(0, 4),
 			}},
 		})
-=======
-		if strings.Contains(inputs.OriginalQuery, "-file") {
-			stream.Send(streaming.SearchEvent{
-				Results: result.Matches{&result.FileMatch{
-					File: result.File{
-						Path: "ignore_me1.go",
-						Repo: types.MinimalRepo{ID: repo1.ID, Name: repo1.Name},
-					},
-					ChunkMatches: lineRange(0, 4),
-				}, &result.FileMatch{
-					File: result.File{
-						Path: "ignore_me2.go",
-						Repo: types.MinimalRepo{ID: repo2.ID, Name: repo2.Name},
-					},
-					ChunkMatches: lineRange(0, 4),
-				}, &result.FileMatch{
-					File: result.File{
-						Path: "testcode1.go",
-						Repo: types.MinimalRepo{ID: repo1.ID, Name: repo1.Name},
-					},
-					ChunkMatches: lineRange(0, 4),
-				}, &result.FileMatch{
-					File: result.File{
-						Path: "testcode2.go",
-						Repo: types.MinimalRepo{ID: repo2.ID, Name: repo2.Name},
-					},
-					ChunkMatches: lineRange(0, 4),
-				}},
-			})
-		} else {
-			stream.Send(streaming.SearchEvent{
-				Results: result.Matches{&result.FileMatch{
-					File: result.File{
-						Path: "ignore_me1.md",
-						Repo: types.MinimalRepo{ID: repo1.ID, Name: repo1.Name},
-					},
-					ChunkMatches: lineRange(0, 4),
-				}, &result.FileMatch{
-					File: result.File{
-						Path: "ignore_me2.md",
-						Repo: types.MinimalRepo{ID: repo2.ID, Name: repo2.Name},
-					},
-					ChunkMatches: lineRange(0, 4),
-				}, &result.FileMatch{
-					File: result.File{
-						Path: "testtext1.md",
-						Repo: types.MinimalRepo{ID: repo1.ID, Name: repo2.Name},
-					},
-					ChunkMatches: lineRange(0, 4),
-				}, &result.FileMatch{
-					File: result.File{
-						Path: "testtext2.md",
-						Repo: types.MinimalRepo{ID: repo2.ID, Name: repo2.Name},
-					},
-					ChunkMatches: lineRange(0, 4),
-				}},
-			})
-		}
->>>>>>> 7ace165f
 		return nil, nil
 	})
 
