package search

import (
	"fmt"
	"time"

	"github.com/sourcegraph/sourcegraph/cmd/frontend/graphqlbackend"
	sgapi "github.com/sourcegraph/sourcegraph/internal/api"
	searchshared "github.com/sourcegraph/sourcegraph/internal/search"
	"github.com/sourcegraph/sourcegraph/internal/search/streaming"
	"github.com/sourcegraph/sourcegraph/internal/search/streaming/api"
)

type progressAggregator struct {
	Start      time.Time
	MatchCount int
	Stats      streaming.Stats
	Limit      int
}

func (p *progressAggregator) Update(event graphqlbackend.SearchEvent) {
	// TODO implement Update such that we update api.ProgressStats to avoid
	// re-reading the whole of stats.

	p.Stats.Update(&event.Stats)

	for _, result := range event.Results {
		p.MatchCount += int(result.ResultCount())
	}
}

<<<<<<< HEAD
func (p *progressAggregator) currentStats() api.ProgressStats {
	return api.ProgressStats{
=======
func (p *progressAggregator) Build() api.Progress {
	// Suggest the next 1000 after rounding off.
	suggestedLimit := (p.Limit + 1500) / 1000 * 1000

	return api.BuildProgressEvent(api.ProgressStats{
>>>>>>> 1442505e
		MatchCount:          p.MatchCount,
		ElapsedMilliseconds: int(time.Since(p.Start).Milliseconds()),
		ExcludedArchived:    p.Stats.ExcludedArchived,
		ExcludedForks:       p.Stats.ExcludedForks,
		Timedout:            getNames(p.Stats, searchshared.RepoStatusTimedout),
		Missing:             getNames(p.Stats, searchshared.RepoStatusMissing),
		Cloning:             getNames(p.Stats, searchshared.RepoStatusCloning),
		LimitHit:            p.Stats.IsLimitHit,
<<<<<<< HEAD
	}
}

// Current returns the current progress event.
func (p *progressAggregator) Current() api.Progress {
	return api.BuildProgressEvent(p.currentStats())
}

// Final returns the current progress event, but with final fields set to
// indicate it is the last progress event.
func (p *progressAggregator) Final() api.Progress {
	s := p.currentStats()

	// We only send RepositoriesCount at the end because the number is
	// confusing to users to see while searching.
	s.RepositoriesCount = len(p.Stats.Repos)

	event := api.BuildProgressEvent(s)
	event.Done = true
	return event
=======
		SuggestedLimit:      suggestedLimit,
	})
>>>>>>> 1442505e
}

type namerFunc string

func (n namerFunc) Name() string {
	return string(n)
}

func getNames(stats streaming.Stats, status searchshared.RepoStatus) []api.Namer {
	var names []api.Namer
	stats.Status.Filter(status, func(id sgapi.RepoID) {
		if name, ok := stats.Repos[id]; ok {
			names = append(names, namerFunc(name.Name))
		} else {
			names = append(names, namerFunc(fmt.Sprintf("UNKNOWN{ID=%d}", id)))
		}
	})
	return names
}<|MERGE_RESOLUTION|>--- conflicted
+++ resolved
@@ -29,16 +29,11 @@
 	}
 }
 
-<<<<<<< HEAD
 func (p *progressAggregator) currentStats() api.ProgressStats {
-	return api.ProgressStats{
-=======
-func (p *progressAggregator) Build() api.Progress {
 	// Suggest the next 1000 after rounding off.
 	suggestedLimit := (p.Limit + 1500) / 1000 * 1000
 
-	return api.BuildProgressEvent(api.ProgressStats{
->>>>>>> 1442505e
+	return api.ProgressStats{
 		MatchCount:          p.MatchCount,
 		ElapsedMilliseconds: int(time.Since(p.Start).Milliseconds()),
 		ExcludedArchived:    p.Stats.ExcludedArchived,
@@ -47,7 +42,7 @@
 		Missing:             getNames(p.Stats, searchshared.RepoStatusMissing),
 		Cloning:             getNames(p.Stats, searchshared.RepoStatusCloning),
 		LimitHit:            p.Stats.IsLimitHit,
-<<<<<<< HEAD
+		SuggestedLimit:      suggestedLimit,
 	}
 }
 
@@ -68,10 +63,6 @@
 	event := api.BuildProgressEvent(s)
 	event.Done = true
 	return event
-=======
-		SuggestedLimit:      suggestedLimit,
-	})
->>>>>>> 1442505e
 }
 
 type namerFunc string
