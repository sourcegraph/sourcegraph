package syntax

import (
	"bytes"
<<<<<<< HEAD
=======
	"fmt"
>>>>>>> b7ebb902
	"regexp"
	"strings"
)

// A Query contains the parse tree of a query.
type Query struct {
	Input string  // the original input query string
	Expr  []*Expr // expressions in this query
}

func (q *Query) String() string {
	return ExprString(q.Expr)
}

// WithErrorsQuoted converts a query like `f:foo b(ar` to `f:foo "b(ar"`.
func (q *Query) WithErrorsQuoted() *Query {
	q2 := &Query{}
	for _, e := range q.Expr {
		e2 := e.WithErrorsQuoted()
		q2.Expr = append(q2.Expr, &e2)
	}
	return q2
}

<<<<<<< HEAD
// EscapeImpossibleCaretsDollars puts a backslash in front of ^ if it occurs after the
// beginning and $ if it appears before the end of the query.
var unescapedCaretRx = regexp.MustCompile(`([^\\])\^`)
var unescapedDollarRx = regexp.MustCompile(`(^|[^\\])\$(.)`)
var initialCaretRx = regexp.MustCompile(`^\^`)
var finalUnescapedDollarRx = regexp.MustCompile(`(^|[^\\])\$$`)

func (q *Query) EscapeImpossibleCaretsDollars() *Query {
	q2 := &Query{}
	// nf is the number of non-fields seen so far.
	nf := 0
	for i, e := range q.Expr {
		e2 := *e
		escape := func(s string) string {
			s = unescapedCaretRx.ReplaceAllString(s, `$1\^`)
			s = unescapedDollarRx.ReplaceAllString(s, `$1\$$$2`)
			if nf > 0 {
				s = initialCaretRx.ReplaceAllString(s, `\^`)
			}
			if i+1 < len(q.Expr) {
				s = finalUnescapedDollarRx.ReplaceAllString(s, `$1\$$`)
			}
			return s
		}
		// escape is called twice to handle for example `^^^` which would
		// otherwise end up as `^\^^` whereas we want it to be escaped as
		// `^\^\^`.
		e2.Value = escape(escape(e2.Value))
		if e2.Field == "" {
			nf++
		}
		q2.Expr = append(q2.Expr, &e2)
	}

	q2.Input = q2.String()
	return q2
}

=======
>>>>>>> b7ebb902
// An Expr describes an expression in a query.
type Expr struct {
	Pos       int       // the starting character position of the query expression
	Not       bool      // the expression is negated (e.g., -term or -field:term)
	Field     string    // the field that this expression applies to
	Value     string    // the raw field value
	ValueType TokenType // the type of the value
}

func (e Expr) String() string {
	var buf bytes.Buffer
	if e.Not {
		buf.WriteByte('-')
	}
	if e.Field != "" {
		buf.WriteString(e.Field)
		buf.WriteByte(':')
	}
	if e.ValueType == TokenPattern {
		buf.WriteByte('/')
	}
	buf.WriteString(e.Value)
	if e.ValueType == TokenPattern {
		buf.WriteByte('/')
	}
	return buf.String()
}

// WithErrorsQuoted returns a new version of the expression,
// quoting in case of TokenError or an invalid regular expression.
func (e Expr) WithErrorsQuoted() Expr {
	e2 := e
	switch e.ValueType {
	case TokenError:
		e2.Value = fmt.Sprintf("%q", e.Value)
		e2.ValueType = TokenQuoted
	case TokenPattern, TokenLiteral:
		_, err := regexp.Compile(e2.Value)
		if err != nil {
			e2.Value = fmt.Sprintf("%q", e.Value)
			e2.ValueType = TokenQuoted
		}
	}
	return e2
}

// ExprString returns the query string that parses to expr.
func ExprString(expr []*Expr) string {
	s := make([]string, len(expr))
	for i, e := range expr {
		s[i] = e.String()
	}
	return strings.Join(s, " ")
}<|MERGE_RESOLUTION|>--- conflicted
+++ resolved
@@ -2,10 +2,7 @@
 
 import (
 	"bytes"
-<<<<<<< HEAD
-=======
 	"fmt"
->>>>>>> b7ebb902
 	"regexp"
 	"strings"
 )
@@ -30,7 +27,6 @@
 	return q2
 }
 
-<<<<<<< HEAD
 // EscapeImpossibleCaretsDollars puts a backslash in front of ^ if it occurs after the
 // beginning and $ if it appears before the end of the query.
 var unescapedCaretRx = regexp.MustCompile(`([^\\])\^`)
@@ -69,8 +65,6 @@
 	return q2
 }
 
-=======
->>>>>>> b7ebb902
 // An Expr describes an expression in a query.
 type Expr struct {
 	Pos       int       // the starting character position of the query expression
