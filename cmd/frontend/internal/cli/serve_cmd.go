--- conflicted
+++ resolved
@@ -335,11 +335,8 @@
 	internalHandler := newInternalHTTPHandler(
 		schema,
 		db,
-<<<<<<< HEAD
 		grpcServer,
-=======
 		enterprise.EnterpriseSearchJobs,
->>>>>>> 984bdaa3
 		enterprise.NewCodeIntelUploadHandler,
 		enterprise.RankingService,
 		enterprise.NewComputeStreamHandler,
