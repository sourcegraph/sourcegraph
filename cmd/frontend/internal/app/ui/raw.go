--- conflicted
+++ resolved
@@ -182,11 +182,7 @@
 			// caching locally is not useful. Additionally we transfer the output over the
 			// internet, so we use default compression levels on zips (instead of no
 			// compression).
-<<<<<<< HEAD
-			f, err := git.ArchiveReader(r.Context(), authz.DefaultSubRepoPermsChecker, common.Repo.Name,
-=======
-			f, err := git.ArchiveReaderWithSubRepo(r.Context(), db, authz.DefaultSubRepoPermsChecker, common.Repo,
->>>>>>> 7e61ffee
+			f, err := git.ArchiveReader(r.Context(), db, authz.DefaultSubRepoPermsChecker, common.Repo.Name,
 				gitserver.ArchiveOptions{Format: format, Treeish: string(common.CommitID), Paths: []string{relativePath}})
 			if err != nil {
 				return err
