--- conflicted
+++ resolved
@@ -175,17 +175,6 @@
 		openTelemetry = clientObservability.OpenTelemetry
 	}
 
-<<<<<<< HEAD
-	var githubAppCloudSlug string
-	var githubAppCloudClientID string
-	if envvar.SourcegraphDotComMode() && siteConfig.Dotcom != nil && siteConfig.Dotcom.GithubAppCloud != nil {
-		githubAppCloudSlug = siteConfig.Dotcom.GithubAppCloud.Slug
-		githubAppCloudClientID = siteConfig.Dotcom.GithubAppCloud.ClientID
-	}
-
-=======
-	var enableLegacyExtensions = true
->>>>>>> 2aaeb187
 	// 🚨 SECURITY: This struct is sent to all users regardless of whether or
 	// not they are logged in, for example on an auth.public=false private
 	// server. Including secret fields here is OK if it is based on the user's
