package httpapi

import (
	"bytes"
	"context"
	"encoding/json"
	"io/ioutil"
	"net/http"
	"net/url"
	"path"
	"strconv"

	"github.com/gorilla/mux"
	"github.com/inconshreveable/log15"
	"github.com/pkg/errors"

	"github.com/sourcegraph/sourcegraph/cmd/frontend/backend"
	"github.com/sourcegraph/sourcegraph/cmd/frontend/globals"
	"github.com/sourcegraph/sourcegraph/internal/api"
	"github.com/sourcegraph/sourcegraph/internal/conf"
	"github.com/sourcegraph/sourcegraph/internal/database"
	"github.com/sourcegraph/sourcegraph/internal/database/dbconn"
	"github.com/sourcegraph/sourcegraph/internal/database/dbutil"
	"github.com/sourcegraph/sourcegraph/internal/errcode"
	"github.com/sourcegraph/sourcegraph/internal/extsvc/github"
	"github.com/sourcegraph/sourcegraph/internal/gitserver"
	"github.com/sourcegraph/sourcegraph/internal/gitserver/protocol"
	"github.com/sourcegraph/sourcegraph/internal/jsonc"
	searchbackend "github.com/sourcegraph/sourcegraph/internal/search/backend"
	"github.com/sourcegraph/sourcegraph/internal/txemail"
	"github.com/sourcegraph/sourcegraph/internal/types"
	"github.com/sourcegraph/sourcegraph/internal/vcs/git"
	"github.com/sourcegraph/sourcegraph/schema"
)

func serveReposGetByName(w http.ResponseWriter, r *http.Request) error {
	repoName := api.RepoName(mux.Vars(r)["RepoName"])
	repo, err := backend.Repos.GetByName(r.Context(), repoName)
	if err != nil {
		return err
	}
	data, err := json.Marshal(repo)
	if err != nil {
		return err
	}
	w.WriteHeader(http.StatusOK)
	_, _ = w.Write(data)
	return nil
}

func servePhabricatorRepoCreate(db dbutil.DB) func(w http.ResponseWriter, r *http.Request) error {
	return func(w http.ResponseWriter, r *http.Request) error {
		var repo api.PhabricatorRepoCreateRequest
		err := json.NewDecoder(r.Body).Decode(&repo)
		if err != nil {
			return err
		}
		phabRepo, err := database.Phabricator(db).CreateOrUpdate(r.Context(), repo.Callsign, repo.RepoName, repo.URL)
		if err != nil {
			return err
		}
		data, err := json.Marshal(phabRepo)
		if err != nil {
			return err
		}
		w.WriteHeader(http.StatusOK)
		_, _ = w.Write(data)
		return nil
	}
}

// serveExternalServiceConfigs serves a JSON response that is an array of all
// external service configs that match the requested kind.
func serveExternalServiceConfigs(w http.ResponseWriter, r *http.Request) error {
	var req api.ExternalServiceConfigsRequest
	err := json.NewDecoder(r.Body).Decode(&req)
	if err != nil {
		return err
	}

	options := database.ExternalServicesListOptions{
		Kinds:   []string{req.Kind},
		AfterID: int64(req.AfterID),
	}
	if req.Limit > 0 {
		options.LimitOffset = &database.LimitOffset{
			Limit: req.Limit,
		}
	}

	services, err := database.GlobalExternalServices.List(r.Context(), options)
	if err != nil {
		return err
	}

	// Instead of returning an intermediate response type, we directly return
	// the array of configs (which are themselves JSON objects).
	// This makes it possible for the caller to directly unmarshal the response into
	// a slice of connection configurations for this external service kind.
	configs := make([]map[string]interface{}, 0, len(services))
	for _, service := range services {
		var config map[string]interface{}
		// Raw configs may have comments in them so we have to use a json parser
		// that supports comments in json.
		if err := jsonc.Unmarshal(service.Config, &config); err != nil {
			log15.Error(
				"ignoring external service config that has invalid json",
				"id", service.ID,
				"displayName", service.DisplayName,
				"config", service.Config,
				"err", err,
			)
			continue
		}
		configs = append(configs, config)
	}
	return json.NewEncoder(w).Encode(configs)
}

// serveExternalServicesList serves a JSON response that is an array of all external services
// of the given kind
func serveExternalServicesList(w http.ResponseWriter, r *http.Request) error {
	var req api.ExternalServicesListRequest
	err := json.NewDecoder(r.Body).Decode(&req)
	if err != nil {
		return err
	}

	if len(req.Kinds) == 0 {
		req.Kinds = append(req.Kinds, req.Kind)
	}

	options := database.ExternalServicesListOptions{
		Kinds:   []string{req.Kind},
		AfterID: int64(req.AfterID),
	}
	if req.Limit > 0 {
		options.LimitOffset = &database.LimitOffset{
			Limit: req.Limit,
		}
	}

	services, err := database.GlobalExternalServices.List(r.Context(), options)
	if err != nil {
		return err
	}
	return json.NewEncoder(w).Encode(services)
}

func serveConfiguration(w http.ResponseWriter, r *http.Request) error {
	raw, err := globals.ConfigurationServerFrontendOnly.Source.Read(r.Context())
	if err != nil {
		return err
	}
	err = json.NewEncoder(w).Encode(raw)
	if err != nil {
		return errors.Wrap(err, "Encode")
	}
	return nil
}

func repoRankFromConfig(siteConfig schema.SiteConfiguration, repoName string) float64 {
	val := 0.0
	if siteConfig.ExperimentalFeatures == nil || siteConfig.ExperimentalFeatures.Ranking == nil {
		return val
	}
	scores := siteConfig.ExperimentalFeatures.Ranking.RepoScores
	if len(scores) == 0 {
		return val
	}
	// try every "directory" in the repo name to assign it a value, so a repoName like
	// "github.com/sourcegraph/zoekt" will have "github.com", "github.com/sourcegraph",
	// and "github.com/sourcegraph/zoekt" tested.
	for i := 0; i < len(repoName); i++ {
		if repoName[i] == '/' {
			val += scores[repoName[:i]]
		}
	}
	val += scores[repoName]
	return val
}

// serveSearchConfiguration is _only_ used by the zoekt index server. Zoekt does
// not depend on frontend and therefore does not have access to `conf.Watch`.
// Additionally, it only cares about certain search specific settings so this
// search specific endpoint is used rather than serving the entire site settings
// from /.internal/configuration.
//
// This endpoint also supports batch requests to avoid managing concurrency in
// zoekt. On vertically scaled instances we have observed zoekt requesting
// this endpoint concurrently leading to socket starvation.
func serveSearchConfiguration(w http.ResponseWriter, r *http.Request) error {
	ctx := r.Context()
	siteConfig := conf.Get().SiteConfiguration
	getRepoIndexOptions := func(repoName string) (*searchbackend.RepoIndexOptions, error) {
		repo, err := database.GlobalRepos.GetByName(ctx, api.RepoName(repoName))
		if err != nil {
			return nil, err
		}

		getVersion := func(branch string) (string, error) {
			// Do not to trigger a repo-updater lookup since this is a batch job.
			commitID, err := git.ResolveRevision(ctx, repo.Name, branch, git.ResolveRevisionOptions{})
			if err != nil && errcode.HTTP(err) == http.StatusNotFound {
				// GetIndexOptions wants an empty rev for a missing rev or empty
				// repo.
				return "", nil
			}
			return string(commitID), err
		}

<<<<<<< HEAD
		var priority float64
		switch m := repo.Metadata.(type) {
		case *github.Repository:
			priority = float64(m.StargazerCount)
=======
		getPriority := func() float64 {
			val := repoRankFromConfig(siteConfig, repoName)

			switch m := repo.Metadata.(type) {
			case *github.Repository:
				val += float64(m.StargazerCount)
			}
			return val
>>>>>>> b0209319
		}

		return &searchbackend.RepoIndexOptions{
			RepoID:     int32(repo.ID),
			Public:     !repo.Private,
			Priority:   priority,
			GetVersion: getVersion,
		}, nil
	}

	sc := database.SearchContexts(dbconn.Global)
	getSearchContextRevisions := func(repoID int32) ([]string, error) {
		return sc.GetAllRevisionsForRepo(ctx, repoID)
	}

	if err := r.ParseForm(); err != nil {
		return err
	}

	b := searchbackend.GetIndexOptions(&siteConfig, getRepoIndexOptions, getSearchContextRevisions, r.Form["repo"]...)
	_, _ = w.Write(b)
	return nil
}

type reposListServer struct {
	// SourcegraphDotComMode is true if this instance of Sourcegraph is http://sourcegraph.com
	SourcegraphDotComMode bool

	// Repos is the subset of backend.Repos methods we use. Declared as an
	// interface for testing.
	Repos interface {
		// ListIndexable returns the repositories to index on Sourcegraph.com
		ListIndexable(context.Context) ([]types.RepoName, error)
		// List returns a list of repositories
		List(context.Context, database.ReposListOptions) ([]*types.Repo, error)
	}

	// Indexers is the subset of searchbackend.Indexers methods we
	// use. reposListServer is used by indexed-search to get the list of
	// repositories to index. These methods are used to return the correct
	// subset for horizontal indexed search. Declared as an interface for
	// testing.
	Indexers interface {
		// ReposSubset returns the subset of repoNames that hostname should
		// index.
		ReposSubset(ctx context.Context, hostname string, indexed map[string]struct{}, repoNames []string) ([]string, error)
		// Enabled is true if horizontal indexed search is enabled.
		Enabled() bool
	}
}

// serveIndex is used by zoekt to get the list of repositories for it to
// index.
func (h *reposListServer) serveIndex(w http.ResponseWriter, r *http.Request) error {
	var opt struct {
		// Hostname is used to determine the subset of repos to return
		Hostname string
		// Indexed is the repository names of indexed repos by Hostname.
		Indexed []string
	}
	if err := json.NewDecoder(r.Body).Decode(&opt); err != nil {
		return err
	}

	var names []string
	if h.SourcegraphDotComMode {
		res, err := h.Repos.ListIndexable(r.Context())
		if err != nil {
			return errors.Wrap(err, "listing repos")
		}
		names = make([]string, len(res))
		for i, r := range res {
			names[i] = string(r.Name)
		}
	} else {
		trueP := true
		res, err := h.Repos.List(r.Context(), database.ReposListOptions{Index: &trueP})
		if err != nil {
			return errors.Wrap(err, "listing repos")
		}
		names = make([]string, len(res))
		for i, r := range res {
			names[i] = string(r.Name)
		}
	}

	if h.Indexers.Enabled() {
		indexed := make(map[string]struct{}, len(opt.Indexed))
		for _, name := range opt.Indexed {
			indexed[name] = struct{}{}
		}

		var err error
		names, err = h.Indexers.ReposSubset(r.Context(), opt.Hostname, indexed, names)
		if err != nil {
			return err
		}
	}

	data := struct {
		RepoNames []string
	}{
		RepoNames: names,
	}

	w.WriteHeader(http.StatusOK)
	return json.NewEncoder(w).Encode(&data)
}

func serveReposListEnabled(w http.ResponseWriter, r *http.Request) error {
	names, err := database.GlobalRepos.ListEnabledNames(r.Context())
	if err != nil {
		return err
	}
	return json.NewEncoder(w).Encode(names)
}

func serveSavedQueriesListAll(db dbutil.DB) func(w http.ResponseWriter, r *http.Request) error {
	return func(w http.ResponseWriter, r *http.Request) error {
		// List settings for all users, orgs, etc.
		settings, err := database.SavedSearches(db).ListAll(r.Context())
		if err != nil {
			return errors.Wrap(err, "database.SavedSearches.ListAll")
		}

		queries := make([]api.SavedQuerySpecAndConfig, 0, len(settings))
		for _, s := range settings {
			var spec api.SavedQueryIDSpec
			if s.Config.UserID != nil {
				spec = api.SavedQueryIDSpec{Subject: api.SettingsSubject{User: s.Config.UserID}, Key: s.Config.Key}
			} else if s.Config.OrgID != nil {
				spec = api.SavedQueryIDSpec{Subject: api.SettingsSubject{Org: s.Config.OrgID}, Key: s.Config.Key}
			}

			queries = append(queries, api.SavedQuerySpecAndConfig{
				Spec:   spec,
				Config: s.Config,
			})
		}

		if err := json.NewEncoder(w).Encode(queries); err != nil {
			return errors.Wrap(err, "Encode")
		}

		return nil
	}
}

func serveSavedQueriesGetInfo(db dbutil.DB) func(w http.ResponseWriter, r *http.Request) error {
	return func(w http.ResponseWriter, r *http.Request) error {
		var query string
		err := json.NewDecoder(r.Body).Decode(&query)
		if err != nil {
			return errors.Wrap(err, "Decode")
		}
		info, err := database.QueryRunnerState(db).Get(r.Context(), query)
		if err != nil {
			return errors.Wrap(err, "SavedQueries.Get")
		}
		if err := json.NewEncoder(w).Encode(info); err != nil {
			return errors.Wrap(err, "Encode")
		}
		return nil
	}
}

func serveSavedQueriesSetInfo(db dbutil.DB) func(w http.ResponseWriter, r *http.Request) error {
	return func(w http.ResponseWriter, r *http.Request) error {
		var info *api.SavedQueryInfo
		err := json.NewDecoder(r.Body).Decode(&info)
		if err != nil {
			return errors.Wrap(err, "Decode")
		}
		err = database.QueryRunnerState(db).Set(r.Context(), &database.SavedQueryInfo{
			Query:        info.Query,
			LastExecuted: info.LastExecuted,
			LatestResult: info.LatestResult,
			ExecDuration: info.ExecDuration,
		})
		if err != nil {
			return errors.Wrap(err, "SavedQueries.Set")
		}
		w.WriteHeader(http.StatusOK)
		_, _ = w.Write([]byte("OK"))
		return nil
	}
}

func serveSavedQueriesDeleteInfo(db dbutil.DB) func(w http.ResponseWriter, r *http.Request) error {
	return func(w http.ResponseWriter, r *http.Request) error {
		var query string
		err := json.NewDecoder(r.Body).Decode(&query)
		if err != nil {
			return errors.Wrap(err, "Decode")
		}
		err = database.QueryRunnerState(db).Delete(r.Context(), query)
		if err != nil {
			return errors.Wrap(err, "SavedQueries.Delete")
		}
		w.WriteHeader(http.StatusOK)
		_, _ = w.Write([]byte("OK"))
		return nil
	}
}

func serveSettingsGetForSubject(db dbutil.DB) func(w http.ResponseWriter, r *http.Request) error {
	return func(w http.ResponseWriter, r *http.Request) error {
		var subject api.SettingsSubject
		if err := json.NewDecoder(r.Body).Decode(&subject); err != nil {
			return errors.Wrap(err, "Decode")
		}
		settings, err := database.Settings(db).GetLatest(r.Context(), subject)
		if err != nil {
			return errors.Wrap(err, "Settings.GetLatest")
		}
		if err := json.NewEncoder(w).Encode(settings); err != nil {
			return errors.Wrap(err, "Encode")
		}
		return nil
	}
}

func serveOrgsListUsers(db dbutil.DB) func(w http.ResponseWriter, r *http.Request) error {
	return func(w http.ResponseWriter, r *http.Request) error {
		var orgID int32
		err := json.NewDecoder(r.Body).Decode(&orgID)
		if err != nil {
			return errors.Wrap(err, "Decode")
		}
		orgMembers, err := database.OrgMembers(db).GetByOrgID(r.Context(), orgID)
		if err != nil {
			return errors.Wrap(err, "OrgMembers.GetByOrgID")
		}
		users := make([]int32, 0, len(orgMembers))
		for _, member := range orgMembers {
			users = append(users, member.UserID)
		}
		if err := json.NewEncoder(w).Encode(users); err != nil {
			return errors.Wrap(err, "Encode")
		}
		return nil
	}
}

func serveOrgsGetByName(db dbutil.DB) func(w http.ResponseWriter, r *http.Request) error {
	return func(w http.ResponseWriter, r *http.Request) error {
		var orgName string
		err := json.NewDecoder(r.Body).Decode(&orgName)
		if err != nil {
			return errors.Wrap(err, "Decode")
		}
		org, err := database.Orgs(db).GetByName(r.Context(), orgName)
		if err != nil {
			return errors.Wrap(err, "Orgs.GetByName")
		}
		if err := json.NewEncoder(w).Encode(org.ID); err != nil {
			return errors.Wrap(err, "Encode")
		}
		return nil
	}
}

func serveUsersGetByUsername(w http.ResponseWriter, r *http.Request) error {
	var username string
	err := json.NewDecoder(r.Body).Decode(&username)
	if err != nil {
		return errors.Wrap(err, "Decode")
	}
	user, err := database.GlobalUsers.GetByUsername(r.Context(), username)
	if err != nil {
		return errors.Wrap(err, "Users.GetByUsername")
	}
	if err := json.NewEncoder(w).Encode(user.ID); err != nil {
		return errors.Wrap(err, "Encode")
	}
	return nil
}

func serveUserEmailsGetEmail(w http.ResponseWriter, r *http.Request) error {
	var userID int32
	err := json.NewDecoder(r.Body).Decode(&userID)
	if err != nil {
		return errors.Wrap(err, "Decode")
	}
	email, _, err := database.GlobalUserEmails.GetPrimaryEmail(r.Context(), userID)
	if err != nil {
		return errors.Wrap(err, "UserEmails.GetEmail")
	}
	if err := json.NewEncoder(w).Encode(email); err != nil {
		return errors.Wrap(err, "Encode")
	}
	return nil
}

func serveExternalURL(w http.ResponseWriter, r *http.Request) error {
	if err := json.NewEncoder(w).Encode(globals.ExternalURL().String()); err != nil {
		return errors.Wrap(err, "Encode")
	}
	return nil
}

func serveCanSendEmail(w http.ResponseWriter, r *http.Request) error {
	if err := json.NewEncoder(w).Encode(conf.CanSendEmail()); err != nil {
		return errors.Wrap(err, "Encode")
	}
	return nil
}

func serveSendEmail(w http.ResponseWriter, r *http.Request) error {
	var msg txemail.Message
	err := json.NewDecoder(r.Body).Decode(&msg)
	if err != nil {
		return err
	}
	return txemail.Send(r.Context(), msg)
}

func serveGitResolveRevision(w http.ResponseWriter, r *http.Request) error {
	// used by zoekt-sourcegraph-mirror
	vars := mux.Vars(r)
	name := api.RepoName(vars["RepoName"])
	spec := vars["Spec"]

	// Do not to trigger a repo-updater lookup since this is a batch job.
	commitID, err := git.ResolveRevision(r.Context(), name, spec, git.ResolveRevisionOptions{})
	if err != nil {
		return err
	}

	w.WriteHeader(http.StatusOK)
	_, _ = w.Write([]byte(commitID))
	return nil
}

func serveGitTar(w http.ResponseWriter, r *http.Request) error {
	// used by zoekt-sourcegraph-mirror
	vars := mux.Vars(r)
	name := vars["RepoName"]
	spec := vars["Commit"]

	// Ensure commit exists. Do not want to trigger a repo-updater lookup since this is a batch job.
	repo := api.RepoName(name)
	commit, err := git.ResolveRevision(r.Context(), repo, spec, git.ResolveRevisionOptions{})
	if err != nil {
		return err
	}

	opts := gitserver.ArchiveOptions{
		Treeish: string(commit),
		Format:  "tar",
	}

	location := gitserver.DefaultClient.ArchiveURL(repo, opts)

	w.Header().Set("Location", location.String())
	w.WriteHeader(http.StatusFound)

	return nil
}

func serveGitExec(w http.ResponseWriter, r *http.Request) error {
	defer r.Body.Close()
	req := protocol.ExecRequest{}
	if err := json.NewDecoder(r.Body).Decode(&req); err != nil {
		return errors.Wrap(err, "Decode")
	}

	vars := mux.Vars(r)
	repoID, err := strconv.ParseInt(vars["RepoID"], 10, 64)
	if err != nil {
		http.Error(w, "illegal repository id: "+err.Error(), http.StatusBadRequest)
		return nil
	}

	repo, err := database.GlobalRepos.Get(r.Context(), api.RepoID(repoID))
	if err != nil {
		return err
	}

	// Set repo name in gitserver request payload
	req.Repo = repo.Name

	var buf bytes.Buffer
	if err := json.NewEncoder(&buf).Encode(req); err != nil {
		return errors.Wrap(err, "Encode")
	}

	// Find the correct shard to query
	addr := gitserver.DefaultClient.AddrForRepo(repo.Name)

	director := func(req *http.Request) {
		req.URL.Scheme = "http"
		req.URL.Host = addr
		req.URL.Path = "/exec"
		req.Body = ioutil.NopCloser(bytes.NewReader(buf.Bytes()))
		req.ContentLength = int64(buf.Len())
	}

	gitserver.DefaultReverseProxy.ServeHTTP(repo.Name, "POST", "exec", director, w, r)
	return nil
}

// gitServiceHandler are handlers which redirect git clone requests to the
// gitserver for the repo.
type gitServiceHandler struct {
	Gitserver interface {
		AddrForRepo(api.RepoName) string
	}
}

func (s *gitServiceHandler) serveInfoRefs(w http.ResponseWriter, r *http.Request) {
	s.redirectToGitServer(w, r, "/info/refs")
}

func (s *gitServiceHandler) serveGitUploadPack(w http.ResponseWriter, r *http.Request) {
	s.redirectToGitServer(w, r, "/git-upload-pack")
}

func (s *gitServiceHandler) redirectToGitServer(w http.ResponseWriter, r *http.Request, gitPath string) {
	repo := mux.Vars(r)["RepoName"]

	u := &url.URL{
		Scheme:   "http",
		Host:     s.Gitserver.AddrForRepo(api.RepoName(repo)),
		Path:     path.Join("/git", repo, gitPath),
		RawQuery: r.URL.RawQuery,
	}

	http.Redirect(w, r, u.String(), http.StatusTemporaryRedirect)
}

func handlePing(w http.ResponseWriter, r *http.Request) {
	if err := r.ParseForm(); err != nil {
		http.Error(w, "could not parse form: "+err.Error(), http.StatusBadRequest)
		return
	}

	for _, service := range r.Form["service"] {
		switch service {
		case "gitserver":
			if err := gitserver.DefaultClient.WaitForGitServers(r.Context()); err != nil {
				http.Error(w, "wait for gitservers failed: "+err.Error(), http.StatusBadGateway)
				return
			}

		default:
			http.Error(w, "unknown service: "+service, http.StatusBadRequest)
			return
		}
	}

	_, _ = w.Write([]byte("pong"))
}<|MERGE_RESOLUTION|>--- conflicted
+++ resolved
@@ -209,21 +209,10 @@
 			return string(commitID), err
 		}
 
-<<<<<<< HEAD
-		var priority float64
+		priority := repoRankFromConfig(siteConfig, repoName)
 		switch m := repo.Metadata.(type) {
 		case *github.Repository:
-			priority = float64(m.StargazerCount)
-=======
-		getPriority := func() float64 {
-			val := repoRankFromConfig(siteConfig, repoName)
-
-			switch m := repo.Metadata.(type) {
-			case *github.Repository:
-				val += float64(m.StargazerCount)
-			}
-			return val
->>>>>>> b0209319
+			priority += float64(m.StargazerCount)
 		}
 
 		return &searchbackend.RepoIndexOptions{
