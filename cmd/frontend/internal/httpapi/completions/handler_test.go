--- conflicted
+++ resolved
@@ -286,11 +286,7 @@
 				"client-version": []string{"5.5.9-nightly"},
 			},
 			want: &codyIgnoreCompatibilityError{
-<<<<<<< HEAD
-				reason:     fmt.Sprintf("Cody for %s version \"5.5.9-nightly\" doesn't match version constraint \">= 5.5.10-0\"", types.CodyClientJetbrains),
-=======
-				reason:     fmt.Sprintf("Cody for %s version \"5.9-localbuild\" doesn't match version constraint \">= 6.0.0-0\". Please upgrade your client.", types.CodyClientJetbrains),
->>>>>>> 99ebb4f8
+				reason:     fmt.Sprintf("Cody for %s version \"5.5.9-nightly\" doesn't match version constraint \">= 5.5.10-0\". Please upgrade your client.", types.CodyClientJetbrains),
 				statusCode: http.StatusNotAcceptable,
 			},
 			isClientsTestMode: true,
@@ -339,7 +335,7 @@
 				"client-version": []string{"1.16.0-alpha"},
 			},
 			want: &codyIgnoreCompatibilityError{
-				reason:     fmt.Sprintf("Cody for %s version \"1.16.0-alpha\" doesn't match version constraint \">= 1.17.0-0\"", types.CodyClientVscode),
+				reason:     fmt.Sprintf("Cody for %s version \"1.16.0-alpha\" doesn't match version constraint \">= 1.17.0-0\". Please upgrade your client.", types.CodyClientVscode),
 				statusCode: http.StatusNotAcceptable,
 			},
 			isClientsTestMode: true,
@@ -364,11 +360,7 @@
 				"client-version": []string{"1.17.1"},
 			},
 			want: &codyIgnoreCompatibilityError{
-<<<<<<< HEAD
-				reason:     fmt.Sprintf("Cody for %s version \"1.17.1\" doesn't match version constraint \">= 1.20.0\"", types.CodyClientVscode),
-=======
-				reason:     fmt.Sprintf("Cody for %s version \"1.22.0-alpha\" doesn't match version constraint \">= 1.20.0\". Please upgrade your client.", types.CodyClientVscode),
->>>>>>> 99ebb4f8
+				reason:     fmt.Sprintf("Cody for %s version \"1.17.1\" doesn't match version constraint \">= 1.20.0\". Please upgrade your client.", types.CodyClientVscode),
 				statusCode: http.StatusNotAcceptable,
 			},
 		},
