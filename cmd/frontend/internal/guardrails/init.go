package guardrails

import (
	"context"
	"sync"

	"github.com/sourcegraph/log"

	"github.com/sourcegraph/sourcegraph/cmd/frontend/enterprise"
	"github.com/sourcegraph/sourcegraph/cmd/frontend/envvar"
	"github.com/sourcegraph/sourcegraph/cmd/frontend/internal/guardrails/attribution"
	"github.com/sourcegraph/sourcegraph/cmd/frontend/internal/guardrails/resolvers"
	"github.com/sourcegraph/sourcegraph/internal/codeintel"
	"github.com/sourcegraph/sourcegraph/internal/codygateway"
	"github.com/sourcegraph/sourcegraph/internal/conf"
	"github.com/sourcegraph/sourcegraph/internal/conf/conftypes"
	"github.com/sourcegraph/sourcegraph/internal/database"
	"github.com/sourcegraph/sourcegraph/internal/gitserver"
	"github.com/sourcegraph/sourcegraph/internal/httpcli"
	"github.com/sourcegraph/sourcegraph/internal/observation"
	"github.com/sourcegraph/sourcegraph/internal/search/client"
)

// MockHttpClient is used to inject a test double, since the external client used
// by default is prevented from hitting localhost, which is useful in testing.
var MockHttpClient httpcli.Doer

func Init(
	_ context.Context,
	observationCtx *observation.Context,
	db database.DB,
	_ codeintel.Services,
	_ conftypes.UnifiedWatchable,
	enterpriseServices *enterprise.Services,
) error {
	var resolver *resolvers.GuardrailsResolver
	if envvar.SourcegraphDotComMode() {
		// On DotCom guardrails endpoint runs search, and is initialized at startup.
		searchClient := client.New(log.NoOp(), db, gitserver.NewClient("http.guardrails.search"))
		service := attribution.NewLocalSearch(observationCtx, searchClient)
		resolver = resolvers.NewGuardrailsResolver(service)
	} else {
		// On an Enterprise instance endpoint proxies to gateway, and is re-initialized
		// in case site-config changes.
		initLogic := &enterpriseInitialization{observationCtx: observationCtx}
		resolver = resolvers.NewGuardrailsResolver(initLogic.Service())
		go conf.Watch(func() {
			resolver.UpdateService(initLogic.Service())
		})
	}
	enterpriseServices.GuardrailsResolver = resolver
	return nil
}

<<<<<<< HEAD
	// TODO(keegancsmith) configuration for access token and enabling.
	if !envvar.SourcegraphDotComMode() {
		httpClient, err := httpcli.NewExternalClientFactory().Doer()
		if err != nil {
			return errors.Wrap(err, "failed to initialize external http client for guardrails")
=======
// enterpriseInitialization is a factory for attribution.Service for an enterprise instance
// as opposed to dotcom.
type enterpriseInitialization struct {
	observationCtx *observation.Context
	mu             sync.Mutex
	client         codygateway.Client
	endpoint       string
	token          string
}

// Service creates an attribution.Service. It tries to get gateway endpoint from site config
// and if possible, returns a configured gateway proxy implementation.
// Otherwise it returns an uninitialized service that always returns an error.
func (e *enterpriseInitialization) Service() attribution.Service {
	e.mu.Lock()
	defer e.mu.Unlock()
	config := conf.Get().SiteConfig()
	endpoint, token := conf.GetAttributionGateway(config)
	if e.endpoint != endpoint || e.token != token {
		e.endpoint = endpoint
		e.token = token

		// We communicate out of the cluster so we need to use ExternalDoer.
		httpClient := httpcli.ExternalDoer
		if MockHttpClient != nil {
			httpClient = MockHttpClient
>>>>>>> 4e316759
		}

		e.client = codygateway.NewClient(httpClient, endpoint, token)
	}
	if e.endpoint == "" || e.token == "" {
		return attribution.Uninitialized{}
	}
	return attribution.NewGatewayProxy(e.observationCtx, e.client)
}

func alwaysAllowed(context.Context, string) (bool, error) {
	return true, nil
}

func NewAttributionTest(observationCtx *observation.Context) func(context.Context, string) (bool, error) {
	// Attribution is only-enterprise, dotcom lets everything through.
	if envvar.SourcegraphDotComMode() {
		return alwaysAllowed
	}
	initLogic := &enterpriseInitialization{observationCtx: observationCtx}
	return func(ctx context.Context, snippet string) (bool, error) {
		// Check if attribution is on, permit everything if it's off.
		c := conf.GetConfigFeatures(conf.Get().SiteConfig())
		if !c.Attribution {
			return true, nil
		}
		// Attribution not available. Mode is permissive.
		attribution, err := initLogic.Service().SnippetAttribution(ctx, snippet, 1)
		// Attribution not available. Mode is permissive.
		if err != nil {
			return true, err
		}
		// Permit completion if no attribution found.
		return len(attribution.RepositoryNames) == 0, nil
	}
}<|MERGE_RESOLUTION|>--- conflicted
+++ resolved
@@ -52,13 +52,6 @@
 	return nil
 }
 
-<<<<<<< HEAD
-	// TODO(keegancsmith) configuration for access token and enabling.
-	if !envvar.SourcegraphDotComMode() {
-		httpClient, err := httpcli.NewExternalClientFactory().Doer()
-		if err != nil {
-			return errors.Wrap(err, "failed to initialize external http client for guardrails")
-=======
 // enterpriseInitialization is a factory for attribution.Service for an enterprise instance
 // as opposed to dotcom.
 type enterpriseInitialization struct {
@@ -85,7 +78,6 @@
 		httpClient := httpcli.ExternalDoer
 		if MockHttpClient != nil {
 			httpClient = MockHttpClient
->>>>>>> 4e316759
 		}
 
 		e.client = codygateway.NewClient(httpClient, endpoint, token)
