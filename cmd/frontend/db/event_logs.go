package db

import (
	"context"
	"encoding/json"
	"fmt"
	"time"

	"github.com/keegancsmith/sqlf"
	"github.com/lib/pq"
	"github.com/pkg/errors"
	"github.com/sourcegraph/sourcegraph/cmd/frontend/types"
	"github.com/sourcegraph/sourcegraph/internal/db/dbconn"
	"github.com/sourcegraph/sourcegraph/internal/db/dbutil"
	"github.com/sourcegraph/sourcegraph/internal/timeutil"
	"github.com/sourcegraph/sourcegraph/internal/version"
)

const (
	integrationSource = "CODEHOSTINTEGRATION"
)

type eventLogs struct{}

// Event contains information needed for logging an event.
type Event struct {
	Name            string
	URL             string
	UserID          uint32
	AnonymousUserID string
	Argument        json.RawMessage
	Source          string
	Timestamp       time.Time
}

func (*eventLogs) Insert(ctx context.Context, e *Event) error {
	argument := e.Argument
	if argument == nil {
		argument = json.RawMessage([]byte(`{}`))
	}

	_, err := dbconn.Global.ExecContext(
		ctx,
		"INSERT INTO event_logs(name, url, user_id, anonymous_user_id, source, argument, version, timestamp) VALUES($1, $2, $3, $4, $5, $6, $7, $8)",
		e.Name,
		e.URL,
		e.UserID,
		e.AnonymousUserID,
		e.Source,
		argument,
		version.Version(),
		e.Timestamp.UTC(),
	)
	if err != nil {
		return errors.Wrap(err, "INSERT")
	}
	return nil
}

func (*eventLogs) getBySQL(ctx context.Context, querySuffix *sqlf.Query) ([]*types.Event, error) {
	q := sqlf.Sprintf("SELECT id, name, url, user_id, anonymous_user_id, source, argument, version, timestamp FROM event_logs %s", querySuffix)
	rows, err := dbconn.Global.QueryContext(ctx, q.Query(sqlf.PostgresBindVar), q.Args()...)
	if err != nil {
		return nil, err
	}
	defer rows.Close()
	events := []*types.Event{}
	for rows.Next() {
		r := types.Event{}
		err := rows.Scan(&r.ID, &r.Name, &r.URL, &r.UserID, &r.AnonymousUserID, &r.Source, &r.Argument, &r.Version, &r.Timestamp)
		if err != nil {
			return nil, err
		}
		events = append(events, &r)
	}
	if err = rows.Err(); err != nil {
		return nil, err
	}
	return events, nil
}

// EventLogsListOptions specifies the options for listing event logs.
type EventLogsListOptions struct {
	// UserID specifies the user whose events should be included.
	UserID int32

	*LimitOffset
}

// ListAll gets all event logs in descending order of timestamp.
func (l *eventLogs) ListAll(ctx context.Context, opt EventLogsListOptions) ([]*types.Event, error) {
	conds := []*sqlf.Query{sqlf.Sprintf("TRUE")}
	if opt.UserID != 0 {
		conds = append(conds, sqlf.Sprintf("user_id = %d", opt.UserID))
	}
	return l.getBySQL(ctx, sqlf.Sprintf("WHERE %s ORDER BY timestamp DESC %s", sqlf.Join(conds, "AND"), opt.LimitOffset.SQL()))
}

// CountByUserID gets a count of events logged by a given user.
func (l *eventLogs) CountByUserID(ctx context.Context, userID int32) (int, error) {
	return l.countBySQL(ctx, sqlf.Sprintf("WHERE user_id = %d", userID))
}

// CountByUserIDAndEventName gets a count of events logged by a given user and with a given event name.
func (l *eventLogs) CountByUserIDAndEventName(ctx context.Context, userID int32, name string) (int, error) {
	return l.countBySQL(ctx, sqlf.Sprintf("WHERE user_id = %d AND name = %s", userID, name))
}

// CountByUserIDAndEventNamePrefix gets a count of events logged by a given user and with a given event name prefix.
func (l *eventLogs) CountByUserIDAndEventNamePrefix(ctx context.Context, userID int32, namePrefix string) (int, error) {
	return l.countBySQL(ctx, sqlf.Sprintf("WHERE user_id = %d AND name LIKE %s", userID, namePrefix+"%"))
}

// CountByUserIDAndEventNames gets a count of events logged by a given user that match a list of given event names.
func (l *eventLogs) CountByUserIDAndEventNames(ctx context.Context, userID int32, names []string) (int, error) {
	items := []*sqlf.Query{}
	for _, v := range names {
		items = append(items, sqlf.Sprintf("%s", v))
	}
	return l.countBySQL(ctx, sqlf.Sprintf("WHERE user_id = %d AND name IN (%s)", userID, sqlf.Join(items, ",")))
}

// countBySQL gets a count of event logs.
func (*eventLogs) countBySQL(ctx context.Context, querySuffix *sqlf.Query) (int, error) {
	q := sqlf.Sprintf("SELECT COUNT(*) FROM event_logs %s", querySuffix)
	r := dbconn.Global.QueryRowContext(ctx, q.Query(sqlf.PostgresBindVar), q.Args()...)
	var count int
	err := r.Scan(&count)
	return count, err
}

// MaxTimestampByUserID gets the max timestamp among event logs for a given user.
func (l *eventLogs) MaxTimestampByUserID(ctx context.Context, userID int32) (*time.Time, error) {
	return l.maxTimestampBySQL(ctx, sqlf.Sprintf("WHERE user_id = %d", userID))
}

// MaxTimestampByUserIDAndSource gets the max timestamp among event logs for a given user and event source.
func (l *eventLogs) MaxTimestampByUserIDAndSource(ctx context.Context, userID int32, source string) (*time.Time, error) {
	return l.maxTimestampBySQL(ctx, sqlf.Sprintf("WHERE user_id = %d AND source = %s", userID, source))
}

// maxTimestampBySQL gets the max timestamp among event logs.
func (*eventLogs) maxTimestampBySQL(ctx context.Context, querySuffix *sqlf.Query) (*time.Time, error) {
	q := sqlf.Sprintf("SELECT MAX(timestamp) FROM event_logs %s", querySuffix)
	r := dbconn.Global.QueryRowContext(ctx, q.Query(sqlf.PostgresBindVar), q.Args()...)

	var t time.Time
	err := r.Scan(&dbutil.NullTime{Time: &t})
	if t.IsZero() {
		return nil, err
	}
	return &t, err
}

// UsageValue is a single count of usage for a time period starting on a given date.
type UsageValue struct {
	Start time.Time
	Count int
}

// PeriodType is the type of period in which to count events and unique users.
type PeriodType string

const (
	// Daily is used to get a count of events or unique users within a day.
	Daily PeriodType = "daily"
	// Weekly is used to get a count of events or unique users within a week.
	Weekly PeriodType = "weekly"
	// Monthly is used to get a count of events or unique users within a month.
	Monthly PeriodType = "monthly"
)

// intervalByPeriodType is a map of generate_series step values by period type.
var intervalByPeriodType = map[PeriodType]*sqlf.Query{
	Daily:   sqlf.Sprintf("'1 day'"),
	Weekly:  sqlf.Sprintf("'1 week'"),
	Monthly: sqlf.Sprintf("'1 month'"),
}

// periodByPeriodType is a map of SQL fragments that produce a timestamp bucket by period
// type. This assumes the existence of a  field named `timestamp` in the enclosing query.
var periodByPeriodType = map[PeriodType]*sqlf.Query{
	Daily:   sqlf.Sprintf("DATE_TRUNC('day', timestamp)"),
	Weekly:  sqlf.Sprintf("DATE_TRUNC('week', timestamp + '1 day'::interval) - '1 day'::interval"),
	Monthly: sqlf.Sprintf("DATE_TRUNC('month', timestamp)"),
}

// calcStartDate calculates the the starting date of a number of periods given the period type.
// from the current time supplied as `now`. Returns a second false value if the period type is
// illegal.
func calcStartDate(now time.Time, periodType PeriodType, periods int) (time.Time, bool) {
	periodsAgo := periods - 1

	switch periodType {
	case Daily:
		return time.Date(now.Year(), now.Month(), now.Day(), 0, 0, 0, 0, time.UTC).AddDate(0, 0, -periodsAgo), true
	case Weekly:
		return timeutil.StartOfWeek(now, periodsAgo), true
	case Monthly:
		return time.Date(now.Year(), now.Month(), 1, 0, 0, 0, 0, time.UTC).AddDate(0, -periodsAgo, 0), true
	}
	return time.Time{}, false
}

// calcEndDate calculates the the ending date of a number of periods given the period type.
// Returns a second false value if the period type is illegal.
func calcEndDate(startDate time.Time, periodType PeriodType, periods int) (time.Time, bool) {
	periodsAgo := periods - 1

	switch periodType {
	case Daily:
		return startDate.AddDate(0, 0, periodsAgo), true
	case Weekly:
		return startDate.AddDate(0, 0, 7*periodsAgo), true
	case Monthly:
		return startDate.AddDate(0, periodsAgo, 0), true
	}

	return time.Time{}, false
}

// CountUniqueUsersOptions provides options for counting unique users.
type CountUniqueUsersOptions struct {
	// If true, only include registered users. Otherwise, include all users.
	RegisteredOnly bool
	// If true, only include code host integration users. Otherwise, include all users.
	IntegrationOnly bool
	// If set, adds additional restrictions on the event types.
	EventFilters *EventFilterOptions
}

// EventFilterOptions provides options for filtering events.
type EventFilterOptions struct {
	// If set, only include events with a given prefix.
	ByEventNamePrefix string
	// If set, only include events with the given name.
	ByEventName string
	// If not empty, only include events that matche a list of given event names
	ByEventNames []string
	// Must be used with ByEventName
	//
	// If set, only include events that match a specified condition.
	ByEventNameWithCondition *sqlf.Query
}

// EventArgumentMatch provides the options for matching an event with
// a specific JSON value passed as an argument.
type EventArgumentMatch struct {
	// The name of the JSON key to match against.
	ArgumentName string
	// The actual value passed to the JSON key to match.
	ArgumentValue string
}

// CountUniqueUsersPerPeriod provides a count of unique active users in a given time span, broken up into periods of
// a given type. The value of `now` should be the current time in UTC. Returns an array of length `periods`, with one
// entry for each period in the time span.
func (l *eventLogs) CountUniqueUsersPerPeriod(ctx context.Context, periodType PeriodType, now time.Time, periods int, opt *CountUniqueUsersOptions) ([]UsageValue, error) {
	startDate, ok := calcStartDate(now, periodType, periods)
	if !ok {
		return nil, fmt.Errorf("periodType must be \"daily\", \"weekly\", or \"monthly\". Got %s", periodType)
	}

	endDate, ok := calcEndDate(startDate, periodType, periods)
	if !ok {
		return nil, fmt.Errorf("periodType must be \"daily\", \"weekly\", or \"monthly\". Got %s", periodType)
	}

	conds := []*sqlf.Query{sqlf.Sprintf("TRUE")}
	if opt != nil {
		if opt.RegisteredOnly {
			conds = append(conds, sqlf.Sprintf("user_id > 0"))
		}
		if opt.IntegrationOnly {
			conds = append(conds, sqlf.Sprintf("source = %s", integrationSource))
		}
		if opt.EventFilters != nil {
			if opt.EventFilters.ByEventNamePrefix != "" {
				conds = append(conds, sqlf.Sprintf("name LIKE %s", opt.EventFilters.ByEventNamePrefix+"%"))
			}
			if opt.EventFilters.ByEventName != "" {
				conds = append(conds, sqlf.Sprintf("name = %s", opt.EventFilters.ByEventName))
			}
			if opt.EventFilters.ByEventNameWithCondition != nil {
				conds = append(conds, opt.EventFilters.ByEventNameWithCondition)
			}
			if len(opt.EventFilters.ByEventNames) > 0 {
				items := []*sqlf.Query{}
				for _, v := range opt.EventFilters.ByEventNames {
					items = append(items, sqlf.Sprintf("%s", v))
				}
				conds = append(conds, sqlf.Sprintf("name IN (%s)", sqlf.Join(items, ",")))
			}
		}
	}

	return l.countUniqueUsersPerPeriodBySQL(ctx, intervalByPeriodType[periodType], periodByPeriodType[periodType], startDate, endDate, conds)
}

// CountEventsPerPeriod provide a count of events in a given time span, broken up into periods of a given type.
// The value of `now` should be the current time in UTC.
func (l *eventLogs) CountEventsPerPeriod(ctx context.Context, periodType PeriodType, now time.Time, periods int, opt *EventFilterOptions) ([]UsageValue, error) {
	startDate, ok := calcStartDate(now, periodType, periods)
	if !ok {
		return nil, fmt.Errorf("periodType must be \"daily\", \"weekly\", or \"monthly\". Got %s", periodType)
	}

	endDate, ok := calcEndDate(startDate, periodType, periods)
	if !ok {
		return nil, fmt.Errorf("periodType must be \"daily\", \"weekly\", or \"monthly\". Got %s", periodType)
	}

	conds := []*sqlf.Query{sqlf.Sprintf("TRUE")}
	if opt != nil {
		if opt.ByEventNamePrefix != "" {
			conds = append(conds, sqlf.Sprintf("name LIKE %s", opt.ByEventNamePrefix+"%"))
		}
		if opt.ByEventName != "" {
			conds = append(conds, sqlf.Sprintf("name = %s", opt.ByEventName))
		}
		if opt.ByEventNameWithCondition != nil {
			if opt.ByEventName == "" {
				return nil, fmt.Errorf("The ByEventNameWithCondition option must be used together with the ByEventName option.")
			}
			conds = append(conds, sqlf.Sprintf("name = %s", opt.ByEventName))
			conds = append(conds, opt.ByEventNameWithCondition)
		}
		if len(opt.ByEventNames) > 0 {
			items := []*sqlf.Query{}
			for _, v := range opt.ByEventNames {
				items = append(items, sqlf.Sprintf("%s", v))
			}
			conds = append(conds, sqlf.Sprintf("name IN (%s)", sqlf.Join(items, ",")))
		}
	}

	return l.countEventsPerPeriodBySQL(ctx, intervalByPeriodType[periodType], periodByPeriodType[periodType], startDate, endDate, conds)
}

// PercentileValue is a slice of Nth percentile values calculated from a field of events
// in a time period starting on a given date.
type PercentileValue struct {
	Start  time.Time
	Values []float64
}

// PercentilesPerPeriod calculates the given percentiles over a field of the event's arguments in a given time span,
// broken up into periods of a given type. The value of `now` should be the current time in UTC. Percentiles should
// be supplied as floats in the range `[0, 1)`, such that `[.5, .9, .99]` will return the 50th, 90th, and 99th
// percentile values. Returns an array of length `periods`, with one entry for each period in the time span. Each
// `PercentileValue` object in the result will contain exactly `len(percentiles)` values.
func (l *eventLogs) PercentilesPerPeriod(
	ctx context.Context,
	periodType PeriodType,
	now time.Time,
	periods int,
	field string,
	percentiles []float64,
	opt *EventFilterOptions,
) ([]PercentileValue, error) {
	if len(percentiles) == 0 {
		return nil, fmt.Errorf("expected at least one percentile value in query")
	}

	startDate, ok := calcStartDate(now, periodType, periods)
	if !ok {
		return nil, fmt.Errorf("periodType must be \"daily\", \"weekly\", or \"monthly\". Got %s", periodType)
	}

	endDate, ok := calcEndDate(startDate, periodType, periods)
	if !ok {
		return nil, fmt.Errorf("periodType must be \"daily\", \"weekly\", or \"monthly\". Got %s", periodType)
	}

	conds := []*sqlf.Query{sqlf.Sprintf("TRUE")}
	if opt != nil {
		if opt.ByEventNamePrefix != "" {
			conds = append(conds, sqlf.Sprintf("name LIKE %s", opt.ByEventNamePrefix+"%"))
		}
		if opt.ByEventName != "" {
			conds = append(conds, sqlf.Sprintf("name = %s", opt.ByEventName))
		}
		if len(opt.ByEventNames) > 0 {
			items := []*sqlf.Query{}
			for _, v := range opt.ByEventNames {
				items = append(items, sqlf.Sprintf("%s", v))
			}
			conds = append(conds, sqlf.Sprintf("name IN (%s)", sqlf.Join(items, ",")))
		}
	}

	return l.calculatePercentilesPerPeriodBySQL(ctx, intervalByPeriodType[periodType], periodByPeriodType[periodType], startDate, endDate, field, percentiles, conds)
}

func (l *eventLogs) countUniqueUsersPerPeriodBySQL(ctx context.Context, interval, period *sqlf.Query, startDate, endDate time.Time, conds []*sqlf.Query) ([]UsageValue, error) {
	return l.countPerPeriodBySQL(ctx, sqlf.Sprintf("DISTINCT CASE WHEN user_id = 0 THEN anonymous_user_id ELSE CAST(user_id AS TEXT) END"), interval, period, startDate, endDate, conds)
}

func (l *eventLogs) countEventsPerPeriodBySQL(ctx context.Context, interval, period *sqlf.Query, startDate, endDate time.Time, conds []*sqlf.Query) ([]UsageValue, error) {
	return l.countPerPeriodBySQL(ctx, sqlf.Sprintf("*"), interval, period, startDate, endDate, conds)
}

func (l *eventLogs) countPerPeriodBySQL(ctx context.Context, countExpr, interval, period *sqlf.Query, startDate, endDate time.Time, conds []*sqlf.Query) ([]UsageValue, error) {
	allPeriods := sqlf.Sprintf("SELECT generate_series((%s)::timestamp, (%s)::timestamp, (%s)::interval) AS period", startDate, endDate, interval)
	countByPeriod := sqlf.Sprintf(`SELECT (%s) AS period, COUNT(%s) AS count
		FROM event_logs
		WHERE (%s)
		GROUP BY period`, period, countExpr, sqlf.Join(conds, ") AND ("))
	q := sqlf.Sprintf(`WITH all_periods AS (%s), count_by_period AS (%s)
		SELECT all_periods.period, COALESCE(count, 0)
		FROM all_periods
		LEFT OUTER JOIN count_by_period ON all_periods.period = (count_by_period.period)::timestamp
		ORDER BY period DESC`, allPeriods, countByPeriod)
	rows, err := dbconn.Global.QueryContext(ctx, q.Query(sqlf.PostgresBindVar), q.Args()...)
	if err != nil {
		return nil, err
	}
	defer rows.Close()

	counts := []UsageValue{}
	for rows.Next() {
		var v UsageValue
		err := rows.Scan(&v.Start, &v.Count)
		if err != nil {
			return nil, err
		}
		v.Start = v.Start.UTC()
		counts = append(counts, v)
	}
	if err = rows.Err(); err != nil {
		return nil, err
	}
	return counts, nil
}

func (l *eventLogs) calculatePercentilesPerPeriodBySQL(
	ctx context.Context,
	interval *sqlf.Query,
	period *sqlf.Query,
	startDate time.Time,
	endDate time.Time,
	field string,
	percentiles []float64,
	conds []*sqlf.Query,
) ([]PercentileValue, error) {
	countByPeriodExprs := []*sqlf.Query{}
	qExprs := []*sqlf.Query{}
	for i, p := range percentiles {
		name := fmt.Sprintf("p%d\n", i)
		// Note: we can't go directly from jsonb -> integer in postgres 9.6, so we
		// have to first cast it to a text type, and then to an integer to support
		// queries on older instances.
		countByPeriodExprs = append(countByPeriodExprs, sqlf.Sprintf(
			"percentile_cont(%d) WITHIN GROUP (ORDER BY (argument->%s)::text::integer) AS "+name,
			p,
			field,
		))

		qExprs = append(qExprs, sqlf.Sprintf("COALESCE("+name+", 0)"))
	}

	allPeriods := sqlf.Sprintf("SELECT generate_series((%s)::timestamp, (%s)::timestamp, (%s)::interval) AS period", startDate, endDate, interval)
	countByPeriod := sqlf.Sprintf(`SELECT (%s) AS period, %s
		FROM event_logs
		WHERE (%s)
		GROUP BY period`, period, sqlf.Join(countByPeriodExprs, ", "), sqlf.Join(conds, ") AND ("))
	q := sqlf.Sprintf(`WITH all_periods AS (%s), values_by_period AS (%s)
		SELECT all_periods.period, %s
		FROM all_periods
		LEFT OUTER JOIN values_by_period ON all_periods.period = (values_by_period.period)::timestamp
		ORDER BY period DESC`, allPeriods, countByPeriod, sqlf.Join(qExprs, ", "))
	rows, err := dbconn.Global.QueryContext(ctx, q.Query(sqlf.PostgresBindVar), q.Args()...)
	if err != nil {
		return nil, err
	}
	defer rows.Close()

	values := []PercentileValue{}
	for rows.Next() {
		var v PercentileValue
		v.Values = make([]float64, len(percentiles))
		dest := []interface{}{&v.Start}
		for i := range v.Values {
			dest = append(dest, &v.Values[i])
		}
		err := rows.Scan(dest...)
		if err != nil {
			return nil, err
		}
		v.Start = v.Start.UTC()
		values = append(values, v)
	}
	if err = rows.Err(); err != nil {
		return nil, err
	}
	return values, nil
}

// CountUniqueUsersAll provides a count of unique active users in a given time span.
func (l *eventLogs) CountUniqueUsersAll(ctx context.Context, startDate, endDate time.Time) (int, error) {
	return l.countUniqueUsersBySQL(ctx, startDate, endDate, nil)
}

// CountUniqueUsersByEventNamePrefix provides a count of unique active users in a given time span that logged an event with a given prefix.
func (l *eventLogs) CountUniqueUsersByEventNamePrefix(ctx context.Context, startDate, endDate time.Time, namePrefix string) (int, error) {
	return l.countUniqueUsersBySQL(ctx, startDate, endDate, sqlf.Sprintf("AND name LIKE %s ", namePrefix+"%"))
}

// CountUniqueUsersByEventName provides a count of unique active users in a given time span that logged a given event.
func (l *eventLogs) CountUniqueUsersByEventName(ctx context.Context, startDate, endDate time.Time, name string) (int, error) {
	return l.countUniqueUsersBySQL(ctx, startDate, endDate, sqlf.Sprintf("AND name = %s", name))
}

// CountUniqueUsersByEventNames provides a count of unique active users in a given time span that logged any event that matches a list of given event names
func (l *eventLogs) CountUniqueUsersByEventNames(ctx context.Context, startDate, endDate time.Time, names []string) (int, error) {
	items := []*sqlf.Query{}
	for _, v := range names {
		items = append(items, sqlf.Sprintf("%s", v))
	}
	return l.countUniqueUsersBySQL(ctx, startDate, endDate, sqlf.Sprintf("AND name IN (%s)", sqlf.Join(items, ",")))
}

func (*eventLogs) countUniqueUsersBySQL(ctx context.Context, startDate, endDate time.Time, querySuffix *sqlf.Query) (int, error) {
	if querySuffix == nil {
		querySuffix = sqlf.Sprintf("")
	}
	q := sqlf.Sprintf(`SELECT COUNT(DISTINCT CASE WHEN user_id = 0 THEN anonymous_user_id ELSE CAST(user_id AS TEXT) END)
		FROM event_logs
		WHERE (DATE(TIMEZONE('UTC'::text, timestamp)) >= %s) AND (DATE(TIMEZONE('UTC'::text, timestamp)) <= %s) %s`, startDate, endDate, querySuffix)
	r := dbconn.Global.QueryRowContext(ctx, q.Query(sqlf.PostgresBindVar), q.Args()...)
	var count int
	err := r.Scan(&count)
	return count, err
}

func (l *eventLogs) ListUniqueUsersAll(ctx context.Context, startDate, endDate time.Time) ([]int32, error) {
	rows, err := dbconn.Global.QueryContext(ctx, `SELECT user_id
		FROM event_logs
		WHERE user_id > 0 AND DATE(TIMEZONE('UTC'::text, timestamp)) >= $1 AND DATE(TIMEZONE('UTC'::text, timestamp)) <= $2
		GROUP BY user_id`, startDate, endDate)
	if err != nil {
		return nil, err
	}
	var users []int32
	defer rows.Close()
	for rows.Next() {
		var userID int32
		err := rows.Scan(&userID)
		if err != nil {
			return nil, err
		}
		users = append(users, userID)
	}
	if err = rows.Err(); err != nil {
		return nil, err
	}
	return users, nil
}

// UsersUsageCounts returns a list of UserUsageCounts for all active users that produced 'SearchResultsQueried' and any
// '%codeintel%' events in the event_logs table.
func (l *eventLogs) UsersUsageCounts(ctx context.Context) (counts []types.UserUsageCounts, err error) {
	rows, err := dbconn.Global.QueryContext(ctx, usersUsageCountsQuery)
	if err != nil {
		return nil, err
	}
	defer rows.Close()

	for rows.Next() {
		var c types.UserUsageCounts

		err := rows.Scan(
			&c.Date,
			&c.UserID,
			&dbutil.NullInt32{N: &c.SearchCount},
			&dbutil.NullInt32{N: &c.CodeIntelCount},
		)

		if err != nil {
			return nil, err
		}

		counts = append(counts, c)
	}

	if err = rows.Err(); err != nil {
		return nil, err
	}

	return counts, nil
}

const usersUsageCountsQuery = `
-- source: cmd/frontend/db/event_logs.go:UsersUsageCounts
SELECT
  DATE(timestamp),
  user_id,
  COUNT(*) FILTER (WHERE event_logs.name ='SearchResultsQueried') as search_count,
  COUNT(*) FILTER (WHERE event_logs.name LIKE '%codeintel%') as codeintel_count
FROM event_logs
GROUP BY 1, 2
ORDER BY 1 DESC, 2 ASC;
`

// AggregatedEvents calculates AggregatedEvent for each every unique event type.
func (l *eventLogs) AggregatedEvents(ctx context.Context) (events []types.AggregatedEvent, err error) {
<<<<<<< HEAD
	return l.aggregatedEvents(ctx, time.Now().UTC())
}

func (l *eventLogs) aggregatedEvents(ctx context.Context, now time.Time) (events []types.AggregatedEvent, err error) {
	query := sqlf.Sprintf(aggreatedEvents, now, now, now, now, now, now, now, now, now, now, now, now, now)

	rows, err := dbconn.Global.QueryContext(ctx, query.Query(sqlf.PostgresBindVar), query.Args()...)
=======
	rows, err := dbconn.Global.QueryContext(ctx, aggregatedEventsQuery)
>>>>>>> 471a017f
	if err != nil {
		return nil, err
	}
	defer rows.Close()

	for rows.Next() {
		var event types.AggregatedEvent
		err := rows.Scan(
			&event.Name,
			&event.Month,
			&event.Week,
			&event.Day,
			&event.TotalMonth,
			&event.TotalWeek,
			&event.TotalDay,
			&event.UniquesMonth,
			&event.UniquesWeek,
			&event.UniquesDay,
			pq.Array(&event.LatenciesMonth),
			pq.Array(&event.LatenciesWeek),
			pq.Array(&event.LatenciesDay),
		)
		if err != nil {
			return nil, err
		}

		events = append(events, event)
	}

	if err = rows.Err(); err != nil {
		return nil, err
	}

	return events, nil
}

const aggregatedEventsQuery = `
-- This query does multiple aggregations over the current day, week and month in one
-- pass over the event_logs table. These are: unique number of users, total
-- number of events and 50th, 90th and 99th percentile latency (when there's latency captured).
SELECT
  name,
<<<<<<< HEAD
  DATE_TRUNC('month', %s::timestamp) as month,
  DATE_TRUNC('week', %s::timestamp + '1 day'::interval) - '1 day'::interval as week,
  DATE_TRUNC('day', %s::timestamp) as day,
  COUNT(*) FILTER (
    WHERE DATE_TRUNC('month', date) = DATE_TRUNC('month', %s::timestamp)
  ) AS total_month,
  COUNT(*) FILTER (
    WHERE DATE_TRUNC('week', date + '1 day'::interval) - '1 day'::interval = DATE_TRUNC('week', %s::timestamp + '1 day'::interval) - '1 day'::interval
  ) AS total_week,
  COUNT(*) FILTER (
    WHERE DATE_TRUNC('day', date) = DATE_TRUNC('day', %s::timestamp)
  ) AS total_day,
  COUNT(DISTINCT user_id) FILTER (
    WHERE DATE_TRUNC('month', date) = DATE_TRUNC('month', %s::timestamp)
  ) AS uniques_month,
  COUNT(DISTINCT user_id) FILTER (
    WHERE DATE_TRUNC('week', date + '1 day'::interval) - '1 day'::interval = DATE_TRUNC('week', %s::timestamp + '1 day'::interval) - '1 day'::interval
  ) AS uniques_week,
  COUNT(DISTINCT user_id) FILTER (
    WHERE DATE_TRUNC('day', date) = DATE_TRUNC('day', %s::timestamp)
  ) AS uniques_day,
 PERCENTILE_CONT(ARRAY[0.50, 0.90, 0.99]) WITHIN GROUP (ORDER BY latency) FILTER (
    WHERE DATE_TRUNC('month', date) = DATE_TRUNC('month', %s::timestamp)
 ) AS latencies_month,
 PERCENTILE_CONT(ARRAY[0.50, 0.90, 0.99]) WITHIN GROUP (ORDER BY latency) FILTER (
    WHERE DATE_TRUNC('week', date + '1 day'::interval) - '1 day'::interval = DATE_TRUNC('week', %s::timestamp + '1 day'::interval) - '1 day'::interval
 ) AS latencies_week,
 PERCENTILE_CONT(ARRAY[0.50, 0.90, 0.99]) WITHIN GROUP (ORDER BY latency) FILTER (
    WHERE DATE_TRUNC('day', date) = DATE_TRUNC('day', %s::timestamp)
 ) AS latencies_day
=======
  current_month,
  current_week,
  current_day,
  COUNT(*) FILTER (WHERE month = current_month) AS total_month,
  COUNT(*) FILTER (WHERE week = current_week) AS total_week,
  COUNT(*) FILTER (WHERE day = current_day) AS total_day,
  COUNT(DISTINCT user_id) FILTER (WHERE month = current_month) AS uniques_month,
  COUNT(DISTINCT user_id) FILTER (WHERE week = current_week) AS uniques_week,
  COUNT(DISTINCT user_id) FILTER (WHERE day = current_day) AS uniques_day,
  PERCENTILE_CONT(ARRAY[0.50, 0.90, 0.99])
    WITHIN GROUP (ORDER BY latency) FILTER (WHERE month = current_month)
  AS latencies_month,
  PERCENTILE_CONT(ARRAY[0.50, 0.90, 0.99])
    WITHIN GROUP (ORDER BY latency) FILTER (WHERE week = current_week)
  AS latencies_week,
  PERCENTILE_CONT(ARRAY[0.50, 0.90, 0.99])
    WITHIN GROUP (ORDER BY latency) FILTER (WHERE day = current_day)
  AS latencies_day
>>>>>>> 471a017f
FROM (
  -- This sub-query is here to avoid re-doing this work above on each aggregation.
  SELECT
    name,
    -- Postgres 9.6 needs to go from text to integer (i.e. can't go directly to integer)
    (argument->'durationMs')::text::integer as latency,
    CASE WHEN user_id = 0
      -- It's faster to group by an int rather than text, so we convert
      -- the anonymous_user_id to an int, rather than the user_id to text.
      THEN ('x'||substr(md5(anonymous_user_id), 1, 8))::bit(32)::int
      ELSE user_id
    END AS user_id,
    DATE_TRUNC('month', TIMEZONE('UTC', timestamp)) as month,
    DATE_TRUNC('week', TIMEZONE('UTC', timestamp) + '1 day'::interval) - '1 day'::interval as week,
    DATE_TRUNC('day', TIMEZONE('UTC', timestamp)) as day,
    DATE_TRUNC('month', TIMEZONE('UTC', NOW())) as current_month,
    DATE_TRUNC('week', TIMEZONE('UTC', NOW()) + '1 day'::interval) - '1 day'::interval as current_week,
    DATE_TRUNC('day', TIMEZONE('UTC', NOW())) as current_day
  FROM event_logs
<<<<<<< HEAD
  WHERE timestamp >= DATE_TRUNC('month', %s::timestamp) AND name IN (
=======
  WHERE timestamp >= DATE_TRUNC('month', TIMEZONE('UTC', NOW())) AND name IN (
>>>>>>> 471a017f
    'codeintel.lsifHover',
    'codeintel.searchHover',
    'codeintel.lsifDefinitions',
    'codeintel.searchDefinitions',
    'codeintel.lsifReferences',
    'codeintel.searchReferences',
    'search.latencies.literal',
    'search.latencies.regexp',
    'search.latencies.structural',
    'search.latencies.file',
    'search.latencies.repo',
    'search.latencies.diff',
    'search.latencies.commit',
    'search.latencies.symbol'
  )
) events
GROUP BY name, current_month, current_week, current_day
`<|MERGE_RESOLUTION|>--- conflicted
+++ resolved
@@ -604,17 +604,13 @@
 
 // AggregatedEvents calculates AggregatedEvent for each every unique event type.
 func (l *eventLogs) AggregatedEvents(ctx context.Context) (events []types.AggregatedEvent, err error) {
-<<<<<<< HEAD
 	return l.aggregatedEvents(ctx, time.Now().UTC())
 }
 
 func (l *eventLogs) aggregatedEvents(ctx context.Context, now time.Time) (events []types.AggregatedEvent, err error) {
-	query := sqlf.Sprintf(aggreatedEvents, now, now, now, now, now, now, now, now, now, now, now, now, now)
+	query := sqlf.Sprintf(aggregatedEventsQuery, now, now, now, now)
 
 	rows, err := dbconn.Global.QueryContext(ctx, query.Query(sqlf.PostgresBindVar), query.Args()...)
-=======
-	rows, err := dbconn.Global.QueryContext(ctx, aggregatedEventsQuery)
->>>>>>> 471a017f
 	if err != nil {
 		return nil, err
 	}
@@ -657,38 +653,6 @@
 -- number of events and 50th, 90th and 99th percentile latency (when there's latency captured).
 SELECT
   name,
-<<<<<<< HEAD
-  DATE_TRUNC('month', %s::timestamp) as month,
-  DATE_TRUNC('week', %s::timestamp + '1 day'::interval) - '1 day'::interval as week,
-  DATE_TRUNC('day', %s::timestamp) as day,
-  COUNT(*) FILTER (
-    WHERE DATE_TRUNC('month', date) = DATE_TRUNC('month', %s::timestamp)
-  ) AS total_month,
-  COUNT(*) FILTER (
-    WHERE DATE_TRUNC('week', date + '1 day'::interval) - '1 day'::interval = DATE_TRUNC('week', %s::timestamp + '1 day'::interval) - '1 day'::interval
-  ) AS total_week,
-  COUNT(*) FILTER (
-    WHERE DATE_TRUNC('day', date) = DATE_TRUNC('day', %s::timestamp)
-  ) AS total_day,
-  COUNT(DISTINCT user_id) FILTER (
-    WHERE DATE_TRUNC('month', date) = DATE_TRUNC('month', %s::timestamp)
-  ) AS uniques_month,
-  COUNT(DISTINCT user_id) FILTER (
-    WHERE DATE_TRUNC('week', date + '1 day'::interval) - '1 day'::interval = DATE_TRUNC('week', %s::timestamp + '1 day'::interval) - '1 day'::interval
-  ) AS uniques_week,
-  COUNT(DISTINCT user_id) FILTER (
-    WHERE DATE_TRUNC('day', date) = DATE_TRUNC('day', %s::timestamp)
-  ) AS uniques_day,
- PERCENTILE_CONT(ARRAY[0.50, 0.90, 0.99]) WITHIN GROUP (ORDER BY latency) FILTER (
-    WHERE DATE_TRUNC('month', date) = DATE_TRUNC('month', %s::timestamp)
- ) AS latencies_month,
- PERCENTILE_CONT(ARRAY[0.50, 0.90, 0.99]) WITHIN GROUP (ORDER BY latency) FILTER (
-    WHERE DATE_TRUNC('week', date + '1 day'::interval) - '1 day'::interval = DATE_TRUNC('week', %s::timestamp + '1 day'::interval) - '1 day'::interval
- ) AS latencies_week,
- PERCENTILE_CONT(ARRAY[0.50, 0.90, 0.99]) WITHIN GROUP (ORDER BY latency) FILTER (
-    WHERE DATE_TRUNC('day', date) = DATE_TRUNC('day', %s::timestamp)
- ) AS latencies_day
-=======
   current_month,
   current_week,
   current_day,
@@ -707,7 +671,6 @@
   PERCENTILE_CONT(ARRAY[0.50, 0.90, 0.99])
     WITHIN GROUP (ORDER BY latency) FILTER (WHERE day = current_day)
   AS latencies_day
->>>>>>> 471a017f
 FROM (
   -- This sub-query is here to avoid re-doing this work above on each aggregation.
   SELECT
@@ -723,15 +686,11 @@
     DATE_TRUNC('month', TIMEZONE('UTC', timestamp)) as month,
     DATE_TRUNC('week', TIMEZONE('UTC', timestamp) + '1 day'::interval) - '1 day'::interval as week,
     DATE_TRUNC('day', TIMEZONE('UTC', timestamp)) as day,
-    DATE_TRUNC('month', TIMEZONE('UTC', NOW())) as current_month,
-    DATE_TRUNC('week', TIMEZONE('UTC', NOW()) + '1 day'::interval) - '1 day'::interval as current_week,
-    DATE_TRUNC('day', TIMEZONE('UTC', NOW())) as current_day
+    DATE_TRUNC('month', TIMEZONE('UTC', %s::timestamp)) as current_month,
+    DATE_TRUNC('week', TIMEZONE('UTC', %s::timestamp) + '1 day'::interval) - '1 day'::interval as current_week,
+    DATE_TRUNC('day', TIMEZONE('UTC', %s::timestamp)) as current_day
   FROM event_logs
-<<<<<<< HEAD
-  WHERE timestamp >= DATE_TRUNC('month', %s::timestamp) AND name IN (
-=======
-  WHERE timestamp >= DATE_TRUNC('month', TIMEZONE('UTC', NOW())) AND name IN (
->>>>>>> 471a017f
+  WHERE timestamp >= DATE_TRUNC('month', TIMEZONE('UTC', %s::timestamp)) AND name IN (
     'codeintel.lsifHover',
     'codeintel.searchHover',
     'codeintel.lsifDefinitions',
