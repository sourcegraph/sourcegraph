# Table "public.access_tokens"
```
     Column      |           Type           | Collation | Nullable |                  Default                  
-----------------+--------------------------+-----------+----------+-------------------------------------------
 id              | bigint                   |           | not null | nextval('access_tokens_id_seq'::regclass)
 subject_user_id | integer                  |           | not null | 
 value_sha256    | bytea                    |           | not null | 
 note            | text                     |           | not null | 
 created_at      | timestamp with time zone |           | not null | now()
 last_used_at    | timestamp with time zone |           |          | 
 deleted_at      | timestamp with time zone |           |          | 
 creator_user_id | integer                  |           | not null | 
 scopes          | text[]                   |           | not null | 
Indexes:
    "access_tokens_pkey" PRIMARY KEY, btree (id)
    "access_tokens_value_sha256_key" UNIQUE CONSTRAINT, btree (value_sha256)
    "access_tokens_lookup" hash (value_sha256) WHERE deleted_at IS NULL
Foreign-key constraints:
    "access_tokens_creator_user_id_fkey" FOREIGN KEY (creator_user_id) REFERENCES users(id)
    "access_tokens_subject_user_id_fkey" FOREIGN KEY (subject_user_id) REFERENCES users(id)

```

# Table "public.critical_and_site_config"
```
   Column   |           Type           | Collation | Nullable |                       Default                        
------------+--------------------------+-----------+----------+------------------------------------------------------
 id         | integer                  |           | not null | nextval('critical_and_site_config_id_seq'::regclass)
 type       | critical_or_site         |           | not null | 
 contents   | text                     |           | not null | 
 created_at | timestamp with time zone |           | not null | now()
 updated_at | timestamp with time zone |           | not null | now()
Indexes:
    "critical_and_site_config_pkey" PRIMARY KEY, btree (id)
    "critical_and_site_config_unique" UNIQUE, btree (id, type)

```

# Table "public.discussion_comments"
```
     Column     |           Type           | Collation | Nullable |                     Default                     
----------------+--------------------------+-----------+----------+-------------------------------------------------
 id             | bigint                   |           | not null | nextval('discussion_comments_id_seq'::regclass)
 thread_id      | bigint                   |           | not null | 
 author_user_id | integer                  |           | not null | 
 contents       | text                     |           | not null | 
 created_at     | timestamp with time zone |           | not null | now()
 updated_at     | timestamp with time zone |           | not null | now()
 deleted_at     | timestamp with time zone |           |          | 
 reports        | text[]                   |           | not null | '{}'::text[]
Indexes:
    "discussion_comments_pkey" PRIMARY KEY, btree (id)
    "discussion_comments_author_user_id_idx" btree (author_user_id)
    "discussion_comments_reports_array_length_idx" btree (array_length(reports, 1))
    "discussion_comments_thread_id_idx" btree (thread_id)
Foreign-key constraints:
    "discussion_comments_author_user_id_fkey" FOREIGN KEY (author_user_id) REFERENCES users(id) ON DELETE RESTRICT
    "discussion_comments_thread_id_fkey" FOREIGN KEY (thread_id) REFERENCES discussion_threads(id) ON DELETE CASCADE

```

# Table "public.discussion_mail_reply_tokens"
```
   Column   |           Type           | Collation | Nullable | Default 
------------+--------------------------+-----------+----------+---------
 token      | text                     |           | not null | 
 user_id    | integer                  |           | not null | 
 thread_id  | bigint                   |           | not null | 
 deleted_at | timestamp with time zone |           |          | 
Indexes:
    "discussion_mail_reply_tokens_pkey" PRIMARY KEY, btree (token)
    "discussion_mail_reply_tokens_token_idx" btree (token)
    "discussion_mail_reply_tokens_user_id_thread_id_idx" btree (user_id, thread_id)
Foreign-key constraints:
    "discussion_mail_reply_tokens_thread_id_fkey" FOREIGN KEY (thread_id) REFERENCES discussion_threads(id) ON DELETE CASCADE
    "discussion_mail_reply_tokens_user_id_fkey" FOREIGN KEY (user_id) REFERENCES users(id) ON DELETE RESTRICT

```

# Table "public.discussion_threads"
```
     Column     |           Type           | Collation | Nullable |                    Default                     
----------------+--------------------------+-----------+----------+------------------------------------------------
 id             | bigint                   |           | not null | nextval('discussion_threads_id_seq'::regclass)
 author_user_id | integer                  |           | not null | 
 title          | text                     |           |          | 
 target_repo_id | bigint                   |           |          | 
 created_at     | timestamp with time zone |           | not null | now()
 archived_at    | timestamp with time zone |           |          | 
 updated_at     | timestamp with time zone |           | not null | now()
 deleted_at     | timestamp with time zone |           |          | 
Indexes:
    "discussion_threads_pkey" PRIMARY KEY, btree (id)
    "discussion_threads_author_user_id_idx" btree (author_user_id)
    "discussion_threads_id_idx" btree (id)
Foreign-key constraints:
    "discussion_threads_author_user_id_fkey" FOREIGN KEY (author_user_id) REFERENCES users(id) ON DELETE RESTRICT
    "discussion_threads_target_repo_id_fk" FOREIGN KEY (target_repo_id) REFERENCES discussion_threads_target_repo(id) ON DELETE CASCADE
Referenced by:
    TABLE "discussion_comments" CONSTRAINT "discussion_comments_thread_id_fkey" FOREIGN KEY (thread_id) REFERENCES discussion_threads(id) ON DELETE CASCADE
    TABLE "discussion_mail_reply_tokens" CONSTRAINT "discussion_mail_reply_tokens_thread_id_fkey" FOREIGN KEY (thread_id) REFERENCES discussion_threads(id) ON DELETE CASCADE
    TABLE "discussion_threads_target_repo" CONSTRAINT "discussion_threads_target_repo_thread_id_fkey" FOREIGN KEY (thread_id) REFERENCES discussion_threads(id) ON DELETE CASCADE

```

# Table "public.discussion_threads_target_repo"
```
     Column      |  Type   | Collation | Nullable |                          Default                           
-----------------+---------+-----------+----------+------------------------------------------------------------
 id              | bigint  |           | not null | nextval('discussion_threads_target_repo_id_seq'::regclass)
 thread_id       | bigint  |           | not null | 
 repo_id         | integer |           | not null | 
 path            | text    |           |          | 
 branch          | text    |           |          | 
 revision        | text    |           |          | 
 start_line      | integer |           |          | 
 end_line        | integer |           |          | 
 start_character | integer |           |          | 
 end_character   | integer |           |          | 
 lines_before    | text    |           |          | 
 lines           | text    |           |          | 
 lines_after     | text    |           |          | 
Indexes:
    "discussion_threads_target_repo_pkey" PRIMARY KEY, btree (id)
    "discussion_threads_target_repo_repo_id_path_idx" btree (repo_id, path)
Foreign-key constraints:
    "discussion_threads_target_repo_repo_id_fkey" FOREIGN KEY (repo_id) REFERENCES repo(id) ON DELETE CASCADE
    "discussion_threads_target_repo_thread_id_fkey" FOREIGN KEY (thread_id) REFERENCES discussion_threads(id) ON DELETE CASCADE
Referenced by:
    TABLE "discussion_threads" CONSTRAINT "discussion_threads_target_repo_id_fk" FOREIGN KEY (target_repo_id) REFERENCES discussion_threads_target_repo(id) ON DELETE CASCADE

```

# Table "public.external_services"
```
    Column    |           Type           | Collation | Nullable |                    Default                    
--------------+--------------------------+-----------+----------+-----------------------------------------------
 id           | bigint                   |           | not null | nextval('external_services_id_seq'::regclass)
 kind         | text                     |           | not null | 
 display_name | text                     |           | not null | 
 config       | text                     |           | not null | 
 created_at   | timestamp with time zone |           | not null | now()
 updated_at   | timestamp with time zone |           | not null | now()
 deleted_at   | timestamp with time zone |           |          | 
Indexes:
    "external_services_pkey" PRIMARY KEY, btree (id)
Check constraints:
    "check_non_empty_config" CHECK (btrim(config) <> ''::text)

```

# Table "public.global_state"
```
         Column          |  Type   | Collation | Nullable | Default  
-------------------------+---------+-----------+----------+----------
 site_id                 | uuid    |           | not null | 
 initialized             | boolean |           | not null | false
 mgmt_password_plaintext | text    |           | not null | ''::text
 mgmt_password_bcrypt    | text    |           | not null | ''::text
Indexes:
    "global_state_pkey" PRIMARY KEY, btree (site_id)

```

# Table "public.names"
```
 Column  |  Type   | Collation | Nullable | Default 
---------+---------+-----------+----------+---------
 name    | citext  |           | not null | 
 user_id | integer |           |          | 
 org_id  | integer |           |          | 
Indexes:
    "names_pkey" PRIMARY KEY, btree (name)
Check constraints:
    "names_check" CHECK (user_id IS NOT NULL OR org_id IS NOT NULL)
Foreign-key constraints:
    "names_org_id_fkey" FOREIGN KEY (org_id) REFERENCES orgs(id) ON UPDATE CASCADE ON DELETE CASCADE
    "names_user_id_fkey" FOREIGN KEY (user_id) REFERENCES users(id) ON UPDATE CASCADE ON DELETE CASCADE

```

# Table "public.org_invitations"
```
      Column       |           Type           | Collation | Nullable |                   Default                   
-------------------+--------------------------+-----------+----------+---------------------------------------------
 id                | bigint                   |           | not null | nextval('org_invitations_id_seq'::regclass)
 org_id            | integer                  |           | not null | 
 sender_user_id    | integer                  |           | not null | 
 recipient_user_id | integer                  |           | not null | 
 created_at        | timestamp with time zone |           | not null | now()
 notified_at       | timestamp with time zone |           |          | 
 responded_at      | timestamp with time zone |           |          | 
 response_type     | boolean                  |           |          | 
 revoked_at        | timestamp with time zone |           |          | 
 deleted_at        | timestamp with time zone |           |          | 
Indexes:
    "org_invitations_pkey" PRIMARY KEY, btree (id)
    "org_invitations_singleflight" UNIQUE, btree (org_id, recipient_user_id) WHERE responded_at IS NULL AND revoked_at IS NULL AND deleted_at IS NULL
    "org_invitations_org_id" btree (org_id) WHERE deleted_at IS NULL
    "org_invitations_recipient_user_id" btree (recipient_user_id) WHERE deleted_at IS NULL
Check constraints:
    "check_atomic_response" CHECK ((responded_at IS NULL) = (response_type IS NULL))
    "check_single_use" CHECK (responded_at IS NULL AND response_type IS NULL OR revoked_at IS NULL)
Foreign-key constraints:
    "org_invitations_org_id_fkey" FOREIGN KEY (org_id) REFERENCES orgs(id)
    "org_invitations_recipient_user_id_fkey" FOREIGN KEY (recipient_user_id) REFERENCES users(id)
    "org_invitations_sender_user_id_fkey" FOREIGN KEY (sender_user_id) REFERENCES users(id)

```

# Table "public.org_members"
```
   Column   |           Type           | Collation | Nullable |                 Default                 
------------+--------------------------+-----------+----------+-----------------------------------------
 id         | integer                  |           | not null | nextval('org_members_id_seq'::regclass)
 org_id     | integer                  |           | not null | 
 created_at | timestamp with time zone |           | not null | now()
 updated_at | timestamp with time zone |           | not null | now()
 user_id    | integer                  |           | not null | 
Indexes:
    "org_members_pkey" PRIMARY KEY, btree (id)
    "org_members_org_id_user_id_key" UNIQUE CONSTRAINT, btree (org_id, user_id)
Foreign-key constraints:
    "org_members_references_orgs" FOREIGN KEY (org_id) REFERENCES orgs(id) ON DELETE RESTRICT
    "org_members_user_id_fkey" FOREIGN KEY (user_id) REFERENCES users(id) ON DELETE RESTRICT

```

# Table "public.org_members_bkup_1514536731"
```
   Column    |           Type           | Collation | Nullable | Default 
-------------+--------------------------+-----------+----------+---------
 id          | integer                  |           |          | 
 org_id      | integer                  |           |          | 
 user_id_old | text                     |           |          | 
 created_at  | timestamp with time zone |           |          | 
 updated_at  | timestamp with time zone |           |          | 
 user_id     | integer                  |           |          | 

```

# Table "public.orgs"
```
      Column       |           Type           | Collation | Nullable |             Default              
-------------------+--------------------------+-----------+----------+----------------------------------
 id                | integer                  |           | not null | nextval('orgs_id_seq'::regclass)
 name              | citext                   |           | not null | 
 created_at        | timestamp with time zone |           | not null | now()
 updated_at        | timestamp with time zone |           | not null | now()
 display_name      | text                     |           |          | 
 slack_webhook_url | text                     |           |          | 
 deleted_at        | timestamp with time zone |           |          | 
Indexes:
    "orgs_pkey" PRIMARY KEY, btree (id)
    "orgs_name" UNIQUE, btree (name) WHERE deleted_at IS NULL
Check constraints:
    "orgs_display_name_max_length" CHECK (char_length(display_name) <= 255)
    "orgs_name_max_length" CHECK (char_length(name::text) <= 255)
    "orgs_name_valid_chars" CHECK (name ~ '^[a-zA-Z0-9](?:[a-zA-Z0-9]|-(?=[a-zA-Z0-9]))*$'::citext)
Referenced by:
    TABLE "names" CONSTRAINT "names_org_id_fkey" FOREIGN KEY (org_id) REFERENCES orgs(id) ON UPDATE CASCADE ON DELETE CASCADE
    TABLE "org_invitations" CONSTRAINT "org_invitations_org_id_fkey" FOREIGN KEY (org_id) REFERENCES orgs(id)
    TABLE "org_members" CONSTRAINT "org_members_references_orgs" FOREIGN KEY (org_id) REFERENCES orgs(id) ON DELETE RESTRICT
    TABLE "registry_extensions" CONSTRAINT "registry_extensions_publisher_org_id_fkey" FOREIGN KEY (publisher_org_id) REFERENCES orgs(id)
    TABLE "saved_searches" CONSTRAINT "saved_searches_org_id_fkey" FOREIGN KEY (org_id) REFERENCES orgs(id)
    TABLE "settings" CONSTRAINT "settings_references_orgs" FOREIGN KEY (org_id) REFERENCES orgs(id) ON DELETE RESTRICT

```

# Table "public.phabricator_repos"
```
   Column   |           Type           | Collation | Nullable |                    Default                    
------------+--------------------------+-----------+----------+-----------------------------------------------
 id         | integer                  |           | not null | nextval('phabricator_repos_id_seq'::regclass)
 callsign   | citext                   |           | not null | 
 repo_name  | citext                   |           | not null | 
 created_at | timestamp with time zone |           | not null | now()
 updated_at | timestamp with time zone |           | not null | now()
 deleted_at | timestamp with time zone |           |          | 
 url        | text                     |           | not null | ''::text
Indexes:
    "phabricator_repos_pkey" PRIMARY KEY, btree (id)
    "phabricator_repos_repo_name_key" UNIQUE CONSTRAINT, btree (repo_name)

```

# Table "public.product_licenses"
```
         Column          |           Type           | Collation | Nullable | Default 
-------------------------+--------------------------+-----------+----------+---------
 id                      | uuid                     |           | not null | 
 product_subscription_id | uuid                     |           | not null | 
 license_key             | text                     |           | not null | 
 created_at              | timestamp with time zone |           | not null | now()
Indexes:
    "product_licenses_pkey" PRIMARY KEY, btree (id)
Foreign-key constraints:
    "product_licenses_product_subscription_id_fkey" FOREIGN KEY (product_subscription_id) REFERENCES product_subscriptions(id)

```

# Table "public.product_subscriptions"
```
         Column          |           Type           | Collation | Nullable | Default 
-------------------------+--------------------------+-----------+----------+---------
 id                      | uuid                     |           | not null | 
 user_id                 | integer                  |           | not null | 
 billing_subscription_id | text                     |           |          | 
 created_at              | timestamp with time zone |           | not null | now()
 updated_at              | timestamp with time zone |           | not null | now()
 archived_at             | timestamp with time zone |           |          | 
Indexes:
    "product_subscriptions_pkey" PRIMARY KEY, btree (id)
Foreign-key constraints:
    "product_subscriptions_user_id_fkey" FOREIGN KEY (user_id) REFERENCES users(id)
Referenced by:
    TABLE "product_licenses" CONSTRAINT "product_licenses_product_subscription_id_fkey" FOREIGN KEY (product_subscription_id) REFERENCES product_subscriptions(id)

```

# Table "public.query_runner_state"
```
      Column      |           Type           | Collation | Nullable | Default 
------------------+--------------------------+-----------+----------+---------
 query            | text                     |           |          | 
 last_executed    | timestamp with time zone |           |          | 
 latest_result    | timestamp with time zone |           |          | 
 exec_duration_ns | bigint                   |           |          | 

```

# Table "public.recent_searches"
```
   Column   |            Type             | Collation | Nullable |                   Default                   
------------+-----------------------------+-----------+----------+---------------------------------------------
 id         | integer                     |           | not null | nextval('recent_searches_id_seq'::regclass)
 query      | text                        |           | not null | 
 created_at | timestamp without time zone |           | not null | now()
Indexes:
    "recent_searches_pkey" PRIMARY KEY, btree (id)

```

# Table "public.registry_extension_releases"
```
        Column         |           Type           | Collation | Nullable |                         Default                         
-----------------------+--------------------------+-----------+----------+---------------------------------------------------------
 id                    | bigint                   |           | not null | nextval('registry_extension_releases_id_seq'::regclass)
 registry_extension_id | integer                  |           | not null | 
 creator_user_id       | integer                  |           | not null | 
 release_version       | citext                   |           |          | 
 release_tag           | citext                   |           | not null | 
 manifest              | jsonb                    |           | not null | 
 bundle                | text                     |           |          | 
 created_at            | timestamp with time zone |           | not null | now()
 deleted_at            | timestamp with time zone |           |          | 
 source_map            | text                     |           |          | 
Indexes:
    "registry_extension_releases_pkey" PRIMARY KEY, btree (id)
    "registry_extension_releases_version" UNIQUE, btree (registry_extension_id, release_version) WHERE release_version IS NOT NULL
    "registry_extension_releases_registry_extension_id" btree (registry_extension_id, release_tag, created_at DESC) WHERE deleted_at IS NULL
Foreign-key constraints:
    "registry_extension_releases_creator_user_id_fkey" FOREIGN KEY (creator_user_id) REFERENCES users(id)
    "registry_extension_releases_registry_extension_id_fkey" FOREIGN KEY (registry_extension_id) REFERENCES registry_extensions(id) ON UPDATE CASCADE ON DELETE CASCADE

```

# Table "public.registry_extensions"
```
      Column       |           Type           | Collation | Nullable |                     Default                     
-------------------+--------------------------+-----------+----------+-------------------------------------------------
 id                | integer                  |           | not null | nextval('registry_extensions_id_seq'::regclass)
 uuid              | uuid                     |           | not null | 
 publisher_user_id | integer                  |           |          | 
 publisher_org_id  | integer                  |           |          | 
 name              | citext                   |           | not null | 
 manifest          | text                     |           |          | 
 created_at        | timestamp with time zone |           | not null | now()
 updated_at        | timestamp with time zone |           | not null | now()
 deleted_at        | timestamp with time zone |           |          | 
Indexes:
    "registry_extensions_pkey" PRIMARY KEY, btree (id)
    "registry_extensions_publisher_name" UNIQUE, btree ((COALESCE(publisher_user_id, 0)), (COALESCE(publisher_org_id, 0)), name) WHERE deleted_at IS NULL
    "registry_extensions_uuid" UNIQUE, btree (uuid)
Check constraints:
    "registry_extensions_name_length" CHECK (char_length(name::text) > 0 AND char_length(name::text) <= 128)
    "registry_extensions_name_valid_chars" CHECK (name ~ '^[a-zA-Z0-9](?:[a-zA-Z0-9]|[_.-](?=[a-zA-Z0-9]))*$'::citext)
    "registry_extensions_single_publisher" CHECK ((publisher_user_id IS NULL) <> (publisher_org_id IS NULL))
Foreign-key constraints:
    "registry_extensions_publisher_org_id_fkey" FOREIGN KEY (publisher_org_id) REFERENCES orgs(id)
    "registry_extensions_publisher_user_id_fkey" FOREIGN KEY (publisher_user_id) REFERENCES users(id)
Referenced by:
    TABLE "registry_extension_releases" CONSTRAINT "registry_extension_releases_registry_extension_id_fkey" FOREIGN KEY (registry_extension_id) REFERENCES registry_extensions(id) ON UPDATE CASCADE ON DELETE CASCADE

```

# Table "public.repo"
```
<<<<<<< HEAD
         Column          |           Type           | Collation | Nullable |             Default              
-------------------------+--------------------------+-----------+----------+----------------------------------
 id                      | integer                  |           | not null | nextval('repo_id_seq'::regclass)
 name                    | citext                   |           | not null | 
 description             | text                     |           |          | 
 language                | text                     |           |          | 
 fork                    | boolean                  |           |          | 
 created_at              | timestamp with time zone |           | not null | now()
 updated_at              | timestamp with time zone |           |          | 
 pushed_at               | timestamp with time zone |           |          | 
 indexed_revision        | text                     |           |          | 
 freeze_indexed_revision | boolean                  |           |          | 
 external_id             | text                     |           |          | 
 external_service_type   | text                     |           |          | 
 external_service_id     | text                     |           |          | 
 enabled                 | boolean                  |           | not null | true
 archived                | boolean                  |           | not null | false
 uri                     | citext                   |           | not null | 
 deleted_at              | timestamp with time zone |           |          | 
 sources                 | jsonb                    |           | not null | '{}'::jsonb
 metadata                | jsonb                    |           | not null | '{}'::jsonb
=======
        Column         |           Type           |                     Modifiers                     
-----------------------+--------------------------+---------------------------------------------------
 id                    | integer                  | not null default nextval('repo_id_seq'::regclass)
 name                  | citext                   | not null
 description           | text                     | 
 language              | text                     | 
 fork                  | boolean                  | 
 created_at            | timestamp with time zone | not null default now()
 updated_at            | timestamp with time zone | 
 external_id           | text                     | 
 external_service_type | text                     | 
 external_service_id   | text                     | 
 enabled               | boolean                  | not null default true
 archived              | boolean                  | not null default false
 uri                   | citext                   | 
 deleted_at            | timestamp with time zone | 
 sources               | jsonb                    | not null default '{}'::jsonb
 metadata              | jsonb                    | not null default '{}'::jsonb
>>>>>>> 042b1d10
Indexes:
    "repo_pkey" PRIMARY KEY, btree (id)
    "repo_external_service_unique_idx" UNIQUE, btree (external_service_type, external_service_id, external_id) WHERE external_service_type IS NOT NULL AND external_service_id IS NOT NULL AND external_id IS NOT NULL
    "repo_name_unique" UNIQUE CONSTRAINT, btree (name) DEFERRABLE
    "repo_metadata_gin_idx" gin (metadata)
    "repo_name_trgm" gin (lower(name::text) gin_trgm_ops)
    "repo_sources_gin_idx" gin (sources)
Check constraints:
    "check_name_nonempty" CHECK (name <> ''::citext)
    "deleted_at_unused" CHECK (deleted_at IS NULL)
    "repo_metadata_check" CHECK (jsonb_typeof(metadata) = 'object'::text)
    "repo_sources_check" CHECK (jsonb_typeof(sources) = 'object'::text)
Referenced by:
    TABLE "discussion_threads_target_repo" CONSTRAINT "discussion_threads_target_repo_repo_id_fkey" FOREIGN KEY (repo_id) REFERENCES repo(id) ON DELETE CASCADE

```

# Table "public.saved_queries"
```
      Column      |           Type           | Collation | Nullable | Default 
------------------+--------------------------+-----------+----------+---------
 query            | text                     |           | not null | 
 last_executed    | timestamp with time zone |           | not null | 
 latest_result    | timestamp with time zone |           | not null | 
 exec_duration_ns | bigint                   |           | not null | 
Indexes:
    "saved_queries_query_unique" UNIQUE, btree (query)

```

# Table "public.saved_searches"
```
      Column       |           Type           | Collation | Nullable |                  Default                   
-------------------+--------------------------+-----------+----------+--------------------------------------------
 id                | integer                  |           | not null | nextval('saved_searches_id_seq'::regclass)
 description       | text                     |           | not null | 
 query             | text                     |           | not null | 
 created_at        | timestamp with time zone |           |          | now()
 updated_at        | timestamp with time zone |           |          | now()
 notify_owner      | boolean                  |           |          | 
 notify_slack      | boolean                  |           |          | 
 owner_kind        | user_or_org              |           | not null | 
 user_id           | integer                  |           |          | 
 org_id            | integer                  |           |          | 
 slack_webhook_url | text                     |           |          | 
Indexes:
    "saved_searches_pkey" PRIMARY KEY, btree (id)
Foreign-key constraints:
    "saved_searches_org_id_fkey" FOREIGN KEY (org_id) REFERENCES orgs(id)
    "saved_searches_user_id_fkey" FOREIGN KEY (user_id) REFERENCES users(id)

```

# Table "public.schema_migrations"
```
 Column  |  Type   | Collation | Nullable | Default 
---------+---------+-----------+----------+---------
 version | bigint  |           | not null | 
 dirty   | boolean |           | not null | 
Indexes:
    "schema_migrations_pkey" PRIMARY KEY, btree (version)

```

# Table "public.settings"
```
     Column     |           Type           | Collation | Nullable |               Default                
----------------+--------------------------+-----------+----------+--------------------------------------
 id             | integer                  |           | not null | nextval('settings_id_seq'::regclass)
 org_id         | integer                  |           |          | 
 contents       | text                     |           |          | 
 created_at     | timestamp with time zone |           | not null | now()
 user_id        | integer                  |           |          | 
 author_user_id | integer                  |           |          | 
Indexes:
    "settings_pkey" PRIMARY KEY, btree (id)
Foreign-key constraints:
    "settings_author_user_id_fkey" FOREIGN KEY (author_user_id) REFERENCES users(id) ON DELETE RESTRICT
    "settings_references_orgs" FOREIGN KEY (org_id) REFERENCES orgs(id) ON DELETE RESTRICT
    "settings_user_id_fkey" FOREIGN KEY (user_id) REFERENCES users(id) ON DELETE RESTRICT

```

# Table "public.settings_bkup_1514702776"
```
       Column       |           Type           | Collation | Nullable | Default 
--------------------+--------------------------+-----------+----------+---------
 id                 | integer                  |           |          | 
 org_id             | integer                  |           |          | 
 author_user_id_old | text                     |           |          | 
 contents           | text                     |           |          | 
 created_at         | timestamp with time zone |           |          | 
 user_id            | integer                  |           |          | 
 author_user_id     | integer                  |           |          | 

```

# Table "public.survey_responses"
```
   Column   |           Type           | Collation | Nullable |                   Default                    
------------+--------------------------+-----------+----------+----------------------------------------------
 id         | bigint                   |           | not null | nextval('survey_responses_id_seq'::regclass)
 user_id    | integer                  |           |          | 
 email      | text                     |           |          | 
 score      | integer                  |           | not null | 
 reason     | text                     |           |          | 
 better     | text                     |           |          | 
 created_at | timestamp with time zone |           | not null | now()
Indexes:
    "survey_responses_pkey" PRIMARY KEY, btree (id)
Foreign-key constraints:
    "survey_responses_user_id_fkey" FOREIGN KEY (user_id) REFERENCES users(id)

```

# Table "public.user_emails"
```
      Column       |           Type           | Collation | Nullable | Default 
-------------------+--------------------------+-----------+----------+---------
 user_id           | integer                  |           | not null | 
 email             | citext                   |           | not null | 
 created_at        | timestamp with time zone |           | not null | now()
 verification_code | text                     |           |          | 
 verified_at       | timestamp with time zone |           |          | 
Indexes:
    "user_emails_no_duplicates_per_user" UNIQUE CONSTRAINT, btree (user_id, email)
    "user_emails_unique_verified_email" EXCLUDE USING btree (email WITH =) WHERE (verified_at IS NOT NULL)
Foreign-key constraints:
    "user_emails_user_id_fkey" FOREIGN KEY (user_id) REFERENCES users(id)

```

# Table "public.user_external_accounts"
```
    Column    |           Type           | Collation | Nullable |                      Default                       
--------------+--------------------------+-----------+----------+----------------------------------------------------
 id           | integer                  |           | not null | nextval('user_external_accounts_id_seq'::regclass)
 user_id      | integer                  |           | not null | 
 service_type | text                     |           | not null | 
 service_id   | text                     |           | not null | 
 account_id   | text                     |           | not null | 
 auth_data    | jsonb                    |           |          | 
 account_data | jsonb                    |           |          | 
 created_at   | timestamp with time zone |           | not null | now()
 updated_at   | timestamp with time zone |           | not null | now()
 deleted_at   | timestamp with time zone |           |          | 
 client_id    | text                     |           | not null | 
Indexes:
    "user_external_accounts_pkey" PRIMARY KEY, btree (id)
    "user_external_accounts_account" UNIQUE, btree (service_type, service_id, client_id, account_id) WHERE deleted_at IS NULL
Foreign-key constraints:
    "user_external_accounts_user_id_fkey" FOREIGN KEY (user_id) REFERENCES users(id)

```

# Table "public.users"
```
       Column        |           Type           | Collation | Nullable |              Default              
---------------------+--------------------------+-----------+----------+-----------------------------------
 id                  | integer                  |           | not null | nextval('users_id_seq'::regclass)
 username            | citext                   |           | not null | 
 display_name        | text                     |           |          | 
 avatar_url          | text                     |           |          | 
 created_at          | timestamp with time zone |           | not null | now()
 updated_at          | timestamp with time zone |           | not null | now()
 deleted_at          | timestamp with time zone |           |          | 
 invite_quota        | integer                  |           | not null | 15
 passwd              | text                     |           |          | 
 passwd_reset_code   | text                     |           |          | 
 passwd_reset_time   | timestamp with time zone |           |          | 
 site_admin          | boolean                  |           | not null | false
 page_views          | integer                  |           | not null | 0
 search_queries      | integer                  |           | not null | 0
 tags                | text[]                   |           |          | '{}'::text[]
 billing_customer_id | text                     |           |          | 
Indexes:
    "users_pkey" PRIMARY KEY, btree (id)
    "users_billing_customer_id" UNIQUE, btree (billing_customer_id) WHERE deleted_at IS NULL
    "users_username" UNIQUE, btree (username) WHERE deleted_at IS NULL
Check constraints:
    "users_display_name_max_length" CHECK (char_length(display_name) <= 255)
    "users_username_max_length" CHECK (char_length(username::text) <= 255)
    "users_username_valid_chars" CHECK (username ~ '^[a-zA-Z0-9](?:[a-zA-Z0-9]|-(?=[a-zA-Z0-9]))*$'::citext)
Referenced by:
    TABLE "access_tokens" CONSTRAINT "access_tokens_creator_user_id_fkey" FOREIGN KEY (creator_user_id) REFERENCES users(id)
    TABLE "access_tokens" CONSTRAINT "access_tokens_subject_user_id_fkey" FOREIGN KEY (subject_user_id) REFERENCES users(id)
    TABLE "discussion_comments" CONSTRAINT "discussion_comments_author_user_id_fkey" FOREIGN KEY (author_user_id) REFERENCES users(id) ON DELETE RESTRICT
    TABLE "discussion_mail_reply_tokens" CONSTRAINT "discussion_mail_reply_tokens_user_id_fkey" FOREIGN KEY (user_id) REFERENCES users(id) ON DELETE RESTRICT
    TABLE "discussion_threads" CONSTRAINT "discussion_threads_author_user_id_fkey" FOREIGN KEY (author_user_id) REFERENCES users(id) ON DELETE RESTRICT
    TABLE "names" CONSTRAINT "names_user_id_fkey" FOREIGN KEY (user_id) REFERENCES users(id) ON UPDATE CASCADE ON DELETE CASCADE
    TABLE "org_invitations" CONSTRAINT "org_invitations_recipient_user_id_fkey" FOREIGN KEY (recipient_user_id) REFERENCES users(id)
    TABLE "org_invitations" CONSTRAINT "org_invitations_sender_user_id_fkey" FOREIGN KEY (sender_user_id) REFERENCES users(id)
    TABLE "org_members" CONSTRAINT "org_members_user_id_fkey" FOREIGN KEY (user_id) REFERENCES users(id) ON DELETE RESTRICT
    TABLE "product_subscriptions" CONSTRAINT "product_subscriptions_user_id_fkey" FOREIGN KEY (user_id) REFERENCES users(id)
    TABLE "registry_extension_releases" CONSTRAINT "registry_extension_releases_creator_user_id_fkey" FOREIGN KEY (creator_user_id) REFERENCES users(id)
    TABLE "registry_extensions" CONSTRAINT "registry_extensions_publisher_user_id_fkey" FOREIGN KEY (publisher_user_id) REFERENCES users(id)
    TABLE "saved_searches" CONSTRAINT "saved_searches_user_id_fkey" FOREIGN KEY (user_id) REFERENCES users(id)
    TABLE "settings" CONSTRAINT "settings_author_user_id_fkey" FOREIGN KEY (author_user_id) REFERENCES users(id) ON DELETE RESTRICT
    TABLE "settings" CONSTRAINT "settings_user_id_fkey" FOREIGN KEY (user_id) REFERENCES users(id) ON DELETE RESTRICT
    TABLE "survey_responses" CONSTRAINT "survey_responses_user_id_fkey" FOREIGN KEY (user_id) REFERENCES users(id)
    TABLE "user_emails" CONSTRAINT "user_emails_user_id_fkey" FOREIGN KEY (user_id) REFERENCES users(id)
    TABLE "user_external_accounts" CONSTRAINT "user_external_accounts_user_id_fkey" FOREIGN KEY (user_id) REFERENCES users(id)

```<|MERGE_RESOLUTION|>--- conflicted
+++ resolved
@@ -262,7 +262,6 @@
     TABLE "org_invitations" CONSTRAINT "org_invitations_org_id_fkey" FOREIGN KEY (org_id) REFERENCES orgs(id)
     TABLE "org_members" CONSTRAINT "org_members_references_orgs" FOREIGN KEY (org_id) REFERENCES orgs(id) ON DELETE RESTRICT
     TABLE "registry_extensions" CONSTRAINT "registry_extensions_publisher_org_id_fkey" FOREIGN KEY (publisher_org_id) REFERENCES orgs(id)
-    TABLE "saved_searches" CONSTRAINT "saved_searches_org_id_fkey" FOREIGN KEY (org_id) REFERENCES orgs(id)
     TABLE "settings" CONSTRAINT "settings_references_orgs" FOREIGN KEY (org_id) REFERENCES orgs(id) ON DELETE RESTRICT
 
 ```
@@ -315,17 +314,6 @@
     "product_subscriptions_user_id_fkey" FOREIGN KEY (user_id) REFERENCES users(id)
 Referenced by:
     TABLE "product_licenses" CONSTRAINT "product_licenses_product_subscription_id_fkey" FOREIGN KEY (product_subscription_id) REFERENCES product_subscriptions(id)
-
-```
-
-# Table "public.query_runner_state"
-```
-      Column      |           Type           | Collation | Nullable | Default 
-------------------+--------------------------+-----------+----------+---------
- query            | text                     |           |          | 
- last_executed    | timestamp with time zone |           |          | 
- latest_result    | timestamp with time zone |           |          | 
- exec_duration_ns | bigint                   |           |          | 
 
 ```
 
@@ -396,48 +384,24 @@
 
 # Table "public.repo"
 ```
-<<<<<<< HEAD
-         Column          |           Type           | Collation | Nullable |             Default              
--------------------------+--------------------------+-----------+----------+----------------------------------
- id                      | integer                  |           | not null | nextval('repo_id_seq'::regclass)
- name                    | citext                   |           | not null | 
- description             | text                     |           |          | 
- language                | text                     |           |          | 
- fork                    | boolean                  |           |          | 
- created_at              | timestamp with time zone |           | not null | now()
- updated_at              | timestamp with time zone |           |          | 
- pushed_at               | timestamp with time zone |           |          | 
- indexed_revision        | text                     |           |          | 
- freeze_indexed_revision | boolean                  |           |          | 
- external_id             | text                     |           |          | 
- external_service_type   | text                     |           |          | 
- external_service_id     | text                     |           |          | 
- enabled                 | boolean                  |           | not null | true
- archived                | boolean                  |           | not null | false
- uri                     | citext                   |           | not null | 
- deleted_at              | timestamp with time zone |           |          | 
- sources                 | jsonb                    |           | not null | '{}'::jsonb
- metadata                | jsonb                    |           | not null | '{}'::jsonb
-=======
-        Column         |           Type           |                     Modifiers                     
------------------------+--------------------------+---------------------------------------------------
- id                    | integer                  | not null default nextval('repo_id_seq'::regclass)
- name                  | citext                   | not null
- description           | text                     | 
- language              | text                     | 
- fork                  | boolean                  | 
- created_at            | timestamp with time zone | not null default now()
- updated_at            | timestamp with time zone | 
- external_id           | text                     | 
- external_service_type | text                     | 
- external_service_id   | text                     | 
- enabled               | boolean                  | not null default true
- archived              | boolean                  | not null default false
- uri                   | citext                   | 
- deleted_at            | timestamp with time zone | 
- sources               | jsonb                    | not null default '{}'::jsonb
- metadata              | jsonb                    | not null default '{}'::jsonb
->>>>>>> 042b1d10
+        Column         |           Type           | Collation | Nullable |             Default              
+-----------------------+--------------------------+-----------+----------+----------------------------------
+ id                    | integer                  |           | not null | nextval('repo_id_seq'::regclass)
+ name                  | citext                   |           | not null | 
+ description           | text                     |           |          | 
+ language              | text                     |           |          | 
+ fork                  | boolean                  |           |          | 
+ created_at            | timestamp with time zone |           | not null | now()
+ updated_at            | timestamp with time zone |           |          | 
+ external_id           | text                     |           |          | 
+ external_service_type | text                     |           |          | 
+ external_service_id   | text                     |           |          | 
+ enabled               | boolean                  |           | not null | true
+ archived              | boolean                  |           | not null | false
+ uri                   | citext                   |           |          | 
+ deleted_at            | timestamp with time zone |           |          | 
+ sources               | jsonb                    |           | not null | '{}'::jsonb
+ metadata              | jsonb                    |           | not null | '{}'::jsonb
 Indexes:
     "repo_pkey" PRIMARY KEY, btree (id)
     "repo_external_service_unique_idx" UNIQUE, btree (external_service_type, external_service_id, external_id) WHERE external_service_type IS NOT NULL AND external_service_id IS NOT NULL AND external_id IS NOT NULL
@@ -465,29 +429,6 @@
  exec_duration_ns | bigint                   |           | not null | 
 Indexes:
     "saved_queries_query_unique" UNIQUE, btree (query)
-
-```
-
-# Table "public.saved_searches"
-```
-      Column       |           Type           | Collation | Nullable |                  Default                   
--------------------+--------------------------+-----------+----------+--------------------------------------------
- id                | integer                  |           | not null | nextval('saved_searches_id_seq'::regclass)
- description       | text                     |           | not null | 
- query             | text                     |           | not null | 
- created_at        | timestamp with time zone |           |          | now()
- updated_at        | timestamp with time zone |           |          | now()
- notify_owner      | boolean                  |           |          | 
- notify_slack      | boolean                  |           |          | 
- owner_kind        | user_or_org              |           | not null | 
- user_id           | integer                  |           |          | 
- org_id            | integer                  |           |          | 
- slack_webhook_url | text                     |           |          | 
-Indexes:
-    "saved_searches_pkey" PRIMARY KEY, btree (id)
-Foreign-key constraints:
-    "saved_searches_org_id_fkey" FOREIGN KEY (org_id) REFERENCES orgs(id)
-    "saved_searches_user_id_fkey" FOREIGN KEY (user_id) REFERENCES users(id)
 
 ```
 
@@ -634,7 +575,6 @@
     TABLE "product_subscriptions" CONSTRAINT "product_subscriptions_user_id_fkey" FOREIGN KEY (user_id) REFERENCES users(id)
     TABLE "registry_extension_releases" CONSTRAINT "registry_extension_releases_creator_user_id_fkey" FOREIGN KEY (creator_user_id) REFERENCES users(id)
     TABLE "registry_extensions" CONSTRAINT "registry_extensions_publisher_user_id_fkey" FOREIGN KEY (publisher_user_id) REFERENCES users(id)
-    TABLE "saved_searches" CONSTRAINT "saved_searches_user_id_fkey" FOREIGN KEY (user_id) REFERENCES users(id)
     TABLE "settings" CONSTRAINT "settings_author_user_id_fkey" FOREIGN KEY (author_user_id) REFERENCES users(id) ON DELETE RESTRICT
     TABLE "settings" CONSTRAINT "settings_user_id_fkey" FOREIGN KEY (user_id) REFERENCES users(id) ON DELETE RESTRICT
     TABLE "survey_responses" CONSTRAINT "survey_responses_user_id_fkey" FOREIGN KEY (user_id) REFERENCES users(id)
