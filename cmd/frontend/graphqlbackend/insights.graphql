--- conflicted
+++ resolved
@@ -1223,21 +1223,13 @@
 
 extend type Query {
     """
-<<<<<<< HEAD
-    Returns infomation about aggregate the potential results of a search query.
-=======
     Returns information about aggregating the potential results of a search query.
->>>>>>> c2fffbf9
     """
     searchQueryAggregate(query: String!, patternType: SearchPatternType!): SearchQueryAggregate
 }
 
 """
-<<<<<<< HEAD
-Supported aggregtation modes for search aggregations
-=======
 Supported aggregation modes for search aggregations
->>>>>>> c2fffbf9
 """
 enum SearchAggregationMode {
     REPO
@@ -1271,11 +1263,7 @@
     """
     mode: SearchAggregationMode!
     """
-<<<<<<< HEAD
-    Boolean indiciating if the mode is available
-=======
     Boolean indicating if the mode is available
->>>>>>> c2fffbf9
     """
     available: Boolean!
     """
@@ -1294,11 +1282,7 @@
     groups: [AggregationGroup!]!
 
     """
-<<<<<<< HEAD
-    Boolean indicating if the search query support being persisted as an insight on a dashboard
-=======
     Boolean indicating if the search query supports being persisted as an insight on a dashboard
->>>>>>> c2fffbf9
     """
     supportsPersistence: Boolean
     """
@@ -1307,11 +1291,7 @@
     """
     otherResultCount: Int
     """
-<<<<<<< HEAD
-    A count to represent the number of aggrgation groups that were not returned due to the requested LIMIT
-=======
     A count to represent the number of aggregation groups that were not returned due to the requested LIMIT
->>>>>>> c2fffbf9
     """
     otherGroupCount: Int
 }
@@ -1348,11 +1328,7 @@
     """
     label: String!
     """
-<<<<<<< HEAD
-    The number serach results associated with this
-=======
     The number of hits for this search
->>>>>>> c2fffbf9
     """
     count: Int!
     """
