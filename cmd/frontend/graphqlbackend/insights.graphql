extend type Query {
    """
    [Experimental] Query for all insights and return their aggregations.
    """
    insights(
        """
        An (optional) array of insight unique ids that will filter the results by the provided values. If omitted, all available insights will return.
        """
        ids: [ID!]
    ): InsightConnection
}

"""
A list of insights.
"""
type InsightConnection {
    """
    A list of insights.
    """
    nodes: [Insight!]!

    """
    The total number of insights in the connection.
    """
    totalCount: Int!

    """
    Pagination information.
    """
    pageInfo: PageInfo!
}

"""
An insight about code.
"""
type Insight {
    """
    The short title of the insight.
    """
    title: String!

    """
    The description of the insight.
    """
    description: String!

    """
    Data points over a time range (inclusive)
    """
    series: [InsightsSeries!]!

    """
    Unique identifier for this insight.
    """
    id: String!
}

"""
A series of data about a code insight.
"""
type InsightsSeries {
    """
    The label used to describe this series of data points.
    """
    label: String!

    """
    Data points over a time range (inclusive)

    If no 'from' time range is specified, the last 90 days of data is assumed.

    If no 'to' time range is specified, the current point in time is assumed.

    includeRepoRegex will include in the aggregation any repository names that match the provided regex

    excludeRepoRegex will exclude in the aggregation any repository names that match the provided regex
    """
    points(from: DateTime, to: DateTime, includeRepoRegex: String, excludeRepoRegex: String): [InsightDataPoint!]!

    """
    The status of this series of data, e.g. progress collecting it.
    """
    status: InsightSeriesStatus!

    """
    Metadata for any data points that are flagged as dirty due to partially or wholly unsuccessfully queries.
    """
    dirtyMetadata: [InsightDirtyQueryMetadata!]!
}

"""
A code insight data point.
"""
type InsightDataPoint {
    """
    The time of this data point.
    """
    dateTime: DateTime!

    """
    The value of the insight at this point in time.
    """
    value: Float!
}

"""
An insight query that has been marked dirty (some form of partially or wholly unsuccessful state).
"""
type InsightDirtyQueryMetadata {
    """
    The number of dirty queries for this data point and reason combination.
    """
    count: Int!

    """
    The reason the query was marked dirty.
    """
    reason: String!

    """
    The time in the data series that is marked dirty.
    """
    time: DateTime!
}

"""
Status indicators for a specific series of insight data.
"""
type InsightSeriesStatus {
    """
    The total number of points stored for this series, at the finest level
    (e.g. per repository, or per-repository-per-language) Has no strict relation
    to the data points shown in the web UI or returned by `points()`, because those
    are aggregated and this number _can_ report some duplicates points which get
    stored but removed at query time for the web UI.

    Why its useful: an insight may look like "it is doing nothing" but in reality
    this number will be increasing by e.g. several thousands of points rapidly.
    """
    totalPoints: Int!

    """
    The total number of jobs currently pending to add new data points for this series.

    Each job may create multiple data points (e.g. a job may create one data point per
    repo, or language, etc.) This number will go up and down over time until all work
    is completed (discovering work takes almost as long as doing the work.)

    Why its useful: signals "amount of work still to be done."
    """
    pendingJobs: Int!

    """
    The total number of jobs completed for this series. Note that since pendingJobs will
    go up/down over time, you CANNOT divide these two numbers to get a percentage as it
    would be nonsense ("it says 90% complete but has been like that for a really long
    time!").

    Does not include 'failedJobs'.

    Why its useful: gives an indication of "how much work has been done?"
    """
    completedJobs: Int!

    """
    The total number of jobs that were tried multiple times and outright failed. They will
    not be retried again, and indicates the series has incomplete data.

    Use ((failedJobs / completedJobs) * 100.0) to get an approximate percentage of how
    much data the series data may be missing (e.g. ((30 / 150)*100.0) == 20% of the series
    data is incomplete (rough approximation, not precise).

    Why its useful: signals if there are problems, and how severe they are.
    """
    failedJobs: Int!

    """
    The time that the insight series completed a full iteration and queued up records for processing. This can
    effectively be used as a status that the insight is still processing if returned null.
    """
    backfillQueuedAt: DateTime
}

extend type Query {
    """
    Return dashboards visible to the authenticated user.
    """
    insightsDashboards(first: Int, after: String): InsightsDashboardConnection!
}

extend type Mutation {
    """
    Create a new dashboard.
    """
    createInsightsDashboard(input: CreateInsightsDashboardInput!): InsightsDashboardPayload!

    """
    Edit an existing dashboard.
    """
    updateInsightsDashboard(id: ID!, input: UpdateInsightsDashboardInput!): InsightsDashboardPayload!

    """
    Delete a dashboard.
    """
    deleteInsightsDashboard(id: ID!): EmptyResponse!

    """
    Associate an existing insight view with this dashboard.
    """
    addInsightViewToDashboard(input: AddInsightViewToDashboardInput!): InsightsDashboardPayload!

    """
    Remove an insight view from a dashboard.
    """
    removeInsightViewFromDashboard(input: RemoveInsightViewFromDashboardInput!): InsightsDashboardPayload!
}

"""
A paginated list of dashboards.
"""
type InsightsDashboardConnection {
    """
    A list of dashboards.
    """
    nodes: [InsightsDashboard!]!

    """
    Pagination information.
    """
    pageInfo: PageInfo!
}

"""
A dashboard of insights.
"""
type InsightsDashboard implements Node {
    """
    The Dashboard ID.
    """
    id: ID!

    """
    The Dashboard Title.
    """
    title: String!

    """
    The list of associated insights to the dashboard.
    """
    views: InsightViewConnection
}

"""
Input object for creating a new dashboard.
"""
input CreateInsightsDashboardInput {
    """
    Dashboard title.
    """
    title: String!
    """
    Permissions to grant to the dashboard.
    """
    grants: InsightsPermissionGrants!
}

"""
Input object for updating a dashboard.
"""
input UpdateInsightsDashboardInput {
    """
    Dashboard title.
    """
    title: String
    """
    Permissions to grant to the dashboard.
    """
    grants: InsightsPermissionGrants
}

"""
Input object for permissions to grant.
"""
input InsightsPermissionGrants {
    """
    Specific users to grant permissions to.
    """
    users: [ID!]
    """
    Organizations to grant permissions to.
    """
    organizations: [ID!]
    """
    Set global to true to grant global permission.
    """
    global: Boolean
}

"""
A dashboard of insight views.
"""
type InsightViewConnection {
    """
    A list of insights.
    """
    nodes: [InsightView!]!

    """
    Pagination information.
    """
    pageInfo: PageInfo!
}

"""
Stub for insight view
"""
type InsightView implements Node {
    """
    The View ID.
    """
    id: ID!
}

"""
Response wrapper object for insight dashboard mutations.
"""
type InsightsDashboardPayload {
    """
    The result dashboard after mutation.
    """
    dashboard: InsightsDashboard!
}

"""
Input object for adding insight view to dashboard.
"""
input AddInsightViewToDashboardInput {
    """
    ID of the insight view to attach to the dashboard
    """
    insightViewId: ID!

    """
    ID of the dashboard.
    """
    dashboardId: ID!
}

"""
Input object for adding insight view to dashboard.
"""
input RemoveInsightViewFromDashboardInput {
    """
    ID of the insight view to remove from the dashboard
    """
    insightViewId: ID!

    """
    ID of the dashboard.
    """
    dashboardId: ID!
}

"""
Metadata about a specific data series for an insight.
"""
type InsightSeriesMetadata {
    """
    Unique ID for the series.
    """
    seriesId: String!

    """
    Sourcegraph query string used to generate the series.
    """
    query: String!

    """
    Current status of the series.
    """
    enabled: Boolean!
}

extend type Mutation {
    """
    Update an insight series. Restricted to admins only.
    """
    updateInsightSeries(input: UpdateInsightSeriesInput!): InsightSeriesMetadataPayload
}

"""
Wrapper payload object for insight series metadata.
"""
type InsightSeriesMetadataPayload {
    """
    The series metadata.
    """
    series: InsightSeriesMetadata!
}

"""
Input object for update insight series mutation.
"""
input UpdateInsightSeriesInput {
    """
    Unique ID for the series.
    """
    seriesId: String!

    """
    The desired activity state (enabled or disabled) for the series.
    """
<<<<<<< HEAD
    desiredActiveState: Boolean
}

extend type Query {
    """
    Retrieve information about queued insights series and their breakout by status. Restricted to admins only.
    """
    insightSeriesQueryStatus: [InsightSeriesQueryStatus!]!
}

"""
Information about queue status for insight series queries.
"""
type InsightSeriesQueryStatus {
    """
    Unique ID for the series.
    """
    seriesId: String!

    """
    Sourcegraph query string used to generate the series. This is the base query string that was input by the user,
    and does not include each repository specific query that would be generated to backfill an entire series.
    """
    query: String!

    """
    The current activity status for this series.
    """
    enabled: Boolean!

    """
    The number of queries belonging to the series with errored status. Errored is a transient state representing a retryable error that has not
    yet exceeded the max retry count. This count only represents the queries that have yet to be pruned by the background maintenance workers.
    """
    errored: Int!

    """
    The number of queries belonging to the series that are successfully completed.
    This count only represents the queries that have yet to be pruned by the background maintenance workers.
    """
    completed: Int!

    """
    The number of queries belonging to the series that are currently processing.
    This count only represents the queries that have yet to be pruned by the background maintenance workers.
    """
    processing: Int!

    """
    The number of queries belonging to the series that are terminally failed. These have either been marked as non-retryable or exceeded
    the max retry limit. This count only represents the queries that have yet to be pruned by the background maintenance workers.
    """
    failed: Int!

    """
    The number of queries belonging to the series that are queued for processing.
    This count only represents the queries that have yet to be pruned by the background maintenance workers.
    """
    queued: Int!
=======
    enabled: Boolean
>>>>>>> 5402c81f
}<|MERGE_RESOLUTION|>--- conflicted
+++ resolved
@@ -410,8 +410,7 @@
     """
     The desired activity state (enabled or disabled) for the series.
     """
-<<<<<<< HEAD
-    desiredActiveState: Boolean
+    enabled: Boolean
 }
 
 extend type Query {
@@ -470,7 +469,4 @@
     This count only represents the queries that have yet to be pruned by the background maintenance workers.
     """
     queued: Int!
-=======
-    enabled: Boolean
->>>>>>> 5402c81f
 }