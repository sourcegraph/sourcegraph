package graphqlbackend

import (
	"context"
	"io/fs"
	"sync"

	"github.com/sourcegraph/conc/pool"
	"github.com/sourcegraph/log"

	"github.com/sourcegraph/sourcegraph/cmd/frontend/backend"
	"github.com/sourcegraph/sourcegraph/internal/api"
	"github.com/sourcegraph/sourcegraph/internal/database"
	"github.com/sourcegraph/sourcegraph/internal/gitserver"
	"github.com/sourcegraph/sourcegraph/internal/inventory"
	"github.com/sourcegraph/sourcegraph/internal/search/job/jobutil"
	"github.com/sourcegraph/sourcegraph/internal/search/query"
	"github.com/sourcegraph/sourcegraph/internal/search/result"
	"github.com/sourcegraph/sourcegraph/internal/search/streaming"
	"github.com/sourcegraph/sourcegraph/internal/types"
	"github.com/sourcegraph/sourcegraph/lib/errors"
)

func (srs *searchResultsStats) Languages(ctx context.Context) ([]*languageStatisticsResolver, error) {
	matches, err := srs.getResults(ctx)
	if err != nil {
		return nil, err
	}

<<<<<<< HEAD
	logger := srs.logger.Scoped("languages", "provide stats on langauges from the search results")
	langs, err := searchResultsStatsLanguages(ctx, logger, srs.sr.db, gitserver.NewClient("graphql.searchresultlanguages"), matches)
=======
	logger := srs.logger.Scoped("languages")
	langs, err := searchResultsStatsLanguages(ctx, logger, srs.sr.db, gitserver.NewClient(), matches)
>>>>>>> 33aec6bd
	if err != nil {
		return nil, err
	}

	wrapped := make([]*languageStatisticsResolver, len(langs))
	for i, lang := range langs {
		wrapped[i] = &languageStatisticsResolver{lang}
	}
	return wrapped, nil
}

func (srs *searchResultsStats) getResults(ctx context.Context) (result.Matches, error) {
	srs.once.Do(func() {
		b, err := query.ToBasicQuery(srs.sr.SearchInputs.Query)
		if err != nil {
			srs.err = err
			return
		}
		j, err := jobutil.NewBasicJob(srs.sr.SearchInputs, b)
		if err != nil {
			srs.err = err
			return
		}
		agg := streaming.NewAggregatingStream()
		_, err = j.Run(ctx, srs.sr.client.JobClients(), agg)
		if err != nil {
			srs.err = err
			return
		}
		srs.results = agg.Results
	})
	return srs.results, srs.err
}

func searchResultsStatsLanguages(ctx context.Context, logger log.Logger, db database.DB, gsClient gitserver.Client, matches []result.Match) ([]inventory.Lang, error) {
	// Batch our operations by repo-commit.
	type repoCommit struct {
		repo     api.RepoID
		commitID api.CommitID
	}

	// Records the work necessary for a batch (repoCommit).
	type fileStatsWork struct {
		fullEntries  []fs.FileInfo     // matched these full files
		partialFiles map[string]uint64 // file with line matches (path) -> count of lines matching
	}

	var (
		repos    = map[api.RepoID]types.MinimalRepo{}
		filesMap = map[repoCommit]*fileStatsWork{}

		allInventories   []inventory.Inventory
		allInventoriesMu sync.Mutex
	)

	p := pool.New().WithErrors().WithMaxGoroutines(16)

	// Track the mapping of repo ID -> repo object as we iterate.
	sawRepo := func(repo types.MinimalRepo) {
		if _, ok := repos[repo.ID]; !ok {
			repos[repo.ID] = repo
		}
	}

	// Only count repo matches if all matches are repo matches. Otherwise, it would get confusing
	// because we might have a match of a repo *and* a file in the repo. We would need to avoid
	// double-counting. In this case, we will just count the matching files.
	hasNonRepoMatches := false
	for _, match := range matches {
		if _, ok := match.(*result.RepoMatch); !ok {
			hasNonRepoMatches = true
		}
	}

	for _, res := range matches {
		if fileMatch, ok := res.(*result.FileMatch); ok {
			sawRepo(fileMatch.Repo)
			key := repoCommit{repo: fileMatch.Repo.ID, commitID: fileMatch.CommitID}

			if _, ok := filesMap[key]; !ok {
				filesMap[key] = &fileStatsWork{}
			}

			if len(fileMatch.ChunkMatches) > 0 {
				// Only count matching lines. TODO(sqs): bytes are not counted for these files
				if filesMap[key].partialFiles == nil {
					filesMap[key].partialFiles = map[string]uint64{}
				}
				filesMap[key].partialFiles[fileMatch.Path] += uint64(fileMatch.ChunkMatches.MatchCount())
			} else {
				// Count entire file.
				filesMap[key].fullEntries = append(filesMap[key].fullEntries, &fileInfo{
					path:  fileMatch.Path,
					isDir: false,
				})
			}
		} else if repoMatch, ok := res.(*result.RepoMatch); ok && !hasNonRepoMatches {
			sawRepo(repoMatch.RepoName())
			p.Go(func() error {
				repoName := repoMatch.RepoName()
				_, oid, err := gsClient.GetDefaultBranch(ctx, repoName.Name, false)
				if err != nil {
					return err
				}
				inv, err := backend.NewRepos(logger, db, gsClient).GetInventory(ctx, repoName.ToRepo(), oid, true)
				if err != nil {
					return err
				}
				allInventoriesMu.Lock()
				allInventories = append(allInventories, *inv)
				allInventoriesMu.Unlock()
				return nil
			})
		} else if _, ok := res.(*result.CommitMatch); ok {
			return nil, errors.New("language statistics do not support diff searches")
		}
	}

	for key_, work_ := range filesMap {
		key := key_
		work := work_
		p.Go(func() error {
			invCtx, err := backend.InventoryContext(logger, repos[key.repo].Name, gsClient, key.commitID, true)
			if err != nil {
				return err
			}

			// Inventory all full-entry (files and trees) matches together.
			inv, err := invCtx.Entries(ctx, work.fullEntries...)
			if err != nil {
				return err
			}
			allInventoriesMu.Lock()
			allInventories = append(allInventories, inv)
			allInventoriesMu.Unlock()

			// Separately inventory each partial-file match because we only increment the language lines
			// by the number of matched lines in the file.
			for partialFile, lines := range work.partialFiles {
				inv, err := invCtx.Entries(ctx,
					fileInfo{path: partialFile, isDir: false},
				)
				if err != nil {
					return err
				}
				for i := range inv.Languages {
					inv.Languages[i].TotalLines = lines
				}
				allInventoriesMu.Lock()
				allInventories = append(allInventories, inv)
				allInventoriesMu.Unlock()
			}
			return nil
		})
	}

	if err := p.Wait(); err != nil {
		return nil, err
	}
	return inventory.Sum(allInventories).Languages, nil
}<|MERGE_RESOLUTION|>--- conflicted
+++ resolved
@@ -27,13 +27,8 @@
 		return nil, err
 	}
 
-<<<<<<< HEAD
-	logger := srs.logger.Scoped("languages", "provide stats on langauges from the search results")
+	logger := srs.logger.Scoped("languages")
 	langs, err := searchResultsStatsLanguages(ctx, logger, srs.sr.db, gitserver.NewClient("graphql.searchresultlanguages"), matches)
-=======
-	logger := srs.logger.Scoped("languages")
-	langs, err := searchResultsStatsLanguages(ctx, logger, srs.sr.db, gitserver.NewClient(), matches)
->>>>>>> 33aec6bd
 	if err != nil {
 		return nil, err
 	}
