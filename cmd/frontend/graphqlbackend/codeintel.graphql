extend type Mutation {
    """
    Creates a new configuration policy with the given attributes.
    """
    createCodeIntelligenceConfigurationPolicy(
        """
        If supplied, the repository to which this configuration policy applies. If not supplied,
        this configuration policy is applied to all repositories.
        """
        repository: ID

        """
        If supplied, the name patterns matching repositories to which this configuration policy
        applies. This option is mutually exclusive with an explicit repository.
        """
        repositoryPatterns: [String!]

        name: String!
        type: GitObjectType!
        pattern: String!
        retentionEnabled: Boolean!
        retentionDurationHours: Int
        retainIntermediateCommits: Boolean!
        indexingEnabled: Boolean!
        indexCommitMaxAgeHours: Int
        indexIntermediateCommits: Boolean!
    ): CodeIntelligenceConfigurationPolicy!

    """
    Updates the attributes configuration policy with the given identifier.
    """
    updateCodeIntelligenceConfigurationPolicy(
        id: ID!
        repositoryPatterns: [String!]
        name: String!
        type: GitObjectType!
        pattern: String!
        retentionEnabled: Boolean!
        retentionDurationHours: Int
        retainIntermediateCommits: Boolean!
        indexingEnabled: Boolean!
        indexCommitMaxAgeHours: Int
        indexIntermediateCommits: Boolean!
    ): EmptyResponse

    """
    Deletes the configuration policy with the given identifier.
    """
    deleteCodeIntelligenceConfigurationPolicy(policy: ID!): EmptyResponse

    """
    Updates the indexing configuration associated with a repository.
    """
    updateRepositoryIndexConfiguration(repository: ID!, configuration: String!): EmptyResponse

    """
    Queues the index jobs for a repository for execution. An optional resolvable revhash
    (commit, branch name, or tag name) can be specified; by default the tip of the default
    branch will be used.

    If a configuration is supplied, that configuration is used to determine what jobs to
    schedule. If no configuration is supplied, it will go through the regular index scheduling
    rules: first read any in-repo configuration (e.g., sourcegraph.yaml), then look for any
    existing in-database configuration, finally falling back to the automatically inferred
    configuration based on the repo contents at the target commit.
    """
    queueAutoIndexJobsForRepo(repository: ID!, rev: String, configuration: String): [LSIFIndex!]!

    """
    Deletes an LSIF upload.
    """
    deleteLSIFUpload(id: ID!): EmptyResponse

    """
    Deletes LSIF uploads by filter criteria.
    """
    deleteLSIFUploads(
        """
        An (optional) search query that filters the state, repository name,
        commit, root, and indexer properties.
        """
        query: String

        """
        The upload state.
        """
        state: LSIFUploadState

        """
        When specified, only deletes uploads that are latest for the given repository.
        """
        isLatestForRepo: Boolean

        """
        The repository.
        """
        repository: ID
    ): EmptyResponse

    """
    Deletes an LSIF index.
    """
    deleteLSIFIndex(id: ID!): EmptyResponse

    """
    Deletes LSIF indexes by filter criteria.
    """
    deleteLSIFIndexes(
        """
        An (optional) search query that filters the state, repository name,
        commit, root, and indexer properties.
        """
        query: String

        """
        The upload state.
        """
        state: LSIFIndexState

        """
        The repository.
        """
        repository: ID
    ): EmptyResponse

    """
    Reindexes an LSIF index.
    """
    reindexLSIFIndex(id: ID!): EmptyResponse

    """
    Reindexes LSIF indexes by filter criteria.
    """
    reindexLSIFIndexes(
        """
        An (optional) search query that filters the state, repository name,
        commit, root, and indexer properties.
        """
        query: String

        """
        The upload state.
        """
        state: LSIFIndexState

        """
        The repository.
        """
        repository: ID
    ): EmptyResponse

    """
    Deletes a precise index.
    """
    deletePreciseIndex(id: ID!): EmptyResponse

    """
    Deletes precise indexes by filter criteria.
    """
    deletePreciseIndexes(
        """
        An (optional) search query that filters the state, repository name, commit, root, and indexer properties.
        """
        query: String

        """
        The index state.
        """
        states: [PreciseIndexState!]

        """
        When specified, only deletes indexes that are latest for the given repository.
        """
        isLatestForRepo: Boolean

        """
        The repository.
        """
        repository: ID
    ): EmptyResponse

    """
    Marks a precise index as replaceable by auto-indexing.
    """
    reindexPreciseIndex(id: ID!): EmptyResponse

    """
    Marks precise indexes by filter criteria as replaceable by auto-indexing.
    """
    reindexPreciseIndexes(
        """
        An (optional) search query that filters the state, repository name, commit, root, and indexer properties.
        """
        query: String

        """
        The index state.
        """
        states: [PreciseIndexState!]

        """
        When specified, only modifies indexes that are latest for the given repository.
        """
        isLatestForRepo: Boolean

        """
        The repository.
        """
        repository: ID
    ): EmptyResponse

    """
    Request support for a particular language.
    """
    requestLanguageSupport(language: String!): EmptyResponse

    """
    Updates the previously set/overrides the default global auto-indexing job inference Lua script
    with a new override.
    """
    updateCodeIntelligenceInferenceScript(script: String!): EmptyResponse
}

extend type Query {
    """
    Returns precise code intelligence configuration policies that control data retention
    and (if enabled) auto-indexing behavior.
    """
    codeIntelligenceConfigurationPolicies(
        """
        If repository is supplied, then only the configuration policies that apply to
        repository are returned. If repository is not supplied, then all policies are
        returned.
        """
        repository: ID

        """
        An (optional) search query that searches over the name property.
        """
        query: String

        """
        If set to true, then only configuration policies with data retention enabled are returned.
        """
        forDataRetention: Boolean

        """
        If set to true, then only configuration policies with indexing enabled are returned.
        """
        forIndexing: Boolean

        """
        If set to true, then only protected configuration policies are returned.
        If set to false, then only un-protected configuration policies are returned.
        If unset, policies are returned regardless if they're protected or not.
        """
        protected: Boolean

        """
        When specified, indicates that this request should be paginated and
        the first N results (relative to the cursor) should be returned. i.e.
        how many results to return per page.
        """
        first: Int

        """
        When specified, indicates that this request should be paginated and
        to fetch results starting at this cursor.

        A future request can be made for more results by passing in the
        'CodeIntelligenceConfigurationPolicyConnection.pageInfo.endCursor'
        that is returned.
        """
        after: String
    ): CodeIntelligenceConfigurationPolicyConnection!

    """
    Query precise code intelligence indexes.
    """
    preciseIndexes(
        """
        If supplied, only precise indexes for the given repository will be returned.
        """
        repo: ID

        """
        If supplied, only precise indexes that match the given terms by their state,
        repository name, commit, root, and indexer fields will be returned..
        """
        query: String

        """
        If supplied, only precise indexes in one of the provided states are returned.
        """
        states: [PreciseIndexState!]

        """
        If supplied, only precise indexes that are a dependency of the specified index are returned.
        """
        dependencyOf: ID

        """
        If supplied, only precise indexes that are a dependent of the specified index are returned.
        """
        dependentOf: ID

        """
        If specified, this limits the number of results per request.
        """
        first: Int

        """
        If specified, this indicates that the request should be paginated and to fetch results starting
        at this cursor.

        A future request can be made for more results by passing in the 'PreciseIndexConnection.pageInfo.endCursor'
        that is returned.
        """
        after: String
    ): PreciseIndexConnection!

    """
    Provides a summary of code intelligence on the instance.
    """
    codeIntelSummary: CodeIntelSummary!

    """
    The repository's LSIF uploads.
    """
    lsifUploads(
        """
        An (optional) search query that searches over the state, repository name,
        commit, root, and indexer properties.
        """
        query: String

        """
        The state of returned uploads.
        """
        state: LSIFUploadState

        """
        When specified, shows only uploads that are a dependency of the specified upload.
        """
        dependencyOf: ID

        """
        When specified, shows only uploads that are a dependent of the specified upload.
        """
        dependentOf: ID

        """
        When specified, shows only uploads that are latest for the given repository.
        """
        isLatestForRepo: Boolean

        """
        When specified, indicates that this request should be paginated and
        the first N results (relative to the cursor) should be returned. i.e.
        how many results to return per page.
        """
        first: Int

        """
        When specified, indicates that this request should be paginated and
        to fetch results starting at this cursor.

        A future request can be made for more results by passing in the
        'LSIFUploadConnection.pageInfo.endCursor' that is returned.
        """
        after: String

        """
        When specified, merges the list of existing uploads with data from
        uploads that have been deleted but for which audit logs still exist.
        Only makes sense when state filter is unset or equal to 'DELETED'.
        """
        includeDeleted: Boolean
    ): LSIFUploadConnection!

    """
    The repository's LSIF uploads.
    """
    lsifIndexes(
        """
        An (optional) search query that searches over the state, repository name,
        and commit properties.
        """
        query: String

        """
        The state of returned uploads.
        """
        state: LSIFIndexState

        """
        When specified, indicates that this request should be paginated and
        the first N results (relative to the cursor) should be returned. i.e.
        how many results to return per page.
        """
        first: Int

        """
        When specified, indicates that this request should be paginated and
        to fetch results starting at this cursor.
        A future request can be made for more results by passing in the
        'LSIFIndexConnection.pageInfo.endCursor' that is returned.
        """
        after: String
    ): LSIFIndexConnection!

    """
    The set of repositories that match the given glob pattern. This resolver is used by the UI to
    preview what repositories match a code intelligence policy in a given repository.
    """
    previewRepositoryFilter(
        """
        A set of patterns matching the name of the matching repository.
        """
        patterns: [String!]!

        """
        When specified, indicates that this request should return the first N items.
        """
        first: Int
    ): RepositoryFilterPreview!

    """
    Return the languages that this user has requested support for.
    """
    requestedLanguageSupport: [String!]!

    """
    Return the currently set auto-indexing job inference script. Does not return
    the value stored in the environment variable or the default shipped scripts,
    only the value set via UI/GraphQL.
    """
    codeIntelligenceInferenceScript: String!

    """
<<<<<<< HEAD
    TODO
    """
    vulnerabilities(
        """
        TODO
        """
        first: Int
    ): VulnerabilityConnection!

    """
    TODO
    """
    vulnerabilityMatches(
        """
        TODO
        """
        first: Int
    ): VulnerabilityMatchConnection!
}

"""
TODO
"""
type VulnerabilityConnection {
    """
    TODO
    """
    nodes: [Vulnerability!]!

    """
    TODO
    """
    totalCount: Int

    """
    TODO
    """
    pageInfo: PageInfo!
}

"""
TODO
"""
type VulnerabilityMatchConnection {
    """
    TODO
    """
    nodes: [VulnerabilityMatch!]!

    """
    TODO
    """
    totalCount: Int

    """
    TODO
    """
    pageInfo: PageInfo!
}

"""
TODO
"""
type Vulnerability {
    # id: ID!

    """
    TODO
    """
    sourceID: String!

    """
    TODO
    """
    summary: String!

    """
    TODO
    """
    details: String!

    """
    TODO
    """
    cpes: [String!]!

    """
    TODO
    """
    cwes: [String!]!

    """
    TODO
    """
    aliases: [String!]!

    """
    TODO
    """
    related: [String!]!

    """
    TODO
    """
    dataSource: String!

    """
    TODO
    """
    urls: [String!]!

    """
    TODO
    """
    severity: String!

    """
    TODO
    """
    cVSSVector: String!

    """
    TODO
    """
    cVSSScore: String!

    """
    TODO
    """
    published: DateTime!

    """
    TODO
    """
    modified: DateTime

    """
    TODO
    """
    withdrawn: DateTime

    # AffectedPackages : []AffectedPackage
}

"""
TODO
"""
type VulnerabilityMatch {
    # TODO - more

    """
    TODO
    """
    sourceID: String!
=======
    Return (but do not enqueue) descriptions of auto indexing jobs at the current revision.
    """
    inferAutoIndexJobsForRepo(repository: ID!, rev: String, script: String): [AutoIndexJobDescription!]!
>>>>>>> d4ca94a5
}

"""
A decorated connection of repositories resulting from 'previewRepositoryFilter'.
"""
type RepositoryFilterPreview {
    """
    A list of repositories composing the current page.
    """
    nodes: [CodeIntelRepository!]!

    """
    The total number of repositories in this result set.
    """
    totalCount: Int!

    """
    If every repository currently on the instance is matched by this filter.
    """
    matchesAllRepos: Boolean!

    """
    The maximum number of repository matches a single policy can make.
    """
    limit: Int

    """
    The number of repositories matching the given filter. This value exceeds the
    value of totalCount of the result when totalMatches > limit.
    """
    totalMatches: Int!
}

"""
A list of code intelligence configuration policies.
"""
type CodeIntelligenceConfigurationPolicyConnection {
    """
    A list of code intelligence configuration policies.
    """
    nodes: [CodeIntelligenceConfigurationPolicy!]!

    """
    The total number of policies in this result set.
    """
    totalCount: Int

    """
    Pagination information.
    """
    pageInfo: PageInfo!
}

"""
A configuration policy that applies to a set of Git objects matching an associated
pattern. Each policy has optional data retention and auto-indexing schedule configuration
attached. A policy can be applied globally or on a per-repository basis.
"""
type CodeIntelligenceConfigurationPolicy implements Node {
    """
    The ID.
    """
    id: ID!

    """
    A description of the configuration policy.
    """
    name: String!

    """
    The repository to which this configuration policy applies.
    """
    repository: CodeIntelRepository

    """
    The set of name patterns matching repositories to which this configuration policy applies.
    """
    repositoryPatterns: [String!]

    """
    The type of Git object described by the configuration policy.
    """
    type: GitObjectType!

    """
    A pattern matching the name of the matching Git object.
    """
    pattern: String!

    """
    Protected policies may not be deleted (or created directly by users).
    """
    protected: Boolean!

    """
    Whether or not this configuration policy affects data retention rules.
    """
    retentionEnabled: Boolean!

    """
    The max age of data retained by this configuration policy.
    """
    retentionDurationHours: Int

    """
    If the matching Git object is a branch, setting this value to true will also
    retain all data used to resolve queries for any commit on the matching branches.
    Setting this value to false will only consider the tip of the branch.
    """
    retainIntermediateCommits: Boolean!

    """
    Whether or not this configuration policy affects auto-indexing schedules.
    """
    indexingEnabled: Boolean!

    """
    The max age of commits indexed by this configuration policy.
    """
    indexCommitMaxAgeHours: Int

    """
    If the matching Git object is a branch, setting this value to true will also
    index all commits on the matching branches. Setting this value to false will
    only consider the tip of the branch.
    """
    indexIntermediateCommits: Boolean!
}

"""
A retention policy match candidate.
"""
type CodeIntelligenceRetentionPolicyMatch {
    """
    The actual retention policy.
    """
    configurationPolicy: CodeIntelligenceConfigurationPolicy

    """
    Whether the retention policy matches the upload or not. False values may be returned
    if non-matching policies are requested for inclusion.
    """
    matches: Boolean!

    """
    A list of commits that are visible to this upload for which this retention policy applies.
    It is empty if the policy applies directly to the commit associated with the upload.
    """
    protectingCommits: [String!]
}

"""
A list of code intelligence retention policy match candidates.
"""
type CodeIntelligenceRetentionPolicyMatchesConnection {
    """
    A list of code intelligence retention policies matches.
    """
    nodes: [CodeIntelligenceRetentionPolicyMatch!]!

    """
    The total number of policies in this result set.
    """
    totalCount: Int

    """
    Pagination information.
    """
    pageInfo: PageInfo!
}

extend type Repository {
    """
    Gets the indexing configuration associated with the repository.
    """
    indexConfiguration: IndexConfiguration

    """
    The repository's LSIF uploads.
    """
    lsifUploads(
        """
        An (optional) search query that searches over the state, repository name,
        commit, root, and indexer properties.
        """
        query: String

        """
        The state of returned uploads.
        """
        state: LSIFUploadState

        """
        When specified, shows only uploads that are latest for the given repository.
        """
        isLatestForRepo: Boolean

        """
        When specified, shows only uploads that are a dependency of the specified upload.
        """
        dependencyOf: ID

        """
        When specified, shows only uploads that are a dependent of the specified upload.
        """
        dependentOf: ID

        """
        When specified, indicates that this request should be paginated and
        the first N results (relative to the cursor) should be returned. i.e.
        how many results to return per page.
        """
        first: Int

        """
        When specified, indicates that this request should be paginated and
        to fetch results starting at this cursor.
        A future request can be made for more results by passing in the
        'LSIFUploadConnection.pageInfo.endCursor' that is returned.
        """
        after: String

        """
        When specified, merges the list of existing uploads with data from
        uploads that have been deleted but for which audit logs still exist.
        Only makes sense when state filter is unset or equal to 'DELETED'.
        """
        includeDeleted: Boolean
    ): LSIFUploadConnection!

    """
    The repository's LSIF uploads.
    """
    lsifIndexes(
        """
        An (optional) search query that searches over the state, repository name,
        and commit properties.
        """
        query: String

        """
        The state of returned uploads.
        """
        state: LSIFIndexState

        """
        When specified, indicates that this request should be paginated and
        the first N results (relative to the cursor) should be returned. i.e.
        how many results to return per page.
        """
        first: Int

        """
        When specified, indicates that this request should be paginated and
        to fetch results starting at this cursor.
        A future request can be made for more results by passing in the
        'LSIFIndexConnection.pageInfo.endCursor' that is returned.
        """
        after: String
    ): LSIFIndexConnection!

    """
    Provides a summary of the most recent upload and index status.
    """
    codeIntelSummary: CodeIntelRepositorySummary!

    """
    The set of git objects that match the given git object type and glob pattern.
    This resolver is used by the UI to preview what names match a code intelligence
    policy in a given repository.
    """
    previewGitObjectFilter(
        """
        The type of Git object described by the configuration policy.
        """
        type: GitObjectType!

        """
        A pattern matching the name of the matching Git object.
        """
        pattern: String!

        """
        When specified, indicates that this request should return the first N items.
        """
        first: Int

        """
        When specified, the total number of matching Git objects younger than this value
        will be returned along with the total number of matching objects. This does not
        affect the set of objects returned as items.
        """
        countObjectsYoungerThanHours: Int
    ): GitObjectFilterPreview!
}

extend interface TreeEntry {
    """
    LSIF data for this tree entry.
    """
    lsif(
        """
        An optional filter for the name of the tool that produced the upload data.
        """
        toolName: String
    ): TreeEntryLSIFData
}

extend type GitTree {
    """
    LSIF data for this tree entry.
    """
    lsif(
        """
        An optional filter for the name of the tool that produced the upload data.
        """
        toolName: String
    ): GitTreeLSIFData

    """
    Provides info on the level of code-intel support for the direct children of this git tree.
    """
    codeIntelInfo: GitTreeCodeIntelInfo
}

extend type GitBlob {
    """
    A wrapper around LSIF query methods. If no LSIF upload can be used to answer code
    intelligence queries for this path-at-revision, this resolves to null.
    """
    lsif(
        """
        An optional filter for the name of the tool that produced the upload data.
        """
        toolName: String
    ): GitBlobLSIFData

    """
    Provides info on the level of code-intel support for this git blob.
    """
    codeIntelSupport: CodeIntelSupport!

    """
    Provides code intelligence within the file.

    Experimental: This API is likely to change in the future.
    """
    localCodeIntel: JSONValue

    """
    A wrapper around syntactic hover and definition query methods.

    Experimental: This API is likely to change in the future.
    """
    symbolInfo(line: Int!, character: Int!): SymbolInfo
}

"""
SymbolInfo contains hover and definition methods. It's returned by GitBlob.symbolInfo(line, character).
"""
type SymbolInfo {
    """
    The definition of the symbol.
    """
    definition: SymbolLocation

    """
    The hover for the symbol.
    """
    hover: String
}

"""
SymbolLocation is a single-line range within a repository. It's returned by SymbolInfo.definition.
"""
type SymbolLocation {
    """
    The repo.
    """
    repo: String!

    """
    The commit.
    """
    commit: String!

    """
    The path.
    """
    path: String!

    """
    The range.
    """
    range: LineRange

    """
    The line.
    """
    line: Int! @deprecated(reason: "use range.line instead")

    """
    The character.
    """
    character: Int! @deprecated(reason: "use range.character instead")

    """
    The length.
    """
    length: Int! @deprecated(reason: "use range.length instead")
}

"""
LineRange is a span within a line.
"""
type LineRange {
    """
    The line.
    """
    line: Int!

    """
    The character.
    """
    character: Int!

    """
    The length.
    """
    length: Int!
}

"""
A summary of code intelligence on the instance.
"""
type CodeIntelSummary {
    """
    The number of repositories with precise index records.
    """
    numRepositoriesWithCodeIntelligence: Int!

    """
    A list of repositories with precise index errors.
    """
    repositoriesWithErrors(
        """
        When specified, indicates that this request should be paginated and
        the first N results (relative to the cursor) should be returned. i.e.
        how many results to return per page.
        """
        first: Int

        """
        When specified, indicates that this request should be paginated and
        to fetch results starting at this cursor.

        A future request can be made for more results by passing in the
        'CodeIntelRepositoryWithErrorConnection.pageInfo.endCursor'
        that is returned.
        """
        after: String
    ): CodeIntelRepositoryWithErrorConnection!

    """
    A list of repositories with configurable auto-indexing jobs.
    """
    repositoriesWithConfiguration(
        """
        When specified, indicates that this request should be paginated and
        the first N results (relative to the cursor) should be returned. i.e.
        how many results to return per page.
        """
        first: Int

        """
        When specified, indicates that this request should be paginated and
        to fetch results starting at this cursor.

        A future request can be made for more results by passing in the
        'CodeIntelRepositoryWithErrorConnection.pageInfo.endCursor'
        that is returned.
        """
        after: String
    ): CodeIntelRepositoryWithConfigurationConnection
}

"""
A list of repositories paired with a count of precise indexing errors (used by CodeIntelSummary).
"""
type CodeIntelRepositoryWithErrorConnection {
    """
    The repository and error count.
    """
    nodes: [CodeIntelRepositoryWithError!]!

    """
    The total number of results (over all pages) in this list.
    """
    totalCount: Int

    """
    Metadata about the current page of results.
    """
    pageInfo: PageInfo!
}

"""
A repository paired with a count of precise indexing errors (used by CodeIntelSummary).
"""
type CodeIntelRepositoryWithError {
    """
    The repository.
    """
    repository: CodeIntelRepository!

    """
    The number of precise indexing errors in the repository.
    """
    count: Int!
}

"""
A list of repositories paired with a list of precise indexers (used by CodeIntelSummary).
"""
type CodeIntelRepositoryWithConfigurationConnection {
    """
    The repository and indexer count.
    """
    nodes: [CodeIntelRepositoryWithConfiguration!]!

    """
    The total number of results (over all pages) in this list.
    """
    totalCount: Int

    """
    Metadata about the current page of results.
    """
    pageInfo: PageInfo!
}

"""
A repository paired with a list of precise indexers (used by CodeIntelSummary).
"""
type CodeIntelRepositoryWithConfiguration {
    """
    The repository.
    """
    repository: CodeIntelRepository!

    """
    The precise indexers available for the repository.
    """
    indexers: [IndexerWithCount!]!
}

"""
A precise indexer paired with a count of indexable projects in the repository (used by CodeIntelSummary).
"""
type IndexerWithCount {
    """
    The repository.
    """
    indexer: CodeIntelIndexer

    """
    The count of projects that could utilize the indexer in this repository.
    """
    count: Int!
}

"""
A summary of the most recent upload and index status.
"""
type CodeIntelRepositorySummary {
    """
    A list of recent uploads for a specific repository. This list contains processing,
    recently queued, and the most recently processed uploads for each distinct indexer
    and root.
    """
    recentUploads: [LSIFUploadsWithRepositoryNamespace!]!

    """
    A list of recent indexes for a specific repository. This list contains processing,
    recently queued, and the most recently processed indexes for each distinct indexer
    and root.
    """
    recentIndexes: [LSIFIndexesWithRepositoryNamespace!]!

    """
    A list of recent precise indexes for a specific repository. This list contains processing,
    recently queued, and the most recently processed precise indexes for each distinct indexer
    and root.
    """
    recentActivity: [PreciseIndex!]!

    """
    The last time uploads of this repository were checked against data retention policies.
    """
    lastUploadRetentionScan: DateTime

    """
    The last time this repository was considered for auto-indexing job scheduling.
    """
    lastIndexScan: DateTime

    """
    The additionally available indexers that could be indexed but haven't been indexed.
    """
    availableIndexers: [InferredAvailableIndexers!]!

    """
    If inference of the repository contents hit a limit its error description will available here.
    """
    limitError: String
}

"""
The additionally available indexers that have been inferred from jobs and job hints that could be indexed but haven't been indexed.
"""
type InferredAvailableIndexers {
    """
    The indexer.
    """
    indexer: CodeIntelIndexer!

    """
    The list of roots that could be indexed.
    """
    roots: [String!]!
}

"""
A group of uploads that share the same root and indexer values.
"""
type LSIFUploadsWithRepositoryNamespace {
    """
    The root of all uploads in the associated connection.
    """
    root: String!

    """
    The indexer used to produce the each upload in the associated connection.
    """
    indexer: CodeIntelIndexer!

    """
    A list of uploads.
    """
    uploads: [LSIFUpload!]!
}

"""
A group of indexes that share the same root and indexer values.
"""
type LSIFIndexesWithRepositoryNamespace {
    """
    The root of all indexes in the associated connection.
    """
    root: String!

    """
    The configured indexer of each index in the associated connection.
    """
    indexer: CodeIntelIndexer!

    """
    A list of indexes.
    """
    indexes: [LSIFIndex!]!
}

"""
A decorated connection of Git objects resulting from 'previewGitObjectFilter'.
"""
type GitObjectFilterPreview {
    """
    A list of Git objects composing the current page.
    """
    nodes: [CodeIntelGitObject!]!

    """
    The total number of Git objects in this result set.
    """
    totalCount: Int!

    """
    When countObjectsYoungerThanHours is supplied, this holds the total number of Git
    objects in the result set that have an associated commit date younger than the
    supplied threshold.
    """
    totalCountYoungerThanThreshold: Int
}

"""
A git object that matches a git object type and glob pattern. This type is used by
the UI to preview what names match a code intelligence policy in a given repository.
"""
type CodeIntelGitObject {
    """
    The relevant branch or tag name.
    """
    name: String!

    """
    The full 40-char revhash.
    """
    rev: String!

    """
    The time that the underlying commit was created.
    """
    committedAt: DateTime!
}

"""
LSIF data available for a tree entry (file OR directory, see GitBlobLSIFData for file-specific
resolvers and GitTreeLSIFData for directory-specific resolvers.)
"""
interface TreeEntryLSIFData {
    """
    Code diagnostics provided through LSIF.
    """
    diagnostics(first: Int): DiagnosticConnection!

    """
    The list of LSIF uploads that may be used to service code-intel requests for this TreeEntry.
    """
    lsifUploads: [LSIFUpload!]!
}

"""
A wrapper object around LSIF query methods for a particular git-tree-at-revision. When this node is
null, no LSIF data is available for the git tree in question.
"""
type GitTreeLSIFData implements TreeEntryLSIFData {
    """
    Code diagnostics provided through LSIF.
    """
    diagnostics(first: Int): DiagnosticConnection!

    """
    The list of LSIF uploads that may be used to service code-intel requests for this TreeEntry.
    """
    lsifUploads: [LSIFUpload!]!
}

"""
A wrapper object around LSIF query methods for a particular git-blob-at-revision. When this node is
null, no LSIF data is available for the git blob in question.
"""
type GitBlobLSIFData implements TreeEntryLSIFData {
    """
    Return a flat list of all ranges in the document that have code intelligence.
    """
    stencil: [Range!]!

    """
    Get aggregated local code intelligence for all ranges that fall in the window
    indicated by the given zero-based start (inclusive) and end (exclusive) lines.
    The associated data for each range is "local", in that the locations and hover
    must also be defined in the same index as the source range. To get cross-repository
    and cross-bundle results, you must query the definitions, references, and hovers
    of that range explicitly.
    """
    ranges(startLine: Int!, endLine: Int!): CodeIntelligenceRangeConnection

    """
    A list of definitions of the symbol under the given document position.
    """
    definitions(
        """
        The line on which the symbol occurs (zero-based, inclusive).
        """
        line: Int!

        """
        The character (not byte) of the start line on which the symbol occurs (zero-based, inclusive).
        """
        character: Int!

        """
        When specified, it filters references by filename.
        """
        filter: String
    ): LocationConnection!

    """
    A list of references of the symbol under the given document position.
    """
    references(
        """
        The line on which the symbol occurs (zero-based, inclusive).
        """
        line: Int!

        """
        The character (not byte) of the start line on which the symbol occurs (zero-based, inclusive).
        """
        character: Int!

        """
        When specified, indicates that this request should be paginated and
        to fetch results starting at this cursor.
        A future request can be made for more results by passing in the
        'LocationConnection.pageInfo.endCursor' that is returned.
        """
        after: String

        """
        When specified, indicates that this request should be paginated and
        the first N results (relative to the cursor) should be returned. i.e.
        how many results to return per page.
        """
        first: Int

        """
        When specified, it filters references by filename.
        """
        filter: String
    ): LocationConnection!

    """
    A list of implementations of the symbol under the given document position.
    """
    implementations(
        """
        The line on which the symbol occurs (zero-based, inclusive).
        """
        line: Int!

        """
        The character (not byte) of the start line on which the symbol occurs (zero-based, inclusive).
        """
        character: Int!

        """
        When specified, indicates that this request should be paginated and
        to fetch results starting at this cursor.
        A future request can be made for more results by passing in the
        'LocationConnection.pageInfo.endCursor' that is returned.
        """
        after: String

        """
        When specified, indicates that this request should be paginated and
        the first N results (relative to the cursor) should be returned. i.e.
        how many results to return per page.
        """
        first: Int

        """
        When specified, it filters immplementations by filename.
        """
        filter: String
    ): LocationConnection!

    """
    The hover result of the symbol under the given document position.
    """
    hover(
        """
        The line on which the symbol occurs (zero-based, inclusive).
        """
        line: Int!

        """
        The character (not byte) of the start line on which the symbol occurs (zero-based, inclusive).
        """
        character: Int!
    ): Hover

    """
    Code diagnostics provided through LSIF.
    """
    diagnostics(first: Int): DiagnosticConnection!

    """
    The list of LSIF uploads that may be used to service code-intel requests for this GitBlob.
    """
    lsifUploads: [LSIFUpload!]!
}

"""
The state an LSIF upload can be in.
"""
enum LSIFUploadState {
    """
    This upload is being processed.
    """
    PROCESSING

    """
    This upload failed to be processed.
    """
    ERRORED

    """
    This upload was processed successfully.
    """
    COMPLETED

    """
    This upload is queued to be processed later.
    """
    QUEUED

    """
    This upload is currently being transferred to Sourcegraph.
    """
    UPLOADING

    """
    This upload is queued for deletion. This upload was previously in the
    COMPLETED state and evicted, replaced by a newer upload, or deleted by
    a user. This upload is able to answer code intelligence queries until
    the commit graph of the upload's repository is next calculated, at which
    point the upload will become unreachable.
    """
    DELETING

    """
    This upload is deleted and its metadata is reconstructed from existing
    audit log entries.
    """
    DELETED
}

"""
A list of precise code intelligence indexes.
"""
type PreciseIndexConnection {
    """
    The current page of indexes.
    """
    nodes: [PreciseIndex!]!

    """
    The total number of results (over all pages) in this list.
    """
    totalCount: Int

    """
    Metadata about the current page of results.
    """
    pageInfo: PageInfo!
}

"""
Possible states for PreciseIndexes.
"""
enum PreciseIndexState {
    UPLOADING_INDEX
    QUEUED_FOR_PROCESSING
    PROCESSING
    PROCESSING_ERRORED
    COMPLETED
    DELETING
    DELETED
    QUEUED_FOR_INDEXING
    INDEXING
    INDEXING_ERRORED
    INDEXING_COMPLETED
}

"""
Metadata and status about a precise code intelligence index.
"""
type PreciseIndex implements Node {
    """
    The ID.
    """
    id: ID!

    """
    The project for which this index provides code intelligence.
    """
    projectRoot: CodeIntelGitTree

    """
    The original 40-character commit commit supplied at creation.
    """
    inputCommit: String!

    """
    The original root supplied at creation.
    """
    inputRoot: String!

    """
    The original indexer name supplied at creation.
    """
    inputIndexer: String!

    """
    The tags, if any, associated with this commit.
    """
    tags: [String!]!

    """
    The indexer used to produce this index.
    """
    indexer: CodeIntelIndexer

    """
    The current state.
    """
    state: PreciseIndexState!

    """
    The time the index was queued for indexing.
    """
    queuedAt: DateTime

    """
    The time the index job started running.
    """
    indexingStartedAt: DateTime

    """
    The time the index job stopped running.
    """
    indexingFinishedAt: DateTime

    """
    The time the index data file was uploaded.
    """
    uploadedAt: DateTime

    """
    The time the upload data file started being processed.
    """
    processingStartedAt: DateTime

    """
    The time the upload data file stopped being processed.
    """
    processingFinishedAt: DateTime

    """
    The indexing or processing error message.
    """
    failure: String

    """
    The rank of this index job or processing job in its respective queue.
    """
    placeInQueue: Int

    """
    The configuration and execution summary (if completed or errored) of this index job.
    """
    steps: IndexSteps

    """
    If set, this index has been marked as replaceable by a new auto-indexing job.
    """
    shouldReindex: Boolean!

    """
    Whether or not this index provides intelligence for the tip of the default branch. Find reference
    queries will return symbols from remote repositories only when this property is true. This property
    is updated asynchronously and is eventually consistent with the git data known by the instance.
    """
    isLatestForRepo: Boolean!

    """
    The list of retention policies associated with this index.
    """
    retentionPolicyOverview(
        matchesOnly: Boolean!
        query: String
        after: String
        first: Int
    ): CodeIntelligenceRetentionPolicyMatchesConnection!

    """
    Audit logs representing each state change of the upload in order from earliest to latest.
    """
    auditLogs: [LSIFUploadAuditLog!]
}

"""
Metadata and status about an LSIF upload.
"""
type LSIFUpload implements Node {
    """
    The ID.
    """
    id: ID!

    """
    The project for which this upload provides code intelligence.
    """
    projectRoot: CodeIntelGitTree

    """
    The original 40-character commit commit supplied at upload time.
    """
    inputCommit: String!

    """
    The tags, if any, associated with this commit.
    """
    tags: [String!]!

    """
    The original root supplied at upload time.
    """
    inputRoot: String!

    """
    The original indexer name supplied at upload time.
    """
    inputIndexer: String!

    """
    The indexer used to produce this index.
    """
    indexer: CodeIntelIndexer

    """
    The upload's current state.
    """
    state: LSIFUploadState!

    """
    The time the upload was uploaded.
    """
    uploadedAt: DateTime!

    """
    The time the upload was processed.
    """
    startedAt: DateTime

    """
    The time the upload completed or errored.
    """
    finishedAt: DateTime

    """
    The processing error message (not set if state is not ERRORED).
    """
    failure: String

    """
    Whether or not this upload provides intelligence for the tip of the default branch. Find reference
    queries will return symbols from remote repositories only when this property is true. This property
    is updated asynchronously and is eventually consistent with the git data known by the Sourcegraph
    instance.
    """
    isLatestForRepo: Boolean!

    """
    The rank of this upload in the queue. The value of this field is null if the upload has been processed.
    """
    placeInQueue: Int

    """
    The LSIF indexing job that created this upload record.
    """
    associatedIndex: LSIFIndex

    """
    The list of retention policies, optionally filtered by only ones that match/apply to this upload and/or
    by name substring match.
    """
    retentionPolicyOverview(
        matchesOnly: Boolean!

        """
        An (optional) search query that searches over the name property.
        """
        query: String

        """
        When specified, indicates that this request should be paginated and
        to fetch results starting at this cursor.
        A future request can be made for more results by passing in the
        'CodeIntelligenceRetentionPolicyMatchesConnection.pageInfo.endCursor' that is returned.
        """
        after: String

        """
        When specified, indicates that this request should be paginated and
        the first N results (relative to the cursor) should be returned. i.e.
        how many results to return per page.
        """
        first: Int
    ): CodeIntelligenceRetentionPolicyMatchesConnection!

    """
    The list of documents contained in this processed upload, matching the Postgres
    pattern. Pattern type is subject to change.
    """
    documentPaths(pattern: String!): LSIFUploadDocumentPathsConnection!

    """
    Audit logs representing each state change of the upload in order from earliest to latest.
    """
    auditLogs: [LSIFUploadAuditLog!]
}

"""
A list of LSIF uploads.
"""
type LSIFUploadConnection {
    """
    A list of LSIF uploads.
    """
    nodes: [LSIFUpload!]!

    """
    The total number of uploads in this result set.
    """
    totalCount: Int

    """
    Pagination information.
    """
    pageInfo: PageInfo!
}

"""
A list of document paths in an LSIF upload.
"""
type LSIFUploadDocumentPathsConnection {
    """
    The first 100 document paths. Pagination to be added at a later date.
    """
    nodes: [String!]!

    """
    The total number of docuemnt paths.
    """
    totalCount: Int
}

"""
Contains the metadata and upload data for a single state change of an upload.
"""
type LSIFUploadAuditLog {
    """
    The timestamp the log was emitted at.
    """
    logTimestamp: DateTime!

    """
    The timestamp when the associated upload was deleted at.
    """
    uploadDeletedAt: DateTime

    """
    The reason for this change in data.
    """
    reason: String

    """
    A list of changed columns in the format {"column": "<colname>", "new": "<newval>", "old": "<oldval>"}
    """
    changedColumns: [AuditLogColumnChange!]!

    """
    The ID of the upload.
    """
    uploadId: ID!

    """
    The original 40-character commit commit supplied at upload time.
    """
    inputCommit: String!

    """
    The original root supplied at upload time.
    """
    inputRoot: String!

    """
    The original indexer name supplied at upload time.
    """
    inputIndexer: String!

    """
    The time the upload was uploaded.
    """
    uploadedAt: DateTime!

    """
    The operation denoted by this log.
    """
    operation: AuditLogOperation!
}

"""
Represents a state transition of a single column.
"""
type AuditLogColumnChange {
    """
    The column that is changing.
    """
    column: String!

    """
    The previous value of the column.
    """
    old: String

    """
    The new value of the column
    """
    new: String
}

"""
Denotes the type of operation of a given log entry.
"""
enum AuditLogOperation {
    """
    Denotes this log entry represents an INSERT query.
    """
    CREATE
    """
    Denotes this log entry represents an UPDATE query.
    """
    MODIFY
}

"""
The state an LSIF index can be in.
"""
enum LSIFIndexState {
    """
    This index is being processed.
    """
    PROCESSING

    """
    This index failed to be processed.
    """
    ERRORED

    """
    This index was processed successfully.
    """
    COMPLETED

    """
    This index is queued to be processed later.
    """
    QUEUED
}

"""
Metadata and status about an LSIF index.
"""
type LSIFIndex implements Node {
    """
    The ID.
    """
    id: ID!

    """
    The project for which this upload provides code intelligence.
    """
    projectRoot: CodeIntelGitTree

    """
    The original 40-character commit commit supplied at index time.
    """
    inputCommit: String!

    """
    The tags, if any, associated with this commit.
    """
    tags: [String!]!

    """
    The original root supplied at index schedule time.
    """
    inputRoot: String!

    """
    The name of the target indexer Docker image (e.g., sourcegraph/lsif-go@sha256:...).
    """
    inputIndexer: String!

    """
    The indexer used to produce the index artifact.
    """
    indexer: CodeIntelIndexer

    """
    The index's current state.
    """
    state: LSIFIndexState!

    """
    The time the index was queued.
    """
    queuedAt: DateTime!

    """
    The time the index was processed.
    """
    startedAt: DateTime

    """
    The time the index completed or errored.
    """
    finishedAt: DateTime

    """
    The processing error message (not set if state is not ERRORED).
    """
    failure: String

    """
    The configuration and execution summary (if completed or errored) of this index job.
    """
    steps: IndexSteps!

    """
    The rank of this index in the queue. The value of this field is null if the index has been processed.
    """
    placeInQueue: Int

    """
    The LSIF upload created as part of this indexing job.
    """
    associatedUpload: LSIFUpload

    """
    Whether or not this index has been marked for reindexing.
    """
    shouldReindex: Boolean!
}

"""
Configuration and execution summary of an index job.
"""
type IndexSteps {
    """
    Execution log entries related to setting up the indexing workspace.
    """
    setup: [ExecutionLogEntry!]!

    """
    Configuration and execution summary (if completed or errored) of steps to be performed prior to indexing.
    """
    preIndex: [PreIndexStep!]!

    """
    Configuration and execution summary (if completed or errored) of the indexer.
    """
    index: IndexStep!

    """
    Execution log entry related to uploading the dump produced by the indexing step.
    This field be missing if the upload step had not been executed.
    """
    upload: ExecutionLogEntry

    """
    Execution log entries related to tearing down the indexing workspace.
    """
    teardown: [ExecutionLogEntry!]!
}

"""
The configuration and execution summary of a step to be performed prior to indexing.
"""
type PreIndexStep {
    """
    The working directory relative to the cloned repository root.
    """
    root: String!

    """
    The name of the Docker image to run.
    """
    image: String!

    """
    The arguments to supply to the Docker container's entrypoint.
    """
    commands: [String!]!

    """
    The execution summary (if completed or errored) of the docker command.
    """
    logEntry: ExecutionLogEntry
}

"""
The configuration and execution summary of the indexer.
"""
type IndexStep {
    """
    The arguments to supply to the indexer container.
    """
    indexerArgs: [String!]!

    """
    The path to the index file relative to the root directory (dump.lsif by default).
    """
    outfile: String

    """
    The execution summary (if completed or errored) of the index command.
    """
    logEntry: ExecutionLogEntry
}

"""
A list of LSIF indexes.
"""
type LSIFIndexConnection {
    """
    A list of LSIF indexes.
    """
    nodes: [LSIFIndex!]!

    """
    The total number of indexes in this result set.
    """
    totalCount: Int

    """
    Pagination information.
    """
    pageInfo: PageInfo!
}

"""
Explicit configuration for indexing a repository.
"""
type IndexConfiguration {
    """
    The raw JSON-encoded index configuration.
    """
    configuration: String

    """
    The raw JSON-encoded index configuration as inferred by the auto-indexer.
    """
    inferredConfiguration: InferredConfiguration
}

"""
A wrapper around inferred configuration and a possible limit error.
"""
type InferredConfiguration {
    """
    The raw JSON-encoded inferred index configuration.
    """
    configuration: String!

    """
    If inference of the repository contents hit a limit its error description will available here.
    """
    limitError: String
}

"""
Details code-intel support for a group of files rooted at a tree.
"""
type GitTreeCodeIntelInfo {
    """
    Search-based coverage grouped by language.
    """
    searchBasedSupport: [GitTreeSearchBasedCoverage!]
    """
    Precise coverage based on inference derived from the directory
    structure and its files.
    """
    preciseSupport: GitTreePreciseCoverageError
}

"""
Search-based code-intel support coverage grouped by related files.
"""
type GitTreeSearchBasedCoverage {
    """
    The files comprising this grouping of search-based support.
    Each grouping consists of all the files of the same language e.g.
    all .go files in one group, all .kt and .kts files in another.
    """
    coveredPaths: [String!]!
    """
    Overview of the level of support for this group of files.
    """
    support: SearchBasedCodeIntelSupport!
}

"""
A wrapper around inference coverage and a possible limit error.
"""
type GitTreePreciseCoverageError {
    """
    Precise coverage based on inference derived from the directory
    structure and its files.
    """
    coverage: [GitTreePreciseCoverage!]!

    """
    If inference of the repository contents hit a limit its error description will available here.
    """
    limitError: String
}

"""
Precise code-intel support coverage grouped by LSIF indexer language
support for a group of files.
"""
type GitTreePreciseCoverage {
    """
    Overview of the level of support for this group of files.
    """
    support: PreciseCodeIntelSupport!
    """
    Level of confidence in the inference of an indexing target suggestion.
    """
    confidence: InferedPreciseSupportLevel!
}

"""
Denotes the confidence in the correctness of the proposed index target.
"""
enum InferedPreciseSupportLevel {
    """
    The language is known to have an LSIF indexer associated with it
    but this may not be the directory from which it should be invoked.
    Relevant build tool configuration may be available at a parent directory.
    """
    LANGUAGE_SUPPORTED
    """
    Relevant build tool configuration files were located that indicate
    a good possibility of this directory being where an LSIF indexer
    could be invoked, however we have or can not infer a potentially complete
    auto indexing job configuration.
    """
    PROJECT_STRUCTURE_SUPPORTED
    """
    An auto-indexing job configuration was able to be infered for this
    directory that has a high likelyhood of being complete enough to result
    in an LSIF index.
    """
    INDEX_JOB_INFERED
}

"""
Details the types, tools and levels of code-intel support.
"""
type CodeIntelSupport {
    """
    Search-based code-intel support overview.
    """
    searchBasedSupport: SearchBasedCodeIntelSupport

    """
    Precise code-intel support overview.
    """
    preciseSupport: PreciseCodeIntelSupport
}

"""
Details precise code-intel support overview.
"""
type PreciseCodeIntelSupport {
    """
    Level of support/ownership for the most complete/accurate precise code-intel indexer.
    This may be THIRD_PARTY even where a by us indexer exists, where the third-party indexer is
    more maintained/accurate/complete etc such as with the Dart indexer, where the Workiva one
    should be used over our own.
    """
    supportLevel: PreciseSupportLevel!
    """
    List of indexers in subjective order of recommendation, from most to least recommended
    (not an indication of absolute quality, rather relative).
    """
    indexers: [CodeIntelIndexer!]
}

"""
Describes a precise code-intel indexer.
"""
type CodeIntelIndexer {
    """
    The language ecosystem that this indexer supports.
    """
    key: String!

    """
    Name of the precise code-intel indexer.
    """
    name: String!

    """
    URL to the source of the indexer e.g. https://github.com/sourcegraph/lsif-go
    """
    url: String!
}

"""
Ownership level of the recommended precise code-intel indexer.
"""
enum PreciseSupportLevel {
    """
    When there is no known indexer.
    """
    UNKNOWN
    """
    When the recommended indexer is maintained by us.
    """
    NATIVE
    """
    When the recommended indexer is maintained by a third-party
    but is recommended over a native indexer, where one exists.
    """
    THIRD_PARTY
}

"""
Details search-based code-intel support overview.
"""
type SearchBasedCodeIntelSupport {
    """
    Level of support.
    """
    supportLevel: SearchBasedSupportLevel!
    """
    The infered language the underlying tool infered when building an index for
    search-based code-intel.
    """
    language: String!
}

"""
Tiered list of types of search-based support for a language. This may be expanded as different
indexing methods are introduced.
"""
enum SearchBasedSupportLevel {
    """
    The language has no configured search-based code-intel support.
    """
    UNSUPPORTED
    """
    Universal-ctags is used for indexing this language.
    """
    BASIC
}

"""
A description of an auto-indexing job inferred by the instance.
"""
type AutoIndexJobDescription {
    """
    The project root.
    """
    root: String!

    """
    The target indexer.
    """
    indexer: CodeIntelIndexer

    """
    The particular steps inferred for indexing.
    """
    steps: IndexSteps!
}<|MERGE_RESOLUTION|>--- conflicted
+++ resolved
@@ -438,7 +438,11 @@
     codeIntelligenceInferenceScript: String!
 
     """
-<<<<<<< HEAD
+    Return (but do not enqueue) descriptions of auto indexing jobs at the current revision.
+    """
+    inferAutoIndexJobsForRepo(repository: ID!, rev: String, script: String): [AutoIndexJobDescription!]!
+
+    """
     TODO
     """
     vulnerabilities(
@@ -593,11 +597,6 @@
     TODO
     """
     sourceID: String!
-=======
-    Return (but do not enqueue) descriptions of auto indexing jobs at the current revision.
-    """
-    inferAutoIndexJobsForRepo(repository: ID!, rev: String, script: String): [AutoIndexJobDescription!]!
->>>>>>> d4ca94a5
 }
 
 """
