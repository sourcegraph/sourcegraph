--- conflicted
+++ resolved
@@ -328,54 +328,5 @@
 	if EnterpriseResolvers.enterpriseResolver == nil {
 		return nil, errors.New("listing organization repositories is not supported")
 	}
-<<<<<<< HEAD
 	return EnterpriseResolvers.enterpriseResolver.OrgRepositories(ctx, args, o.org)
-=======
-	if args.First != nil {
-		opt.LimitOffset = &database.LimitOffset{Limit: int(*args.First)}
-	}
-	if args.After != nil {
-		cursor, err := unmarshalRepositoryCursor(args.After)
-		if err != nil {
-			return nil, err
-		}
-		opt.Cursors = append(opt.Cursors, cursor)
-	} else {
-		opt.Cursors = append(opt.Cursors, &types.Cursor{Direction: "next"})
-	}
-	if args.OrderBy == nil {
-		opt.OrderBy = database.RepoListOrderBy{{
-			Field:      "name",
-			Descending: false,
-		}}
-	} else {
-		opt.OrderBy = database.RepoListOrderBy{{
-			Field:      toDBRepoListColumn(*args.OrderBy),
-			Descending: args.Descending,
-		}}
-	}
-
-	if args.ExternalServiceIDs == nil || len(*args.ExternalServiceIDs) == 0 {
-		opt.OrgID = o.org.ID
-	} else {
-		var idArray []int64
-		for i, externalServiceID := range *args.ExternalServiceIDs {
-			id, err := unmarshalExternalServiceID(*externalServiceID)
-			if err != nil {
-				return nil, err
-			}
-			idArray[i] = id
-		}
-		opt.ExternalServiceIDs = idArray
-	}
-
-	return &repositoryConnectionResolver{
-		db:         o.db,
-		opt:        opt,
-		cloned:     args.Cloned,
-		notCloned:  args.NotCloned,
-		indexed:    args.Indexed,
-		notIndexed: args.NotIndexed,
-	}, nil
->>>>>>> 5ad4a13a
 }