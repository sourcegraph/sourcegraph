--- conflicted
+++ resolved
@@ -309,20 +309,7 @@
 	if EnterpriseResolvers.orgRepositoryResolver == nil {
 		return nil, errors.New("listing organization repositories is not supported")
 	}
-<<<<<<< HEAD
 	return EnterpriseResolvers.orgRepositoryResolver.OrgRepositories(ctx, args, o.org)
-=======
-	return EnterpriseResolvers.orgRepositoryResolver.OrgRepositories(ctx, args, o.org, func(db database.DB, opt database.ReposListOptions, args *ListOrgRepositoriesArgs) RepositoryConnectionResolver {
-		return &repositoryConnectionResolver{
-			db:         db,
-			opt:        opt,
-			cloned:     args.Cloned,
-			notCloned:  args.NotCloned,
-			indexed:    args.Indexed,
-			notIndexed: args.NotIndexed,
-		}
-	})
-
 }
 
 func (r *schemaResolver) DeleteOrgExternalService(ctx context.Context, args *struct {
@@ -332,5 +319,4 @@
 		return nil, errors.New("listing organization repositories is not supported")
 	}
 	return r.DeleteExternalService(ctx, &deleteExternalServiceArgs{ExternalService: args.ExternalService})
->>>>>>> 9dc2b277
 }