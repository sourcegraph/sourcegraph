package graphqlbackend

import (
	"context"
	"encoding/base64"
	"flag"
	"fmt"
	"io"
<<<<<<< HEAD
	"log"
=======
	"log" //nolint:logging // TODO move all logging to sourcegraph/log
	"net/http"
	"net/http/httptest"
	"net/url"
>>>>>>> 34ea7f44
	"os"
	"reflect"
	"testing"

	mockassert "github.com/derision-test/go-mockgen/testutil/assert"
	"github.com/grafana/regexp"
<<<<<<< HEAD
	"github.com/graph-gophers/graphql-go"
	"github.com/inconshreveable/log15"
=======
	"github.com/inconshreveable/log15" //nolint:logging // TODO move all logging to sourcegraph/log
>>>>>>> 34ea7f44
	sglog "github.com/sourcegraph/log"
	"github.com/sourcegraph/log/logtest"
	"github.com/stretchr/testify/assert"
	"github.com/stretchr/testify/require"

	"github.com/sourcegraph/sourcegraph/cmd/frontend/backend"
	"github.com/sourcegraph/sourcegraph/internal/database/dbmocks"
	"github.com/sourcegraph/sourcegraph/internal/gitserver"
	"github.com/sourcegraph/sourcegraph/internal/gitserver/protocol"
	"github.com/sourcegraph/sourcegraph/internal/types"
)

func TestMain(m *testing.M) {
	flag.Parse()
	if !testing.Verbose() {
		log15.Root().SetHandler(log15.DiscardHandler())
		log.SetOutput(io.Discard)
		logtest.InitWithLevel(m, sglog.LevelNone)
	} else {
		logtest.Init(m)
	}
	os.Exit(m.Run())
}

func BenchmarkPrometheusFieldName(b *testing.B) {
	tests := [][3]string{
		{"Query", "settingsSubject", "settingsSubject"},
		{"SearchResultMatch", "highlights", "highlights"},
		{"TreeEntry", "isSingleChild", "isSingleChild"},
		{"NoMatch", "NotMatch", "other"},
	}
	for i, t := range tests {
		typeName, fieldName, want := t[0], t[1], t[2]
		b.Run(fmt.Sprintf("test-%v", i), func(b *testing.B) {
			for i := 0; i < b.N; i++ {
				got := prometheusFieldName(typeName, fieldName)
				if got != want {
					b.Fatalf("got %q want %q", got, want)
				}
			}
		})
	}
}

func TestRepository(t *testing.T) {
	db := dbmocks.NewMockDB()
	repos := dbmocks.NewMockRepoStore()
	repos.GetByNameFunc.SetDefaultReturn(&types.Repo{ID: 2, Name: "github.com/gorilla/mux"}, nil)
	db.ReposFunc.SetDefaultReturn(repos)
	RunTests(t, []*Test{
		{
			Schema: mustParseGraphQLSchema(t, db),
			Query: `
				{
					repository(name: "github.com/gorilla/mux") {
						name
					}
				}
			`,
			ExpectedResult: `
				{
					"repository": {
						"name": "github.com/gorilla/mux"
					}
				}
			`,
		},
	})
}

func TestRecloneRepository(t *testing.T) {
	resetMocks()

	repos := dbmocks.NewMockRepoStore()
	repos.GetFunc.SetDefaultReturn(&types.Repo{ID: 1, Name: "github.com/gorilla/mux"}, nil)

	users := dbmocks.NewMockUserStore()
	users.GetByCurrentAuthUserFunc.SetDefaultReturn(&types.User{ID: 1, SiteAdmin: true}, nil)

	gitserverRepos := dbmocks.NewMockGitserverRepoStore()
	gitserverRepos.GetByIDFunc.SetDefaultReturn(&types.GitserverRepo{RepoID: 1, CloneStatus: "cloned"}, nil)

	db := dbmocks.NewMockDB()
	db.ReposFunc.SetDefaultReturn(repos)
	db.UsersFunc.SetDefaultReturn(users)
	db.GitserverReposFunc.SetDefaultReturn(gitserverRepos)

	repoID := MarshalRepositoryID(1)

	gc := gitserver.NewMockClient()
	gc.RequestRepoCloneFunc.SetDefaultReturn(&protocol.RepoCloneResponse{}, nil)
	r := newSchemaResolver(db, gc)

	_, err := r.RecloneRepository(context.Background(), &struct{ Repo graphql.ID }{Repo: repoID})
	require.NoError(t, err)

	// To reclone, we first make a request to delete the repository, followed by a request
	// to clone the repository again.
	mockassert.CalledN(t, gc.RemoveFunc, 1)
	mockassert.CalledN(t, gc.RequestRepoCloneFunc, 1)
}

func TestDeleteRepositoryFromDisk(t *testing.T) {
	resetMocks()

	repos := dbmocks.NewMockRepoStore()

	users := dbmocks.NewMockUserStore()
	users.GetByCurrentAuthUserFunc.SetDefaultReturn(&types.User{ID: 1, SiteAdmin: true}, nil)
	called := backend.Mocks.Repos.MockDeleteRepositoryFromDisk(t, 1)

	gitserverRepos := dbmocks.NewMockGitserverRepoStore()
	gitserverRepos.GetByIDFunc.SetDefaultReturn(&types.GitserverRepo{RepoID: 1, CloneStatus: "cloned"}, nil)

	db := dbmocks.NewMockDB()
	db.ReposFunc.SetDefaultReturn(repos)
	db.UsersFunc.SetDefaultReturn(users)
	db.GitserverReposFunc.SetDefaultReturn(gitserverRepos)
	repoID := base64.StdEncoding.EncodeToString([]byte("Repository:1"))

	RunTests(t, []*Test{
		{
			Schema: mustParseGraphQLSchema(t, db),
			Query: fmt.Sprintf(`
                mutation {
                    deleteRepositoryFromDisk(repo: "%s") {
                        alwaysNil
                    }
                }
            `, repoID),
			ExpectedResult: `
                {
                    "deleteRepositoryFromDisk": {
                        "alwaysNil": null
                    }
                }
            `,
		},
	})

	assert.True(t, *called)
}

func TestResolverTo(t *testing.T) {
	db := dbmocks.NewMockDB()
	// This test exists purely to remove some non determinism in our tests
	// run. The To* resolvers are stored in a map in our graphql
	// implementation => the order we call them is non deterministic =>
	// code coverage reports are noisy.
	resolvers := []any{
		&FileMatchResolver{db: db},
		&NamespaceResolver{},
		&NodeResolver{},
		&RepositoryResolver{db: db, logger: logtest.Scoped(t)},
		&CommitSearchResultResolver{},
		&gitRevSpec{},
		&settingsSubjectResolver{},
		&statusMessageResolver{db: db},
	}

	re := regexp.MustCompile("To[A-Z]")

	for _, r := range resolvers {
		typ := reflect.TypeOf(r)
		t.Run(typ.Name(), func(t *testing.T) {
			for i := 0; i < typ.NumMethod(); i++ {
				if name := typ.Method(i).Name; re.MatchString(name) {
					reflect.ValueOf(r).MethodByName(name).Call(nil)
				}
			}
		})
	}

	t.Run("GitTreeEntryResolver", func(t *testing.T) {
		blobStat, err := os.Stat("graphqlbackend_test.go")
		if err != nil {
			t.Fatalf("unexpected error opening file: %s", err)
		}
		blobEntry := &GitTreeEntryResolver{db: db, stat: blobStat}
		if _, isBlob := blobEntry.ToGitBlob(); !isBlob {
			t.Errorf("expected blobEntry to be blob")
		}
		if _, isTree := blobEntry.ToGitTree(); isTree {
			t.Errorf("expected blobEntry to be blob, but is tree")
		}

		treeStat, err := os.Stat(".")
		if err != nil {
			t.Fatalf("unexpected error opening directory: %s", err)
		}
		treeEntry := &GitTreeEntryResolver{db: db, stat: treeStat}
		if _, isBlob := treeEntry.ToGitBlob(); isBlob {
			t.Errorf("expected treeEntry to be tree, but is blob")
		}
		if _, isTree := treeEntry.ToGitTree(); !isTree {
			t.Errorf("expected treeEntry to be tree")
		}
	})
}

func boolPointer(b bool) *bool {
	return &b
}<|MERGE_RESOLUTION|>--- conflicted
+++ resolved
@@ -6,26 +6,15 @@
 	"flag"
 	"fmt"
 	"io"
-<<<<<<< HEAD
-	"log"
-=======
 	"log" //nolint:logging // TODO move all logging to sourcegraph/log
-	"net/http"
-	"net/http/httptest"
-	"net/url"
->>>>>>> 34ea7f44
 	"os"
 	"reflect"
 	"testing"
 
 	mockassert "github.com/derision-test/go-mockgen/testutil/assert"
 	"github.com/grafana/regexp"
-<<<<<<< HEAD
 	"github.com/graph-gophers/graphql-go"
-	"github.com/inconshreveable/log15"
-=======
 	"github.com/inconshreveable/log15" //nolint:logging // TODO move all logging to sourcegraph/log
->>>>>>> 34ea7f44
 	sglog "github.com/sourcegraph/log"
 	"github.com/sourcegraph/log/logtest"
 	"github.com/stretchr/testify/assert"
