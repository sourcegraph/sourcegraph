--- conflicted
+++ resolved
@@ -17,247 +17,6 @@
 	"github.com/sourcegraph/sourcegraph/internal/types"
 )
 
-<<<<<<< HEAD
-=======
-const (
-	actorID = 54123451
-)
-
-type fakeTeamsDb struct {
-	database.TeamStore
-	list       []*types.Team
-	members    orderedTeamMembers
-	users      *fakeUsersDB
-	lastUsedID int32
-}
-
-func (teams *fakeTeamsDb) CreateTeam(_ context.Context, t *types.Team) error {
-	teams.lastUsedID++
-	u := *t
-	u.ID = teams.lastUsedID
-	teams.list = append(teams.list, &u)
-	return nil
-}
-
-func (teams *fakeTeamsDb) UpdateTeam(_ context.Context, t *types.Team) error {
-	if t == nil {
-		return errors.New("UpdateTeam: team cannot be nil")
-	}
-	if t.ID == 0 {
-		return errors.New("UpdateTeam: team.ID must be set (not 0)")
-	}
-	for _, u := range teams.list {
-		if u.ID == t.ID {
-			*u = *t
-			return nil
-		}
-	}
-	return errors.Newf("UpdateTeam: cannot find team with ID=%d", t.ID)
-}
-
-func (teams *fakeTeamsDb) GetTeamByID(_ context.Context, id int32) (*types.Team, error) {
-	for _, t := range teams.list {
-		if t.ID == id {
-			return t, nil
-		}
-	}
-	return nil, database.TeamNotFoundError{}
-}
-
-func (teams *fakeTeamsDb) GetTeamByName(_ context.Context, name string) (*types.Team, error) {
-	for _, t := range teams.list {
-		if t.Name == name {
-			return t, nil
-		}
-	}
-	return nil, database.TeamNotFoundError{}
-}
-
-func (teams *fakeTeamsDb) DeleteTeam(_ context.Context, id int32) error {
-	for i, t := range teams.list {
-		if t.ID == id {
-			maxI := len(teams.list) - 1
-			teams.list[i], teams.list[maxI] = teams.list[maxI], teams.list[i]
-			teams.list = teams.list[:maxI]
-			return nil
-		}
-	}
-	return database.TeamNotFoundError{}
-}
-
-func (teams *fakeTeamsDb) ListTeams(_ context.Context, opts database.ListTeamsOpts) (selected []*types.Team, next int32, err error) {
-	for _, t := range teams.list {
-		if matches(t, opts) {
-			selected = append(selected, t)
-		}
-	}
-	if opts.LimitOffset != nil {
-		selected = selected[opts.LimitOffset.Offset:]
-		if limit := opts.LimitOffset.Limit; limit != 0 && len(selected) > limit {
-			next = selected[opts.LimitOffset.Limit].ID
-			selected = selected[:opts.LimitOffset.Limit]
-		}
-	}
-	return selected, next, nil
-}
-
-func (teams *fakeTeamsDb) CountTeams(ctx context.Context, opts database.ListTeamsOpts) (int32, error) {
-	selected, _, err := teams.ListTeams(ctx, opts)
-	return int32(len(selected)), err
-}
-
-func matches(team *types.Team, opts database.ListTeamsOpts) bool {
-	if opts.Cursor != 0 && team.ID < opts.Cursor {
-		return false
-	}
-	if opts.WithParentID != 0 && team.ParentTeamID != opts.WithParentID {
-		return false
-	}
-	if opts.RootOnly && team.ParentTeamID != 0 {
-		return false
-	}
-	if opts.Search != "" {
-		search := strings.ToLower(opts.Search)
-		name := strings.ToLower(team.Name)
-		displayName := strings.ToLower(team.DisplayName)
-		if !strings.Contains(name, search) && !strings.Contains(displayName, search) {
-			return false
-		}
-	}
-	// opts.ForUserMember is not supported yet as there is no membership fake.
-	return true
-}
-
-type orderedTeamMembers []*types.TeamMember
-
-func (o orderedTeamMembers) Len() int { return len(o) }
-func (o orderedTeamMembers) Less(i, j int) bool {
-	if o[i].TeamID < o[j].TeamID {
-		return true
-	}
-	if o[i].TeamID == o[j].TeamID {
-		return o[i].UserID < o[j].UserID
-	}
-	return false
-}
-func (o orderedTeamMembers) Swap(i, j int) { o[i], o[j] = o[j], o[i] }
-
-func (teams *fakeTeamsDb) CountTeamMembers(ctx context.Context, opts database.ListTeamMembersOpts) (int32, error) {
-	ms, _, err := teams.ListTeamMembers(ctx, opts)
-	return int32(len(ms)), err
-}
-
-func (teams *fakeTeamsDb) ListTeamMembers(ctx context.Context, opts database.ListTeamMembersOpts) (selected []*types.TeamMember, next *database.TeamMemberListCursor, err error) {
-	sort.Sort(teams.members)
-	for _, m := range teams.members {
-		if opts.Cursor.TeamID > m.TeamID {
-			continue
-		}
-		if opts.Cursor.TeamID == m.TeamID && opts.Cursor.UserID > m.UserID {
-			continue
-		}
-		if opts.TeamID != 0 && opts.TeamID != m.TeamID {
-			continue
-		}
-		if opts.Search != "" {
-			if teams.users == nil {
-				return nil, nil, errors.New("fakeTeamsDB needs reference to fakeUsersDB for ListTeamMembersOpts.Search")
-			}
-			u, err := teams.users.GetByID(ctx, m.UserID)
-			if err != nil {
-				return nil, nil, err
-			}
-			if u == nil {
-				continue
-			}
-			search := strings.ToLower(opts.Search)
-			username := strings.ToLower(u.Username)
-			displayName := strings.ToLower(u.DisplayName)
-			if !strings.Contains(username, search) && !strings.Contains(displayName, search) {
-				continue
-			}
-		}
-		selected = append(selected, m)
-	}
-	if opts.LimitOffset != nil {
-		selected = selected[opts.LimitOffset.Offset:]
-		if limit := opts.LimitOffset.Limit; limit != 0 && len(selected) > limit {
-			next = &database.TeamMemberListCursor{
-				TeamID: selected[opts.LimitOffset.Limit].TeamID,
-				UserID: selected[opts.LimitOffset.Limit].UserID,
-			}
-			selected = selected[:opts.LimitOffset.Limit]
-		}
-	}
-	return selected, next, nil
-}
-
-func (teams *fakeTeamsDb) CreateTeamMember(ctx context.Context, members ...*types.TeamMember) error {
-	for _, existingMember := range teams.members {
-		for _, newMember := range members {
-			if *existingMember == *newMember {
-				return errors.Newf("Member teamID=%d userID=%d already exists.", newMember.TeamID, newMember.UserID)
-			}
-		}
-	}
-	teams.members = append(teams.members, members...)
-	return nil
-}
-
-type fakeUsersDB struct {
-	database.UserStore
-	lastUserID int32
-	list       []types.User
-}
-
-func fakeContext(u types.User) context.Context {
-	return actor.WithActor(context.Background(), &actor.Actor{UID: u.ID})
-}
-
-func (users *fakeUsersDB) GetByID(_ context.Context, id int32) (*types.User, error) {
-	for _, u := range users.list {
-		if u.ID == id {
-			return &u, nil
-		}
-	}
-	return nil, nil
-}
-
-func (users *fakeUsersDB) GetByCurrentAuthUser(ctx context.Context) (*types.User, error) {
-	a := actor.FromContext(ctx)
-	if !a.IsAuthenticated() {
-		return nil, database.ErrNoCurrentUser
-	}
-	return a.User(ctx, users)
-}
-
-func (users *fakeUsersDB) newUser(u types.User) int32 {
-	id := users.lastUserID + 1
-	users.lastUserID = id
-	u.ID = id
-	users.list = append(users.list, u)
-	return id
-}
-
-var (
-	db        *database.MockDB
-	fakeTeams *fakeTeamsDb
-	fakeUsers *fakeUsersDB
-)
-
-func setupDB() {
-	fakeTeams = &fakeTeamsDb{}
-	fakeUsers = &fakeUsersDB{}
-	fakeTeams.users = fakeUsers
-	db = database.NewMockDB()
-	db.TeamsFunc.SetDefaultReturn(fakeTeams)
-	db.UsersFunc.SetDefaultReturn(fakeUsers)
-	db.WithTransactFunc.SetDefaultHook(func(_ context.Context, callback func(database.DB) error) error {
-		return callback(db)
-	})
-}
-
->>>>>>> f6ac8ab9
 func userCtx(userID int32) context.Context {
 	a := &actor.Actor{
 		UID: userID,
@@ -1330,12 +1089,14 @@
 }
 
 func TestMembersSearch(t *testing.T) {
-	setupDB()
-	ctx := userCtx(fakeUsers.newUser(types.User{SiteAdmin: true}))
-	if err := fakeTeams.CreateTeam(ctx, &types.Team{Name: "team"}); err != nil {
+	fs := fakedb.New()
+	db := database.NewMockDB()
+	fs.Wire(db)
+	ctx := userCtx(fs.AddUser(types.User{SiteAdmin: true}))
+	if err := fs.TeamStore.CreateTeam(ctx, &types.Team{Name: "team"}); err != nil {
 		t.Fatalf("failed to create parent team: %s", err)
 	}
-	team, err := fakeTeams.GetTeamByName(ctx, "team")
+	team, err := fs.TeamStore.GetTeamByName(ctx, "team")
 	if err != nil {
 		t.Fatalf("failed to fetch fake team by ID: %s", err)
 	}
@@ -1351,18 +1112,18 @@
 			DisplayName: "Display Name Hit",
 		},
 	} {
-		userID := fakeUsers.newUser(u)
-		fakeTeams.members = append(fakeTeams.members, &types.TeamMember{
+		userID := fs.AddUser(u)
+		fs.AddTeamMember(&types.TeamMember{
 			TeamID: team.ID,
 			UserID: userID,
 		})
 	}
 	idOfMissingUser := -7
-	fakeTeams.members = append(fakeTeams.members, &types.TeamMember{
+	fs.AddTeamMember(&types.TeamMember{
 		TeamID: team.ID,
 		UserID: int32(idOfMissingUser),
 	})
-	fakeUsers.newUser(types.User{Username: "search-hit-but-not-team-member"})
+	fs.AddUser(types.User{Username: "search-hit-but-not-team-member"})
 	RunTest(t, &Test{
 		Schema:  mustParseGraphQLSchema(t, db),
 		Context: ctx,
@@ -1391,19 +1152,21 @@
 }
 
 func TestMembersAdd(t *testing.T) {
-	setupDB()
-	ctx := userCtx(fakeUsers.newUser(types.User{SiteAdmin: true}))
-	if err := fakeTeams.CreateTeam(ctx, &types.Team{Name: "team"}); err != nil {
+	fs := fakedb.New()
+	db := database.NewMockDB()
+	fs.Wire(db)
+	ctx := userCtx(fs.AddUser(types.User{SiteAdmin: true}))
+	if err := fs.TeamStore.CreateTeam(ctx, &types.Team{Name: "team"}); err != nil {
 		t.Fatalf("failed to create parent team: %s", err)
 	}
-	team, err := fakeTeams.GetTeamByName(ctx, "team")
+	team, err := fs.TeamStore.GetTeamByName(ctx, "team")
 	if err != nil {
 		t.Fatalf("cannot fetch parent team: %s", err)
 	}
-	userExistingID := fakeUsers.newUser(types.User{Username: "existing"})
-	userExistingAndAddedID := fakeUsers.newUser(types.User{Username: "existingAndAdded"})
-	userAddedID := fakeUsers.newUser(types.User{Username: "added"})
-	fakeTeams.members = append(fakeTeams.members,
+	userExistingID := fs.AddUser(types.User{Username: "existing"})
+	userExistingAndAddedID := fs.AddUser(types.User{Username: "existingAndAdded"})
+	userAddedID := fs.AddUser(types.User{Username: "added"})
+	fs.AddTeamMember(
 		&types.TeamMember{TeamID: team.ID, UserID: userExistingID},
 		&types.TeamMember{TeamID: team.ID, UserID: userExistingAndAddedID},
 	)
