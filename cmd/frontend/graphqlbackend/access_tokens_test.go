package graphqlbackend

import (
	"context"
	"fmt"
	"reflect"
	"testing"

	"github.com/graph-gophers/graphql-go"
	gqlerrors "github.com/graph-gophers/graphql-go/errors"
	"github.com/stretchr/testify/assert"

	"github.com/sourcegraph/log/logtest"

	"github.com/sourcegraph/sourcegraph/cmd/frontend/backend"
	"github.com/sourcegraph/sourcegraph/cmd/frontend/envvar"
	"github.com/sourcegraph/sourcegraph/internal/actor"
	"github.com/sourcegraph/sourcegraph/internal/authz"
	"github.com/sourcegraph/sourcegraph/internal/conf"
	"github.com/sourcegraph/sourcegraph/internal/database"
	"github.com/sourcegraph/sourcegraph/internal/types"
	"github.com/sourcegraph/sourcegraph/schema"
)

// 🚨 SECURITY: This tests that users can't create tokens for users they aren't allowed to do so for.
func TestMutation_CreateAccessToken(t *testing.T) {
	newMockAccessTokens := func(t *testing.T, wantCreatorUserID int32, wantScopes []string) database.AccessTokenStore {
		accessTokens := database.NewMockAccessTokenStore()
		accessTokens.CreateFunc.SetDefaultHook(func(_ context.Context, subjectUserID int32, scopes []string, note string, creatorUserID int32) (int64, string, error) {
			if want := int32(1); subjectUserID != want {
				t.Errorf("got %v, want %v", subjectUserID, want)
			}
			if !reflect.DeepEqual(scopes, wantScopes) {
				t.Errorf("got %q, want %q", scopes, wantScopes)
			}
			if want := "n"; note != want {
				t.Errorf("got %q, want %q", note, want)
			}
			if creatorUserID != wantCreatorUserID {
				t.Errorf("got %v, want %v", creatorUserID, wantCreatorUserID)
			}
			return 1, "t", nil
		})
		return accessTokens
	}

	const uid1GQLID = "VXNlcjox"

	t.Run("authenticated as user", func(t *testing.T) {
		accessTokens := newMockAccessTokens(t, 1, []string{authz.ScopeUserAll})
		users := database.NewMockUserStore()
		users.GetByCurrentAuthUserFunc.SetDefaultReturn(&types.User{ID: 1, SiteAdmin: false}, nil)

		db := database.NewMockDB()
		db.AccessTokensFunc.SetDefaultReturn(accessTokens)
		db.UsersFunc.SetDefaultReturn(users)

		RunTests(t, []*Test{
			{
				Context: actor.WithActor(context.Background(), &actor.Actor{UID: 1}),
				Schema:  mustParseGraphQLSchema(t, db),
				Query: `
				mutation {
					createAccessToken(user: "` + uid1GQLID + `", scopes: ["user:all"], note: "n") {
						id
						token
					}
				}
			`,
				ExpectedResult: `
				{
					"createAccessToken": {
						"id": "QWNjZXNzVG9rZW46MQ==",
						"token": "t"
					}
				}
			`,
			},
		})
	})

	t.Run("authenticated as user, using invalid scopes", func(t *testing.T) {
		ctx := actor.WithActor(context.Background(), &actor.Actor{UID: 1})
<<<<<<< HEAD
		result, err := newSchemaResolver(database.NewMockDB()).CreateAccessToken(ctx, &createAccessTokenInput{User: uid1GQLID /* no scopes */, Note: "n"})
=======
		result, err := (&schemaResolver{db: database.NewMockDB(), logger: logtest.Scoped(t)}).CreateAccessToken(ctx, &createAccessTokenInput{User: uid1GQLID /* no scopes */, Note: "n"})
>>>>>>> b215f62d
		if err == nil {
			t.Error("err == nil")
		}
		if result != nil {
			t.Errorf("got result %v, want nil", result)
		}
	})

	t.Run("authenticated as user, using site-admin-only scopes", func(t *testing.T) {
		users := database.NewMockUserStore()
		users.GetByCurrentAuthUserFunc.SetDefaultReturn(&types.User{ID: 1, SiteAdmin: false}, nil)

		db := database.NewMockDB()
		db.UsersFunc.SetDefaultReturn(users)

		ctx := actor.WithActor(context.Background(), &actor.Actor{UID: 1})
<<<<<<< HEAD
		result, err := newSchemaResolver(db).CreateAccessToken(ctx, &createAccessTokenInput{
=======
		result, err := (&schemaResolver{db: db, logger: logtest.Scoped(t)}).CreateAccessToken(ctx, &createAccessTokenInput{
>>>>>>> b215f62d
			User:   uid1GQLID,
			Scopes: []string{authz.ScopeUserAll, authz.ScopeSiteAdminSudo},
			Note:   "n",
		})
		if want := backend.ErrMustBeSiteAdmin; err != want {
			t.Errorf("got err %v, want %v", err, want)
		}
		if result != nil {
			t.Errorf("got result %v, want nil", result)
		}
	})

	t.Run("authenticated as site admin, using site-admin-only scopes", func(t *testing.T) {
		accessTokens := newMockAccessTokens(t, 1, []string{authz.ScopeSiteAdminSudo, authz.ScopeUserAll})
		users := database.NewMockUserStore()
		users.GetByCurrentAuthUserFunc.SetDefaultReturn(&types.User{ID: 1, SiteAdmin: true}, nil)

		db := database.NewMockDB()
		db.AccessTokensFunc.SetDefaultReturn(accessTokens)
		db.UsersFunc.SetDefaultReturn(users)

		RunTests(t, []*Test{
			{
				Context: actor.WithActor(context.Background(), &actor.Actor{UID: 1}),
				Schema:  mustParseGraphQLSchema(t, db),
				Query: `
				mutation {
					createAccessToken(user: "` + uid1GQLID + `", scopes: ["user:all", "site-admin:sudo"], note: "n") {
						id
						token
					}
				}
			`,
				ExpectedResult: `
				{
					"createAccessToken": {
						"id": "QWNjZXNzVG9rZW46MQ==",
						"token": "t"
					}
				}
			`,
			},
		})
	})

	t.Run("authenticated as different user who is a site-admin. Default config", func(t *testing.T) {
		const differentSiteAdminUID = 234

		accessTokens := newMockAccessTokens(t, differentSiteAdminUID, []string{authz.ScopeUserAll})
		users := database.NewMockUserStore()
		users.GetByCurrentAuthUserFunc.SetDefaultReturn(&types.User{ID: differentSiteAdminUID, SiteAdmin: true}, nil)

		db := database.NewMockDB()
		db.AccessTokensFunc.SetDefaultReturn(accessTokens)
		db.UsersFunc.SetDefaultReturn(users)

		RunTests(t, []*Test{
			{
				Context: actor.WithActor(context.Background(), &actor.Actor{UID: differentSiteAdminUID}),
				Schema:  mustParseGraphQLSchema(t, db),
				Query: `
				mutation {
					createAccessToken(user: "` + uid1GQLID + `", scopes: ["user:all"], note: "n") {
						id
						token
					}
				}
			`,
				ExpectedResult: `null`,
				ExpectedErrors: []*gqlerrors.QueryError{
					{
						Path:          []any{"createAccessToken"},
						Message:       "must be authenticated as user with id 1",
						ResolverError: &backend.InsufficientAuthorizationError{Message: fmt.Sprintf("must be authenticated as user with id %d", 1)},
					},
				},
			},
		})
	})

	t.Run("authenticated as different user who is a site-admin. Admin allowed", func(t *testing.T) {
		const differentSiteAdminUID = 234

		accessTokens := newMockAccessTokens(t, differentSiteAdminUID, []string{authz.ScopeUserAll})
		users := database.NewMockUserStore()
		users.GetByCurrentAuthUserFunc.SetDefaultReturn(&types.User{ID: differentSiteAdminUID, SiteAdmin: true}, nil)

		db := database.NewMockDB()
		db.AccessTokensFunc.SetDefaultReturn(accessTokens)
		db.UsersFunc.SetDefaultReturn(users)

		conf.Get().AuthAccessTokens = &schema.AuthAccessTokens{Allow: string(conf.AccessTokensAdmin)}
		defer func() { conf.Get().AuthAccessTokens = nil }()

		RunTests(t, []*Test{
			{
				Context: actor.WithActor(context.Background(), &actor.Actor{UID: differentSiteAdminUID}),
				Schema:  mustParseGraphQLSchema(t, db),
				Query: `
				mutation {
					createAccessToken(user: "` + uid1GQLID + `", scopes: ["user:all"], note: "n") {
						id
						token
					}
				}
			`,
				ExpectedResult: `
				{
					"createAccessToken": {
						"id": "QWNjZXNzVG9rZW46MQ==",
						"token": "t"
					}
				}
			`,
			},
		})
	})

	t.Run("unauthenticated", func(t *testing.T) {
		users := database.NewMockUserStore()
		users.GetByCurrentAuthUserFunc.SetDefaultReturn(nil, database.ErrNoCurrentUser)
		users.GetByIDFunc.SetDefaultReturn(&types.User{Username: "username"}, nil)

		db := database.NewMockDB()
		db.UsersFunc.SetDefaultReturn(users)

		ctx := actor.WithActor(context.Background(), nil)
<<<<<<< HEAD
		result, err := newSchemaResolver(db).CreateAccessToken(ctx, &createAccessTokenInput{User: uid1GQLID, Note: "n"})
=======
		result, err := (&schemaResolver{db: db, logger: logtest.Scoped(t)}).CreateAccessToken(ctx, &createAccessTokenInput{User: uid1GQLID, Note: "n"})
>>>>>>> b215f62d
		if err == nil {
			t.Error("Expected error, but there was none")
		}
		if result != nil {
			t.Errorf("got result %v, want nil", result)
		}
	})

	t.Run("authenticated as different non-site-admin user", func(t *testing.T) {
		const differentNonSiteAdminUID = 456
		users := database.NewMockUserStore()
		users.GetByCurrentAuthUserFunc.SetDefaultReturn(&types.User{ID: differentNonSiteAdminUID}, nil)
		users.GetByIDFunc.SetDefaultReturn(&types.User{Username: "username"}, nil)

		db := database.NewMockDB()
		db.UsersFunc.SetDefaultReturn(users)

		ctx := actor.WithActor(context.Background(), &actor.Actor{UID: differentNonSiteAdminUID})
<<<<<<< HEAD
		result, err := newSchemaResolver(db).CreateAccessToken(ctx, &createAccessTokenInput{User: uid1GQLID, Note: "n"})
=======
		result, err := (&schemaResolver{db: db, logger: logtest.Scoped(t)}).CreateAccessToken(ctx, &createAccessTokenInput{User: uid1GQLID, Note: "n"})
>>>>>>> b215f62d
		if err == nil {
			t.Error("Expected error, but there was none")
		}
		if result != nil {
			t.Errorf("got result %v, want nil", result)
		}
	})

	t.Run("disable sudo access token creation on Sourcegraph.com", func(t *testing.T) {
		users := database.NewMockUserStore()
		users.GetByCurrentAuthUserFunc.SetDefaultReturn(&types.User{ID: 1, SiteAdmin: true}, nil)

		db := database.NewMockDB()
		db.UsersFunc.SetDefaultReturn(users)

		orig := envvar.SourcegraphDotComMode()
		envvar.MockSourcegraphDotComMode(true)
		defer envvar.MockSourcegraphDotComMode(orig)

		ctx := actor.WithActor(context.Background(), &actor.Actor{UID: 1})
		_, err := newSchemaResolver(db).CreateAccessToken(ctx,
			&createAccessTokenInput{
				User:   MarshalUserID(1),
				Scopes: []string{authz.ScopeUserAll, authz.ScopeSiteAdminSudo},
			},
		)
		got := fmt.Sprintf("%v", err)
		want := `creation of access tokens with scope "site-admin:sudo" is disabled on Sourcegraph.com`
		assert.Equal(t, want, got)
	})

	t.Run("disable create access token for any user on Sourcegraph.com", func(t *testing.T) {
		db := database.NewMockDB()

		conf.Get().AuthAccessTokens = &schema.AuthAccessTokens{Allow: string(conf.AccessTokensAdmin)}
		defer func() { conf.Get().AuthAccessTokens = nil }()

		orig := envvar.SourcegraphDotComMode()
		envvar.MockSourcegraphDotComMode(true)
		defer envvar.MockSourcegraphDotComMode(orig)

		ctx := actor.WithActor(context.Background(), &actor.Actor{UID: 1})
		_, err := newSchemaResolver(db).CreateAccessToken(ctx,
			&createAccessTokenInput{
				User:   MarshalUserID(1),
				Scopes: []string{authz.ScopeUserAll},
			},
		)
		got := fmt.Sprintf("%v", err)
		want := `access token configuration value "site-admin-create" is disabled on Sourcegraph.com`
		assert.Equal(t, want, got)
	})
}

// 🚨 SECURITY: This tests that users can't delete tokens they shouldn't be allowed to delete.
func TestMutation_DeleteAccessToken(t *testing.T) {
	newMockAccessTokens := func(t *testing.T) database.AccessTokenStore {
		accessTokens := database.NewMockAccessTokenStore()
		accessTokens.DeleteByIDFunc.SetDefaultHook(func(_ context.Context, id int64) error {
			if want := int64(1); id != want {
				t.Errorf("got %q, want %q", id, want)
			}
			return nil
		})
		accessTokens.GetByIDFunc.SetDefaultHook(func(_ context.Context, id int64) (*database.AccessToken, error) {
			if want := int64(1); id != want {
				t.Errorf("got %d, want %d", id, want)
			}
			return &database.AccessToken{ID: 1, SubjectUserID: 2}, nil
		})
		return accessTokens
	}

	token1GQLID := graphql.ID("QWNjZXNzVG9rZW46MQ==")

	t.Run("authenticated as user", func(t *testing.T) {
		users := database.NewMockUserStore()
		users.GetByCurrentAuthUserFunc.SetDefaultReturn(&types.User{ID: 1, SiteAdmin: false}, nil)
		db := database.NewMockDB()
		db.UsersFunc.SetDefaultReturn(users)
		db.AccessTokensFunc.SetDefaultReturn(newMockAccessTokens(t))

		RunTests(t, []*Test{
			{
				Context: actor.WithActor(context.Background(), &actor.Actor{UID: 2}),
				Schema:  mustParseGraphQLSchema(t, db),
				Query: `
				mutation {
					deleteAccessToken(byID: "` + string(token1GQLID) + `") {
						alwaysNil
					}
				}
			`,
				ExpectedResult: `
				{
					"deleteAccessToken": {
						"alwaysNil": null
					}
				}
			`,
			},
		})
	})

	t.Run("authenticated as different user who is a site-admin", func(t *testing.T) {
		const differentSiteAdminUID = 234

		users := database.NewMockUserStore()
		users.GetByCurrentAuthUserFunc.SetDefaultReturn(&types.User{ID: differentSiteAdminUID, SiteAdmin: true}, nil)
		db := database.NewMockDB()
		db.UsersFunc.SetDefaultReturn(users)
		db.AccessTokensFunc.SetDefaultReturn(newMockAccessTokens(t))

		RunTests(t, []*Test{
			{
				Context: actor.WithActor(context.Background(), &actor.Actor{UID: differentSiteAdminUID}),
				Schema:  mustParseGraphQLSchema(t, db),
				Query: `
				mutation {
					deleteAccessToken(byID: "` + string(token1GQLID) + `") {
						alwaysNil
					}
				}
			`,
				ExpectedResult: `
				{
					"deleteAccessToken": {
						"alwaysNil": null
					}
				}
			`,
			},
		})
	})

	t.Run("unauthenticated", func(t *testing.T) {
		users := database.NewMockUserStore()
		users.GetByCurrentAuthUserFunc.SetDefaultReturn(nil, database.ErrNoCurrentUser)
		users.GetByIDFunc.SetDefaultReturn(&types.User{Username: "username"}, nil)
		db := database.NewMockDB()
		db.UsersFunc.SetDefaultReturn(users)
		db.AccessTokensFunc.SetDefaultReturn(newMockAccessTokens(t))

		ctx := actor.WithActor(context.Background(), nil)
<<<<<<< HEAD
		result, err := newSchemaResolver(db).DeleteAccessToken(ctx, &deleteAccessTokenInput{ByID: &token1GQLID})
=======
		result, err := (&schemaResolver{db: db, logger: logtest.Scoped(t)}).DeleteAccessToken(ctx, &deleteAccessTokenInput{ByID: &token1GQLID})
>>>>>>> b215f62d
		if err == nil {
			t.Error("Expected error, but there was none")
		}
		if result != nil {
			t.Errorf("got result %v, want nil", result)
		}
	})

	t.Run("authenticated as different non-site-admin user", func(t *testing.T) {
		const differentNonSiteAdminUID = 456

		users := database.NewMockUserStore()
		users.GetByCurrentAuthUserFunc.SetDefaultReturn(&types.User{ID: differentNonSiteAdminUID}, nil)
		users.GetByIDFunc.SetDefaultReturn(&types.User{Username: "username"}, nil)
		db := database.NewMockDB()
		db.UsersFunc.SetDefaultReturn(users)
		db.AccessTokensFunc.SetDefaultReturn(newMockAccessTokens(t))

		ctx := actor.WithActor(context.Background(), &actor.Actor{UID: differentNonSiteAdminUID})
<<<<<<< HEAD
		result, err := newSchemaResolver(db).DeleteAccessToken(ctx, &deleteAccessTokenInput{ByID: &token1GQLID})
=======
		result, err := (&schemaResolver{db: db, logger: logtest.Scoped(t)}).DeleteAccessToken(ctx, &deleteAccessTokenInput{ByID: &token1GQLID})
>>>>>>> b215f62d
		if err == nil {
			t.Error("Expected error, but there was none")
		}
		if result != nil {
			t.Errorf("got result %v, want nil", result)
		}
	})
}<|MERGE_RESOLUTION|>--- conflicted
+++ resolved
@@ -81,11 +81,7 @@
 
 	t.Run("authenticated as user, using invalid scopes", func(t *testing.T) {
 		ctx := actor.WithActor(context.Background(), &actor.Actor{UID: 1})
-<<<<<<< HEAD
-		result, err := newSchemaResolver(database.NewMockDB()).CreateAccessToken(ctx, &createAccessTokenInput{User: uid1GQLID /* no scopes */, Note: "n"})
-=======
 		result, err := (&schemaResolver{db: database.NewMockDB(), logger: logtest.Scoped(t)}).CreateAccessToken(ctx, &createAccessTokenInput{User: uid1GQLID /* no scopes */, Note: "n"})
->>>>>>> b215f62d
 		if err == nil {
 			t.Error("err == nil")
 		}
@@ -102,11 +98,7 @@
 		db.UsersFunc.SetDefaultReturn(users)
 
 		ctx := actor.WithActor(context.Background(), &actor.Actor{UID: 1})
-<<<<<<< HEAD
-		result, err := newSchemaResolver(db).CreateAccessToken(ctx, &createAccessTokenInput{
-=======
 		result, err := (&schemaResolver{db: db, logger: logtest.Scoped(t)}).CreateAccessToken(ctx, &createAccessTokenInput{
->>>>>>> b215f62d
 			User:   uid1GQLID,
 			Scopes: []string{authz.ScopeUserAll, authz.ScopeSiteAdminSudo},
 			Note:   "n",
@@ -234,11 +226,7 @@
 		db.UsersFunc.SetDefaultReturn(users)
 
 		ctx := actor.WithActor(context.Background(), nil)
-<<<<<<< HEAD
-		result, err := newSchemaResolver(db).CreateAccessToken(ctx, &createAccessTokenInput{User: uid1GQLID, Note: "n"})
-=======
 		result, err := (&schemaResolver{db: db, logger: logtest.Scoped(t)}).CreateAccessToken(ctx, &createAccessTokenInput{User: uid1GQLID, Note: "n"})
->>>>>>> b215f62d
 		if err == nil {
 			t.Error("Expected error, but there was none")
 		}
@@ -257,11 +245,7 @@
 		db.UsersFunc.SetDefaultReturn(users)
 
 		ctx := actor.WithActor(context.Background(), &actor.Actor{UID: differentNonSiteAdminUID})
-<<<<<<< HEAD
-		result, err := newSchemaResolver(db).CreateAccessToken(ctx, &createAccessTokenInput{User: uid1GQLID, Note: "n"})
-=======
 		result, err := (&schemaResolver{db: db, logger: logtest.Scoped(t)}).CreateAccessToken(ctx, &createAccessTokenInput{User: uid1GQLID, Note: "n"})
->>>>>>> b215f62d
 		if err == nil {
 			t.Error("Expected error, but there was none")
 		}
@@ -406,11 +390,7 @@
 		db.AccessTokensFunc.SetDefaultReturn(newMockAccessTokens(t))
 
 		ctx := actor.WithActor(context.Background(), nil)
-<<<<<<< HEAD
-		result, err := newSchemaResolver(db).DeleteAccessToken(ctx, &deleteAccessTokenInput{ByID: &token1GQLID})
-=======
 		result, err := (&schemaResolver{db: db, logger: logtest.Scoped(t)}).DeleteAccessToken(ctx, &deleteAccessTokenInput{ByID: &token1GQLID})
->>>>>>> b215f62d
 		if err == nil {
 			t.Error("Expected error, but there was none")
 		}
@@ -430,11 +410,7 @@
 		db.AccessTokensFunc.SetDefaultReturn(newMockAccessTokens(t))
 
 		ctx := actor.WithActor(context.Background(), &actor.Actor{UID: differentNonSiteAdminUID})
-<<<<<<< HEAD
-		result, err := newSchemaResolver(db).DeleteAccessToken(ctx, &deleteAccessTokenInput{ByID: &token1GQLID})
-=======
 		result, err := (&schemaResolver{db: db, logger: logtest.Scoped(t)}).DeleteAccessToken(ctx, &deleteAccessTokenInput{ByID: &token1GQLID})
->>>>>>> b215f62d
 		if err == nil {
 			t.Error("Expected error, but there was none")
 		}
