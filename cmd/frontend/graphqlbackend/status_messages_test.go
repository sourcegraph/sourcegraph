--- conflicted
+++ resolved
@@ -43,13 +43,8 @@
 		users.GetByCurrentAuthUserFunc.SetDefaultReturn(nil, nil)
 		db.UsersFunc.SetDefaultReturn(users)
 
-<<<<<<< HEAD
 		result, err := newSchemaResolver(db, gitserver.NewClient(db)).StatusMessages(context.Background())
-		if want := backend.ErrNotAuthenticated; err != want {
-=======
-		result, err := newSchemaResolver(db).StatusMessages(context.Background())
 		if want := auth.ErrNotAuthenticated; err != want {
->>>>>>> 9fdd05c2
 			t.Errorf("got err %v, want %v", err, want)
 		}
 		if result != nil {
