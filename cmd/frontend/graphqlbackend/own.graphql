"""
Ownables are resources that can have ownership information attached.
"""
interface Ownable {
    """
    Ownership summary for this entity.
    """
    ownership(
        """
        Returns the first n ownership records from the list.
        """
        first: Int
        """
        Opaque pagination cursor.
        """
        after: String
        """
        Return only ownership for the given reasons.
        """
        reasons: [OwnershipReasonType!]
    ): OwnershipConnection!
}

extend type GitBlob implements Ownable {
    """
    Ownership summary for this file.
    """
    ownership(
        """
        Returns the first n ownership records from the list.
        """
        first: Int
        """
        Opaque pagination cursor.
        """
        after: String
        """
        Return only ownership for the given reasons.
        """
        reasons: [OwnershipReasonType!]
    ): OwnershipConnection!
}

extend type GitTree {
    """
    Owners of the directory at revision.
    """
    ownership(
        """
        Returns the first n ownership records from the list.
        """
        first: Int
        """
        Opaque pagination cursor.
        """
        after: String
    ): OwnershipConnection!

    """
    Ownership statistics for all the files (deeply) contained in this tree.
    """
    ownershipStats: OwnershipStats!
}

extend type GitCommit {
    """
    Owners of the repository at this commit.
    """
    ownership(
        """
        Returns the first n ownership records from the list.
        """
        first: Int
        """
        Opaque pagination cursor.
        """
        after: String
    ): OwnershipConnection!
}

"""
Statistics about code ownership computed for given context (usually a repository or directory).
"""
type OwnershipStats {
    """
    Total files considered for ownership statistics (owned + unowned).
    """
    totalFiles: Int!

    """
    Total files with ownership assigned by CODEOWNERS.
    """
    totalCodeownedFiles: Int!
}

"""
A list of ownership entries.
"""
type OwnershipConnection {
    """
    The total count of items in the connection.
    """
    totalCount: Int!
    """
    The total number of owners in this connection.
    Here an owner is as opposed to an ownership inference signal.
    """
    totalOwners: Int!
    """
    The pagination info for the connection.
    """
    pageInfo: PageInfo!
    """
    The page set of Ownership entries in this connection.
    """
    nodes: [Ownership!]!
}

"""
An owner is any entity that can own other resources.
"""
union Owner = Person | Team

"""
Ownership is the collection of data points that make Sourcegraph suggest the contained
owner as owner of the Ownable this is attached to.
"""
type Ownership {
    """
    The owner this entry refers to. Can be a person or a team.
    """
    owner: Owner!
    """
    The reasons why Sourcegraph determined this entity as an owner.
    """
    reasons: [OwnershipReason!]!
}

"""
The only way we can recognize ownership at this point is through CODEOWNERS file entry.
"""
enum OwnershipReasonType {
    CODEOWNERS_FILE_ENTRY
    ASSIGNED_OWNER
    RECENT_CONTRIBUTOR_OWNERSHIP_SIGNAL
    RECENT_VIEW_OWNERSHIP_SIGNAL
}

"""
A union of all the different ownership reasons.
"""
union OwnershipReason =
      CodeownersFileEntry
    | RecentContributorOwnershipSignal
    | RecentViewOwnershipSignal
    | AssignedOwner

"""
A signal derived from recent code contributors.
"""
type RecentContributorOwnershipSignal {
    """
    Descriptive title to display in the UI for the determination.
    """
    title: String!

    """
    More detailed description to display in the UI for the determination.
    """
    description: String!
}

"""
A signal derived from recent code file views.
"""
type RecentViewOwnershipSignal {
    """
    Descriptive title to display in the UI for the determination.
    """
    title: String!

    """
    More detailed description to display in the UI for the determination.
    """
    description: String!
}

"""
Manually assigned owner.
"""
type AssignedOwner {
    """
    Descriptive title to display in the UI for the determination.
    """
    title: String!

    """
    More detailed description to display in the UI for the determination.
    """
    description: String!

    """
    Whether or not this rule matches a path directly, or is inherited from a parent path.
    """
    isDirectMatch: Boolean!
}

"""
The entity is an owner because they were manually assigned as an owner.
"""
type CodeownersFileEntry {
    """
    Descriptive title to display in the UI for the determination.
    """
    title: String!
    """
    More detailed description to display in the UI for the determination.
    """
    description: String!
    """
    Either GitBlob or VirtualFile. This points to the CODEOWNERS file that yielded the
    determination.
    """
    codeownersFile: File2!
    """
    The line in the CODEOWNERS file that matched for this determination.
    """
    ruleLineMatch: Int!
}

"""
CodeownersIngestedFile represents a manually ingested Codeowners file.
"""
type CodeownersIngestedFile implements Node {
    """
    A graphql ID for this file.
    """
    id: ID!
    """
    The string contents of the codeowners file.
    """
    contents: String!
    """
    The repository this codeowners file has been manually ingested for.
    """
    repository: Repository!
    """
    The creation date of this codeowners file.
    """
    createdAt: DateTime!
    """
    The last updated date of this codeowners file.
    """
    updatedAt: DateTime!
}

extend type Mutation {
    """
    addCodeownersFile creates a new Codeowners file for the given repository and file contents.
    """
    addCodeownersFile(input: CodeownersFileInput!): CodeownersIngestedFile!
    """
    updateCodeownersFile updates an existing Codeowners file for a repository.
    """
    updateCodeownersFile(input: CodeownersFileInput!): CodeownersIngestedFile!
    """
    deleteCodeownersFiles deletes any existing Codeowners file for the given repositories.
    """
    deleteCodeownersFiles(repositories: [DeleteCodeownersFilesInput!]!): EmptyResponse
    """
    updateOwnSignalConfigurations updates any configurations keyed by name. It will do nothing if the key doesn't exist.
    """
    updateOwnSignalConfigurations(input: UpdateSignalConfigurationsInput!): [OwnSignalConfiguration!]!
    """
    assignOwner creates a new assigned owner.
    """
    assignOwner(input: AssignOwnerOrTeamInput!): EmptyResponse
    """
    removeAssignedOwner removes an assigned owner.
    """
    removeAssignedOwner(input: AssignOwnerOrTeamInput!): EmptyResponse
    """
    assignTeam creates a new assigned team.
    """
    assignTeam(input: AssignOwnerOrTeamInput!): EmptyResponse
    """
    removeAssignedTeam removes an assigned owner.
    """
    removeAssignedTeam(input: AssignOwnerOrTeamInput!): EmptyResponse
}

"""
A repository to pass to the deleteCodeownersFiles mutation. Either repoID or repoName
must be provided.
"""
input DeleteCodeownersFilesInput {
    """
    The repo ID to ingest the file for. Cannot be set with repositoryName.
    """
    repoID: ID
    """
    The repo name to ingest the file for. Cannot be set with repositoryID.
    """
    repoName: String
}

"""
CodeownersFileInput represents the input for ingesting codeowners files
"""
input CodeownersFileInput {
    """
    fileContents is the text of the codeowners file
    """
    fileContents: String!
    """
    The repo ID to ingest the file for. Cannot be set with repositoryName.
    """
    repoID: ID
    """
    The repo name to ingest the file for. Cannot be set with repositoryID.
    """
    repoName: String
}

extend type Query {
    """
    codeownersIngestedFiles returns all existing manually ingested codeowners files.
    """
    codeownersIngestedFiles(first: Int, after: Int): CodeownersIngestedFileConnection!

    """
    List all ownership signal configurations
    """
    ownSignalConfigurations: [OwnSignalConfiguration!]!

    """
    Returns ownership stats for the whole Sourcegraph instance
    """
    instanceOwnershipStats: OwnershipStats!
}

"""
OwnSignalConfiguration represents the configuration for an ownership signal.
"""
type OwnSignalConfiguration {
    """
    The name of the signal configuration, this serves as the primary key.
    """
    name: String!
    """
    The description of the signal configuration.
    """
    description: String!
    """
    Whether or not the signal configuration is enabled.
    """
    isEnabled: Boolean!
    """
    A list of repository name patterns to exclude from the signal.
    """
    excludedRepoPatterns: [String!]!
}

"""
OwnSignalConfigurationUpdate represents an update to an OwnSignalConfiguration.
"""
input OwnSignalConfigurationUpdate {
    """
    A list of repository name patterns to exclude from the signal.
    """
    excludedRepoPatterns: [String!]!
    """
    Whether or not the signal configuration should be enabled.
    """
    enabled: Boolean!
    """
    The new name for the signal configuration.
    """
    name: String!
}

"""
UpdateSignalConfigurationsInput represents the input for updating multiple signal configurations.
"""
input UpdateSignalConfigurationsInput {
    """
    The signal configuration updates.
    """
    configs: [OwnSignalConfigurationUpdate!]!
}

"""
AssignOwnerOrTeamInput represents the input for assigning or deleting an owner team or person.
"""
input AssignOwnerOrTeamInput {
    """
<<<<<<< HEAD
    User ID of an assigned owner.
=======
    ID of an assigned owner or team.
>>>>>>> 34a82b97
    """
    assignedOwnerID: ID!
    """
    ID of a repo, which (or which directory/file) is assigned for ownership.
    """
    repoID: ID!
    """
    Path of the file/directory or a root path of the repo, which is assigned for ownership.
    """
    absolutePath: String!
}

"""
A list of CodeownersIngestedFiles.
"""
type CodeownersIngestedFileConnection {
    """
    The total count of items in the connection.
    """
    totalCount: Int!

    """
    The pagination info for the connection.
    """
    pageInfo: PageInfo!

    """
    The current page of codeowners files in this connection.
    """
    nodes: [CodeownersIngestedFile!]!
}

extend type Repository {
    """
    A file containing manually ingested codeowners data, if any. Null if no data has been uploaded.
    """
    ingestedCodeowners: CodeownersIngestedFile
}<|MERGE_RESOLUTION|>--- conflicted
+++ resolved
@@ -394,11 +394,7 @@
 """
 input AssignOwnerOrTeamInput {
     """
-<<<<<<< HEAD
-    User ID of an assigned owner.
-=======
     ID of an assigned owner or team.
->>>>>>> 34a82b97
     """
     assignedOwnerID: ID!
     """
