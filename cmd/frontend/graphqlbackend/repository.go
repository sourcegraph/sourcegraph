package graphqlbackend

import (
	"bytes"
	"context"
	"fmt"
	"sync"
	"time"

	"github.com/graph-gophers/graphql-go"
	"github.com/graph-gophers/graphql-go/relay"
	"github.com/inconshreveable/log15"
	"github.com/pkg/errors"

	"github.com/sourcegraph/sourcegraph/cmd/frontend/backend"
	"github.com/sourcegraph/sourcegraph/cmd/frontend/graphqlbackend/externallink"
	"github.com/sourcegraph/sourcegraph/internal/api"
	"github.com/sourcegraph/sourcegraph/internal/db"
	"github.com/sourcegraph/sourcegraph/internal/extsvc"
	"github.com/sourcegraph/sourcegraph/internal/extsvc/phabricator"
	"github.com/sourcegraph/sourcegraph/internal/gitserver"
	"github.com/sourcegraph/sourcegraph/internal/gitserver/protocol"
	"github.com/sourcegraph/sourcegraph/internal/types"
	"github.com/sourcegraph/sourcegraph/internal/vcs"
	"github.com/sourcegraph/sourcegraph/internal/vcs/git"
	"github.com/sourcegraph/sourcegraph/schema"
)

type RepositoryResolverCache map[api.RepoName]*RepositoryResolver

type RepositoryResolver struct {
	hydration sync.Once
	err       error

	// innerRepo may only contain ID and Name information.
	// To access any other repo information, use repo() instead.
	innerRepo *types.Repo
	icon      string

	defaultBranchOnce sync.Once
	defaultBranch     *GitRefResolver
	defaultBranchErr  error

	// rev optionally specifies a revision to go to for search results.
	rev string
}

func NewRepositoryResolver(repo *types.Repo) *RepositoryResolver {
	return &RepositoryResolver{innerRepo: repo}
}

var RepositoryByID = repositoryByID

func repositoryByID(ctx context.Context, id graphql.ID) (*RepositoryResolver, error) {
	var repoID api.RepoID
	if err := relay.UnmarshalSpec(id, &repoID); err != nil {
		return nil, err
	}
	repo, err := db.Repos.Get(ctx, repoID)
	if err != nil {
		return nil, err
	}
	return &RepositoryResolver{innerRepo: repo}, nil
}

func RepositoryByIDInt32(ctx context.Context, repoID api.RepoID) (*RepositoryResolver, error) {
	repo, err := db.Repos.Get(ctx, repoID)
	if err != nil {
		return nil, err
	}
	return &RepositoryResolver{innerRepo: repo}, nil
}

func (r *RepositoryResolver) ID() graphql.ID {
<<<<<<< HEAD
	return MarshalRepositoryID(r.innerRepo.ID)
=======
	return MarshalRepositoryID(r.IDInt32())
}

func (r *RepositoryResolver) IDInt32() api.RepoID {
	return r.innerRepo.ID
>>>>>>> 61bed0b1
}

func MarshalRepositoryID(repo api.RepoID) graphql.ID { return relay.MarshalID("Repository", repo) }

func UnmarshalRepositoryID(id graphql.ID) (repo api.RepoID, err error) {
	err = relay.UnmarshalSpec(id, &repo)
	return
}

// repo makes sure the repo is hydrated before returning it.
func (r *RepositoryResolver) repo(ctx context.Context) (*types.Repo, error) {
	err := r.hydrate(ctx)
	return r.innerRepo, err
}

func (r *RepositoryResolver) Name() string {
	return string(r.innerRepo.Name)
}

func (r *RepositoryResolver) ExternalRepo(ctx context.Context) (*api.ExternalRepoSpec, error) {
	repo, err := r.repo(ctx)
	return &repo.ExternalRepo, err
}

func (r *RepositoryResolver) IsFork(ctx context.Context) (bool, error) {
	repo, err := r.repo(ctx)
	return repo.Fork, err
}

func (r *RepositoryResolver) IsArchived(ctx context.Context) (bool, error) {
	repo, err := r.repo(ctx)
	return repo.Archived, err
}

func (r *RepositoryResolver) IsPrivate(ctx context.Context) (bool, error) {
	repo, err := r.repo(ctx)
	return repo.Private, err
}

func (r *RepositoryResolver) URI(ctx context.Context) (string, error) {
	repo, err := r.repo(ctx)
	return repo.URI, err
}

func (r *RepositoryResolver) Description(ctx context.Context) (string, error) {
	repo, err := r.repo(ctx)
	return repo.Description, err
}

func (r *RepositoryResolver) ViewerCanAdminister(ctx context.Context) (bool, error) {
	if err := backend.CheckCurrentUserIsSiteAdmin(ctx); err != nil {
		if err == backend.ErrMustBeSiteAdmin || err == backend.ErrNotAuthenticated {
			return false, nil // not an error
		}
		return false, err
	}
	return true, nil
}

func (r *RepositoryResolver) CloneInProgress(ctx context.Context) (bool, error) {
	return r.MirrorInfo().CloneInProgress(ctx)
}

type RepositoryCommitArgs struct {
	Rev          string
	InputRevspec *string
}

func (r *RepositoryResolver) Commit(ctx context.Context, args *RepositoryCommitArgs) (*GitCommitResolver, error) {
	repo, err := r.repo(ctx)
	if err != nil {
		return nil, err
	}

	commitID, err := backend.Repos.ResolveRev(ctx, repo, args.Rev)
	if err != nil {
		if gitserver.IsRevisionNotFound(err) {
			return nil, nil
		}
		return nil, err
	}

	return r.CommitFromID(ctx, args, commitID)
}

func (r *RepositoryResolver) CommitFromID(ctx context.Context, args *RepositoryCommitArgs, commitID api.CommitID) (*GitCommitResolver, error) {
	resolver := toGitCommitResolver(r, commitID, nil)
	if args.InputRevspec != nil {
		resolver.inputRev = args.InputRevspec
	} else {
		resolver.inputRev = &args.Rev
	}
	return resolver, nil
}

func (r *RepositoryResolver) DefaultBranch(ctx context.Context) (*GitRefResolver, error) {
	do := func() (*GitRefResolver, error) {
<<<<<<< HEAD
		repo, err := r.repo(ctx)
		if err != nil {
			return nil, err
		}

		cachedRepo, err := backend.CachedGitRepo(ctx, repo)
		if err != nil {
			return nil, err
		}

		refBytes, _, exitCode, err := git.ExecSafe(ctx, *cachedRepo, []string{"symbolic-ref", "HEAD"})
=======
		refBytes, _, exitCode, err := git.ExecSafe(ctx, r.innerRepo.Name, []string{"symbolic-ref", "HEAD"})
>>>>>>> 61bed0b1
		refName := string(bytes.TrimSpace(refBytes))

		if err == nil && exitCode == 0 {
			// Check that our repo is not empty
			_, err = git.ResolveRevision(ctx, r.innerRepo.Name, "HEAD", git.ResolveRevisionOptions{NoEnsureRevision: true})
		}

		// If we fail to get the default branch due to cloning or being empty, we return nothing.
		if err != nil {
			if vcs.IsCloneInProgress(err) || gitserver.IsRevisionNotFound(err) {
				return nil, nil
			}
			return nil, err
		}

		return &GitRefResolver{repo: r, name: refName}, nil
	}
	r.defaultBranchOnce.Do(func() {
		r.defaultBranch, r.defaultBranchErr = do()
	})
	return r.defaultBranch, r.defaultBranchErr
}

func (r *RepositoryResolver) Language(ctx context.Context) (string, error) {
	// The repository language is the most common language at the HEAD commit of the repository.
	// Note: the repository database field is no longer updated as of
	// https://github.com/sourcegraph/sourcegraph/issues/2586, so we do not use it anymore and
	// instead compute the language on the fly.
	repo, err := r.repo(ctx)
	if err != nil {
		return "", err
	}

	commitID, err := backend.Repos.ResolveRev(ctx, repo, "")
	if err != nil {
		// Comment: Should we return a nil error?
		return "", err
	}

	inventory, err := backend.Repos.GetInventory(ctx, repo, commitID, false)
	if err != nil {
		return "", err
	}
	if len(inventory.Languages) == 0 {
		return "", err
	}
	return inventory.Languages[0].Name, nil
}

func (r *RepositoryResolver) Enabled() bool { return true }

// No clients that we know of read this field. Additionally on performance profiles
// the marshalling of timestamps is significant in our postgres client. So we
// deprecate the fields and return fake data for created_at.
// https://github.com/sourcegraph/sourcegraph/pull/4668
func (r *RepositoryResolver) CreatedAt() DateTime {
	return DateTime{Time: time.Now()}
}

func (r *RepositoryResolver) UpdatedAt() *DateTime {
	return nil
}

func (r *RepositoryResolver) URL() string {
<<<<<<< HEAD
	url := "/" + escapePathForURL(string(r.innerRepo.Name))
=======
	url := "/" + escapePathForURL(r.Name())
>>>>>>> 61bed0b1
	if r.rev != "" {
		url += "@" + escapePathForURL(r.rev)
	}
	return url
}

func (r *RepositoryResolver) ExternalURLs(ctx context.Context) ([]*externallink.Resolver, error) {
	repo, err := r.repo(ctx)
	if err != nil {
		return nil, err
	}
	return externallink.Repository(ctx, repo)
}

func (r *RepositoryResolver) Icon() string {
	return r.icon
}

func (r *RepositoryResolver) Rev() string {
	return r.rev
}

func (r *RepositoryResolver) Label() (Markdown, error) {
	var label string
	if r.rev != "" {
<<<<<<< HEAD
		label = string(r.innerRepo.Name) + "@" + r.rev
	} else {
		label = string(r.innerRepo.Name)
=======
		label = r.Name() + "@" + r.rev
	} else {
		label = r.Name()
>>>>>>> 61bed0b1
	}
	text := "[" + label + "](/" + label + ")"
	return Markdown(text), nil
}

func (r *RepositoryResolver) Detail() Markdown {
	return Markdown("Repository name match")
}

func (r *RepositoryResolver) Matches() []*searchResultMatchResolver {
	return nil
}

func (r *RepositoryResolver) ToRepository() (*RepositoryResolver, bool) { return r, true }
func (r *RepositoryResolver) ToFileMatch() (*FileMatchResolver, bool)   { return nil, false }
func (r *RepositoryResolver) ToCommitSearchResult() (*CommitSearchResultResolver, bool) {
	return nil, false
}

<<<<<<< HEAD
func (r *RepositoryResolver) searchResultURIs() (string, string) {
	return string(r.innerRepo.Name), ""
}

=======
>>>>>>> 61bed0b1
func (r *RepositoryResolver) resultCount() int32 {
	return 1
}

func (r *RepositoryResolver) Type(ctx context.Context) (*types.Repo, error) {
	return r.repo(ctx)
}

func (r *RepositoryResolver) hydrate(ctx context.Context) error {
	r.hydration.Do(func() {
		// Repositories with an empty creation date were created using RepoName.ToRepo(),
		// they only contain ID and name information.
		if !r.innerRepo.CreatedAt.IsZero() {
			return
		}

<<<<<<< HEAD
		log15.Debug("RepositoryResolver.hydrate", "repo.ID", r.innerRepo.ID)

		var repo *types.Repo
		repo, r.err = db.Repos.Get(ctx, r.innerRepo.ID)
=======
		log15.Debug("RepositoryResolver.hydrate", "repo.ID", r.IDInt32())

		var repo *types.Repo
		repo, r.err = db.Repos.Get(ctx, r.IDInt32())
>>>>>>> 61bed0b1
		if r.err == nil {
			r.innerRepo = repo
		}
	})

	return r.err
}

func (r *RepositoryResolver) LSIFUploads(ctx context.Context, args *LSIFUploadsQueryArgs) (LSIFUploadConnectionResolver, error) {
	return EnterpriseResolvers.codeIntelResolver.LSIFUploadsByRepo(ctx, &LSIFRepositoryUploadsQueryArgs{
		LSIFUploadsQueryArgs: args,
		RepositoryID:         r.ID(),
	})
}

func (r *RepositoryResolver) LSIFIndexes(ctx context.Context, args *LSIFIndexesQueryArgs) (LSIFIndexConnectionResolver, error) {
	return EnterpriseResolvers.codeIntelResolver.LSIFIndexesByRepo(ctx, &LSIFRepositoryIndexesQueryArgs{
		LSIFIndexesQueryArgs: args,
		RepositoryID:         r.ID(),
	})
}

func (r *RepositoryResolver) IndexConfiguration(ctx context.Context) (IndexConfigurationResolver, error) {
	return EnterpriseResolvers.codeIntelResolver.IndexConfiguration(ctx, r.ID())
}

type AuthorizedUserArgs struct {
	RepositoryID graphql.ID
	Permission   string
	First        int32
	After        *string
}

type RepoAuthorizedUserArgs struct {
	RepositoryID graphql.ID
	*AuthorizedUserArgs
}

func (r *RepositoryResolver) AuthorizedUsers(ctx context.Context, args *AuthorizedUserArgs) (UserConnectionResolver, error) {
	return EnterpriseResolvers.authzResolver.AuthorizedUsers(ctx, &RepoAuthorizedUserArgs{
		RepositoryID:       r.ID(),
		AuthorizedUserArgs: args,
	})
}

func (r *RepositoryResolver) PermissionsInfo(ctx context.Context) (PermissionsInfoResolver, error) {
	return EnterpriseResolvers.authzResolver.RepositoryPermissionsInfo(ctx, r.ID())
}

func (*schemaResolver) AddPhabricatorRepo(ctx context.Context, args *struct {
	Callsign string
	Name     *string
	// TODO(chris): Remove URI in favor of Name.
	URI *string
	URL string
}) (*EmptyResponse, error) {
	if args.Name != nil {
		args.URI = args.Name
	}

	_, err := db.Phabricator.CreateIfNotExists(ctx, args.Callsign, api.RepoName(*args.URI), args.URL)
	if err != nil {
		log15.Error("adding phabricator repo", "callsign", args.Callsign, "name", args.URI, "url", args.URL)
	}
	return nil, err
}

func (*schemaResolver) ResolvePhabricatorDiff(ctx context.Context, args *struct {
	RepoName    string
	DiffID      int32
	BaseRev     string
	Patch       *string
	AuthorName  *string
	AuthorEmail *string
	Description *string
	Date        *string
}) (*GitCommitResolver, error) {
	repo, err := db.Repos.GetByName(ctx, api.RepoName(args.RepoName))
	if err != nil {
		return nil, err
	}
	targetRef := fmt.Sprintf("phabricator/diff/%d", args.DiffID)
	getCommit := func() (*GitCommitResolver, error) {
		// We first check via the vcsrepo api so that we can toggle
		// NoEnsureRevision. We do this, otherwise RepositoryResolver.Commit
		// will try and fetch it from the remote host. However, this is not on
		// the remote host since we created it.
		_, err = git.ResolveRevision(ctx, repo.Name, targetRef, git.ResolveRevisionOptions{
			NoEnsureRevision: true,
		})
		if err != nil {
			return nil, err
		}
		r := &RepositoryResolver{innerRepo: repo}
		return r.Commit(ctx, &RepositoryCommitArgs{Rev: targetRef})
	}

	// If we already created the commit
	if commit, err := getCommit(); commit != nil || (err != nil && !gitserver.IsRevisionNotFound(err)) {
		return commit, err
	}

	origin := ""
	if phabRepo, err := db.Phabricator.GetByName(ctx, api.RepoName(args.RepoName)); err == nil {
		origin = phabRepo.URL
	}

	if origin == "" {
		return nil, errors.New("unable to resolve the origin of the phabricator instance")
	}

	client, clientErr := makePhabClientForOrigin(ctx, origin)

	patch := ""
	if args.Patch != nil {
		patch = *args.Patch
	} else if client == nil {
		return nil, clientErr
	} else {
		diff, err := client.GetRawDiff(ctx, int(args.DiffID))
		// No diff contents were given and we couldn't fetch them
		if err != nil {
			return nil, err
		}

		patch = diff
	}

	var info *phabricator.DiffInfo
	if client != nil && (args.AuthorEmail == nil || args.AuthorName == nil || args.Date == nil) {
		info, err = client.GetDiffInfo(ctx, int(args.DiffID))
		// Not all the information was given and we couldn't fetch it
		if err != nil {
			return nil, err
		}
	} else {
		var description, authorName, authorEmail string
		if args.Description != nil {
			description = *args.Description
		}
		if args.AuthorName != nil {
			authorName = *args.AuthorName
		}
		if args.AuthorEmail != nil {
			authorEmail = *args.AuthorEmail
		}
		date, err := phabricator.ParseDate(*args.Date)
		if err != nil {
			return nil, err
		}

		info = &phabricator.DiffInfo{
			AuthorName:  authorName,
			AuthorEmail: authorEmail,
			Message:     description,
			Date:        *date,
		}
	}

	_, err = gitserver.DefaultClient.CreateCommitFromPatch(ctx, protocol.CreateCommitFromPatchRequest{
		Repo:       api.RepoName(args.RepoName),
		BaseCommit: api.CommitID(args.BaseRev),
		TargetRef:  targetRef,
		Patch:      patch,
		CommitInfo: protocol.PatchCommitInfo{
			AuthorName:  info.AuthorName,
			AuthorEmail: info.AuthorEmail,
			Message:     info.Message,
			Date:        info.Date,
		},
	})
	if err != nil {
		return nil, err
	}

	return getCommit()
}

func makePhabClientForOrigin(ctx context.Context, origin string) (*phabricator.Client, error) {
	opt := db.ExternalServicesListOptions{
		Kinds: []string{extsvc.KindPhabricator},
		LimitOffset: &db.LimitOffset{
			Limit: 500, // The number is randomly chosen
		},
	}
	for {
		svcs, err := db.ExternalServices.List(ctx, opt)
		if err != nil {
			return nil, errors.Wrap(err, "list")
		}
		if len(svcs) == 0 {
			break // No more results, exiting
		}
		opt.AfterID = svcs[len(svcs)-1].ID // Advance the cursor

		for _, svc := range svcs {
			cfg, err := extsvc.ParseConfig(svc.Kind, svc.Config)
			if err != nil {
				return nil, errors.Wrap(err, "parse config")
			}

			var conn *schema.PhabricatorConnection
			switch c := cfg.(type) {
			case *schema.PhabricatorConnection:
				conn = c
			default:
				log15.Error("makePhabClientForOrigin", "error", errors.Errorf("want *schema.PhabricatorConnection but got %T", cfg))
				continue
			}

			if conn.Url != origin {
				continue
			}

			if conn.Token == "" {
				return nil, errors.Errorf("no phabricator token was given for: %s", origin)
			}

			return phabricator.NewClient(ctx, conn.Url, conn.Token, nil)
		}

		if len(svcs) < opt.Limit {
			break // Less results than limit means we've reached end
		}
	}

	return nil, errors.Errorf("no phabricator was configured for: %s", origin)
}<|MERGE_RESOLUTION|>--- conflicted
+++ resolved
@@ -72,15 +72,11 @@
 }
 
 func (r *RepositoryResolver) ID() graphql.ID {
-<<<<<<< HEAD
-	return MarshalRepositoryID(r.innerRepo.ID)
-=======
 	return MarshalRepositoryID(r.IDInt32())
 }
 
 func (r *RepositoryResolver) IDInt32() api.RepoID {
 	return r.innerRepo.ID
->>>>>>> 61bed0b1
 }
 
 func MarshalRepositoryID(repo api.RepoID) graphql.ID { return relay.MarshalID("Repository", repo) }
@@ -178,21 +174,7 @@
 
 func (r *RepositoryResolver) DefaultBranch(ctx context.Context) (*GitRefResolver, error) {
 	do := func() (*GitRefResolver, error) {
-<<<<<<< HEAD
-		repo, err := r.repo(ctx)
-		if err != nil {
-			return nil, err
-		}
-
-		cachedRepo, err := backend.CachedGitRepo(ctx, repo)
-		if err != nil {
-			return nil, err
-		}
-
-		refBytes, _, exitCode, err := git.ExecSafe(ctx, *cachedRepo, []string{"symbolic-ref", "HEAD"})
-=======
 		refBytes, _, exitCode, err := git.ExecSafe(ctx, r.innerRepo.Name, []string{"symbolic-ref", "HEAD"})
->>>>>>> 61bed0b1
 		refName := string(bytes.TrimSpace(refBytes))
 
 		if err == nil && exitCode == 0 {
@@ -257,11 +239,7 @@
 }
 
 func (r *RepositoryResolver) URL() string {
-<<<<<<< HEAD
-	url := "/" + escapePathForURL(string(r.innerRepo.Name))
-=======
 	url := "/" + escapePathForURL(r.Name())
->>>>>>> 61bed0b1
 	if r.rev != "" {
 		url += "@" + escapePathForURL(r.rev)
 	}
@@ -287,15 +265,9 @@
 func (r *RepositoryResolver) Label() (Markdown, error) {
 	var label string
 	if r.rev != "" {
-<<<<<<< HEAD
-		label = string(r.innerRepo.Name) + "@" + r.rev
-	} else {
-		label = string(r.innerRepo.Name)
-=======
 		label = r.Name() + "@" + r.rev
 	} else {
 		label = r.Name()
->>>>>>> 61bed0b1
 	}
 	text := "[" + label + "](/" + label + ")"
 	return Markdown(text), nil
@@ -315,13 +287,6 @@
 	return nil, false
 }
 
-<<<<<<< HEAD
-func (r *RepositoryResolver) searchResultURIs() (string, string) {
-	return string(r.innerRepo.Name), ""
-}
-
-=======
->>>>>>> 61bed0b1
 func (r *RepositoryResolver) resultCount() int32 {
 	return 1
 }
@@ -338,17 +303,10 @@
 			return
 		}
 
-<<<<<<< HEAD
-		log15.Debug("RepositoryResolver.hydrate", "repo.ID", r.innerRepo.ID)
-
-		var repo *types.Repo
-		repo, r.err = db.Repos.Get(ctx, r.innerRepo.ID)
-=======
 		log15.Debug("RepositoryResolver.hydrate", "repo.ID", r.IDInt32())
 
 		var repo *types.Repo
 		repo, r.err = db.Repos.Get(ctx, r.IDInt32())
->>>>>>> 61bed0b1
 		if r.err == nil {
 			r.innerRepo = repo
 		}
