--- conflicted
+++ resolved
@@ -45,11 +45,6 @@
     ): VulnerabilityMatchConnection!
 
     """
-<<<<<<< HEAD
-    Returns a count of the vulnerability matches grouped by severity.
-    """
-    VulnerabilityMatchesSummaryCounts: VulnerabilityMatchesSummaryCount!
-=======
     Return known vulnerability matches grouped by repository.
     """
     vulnerabilityMatchesCountByRepository(
@@ -68,7 +63,11 @@
         """
         repositoryName: String
     ): VulnerabilityMatchCountByRepositoryConnection!
->>>>>>> fb39af37
+
+    """
+    Returns a count of the vulnerability matches grouped by severity.
+    """
+    VulnerabilityMatchesSummaryCounts: VulnerabilityMatchesSummaryCount!
 }
 
 """
@@ -282,7 +281,6 @@
 }
 
 """
-<<<<<<< HEAD
 A count of the severities of vulnerability matches.
 """
 type VulnerabilityMatchesSummaryCount {
@@ -310,7 +308,9 @@
     The number of repos with a severity
     """
     repository: Int!
-=======
+}
+
+"""
 A page of vulnerability matches grouped by repository.
 """
 type VulnerabilityMatchCountByRepositoryConnection {
@@ -347,5 +347,4 @@
     The vulnerability matches count.
     """
     matchCount: Int!
->>>>>>> fb39af37
 }