--- conflicted
+++ resolved
@@ -40,13 +40,10 @@
 }
 
 func TestSearchPagination_sliceSearchResults(t *testing.T) {
-	repo := func(name string) *types.Repo {
+	repoName := func(name string) *types.RepoName {
 		// Backcompat extract ID from name.
 		id := name[len(name)-1] - '0'
-		return &types.Repo{ID: api.RepoID(id), Name: api.RepoName(name)}
-	}
-	repoName := func(name string) *types.RepoName {
-		return &types.RepoName{Name: api.RepoName(name)}
+		return &types.RepoName{ID: api.RepoID(id), Name: api.RepoName(name)}
 	}
 	result := mkFileMatch
 	format := func(r slicedSearchResults) string {
@@ -71,30 +68,26 @@
 		return b.String()
 	}
 	sharedResult := []SearchResultResolver{
-		result(repo("org/repo1"), "a.go"),
-		result(repo("org/repo1"), "b.go"),
-		result(repo("org/repo1"), "c.go"),
-		result(repo("org/repo2"), "a.go"),
-		result(repo("org/repo2"), "b.go"),
-		result(repo("org/repo3"), "a.go"),
-		result(repo("org/repo4"), "a.go"),
-		result(repo("org/repo4"), "b.go"),
-		result(repo("org/repo4"), "c.go"),
-		result(repo("org/repo5"), "a.go"),
-		result(repo("org/repo5"), "b.go"),
-		result(repo("org/repo5"), "c.go"),
-		result(repo("org/repo5"), "d.go"),
-		result(repo("org/repo5"), "e.go"),
+		result(repoName("org/repo1"), "a.go"),
+		result(repoName("org/repo1"), "b.go"),
+		result(repoName("org/repo1"), "c.go"),
+		result(repoName("org/repo2"), "a.go"),
+		result(repoName("org/repo2"), "b.go"),
+		result(repoName("org/repo3"), "a.go"),
+		result(repoName("org/repo4"), "a.go"),
+		result(repoName("org/repo4"), "b.go"),
+		result(repoName("org/repo4"), "c.go"),
+		result(repoName("org/repo5"), "a.go"),
+		result(repoName("org/repo5"), "b.go"),
+		result(repoName("org/repo5"), "c.go"),
+		result(repoName("org/repo5"), "d.go"),
+		result(repoName("org/repo5"), "e.go"),
 	}
 	sharedCommon := &searchResultsCommon{
 		// Note: this is an intentionally unordered list to ensure we do not
 		// rely on the order of lists in common (which is not guaranteed by
 		// tests).
-<<<<<<< HEAD
-		repos: []*types.RepoName{repoName("org/repo1"), repoName("org/repo3"), repoName("org/repo2")},
-=======
-		repos: reposMap(repo("org/repo1"), repo("org/repo3"), repo("org/repo2")),
->>>>>>> 37bb63c1
+		repos: reposMap(repoName("org/repo1"), repoName("org/repo3"), repoName("org/repo2")),
 	}
 	tests := []struct {
 		name          string
@@ -128,17 +121,13 @@
 			limit:   3,
 			want: slicedSearchResults{
 				results: []SearchResultResolver{
-					result(repo("org/repo1"), "a.go"),
-					result(repo("org/repo1"), "b.go"),
-					result(repo("org/repo1"), "c.go"),
+					result(repoName("org/repo1"), "a.go"),
+					result(repoName("org/repo1"), "b.go"),
+					result(repoName("org/repo1"), "c.go"),
 				},
 				common: &searchResultsCommon{
 					resultCount: 3,
-<<<<<<< HEAD
-					repos:       []*types.RepoName{repoName("org/repo1")},
-=======
-					repos:       reposMap(repo("org/repo1")),
->>>>>>> 37bb63c1
+					repos:       reposMap(repoName("org/repo1")),
 					partial:     make(map[api.RepoID]struct{}),
 				},
 				resultOffset: 0,
@@ -153,16 +142,12 @@
 			limit:   2,
 			want: slicedSearchResults{
 				results: []SearchResultResolver{
-					result(repo("org/repo1"), "a.go"),
-					result(repo("org/repo1"), "b.go"),
+					result(repoName("org/repo1"), "a.go"),
+					result(repoName("org/repo1"), "b.go"),
 				},
 				common: &searchResultsCommon{
 					resultCount: 2,
-<<<<<<< HEAD
-					repos:       []*types.RepoName{repoName("org/repo1")},
-=======
-					repos:       reposMap(repo("org/repo1")),
->>>>>>> 37bb63c1
+					repos:       reposMap(repoName("org/repo1")),
 					partial:     make(map[api.RepoID]struct{}),
 				},
 				resultOffset: 2,
@@ -177,17 +162,13 @@
 			limit:   3,
 			want: slicedSearchResults{
 				results: []SearchResultResolver{
-					result(repo("org/repo2"), "a.go"),
-					result(repo("org/repo2"), "b.go"),
-					result(repo("org/repo3"), "a.go"),
+					result(repoName("org/repo2"), "a.go"),
+					result(repoName("org/repo2"), "b.go"),
+					result(repoName("org/repo3"), "a.go"),
 				},
 				common: &searchResultsCommon{
 					resultCount: 3,
-<<<<<<< HEAD
-					repos:       []*types.RepoName{repoName("org/repo2"), repoName("org/repo3")},
-=======
-					repos:       reposMap(repo("org/repo2"), repo("org/repo3")),
->>>>>>> 37bb63c1
+					repos:       reposMap(repoName("org/repo2"), repoName("org/repo3")),
 					partial:     make(map[api.RepoID]struct{}),
 				},
 				resultOffset: 0,
@@ -202,17 +183,13 @@
 			limit:   3,
 			want: slicedSearchResults{
 				results: []SearchResultResolver{
-					result(repo("org/repo1"), "c.go"),
-					result(repo("org/repo2"), "a.go"),
-					result(repo("org/repo2"), "b.go"),
+					result(repoName("org/repo1"), "c.go"),
+					result(repoName("org/repo2"), "a.go"),
+					result(repoName("org/repo2"), "b.go"),
 				},
 				common: &searchResultsCommon{
 					resultCount: 3,
-<<<<<<< HEAD
-					repos:       []*types.RepoName{repoName("org/repo1"), repoName("org/repo2")},
-=======
-					repos:       reposMap(repo("org/repo1"), repo("org/repo2")),
->>>>>>> 37bb63c1
+					repos:       reposMap(repoName("org/repo1"), repoName("org/repo2")),
 					partial:     make(map[api.RepoID]struct{}),
 				},
 				resultOffset: 0,
@@ -222,36 +199,28 @@
 		{
 			name: "offset repo boundary fully consumed",
 			results: []SearchResultResolver{
-				result(repo("org/repo1"), "a.go"),
-				result(repo("org/repo1"), "b.go"),
-				result(repo("org/repo1"), "c.go"),
-				result(repo("org/repo2"), "a.go"),
-				result(repo("org/repo2"), "b.go"),
-				result(repo("org/repo2"), "c.go"),
+				result(repoName("org/repo1"), "a.go"),
+				result(repoName("org/repo1"), "b.go"),
+				result(repoName("org/repo1"), "c.go"),
+				result(repoName("org/repo2"), "a.go"),
+				result(repoName("org/repo2"), "b.go"),
+				result(repoName("org/repo2"), "c.go"),
 			},
 			common: &searchResultsCommon{
-<<<<<<< HEAD
-				repos:       []*types.RepoName{repoName("org/repo1"), repoName("org/repo2")},
-=======
-				repos:       reposMap(repo("org/repo1"), repo("org/repo2")),
->>>>>>> 37bb63c1
+				repos:       reposMap(repoName("org/repo1"), repoName("org/repo2")),
 				resultCount: 3,
 			},
 			offset: 3,
 			limit:  3,
 			want: slicedSearchResults{
 				results: []SearchResultResolver{
-					result(repo("org/repo2"), "a.go"),
-					result(repo("org/repo2"), "b.go"),
-					result(repo("org/repo2"), "c.go"),
+					result(repoName("org/repo2"), "a.go"),
+					result(repoName("org/repo2"), "b.go"),
+					result(repoName("org/repo2"), "c.go"),
 				},
 				common: &searchResultsCommon{
 					resultCount: 3,
-<<<<<<< HEAD
-					repos:       []*types.RepoName{repoName("org/repo2")},
-=======
-					repos:       reposMap(repo("org/repo2")),
->>>>>>> 37bb63c1
+					repos:       reposMap(repoName("org/repo2")),
 					partial:     make(map[api.RepoID]struct{}),
 				},
 				resultOffset: 0,
@@ -266,15 +235,11 @@
 			limit:   1,
 			want: slicedSearchResults{
 				results: []SearchResultResolver{
-					result(repo("org/repo1"), "b.go"),
+					result(repoName("org/repo1"), "b.go"),
 				},
 				common: &searchResultsCommon{
 					resultCount: 1,
-<<<<<<< HEAD
-					repos:       []*types.RepoName{repoName("org/repo1")},
-=======
-					repos:       reposMap(repo("org/repo1")),
->>>>>>> 37bb63c1
+					repos:       reposMap(repoName("org/repo1")),
 					partial:     make(map[api.RepoID]struct{}),
 				},
 				resultOffset: 2,
@@ -299,15 +264,12 @@
 		}
 		return revs
 	}
-	repo := func(name string) *types.Repo {
+	repoName := func(name string) *types.RepoName {
 		// Backcompat extract ID from name.
 		id := name[len(name)-1] - '0'
-		return &types.Repo{ID: api.RepoID(id), Name: api.RepoName(name)}
-	}
-	repoName := func(name string) *types.RepoName {
-		return &types.RepoName{Name: api.RepoName(name)}
-	}
-	result := func(repo *types.Repo, path, rev string) *FileMatchResolver {
+		return &types.RepoName{ID: api.RepoID(id), Name: api.RepoName(name)}
+	}
+	result := func(repo *types.RepoName, path, rev string) *FileMatchResolver {
 		fm := mkFileMatch(repo, path)
 		fm.InputRev = &rev
 		return fm
@@ -333,7 +295,7 @@
 			for _, rev := range repoRev.Revs {
 				rev := rev.RevSpec
 				for i := 0; i < 3; i++ {
-					results = append(results, result(repoRev.Repo.ToRepo(), fmt.Sprintf("some/file%d.go", i), rev))
+					results = append(results, result(repoRev.Repo, fmt.Sprintf("some/file%d.go", i), rev))
 				}
 			}
 			common.repos[repoRev.Repo.ID] = repoRev.Repo
@@ -371,23 +333,19 @@
 			},
 			wantCursor: &searchCursor{RepositoryOffset: 2, ResultOffset: 4},
 			wantResults: []SearchResultResolver{
-				result(repo("1"), "some/file0.go", "master"),
-				result(repo("1"), "some/file1.go", "master"),
-				result(repo("1"), "some/file2.go", "master"),
-				result(repo("2"), "some/file0.go", "master"),
-				result(repo("2"), "some/file1.go", "master"),
-				result(repo("2"), "some/file2.go", "master"),
-				result(repo("3"), "some/file0.go", "master"),
-				result(repo("3"), "some/file1.go", "master"),
-				result(repo("3"), "some/file2.go", "master"),
-				result(repo("3"), "some/file0.go", "feature"),
-			},
-			wantCommon: &searchResultsCommon{
-<<<<<<< HEAD
-				repos:       []*types.RepoName{repoName("1"), repoName("2"), repoName("3")},
-=======
-				repos:       reposMap(repo("1"), repo("2"), repo("3")),
->>>>>>> 37bb63c1
+				result(repoName("1"), "some/file0.go", "master"),
+				result(repoName("1"), "some/file1.go", "master"),
+				result(repoName("1"), "some/file2.go", "master"),
+				result(repoName("2"), "some/file0.go", "master"),
+				result(repoName("2"), "some/file1.go", "master"),
+				result(repoName("2"), "some/file2.go", "master"),
+				result(repoName("3"), "some/file0.go", "master"),
+				result(repoName("3"), "some/file1.go", "master"),
+				result(repoName("3"), "some/file2.go", "master"),
+				result(repoName("3"), "some/file0.go", "feature"),
+			},
+			wantCommon: &searchResultsCommon{
+				repos:       reposMap(repoName("1"), repoName("2"), repoName("3")),
 				partial:     map[api.RepoID]struct{}{},
 				resultCount: 10,
 			},
@@ -407,21 +365,17 @@
 			},
 			wantCursor: &searchCursor{RepositoryOffset: 5, ResultOffset: 0, Finished: true},
 			wantResults: []SearchResultResolver{
-				result(repo("3"), "some/file1.go", "feature"),
-				result(repo("3"), "some/file2.go", "feature"),
-				result(repo("4"), "some/file0.go", "master"),
-				result(repo("4"), "some/file1.go", "master"),
-				result(repo("4"), "some/file2.go", "master"),
-				result(repo("5"), "some/file0.go", "master"),
-				result(repo("5"), "some/file1.go", "master"),
-				result(repo("5"), "some/file2.go", "master"),
-			},
-			wantCommon: &searchResultsCommon{
-<<<<<<< HEAD
-				repos:   []*types.RepoName{repoName("3"), repoName("4"), repoName("5")},
-=======
-				repos:   reposMap(repo("3"), repo("4"), repo("5")),
->>>>>>> 37bb63c1
+				result(repoName("3"), "some/file1.go", "feature"),
+				result(repoName("3"), "some/file2.go", "feature"),
+				result(repoName("4"), "some/file0.go", "master"),
+				result(repoName("4"), "some/file1.go", "master"),
+				result(repoName("4"), "some/file2.go", "master"),
+				result(repoName("5"), "some/file0.go", "master"),
+				result(repoName("5"), "some/file1.go", "master"),
+				result(repoName("5"), "some/file2.go", "master"),
+			},
+			wantCommon: &searchResultsCommon{
+				repos:   reposMap(repoName("3"), repoName("4"), repoName("5")),
 				partial: map[api.RepoID]struct{}{},
 			},
 		},
@@ -441,14 +395,10 @@
 			},
 			wantCursor: &searchCursor{RepositoryOffset: 0, ResultOffset: 1},
 			wantResults: []SearchResultResolver{
-				result(repo("1"), "some/file0.go", "master"),
-			},
-			wantCommon: &searchResultsCommon{
-<<<<<<< HEAD
-				repos:       []*types.RepoName{repoName("1")},
-=======
-				repos:       reposMap(repo("1")),
->>>>>>> 37bb63c1
+				result(repoName("1"), "some/file0.go", "master"),
+			},
+			wantCommon: &searchResultsCommon{
+				repos:       reposMap(repoName("1")),
 				partial:     map[api.RepoID]struct{}{},
 				resultCount: 1,
 			},
@@ -469,14 +419,10 @@
 			},
 			wantCursor: &searchCursor{RepositoryOffset: 0, ResultOffset: 2},
 			wantResults: []SearchResultResolver{
-				result(repo("1"), "some/file1.go", "master"),
-			},
-			wantCommon: &searchResultsCommon{
-<<<<<<< HEAD
-				repos:       []*types.RepoName{repoName("1")},
-=======
-				repos:       reposMap(repo("1")),
->>>>>>> 37bb63c1
+				result(repoName("1"), "some/file1.go", "master"),
+			},
+			wantCommon: &searchResultsCommon{
+				repos:       reposMap(repoName("1")),
 				partial:     map[api.RepoID]struct{}{},
 				resultCount: 1,
 			},
@@ -537,13 +483,10 @@
 		}
 		return revs
 	}
-	repo := func(name string) *types.Repo {
+	repoName := func(name string) *types.RepoName {
 		// Backcompat extract ID from name.
 		id := name[len(name)-1] - '0'
-		return &types.Repo{ID: api.RepoID(id), Name: api.RepoName(name)}
-	}
-	repoName := func(name string) *types.RepoName {
-		return &types.RepoName{Name: api.RepoName(name)}
+		return &types.RepoName{ID: api.RepoID(id), Name: api.RepoName(name)}
 	}
 	result := mkFileMatch
 	repoRevs := func(name string, rev ...string) *search.RepositoryRevisions {
@@ -554,15 +497,15 @@
 	}
 	repoResults := map[string][]SearchResultResolver{
 		"1": {
-			result(repo("1"), "a.go"),
-			result(repo("1"), "b.go"),
+			result(repoName("1"), "a.go"),
+			result(repoName("1"), "b.go"),
 		},
 		"2": {
-			result(repo("2"), "a.go"),
-			result(repo("2"), "b.go"),
-			result(repo("2"), "c.go"),
-			result(repo("2"), "d.go"),
-			result(repo("2"), "e.go"),
+			result(repoName("2"), "a.go"),
+			result(repoName("2"), "b.go"),
+			result(repoName("2"), "c.go"),
+			result(repoName("2"), "d.go"),
+			result(repoName("2"), "e.go"),
 		},
 	}
 	searchRepos := []*search.RepositoryRevisions{
@@ -594,9 +537,9 @@
 			},
 			wantCursor: &searchCursor{RepositoryOffset: 1, ResultOffset: 1},
 			wantResults: []SearchResultResolver{
-				result(repo("1"), "a.go"),
-				result(repo("1"), "b.go"),
-				result(repo("2"), "a.go"),
+				result(repoName("1"), "a.go"),
+				result(repoName("1"), "b.go"),
+				result(repoName("2"), "a.go"),
 			},
 		},
 		{
@@ -607,9 +550,9 @@
 			},
 			wantCursor: &searchCursor{RepositoryOffset: 1, ResultOffset: 4},
 			wantResults: []SearchResultResolver{
-				result(repo("2"), "b.go"),
-				result(repo("2"), "c.go"),
-				result(repo("2"), "d.go"),
+				result(repoName("2"), "b.go"),
+				result(repoName("2"), "c.go"),
+				result(repoName("2"), "d.go"),
 			},
 		},
 		{
@@ -620,7 +563,7 @@
 			},
 			wantCursor: &searchCursor{RepositoryOffset: 2, ResultOffset: 0, Finished: true},
 			wantResults: []SearchResultResolver{
-				result(repo("2"), "e.go"),
+				result(repoName("2"), "e.go"),
 			},
 		},
 	}
@@ -658,13 +601,10 @@
 		}
 		return revs
 	}
-	repo := func(name string) *types.Repo {
+	repoName := func(name string) *types.RepoName {
 		// Backcompat extract ID from name.
 		id := name[len(name)-1] - 'a' + 1
-		return &types.Repo{ID: api.RepoID(id), Name: api.RepoName(name)}
-	}
-	repoName := func(name string) *types.RepoName {
-		return &types.RepoName{Name: api.RepoName(name)}
+		return &types.RepoName{ID: api.RepoID(id), Name: api.RepoName(name)}
 	}
 	result := mkFileMatch
 	repoRevs := func(name string, rev ...string) *search.RepositoryRevisions {
@@ -675,13 +615,13 @@
 	}
 	repoResults := map[string][]SearchResultResolver{
 		"a": {
-			result(repo("a"), "a.go"),
+			result(repoName("a"), "a.go"),
 		},
 		"c": {
-			result(repo("c"), "a.go"),
+			result(repoName("c"), "a.go"),
 		},
 		"f": {
-			result(repo("f"), "a.go"),
+			result(repoName("f"), "a.go"),
 		},
 	}
 	repoMissing := map[string]*types.RepoName{
@@ -704,11 +644,7 @@
 		for _, repoRev := range batch {
 			if res, ok := repoResults[string(repoRev.Repo.Name)]; ok {
 				results = append(results, res...)
-<<<<<<< HEAD
-				common.repos = append(common.repos, &types.RepoName{ID: repoRev.Repo.ID, Name: repoRev.Repo.Name})
-=======
-				common.repos[repoRev.Repo.ID] = repoRev.Repo
->>>>>>> 37bb63c1
+				common.repos[repoRev.Repo.ID] = &types.RepoName{ID: repoRev.Repo.ID, Name: repoRev.Repo.Name}
 			}
 			if missing, ok := repoMissing[string(repoRev.Repo.Name)]; ok {
 				common.missing = append(common.missing, missing)
@@ -738,15 +674,11 @@
 			},
 			wantCursor: &searchCursor{RepositoryOffset: 1, ResultOffset: 0},
 			wantResults: []SearchResultResolver{
-				result(repo("a"), "a.go"),
+				result(repoName("a"), "a.go"),
 			},
 			wantCommon: &searchResultsCommon{
 				partial:     map[api.RepoID]struct{}{},
-<<<<<<< HEAD
-				repos:       []*types.RepoName{repoName("a")},
-=======
-				repos:       reposMap(repo("a")),
->>>>>>> 37bb63c1
+				repos:       reposMap(repoName("a")),
 				resultCount: 1,
 			},
 		},
@@ -758,17 +690,12 @@
 			},
 			wantCursor: &searchCursor{RepositoryOffset: 3, ResultOffset: 0},
 			wantResults: []SearchResultResolver{
-				result(repo("c"), "a.go"),
+				result(repoName("c"), "a.go"),
 			},
 			wantCommon: &searchResultsCommon{
 				partial: map[api.RepoID]struct{}{},
-<<<<<<< HEAD
-				repos:   []*types.RepoName{repoName("c")},
+				repos:   reposMap(repoName("b"), repoName("c")),
 				missing: []*types.RepoName{repoName("b")},
-=======
-				repos:   reposMap(repo("b"), repo("c")),
-				missing: []*types.Repo{repo("b")},
->>>>>>> 37bb63c1
 			},
 		},
 		{
@@ -779,18 +706,13 @@
 			},
 			wantCursor: &searchCursor{RepositoryOffset: 3, ResultOffset: 0},
 			wantResults: []SearchResultResolver{
-				result(repo("a"), "a.go"),
-				result(repo("c"), "a.go"),
+				result(repoName("a"), "a.go"),
+				result(repoName("c"), "a.go"),
 			},
 			wantCommon: &searchResultsCommon{
 				partial: map[api.RepoID]struct{}{},
-<<<<<<< HEAD
-				repos:   []*types.RepoName{repoName("a"), repoName("c")},
+				repos:   reposMap(repoName("a"), repoName("b"), repoName("c")),
 				missing: []*types.RepoName{repoName("b")},
-=======
-				repos:   reposMap(repo("a"), repo("b"), repo("c")),
-				missing: []*types.Repo{repo("b")},
->>>>>>> 37bb63c1
 			},
 		},
 		{
@@ -801,21 +723,15 @@
 			},
 			wantCursor: &searchCursor{RepositoryOffset: 6, ResultOffset: 0, Finished: true},
 			wantResults: []SearchResultResolver{
-				result(repo("a"), "a.go"),
-				result(repo("c"), "a.go"),
-				result(repo("f"), "a.go"),
+				result(repoName("a"), "a.go"),
+				result(repoName("c"), "a.go"),
+				result(repoName("f"), "a.go"),
 			},
 			wantCommon: &searchResultsCommon{
 				partial: map[api.RepoID]struct{}{},
-<<<<<<< HEAD
-				repos:   []*types.RepoName{repoName("a"), repoName("c"), repoName("f")},
+				repos:   reposMap(repoName("a"), repoName("b"), repoName("c"), repoName("d"), repoName("e"), repoName("f")),
 				cloning: []*types.RepoName{repoName("d")},
 				missing: []*types.RepoName{repoName("b"), repoName("e")},
-=======
-				repos:   reposMap(repo("a"), repo("b"), repo("c"), repo("d"), repo("e"), repo("f")),
-				cloning: []*types.Repo{repo("d")},
-				missing: []*types.Repo{repo("b"), repo("e")},
->>>>>>> 37bb63c1
 			},
 		},
 	}
@@ -846,8 +762,8 @@
 	}
 }
 
-func reposMap(repos ...*types.Repo) map[api.RepoID]*types.Repo {
-	m := make(map[api.RepoID]*types.Repo, len(repos))
+func reposMap(repos ...*types.RepoName) map[api.RepoID]*types.RepoName {
+	m := make(map[api.RepoID]*types.RepoName, len(repos))
 	for _, r := range repos {
 		m[r.ID] = r
 	}
