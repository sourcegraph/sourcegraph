--- conflicted
+++ resolved
@@ -123,13 +123,8 @@
 				},
 				common: &searchResultsCommon{
 					resultCount: 3,
-<<<<<<< HEAD
 					repos:       []*types.RepoName{repoName("org/repo1")},
-					partial:     make(map[api.RepoName]struct{}),
-=======
-					repos:       []*types.Repo{repo("org/repo1")},
 					partial:     make(map[api.RepoID]struct{}),
->>>>>>> 61bed0b1
 				},
 				resultOffset: 0,
 				limitHit:     true,
@@ -148,13 +143,8 @@
 				},
 				common: &searchResultsCommon{
 					resultCount: 2,
-<<<<<<< HEAD
 					repos:       []*types.RepoName{repoName("org/repo1")},
-					partial:     make(map[api.RepoName]struct{}),
-=======
-					repos:       []*types.Repo{repo("org/repo1")},
 					partial:     make(map[api.RepoID]struct{}),
->>>>>>> 61bed0b1
 				},
 				resultOffset: 2,
 				limitHit:     true,
@@ -174,13 +164,8 @@
 				},
 				common: &searchResultsCommon{
 					resultCount: 3,
-<<<<<<< HEAD
 					repos:       []*types.RepoName{repoName("org/repo2"), repoName("org/repo3")},
-					partial:     make(map[api.RepoName]struct{}),
-=======
-					repos:       []*types.Repo{repo("org/repo2"), repo("org/repo3")},
 					partial:     make(map[api.RepoID]struct{}),
->>>>>>> 61bed0b1
 				},
 				resultOffset: 0,
 				limitHit:     true,
@@ -200,13 +185,8 @@
 				},
 				common: &searchResultsCommon{
 					resultCount: 3,
-<<<<<<< HEAD
 					repos:       []*types.RepoName{repoName("org/repo1"), repoName("org/repo2")},
-					partial:     make(map[api.RepoName]struct{}),
-=======
-					repos:       []*types.Repo{repo("org/repo1"), repo("org/repo2")},
 					partial:     make(map[api.RepoID]struct{}),
->>>>>>> 61bed0b1
 				},
 				resultOffset: 0,
 				limitHit:     true,
@@ -236,13 +216,8 @@
 				},
 				common: &searchResultsCommon{
 					resultCount: 3,
-<<<<<<< HEAD
 					repos:       []*types.RepoName{repoName("org/repo2")},
-					partial:     make(map[api.RepoName]struct{}),
-=======
-					repos:       []*types.Repo{repo("org/repo2")},
 					partial:     make(map[api.RepoID]struct{}),
->>>>>>> 61bed0b1
 				},
 				resultOffset: 0,
 				limitHit:     false,
@@ -260,13 +235,8 @@
 				},
 				common: &searchResultsCommon{
 					resultCount: 1,
-<<<<<<< HEAD
 					repos:       []*types.RepoName{repoName("org/repo1")},
-					partial:     make(map[api.RepoName]struct{}),
-=======
-					repos:       []*types.Repo{repo("org/repo1")},
 					partial:     make(map[api.RepoID]struct{}),
->>>>>>> 61bed0b1
 				},
 				resultOffset: 2,
 				limitHit:     true,
@@ -383,13 +353,8 @@
 				result(repo("3"), "some/file0.go", "feature"),
 			},
 			wantCommon: &searchResultsCommon{
-<<<<<<< HEAD
 				repos:       []*types.RepoName{repoName("1"), repoName("2"), repoName("3")},
-				partial:     map[api.RepoName]struct{}{},
-=======
-				repos:       []*types.Repo{repo("1"), repo("2"), repo("3")},
 				partial:     map[api.RepoID]struct{}{},
->>>>>>> 61bed0b1
 				resultCount: 10,
 			},
 		},
@@ -418,13 +383,8 @@
 				result(repo("5"), "some/file2.go", "master"),
 			},
 			wantCommon: &searchResultsCommon{
-<<<<<<< HEAD
 				repos:   []*types.RepoName{repoName("3"), repoName("4"), repoName("5")},
-				partial: map[api.RepoName]struct{}{},
-=======
-				repos:   []*types.Repo{repo("3"), repo("4"), repo("5")},
 				partial: map[api.RepoID]struct{}{},
->>>>>>> 61bed0b1
 			},
 		},
 		{
@@ -446,13 +406,8 @@
 				result(repo("1"), "some/file0.go", "master"),
 			},
 			wantCommon: &searchResultsCommon{
-<<<<<<< HEAD
 				repos:       []*types.RepoName{repoName("1")},
-				partial:     map[api.RepoName]struct{}{},
-=======
-				repos:       []*types.Repo{repo("1")},
 				partial:     map[api.RepoID]struct{}{},
->>>>>>> 61bed0b1
 				resultCount: 1,
 			},
 		},
@@ -475,13 +430,8 @@
 				result(repo("1"), "some/file1.go", "master"),
 			},
 			wantCommon: &searchResultsCommon{
-<<<<<<< HEAD
 				repos:       []*types.RepoName{repoName("1")},
-				partial:     map[api.RepoName]struct{}{},
-=======
-				repos:       []*types.Repo{repo("1")},
 				partial:     map[api.RepoID]struct{}{},
->>>>>>> 61bed0b1
 				resultCount: 1,
 			},
 		},
@@ -736,13 +686,8 @@
 				result(repo("a"), "a.go"),
 			},
 			wantCommon: &searchResultsCommon{
-<<<<<<< HEAD
-				partial:     map[api.RepoName]struct{}{},
+				partial:     map[api.RepoID]struct{}{},
 				repos:       []*types.RepoName{repoName("a")},
-=======
-				partial:     map[api.RepoID]struct{}{},
-				repos:       []*types.Repo{repo("a")},
->>>>>>> 61bed0b1
 				resultCount: 1,
 			},
 		},
@@ -757,15 +702,9 @@
 				result(repo("c"), "a.go"),
 			},
 			wantCommon: &searchResultsCommon{
-<<<<<<< HEAD
-				partial: map[api.RepoName]struct{}{},
+				partial: map[api.RepoID]struct{}{},
 				repos:   []*types.RepoName{repoName("c")},
 				missing: []*types.RepoName{repoName("b")},
-=======
-				partial: map[api.RepoID]struct{}{},
-				repos:   []*types.Repo{repo("c")},
-				missing: []*types.Repo{repo("b")},
->>>>>>> 61bed0b1
 			},
 		},
 		{
@@ -780,15 +719,9 @@
 				result(repo("c"), "a.go"),
 			},
 			wantCommon: &searchResultsCommon{
-<<<<<<< HEAD
-				partial: map[api.RepoName]struct{}{},
+				partial: map[api.RepoID]struct{}{},
 				repos:   []*types.RepoName{repoName("a"), repoName("c")},
 				missing: []*types.RepoName{repoName("b")},
-=======
-				partial: map[api.RepoID]struct{}{},
-				repos:   []*types.Repo{repo("a"), repo("c")},
-				missing: []*types.Repo{repo("b")},
->>>>>>> 61bed0b1
 			},
 		},
 		{
@@ -804,17 +737,10 @@
 				result(repo("f"), "a.go"),
 			},
 			wantCommon: &searchResultsCommon{
-<<<<<<< HEAD
-				partial: map[api.RepoName]struct{}{},
+				partial: map[api.RepoID]struct{}{},
 				repos:   []*types.RepoName{repoName("a"), repoName("c"), repoName("f")},
 				cloning: []*types.RepoName{repoName("d")},
 				missing: []*types.RepoName{repoName("b"), repoName("e")},
-=======
-				partial: map[api.RepoID]struct{}{},
-				repos:   []*types.Repo{repo("a"), repo("c"), repo("f")},
-				cloning: []*types.Repo{repo("d")},
-				missing: []*types.Repo{repo("b"), repo("e")},
->>>>>>> 61bed0b1
 			},
 		},
 	}
