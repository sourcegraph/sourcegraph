"""
The counts of changesets in certain states at a specific point in time.
"""
type ChangesetCounts {
    """
    The point in time these counts were recorded.
    """
    date: DateTime!
    """
    The total number of changesets.
    """
    total: Int!
    """
    The number of merged changesets.
    """
    merged: Int!
    """
    The number of closed changesets.
    """
    closed: Int!
    """
    The number of draft changesets (independent of review state).
    """
    draft: Int!
    """
    The number of open changesets (independent of review state).
    """
    open: Int!
    """
    The number of changesets that are both open and approved.
    """
    openApproved: Int!
    """
    The number of changesets that are both open and have requested changes.
    """
    openChangesRequested: Int!
    """
    The number of changesets that are both open and are pending review.
    """
    openPending: Int!
}

"""
The publication state of a changeset on Sourcegraph
"""
enum ChangesetPublicationState {
    """
    The changeset has not yet been created on the code host.
    """
    UNPUBLISHED
    """
    The changeset has been created on the code host.
    """
    PUBLISHED
}

"""
The reconciler state of a changeset on Sourcegraph
"""
enum ChangesetReconcilerState {
    """
    The changeset is scheduled, and will be enqueued when its turn comes in Sourcegraph's rollout window.
    """
    SCHEDULED
    """
    The changeset is enqueued for the reconciler to process it.
    """
    QUEUED

    """
    The changeset reconciler is currently computing the delta between the
    If a delta exists, the reconciler tries to update the state of the
    changeset on the code host and on Sourcegraph to the desired state.
    """
    PROCESSING

    """
    The changeset reconciler ran into a problem while processing the
    changeset and will retry it for a number of retries.
    """
    ERRORED
    """
    The changeset reconciler ran into a problem while processing the
    changeset that can't be fixed by retrying.
    """
    FAILED

    """
    The changeset is not enqueued for processing.
    """
    COMPLETED
}

"""
The state of a changeset on the code host on which it's hosted.
"""
enum ChangesetExternalState {
    DRAFT
    OPEN
    CLOSED
    MERGED
    READONLY
    DELETED
}

"""
The review state of a changeset.
"""
enum ChangesetReviewState {
    APPROVED
    CHANGES_REQUESTED
    PENDING
    COMMENTED
    DISMISSED
}

"""
The state of checks (e.g., for continuous integration) on a changeset.
"""
enum ChangesetCheckState {
    PENDING
    PASSED
    FAILED
}

"""
A label attached to a changeset on a code host.
"""
type ChangesetLabel {
    """
    The label's text.
    """
    text: String!
    """
    The label's color, as a hex color code without the . For example: "93ba13".
    """
    color: String!
    """
    An optional description of the label.
    """
    description: String
}

"""
The visual state a changeset is currently in.
"""
enum ChangesetState {
    """
    The changeset has not been marked as to be published.
    """
    UNPUBLISHED
    """
    The changeset reconciler ran into a problem while processing the
    changeset that can't be fixed by retrying.
    """
    FAILED
    """
    The changeset reconciler ran into a problem while processing the
    changeset and will retry it for a number of retries.
    """
    RETRYING
    """
    The changeset is scheduled, and will be enqueued when its turn comes in Sourcegraph's rollout window.
    """
    SCHEDULED
    """
    The changeset reconciler is currently computing the delta between the
    If a delta exists, the reconciler tries to update the state of the
    changeset on the code host and on Sourcegraph to the desired state.
    """
    PROCESSING
    """
    The changeset is published, not being reconciled and open on the code host.
    """
    OPEN
    """
    The changeset is published, not being reconciled and in draft state on the code host.
    """
    DRAFT
    """
    The changeset is published, not being reconciled and closed on the code host.
    """
    CLOSED
    """
    The changeset is published, not being reconciled and merged on the code host.
    """
    MERGED
    """
    The changeset is published, and is now read-only, most likely due to the
    repository being archived.
    """
    READONLY
    """
    The changeset is published, not being reconciled and has been deleted on the code host.
    """
    DELETED
}

"""
A changeset on a codehost.
"""
interface Changeset {
    """
    The unique ID for the changeset.
    """
    id: ID!

    """
    The batch changes that contain this changeset.
    """
    batchChanges(
        """
        Returns the first n batch changes from the list.
        """
        first: Int = 50
        """
        Opaque pagination cursor.
        """
        after: String
        """
        Only return batch changes in this state. If `states` is also specified, it will take precedence over `state`.
        """
        state: BatchChangeState
        """
        Only return batch changes in any of these states. If `state` is also specified, `states` will take precedence over it.
        """
        states: [BatchChangeState!]
        """
        Only include batch changes that the viewer can administer.
        """
        viewerCanAdminister: Boolean
    ): BatchChangeConnection!

    """
    The publication state of the changeset.
    """
    publicationState: ChangesetPublicationState!
        @deprecated(reason: "Use state instead. This field is deprecated and will be removed in a future release.")

    """
    The reconciler state of the changeset.
    """
    reconcilerState: ChangesetReconcilerState!
        @deprecated(reason: "Use state instead. This field is deprecated and will be removed in a future release.")

    """
    The external state of the changeset, or null when not yet published to the code host.
    """
    externalState: ChangesetExternalState
        @deprecated(reason: "Use state instead. This field is deprecated and will be removed in a future release.")

    """
    The state of the changeset.
    """
    state: ChangesetState!

    """
    The date and time when the changeset was created.
    """
    createdAt: DateTime!

    """
    The date and time when the changeset was updated.
    """
    updatedAt: DateTime!

    """
    The date and time when the next changeset sync is scheduled, or null if none is scheduled.
    """
    nextSyncAt: DateTime
}

"""
A changeset on a code host that the user does not have access to.
"""
type HiddenExternalChangeset implements Node & Changeset {
    """
    The unique ID for the changeset.
    """
    id: ID!

    """
    The batch changes that contain this changeset.
    """
    batchChanges(
        """
        Returns the first n batch changes from the list.
        """
        first: Int = 50
        """
        Opaque pagination cursor.
        """
        after: String
        """
        Only return batch changes in this state. If `states` is also specified, it will take precedence over `state`.
        """
        state: BatchChangeState
        """
        Only return batch changes in any of these states. If `state` is also specified, `states` will take precedence over it.
        """
        states: [BatchChangeState!]
        """
        Only include batch changes that the viewer can administer.
        """
        viewerCanAdminister: Boolean
    ): BatchChangeConnection!

    """
    The publication state of the changeset.
    """
    publicationState: ChangesetPublicationState!
        @deprecated(reason: "Use state instead. This field is deprecated and will be removed in a future release.")

    """
    The reconciler state of the changeset.
    """
    reconcilerState: ChangesetReconcilerState!
        @deprecated(reason: "Use state instead. This field is deprecated and will be removed in a future release.")

    """
    The external state of the changeset, or null when not yet published to the code host.
    """
    externalState: ChangesetExternalState
        @deprecated(reason: "Use state instead. This field is deprecated and will be removed in a future release.")

    """
    The state of the changeset.
    """
    state: ChangesetState!

    """
    The date and time when the changeset was created.
    """
    createdAt: DateTime!

    """
    The date and time when the changeset was updated.
    """
    updatedAt: DateTime!

    """
    The date and time when the next changeset sync is scheduled, or null if none is scheduled.
    """
    nextSyncAt: DateTime
}

"""
A changeset on a code host (e.g., a pull request on GitHub).
"""
type ExternalChangeset implements Node & Changeset {
    """
    The unique ID for the changeset.
    """
    id: ID!

    """
    The external ID that uniquely identifies this ExternalChangeset on the
    code host. For example, on GitHub this is the pull request number. This is only set once the changeset is published on the code host.
    """
    externalID: String

    """
    The repository changed by this changeset.
    """
    repository: Repository!

    """
    The batch changes that contain this changeset.
    """
    batchChanges(
        """
        Returns the first n batch changes from the list.
        """
        first: Int = 50
        """
        Opaque pagination cursor.
        """
        after: String
        """
        Only return batch changes in this state. If `states` is also specified, it will take precedence over `state`.
        """
        state: BatchChangeState
        """
        Only return batch changes in any of these states. If `state` is also specified, `states` will take precedence over it.
        """
        states: [BatchChangeState!]
        """
        Only include batch changes that the viewer can administer.
        """
        viewerCanAdminister: Boolean
    ): BatchChangeConnection!

    """
    The events belonging to this changeset.
    """
    events(first: Int = 50, after: String): ChangesetEventConnection!

    """
    The date and time when the changeset was created.
    """
    createdAt: DateTime!

    """
    The date and time when the changeset was updated.
    """
    updatedAt: DateTime!

    """
    The date and time when the next changeset sync is scheduled, or null if none is scheduled or when the initial sync hasn't happened.
    """
    nextSyncAt: DateTime

    """
    The time the changeset is expected to be enqueued at. This is an estimate, and may change depending on other code host and Batch Changes activity.

    Null if the changeset is not currently scheduled.
    """
    scheduleEstimateAt: DateTime

    """
    The title of the changeset, or null if the data hasn't been synced from the code host yet.
    """
    title: String

    """
    The body of the changeset, or null if the data hasn't been synced from the code host yet.
    """
    body: String

    """
    The author of the changeset, or null if the data hasn't been synced from the code host yet,
    or the changeset has not yet been published.
    """
    author: Person

    """
    The publication state of the changeset.
    """
    publicationState: ChangesetPublicationState!
        @deprecated(reason: "Use state instead. This field is deprecated and will be removed in a future release.")

    """
    The reconciler state of the changeset.
    """
    reconcilerState: ChangesetReconcilerState!
        @deprecated(reason: "Use state instead. This field is deprecated and will be removed in a future release.")

    """
    The external state of the changeset, or null when not yet published to the code host.
    """
    externalState: ChangesetExternalState
        @deprecated(reason: "Use state instead. This field is deprecated and will be removed in a future release.")

    """
    The state of the changeset.
    """
    state: ChangesetState!

    """
    The labels attached to the changeset on the code host.
    """
    labels: [ChangesetLabel!]!

    """
    The external URL of the changeset on the code host. Not set when changeset state is UNPUBLISHED, externalState is DELETED, or the changeset's data hasn't been synced yet.
    """
    externalURL: ExternalLink

    """
    If the changeset was opened from a fork, this is the namespace of the fork
    (which will generally correspond to a user or organisation name on the code
    host).
    """
    forkNamespace: String

    """
    The review state of this changeset. This is only set once the changeset is published on the code host.
    """
    reviewState: ChangesetReviewState

    """
    The diff of this changeset, or null if the changeset is closed (without merging) or is already merged.
    """
    diff: RepositoryComparisonInterface

    """
    The diffstat of this changeset, or null if the changeset is closed
    (without merging) or is already merged. This data is also available
    indirectly through the diff field above, but if only the diffStat is
    required, this field is cheaper to access.
    """
    diffStat: DiffStat

    """
    The state of the checks (e.g., for continuous integration) on this changeset, or null if no
    checks have been configured.
    """
    checkState: ChangesetCheckState

    """
    An error that has occurred when publishing or updating the changeset. This is only set when the changeset state is ERRORED and the viewer can administer this changeset.
    """
    error: String

    """
    An error that has occured during the last sync of the changeset. Null, if was successful.
    """
    syncerError: String

    """
    The current changeset spec for this changeset. Use this to get access to the
    workspace execution that generated this changeset.

    Null if the changeset was only imported.
    """
    currentSpec: VisibleChangesetSpec
}

"""
Used in the batch change page for the overview component.
"""
type ChangesetsStats {
    """
    The count of unpublished changesets.
    """
    unpublished: Int!
    """
    The count of draft changesets.
    """
    draft: Int!
    """
    The count of open changesets.
    """
    open: Int!
    """
    The count of merged changesets.
    """
    merged: Int!
    """
    The count of closed changesets.
    """
    closed: Int!
    """
    The count of deleted changesets.
    """
    deleted: Int!
    """
    The count of changesets in retrying state.
    """
    retrying: Int!
    """
    The count of changesets in failed state.
    """
    failed: Int!
    """
    The count of changesets in the scheduled state.
    """
    scheduled: Int!
    """
    The count of changesets that are currently processing or enqueued to be.
    """
    processing: Int!
    """
    The count of archived changesets.
    """
    archived: Int!
    """
    The count of all changesets.
    """
    total: Int!
}

"""
Stats on all the changesets that have been applied to this repository by batch changes.
"""
type RepoChangesetsStats {
    """
    The count of unpublished changesets.
    """
    unpublished: Int!
    """
    The count of draft changesets.
    """
    draft: Int!
    """
    The count of open changesets.
    """
    open: Int!
    """
    The count of merged changesets.
    """
    merged: Int!
    """
    The count of closed changesets.
    """
    closed: Int!
    """
    The count of all changesets.
    """
    total: Int!
}

"""
A list of changesets.
"""
type ChangesetConnection {
    """
    A list of changesets.
    """
    nodes: [Changeset!]!

    """
    The total number of changesets in the connection.
    """
    totalCount: Int!

    """
    Pagination information.
    """
    pageInfo: PageInfo!
}

"""
A changeset event in a code host (e.g., a comment on a pull request on GitHub).
"""
type ChangesetEvent implements Node {
    """
    The unique ID for the changeset event.
    """
    id: ID!

    """
    The changeset this event belongs to.
    """
    changeset: ExternalChangeset!

    """
    The date and time when the changeset was created.
    """
    createdAt: DateTime!
}

"""
A list of changeset events.
"""
type ChangesetEventConnection {
    """
    A list of changeset events.
    """
    nodes: [ChangesetEvent!]!

    """
    The total number of changeset events in the connection.
    """
    totalCount: Int!

    """
    Pagination information.
    """
    pageInfo: PageInfo!
}

"""
This enum declares all operations supported by the reconciler.
"""
enum ChangesetSpecOperation {
    """
    Push a new commit to the code host.
    """
    PUSH
    """
    Update the existing changeset on the codehost. This is purely the changeset resource on the code host,
    not the git commit. For updates to the commit, see 'PUSH'.
    """
    UPDATE
    """
    Move the existing changeset out of being a draft.
    """
    UNDRAFT
    """
    Publish a changeset to the codehost.
    """
    PUBLISH
    """
    Publish a changeset to the codehost as a draft changeset. (Only on supported code hosts).
    """
    PUBLISH_DRAFT
    """
    Sync the changeset with the current state on the codehost.
    """
    SYNC
    """
    Import an existing changeset from the code host with the ExternalID from the spec.
    """
    IMPORT
    """
    Close the changeset on the codehost.
    """
    CLOSE
    """
    Reopen the changeset on the codehost.
    """
    REOPEN
    """
    Internal operation to get around slow code host updates.
    """
    SLEEP
    """
    The changeset is removed from some of the associated batch changes.
    """
    DETACH
    """
    The changeset is kept in the batch change, but it's marked as archived.
    """
    ARCHIVE
    """
    The changeset is re-added to the batch change.
    """
    REATTACH
}

"""
Description of the current changeset state vs the changeset spec desired state.
"""
type ChangesetSpecDelta {
    """
    When run, the title of the changeset will be updated.
    """
    titleChanged: Boolean!
    """
    When run, the body of the changeset will be updated.
    """
    bodyChanged: Boolean!
    """
    When run, the changeset will be taken out of draft mode.
    """
    undraft: Boolean!
    """
    When run, the target branch of the changeset will be updated.
    """
    baseRefChanged: Boolean!
    """
    When run, a new commit will be created on the branch of the changeset.
    """
    diffChanged: Boolean!
    """
    When run, a new commit will be created on the branch of the changeset.
    """
    commitMessageChanged: Boolean!
    """
    When run, a new commit in the name of the specified author will be created on the branch of the changeset.
    """
    authorNameChanged: Boolean!
    """
    When run, a new commit in the name of the specified author will be created on the branch of the changeset.
    """
    authorEmailChanged: Boolean!
}

"""
The type of the changeset spec.
"""
enum ChangesetSpecType {
    """
    References an existing changeset on a code host to be imported.
    """
    EXISTING
    """
    References a branch and a patch to be applied to create the changeset from.
    """
    BRANCH
}

"""
A changeset spec is an immutable description of the desired state of a changeset in a batch change. To
create a changeset spec, use the createChangesetSpec mutation.
"""
interface ChangesetSpec {
    """
    The unique ID for a changeset spec.

    The ID is unguessable (i.e., long and randomly generated, not sequential). This is important
    even though repository permissions also apply to viewers of changeset specs, because being
    allowed to view a repository should not entitle a person to view all not-yet-published
    changesets for that repository. Consider a batch change to fix a security vulnerability: the
    batch change author may prefer to prepare all of the changesets in private so that the window
    between revealing the problem and merging the fixes is as short as possible.
    """
    id: ID!

    """
    The type of changeset spec.
    """
    type: ChangesetSpecType!

    """
    The date, if any, when this changeset spec expires and is automatically purged. A changeset
    spec never expires (and this field is null) if its batch spec has been applied.
    """
    expiresAt: DateTime
}

"""
A changeset spec is an immutable description of the desired state of a changeset in a batch change. To
create a changeset spec, use the createChangesetSpec mutation.
"""
type HiddenChangesetSpec implements ChangesetSpec & Node {
    """
    The unique ID for a changeset spec.

    The ID is unguessable (i.e., long and randomly generated, not sequential). This is important
    even though repository permissions also apply to viewers of changeset specs, because being
    allowed to view a repository should not entitle a person to view all not-yet-published
    changesets for that repository. Consider a batch change to fix a security vulnerability: the
    batch change author may prefer to prepare all of the changesets in private so that the window
    between revealing the problem and merging the fixes is as short as possible.
    """
    id: ID!

    """
    The type of changeset spec.
    """
    type: ChangesetSpecType!

    """
    The date, if any, when this changeset spec expires and is automatically purged. A changeset
    spec never expires (and this field is null) if its batch spec has been applied.
    """
    expiresAt: DateTime
}

"""
A changeset spec is an immutable description of the desired state of a changeset in a batch change. To
create a changeset spec, use the createChangesetSpec mutation.
"""
type VisibleChangesetSpec implements ChangesetSpec & Node {
    """
    The unique ID for a changeset spec.

    The ID is unguessable (i.e., long and randomly generated, not sequential). This is important
    even though repository permissions also apply to viewers of changeset specs, because being
    allowed to view a repository should not entitle a person to view all not-yet-published
    changesets for that repository. Consider a batch change to fix a security vulnerability: the
    batch change author may prefer to prepare all of the changesets in private so that the window
    between revealing the problem and merging the fixes is as short as possible.
    """
    id: ID!

    """
    The type of changeset spec.
    """
    type: ChangesetSpecType!

    """
    The description of the changeset.
    """
    description: ChangesetDescription!

    """
    The date, if any, when this changeset spec expires and is automatically purged. A changeset
    spec never expires (and this field is null) if its batch spec has been applied.
    """
    expiresAt: DateTime

    """
    The fork the changeset will be pushed to, if any.
    """
    forkTarget: ForkTarget

    """
    The workspace this resulted from. Null, if not run server-side.
    """
    workspace: BatchSpecWorkspace
}

"""
All possible types of changesets that can be specified in a changeset spec.
"""
union ChangesetDescription = ExistingChangesetReference | GitBranchChangesetDescription

"""
A reference to a changeset that already exists on a code host (and was not created by the
batch change).
"""
type ExistingChangesetReference {
    """
    The repository that contains the existing changeset on the code host.
    """
    baseRepository: Repository!

    """
    The ID that uniquely identifies the existing changeset on the code host.

    For GitHub and Bitbucket Server, this is the pull request number (as a string) in the
    base repository. For example, "1234" for PR 1234.
    """
    externalID: String!
}

"""
A quadruple that represents all possible states of the published value: true, false, 'draft', or null.
"""
scalar PublishedValue

"""
A description of a changeset that represents the proposal to merge one branch into another.
This is used to describe a pull request (on GitHub and Bitbucket Server).
"""
type GitBranchChangesetDescription {
    """
    The repository that this changeset spec is proposing to change.
    """
    baseRepository: Repository!

    """
    The full name of the Git ref in the base repository that this changeset is based on (and is
    proposing to be merged into). This ref must exist on the base repository. For example,
    "refs/heads/master" or "refs/heads/main".
    """
    baseRef: String!

    """
    The base revision this changeset is based on. It is the latest commit in
    baseRef at the time when the changeset spec was created.
    For example: "4095572721c6234cd72013fd49dff4fb48f0f8a4"
    """
    baseRev: String!

    """
    The repository that contains the branch with this changeset's changes.
    """
    headRepository: Repository!
        @deprecated(
            reason: "Unused. Sourcegraph does not populate a full repository when creating a changeset on a fork. Use VisibleChangesetSpec.fork or ExternalChangeset.forkNamespace instead."
        )

    """
    The full name of the Git ref that holds the changes proposed by this changeset. This ref will
    be created or updated with the commits. For example, "refs/heads/fix-foo" (for
    the Git branch "fix-foo").
    """
    headRef: String!

    """
    The title of the changeset on the code host.

    On Bitbucket Server or GitHub this is the title of the pull request.
    """
    title: String!

    """
    The body of the changeset on the code host.

    On Bitbucket Server or GitHub this is the body/description of the pull request.
    """
    body: String!

    """
    The Git commits with the proposed changes. These commits are pushed to the head ref.

    Only 1 commit is supported.
    """
    commits: [GitCommitDescription!]!

    """
    The total diff of the changeset diff.
    """
    diff: PreviewRepositoryComparison!

    """
    The diffstat of this changeset spec. This data is also available
    indirectly through the diff field above, but if only the diffStat is
    required, this field is cheaper to access.
    """
    diffStat: DiffStat!

    """
    Whether or not the changeset described here should be created right after
    applying the ChangesetSpec this description belongs to.

    If this is false, the changeset will only be created on Sourcegraph and
    can be previewed.

    Another ChangesetSpec with the same description, but "published: true",
    can later be applied to publish the changeset.
    """
    published: PublishedValue
}

"""
A description of a Git commit.
"""
type GitCommitDescription {
    """
    The full commit message.
    """
    message: String!

    """
    The first line of the commit message.
    """
    subject: String!

    """
    The contents of the commit message after the first line.
    """
    body: String

    """
    The Git commit author.
    """
    author: Person!

    """
    The commit diff (in unified diff format).

    The filenames must not be prefixed (e.g., with 'a/' and 'b/'). Tip: use 'git diff --no-prefix'
    to omit the prefix.
    """
    diff: String!
}

"""
A list of changeset specs.
"""
type ChangesetSpecConnection {
    """
    The total number of changeset specs in the connection.
    """
    totalCount: Int!
    """
    Pagination information.
    """
    pageInfo: PageInfo!
    """
    A list of changeset specs.
    """
    nodes: [ChangesetSpec!]!
}

"""
A preview for which actions applyBatchChange would result in when called at the point of time this preview was created at.
"""
union ChangesetApplyPreview = VisibleChangesetApplyPreview | HiddenChangesetApplyPreview

"""
A preview entry to a repository to which the user has access.
"""
union VisibleApplyPreviewTargets =
      VisibleApplyPreviewTargetsAttach
    | VisibleApplyPreviewTargetsUpdate
    | VisibleApplyPreviewTargetsDetach

"""
A preview entry where no changeset existed before matching the changeset spec.
"""
type VisibleApplyPreviewTargetsAttach {
    """
    The changeset spec from this entry.
    """
    changesetSpec: VisibleChangesetSpec!
}

"""
A preview entry where a changeset matches the changeset spec.
"""
type VisibleApplyPreviewTargetsUpdate {
    """
    The changeset spec from this entry.
    """
    changesetSpec: VisibleChangesetSpec!
    """
    The changeset from this entry.
    """
    changeset: ExternalChangeset!
}

"""
A preview entry where no changeset spec exists for the changeset currently in
the target batch change.
"""
type VisibleApplyPreviewTargetsDetach {
    """
    The changeset from this entry.
    """
    changeset: ExternalChangeset!
}

"""
A preview entry to a repository to which the user has no access.
"""
union HiddenApplyPreviewTargets =
      HiddenApplyPreviewTargetsAttach
    | HiddenApplyPreviewTargetsUpdate
    | HiddenApplyPreviewTargetsDetach

"""
A preview entry where no changeset existed before matching the changeset spec.
"""
type HiddenApplyPreviewTargetsAttach {
    """
    The changeset spec from this entry.
    """
    changesetSpec: HiddenChangesetSpec!
}

"""
A preview entry where a changeset matches the changeset spec.
"""
type HiddenApplyPreviewTargetsUpdate {
    """
    The changeset spec from this entry.
    """
    changesetSpec: HiddenChangesetSpec!
    """
    The changeset from this entry.
    """
    changeset: HiddenExternalChangeset!
}

"""
A preview entry where no changeset spec exists for the changeset currently in
the target batch change.
"""
type HiddenApplyPreviewTargetsDetach {
    """
    The changeset from this entry.
    """
    changeset: HiddenExternalChangeset!
}

"""
One preview entry in the list of all previews against a batch spec. Each mapping
between changeset specs and current changesets yields one of these. It describes
which operations are taken against which changeset spec and changeset to ensure the
desired state is met.
"""
type HiddenChangesetApplyPreview {
    """
    The operations to take to achieve the desired state.
    """
    operations: [ChangesetSpecOperation!]!

    """
    The delta between the current changeset state and what the new changeset spec
    envisions the changeset to look like.
    """
    delta: ChangesetSpecDelta!

    """
    The target entities in this preview entry.
    """
    targets: HiddenApplyPreviewTargets!
}

"""
One preview entry in the list of all previews against a batch spec. Each mapping
between changeset specs and current changesets yields one of these. It describes
which operations are taken against which changeset spec and changeset to ensure the
desired state is met.
"""
type VisibleChangesetApplyPreview {
    """
    The operations to take to achieve the desired state.
    """
    operations: [ChangesetSpecOperation!]!

    """
    The delta between the current changeset state and what the new changeset spec
    envisions the changeset to look like.
    """
    delta: ChangesetSpecDelta!

    """
    The target entities in this preview entry.
    """
    targets: VisibleApplyPreviewTargets!
}

"""
Aggregated stats on nodes in this connection.
"""
type ChangesetApplyPreviewConnectionStats {
    """
    The amount of new commits from the batch change in this operation.
    """
    push: Int!
    """
    The amount of existing changeset that will be updated from the batch change in this operation.
    """
    update: Int!
    """
    The amount of changesets that will be un-drafted from the batch change in this operation.
    """
    undraft: Int!
    """
    The amount of changesets that will be pubished from the batch change in this operation.
    """
    publish: Int!
    """
    The amount of changesets that will be published as a draft from the batch change in this operation.
    """
    publishDraft: Int!
    """
    The amount of changesets that will be synced from the batch change in this operation.
    """
    sync: Int!
    """
    The amount of changesets that will be imported from the batch change in this operation.
    """
    import: Int!
    """
    The amount of changesets that will be closed from the batch change in this operation.
    """
    close: Int!
    """
    The amount of changesets that will be re-opened from the batch change in this operation.
    """
    reopen: Int!
    """
    Internal operation to get around slow code host updates.
    """
    sleep: Int!
    """
    The amount of changesets that will be removed from the batch change in this operation.
    """
    detach: Int!
    """
    The amount of changesets that will be archived from the batch change in this operation.
    """
    archive: Int!
    """
    The amount of changesets that are added to the batch change in this operation.
    """
    added: Int!
    """
    The amount of changesets that are already attached to the batch change and modified in this operation.
    """
    modified: Int!
    """
    The amount of changesets that are disassociated from the batch change in this operation.
    """
    removed: Int!
    """
    The amount of changesets that will be re-added from the batch change in this operation.
    """
    reattach: Int!
}

"""
A list of preview entries.
"""
type ChangesetApplyPreviewConnection {
    """
    The total number of entries in the connection.
    """
    totalCount: Int!

    """
    Pagination information.
    """
    pageInfo: PageInfo!

    """
    A list of preview entries.
    """
    nodes: [ChangesetApplyPreview!]!

    """
    Stats on the elements in this connnection. Does not respect pagination parameters.
    """
    stats: ChangesetApplyPreviewConnectionStats!
}

"""
The target repository that a changeset will be pushed to, if it's not the origin
repository.
"""
type ForkTarget {
    """
    True if the remote target is a fork in the user namespace associated with
    the credential used to push the changeset.
    """
    pushUser: Boolean!

    """
    The specific named fork that the changeset will be pushed to.
    """
    namespace: String
}

extend type Mutation {
    """
    Upload a changeset spec that will be used in a future update to a batch change. The changeset spec
    is stored and can be referenced by its ID in the applyBatchChange mutation. Just uploading the
    changeset spec does not result in changes to the batch change or any of its changesets; you need
    to call applyBatchChange to use it.

    You can use this mutation to upload large changeset specs (e.g., containing large diffs) in
    individual HTTP requests. Then, in the eventual applyBatchChange call, you just refer to the
    changeset specs by their IDs. This lets you avoid problems when updating large batch changes where
    a large HTTP request body (e.g., with many large diffs in the changeset specs) would be
    rejected by the web server/proxy or would be very slow.

    The returned ChangesetSpec is immutable and expires after a certain period of time (if not
    used in a call to applyBatchChange), which can be queried on ChangesetSpec.expiresAt.
    """
    createChangesetSpec(
        """
        The raw changeset spec (as JSON). See
        https://sourcegraph.com/github.com/sourcegraph/sourcegraph/-/blob/schema/changeset_spec.schema.json
        for the JSON Schema that describes the structure of this input.
        """
        changesetSpec: String!
    ): ChangesetSpec!

    """
    Enqueue the given changeset for high-priority syncing.
    """
    syncChangeset(changeset: ID!): EmptyResponse!

    """
    Re-enqueue the changeset for processing by the reconciler. The changeset must be in FAILED state.
    """
    reenqueueChangeset(changeset: ID!): Changeset!

    """
    Create a batch change from a batch spec and locally computed changeset specs. The newly created
    batch change is returned.
    If a batch change in the same namespace with the same name already exists,
    an error with the error code ErrMatchingBatchChangeExists is returned.
    """
    createBatchChange(
        """
        The batch spec that describes the desired state of the batch change.
        It must be in COMPLETED state.
        """
        batchSpec: ID!

        """
        If set, these changeset specs will have their UI publication states set
        to the given values.

        An error will be returned if the same changeset spec ID is included
        more than once in the array, or if a changeset spec ID is included with
        a publication state set in its spec.
        """
        publicationStates: [ChangesetSpecPublicationStateInput!]
    ): BatchChange!

    """
    Create a batch spec that will be used to create a batch change (with the createBatchChange
    mutation), or to update an existing batch change (with the applyBatchChange mutation).

    The returned BatchSpec is immutable and expires after a certain period of time (if not used
    in a call to applyBatchChange), which can be queried on BatchSpec.expiresAt.

    If batch changes are unlicensed and the number of changesetSpecIDs is higher than what's allowed in
    the free tier, an error with the error code ErrBatchChangesUnlicensed is returned.
    """
    createBatchSpec(
        """
        The namespace (either a user or organization). A batch spec can only be applied to (or
        used to create) batch changes in this namespace.
        """
        namespace: ID!

        """
        The batch spec as YAML (or the equivalent JSON). See
        https://sourcegraph.com/github.com/sourcegraph/sourcegraph/-/blob/schema/batch_spec.schema.json
        for the JSON Schema that describes the structure of this input.
        """
        batchSpec: String!

        """
        Changeset specs that were locally computed and then uploaded using createChangesetSpec.
        """
        changesetSpecs: [ID!]!
    ): BatchSpec!

    """
    Creates a batch change with an empty batch spec, such as for drafting a new batch
    change. The user creating the batch change must have permission to create it in the
    namespace provided. Use `createBatchSpecFromRaw` and `replaceBatchSpecInput` to update
    the input batch spec after creating.
    """
    createEmptyBatchChange(
        """
        The namespace (either a user or organization) that this batch change should belong to.
        """
        namespace: ID!

        """
        The (unique) name to identify the batch change by in its namespace.
        """
        name: String!
    ): BatchChange!

    """
    Checks if a batch change with the specified name exists, if it doesn't, it creates a batch change
    with an empty batch spec otherwise returns the existing batch change, this is useful for drafting
    server-side batch changes with the src-cli tool.
    The user creating the batch change must have permission to create it in the
    namespace provided. Use `createBatchSpecFromRaw` and `replaceBatchSpecInput` to update
    the input batch spec after creating.
    """
    upsertEmptyBatchChange(
        """
        The namespace (either a user or organization) that this batch change should belong to.
        """
        namespace: ID!

        """
        The (unique) name to identify the batch change by in its namespace.
        """
        name: String!
    ): BatchChange!

    """
    Creates a batch spec and triggers a job to evaluate the workspaces. Consumers need to
    poll the batch spec until the resolution is completed to get a full list of all
    workspaces. This might become streaming so the results will come in over time.

    This mutation should be used when updating an existing batch change whose previous
    batch spec was already applied. When the previous batch spec was not yet applied, you
    can use `replaceBatchSpecInput` instead.
    """
    createBatchSpecFromRaw(
        """
        The raw batch spec as YAML (or the equivalent JSON). See
        https://sourcegraph.com/github.com/sourcegraph/sourcegraph/-/blob/schema/batch_spec.schema.json
        for the JSON Schema that describes the structure of this input.
        """
        batchSpec: String!

        """
        If true, repos with a .batchignore file will still be included.
        """
        allowIgnored: Boolean = false

        """
        If true, repos on unsupported codehosts will be included. Resulting changesets in these repos cannot
        be published.
        """
        allowUnsupported: Boolean = false

        """
        Right away set the execute flag.

        TODO: Not implemented yet.
        """
        execute: Boolean = false

        """
        Don't use cache entries.

        TODO: Not implemented yet.
        """
        noCache: Boolean = false

        """
        The namespace (either a user or organization). A batch spec can only be applied to (or
        used to create) batch changes in this namespace.
        """
        namespace: ID!
    ): BatchSpec!

    """
    Replaces the original input of the batch spec. All existing resolution jobs and
    workspaces are deleted and recreated in the background as the `on` section is
    evaluated. This mutation is used for overwriting existing resolutions on unapplied
    batch specs, so after typing in the editor, we don't create 10s of batch specs. The ID
    of the batch spec to update should NEVER be that of a batch spec that was already
    applied to a batch change, or it will be lost.

    For creating a new batch spec for a batch change whose previous spec was already
    applied, use `createBatchSpecFromRaw` instead.
    """
    replaceBatchSpecInput(
        """
        The ID of the batch spec resource to update.
        """
        previousSpec: ID!

        """
        The raw batch spec as YAML (or the equivalent JSON). See
        https://sourcegraph.com/github.com/sourcegraph/sourcegraph/-/blob/schema/batch_spec.schema.json
        for the JSON Schema that describes the structure of this input.
        """
        batchSpec: String!

        """
        If true, repos with a .batchignore file will still be included.
        """
        allowIgnored: Boolean = false

        """
        If true, repos on unsupported codehosts will be included. Resulting changesets in these repos cannot
        be published.
        """
        allowUnsupported: Boolean = false

        """
        Right away set the execute flag.

        TODO: Not implemented yet.
        """
        execute: Boolean = false

        """
        Don't use cache entries.

        TODO: Not implemented yet.
        """
        noCache: Boolean = false
    ): BatchSpec!

    """
    Creates or updates a batch spec based on the given namespace and name, then
    triggers a job to evaluate the workspaces.

    This is essentially a wrapper for `createBatchSpecFromRaw` and
    `replaceBatchSpecInput` to facilitate src-cli, and should not be used
    otherwise.
    """
    upsertBatchSpecInput(
        """
        The raw batch spec as YAML (or the equivalent JSON). See
        https://sourcegraph.com/github.com/sourcegraph/sourcegraph/-/blob/schema/batch_spec.schema.json
        for the JSON Schema that describes the structure of this input.
        """
        batchSpec: String!

        """
        If true, repos with a .batchignore file will still be included.
        """
        allowIgnored: Boolean = false

        """
        If true, repos on unsupported codehosts will be included. Resulting changesets in these repos cannot
        be published.
        """
        allowUnsupported: Boolean = false

        """
        Right away set the execute flag.

        TODO: Not implemented yet.
        """
        execute: Boolean = false

        """
        Don't use cache entries.

        TODO: Not implemented yet.
        """
        noCache: Boolean = false

        """
        The namespace (either a user or organization). A batch spec can only be applied to (or
        used to create) batch changes in this namespace.
        """
        namespace: ID!
    ): BatchSpec!

    """
    Deletes the batch spec. All associated jobs will be canceled, if still running.
    This is called by the client, whenever a new run is triggered, to support
    faster cleanups. We will also purge these in the background, but this'll be
    faster.
    """
    deleteBatchSpec(batchSpec: ID!): EmptyResponse!

    """
    Enqueue the workspaces that resulted from evaluation in
    `createBatchSpecFromRaw`to be executed. These will eventually be moved into
    running state. resolution is done, to support fast edits.
    Once the workspace resolution is done, workspace jobs are move to state QUEUED.
    If resolving is already done by the time this mutation is called, they are
    enqueued immediately.

    Must be invoked by the _same_ user that called createBatchSpecFromRaw before.
    Can only be invoked once.
    If workspace resolution fails, the running flag should be reset to false. API
    consumers can find this state by looking at BatchSpecWorkspaceResolution.failureMessage.

    TODO: This might be blocking with an error for now.
    """
    executeBatchSpec(
        """
        The ID of the batch spec.
        """
        batchSpec: ID!
        """
        Don't use cache entries.

        TODO: Not implemented yet.
        """
        noCache: Boolean = false
        """
        Right away set the autoApplyEnabled flag on the batch spec.

        TODO: Not implemented yet.
        """
        autoApply: Boolean = false
    ): BatchSpec!

    """
    Create or update a batch change from a batch spec and locally computed changeset specs. If no
    batch change exists in the namespace with the name given in the batch spec, a batch change will be
    created. Otherwise, the existing batch change will be updated. The batch change is returned.
    Closed batch changes cannot be applied to. In that case, an error with the error code ErrApplyClosedbatch change
    will be returned.
    """
    applyBatchChange(
        """
        The batch spec that describes the new desired state of the batch change.
        It must be in COMPLETED state.
        """
        batchSpec: ID!

        """
        If set, return an error if the batch change identified using the namespace and batch changeSpec
        parameters does not match the batch change with this ID. This lets callers use a stable ID
        that refers to a specific batch change during an edit session (and is not susceptible to
        conflicts if the underlying batch change is moved to a different namespace, renamed, or
        deleted). The returned error has the error code ErrEnsureBatchChangeFailed.
        """
        ensureBatchChange: ID

        """
        If set, these changeset specs will have their UI publication states set
        to the given values. This will overwrite any existing UI publication
        states on the changesets.

        An error will be returned if the same changeset spec ID is included
        more than once in the array, or if a changeset spec ID is included with
        a publication state set in its spec.
        """
        publicationStates: [ChangesetSpecPublicationStateInput!]
    ): BatchChange!

    """
    Close a batch change.
    """
    closeBatchChange(
        batchChange: ID!
        """
        Whether to close the changesets associated with this batch change on their respective code
        hosts. "Close" means the appropriate final state on the code host (e.g., "closed" on
        GitHub and "declined" on Bitbucket Server).
        """
        closeChangesets: Boolean = false
    ): BatchChange!

    """
    Move a batch change to a different namespace, or rename it in the current namespace.
    """
    moveBatchChange(batchChange: ID!, newName: String, newNamespace: ID): BatchChange!

    """
    Delete a batch change. A deleted batch change is completely removed and can't be un-deleted. The
    batch change's changesets are kept as-is; to close them, use the closeBatchChange mutation first.
    """
    deleteBatchChange(batchChange: ID!): EmptyResponse

    """
    Create a new credential for the given user for the given code host.
    If another token for that code host already exists, an error with the error code
    ErrDuplicateCredential is returned.
    """
    createBatchChangesCredential(
        """
        The user for which to create the credential. If null is provided, a site-wide credential is created.
        """
        user: ID

        """
        The kind of external service being configured.
        """
        externalServiceKind: ExternalServiceKind!

        """
        The URL of the external service being configured.
        """
        externalServiceURL: String!

        """
        The username associated with the credential, if required by the external
        service kind.
        """
        username: String

        """
        The credential to be stored. This can never be retrieved through the API and will be stored encrypted.
        """
        credential: String!
    ): BatchChangesCredential!

    """
    Hard-deletes a given credential.
    """
    deleteBatchChangesCredential(batchChangesCredential: ID!): EmptyResponse!

    """
    Detach archived changesets from a batch change.

    Experimental: This API is likely to change in the future.
    """
    detachChangesets(batchChange: ID!, changesets: [ID!]!): BulkOperation!

    """
    Comment on multiple changesets from a batch change.

    Experimental: This API is likely to change in the future.
    """
    createChangesetComments(batchChange: ID!, changesets: [ID!]!, body: String!): BulkOperation!

    """
    Reenqueue multiple changesets for processing.

    Experimental: This API is likely to change in the future.
    """
    reenqueueChangesets(batchChange: ID!, changesets: [ID!]!): BulkOperation!

    """
    Merge multiple changesets. If squash is true, the commits will be squashed
    into a single commit on code hosts that support squash-and-merge.

    Experimental: This API is likely to change in the future.
    """
    mergeChangesets(batchChange: ID!, changesets: [ID!]!, squash: Boolean = false): BulkOperation!

    """
    Close multiple changesets.

    Experimental: This API is likely to change in the future.
    """
    closeChangesets(batchChange: ID!, changesets: [ID!]!): BulkOperation!

    """
    Set the UI publication state for multiple changesets. If draft is true, the
    changesets are published as drafts, provided the code host supports it.

    Experimental: This API is likely to change in the future.
    """
    publishChangesets(batchChange: ID!, changesets: [ID!]!, draft: Boolean = false): BulkOperation!

    """
    Attempts to cancel the execution of the given batch spec. All workspace jobs
    that are QUEUED or PROCESSING will be cancelled. The execution must not have completed yet.
    """
    cancelBatchSpecExecution(batchSpec: ID!): BatchSpec!

    """
    Cancel a single workspace execution. Mostly useful in the "try out" UI, but
    can also be used at later stages. Must be in PROCESSING or QUEUED state.
    """
    cancelBatchSpecWorkspaceExecution(batchSpecWorkspaces: [ID!]!): EmptyResponse!

    """
    Requeue the workspaces for execution. Previous results and logs will be deleted and
    the executions are _replaced_. The workspaces must be in a final state (COMPLETED, FAILED)
    to be retryable.
    """
    retryBatchSpecWorkspaceExecution(batchSpecWorkspaces: [ID!]!): EmptyResponse!

    """
    Requeue all workspaces in the batch spec for execution. Previous results and
    logs will be deleted and the executions are _replaced_. The workspaces must be in
    a final state (COMPLETED, FAILED, CANCELED) to be retryable.

    If includeCompleted is set, then workspaces that successfully completed
    execution will also be retried and their changeset specs deleted.
    """
    retryBatchSpecExecution(batchSpec: ID!, includeCompleted: Boolean = false): BatchSpec!

    """
    Enqueue the workspace for execution. The workspace must not be running, and
    not be in a final state. This can be used for running single workspaces before
    running the full set.
    """
    enqueueBatchSpecWorkspaceExecution(batchSpecWorkspaces: [ID!]!): EmptyResponse!

    """
    Sets the autoApplyEnabled on the given batch spec. Must be in PROCESSING state.

    TODO: Not implemented yet.
    """
    toggleBatchSpecAutoApply(batchSpec: ID!, value: Boolean!): BatchSpec!
}

extend type Query {
    """
    A list of batch changes.
    """
    batchChanges(
        """
        Returns the first n batch changes from the list.
        """
        first: Int = 50
        """
        Opaque pagination cursor.
        """
        after: String
        """
        Only return batch changes in this state. If `states` is also specified, it will take precedence over `state`.
        """
        state: BatchChangeState
        """
        Only return batch changes in any of these states. If `state` is also specified, `states` will take precedence over it.
        """
        states: [BatchChangeState!]
        """
        Only include batch changes that the viewer can administer.
        """
        viewerCanAdminister: Boolean
    ): BatchChangeConnection!
    """
    Looks up a batch change by namespace and name.
    """
    batchChange(
        """
        The namespace where the batch change lives.
        """
        namespace: ID!
        """
        The batch changes name.
        """
        name: String!
    ): BatchChange

    """
    All globally configured code hosts usable with Batch Changes.
    """
    batchChangesCodeHosts(
        """
        Returns the first n code hosts from the list.
        """
        first: Int = 50
        """
        Opaque pagination cursor.
        """
        after: String
    ): BatchChangesCodeHostConnection!

    """
    Returns a list of available bulk operations for changesets belonging to a batch change.
    """
    availableBulkOperations(
        """
        The batch change the selected changesets belong to.
        """
        batchChange: ID!
        """
        The changesets to query for bulk operations applicable to.
        """
        changesets: [ID!]!
    ): [BulkOperationType!]!

    """
    A list of batch specs.


    Site-admin only.

    Experimental: This API is likely to change in the future.
    """
    batchSpecs(
        """
        Returns the first n batch specs from the list.
        """
        first: Int = 50
        """
        Opaque pagination cursor.
        """
        after: String
        """
        Include locally executed (i.e. with src-cli) batch specs in the list of specs returned.
        """
        includeLocallyExecutedSpecs: Boolean
    ): BatchSpecConnection!

    """
    Determines if a batch change credential is authorized for a code host.
    """
    checkBatchChangesCredential(batchChangesCredential: ID!): EmptyResponse!

    """
<<<<<<< HEAD
    Returns the max number of changesets are allowed for License that does not have the batch change feature.
    """
    maxUnlicensedChangesets: Int!
=======
    Takes the batch spec as input and resolves the workspaces for it, without persisting them.
    This endpoint is used in src-cli to resolve workspaces.
    """
    resolveWorkspacesForBatchSpec(batchSpec: String!): [ResolvedBatchSpecWorkspace!]!
}

"""
A not persisted resolved workspace, returned from resolveWorkspacesForBatchSpec.
"""
type ResolvedBatchSpecWorkspace {
    """
    The repository to run over.
    """
    repository: Repository!

    """
    The branch to run over.
    """
    branch: GitRef!

    """
    The path to run in.
    """
    path: String!

    """
    If true, only the files within the workspace will be fetched.
    """
    onlyFetchWorkspace: Boolean!

    """
    If true, this workspace has been skipped, because some rule forced this.
    For now, the only one is a .batchignore file existing in the repository.
    """
    ignored: Boolean!

    """
    If true, this workspace has been skipped, because the code host on which
    the repository is hosted is not supported.
    """
    unsupported: Boolean!

    """
    If this workspace was resolved based on a search, this is the list of paths
    to files that have been included in the search results.
    """
    searchResultPaths: [String!]!
>>>>>>> f816eeaf
}

"""
State of the workspace resolution.
"""
enum BatchSpecWorkspaceResolutionState {
    """
    Not yet started resolving. Will be picked up by a worker eventually.
    """
    QUEUED
    """
    Currently resolving workspaces.
    """
    PROCESSING
    """
    An error occured while resolving workspaces. Will be retried eventually.
    """
    ERRORED
    """
    A fatal error occured while resolving workspaces. No retries will be made.
    """
    FAILED
    """
    Resolving workspaces finished successfully.
    """
    COMPLETED
}

"""
Possible sort orderings for a workspace connection.
"""
enum WorkspacesSortOrder {
    """
    Sort by repository name in ascending order.
    """
    REPO_NAME_ASC
    """
    Sort by repository name in descending order.
    """
    REPO_NAME_DESC
}

"""
A bag for all info around resolving workspaces.
"""
type BatchSpecWorkspaceResolution {
    """
    Error message, if the evaluation failed.
    """
    failureMessage: String

    """
    Set when evaluating workspaces begins.
    """
    startedAt: DateTime

    """
    Set when evaluating workspaces finished.
    """
    finishedAt: DateTime

    """
    State of evaluating the workspaces.
    """
    state: BatchSpecWorkspaceResolutionState!

    """
    The actual list of determined workspaces.
    """
    workspaces(
        first: Int = 50
        after: String
        """
        Not implemented.
        """
        orderBy: WorkspacesSortOrder
        """
        Search for workspaces matching this query. Queries may include quoted substrings
        to match phrases, and words may be preceded by - to negate them.
        Currently, this supports searching repository names only.
        Repos that are not visible to the viewer will be omitted entirely when
        this argument is passed.
        """
        search: String
        """
        Filter workspaces by given state.
        """
        state: BatchSpecWorkspaceState
    ): BatchSpecWorkspaceConnection!

    """
    Returns the workspaces where most recently a step completed that yielded a diff.
    """
    recentlyCompleted(first: Int = 50, after: String): BatchSpecWorkspaceConnection!

    """
    Returns the most recently failed workspace executions.
    """
    recentlyErrored(first: Int = 50, after: String): BatchSpecWorkspaceConnection!
}

"""
Statistics on all workspaces in a connection.
"""
type BatchSpecWorkspacesStats {
    """
    Number of errored workspaces.
    """
    errored: Int!
    """
    Number of completed workspaces.
    """
    completed: Int!
    """
    Number of processing workspaces.
    """
    processing: Int!
    """
    Number of queued workspaces.
    """
    queued: Int!
    """
    Number of ignored workspaces.
    """
    ignored: Int!
}

"""
A list of workspaces.
"""
type BatchSpecWorkspaceConnection {
    """
    The total number of workspaces in the connection.
    """
    totalCount: Int!
    """
    Pagination information.
    """
    pageInfo: PageInfo!
    """
    A list of workspaces.
    """
    nodes: [BatchSpecWorkspace!]!
    """
    Statistics on the workspaces in this connection.
    """
    stats: BatchSpecWorkspacesStats!
}

"""
Configuration and execution summary of a batch spec execution. This is mostly
meant for internal consumption, for the timeline view.
"""
type BatchSpecWorkspaceStages {
    """
    Execution log entries related to setting up the workspace.
    """
    setup: [ExecutionLogEntry!]!

    """
    Execution log entry related to running src batch exec.
    This field is null, if the step had not been executed.
    """
    srcExec: ExecutionLogEntry

    """
    Execution log entries related to tearing down the workspace.
    """
    teardown: [ExecutionLogEntry!]!
}

"""
The states a workspace can be in.
"""
enum BatchSpecWorkspaceState {
    """
    The workspace will not be enqueued for execution, because either the
    workspace is unsupported/ignored or has 0 steps to execute.
    """
    SKIPPED
    """
    The workspace is not yet enqueued for execution.
    """
    PENDING
    """
    Not yet started executing. Will be picked up by a worker eventually.
    """
    QUEUED
    """
    Currently executing on the workspace.
    """
    PROCESSING
    """
    A fatal error occured while executing. No retries will be made.
    """
    FAILED
    """
    Execution finished successfully.
    """
    COMPLETED
    """
    Execution is being canceled. This is an async process.
    """
    CANCELING
    """
    Execution has been canceled.
    """
    CANCELED
}

"""
The common interface for a batch spec workspace. Depending on access to the repository,
either a HiddenBatchSpecWorkspace or a VisibleBatchSpecWorkspace will be serving this
interface.
"""
interface BatchSpecWorkspace {
    """
    The unique ID for the workspace.
    """
    id: ID!

    """
    Used for reverse querying.
    """
    batchSpec: BatchSpec!

    """
    If true, only the files within the workspace will be fetched.
    """
    onlyFetchWorkspace: Boolean!

    """
    If true, this workspace has been skipped, because some rule forced this.
    For now, the only one is a .batchignore file existing in the repository.
    """
    ignored: Boolean!

    """
    If true, this workspace has been skipped, because the code host on which
    the repository is hosted is not supported.
    """
    unsupported: Boolean!

    """
    Whether we found a task cache result.
    """
    cachedResultFound: Boolean!

    """
    How many steps had a cached result.
    """
    stepCacheResultCount: Int!

    """
    The time when the workspace was enqueued for processing. Null, if not yet enqueued.
    """
    queuedAt: DateTime

    """
    The time when the workspace started processing. Null, if not yet started.
    """
    startedAt: DateTime

    """
    The time when the workspace finished processing. Null, if not yet finished.
    """
    finishedAt: DateTime

    """
    The current state the workspace is in.
    """
    state: BatchSpecWorkspaceState!

    """
    The rank of this execution in the queue of the user. The value of this field is null if the
    execution has started.
    """
    placeInQueue: Int

    """
    The rank of this execution in the global queue. The value of this field is null if the
    execution has started.
    """
    placeInGlobalQueue: Int

    """
    The diff stat over all created changeset specs. Null, if not yet finished or
    failed.
    """
    diffStat: DiffStat
}

"""
A workspace to which the requesting user has access.
"""
type VisibleBatchSpecWorkspace implements BatchSpecWorkspace & Node {
    """
    The unique ID for the workspace.
    """
    id: ID!

    """
    The repository to run over.
    """
    repository: Repository!

    """
    Used for reverse querying.
    """
    batchSpec: BatchSpec!

    """
    The branch to run over.
    """
    branch: GitRef!

    """
    The path to run in.
    """
    path: String!

    """
    If true, only the files within the workspace will be fetched.
    """
    onlyFetchWorkspace: Boolean!

    """
    If true, this workspace has been skipped, because some rule forced this.
    For now, the only one is a .batchignore file existing in the repository.
    """
    ignored: Boolean!

    """
    If true, this workspace has been skipped, because the code host on which
    the repository is hosted is not supported.
    """
    unsupported: Boolean!

    """
    Whether we found a task cache result.
    """
    cachedResultFound: Boolean!

    """
    How many steps had a cached result.
    """
    stepCacheResultCount: Int!

    """
    Executor stages of running in this workspace. Null, if the execution hasn't
    started yet.
    """
    stages: BatchSpecWorkspaceStages

    """
    List of steps that will need to run over this workspace.
    """
    steps: [BatchSpecWorkspaceStep!]!

    """
    Get a specific step by its index. Index is 1-based.
    """
    step(index: Int!): BatchSpecWorkspaceStep

    """
    If this workspace was resolved based on a search, this is the list of paths
    to files that have been included in the search results.
    """
    searchResultPaths: [String!]!

    """
    The time when the workspace was enqueued for processing. Null, if not yet enqueued.
    """
    queuedAt: DateTime

    """
    The time when the workspace started processing. Null, if not yet started.
    """
    startedAt: DateTime

    """
    The time when the workspace finished processing. Null, if not yet finished.
    """
    finishedAt: DateTime

    """
    Optional failure message, set when the execution failed.
    """
    failureMessage: String

    """
    The current state the workspace is in.
    """
    state: BatchSpecWorkspaceState!

    """
    Populated, when the execution is finished. This is where you get the combined
    diffs.
    """
    changesetSpecs: [VisibleChangesetSpec!]

    """
    The rank of this execution in the queue of the user. The value of this field is null if the
    execution has started.
    """
    placeInQueue: Int

    """
    The rank of this execution in the global queue. The value of this field is null if the
    execution has started.
    """
    placeInGlobalQueue: Int

    """
    The diff stat over all created changeset specs. Null, if not yet finished or
    failed.
    """
    diffStat: DiffStat

    """
    The executor that picked up this job. Null, if the executor has been pruned
    from the data set or if the job has not started yet.
    Only available to site-admins.
    """
    executor: Executor
}

"""
A workspace to which the requesting user does not have access.
"""
type HiddenBatchSpecWorkspace implements BatchSpecWorkspace & Node {
    """
    The unique ID for the workspace.
    """
    id: ID!

    """
    Used for reverse querying.
    """
    batchSpec: BatchSpec!

    """
    If true, only the files within the workspace will be fetched.
    """
    onlyFetchWorkspace: Boolean!

    """
    If true, this workspace has been skipped, because some rule forced this.
    For now, the only one is a .batchignore file existing in the repository.
    """
    ignored: Boolean!

    """
    If true, this workspace has been skipped, because the code host on which
    the repository is hosted is not supported.
    """
    unsupported: Boolean!

    """
    Whether we found a task cache result.
    """
    cachedResultFound: Boolean!

    """
    How many steps had a cached result.
    """
    stepCacheResultCount: Int!

    """
    The time when the workspace was enqueued for processing. Null, if not yet enqueued.
    """
    queuedAt: DateTime

    """
    The time when the workspace started processing. Null, if not yet started.
    """
    startedAt: DateTime

    """
    The time when the workspace finished processing. Null, if not yet finished.
    """
    finishedAt: DateTime

    """
    The current state the workspace is in.
    """
    state: BatchSpecWorkspaceState!

    """
    The rank of this execution in the queue of the user. The value of this field is null if the
    execution has started.
    """
    placeInQueue: Int

    """
    The rank of this execution in the global queue. The value of this field is null if the
    execution has started.
    """
    placeInGlobalQueue: Int

    """
    The diff stat over all created changeset specs. Null, if not yet finished or
    failed.
    """
    diffStat: DiffStat
}

"""
Description of one step in the execution of a workspace.
"""
type BatchSpecWorkspaceStep {
    """
    The number of the step.
    """
    number: Int!

    """
    The command to run.
    """
    run: String!

    """
    The docker container image to use to run this command.
    """
    container: String!

    """
    The if condition, under which the step is executed. Null, if not set.
    """
    ifCondition: String

    """
    True, if a cached result has been found.
    """
    cachedResultFound: Boolean!

    """
    True, when the `if` condition evaluated that this step doesn't need to run.
    """
    skipped: Boolean!

    """
    The output logs, prefixed with either "stdout " or "stderr ". Null, if the
    step has not run yet.
    """
    outputLines(
        """
        Return the first N lines of logs.
        """
        first: Int = 500
        """
        Return the log lines after N lines.
        """
        after: Int
    ): [String!]

    """
    The time when the step started processing. Null, if not yet started.
    """
    startedAt: DateTime

    """
    The time when the step finished processing. Null, if not yet finished.
    """
    finishedAt: DateTime

    """
    The exit code of the command. Null, if not yet finished.
    """
    exitCode: Int

    """
    The environment variables passed to this step.
    """
    environment: [BatchSpecWorkspaceEnvironmentVariable!]!

    """
    The output variables the step produced. Null, if not yet finished.
    """
    outputVariables: [BatchSpecWorkspaceOutputVariable!]

    """
    The diff stat of the step result. Null, if not yet finished.
    """
    diffStat: DiffStat

    """
    The generated diff from this step. Null, if not yet finished.
    """
    diff: PreviewRepositoryComparison
}

"""
An output variable in a step.
"""
type BatchSpecWorkspaceOutputVariable {
    """
    The variable name.
    """
    name: String!
    """
    The variable value.
    """
    value: JSONValue!
}

"""
An enviroment variable passed to a command in a step.
"""
type BatchSpecWorkspaceEnvironmentVariable {
    """
    The variable name.
    """
    name: String!
    """
    The variable value.
    """
    value: String!
}

"""
The state of the batch change.
"""
enum BatchChangeState {
    OPEN
    CLOSED
    DRAFT
}

"""
A batch change is a set of related changes to apply to code across one or more repositories.
"""
type BatchChange implements Node {
    """
    The unique ID for the batch change.
    """
    id: ID!

    """
    The namespace where this batch change is defined.
    """
    namespace: Namespace!

    """
    The name of the batch change.
    """
    name: String!

    """
    The description (as Markdown).
    """
    description: String

    """
    The state of the batch change.
    """
    state: BatchChangeState!

    """
    The user that created the initial spec. In an org, this will be different from the namespace, or null if the user was deleted.
    """
    specCreator: User
        @deprecated(
            reason: "Unused. This always incorrectly returned the current batch specs creator, not the intial one. This field is deprecated and will be removed in a future release."
        )

    """
    The user who created the batch change initially by applying the spec for the first time, or null if the user was deleted.

    This is an alias of BatchChange.creator.
    """
    initialApplier: User
        @deprecated(reason: "Use creator instead. This field is deprecated and will be removed in a future release.")

    """
    The user who created the batch change, or null if the user was deleted.
    """
    creator: User

    """
    The user who last updated the batch change by applying a spec to this batch change.
    If the batch change hasn't been updated, the lastApplier is the initialApplier, or null if the user was deleted.
    """
    lastApplier: User

    """
    Whether the current user can edit or delete this batch change.
    """
    viewerCanAdminister: Boolean!

    """
    The URL to this batch change.
    """
    url: String!

    """
    The date and time when the batch change was created.
    """
    createdAt: DateTime!

    """
    The date and time when the batch change was updated. That can be by applying a spec, or by an internal process.
    For reading the time the batch change spec was changed last, see lastAppliedAt.
    """
    updatedAt: DateTime!

    """
    The date and time when the batch change was last updated with a new spec. Null, if a batch spec has never been
    applied yet.
    """
    lastAppliedAt: DateTime

    """
    The date and time when the batch change was closed. If set, applying a spec for this batch change will fail with an error.
    """
    closedAt: DateTime

    """
    Stats on all the changesets that are tracked in this batch change.
    """
    changesetsStats: ChangesetsStats!

    """
    The changesets in this batch change that already exist on the code host.
    """
    changesets(
        first: Int = 50
        """
        Opaque pagination cursor.
        """
        after: String
        """
        Only include changesets with any of the given reconciler states.
        """
        reconcilerState: [ChangesetReconcilerState!]
            @deprecated(
                reason: "Use state instead. This field is deprecated, has no effect, and will be removed in a future release."
            )
        """
        Only include changesets with the given publication state.
        """
        publicationState: ChangesetPublicationState
            @deprecated(
                reason: "Use state instead. This field is deprecated, has no effect, and will be removed in a future release."
            )
        """
        Only include changesets with the given external state.
        """
        externalState: ChangesetExternalState
            @deprecated(
                reason: "Use state instead. This field is deprecated, has no effect, and will be removed in a future release."
            )
        """
        Only include changesets with the given state.
        """
        state: ChangesetState
        """
        Query only changesets that are either open or draft. This is used on the close page to list changesets that remain open.
        When set, passing state is not allowed.
        """
        onlyClosable: Boolean
        """
        Only include changesets with the given review state.
        """
        reviewState: ChangesetReviewState
        """
        Only include changesets with the given check state.
        """
        checkState: ChangesetCheckState
        """
        Only return changesets that have been published by this batch change. Imported changesets will be omitted.
        """
        onlyPublishedByThisBatchChange: Boolean
        """
        Search for changesets matching this query. Queries may include quoted substrings to match phrases, and words may be preceded by - to negate them.
        """
        search: String
        """
        Only return changesets that are archived in this batch change.
        """
        onlyArchived: Boolean = false
        """
        Only include changesets belonging to the given repository.
        """
        repo: ID
    ): ChangesetConnection!

    """
    The changeset counts over time, in 1-day intervals backwards from the point in time given in
    the "to" parameter.
    """
    changesetCountsOverTime(
        """
        Only include changeset counts up to this point in time (inclusive). Defaults to BatchChange.createdAt.
        """
        from: DateTime
        """
        Only include changeset counts up to this point in time (inclusive). Defaults to the
        current time.
        """
        to: DateTime
        """
        Include archived changesets in the calculation.
        """
        includeArchived: Boolean = false
    ): [ChangesetCounts!]!

    """
    The diff stat for all the changesets in the batch change.
    """
    diffStat: DiffStat!

    """
    The last batch spec applied to this batch change, or an "empty" spec if the batch
    change has never had a spec applied.
    """
    currentSpec: BatchSpec!

    """
    The bulk operations that have been run over this batch change.
    """
    bulkOperations(
        """
        Returns the first n entries from the list.
        """
        first: Int = 50
        """
        Opaque pagination cursor.
        """
        after: String
        """
        Filter by createdAt value.
        """
        createdAfter: DateTime
    ): BulkOperationConnection!

    """
    The batch specs that have been running on this batch change.

    Site-admins can see all of them, non admins can only see batch specs that they
    created.
    """
    batchSpecs(
        """
        Returns the first n entries from the list.
        """
        first: Int = 50
        """
        Opaque pagination cursor.
        """
        after: String
        """
        Include locally executed (i.e. with src-cli) batch specs in the list of specs returned.
        """
        includeLocallyExecutedSpecs: Boolean
    ): BatchSpecConnection!
}

"""
A list of bulk operations.
"""
type BulkOperationConnection {
    """
    The total number of bulk operations in the connection.
    """
    totalCount: Int!

    """
    Pagination information.
    """
    pageInfo: PageInfo!

    """
    A list of bulk operations.
    """
    nodes: [BulkOperation!]!
}

"""
The available types of jobs that can be run over a batch change.
"""
enum BulkOperationType {
    """
    Bulk post comments over all involved changesets.
    """
    COMMENT
    """
    Bulk detach changesets from a batch change.
    """
    DETACH
    """
    Bulk reenqueue failed changesets.
    """
    REENQUEUE
    """
    Bulk merge changesets.
    """
    MERGE
    """
    Bulk close changesets.
    """
    CLOSE
    """
    Bulk publish changesets.
    """
    PUBLISH
}

"""
All valid states a bulk operation can be in.
"""
enum BulkOperationState {
    """
    The bulk operation is still processing on some changesets.
    """
    PROCESSING

    """
    No operations are still running and all of them finished without error.
    """
    COMPLETED

    """
    No operations are still running and at least one of them finished with an error.
    """
    FAILED
}

"""
A bulk operation represents a group of jobs run over a set of changesets in a batch change.
"""
type BulkOperation implements Node {
    """
    The unique ID for the bulk operation.
    """
    id: ID!

    """
    The type of task that is run.
    """
    type: BulkOperationType!

    """
    The current state of the bulk operation.
    """
    state: BulkOperationState!

    """
    The progress to completion of all executions involved in this bulk operation. Value
    ranges from 0.0 to 1.0.
    """
    progress: Float!

    """
    The list of all errors that occured while processing the bulk action.
    """
    errors: [ChangesetJobError!]!

    """
    The time the bulk operation was created at.
    """
    createdAt: DateTime!

    """
    The time the bulk operation finished. Also set, when some operations failed. Null,
    when some operations are still processing.
    """
    finishedAt: DateTime

    """
    The user who triggered this bulk operation.
    """
    initiator: User!

    """
    The number of changesets involved in this bulk operation.
    """
    changesetCount: Int!
}

"""
A reported error on a changeset in a bulk operation.
"""
type ChangesetJobError {
    """
    The changeset this error is related to.
    """
    changeset: Changeset!
    """
    The error message. Null, if the changeset is not accessible by the requesting
    user.
    """
    error: String
}

"""
The possible states of a batch spec.
"""
enum BatchSpecState {
    """
    The spec is not yet enqueued for processing.
    """
    PENDING

    """
    This spec is being processed.
    """
    PROCESSING

    """
    This spec failed to be processed.
    """
    FAILED

    """
    This spec was processed successfully.
    """
    COMPLETED

    """
    This spec is queued to be processed.
    """
    QUEUED

    """
    The execution is being canceled.
    """
    CANCELING

    """
    The execution has been canceled.
    """
    CANCELED
}

"""
The possible sources of a batch spec.
"""
enum BatchSpecSource {
    """
    The spec was created from the local src-cli workflow.
    """
    LOCAL

    """
    This spec was created for remote server-side execution, e.g. from the web UI editor,
    or with src batch remote.
    """
    REMOTE
}

"""
A list of batch specs.
"""
type BatchSpecConnection {
    """
    The total number of batch specs in the connection.
    """
    totalCount: Int!

    """
    Pagination information.
    """
    pageInfo: PageInfo!

    """
    A list of batch specs.
    """
    nodes: [BatchSpec!]!
}

"""
A batch spec is an immutable description of the desired state of a batch change. To create a
batch spec, use the createBatchSpec mutation.
"""
type BatchSpec implements Node {
    """
    The unique ID for a batch spec.

    The ID is unguessable (i.e., long and randomly generated, not sequential).
    Consider a batch change to fix a security vulnerability: the batch change author may prefer
    to prepare the batch change, including the description in private so that the window
    between revealing the problem and merging the fixes is as short as possible.
    """
    id: ID!

    """
    Future: Flag that calls applyBatchChange automatically when this execution completes.
    Useful for integrations with code monitoring etc.

    TODO: Not implemented yet.
    """
    autoApplyEnabled: Boolean!

    """
    The current execution state of the batch spec. For manually created ones (src-cli workflow),
    this will always be COMPLETED. This is an accumulated state over all the associated
    workspaces for convenience.
    """
    state: BatchSpecState!

    """
    The original YAML or JSON input that was used to create this batch spec.
    """
    originalInput: String!

    """
    The parsed JSON value of the original input. If the original input was YAML, the YAML is
    converted to the equivalent JSON.
    """
    parsedInput: JSONValue!

    """
    The BatchChangeDescription that describes this batch change.
    """
    description: BatchChangeDescription!

    """
    Generates a preview showing the operations that would be performed if the
    batch spec was applied. This preview is not a guarantee, since the state
    of the changesets can change between the time the preview is generated and
    when the batch spec is applied.
    """
    applyPreview(
        """
        Returns the first n entries from the list.
        """
        first: Int = 50
        """
        Opaque pagination cursor.
        """
        after: String
        """
        Search for changesets matching this query. Queries may include quoted substrings to match phrases, and words may be preceded by - to negate them.
        """
        search: String
        """
        Search for changesets that are currently in this state.
        """
        currentState: ChangesetState
        """
        Search for changesets that will have the given action performed.
        """
        action: ChangesetSpecOperation
        """
        If set, it will be assumed that these changeset specs will have their
        UI publication states set to the given values when the batch spec is
        applied.

        An error will be returned if the same changeset spec ID is included
        more than once in the array, or if a changeset spec ID returned within
        this page has a publication state set in its spec.

        Note: Unlike createBatchChange(), this query will not validate that all
        changeset specs in the array correspond to valid changeset specs within
        the batch spec, as they may not all be loaded on the current page.
        """
        publicationStates: [ChangesetSpecPublicationStateInput!]
    ): ChangesetApplyPreviewConnection!

    """
    The specs for changesets associated with this batch spec.
    """
    changesetSpecs(first: Int = 50, after: String): ChangesetSpecConnection!

    """
    The user who created this batch spec. Their permissions will be honored when
    executing the batch spec. Null, if the user has been deleted.
    """
    creator: User

    """
    The time when the batch spec was created at. At this time, it is also added to
    the queue for execution, if created from raw.
    """
    createdAt: DateTime!

    """
    The time when the execution started. Null, if the execution hasn't started
    yet, or if the batch spec was created in COMPLETED state.
    """
    startedAt: DateTime

    """
    The time when the execution finished. Null, if the execution hasn't finished
    yet, or if the batch spec was created in COMPLETED state.
    This value is the time of when the batch spec has been sealed.
    """
    finishedAt: DateTime

    """
    The namespace (either a user or organization) of the batch spec.
    """
    namespace: Namespace!

    """
    The date, if any, when this batch spec expires and is automatically purged. A batch spec
    never expires if it has been applied.
    """
    expiresAt: DateTime

    """
    The URL of a web page that allows applying this batch spec and
    displays a preview of which changesets will be created by applying it.
    Null, if the execution has not finished yet.
    """
    applyURL: String

    """
    When true, the viewing user can apply this spec, modify it, and run workspace
    resolution jobs.
    """
    viewerCanAdminister: Boolean!

    """
    The diff stat for all the changeset specs in the batch spec. Null if state is
    not COMPLETED.
    """
    diffStat: DiffStat

    """
    The batch change this spec will update when applied. If it's null, the
    batch change doesn't yet exist.
    """
    appliesToBatchChange: BatchChange

    """
    The newest version of this batch spec, as identified by its namespace
    and name. If this is the newest version, this field will be null.
    """
    supersedingBatchSpec: BatchSpec

    """
    The code host connections required for applying this spec. Includes the credentials of the current user.
    Only returns useful information if state is COMPLETED.
    """
    viewerBatchChangesCodeHosts(
        """
        Returns the first n code hosts from the list.
        """
        first: Int = 50
        """
        Opaque pagination cursor.
        """
        after: String
        """
        Only returns the code hosts for which the viewer doesn't have credentials.
        """
        onlyWithoutCredential: Boolean = false
        """
        Only returns code hosts that don't have webhooks configured.
        """
        onlyWithoutWebhooks: Boolean = false
    ): BatchChangesCodeHostConnection!

    """
    A wrapper for the workspace resolution on this batch spec. Contains access to
    all workspaces that have been resolved, as well as insight into the state of
    the resolution.
    Null, if the batch spec was created in COMPLETED state.
    """
    workspaceResolution: BatchSpecWorkspaceResolution

    """
    The set of changeset specs for importing changesets, as determined from the
    raw spec.
    Null, if not created through createBatchSpecFromRaw.
    """
    importingChangesets(first: Int = 50, after: String, search: String): ChangesetSpecConnection

    """
    Set when something about this batch spec is not right. For example, the input spec
    is invalid, or if ValidateChangesetSpecs throws an error when the last job completes.
    """
    failureMessage: String

    """
    If true, repos with a .batchignore file will still be included in the
    execution.

    Null, if not created through createBatchSpecFromRaw.
    """
    allowIgnored: Boolean

    """
    If true, repos on unsupported codehosts will be included in the execution.
    These cannot be published.

    Null, if not created through createBatchSpecFromRaw.
    """
    allowUnsupported: Boolean

    """
    If true, viewer can retry the batch spec execution by calling
    retryBatchSpecExecution.
    """
    viewerCanRetry: Boolean!

    """
    Whether the batch spec was created from the local src-cli workflow or remotely for
    server-side execution.
    """
    source: BatchSpecSource!
}

"""
A list of batch changes.
"""
type BatchChangeConnection {
    """
    A list of batch changes.
    """
    nodes: [BatchChange!]!

    """
    The total number of batch changes in the connection.
    """
    totalCount: Int!

    """
    Pagination information.
    """
    pageInfo: PageInfo!
}

extend type Org {
    """
    A list of batch changes initially applied in this organization.
    """
    batchChanges(
        """
        Returns the first n batch changes from the list.
        """
        first: Int = 50
        """
        Opaque pagination cursor.
        """
        after: String
        """
        Only return batch changes in this state. If `states` is also specified, it will take precedence over `state`.
        """
        state: BatchChangeState
        """
        Only return batch changes in any of these states. If `state` is also specified, `states` will take precedence over it.
        """
        states: [BatchChangeState!]
        """
        Only include batch changes that the viewer can administer.
        """
        viewerCanAdminister: Boolean
    ): BatchChangeConnection!
}

extend type User {
    """
    A list of batch changes applied under this user's namespace.
    """
    batchChanges(
        """
        Returns the first n batch changes from the list.
        """
        first: Int = 50
        """
        Opaque pagination cursor.
        """
        after: String
        """
        Only return batch changes in this state. If `states` is also specified, it will take precedence over `state`.
        """
        state: BatchChangeState
        """
        Only return batch changes in any of these states. If `state` is also specified, `states` will take precedence over it.
        """
        states: [BatchChangeState!]
        """
        Only include batch changes that the viewer can administer.
        """
        viewerCanAdminister: Boolean
    ): BatchChangeConnection!

    """
    Returns a connection of configured external services accessible by this user, for usage with batch changes.
    These are all code hosts configured on the Sourcegraph instance that are supported by batch changes. They are
    connected to BatchChangesCredential resources, if one has been created for the code host connection before.
    """
    batchChangesCodeHosts(
        """
        Returns the first n code hosts from the list.
        """
        first: Int = 50
        """
        Opaque pagination cursor.
        """
        after: String
    ): BatchChangesCodeHostConnection!
}

extend type Repository {
    """
    Stats on all the changesets that have been created in this repository by batch
    changes.
    """
    changesetsStats: RepoChangesetsStats!

    """
    A list of batch changes that have applied a changeset to this repository.
    """
    batchChanges(
        """
        Returns the first n batch changes from the list.
        """
        first: Int = 50
        """
        Opaque pagination cursor.
        """
        after: String
        """
        Only return batch changes in this state. If `states` is also specified, it will take precedence over `state`.
        """
        state: BatchChangeState
        """
        Only return batch changes in any of these states. If `state` is also specified, `states` will take precedence over it.
        """
        states: [BatchChangeState!]
        """
        Only include batch changes that the viewer can administer.
        """
        viewerCanAdminister: Boolean
    ): BatchChangeConnection!

    """
    A diff stat for all the changesets that have been applied to this repository
    by batch changes.
    """
    batchChangesDiffStat: DiffStat!
}

"""
A connection of all code hosts usable with batch changes and accessible by the user
this is requested on.
"""
type BatchChangesCodeHostConnection {
    """
    A list of code hosts.
    """
    nodes: [BatchChangesCodeHost!]!

    """
    The total number of configured external services in the connection.
    """
    totalCount: Int!

    """
    Pagination information.
    """
    pageInfo: PageInfo!
}

"""
A code host usable with batch changes. This service is accessible by the user it belongs to.
"""
type BatchChangesCodeHost {
    """
    The kind of external service.
    """
    externalServiceKind: ExternalServiceKind!

    """
    The URL of the external service.
    """
    externalServiceURL: String!

    """
    The configured credential, if any.
    """
    credential: BatchChangesCredential

    """
    If true, some of the repositories on this code host require
    an SSH key to be configured.
    """
    requiresSSH: Boolean!

    """
    If true, this code host requires credentials to have a username as well as a personal access token.
    """
    requiresUsername: Boolean!

    """
    If true, the code host has webhooks configured.
    """
    hasWebhooks: Boolean!
}

"""
A user token configured for batch changes use on the specified code host.
"""
type BatchChangesCredential implements Node {
    """
    A globally unique identifier.
    """
    id: ID!

    """
    The kind of external service.
    """
    externalServiceKind: ExternalServiceKind!

    """
    The URL of the external service.
    """
    externalServiceURL: String!

    """
    The public key to use on the external service for SSH keypair authentication.
    Not set if the credential doesn't support SSH access.
    """
    sshPublicKey: String

    """
    The date and time this token has been created at.
    """
    createdAt: DateTime!

    """
    Whether the configured credential is a site credential, that is available globally.
    """
    isSiteCredential: Boolean!
}

"""
A BatchChangeDescription describes a batch change.
"""
type BatchChangeDescription {
    """
    The name as parsed from the input.
    """
    name: String!

    """
    The description as parsed from the input.
    """
    description: String!
}

"""
A ChangesetSpecPublicationStateInput is a tuple containing a changeset spec ID
and its desired UI publication state.
"""
input ChangesetSpecPublicationStateInput {
    """
    The changeset spec ID.
    """
    changesetSpec: ID!

    """
    The desired publication state.
    """
    publicationState: PublishedValue!
}<|MERGE_RESOLUTION|>--- conflicted
+++ resolved
@@ -1887,15 +1887,15 @@
     checkBatchChangesCredential(batchChangesCredential: ID!): EmptyResponse!
 
     """
-<<<<<<< HEAD
-    Returns the max number of changesets are allowed for License that does not have the batch change feature.
-    """
-    maxUnlicensedChangesets: Int!
-=======
     Takes the batch spec as input and resolves the workspaces for it, without persisting them.
     This endpoint is used in src-cli to resolve workspaces.
     """
     resolveWorkspacesForBatchSpec(batchSpec: String!): [ResolvedBatchSpecWorkspace!]!
+
+    """
+    Returns the max number of changesets are allowed for License that does not have the batch change feature.
+    """
+    maxUnlicensedChangesets: Int!
 }
 
 """
@@ -1939,7 +1939,6 @@
     to files that have been included in the search results.
     """
     searchResultPaths: [String!]!
->>>>>>> f816eeaf
 }
 
 """
