--- conflicted
+++ resolved
@@ -7674,6 +7674,16 @@
 }
 
 """
+FOR INTERNAL USE ONLY: A status message produced when repositories are being indexed
+"""
+type IndexingProgress {
+    """
+    The message of this status message
+    """
+    message: String!
+}
+
+"""
 FOR INTERNAL USE ONLY: A status message produced when repositories could not
 be synced from an external service
 """
@@ -7697,12 +7707,17 @@
     The message of this status message
     """
     message: String!
+
+    """
+    The repository that failed to sync
+    """
+    repository: Repository!
 }
 
 """
 FOR INTERNAL USE ONLY: A status message
 """
-union StatusMessage = CloningProgress | ExternalServiceSyncError | SyncError
+union StatusMessage = CloningProgress | IndexingProgress | ExternalServiceSyncError | SyncError
 
 """
 An arbitrarily large integer encoded as a decimal string.
@@ -10213,24 +10228,6 @@
     """
     nodes: [BatchChange!]!
 
-<<<<<<< HEAD
-"""
-FOR INTERNAL USE ONLY: A status message produced when repositories are being indexed
-"""
-type IndexingProgress {
-    """
-    The message of this status message
-    """
-    message: String!
-}
-
-"""
-FOR INTERNAL USE ONLY: A status message produced when repositories could not
-be synced from an external service
-"""
-type ExternalServiceSyncError {
-=======
->>>>>>> b9cb6da1
     """
     The total number of batch changes in the connection.
     """
@@ -10246,30 +10243,6 @@
     """
     A list of batch changes initially applied in this organization.
     """
-<<<<<<< HEAD
-    message: String!
-
-    """
-    The repository that failed to sync
-    """
-    repository: Repository!
-}
-
-"""
-FOR INTERNAL USE ONLY: A status message
-"""
-union StatusMessage = CloningProgress | IndexingProgress | ExternalServiceSyncError | SyncError
-
-"""
-An arbitrarily large integer encoded as a decimal string.
-"""
-scalar BigInt
-
-"""
-FOR INTERNAL USE ONLY: A repository statistic
-"""
-type RepositoryStats {
-=======
     batchChanges(
         """
         Returns the first n batch changes from the list.
@@ -10291,7 +10264,6 @@
 }
 
 extend type User {
->>>>>>> b9cb6da1
     """
     A list of batch changes applied under this user's namespace.
     """
