# Run this before committing changes to this file
# go generate github.com/sourcegraph/sourcegraph/cmd/frontend/graphqlbackend
# This will happen automatically if you are running ./dev/start.sh
#
# See docs/api.md for guidance on schema evolution.
#
schema {
    query: Query
    mutation: Mutation
}

"""
This type is not returned by any resolver, but serves to document what an error
response will look like.
"""
type Error {
    """
    A string giving more context about the error that ocurred.
    """
    message: String!
    """
    The GraphQL path to where the error happened. For an error in the query
    query {
        user {
            externalID # This is a nullable field that failed computing.
        }
    }
    the path would be ["user", "externalID"].
    """
    path: [String!]!
    """
    Optional additional context on the error.
    """
    extensions: ErrorExtensions
}

"""
Optional additional context on an error returned from a resolver.
It may also contain more properties, which aren't strictly typed here.
"""
type ErrorExtensions {
    """
    An error code, which can be asserted on.
    Possible error codes are communicated in the doc string of the field.
    """
    code: String
}

"""
Represents a null return value.
"""
type EmptyResponse {
    """
    A dummy null value.
    """
    alwaysNil: String
}

"""
An object with an ID.
"""
interface Node {
    """
    The ID of the node.
    """
    id: ID!
}

"""
A valid JSON value.
"""
scalar JSONValue

"""
A string that contains valid JSON, with additional support for //-style comments and trailing commas.
"""
scalar JSONCString

"""
A mutation.
"""
type Mutation {
    """
    Updates the user profile information for the user with the given ID.

    Only the user and site admins may perform this mutation.
    """
    updateUser(user: ID!, username: String, displayName: String, avatarURL: String): User!
    """
    Creates an organization. The caller is added as a member of the newly created organization.

    Only authenticated users may perform this mutation.
    """
    createOrganization(name: String!, displayName: String): Org!
    """
    Updates an organization.

    Only site admins and any member of the organization may perform this mutation.
    """
    updateOrganization(id: ID!, displayName: String): Org!
    """
    Deletes an organization. Only site admins may perform this mutation.
    """
    deleteOrganization(organization: ID!): EmptyResponse
    """
    Adds a external service. Only site admins may perform this mutation.
    """
    addExternalService(input: AddExternalServiceInput!): ExternalService!
    """
    Updates a external service. Only site admins may perform this mutation.
    """
    updateExternalService(input: UpdateExternalServiceInput!): ExternalService!
    """
    Delete an external service. Only site admins may perform this mutation.
    """
    deleteExternalService(externalService: ID!): EmptyResponse!
    """
    DEPRECATED: All repositories are accessible or deleted. To prevent a
    repository from being accessed on Sourcegraph add it to the external
    service exclude configuration. This mutation will be removed in 3.6.

    Enables or disables a repository. A disabled repository is only accessible
    to site admins and never appears in search results.

    Only site admins may perform this mutation.
    """
    setRepositoryEnabled(repository: ID!, enabled: Boolean!): EmptyResponse
        @deprecated(reason: "update external service exclude setting.")
    """
    Tests the connection to a mirror repository's original source repository. This is an
    expensive and slow operation, so it should only be used for interactive diagnostics.

    Only site admins may perform this mutation.
    """
    checkMirrorRepositoryConnection(
        """
        The ID of the existing repository whose mirror to check.
        """
        repository: ID
        """
        The name of a repository whose mirror to check. If the name is provided, the repository need not be added
        to the site (but the site configuration must define a code host that knows how to handle the name).
        """
        name: String
    ): CheckMirrorRepositoryConnectionResult!
    """
    Schedule the mirror repository to be updated from its original source repository. Updating
    occurs automatically, so this should not normally be needed.

    Only site admins may perform this mutation.
    """
    updateMirrorRepository(
        """
        The mirror repository to update.
        """
        repository: ID!
    ): EmptyResponse!
    """
    Creates a new user account.

    Only site admins may perform this mutation.
    """
    createUser(
        """
        The new user's username.
        """
        username: String!
        """
        The new user's optional email address. If given, it is marked as verified.
        """
        email: String
    ): CreateUserResult!
    """
    Randomize a user's password so that they need to reset it before they can sign in again.

    Only site admins may perform this mutation.
    """
    randomizeUserPassword(user: ID!): RandomizeUserPasswordResult!
    """
    Adds an email address to the user's account. The email address will be marked as unverified until the user
    has followed the email verification process.

    Only the user and site admins may perform this mutation.
    """
    addUserEmail(user: ID!, email: String!): EmptyResponse!
    """
    Removes an email address from the user's account.

    Only the user and site admins may perform this mutation.
    """
    removeUserEmail(user: ID!, email: String!): EmptyResponse!
    """
    Set an email address as the user's primary.

    Only the user and site admins may perform this mutation.
    """
    setUserEmailPrimary(user: ID!, email: String!): EmptyResponse!
    """
    Manually set the verification status of a user's email, without going through the normal verification process
    (of clicking on a link in the email with a verification code).

    Only site admins may perform this mutation.
    """
    setUserEmailVerified(user: ID!, email: String!, verified: Boolean!): EmptyResponse!
    """
    Resend a verification email, no op if the email is already verified.

    Only the user and site admins may perform this mutation.
    """
    resendVerificationEmail(user: ID!, email: String!): EmptyResponse!
    """
    Deletes a user account. Only site admins may perform this mutation.

    If hard == true, a hard delete is performed. By default, deletes are
    'soft deletes' and could theoretically be undone with manual DB commands.
    If a hard delete is performed, the data is truly removed from the
    database and deletion can NEVER be undone.

    Data that is deleted as part of this operation:

    - All user data (access tokens, email addresses, external account info, survey responses, etc)
    - Organization membership information (which organizations the user is a part of, any invitations created by or targeting the user).
    - Sourcegraph extensions published by the user.
    - User, Organization, or Global settings authored by the user.
    """
    deleteUser(user: ID!, hard: Boolean): EmptyResponse
    """
    Updates the current user's password. The oldPassword arg must match the user's current password.
    """
    updatePassword(oldPassword: String!, newPassword: String!): EmptyResponse
    """
    Creates an access token that grants the privileges of the specified user (referred to as the access token's
    "subject" user after token creation). The result is the access token value, which the caller is responsible
    for storing (it is not accessible by Sourcegraph after creation).

    The supported scopes are:

    - "user:all": Full control of all resources accessible to the user account.
    - "site-admin:sudo": Ability to perform any action as any other user. (Only site admins may create tokens
      with this scope.)

    Only the user or site admins may perform this mutation.
    """
    createAccessToken(user: ID!, scopes: [String!]!, note: String!): CreateAccessTokenResult!
    """
    Deletes and immediately revokes the specified access token, specified by either its ID or by the token
    itself.

    Only site admins or the user who owns the token may perform this mutation.
    """
    deleteAccessToken(byID: ID, byToken: String): EmptyResponse!
    """
    Deletes the association between an external account and its Sourcegraph user. It does NOT delete the external
    account on the external service where it resides.

    Only site admins or the user who is associated with the external account may perform this mutation.
    """
    deleteExternalAccount(externalAccount: ID!): EmptyResponse!
    """
    Invite the user with the given username to join the organization. The invited user account must already
    exist.

    Only site admins and any organization member may perform this mutation.
    """
    inviteUserToOrganization(organization: ID!, username: String!): InviteUserToOrganizationResult!
    """
    Accept or reject an existing organization invitation.

    Only the recipient of the invitation may perform this mutation.
    """
    respondToOrganizationInvitation(
        """
        The organization invitation.
        """
        organizationInvitation: ID!
        """
        The response to the invitation.
        """
        responseType: OrganizationInvitationResponseType!
    ): EmptyResponse!
    """
    Resend the notification about an organization invitation to the recipient.

    Only site admins and any member of the organization may perform this mutation.
    """
    resendOrganizationInvitationNotification(
        """
        The organization invitation.
        """
        organizationInvitation: ID!
    ): EmptyResponse!
    """
    Revoke an existing organization invitation.

    If the invitation has been accepted or rejected, it may no longer be revoked. After an
    invitation is revoked, the recipient may not accept or reject it. Both cases yield an error.

    Only site admins and any member of the organization may perform this mutation.
    """
    revokeOrganizationInvitation(
        """
        The organization invitation.
        """
        organizationInvitation: ID!
    ): EmptyResponse!
    """
    Immediately add a user as a member to the organization, without sending an invitation email.

    Only site admins may perform this mutation. Organization members may use the inviteUserToOrganization
    mutation to invite users.
    """
    addUserToOrganization(organization: ID!, username: String!): EmptyResponse!
    """
    Removes a user as a member from an organization.

    Only site admins and any member of the organization may perform this mutation.
    """
    removeUserFromOrganization(user: ID!, organization: ID!): EmptyResponse
    """
    Adds or removes a tag on a user.

    Tags are used internally by Sourcegraph as feature flags for experimental features.

    Only site admins may perform this mutation.
    """
    setTag(
        """
        The ID of the user whose tags to set.

        (This parameter is named "node" to make it easy to support tagging other types of nodes
        other than users in the future.)
        """
        node: ID!
        """
        The tag to set.
        """
        tag: String!
        """
        The desired state of the tag on the user (whether to add or remove): true to add, false to
        remove.
        """
        present: Boolean!
    ): EmptyResponse!
    """
    Adds a Phabricator repository to Sourcegraph.
    """
    addPhabricatorRepo(
        """
        The callsign, for example "MUX".
        """
        callsign: String!
        """
        The name, for example "github.com/gorilla/mux".
        """
        name: String
        """
        An alias for name. DEPRECATED: use name instead.
        """
        uri: String
        """
        The URL to the phabricator instance (e.g. http://phabricator.sgdev.org).
        """
        url: String!
    ): EmptyResponse
    """
    Resolves a revision for a given diff from Phabricator.
    """
    resolvePhabricatorDiff(
        """
        The name of the repository that the diff is based on.
        """
        repoName: String!
        """
        The ID of the diff on Phabricator.
        """
        diffID: ID!
        """
        The base revision this diff is based on.
        """
        baseRev: String!
        """
        The raw contents of the diff from Phabricator.
        Required if Sourcegraph doesn't have a Conduit API token.
        """
        patch: String
        """
        The description of the diff. This will be used as the commit message.
        """
        description: String
        """
        The name of author of the diff.
        """
        authorName: String
        """
        The author's email.
        """
        authorEmail: String
        """
        When the diff was created.
        """
        date: String
    ): GitCommit
    """
    Logs a user event.
    """
    logUserEvent(event: UserEvent!, userCookieID: String!): EmptyResponse @deprecated(reason: "use logEvent instead")
    """
    Logs an event.
    """
    logEvent(
        """
        The name of the event.
        """
        event: String!
        """
        The randomly generated unique user ID stored in a browser cookie.
        """
        userCookieID: String!
        """
        The URL when the event was logged.
        """
        url: String!
        """
        The source of the event.
        """
        source: EventSource!
        """
        The additional argument information.
        """
        argument: String
    ): EmptyResponse
    """
    Sends a test notification for the saved search. Be careful: this will send a notifcation (email and other
    types of notifications, if configured) to all subscribers of the saved search, which could be bothersome.

    Only subscribers to this saved search may perform this action.
    """
    sendSavedSearchTestNotification(
        """
        ID of the saved search.
        """
        id: ID!
    ): EmptyResponse
    """
    All mutations that update settings (global, organization, and user settings) are under this field.

    Only the settings subject whose settings are being mutated (and site admins) may perform this mutation.

    This mutation only affects global, organization, and user settings, not site configuration. For site
    configuration (which is a separate set of configuration properties from global/organization/user settings),
    use updateSiteConfiguration.
    """
    settingsMutation(input: SettingsMutationGroupInput!): SettingsMutation
    """
    DEPRECATED: Use settingsMutation instead. This field is a deprecated alias for settingsMutation and will be
    removed in a future release.
    """
    configurationMutation(input: SettingsMutationGroupInput!): SettingsMutation
        @deprecated(reason: "use settingsMutation instead")
    """
    Updates the site configuration. Returns whether or not a restart is required for the update to be applied.

    Only site admins may perform this mutation.
    """
    updateSiteConfiguration(
        """
        The last ID of the site configuration that is known by the client, to
        prevent race conditions. An error will be returned if someone else
        has already written a new update.
        """
        lastID: Int!
        """
        A JSON object containing the entire site configuration. The previous site configuration will be replaced
        with this new value.
        """
        input: String!
    ): Boolean!
    """
    Sets whether the user with the specified user ID is a site admin.

    Only site admins may perform this mutation.
    """
    # 🚨 SECURITY: Only trusted users should be given site admin permissions.
    # Site admins have full access to the site configuration and other
    # sensitive data, and they can perform destructive actions such as
    # restarting the site.
    setUserIsSiteAdmin(userID: ID!, siteAdmin: Boolean!): EmptyResponse
    """
    Invalidates all sessions belonging to a user.

    Only site admins may perform this mutation.
    """
    invalidateSessionsByID(userID: ID!): EmptyResponse
    """
    Reloads the site by restarting the server. This is not supported for all deployment
    types. This may cause downtime.

    Only site admins may perform this mutation.
    """
    reloadSite: EmptyResponse
    """
    Submits a user satisfaction (NPS) survey.
    """
    submitSurvey(input: SurveySubmissionInput!): EmptyResponse
    """
    Submits a request for a Sourcegraph Enterprise trial license.
    """
    requestTrial(email: String!): EmptyResponse
    """
    Manages the extension registry.
    """
    extensionRegistry: ExtensionRegistryMutation!
    """
    Mutations that are only used on Sourcegraph.com.

    FOR INTERNAL USE ONLY.
    """
    dotcom: DotcomMutation!
    """
    Creates a saved search.
    """
    createSavedSearch(
        description: String!
        query: String!
        notifyOwner: Boolean!
        notifySlack: Boolean!
        orgID: ID
        userID: ID
    ): SavedSearch!
    """
    Updates a saved search
    """
    updateSavedSearch(
        id: ID!
        description: String!
        query: String!
        notifyOwner: Boolean!
        notifySlack: Boolean!
        orgID: ID
        userID: ID
    ): SavedSearch!
    """
    Deletes a saved search
    """
    deleteSavedSearch(id: ID!): EmptyResponse

    """
    (experimental) The LSIF API may change substantially in the near future as we
    continue to adjust it for our use cases. Changes will not be documented in the
    CHANGELOG during this time.
    Deletes an LSIF upload.
    """
    deleteLSIFUpload(id: ID!): EmptyResponse

    """
    (experimental) The LSIF API may change substantially in the near future as we
    continue to adjust it for our use cases. Changes will not be documented in the
    CHANGELOG during this time.
    Deletes an LSIF index.
    """
    deleteLSIFIndex(id: ID!): EmptyResponse

    """
    Updates the indexing configuration associated with a repository.
    """
    updateRepositoryIndexConfiguration(repository: ID!, configuration: String!): EmptyResponse

    """
    Queues the index jobs for a repository for execution.
    """
    queueAutoIndexJobForRepo(repository: ID!): EmptyResponse

    """
    Set the permissions of a repository (i.e., which users may view it on Sourcegraph). This
    operation overwrites the previous permissions for the repository.
    """
    setRepositoryPermissionsForUsers(
        """
        The repository whose permissions to set.
        """
        repository: ID!
        """
        A list of user identifiers and their repository permissions, which defines the set of
        users who may view the repository. All users not included in the list will not be
        permitted to view the repository on Sourcegraph.
        """
        userPermissions: [UserPermission!]!
    ): EmptyResponse!
    """
    Schedule a permissions sync for given repository. This queries the repository's code host for
    all users' permissions associated with the repository, so that the current permissions apply
    to all users' operations on that repository on Sourcegraph.
    """
    scheduleRepositoryPermissionsSync(repository: ID!): EmptyResponse!
    """
    Schedule a permissions sync for given user. This queries all code hosts for the user's current
    repository permissions and syncs them to Sourcegraph, so that the current permissions apply to
    the user's operations on Sourcegraph.
    """
    scheduleUserPermissionsSync(user: ID!): EmptyResponse!

    """
    Create a campaign from a campaign spec and locally computed changeset specs. The newly created
    campaign is returned.
    If a campaign in the same namespace with the same name already exists, an error with the error code
    ErrMatchingCampaignExists is returned.
    """
    createCampaign(
        """
        The campaign spec that describes the desired state of the campaign.
        """
        campaignSpec: ID!
    ): Campaign!

    """
    Create or update a campaign from a campaign spec and locally computed changeset specs. If no
    campaign exists in the namespace with the name given in the campaign spec, a campaign will be
    created. Otherwise, the existing campaign will be updated. The campaign is returned.
    Closed campaigns cannot be applied to. In that case, an error with the error code ErrApplyClosedCampaign
    will be returned.
    """
    applyCampaign(
        """
        The campaign spec that describes the new desired state of the campaign.
        """
        campaignSpec: ID!

        """
        If set, return an error if the campaign identified using the namespace and campaignSpec
        parameters does not match the campaign with this ID. This lets callers use a stable ID
        that refers to a specific campaign during an edit session (and is not susceptible to
        conflicts if the underlying campaign is moved to a different namespace, renamed, or
        deleted). The returned error has the error code ErrEnsureCampaignFailed.
        """
        ensureCampaign: ID
    ): Campaign!

    """
    Move a campaign to a different namespace, or rename it in the current namespace.
    """
    moveCampaign(campaign: ID!, newName: String, newNamespace: ID): Campaign!

    """
    Close a campaign.
    """
    closeCampaign(
        campaign: ID!
        """
        Whether to close the changesets associated with this campaign on their respective code
        hosts. "Close" means the appropriate final state on the code host (e.g., "closed" on
        GitHub and "declined" on Bitbucket Server).
        """
        closeChangesets: Boolean = false
    ): Campaign!

    """
    Delete a campaign. A deleted campaign is completely removed and can't be un-deleted. The
    campaign's changesets are kept as-is; to close them, use the closeCampaign mutation first.
    """
    deleteCampaign(campaign: ID!): EmptyResponse

    """
    Upload a changeset spec that will be used in a future update to a campaign. The changeset spec
    is stored and can be referenced by its ID in the applyCampaign mutation. Just uploading the
    changeset spec does not result in changes to the campaign or any of its changesets; you need
    to call applyCampaign to use it.

    You can use this mutation to upload large changeset specs (e.g., containing large diffs) in
    individual HTTP requests. Then, in the eventual applyCampaign call, you just refer to the
    changeset specs by their IDs. This lets you avoid problems when updating large campaigns where
    a large HTTP request body (e.g., with many large diffs in the changeset specs) would be
    rejected by the web server/proxy or would be very slow.

    The returned ChangesetSpec is immutable and expires after a certain period of time (if not
    used in a call to applyCampaign), which can be queried on ChangesetSpec.expiresAt.
    """
    createChangesetSpec(
        """
        The raw changeset spec (as JSON). See
        https://sourcegraph.com/github.com/sourcegraph/sourcegraph/-/blob/schema/changeset_spec.schema.json
        for the JSON Schema that describes the structure of this input.
        """
        changesetSpec: String!
    ): ChangesetSpec!

    """
    Create a campaign spec that will be used to create a campaign (with the createCampaign
    mutation), or to update a campaign (with the applyCampaign mutation).

    The returned CampaignSpec is immutable and expires after a certain period of time (if not used
    in a call to applyCampaign), which can be queried on CampaignSpec.expiresAt.

    If campaigns are unlicensed and the number of changesetSpecIDs is higher than what's allowed in
    the free tier, an error with the error code ErrCampaignsUnlicensed is returned.
    """
    createCampaignSpec(
        """
        The namespace (either a user or organization). A campaign spec can only be applied to (or
        used to create) campaigns in this namespace.
        """
        namespace: ID!

        """
        The campaign spec as YAML (or the equivalent JSON). See
        https://sourcegraph.com/github.com/sourcegraph/sourcegraph/-/blob/schema/campaign_spec.schema.json
        for the JSON Schema that describes the structure of this input.
        """
        campaignSpec: String!

        """
        Changeset specs that were locally computed and then uploaded using createChangesetSpec.
        """
        changesetSpecs: [ID!]!
    ): CampaignSpec!

    """
    Enqueue the given changeset for high-priority syncing.
    """
    syncChangeset(changeset: ID!): EmptyResponse!

    """
    Re-enqueue the changeset for processing by the reconciler. The changeset must be in FAILED state.
    """
    reenqueueChangeset(changeset: ID!): Changeset!

    """
    Create a new credential for the given user for the given code host.
    If another token for that code host already exists, an error with the error code
    ErrDuplicateCredential is returned.
    """
    createCampaignsCredential(
        """
        The user for which to create the credential.
        """
        user: ID!

        """
        The kind of external service being configured.
        """
        externalServiceKind: ExternalServiceKind!

        """
        The URL of the external service being configured.
        """
        externalServiceURL: String!

        """
        The credential to be stored. This can never be retrieved through the API and will be stored encrypted.
        """
        credential: String!
    ): CampaignsCredential!

    """
    Hard-deletes a given campaigns credential.
    """
    deleteCampaignsCredential(campaignsCredential: ID!): EmptyResponse!

    """
    OBSERVABILITY

    Set the status of a test alert of the specified parameters - useful for validating
    'observability.alerts' configuration. Alerts may take up to a minute to fire.
    """
    triggerObservabilityTestAlert(
        """
        Level of alert to test - either warning or critical.
        """
        level: String!
    ): EmptyResponse!
    """
    Create a code monitor.
    """
    createCodeMonitor(
        """
        A monitor.
        """
        monitor: MonitorInput!
        """
        A trigger.
        """
        trigger: MonitorTriggerInput!
        """
        A list of actions.
        """
        actions: [MonitorActionInput!]!
    ): Monitor!
    """
    Set a code monitor to active/inactive.
    """
    toggleCodeMonitor(
        """
        The id of a code monitor.
        """
        id: ID!
        """
        Whether the code monitor should be enabled or not.
        """
        enabled: Boolean!
    ): Monitor!
    """
    Delete a code monitor.
    """
    deleteCodeMonitor(
        """
        The id of a code monitor.
        """
        id: ID!
    ): EmptyResponse!
    """
    Update a code monitor. We assume that the request contains a complete code monitor,
    including its trigger and all actions. Actions which are stored in the database,
    but are missing from the request will be deleted from the database. Actions with id=null
    will be created.
    """
    updateCodeMonitor(
        """
        The input required to edit a monitor.
        """
        monitor: MonitorEditInput!
        """
        The input required to edit the trigger of a monitor. You can only edit triggers that are
        associated with the monitor (value of field monitor).
        """
        trigger: MonitorEditTriggerInput!
        """
        The input required to edit the actions of a monitor. You can only edit actions that are
        associated with the monitor (value of field monitor).
        """
        actions: [MonitorEditActionInput!]!
    ): Monitor!

    """
    Set the repos synced by an external service
    """
    setExternalServiceRepos(id: ID!, repos: [String!], allRepos: Boolean!): EmptyResponse!

    """
    Reset the timestamps of a trigger query. The query will be queued immediately and return
    all results without a limit on the timeframe. Only site admins may perform this mutation.
    """
    resetTriggerQueryTimestamps(
        """
        The id of the trigger query.
        """
        id: ID!
    ): EmptyResponse!

    """
    Triggers a test email for a code monitor action.
    """
    triggerTestEmailAction(namespace: ID!, description: String!, email: MonitorEmailInput!): EmptyResponse!
}

"""
A connection of all code hosts usable with campaigns and accessible by the user
this is requested on.
"""
type CampaignsCodeHostConnection {
    """
    A list of code hosts.
    """
    nodes: [CampaignsCodeHost!]!

    """
    The total number of configured external services in the connection.
    """
    totalCount: Int!

    """
    Pagination information.
    """
    pageInfo: PageInfo!
}

"""
A code host usable with campaigns. This service is accessible by the user it belongs to.
"""
type CampaignsCodeHost {
    """
    The kind of external service.
    """
    externalServiceKind: ExternalServiceKind!

    """
    The URL of the external service.
    """
    externalServiceURL: String!

    """
    The configured credential, if any.
    """
    credential: CampaignsCredential
}

"""
A user token configured for campaigns use on the specified code host.
"""
type CampaignsCredential implements Node {
    """
    A globally unique identifier.
    """
    id: ID!

    """
    The kind of external service.
    """
    externalServiceKind: ExternalServiceKind!

    """
    The URL of the external service.
    """
    externalServiceURL: String!

    """
    The date and time this token has been created at.
    """
    createdAt: DateTime!
}

"""
This enum declares all operations supported by the reconciler.
"""
enum ChangesetSpecOperation {
    """
    Push a new commit to the code host.
    """
    PUSH
    """
    Update the existing changeset on the codehost. This is purely the changeset resource on the code host,
    not the git commit. For updates to the commit, see 'PUSH'.
    """
    UPDATE
    """
    Move the existing changeset out of being a draft.
    """
    UNDRAFT
    """
    Publish a changeset to the codehost.
    """
    PUBLISH
    """
    Publish a changeset to the codehost as a draft changeset. (Only on supported code hosts).
    """
    PUBLISH_DRAFT
    """
    Sync the changeset with the current state on the codehost.
    """
    SYNC
    """
    Import an existing changeset from the code host with the ExternalID from the spec.
    """
    IMPORT
    """
    Close the changeset on the codehost.
    """
    CLOSE
    """
    Reopen the changeset on the codehost.
    """
    REOPEN
    """
    Internal operation to get around slow code host updates.
    """
    SLEEP
    """
    The changeset is removed from some of the associated campaigns.
    """
    DETACH
}

"""
Description of the current changeset state vs the changeset spec desired state.
"""
type ChangesetSpecDelta {
    """
    When run, the title of the changeset will be updated.
    """
    titleChanged: Boolean!
    """
    When run, the body of the changeset will be updated.
    """
    bodyChanged: Boolean!
    """
    When run, the changeset will be taken out of draft mode.
    """
    undraft: Boolean!
    """
    When run, the target branch of the changeset will be updated.
    """
    baseRefChanged: Boolean!
    """
    When run, a new commit will be created on the branch of the changeset.
    """
    diffChanged: Boolean!
    """
    When run, a new commit will be created on the branch of the changeset.
    """
    commitMessageChanged: Boolean!
    """
    When run, a new commit in the name of the specified author will be created on the branch of the changeset.
    """
    authorNameChanged: Boolean!
    """
    When run, a new commit in the name of the specified author will be created on the branch of the changeset.
    """
    authorEmailChanged: Boolean!
}

"""
The type of the changeset spec.
"""
enum ChangesetSpecType {
    """
    References an existing changeset on a code host to be imported.
    """
    EXISTING
    """
    References a branch and a patch to be applied to create the changeset from.
    """
    BRANCH
}

"""
A changeset spec is an immutable description of the desired state of a changeset in a campaign. To
create a changeset spec, use the createChangesetSpec mutation.
"""
interface ChangesetSpec {
    """
    The unique ID for a changeset spec.

    The ID is unguessable (i.e., long and randomly generated, not sequential). This is important
    even though repository permissions also apply to viewers of changeset specs, because being
    allowed to view a repository should not entitle a person to view all not-yet-published
    changesets for that repository. Consider a campaign to fix a security vulnerability: the
    campaign author may prefer to prepare all of the changesets in private so that the window
    between revealing the problem and merging the fixes is as short as possible.
    """
    id: ID!

    """
    The type of changeset spec.
    """
    type: ChangesetSpecType!

    """
    The date, if any, when this changeset spec expires and is automatically purged. A changeset
    spec never expires (and this field is null) if its campaign spec has been applied.
    """
    expiresAt: DateTime
}

"""
A changeset spec is an immutable description of the desired state of a changeset in a campaign. To
create a changeset spec, use the createChangesetSpec mutation.
"""
type HiddenChangesetSpec implements ChangesetSpec & Node {
    """
    The unique ID for a changeset spec.

    The ID is unguessable (i.e., long and randomly generated, not sequential). This is important
    even though repository permissions also apply to viewers of changeset specs, because being
    allowed to view a repository should not entitle a person to view all not-yet-published
    changesets for that repository. Consider a campaign to fix a security vulnerability: the
    campaign author may prefer to prepare all of the changesets in private so that the window
    between revealing the problem and merging the fixes is as short as possible.
    """
    id: ID!

    """
    The type of changeset spec.
    """
    type: ChangesetSpecType!

    """
    The date, if any, when this changeset spec expires and is automatically purged. A changeset
    spec never expires (and this field is null) if its campaign spec has been applied.
    """
    expiresAt: DateTime
}

"""
A changeset spec is an immutable description of the desired state of a changeset in a campaign. To
create a changeset spec, use the createChangesetSpec mutation.
"""
type VisibleChangesetSpec implements ChangesetSpec & Node {
    """
    The unique ID for a changeset spec.

    The ID is unguessable (i.e., long and randomly generated, not sequential). This is important
    even though repository permissions also apply to viewers of changeset specs, because being
    allowed to view a repository should not entitle a person to view all not-yet-published
    changesets for that repository. Consider a campaign to fix a security vulnerability: the
    campaign author may prefer to prepare all of the changesets in private so that the window
    between revealing the problem and merging the fixes is as short as possible.
    """
    id: ID!

    """
    The type of changeset spec.
    """
    type: ChangesetSpecType!

    """
    The description of the changeset.
    """
    description: ChangesetDescription!

    """
    The date, if any, when this changeset spec expires and is automatically purged. A changeset
    spec never expires (and this field is null) if its campaign spec has been applied.
    """
    expiresAt: DateTime
}

"""
All possible types of changesets that can be specified in a changeset spec.
"""
union ChangesetDescription = ExistingChangesetReference | GitBranchChangesetDescription

"""
A reference to a changeset that already exists on a code host (and was not created by the
campaign).
"""
type ExistingChangesetReference {
    """
    The repository that contains the existing changeset on the code host.
    """
    baseRepository: Repository!

    """
    The ID that uniquely identifies the existing changeset on the code host.

    For GitHub and Bitbucket Server, this is the pull request number (as a string) in the
    base repository. For example, "1234" for PR 1234.
    """
    externalID: String!
}

"""
A triple that represents all possible states of the published value: true, false or 'draft'.
"""
scalar PublishedValue

"""
A description of a changeset that represents the proposal to merge one branch into another.
This is used to describe a pull request (on GitHub and Bitbucket Server).
"""
type GitBranchChangesetDescription {
    """
    The repository that this changeset spec is proposing to change.
    """
    baseRepository: Repository!

    """
    The full name of the Git ref in the base repository that this changeset is based on (and is
    proposing to be merged into). This ref must exist on the base repository. For example,
    "refs/heads/master" or "refs/heads/main".
    """
    baseRef: String!

    """
    The base revision this changeset is based on. It is the latest commit in
    baseRef at the time when the changeset spec was created.
    For example: "4095572721c6234cd72013fd49dff4fb48f0f8a4"
    """
    baseRev: String!

    """
    The repository that contains the branch with this changeset's changes.

    Fork repositories and cross-repository changesets are not yet supported. Therefore,
    headRepository must be equal to baseRepository.
    """
    headRepository: Repository!

    """
    The full name of the Git ref that holds the changes proposed by this changeset. This ref will
    be created or updated with the commits. For example, "refs/heads/fix-foo" (for
    the Git branch "fix-foo").
    """
    headRef: String!

    """
    The title of the changeset on the code host.

    On Bitbucket Server or GitHub this is the title of the pull request.
    """
    title: String!

    """
    The body of the changeset on the code host.

    On Bitbucket Server or GitHub this is the body/description of the pull request.
    """
    body: String!

    """
    The Git commits with the proposed changes. These commits are pushed to the head ref.

    Only 1 commit is supported.
    """
    commits: [GitCommitDescription!]!

    """
    The total diff of the changeset diff.
    """
    diff: PreviewRepositoryComparison!

    """
    The diffstat of this changeset spec. This data is also available
    indirectly through the diff field above, but if only the diffStat is
    required, this field is cheaper to access.
    """
    diffStat: DiffStat!

    """
    Whether or not the changeset described here should be created right after
    applying the ChangesetSpec this description belongs to.

    If this is false, the changeset will only be created on Sourcegraph and
    can be previewed.

    Another ChangesetSpec with the same description, but "published: true",
    can later be applied publish the changeset.
    """
    published: PublishedValue!
}

"""
A description of a Git commit.
"""
type GitCommitDescription {
    """
    The full commit message.
    """
    message: String!

    """
    The first line of the commit message.
    """
    subject: String!

    """
    The contents of the commit message after the first line.
    """
    body: String

    """
    The Git commit author.
    """
    author: Person!

    """
    The commit diff (in unified diff format).

    The filenames must not be prefixed (e.g., with 'a/' and 'b/'). Tip: use 'git diff --no-prefix'
    to omit the prefix.
    """
    diff: String!
}

"""
A list of changeset specs.
"""
type ChangesetSpecConnection {
    """
    The total number of changeset specs in the connection.
    """
    totalCount: Int!
    """
    Pagination information.
    """
    pageInfo: PageInfo!
    """
    A list of changeset specs.
    """
    nodes: [ChangesetSpec!]!
}

"""
A preview for which actions applyCampaign would result in when called at the point of time this preview was created at.
"""
union ChangesetApplyPreview = VisibleChangesetApplyPreview | HiddenChangesetApplyPreview

"""
A preview entry to a repository to which the user has access.
"""
union VisibleApplyPreviewTargets =
      VisibleApplyPreviewTargetsAttach
    | VisibleApplyPreviewTargetsUpdate
    | VisibleApplyPreviewTargetsDetach

"""
A preview entry where no changeset existed before matching the changeset spec.
"""
type VisibleApplyPreviewTargetsAttach {
    """
    The changeset spec from this entry.
    """
    changesetSpec: VisibleChangesetSpec!
}

"""
A preview entry where a changeset matches the changeset spec.
"""
type VisibleApplyPreviewTargetsUpdate {
    """
    The changeset spec from this entry.
    """
    changesetSpec: VisibleChangesetSpec!
    """
    The changeset from this entry.
    """
    changeset: ExternalChangeset!
}

"""
A preview entry where no changeset spec exists for the changeset currently in
the target campaign.
"""
type VisibleApplyPreviewTargetsDetach {
    """
    The changeset from this entry.
    """
    changeset: ExternalChangeset!
}

"""
A preview entry to a repository to which the user has no access.
"""
union HiddenApplyPreviewTargets =
      HiddenApplyPreviewTargetsAttach
    | HiddenApplyPreviewTargetsUpdate
    | HiddenApplyPreviewTargetsDetach

"""
A preview entry where no changeset existed before matching the changeset spec.
"""
type HiddenApplyPreviewTargetsAttach {
    """
    The changeset spec from this entry.
    """
    changesetSpec: HiddenChangesetSpec!
}

"""
A preview entry where a changeset matches the changeset spec.
"""
type HiddenApplyPreviewTargetsUpdate {
    """
    The changeset spec from this entry.
    """
    changesetSpec: HiddenChangesetSpec!
    """
    The changeset from this entry.
    """
    changeset: HiddenExternalChangeset!
}

"""
A preview entry where no changeset spec exists for the changeset currently in
the target campaign.
"""
type HiddenApplyPreviewTargetsDetach {
    """
    The changeset from this entry.
    """
    changeset: HiddenExternalChangeset!
}

"""
One preview entry in the list of all previews against a campaign spec. Each mapping
between changeset specs and current changesets yields one of these. It describes
which operations are taken against which changeset spec and changeset to ensure the
desired state is met.
"""
type HiddenChangesetApplyPreview {
    """
    The operations to take to achieve the desired state.
    """
    operations: [ChangesetSpecOperation!]!

    """
    The delta between the current changeset state and what the new changeset spec
    envisions the changeset to look like.
    """
    delta: ChangesetSpecDelta!

    """
    The target entities in this preview entry.
    """
    targets: HiddenApplyPreviewTargets!
}

"""
One preview entry in the list of all previews against a campaign spec. Each mapping
between changeset specs and current changesets yields one of these. It describes
which operations are taken against which changeset spec and changeset to ensure the
desired state is met.
"""
type VisibleChangesetApplyPreview {
    """
    The operations to take to achieve the desired state.
    """
    operations: [ChangesetSpecOperation!]!

    """
    The delta between the current changeset state and what the new changeset spec
    envisions the changeset to look like.
    """
    delta: ChangesetSpecDelta!

    """
    The target entities in this preview entry.
    """
    targets: VisibleApplyPreviewTargets!
}

"""
Aggregated stats on nodes in this connection.
"""
type ChangesetApplyPreviewConnectionStats {
    """
    Push a new commit to the code host.
    """
    push: Int!
    """
    Update the existing changeset on the codehost. This is purely the changeset resource on the code host,
    not the git commit. For updates to the commit, see 'PUSH'.
    """
    update: Int!
    """
    Move the existing changeset out of being a draft.
    """
    undraft: Int!
    """
    Publish a changeset to the codehost.
    """
    publish: Int!
    """
    Publish a changeset to the codehost as a draft changeset. (Only on supported code hosts).
    """
    publishDraft: Int!
    """
    Sync the changeset with the current state on the codehost.
    """
    sync: Int!
    """
    Import an existing changeset from the code host with the ExternalID from the spec.
    """
    import: Int!
    """
    Close the changeset on the codehost.
    """
    close: Int!
    """
    Reopen the changeset on the codehost.
    """
    reopen: Int!
    """
    Internal operation to get around slow code host updates.
    """
    sleep: Int!
    """
    The changeset is removed from some of the associated campaigns.
    """
    detach: Int!

    """
    The amount of changesets that are added to the campaign in this operation.
    """
    added: Int!
    """
    The amount of changesets that are already attached to the campaign and modified in this operation.
    """
    modified: Int!
    """
    The amount of changesets that are disassociated from the campaign in this operation.
    """
    removed: Int!
}

"""
A list of preview entries.
"""
type ChangesetApplyPreviewConnection {
    """
    The total number of entries in the connection.
    """
    totalCount: Int!

    """
    Pagination information.
    """
    pageInfo: PageInfo!

    """
    A list of preview entries.
    """
    nodes: [ChangesetApplyPreview!]!

    """
    Stats on the elements in this connnection. Does not respect pagination parameters.
    """
    stats: ChangesetApplyPreviewConnectionStats!
}

"""
A CampaignDescription describes a campaign.
"""
type CampaignDescription {
    """
    The name as parsed from the input.
    """
    name: String!

    """
    The description as parsed from the input.
    """
    description: String!
}

"""
A campaign spec is an immutable description of the desired state of a campaign. To create a
campaign spec, use the createCampaignSpec mutation.
"""
type CampaignSpec implements Node {
    """
    The unique ID for a campaign spec.

    The ID is unguessable (i.e., long and randomly generated, not sequential).
    Consider a campaign to fix a security vulnerability: the campaign author may prefer
    to prepare the campaign, including the description in private so that the window
    between revealing the problem and merging the fixes is as short as possible.
    """
    id: ID!

    """
    The original YAML or JSON input that was used to create this campaign spec.
    """
    originalInput: String!

    """
    The parsed JSON value of the original input. If the original input was YAML, the YAML is
    converted to the equivalent JSON.
    """
    parsedInput: JSONValue!

    """
    The CampaignDescription that describes this campaign.
    """
    description: CampaignDescription!

    """
    Generates a preview what operations would be performed if the campaign spec would be applied.
    This preview is not a guarantee, since the state of the changesets can change between the time
    the preview is generated and when the campaign spec is applied.
    """
    applyPreview(
        """
        Returns the first n entries from the list.
        """
        first: Int = 50
        """
        Opaque pagination cursor.
        """
        after: String
        """
        Search for changesets matching this query. Queries may include quoted substrings to match phrases, and words may be preceded by - to negate them.
        """
        search: String
    ): ChangesetApplyPreviewConnection!

    """
    The specs for changesets associated with this campaign.
    """
    changesetSpecs(first: Int = 50, after: String): ChangesetSpecConnection!

    """
    The user who created this campaign spec (or null if the user no longer exists).
    """
    creator: User

    """
    The date when this campaign spec was created.
    """
    createdAt: DateTime!

    """
    The namespace (either a user or organization) of the campaign spec.
    """
    namespace: Namespace!

    """
    The date, if any, when this campaign spec expires and is automatically purged. A campaign spec
    never expires if it has been applied.
    """
    expiresAt: DateTime

    """
    The URL of a web page that allows applying this campaign spec and
    displays a preview of which changesets will be created by applying it.
    """
    applyURL: String!

    """
    When true, the viewing user can apply this spec.
    """
    viewerCanAdminister: Boolean!

    """
    The diff stat for all the changeset specs in the campaign spec.
    """
    diffStat: DiffStat!

    """
    The campaign this spec will update when applied. If it's null, the
    campaign doesn't yet exist.
    """
    appliesToCampaign: Campaign

    """
    The newest version of this campaign spec, as identified by its namespace
    and name. If this is the newest version, this field will be null.
    """
    supersedingCampaignSpec: CampaignSpec

    """
    The code host connections required for applying this spec. Includes the credentials of the current user.
    """
    viewerCampaignsCodeHosts(
        """
        Returns the first n code hosts from the list.
        """
        first: Int = 50
        """
        Opaque pagination cursor.
        """
        after: String
        """
        Only returns the code hosts for which the viewer doesn't have credentials.
        """
        onlyWithoutCredential: Boolean = false
    ): CampaignsCodeHostConnection!
}

"""
A user (identified either by username or email address) with its repository permission.
"""
input UserPermission {
    """
    Depending on the bindID option in the permissions.userMapping site configuration property,
    the elements of the list are either all usernames (bindID of "username") or all email
    addresses (bindID of "email").
    """
    bindID: String!
    """
    The highest level of repository permission.
    """
    permission: RepositoryPermission = READ
}

"""
A campaign is a set of related changes to apply to code across one or more repositories.
"""
type Campaign implements Node {
    """
    The unique ID for the campaign.
    """
    id: ID!

    """
    The namespace where this campaign is defined.
    """
    namespace: Namespace!

    """
    The name of the campaign.
    """
    name: String!

    """
    The description (as Markdown).
    """
    description: String

    """
    The user that created the initial spec. In an org, this will be different from the namespace, or null if the user was deleted.
    """
    specCreator: User

    """
    The user who created the campaign initially by applying the spec for the first time, or null if the user was deleted.
    """
    initialApplier: User

    """
    The user who last updated the campaign by applying a spec to this campaign.
    If the campaign hasn't been updated, the lastApplier is the initialApplier, or null if the user was deleted.
    """
    lastApplier: User

    """
    Whether the current user can edit or delete this campaign.
    """
    viewerCanAdminister: Boolean!

    """
    The URL to this campaign.
    """
    url: String!

    """
    The date and time when the campaign was created.
    """
    createdAt: DateTime!

    """
    The date and time when the campaign was updated. That can be by applying a spec, or by an internal process.
    For reading the time the campaign spec was changed last, see lastAppliedAt.
    """
    updatedAt: DateTime!

    """
    The date and time when the campaign was last updated with a new spec.
    """
    lastAppliedAt: DateTime!

    """
    The date and time when the campaign was closed. If set, applying a spec for this campaign will fail with an error.
    """
    closedAt: DateTime

    """
    Stats on all the changesets that are tracked in this campaign.
    """
    changesetsStats: ChangesetsStats!

    """
    The changesets in this campaign that already exist on the code host.
    """
    changesets(
        first: Int = 50
        """
        Opaque pagination cursor.
        """
        after: String
        """
        Only include changesets with any of the given reconciler states.
        """
        reconcilerState: [ChangesetReconcilerState!]
            @deprecated(
                reason: "Use state instead. This field is deprecated, has no effect, and will be removed in a future release."
            )
        """
        Only include changesets with the given publication state.
        """
        publicationState: ChangesetPublicationState
            @deprecated(
                reason: "Use state instead. This field is deprecated, has no effect, and will be removed in a future release."
            )
        """
        Only include changesets with the given external state.
        """
        externalState: ChangesetExternalState
            @deprecated(
                reason: "Use state instead. This field is deprecated, has no effect, and will be removed in a future release."
            )
        """
        Only include changesets with the given state.
        """
        state: ChangesetState
        """
        Only include changesets with the given review state.
        """
        reviewState: ChangesetReviewState
        """
        Only include changesets with the given check state.
        """
        checkState: ChangesetCheckState
        """
        Only return changesets that have been published by this campaign. Imported changesets will be omitted.
        """
        onlyPublishedByThisCampaign: Boolean
        """
        Search for changesets matching this query. Queries may include quoted substrings to match phrases, and words may be preceded by - to negate them.
        """
        search: String
    ): ChangesetConnection!

    """
    The changeset counts over time, in 1-day intervals backwards from the point in time given in
    the "to" parameter.
    """
    changesetCountsOverTime(
        """
        Only include changeset counts up to this point in time (inclusive). Defaults to Campaign.createdAt.
        """
        from: DateTime
        """
        Only include changeset counts up to this point in time (inclusive). Defaults to the
        current time.
        """
        to: DateTime
    ): [ChangesetCounts!]!

    """
    The diff stat for all the changesets in the campaign.
    """
    diffStat: DiffStat!

    """
    The current campaign spec this campaign reflects.
    """
    currentSpec: CampaignSpec!
}

"""
The counts of changesets in certain states at a specific point in time.
"""
type ChangesetCounts {
    """
    The point in time these counts were recorded.
    """
    date: DateTime!
    """
    The total number of changesets.
    """
    total: Int!
    """
    The number of merged changesets.
    """
    merged: Int!
    """
    The number of closed changesets.
    """
    closed: Int!
    """
    The number of draft changesets (independent of review state).
    """
    draft: Int!
    """
    The number of open changesets (independent of review state).
    """
    open: Int!
    """
    The number of changesets that are both open and approved.
    """
    openApproved: Int!
    """
    The number of changesets that are both open and have requested changes.
    """
    openChangesRequested: Int!
    """
    The number of changesets that are both open and are pending review.
    """
    openPending: Int!
}

"""
A list of campaigns.
"""
type CampaignConnection {
    """
    A list of campaigns.
    """
    nodes: [Campaign!]!

    """
    The total number of campaigns in the connection.
    """
    totalCount: Int!

    """
    Pagination information.
    """
    pageInfo: PageInfo!
}

"""
The publication state of a changeset on Sourcegraph
"""
enum ChangesetPublicationState {
    """
    The changeset has not yet been created on the code host.
    """
    UNPUBLISHED
    """
    The changeset has been created on the code host.
    """
    PUBLISHED
}

"""
The reconciler state of a changeset on Sourcegraph
"""
enum ChangesetReconcilerState {
    """
    The changeset is enqueued for the reconciler to process it.
    """
    QUEUED

    """
    The changeset reconciler is currently computing the delta between the
    If a delta exists, the reconciler tries to update the state of the
    changeset on the code host and on Sourcegraph to the desired state.
    """
    PROCESSING

    """
    The changeset reconciler ran into a problem while processing the
    changeset and will retry it for a number of retries.
    """
    ERRORED
    """
    The changeset reconciler ran into a problem while processing the
    changeset that can't be fixed by retrying.
    """
    FAILED

    """
    The changeset is not enqueued for processing.
    """
    COMPLETED
}

"""
The state of a changeset on the code host on which it's hosted.
"""
enum ChangesetExternalState {
    DRAFT
    OPEN
    CLOSED
    MERGED
    DELETED
}

"""
The review state of a changeset.
"""
enum ChangesetReviewState {
    APPROVED
    CHANGES_REQUESTED
    PENDING
    COMMENTED
    DISMISSED
}

"""
The state of checks (e.g., for continuous integration) on a changeset.
"""
enum ChangesetCheckState {
    PENDING
    PASSED
    FAILED
}

"""
A label attached to a changeset on a code host.
"""
type ChangesetLabel {
    """
    The label's text.
    """
    text: String!
    """
    The label's color, as a hex color code without the . For example: "93ba13".
    """
    color: String!
    """
    An optional description of the label.
    """
    description: String
}

"""
The visual state a changeset is currently in.
"""
enum ChangesetState {
    """
    The changeset has not been marked as to be published.
    """
    UNPUBLISHED
    """
    The changeset reconciler ran into a problem while processing the
    changeset that can't be fixed by retrying.
    """
    FAILED
    """
    The changeset reconciler ran into a problem while processing the
    changeset and will retry it for a number of retries.
    """
    RETRYING
    """
    The changeset reconciler is currently computing the delta between the
    If a delta exists, the reconciler tries to update the state of the
    changeset on the code host and on Sourcegraph to the desired state.
    """
    PROCESSING
    """
    The changeset is published, not being reconciled and open on the code host.
    """
    OPEN
    """
    The changeset is published, not being reconciled and in draft state on the code host.
    """
    DRAFT
    """
    The changeset is published, not being reconciled and closed on the code host.
    """
    CLOSED
    """
    The changeset is published, not being reconciled and merged on the code host.
    """
    MERGED
    """
    The changeset is published, not being reconciled and has been deleted on the code host.
    """
    DELETED
}

"""
A changeset on a codehost.
"""
interface Changeset {
    """
    The unique ID for the changeset.
    """
    id: ID!

    """
    The campaigns that contain this changeset.
    """
    campaigns(
        """
        Returns the first n campaigns from the list.
        """
        first: Int = 50
        """
        Opaque pagination cursor.
        """
        after: String
        """
        Only return campaigns in this state.
        """
        state: CampaignState
        """
        Only include campaigns that the viewer can administer.
        """
        viewerCanAdminister: Boolean
    ): CampaignConnection!

    """
    The publication state of the changeset.
    """
    publicationState: ChangesetPublicationState!
        @deprecated(reason: "Use state instead. This field is deprecated and will be removed in a future release.")

    """
    The reconciler state of the changeset.
    """
    reconcilerState: ChangesetReconcilerState!
        @deprecated(reason: "Use state instead. This field is deprecated and will be removed in a future release.")

    """
    The external state of the changeset, or null when not yet published to the code host.
    """
    externalState: ChangesetExternalState
        @deprecated(reason: "Use state instead. This field is deprecated and will be removed in a future release.")

    """
    The state of the changeset.
    """
    state: ChangesetState!

    """
    The date and time when the changeset was created.
    """
    createdAt: DateTime!

    """
    The date and time when the changeset was updated.
    """
    updatedAt: DateTime!

    """
    The date and time when the next changeset sync is scheduled, or null if none is scheduled.
    """
    nextSyncAt: DateTime
}

"""
A changeset on a code host that the user does not have access to.
"""
type HiddenExternalChangeset implements Node & Changeset {
    """
    The unique ID for the changeset.
    """
    id: ID!

    """
    The campaigns that contain this changeset.
    """
    campaigns(
        """
        Returns the first n campaigns from the list.
        """
        first: Int = 50
        """
        Opaque pagination cursor.
        """
        after: String
        """
        Only return campaigns in this state.
        """
        state: CampaignState
        """
        Only include campaigns that the viewer can administer.
        """
        viewerCanAdminister: Boolean
    ): CampaignConnection!

    """
    The publication state of the changeset.
    """
    publicationState: ChangesetPublicationState!
        @deprecated(reason: "Use state instead. This field is deprecated and will be removed in a future release.")

    """
    The reconciler state of the changeset.
    """
    reconcilerState: ChangesetReconcilerState!
        @deprecated(reason: "Use state instead. This field is deprecated and will be removed in a future release.")

    """
    The external state of the changeset, or null when not yet published to the code host.
    """
    externalState: ChangesetExternalState
        @deprecated(reason: "Use state instead. This field is deprecated and will be removed in a future release.")

    """
    The state of the changeset.
    """
    state: ChangesetState!

    """
    The date and time when the changeset was created.
    """
    createdAt: DateTime!

    """
    The date and time when the changeset was updated.
    """
    updatedAt: DateTime!

    """
    The date and time when the next changeset sync is scheduled, or null if none is scheduled.
    """
    nextSyncAt: DateTime
}

"""
A changeset on a code host (e.g., a pull request on GitHub).
"""
type ExternalChangeset implements Node & Changeset {
    """
    The unique ID for the changeset.
    """
    id: ID!

    """
    The external ID that uniquely identifies this ExternalChangeset on the
    code host. For example, on GitHub this is the pull request number. This is only set once the changeset is published on the code host.
    """
    externalID: String

    """
    The repository changed by this changeset.
    """
    repository: Repository!

    """
    The campaigns that contain this changeset.
    """
    campaigns(
        """
        Returns the first n campaigns from the list.
        """
        first: Int = 50
        """
        Opaque pagination cursor.
        """
        after: String
        """
        Only return campaigns in this state.
        """
        state: CampaignState
        """
        Only include campaigns that the viewer can administer.
        """
        viewerCanAdminister: Boolean
    ): CampaignConnection!

    """
    The events belonging to this changeset.
    """
    events(first: Int = 50, after: String): ChangesetEventConnection!

    """
    The date and time when the changeset was created.
    """
    createdAt: DateTime!

    """
    The date and time when the changeset was updated.
    """
    updatedAt: DateTime!

    """
    The date and time when the next changeset sync is scheduled, or null if none is scheduled or when the initial sync hasn't happened.
    """
    nextSyncAt: DateTime

    """
    The title of the changeset, or null if the data hasn't been synced from the code host yet.
    """
    title: String

    """
    The body of the changeset, or null if the data hasn't been synced from the code host yet.
    """
    body: String

    """
    The author of the changeset, or null if the data hasn't been synced from the code host yet,
    or the changeset has not yet been published.
    """
    author: Person

    """
    The publication state of the changeset.
    """
    publicationState: ChangesetPublicationState!
        @deprecated(reason: "Use state instead. This field is deprecated and will be removed in a future release.")

    """
    The reconciler state of the changeset.
    """
    reconcilerState: ChangesetReconcilerState!
        @deprecated(reason: "Use state instead. This field is deprecated and will be removed in a future release.")

    """
    The external state of the changeset, or null when not yet published to the code host.
    """
    externalState: ChangesetExternalState
        @deprecated(reason: "Use state instead. This field is deprecated and will be removed in a future release.")

    """
    The state of the changeset.
    """
    state: ChangesetState!

    """
    The labels attached to the changeset on the code host.
    """
    labels: [ChangesetLabel!]!

    """
    The external URL of the changeset on the code host. Not set when changeset state is UNPUBLISHED, externalState is DELETED, or the changeset's data hasn't been synced yet.
    """
    externalURL: ExternalLink

    """
    The review state of this changeset. This is only set once the changeset is published on the code host.
    """
    reviewState: ChangesetReviewState

    """
    The diff of this changeset, or null if the changeset is closed (without merging) or is already merged.
    """
    diff: RepositoryComparisonInterface

    """
    The diffstat of this changeset, or null if the changeset is closed
    (without merging) or is already merged. This data is also available
    indirectly through the diff field above, but if only the diffStat is
    required, this field is cheaper to access.
    """
    diffStat: DiffStat

    """
    The state of the checks (e.g., for continuous integration) on this changeset, or null if no
    checks have been configured.
    """
    checkState: ChangesetCheckState

    """
    An error that has occurred when publishing or updating the changeset. This is only set when the changeset state is ERRORED and the viewer can administer this changeset.
    """
    error: String

    """
    An error that has occured during the last sync of the changeset. Null, if was successful.
    """
    syncerError: String

    """
    The current changeset spec for this changeset.

    Null if the changeset was only imported.
    """
    currentSpec: VisibleChangesetSpec
}

"""
Used in the campaign page for the overview component.
"""
type ChangesetsStats {
    """
    The count of unpublished changesets.
    """
    unpublished: Int!
    """
    The count of externalState: DRAFT changesets.
    """
    draft: Int!
    """
    The count of externalState: OPEN changesets.
    """
    open: Int!
    """
    The count of externalState: MERGED changesets.
    """
    merged: Int!
    """
    The count of externalState: CLOSED changesets.
    """
    closed: Int!
    """
    The count of externalState: DELETED changesets.
    """
    deleted: Int!
    """
    The count of changesets in retrying state.
    """
    retrying: Int!
    """
    The count of changesets in failed state.
    """
    failed: Int!
    """
    The count of changesets that are currently processing or enqueued to be.
    """
    processing: Int!
    """
    The count of all changesets.
    """
    total: Int!
}

"""
A list of changesets.
"""
type ChangesetConnection {
    """
    A list of changesets.
    """
    nodes: [Changeset!]!

    """
    The total number of changesets in the connection.
    """
    totalCount: Int!

    """
    Pagination information.
    """
    pageInfo: PageInfo!
}

"""
A changeset event in a code host (e.g., a comment on a pull request on GitHub).
"""
type ChangesetEvent implements Node {
    """
    The unique ID for the changeset event.
    """
    id: ID!

    """
    The changeset this event belongs to.
    """
    changeset: ExternalChangeset!

    """
    The date and time when the changeset was created.
    """
    createdAt: DateTime!
}

"""
A list of changeset events.
"""
type ChangesetEventConnection {
    """
    A list of changeset events.
    """
    nodes: [ChangesetEvent!]!

    """
    The total number of changeset events in the connection.
    """
    totalCount: Int!

    """
    Pagination information.
    """
    pageInfo: PageInfo!
}

"""
Insights about code.
"""
type Insights {
    """
    Data points over a time range (inclusive)
    """
    points(from: DateTime, to: DateTime): [InsightDataPoint!]!
}

"""
A code insight data point.
"""
type InsightDataPoint {
    """
    The time of this data point.
    """
    dateTime: DateTime!

    """
    The value of the insight at this point in time.
    """
    value: Float!
}

"""
A new external service.
"""
input AddExternalServiceInput {
    """
    The kind of the external service.
    """
    kind: ExternalServiceKind!
    """
    The display name of the external service.
    """
    displayName: String!
    """
    The JSON configuration of the external service.
    """
    config: String!
    """
    The namespace this external service belongs to.
    Currently, this can only be used for a user.
    """
    namespace: ID
}

"""
Fields to update for an existing external service.
"""
input UpdateExternalServiceInput {
    """
    The id of the external service to update.
    """
    id: ID!
    """
    The updated display name, if provided.
    """
    displayName: String
    """
    The updated config, if provided.
    """
    config: String
}

"""
Describes options for rendering Markdown.
"""
input MarkdownOptions {
    """
    A dummy null value (empty input types are not allowed yet).
    """
    alwaysNil: String
}

"""
The product sources where events can come from.
"""
enum EventSource {
    WEB
    CODEHOSTINTEGRATION
    BACKEND
}

"""
Input for Mutation.settingsMutation, which contains fields that all settings (global, organization, and user
settings) mutations need.
"""
input SettingsMutationGroupInput {
    """
    The subject whose settings to mutate (organization, user, etc.).
    """
    subject: ID!
    """
    The ID of the last-known settings known to the client, or null if there is none. This field is used to
    prevent race conditions when there are concurrent editors.
    """
    lastID: Int
}

"""
Mutations that update settings (global, organization, or user settings). These mutations are grouped together
because they:
- are all versioned to avoid race conditions with concurrent editors
- all apply to a specific settings subject (i.e., a user, an organization, or the whole site)

Grouping them lets us extract those common parameters to the Mutation.settingsMutation field.
"""
type SettingsMutation {
    """
    Edit a single property in the settings object.
    """
    editSettings(
        """
        The edit to apply to the settings.
        """
        edit: SettingsEdit!
    ): UpdateSettingsPayload
    """
    DEPRECATED
    """
    editConfiguration(edit: ConfigurationEdit!): UpdateSettingsPayload
        @deprecated(
            reason: "Use editSettings instead. This field is a deprecated alias for it and will be removed in a future release."
        )
    """
    Overwrite the existing settings with the new settings.
    """
    overwriteSettings(
        """
        A JSON object (stringified) of the settings. Trailing commas and "//"-style comments are supported. The
        entire previous settings value will be overwritten by this new value.
        """
        contents: String!
    ): UpdateSettingsPayload
}

"""
An edit to a JSON property in a settings JSON object. The JSON property to edit can be nested.
"""
input SettingsEdit {
    """
    The key path of the property to update.

    Inserting into an existing array is not yet supported.
    """
    keyPath: [KeyPathSegment!]!
    """
    The new JSON-encoded value to insert. If the field's value is not set, the property is removed. (This is
    different from the field's value being the JSON null value.)

    When the value is a non-primitive type, it must be specified using a GraphQL variable, not an inline literal,
    or else the GraphQL parser will return an error.
    """
    value: JSONValue
    """
    Whether to treat the value as a JSONC-encoded string, which makes it possible to perform an edit that
    preserves (or adds/removes) comments.
    """
    valueIsJSONCEncodedString: Boolean = false
}

"""
DEPRECATED: This type was renamed to SettingsEdit.
NOTE: GraphQL does not support @deprecated directives on INPUT_FIELD_DEFINITION (input fields).
"""
input ConfigurationEdit {
    """
    DEPRECATED
    """
    keyPath: [KeyPathSegment!]!
    """
    DEPRECATED
    """
    value: JSONValue
    """
    DEPRECATED
    """
    valueIsJSONCEncodedString: Boolean = false
}

"""
A segment of a key path that locates a nested JSON value in a root JSON value. Exactly one field in each
KeyPathSegment must be non-null.
For example, in {"a": [0, {"b": 3}]}, the value 3 is located at the key path ["a", 1, "b"].
"""
input KeyPathSegment {
    """
    The name of the property in the object at this location to descend into.
    """
    property: String
    """
    The index of the array at this location to descend into.
    """
    index: Int
}

"""
The payload for SettingsMutation.updateConfiguration.
"""
type UpdateSettingsPayload {
    """
    An empty response.
    """
    empty: EmptyResponse
}

"""
The result for Mutation.createAccessToken.
"""
type CreateAccessTokenResult {
    """
    The ID of the newly created access token.
    """
    id: ID!
    """
    The secret token value that is used to authenticate API clients. The caller is responsible for storing this
    value.
    """
    token: String!
}

"""
The result for Mutation.checkMirrorRepositoryConnection.
"""
type CheckMirrorRepositoryConnectionResult {
    """
    The error message encountered during the update operation, if any. If null, then
    the connection check succeeded.
    """
    error: String
}

"""
The result for Mutation.createUser.
"""
type CreateUserResult {
    """
    The new user.
    """
    user: User!
    """
    The reset password URL that the new user must visit to sign into their account. If the builtin
    username-password authentication provider is not enabled, this field's value is null.
    """
    resetPasswordURL: String
}

"""
The result for Mutation.randomizeUserPassword.
"""
type RandomizeUserPasswordResult {
    """
    The reset password URL that the user must visit to sign into their account again. If the builtin
    username-password authentication provider is not enabled, this field's value is null.
    """
    resetPasswordURL: String
}

"""
Input for a user satisfaction (NPS) survey submission.
"""
input SurveySubmissionInput {
    """
    User-provided email address, if there is no currently authenticated user. If there is, this value
    will not be used.
    """
    email: String
    """
    User's likelihood of recommending Sourcegraph to a friend, from 0-10.
    """
    score: Int!
    """
    The answer to "What is the most important reason for the score you gave".
    """
    reason: String
    """
    The answer to "What can Sourcegraph do to provide a better product"
    """
    better: String
}

"""
The state of the campaign
"""
enum CampaignState {
    OPEN
    CLOSED
}

"""
A query.
"""
type Query {
    """
    The root of the query.
    """
    root: Query! @deprecated(reason: "this will be removed.")
    """
    Looks up a node by ID.
    """
    node(id: ID!): Node

    """
    A list of campaigns.
    """
    campaigns(
        """
        Returns the first n campaigns from the list.
        """
        first: Int = 50
        """
        Opaque pagination cursor.
        """
        after: String
        """
        Only return campaigns in this state.
        """
        state: CampaignState
        """
        Only include campaigns that the viewer can administer.
        """
        viewerCanAdminister: Boolean
    ): CampaignConnection!
    """
    Looks up a campaign by namespace and campaign name.
    """
    campaign(
        """
        The namespace where the campaign lives.
        """
        namespace: ID!
        """
        The campaigns name.
        """
        name: String!
    ): Campaign

    """
    EXPERIMENTAL: Queries code insights
    """
    insights: Insights

    """
    Looks up a repository by either name or cloneURL.
    """
    repository(
        """
        Query the repository by name, for example "github.com/gorilla/mux".
        """
        name: String
        """
        Query the repository by a Git clone URL (format documented here: https://git-scm.com/docs/git-clone_git_urls_a_id_urls_a)
        by checking for a code host configuration that matches the clone URL.
        Will not actually check the code host to see if the repository actually exists.
        """
        cloneURL: String
        """
        An alias for name. DEPRECATED: use name instead.
        """
        uri: String
    ): Repository
    """
    Looks up a repository by either name or cloneURL. When the repository does not exist on the server
    and "disablePublicRepoRedirects" is "false" in the site configuration, it returns a Redirect to
    an external Sourcegraph URL that may have this repository instead. Otherwise, this query returns
    null.
    """
    repositoryRedirect(
        """
        Query the repository by name, for example "github.com/gorilla/mux".
        """
        name: String
        """
        Query the repository by a Git clone URL (format documented here: https://git-scm.com/docs/git-clone_git_urls_a_id_urls_a)
        by checking for a code host configuration that matches the clone URL.
        Will not actually check the code host to see if the repository actually exists.
        """
        cloneURL: String
    ): RepositoryRedirect
    """
    Lists external services under given namespace.
    If no namespace is given, it returns all external services.
    """
    externalServices(
        """
        The namespace to scope returned external services.
        Currently, this can only be used for a user.
        """
        namespace: ID
        """
        Returns the first n external services from the list.
        """
        first: Int
        """
        Opaque pagination cursor.
        """
        after: String
    ): ExternalServiceConnection!
    """
    List all repositories.
    """
    repositories(
        """
        Returns the first n repositories from the list.
        """
        first: Int
        """
        Return repositories whose names match the query.
        """
        query: String
        """
        An opaque cursor that is used for pagination.
        """
        after: String
        """
        Return repositories whose names are in the list.
        """
        names: [String!]
        """
        Include cloned repositories.
        """
        cloned: Boolean = true
        """
        Include repositories that are not yet cloned and for which cloning is not in progress.
        """
        notCloned: Boolean = true
        """
        Include repositories that have a text search index.
        """
        indexed: Boolean = true
        """
        Include repositories that do not have a text search index.
        """
        notIndexed: Boolean = true
        """
        Sort field.
        """
        orderBy: RepositoryOrderBy = REPOSITORY_NAME
        """
        Sort direction.
        """
        descending: Boolean = false
    ): RepositoryConnection!
    """
    Looks up a Phabricator repository by name.
    """
    phabricatorRepo(
        """
        The name, for example "github.com/gorilla/mux".
        """
        name: String
        """
        An alias for name. DEPRECATED: use name instead.
        """
        uri: String
    ): PhabricatorRepo
    """
    The current user.
    """
    currentUser: User
    """
    Looks up a user by username or email address.
    """
    user(
        """
        Query the user by username.
        """
        username: String
        """
        Query the user by verified email address.
        """
        email: String
    ): User
    """
    List all users.
    """
    users(
        """
        Returns the first n users from the list.
        """
        first: Int
        """
        Return users whose usernames or display names match the query.
        """
        query: String
        """
        Return only users with the given tag.
        """
        tag: String
        """
        Returns users who have been active in a given period of time.
        """
        activePeriod: UserActivePeriod
    ): UserConnection!
    """
    Looks up an organization by name.
    """
    organization(name: String!): Org
    """
    List all organizations.
    """
    organizations(
        """
        Returns the first n organizations from the list.
        """
        first: Int
        """
        Return organizations whose names or display names match the query.
        """
        query: String
    ): OrgConnection!
    """
    Renders Markdown to HTML. The returned HTML is already sanitized and
    escaped and thus is always safe to render.
    """
    renderMarkdown(markdown: String!, options: MarkdownOptions): String!
    """
    EXPERIMENTAL: Syntax highlights a code string.
    """
    highlightCode(code: String!, fuzzyLanguage: String!, disableTimeout: Boolean!, isLightTheme: Boolean!): String!
    """
    Looks up an instance of a type that implements SettingsSubject (i.e., something that has settings). This can
    be a site (which has global settings), an organization, or a user.
    """
    settingsSubject(id: ID!): SettingsSubject
    """
    The settings for the viewer. The viewer is either an anonymous visitor (in which case viewer settings is
    global settings) or an authenticated user (in which case viewer settings are the user's settings).
    """
    viewerSettings: SettingsCascade!
    """
    DEPRECATED
    """
    viewerConfiguration: ConfigurationCascade! @deprecated(reason: "use viewerSettings instead")
    """
    The configuration for clients.
    """
    clientConfiguration: ClientConfigurationDetails!
    """
    Fetch search filter suggestions for autocompletion.
    """
    searchFilterSuggestions: SearchFilterSuggestions!
    """
    Runs a search.
    """
    search(
        """
        The version of the search syntax being used.
        All new clients should use the latest version.
        """
        version: SearchVersion = V1
        """
        PatternType controls the search pattern type, if and only if it is not specified in the query string using
        the patternType: field.
        """
        patternType: SearchPatternType
        """
        The search query (such as "foo" or "repo:myrepo foo").
        """
        query: String = ""

        """
        (experimental) Optionally specify the versionContext. If not specified the
        default version context is used (all repositories on the default branch).
        """
        versionContext: String

        """
        (experimental) Sourcegraph 3.9 added support for cursor-based paginated
        search requests when this field is specified. For details, see
        https://docs.sourcegraph.com/api/graphql/search

        When specified, indicates that this request should be paginated and
        to fetch results starting at this cursor.

        A future request can be made for more results by passing in the
        'SearchResults.pageInfo.endCursor' that is returned.
        """
        after: String

        """
        (experimental) Sourcegraph 3.9 added support for cursor-based paginated
        search requests when this field is specified. For details, see
        https://docs.sourcegraph.com/api/graphql/search

        When specified, indicates that this request should be paginated and
        the first N results (relative to the cursor) should be returned. i.e.
        how many results to return per page. It must be in the range of 0-5000.
        """
        first: Int
    ): Search
    """
    All saved searches configured for the current user, merged from all configurations.
    """
    savedSearches: [SavedSearch!]!
    """
    All repository groups for the current user, merged from all configurations.
    """
    repoGroups: [RepoGroup!]!
    """
    (experimental) All version contexts.
    """
    versionContexts: [VersionContext!]!
    """
    (experimental) Return the parse tree of a search query.
    """
    parseSearchQuery(
        """
        The search query (such as "repo:myrepo foo").
        """
        query: String = ""
        """
        The parser to use for this query.
        """
        patternType: SearchPatternType = literal
    ): JSONValue
    """
    The current site.
    """
    site: Site!
    """
    Retrieve responses to surveys.
    """
    surveyResponses(
        """
        Returns the first n survey responses from the list.
        """
        first: Int
    ): SurveyResponseConnection!
    """
    The extension registry.
    """
    extensionRegistry: ExtensionRegistry!
    """
    Queries that are only used on Sourcegraph.com.

    FOR INTERNAL USE ONLY.
    """
    dotcom: DotcomQuery!
    """
    FOR INTERNAL USE ONLY: Lists all status messages
    """
    statusMessages: [StatusMessage!]!
    """
    FOR INTERNAL USE ONLY: Query repository statistics for the site.
    """
    repositoryStats: RepositoryStats!

    """
    Look up a namespace by ID.
    """
    namespace(id: ID!): Namespace

    """
    Look up a namespace by name, which is a username or organization name.
    """
    namespaceByName(
        """
        The name of the namespace.
        """
        name: String!
    ): Namespace

    """
    The repositories a user is authorized to access with the given permission.
    This isn’t defined in the User type because we store permissions for users
    that don’t yet exist (i.e. late binding). Only one of "username" or "email"
    is required to identify a user.
    """
    authorizedUserRepositories(
        """
        The username.
        """
        username: String
        """
        One of the email addresses.
        """
        email: String
        """
        Permission that the user has on the repositories.
        """
        perm: RepositoryPermission = READ
        """
        Number of repositories to return after the given cursor.
        """
        first: Int!
        """
        Opaque pagination cursor.
        """
        after: String
    ): RepositoryConnection!

    """
    Returns a list of usernames or emails that have associated pending permissions.
    The returned list can be used to query authorizedUserRepositories for pending permissions.
    """
    usersWithPendingPermissions: [String!]!

    """
    (experimental) The LSIF API may change substantially in the near future as we
    continue to adjust it for our use cases. Changes will not be documented in the
    CHANGELOG during this time.
    The repository's LSIF uploads.
    """
    lsifUploads(
        """
        An (optional) search query that searches over the state, repository name,
        commit, root, and indexer properties.
        """
        query: String

        """
        The state of returned uploads.
        """
        state: LSIFUploadState

        """
        When specified, shows only uploads that are latest for the given repository.
        """
        isLatestForRepo: Boolean

        """
        When specified, indicates that this request should be paginated and
        the first N results (relative to the cursor) should be returned. i.e.
        how many results to return per page. It must be in the range of 0-5000.
        """
        first: Int

        """
        When specified, indicates that this request should be paginated and
        to fetch results starting at this cursor.

        A future request can be made for more results by passing in the
        'LSIFUploadConnection.pageInfo.endCursor' that is returned.
        """
        after: String
    ): LSIFUploadConnection!

    """
    (experimental) The LSIF API may change substantially in the near future as we
    continue to adjust it for our use cases. Changes will not be documented in the
    CHANGELOG during this time.
    The repository's LSIF uploads.
    """
    lsifIndexes(
        """
        An (optional) search query that searches over the state, repository name,
        and commit properties.
        """
        query: String

        """
        The state of returned uploads.
        """
        state: LSIFIndexState

        """
        When specified, indicates that this request should be paginated and
        the first N results (relative to the cursor) should be returned. i.e.
        how many results to return per page. It must be in the range of 0-5000.
        """
        first: Int

        """
        When specified, indicates that this request should be paginated and
        to fetch results starting at this cursor.
        A future request can be made for more results by passing in the
        'LSIFIndexConnection.pageInfo.endCursor' that is returned.
        """
        after: String
    ): LSIFIndexConnection!

    """
    Repos affiliated with the user & code hosts, these repos are not necessarily synced, but ones that
    the configured code hosts are able to see.
    """
    affiliatedRepositories(user: ID!, codeHost: ID, query: String): CodeHostRepositoryConnection!

    """
    Checks whether the given feature is enabled on Sourcegraph. Open source
    installations will always return false for any feature.
    """
    enterpriseLicenseHasFeature(feature: String!): Boolean!
}

"""
The version of the search syntax.
"""
enum SearchVersion {
    """
    Search syntax that defaults to regexp search.
    """
    V1
    """
    Search syntax that defaults to literal search.
    """
    V2
}

"""
The search pattern type.
"""
enum SearchPatternType {
    literal
    regexp
    structural
}

"""
Configuration details for the browser extension, editor extensions, etc.
"""
type ClientConfigurationDetails {
    """
    The list of phabricator/gitlab/bitbucket/etc instance URLs that specifies which pages the content script will be injected into.
    """
    contentScriptUrls: [String!]!
    """
    Returns details about the parent Sourcegraph instance.
    """
    parentSourcegraph: ParentSourcegraphDetails!
}

"""
Parent Sourcegraph instance
"""
type ParentSourcegraphDetails {
    """
    Sourcegraph instance URL.
    """
    url: String!
}

"""
A search.
"""
type Search {
    """
    The results.
    """
    results: SearchResults!
    """
    The suggestions.
    """
    suggestions(first: Int): [SearchSuggestion!]!
    """
    A subset of results (excluding actual search results) which are heavily
    cached and thus quicker to query. Useful for e.g. querying sparkline
    data.
    """
    stats: SearchResultsStats!
}

"""
Predefined suggestions for search filters when backfill.
"""
type SearchFilterSuggestions {
    """
    The suggestions for search filter "repogroup:".
    """
    repogroup: [String!]!
    """
    The suggestions for search filter "repo:".
    """
    repo: [String!]!
}

"""
A search result.
"""
union SearchResult = FileMatch | CommitSearchResult | Repository

"""
An object representing a markdown string.
"""
type Markdown {
    """
    The raw markdown string.
    """
    text: String!
    """
    HTML for the rendered markdown string, or null if there is no HTML representation provided.
    If specified, clients should render this directly.
    """
    html: String!
}

"""
A search result. Every type of search result, except FileMatch, must implement this interface.
"""
interface GenericSearchResultInterface {
    """
    URL to an icon that is displayed with every search result.
    """
    icon: String!
    """
    A markdown string that is rendered prominently.
    """
    label: Markdown!
    """
    The URL of the result.
    """
    url: String!
    """
    A markdown string that is rendered less prominently.
    """
    detail: Markdown!
    """
    A list of matches in this search result.
    """
    matches: [SearchResultMatch!]!
}

"""
A match in a search result. Matches make up the body content of a search result.
"""
type SearchResultMatch {
    """
    URL for the individual result match.
    """
    url: String!
    """
    A markdown string containing the preview contents of the result match.
    """
    body: Markdown!
    """
    A list of highlights that specify locations of matches of the query in the body. Each highlight is
    a line number, character offset, and length. Currently, highlights are only displayed on match bodies
    that are code blocks. If the result body is a code block, exclude the markdown code fence lines in
    the line and character count. Leave as an empty list if no highlights are available.
    """
    highlights: [Highlight!]!
}

"""
Search results.
"""
type SearchResults {
    """
    The results. Inside each SearchResult there may be multiple matches, e.g.
    a FileMatch may contain multiple line matches.
    """
    results: [SearchResult!]!
    """
    The total number of matches returned by this search. This is different
    than the length of the results array in that e.g. a single results array
    entry may contain multiple matches. For example, the results array may
    contain two file matches and this field would report 6 ("3 line matches
    per file") while the length of the results array would report 3
    ("3 FileMatch results").
    Typically, 'approximateResultCount', not this field, is shown to users.
    """
    matchCount: Int!
    """
    DEPRECATED: Renamed to 'matchCount' for less ambiguity.
    """
    resultCount: Int! @deprecated(reason: "renamed to matchCount for less ambiguity")
    """
    The approximate number of results. This is like the length of the results
    array, except it can indicate the number of results regardless of whether
    or not the limit was hit. Currently, this is represented as e.g. "5+"
    results.
    This string is typically shown to users to indicate the true result count.
    """
    approximateResultCount: String!
    """
    Whether or not the results limit was hit.
    In paginated requests, this field is always false. Use 'pageInfo.hasNextPage' instead.
    """
    limitHit: Boolean!
    """
    Integers representing the sparkline for the search results.
    """
    sparkline: [Int!]!
    """
    Repositories that were eligible to be searched.
    """
    repositories: [Repository!]!
    """
    The number of repositories that were eligible to be searched (for clients
    that just wish to know how many without querying the, sometimes extremely
    large, list).
    """
    repositoriesCount: Int!
    """
    DEPRECATED in v3.24. Will be removed in v3.26.

    Repositories that were actually searched. Excludes repositories that would have been searched but were not
    because a timeout or error occurred while performing the search, or because the result limit was already
    reached, or because they were excluded due to being forks or archives.
    In paginated search requests, this represents the set of repositories searched for the
    individual paginated request / input cursor and not the global set of repositories that
    would be searched if further requests were made.
    """
    repositoriesSearched: [Repository!]!
        @deprecated(reason: "expensive to calculate and unused by official clients. Will be removed in v3.26.")
    """
    DEPRECATED in v3.24. Will be removed in v3.26.

    Indexed repositories searched. This is a subset of repositoriesSearched.
    """
    indexedRepositoriesSearched: [Repository!]!
        @deprecated(reason: "expensive to calculate and unused by official clients. Will be removed in v3.26.")
    """
    Repositories that are busy cloning onto gitserver.
    In paginated search requests, some repositories may be cloning. These are reported here
    and you may choose to retry the paginated request with the same cursor after they have
    cloned OR you may simply continue making further paginated requests and choose to skip
    the cloning repositories.
    """
    cloning: [Repository!]!
    """
    Repositories or commits that do not exist.
    In paginated search requests, some repositories may be missing (e.g. if Sourcegraph is
    aware of them but is temporarily unable to serve them). These are reported here and you
    may choose to retry the paginated request with the same cursor and they may no longer be
    missing OR you may simply continue making further paginated requests and choose to skip
    the missing repositories.
    """
    missing: [Repository!]!
    """
    Repositories or commits which we did not manage to search in time. Trying
    again usually will work.
    In paginated search requests, this field is not relevant.
    """
    timedout: [Repository!]!
    """
    True if indexed search is enabled but was not available during this search.
    """
    indexUnavailable: Boolean!
    """
    An alert message that should be displayed before any results.
    """
    alert: SearchAlert
    """
    The time it took to generate these results.
    """
    elapsedMilliseconds: Int!
    """
    Dynamic filters generated by the search results
    """
    dynamicFilters: [SearchFilter!]!
    """
    Pagination information.
    This field is only applcable when the original request was a paginated one.
    """
    pageInfo: PageInfo!
}

"""
Statistics about search results.
"""
type SearchResultsStats {
    """
    The approximate number of results returned.
    """
    approximateResultCount: String!
    """
    The sparkline.
    """
    sparkline: [Int!]!

    """
    Statistics about the languages represented in the search results.
    Known issue: The LanguageStatistics.totalBytes field values are incorrect in the result.
    """
    languages: [LanguageStatistics!]!
}

"""
A search filter.
"""
type SearchFilter {
    """
    The value.
    """
    value: String!
    """
    The string to be displayed in the UI.
    """
    label: String!
    """
    Number of matches for a given filter.
    """
    count: Int!
    """
    Whether the results returned are incomplete.
    """
    limitHit: Boolean!
    """
    The kind of filter. Should be "file" or "repo".
    """
    kind: String!
}

"""
A programming language.
"""
type Language {
    """
    Name of the programming language.
    """
    name: String!
}

"""
A search suggestion.
"""
union SearchSuggestion = Repository | File | Symbol | Language

"""
A search-related alert message.
"""
type SearchAlert {
    """
    The title.
    """
    title: String!
    """
    The description.
    """
    description: String
    """
    "Did you mean: ____" query proposals
    """
    proposedQueries: [SearchQueryDescription!]
}

"""
A saved search query, defined in settings.
"""
type SavedSearch implements Node {
    """
    The unique ID of this saved query.
    """
    id: ID!
    """
    The description.
    """
    description: String!
    """
    The query.
    """
    query: String!
    """
    Whether or not to notify the owner of the saved search via email. This owner is either
    a single user, or every member of an organization that owns the saved search.
    """
    notify: Boolean!
    """
    Whether or not to notify on Slack.
    """
    notifySlack: Boolean!
    """
    The user or org that owns this saved search.
    """
    namespace: Namespace!
    """
    The Slack webhook URL associated with this saved search, if any.
    """
    slackWebhookURL: String
}

"""
A list of code monitors
"""
type MonitorConnection {
    """
    A list of monitors.
    """
    nodes: [Monitor!]!

    """
    The total number of monitors in the connection.
    """
    totalCount: Int!

    """
    Pagination information.
    """
    pageInfo: PageInfo!
}

"""
A code monitor with one trigger and possibly many actions.
"""
type Monitor implements Node {
    """
    The code monitor's unique ID.
    """
    id: ID!
    """
    The user who created the code monitor.
    """
    createdBy: User!
    """
    The time at which the code monitor was created.
    """
    createdAt: DateTime!
    """
    A meaningful description of the code monitor.
    """
    description: String!
    """
    Owners can edit the code monitor.
    """
    owner: Namespace!
    """
    Whether the code monitor is currently enabled.
    """
    enabled: Boolean!
    """
    Triggers trigger actions. There can only be one trigger per monitor.
    """
    trigger: MonitorTrigger!
    """
    One or more actions that are triggered by the trigger.
    """
    actions(
        """
        Returns the first n actions from the list.
        """
        first: Int = 50
        """
        Opaque pagination cursor.
        """
        after: String
    ): MonitorActionConnection!
}

"""
A query that can serve as a trigger for code monitors.
"""
type MonitorQuery implements Node {
    """
    The unique id of a trigger query.
    """
    id: ID!
    """
    A query.
    """
    query: String!
    """
    A list of events.
    """
    events(
        """
        Returns the first n events from the list.
        """
        first: Int = 50
        """
        Opaque pagination cursor.
        """
        after: String
    ): MonitorTriggerEventConnection!
}

"""
A list of trigger events.
"""
type MonitorTriggerEventConnection {
    """
    A list of events.
    """
    nodes: [MonitorTriggerEvent!]!
    """
    The total number of events in the connection.
    """
    totalCount: Int!
    """
    Pagination information.
    """
    pageInfo: PageInfo!
}

"""
A trigger event is an event together with a list of associated actions.
"""
type MonitorTriggerEvent implements Node {
    """
    The unique id of an event.
    """
    id: ID!
    """
    The status of an event.
    """
    status: EventStatus!
    """
    A message with details regarding the status of the event.
    """
    message: String
    """
    The time and date of the event.
    """
    timestamp: DateTime!
    """
    A list of actions.
    """
    actions(
        """
        Returns the first n events from the list.
        """
        first: Int = 50
        """
        Opaque pagination cursor.
        """
        after: String
    ): MonitorActionConnection!
}

"""
Supported triggers for code monitors.
"""
union MonitorTrigger = MonitorQuery

"""
A list of actions.
"""
type MonitorActionConnection {
    """
    A list of actions.
    """
    nodes: [MonitorAction!]!

    """
    The total number of actions in the connection.
    """
    totalCount: Int!

    """
    Pagination information.
    """
    pageInfo: PageInfo!
}

"""
Supported actions for code monitors.
"""
union MonitorAction = MonitorEmail

"""
Email is one of the supported actions of code monitors.
"""
type MonitorEmail implements Node {
    """
    The unique id of an email action.
    """
    id: ID!
    """
    Whether the email action is enabled or not.
    """
    enabled: Boolean!
    """
    The priority of the email action.
    """
    priority: MonitorEmailPriority!
    """
    Use header to automatically approve the message in a read-only or moderated mailing list.
    """
    header: String!
    """
    A list of recipients of the email.
    """
    recipients(
        """
        Returns the first n recipients from the list.
        """
        first: Int = 50
        """
        Opaque pagination cursor.
        """
        after: String
    ): MonitorActionEmailRecipientsConnection!
    """
    A list of events.
    """
    events(
        """
        Returns the first n events from the list.
        """
        first: Int = 50
        """
        Opaque pagination cursor.
        """
        after: String
    ): MonitorActionEventConnection!
}

"""
The priority of an email action.
"""
enum MonitorEmailPriority {
    NORMAL
    CRITICAL
}

"""
A list of events.
"""
type MonitorActionEmailRecipientsConnection {
    """
    A list of recipients.
    """
    nodes: [Namespace!]!
    """
    The total number of recipients in the connection.
    """
    totalCount: Int!
    """
    Pagination information.
    """
    pageInfo: PageInfo!
}

"""
A list of events.
"""
type MonitorActionEventConnection {
    """
    A list of events.
    """
    nodes: [MonitorActionEvent!]!
    """
    The total number of events in the connection.
    """
    totalCount: Int!
    """
    Pagination information.
    """
    pageInfo: PageInfo!
}

"""
An event documents the result of a trigger or an execution of an action.
"""
type MonitorActionEvent implements Node {
    """
    The unique id of an event.
    """
    id: ID!
    """
    The status of an event.
    """
    status: EventStatus!
    """
    A message with details regarding the status of the event.
    """
    message: String
    """
    The time and date of the event.
    """
    timestamp: DateTime!
}

"""
Supported status of monitor events.
"""
enum EventStatus {
    PENDING
    SUCCESS
    ERROR
}

"""
The input required to create a code monitor.
"""
input MonitorInput {
    """
    The namespace represents the owner of the code monitor.
    Owners can either be users or organizations.
    """
    namespace: ID!
    """
    A meaningful description of the code monitor.
    """
    description: String!
    """
    Whether the code monitor is enabled or not.
    """
    enabled: Boolean!
}

"""
The input required to edit a code monitor.
"""
input MonitorEditInput {
    """
    The id of the monitor.
    """
    id: ID!
    """
    The desired state after the udpate.
    """
    update: MonitorInput!
}

"""
The input required to create a trigger.
"""
input MonitorTriggerInput {
    """
    The query string.
    """
    query: String!
}

"""
The input required to edit a trigger.
"""
input MonitorEditTriggerInput {
    """
    The id of the Trigger.
    """
    id: ID!
    """
    The desired state after the udpate.
    """
    update: MonitorTriggerInput!
}

"""
The input required to create an action.
"""
input MonitorActionInput {
    """
    An email action.
    """
    email: MonitorEmailInput
}

"""
The input required to create an email action.
"""
input MonitorEmailInput {
    """
    Whether the email action is enabled or not.
    """
    enabled: Boolean!
    """
    The priority of the email.
    """
    priority: MonitorEmailPriority!
    """
    A list of users or orgs which will receive the email.
    """
    recipients: [ID!]!
    """
    Use header to automatically approve the message in a read-only or moderated mailing list.
    """
    header: String!
}
"""
The input required to edit an action.
"""
input MonitorEditActionInput {
    """
    An email action.
    """
    email: MonitorEditEmailInput
}

"""
The input required to edit an email action.
"""
input MonitorEditEmailInput {
    """
    The id of an email action.
    """
    id: ID
    """
    The desired state after the update.
    """
    update: MonitorEmailInput!
}

"""
A search query description.
"""
type SearchQueryDescription {
    """
    The description.
    """
    description: String
    """
    The query.
    """
    query: String!
}

"""
A group of repositories.
"""
type RepoGroup {
    """
    The name.
    """
    name: String!
    """
    The repositories.
    """
    repositories: [String!]!
}

"""
A diff between two diffable Git objects.
"""
type Diff {
    """
    The diff's repository.
    """
    repository: Repository!
    """
    The revision range of the diff.
    """
    range: GitRevisionRange!
}

"""
A search result that is a Git commit.
"""
type CommitSearchResult implements GenericSearchResultInterface {
    """
    Base64 data uri to an icon.
    """
    icon: String!
    """
    A markdown string that is rendered prominently.
    """
    label: Markdown!
    """
    The URL of the result.
    """
    url: String!
    """
    A markdown string of that is rendered less prominently.
    """
    detail: Markdown!
    """
    The result previews of the result.
    """
    matches: [SearchResultMatch!]!
    """
    The commit that matched the search query.
    """
    commit: GitCommit!
    """
    The ref names of the commit.
    """
    refs: [GitRef!]!
    """
    The refs by which this commit was reached.
    """
    sourceRefs: [GitRef!]!
    """
    The matching portion of the commit message, if any.
    """
    messagePreview: HighlightedString
    """
    The matching portion of the diff, if any.
    """
    diffPreview: HighlightedString
}

"""
A string that has highlights (e.g, query matches).
"""
type HighlightedString {
    """
    The full contents of the string.
    """
    value: String!
    """
    Highlighted matches of the query in the preview string.
    """
    highlights: [Highlight!]!
}

"""
A highlighted region in a string (e.g., matched by a query).
"""
type Highlight {
    """
    The 1-indexed line number.
    """
    line: Int!
    """
    The 1-indexed character on the line.
    """
    character: Int!
    """
    The length of the highlight, in characters (on the same line).
    """
    length: Int!
}

"""
A list of external services.
"""
type ExternalServiceConnection {
    """
    A list of external services.
    """
    nodes: [ExternalService!]!

    """
    The total number of external services in the connection.
    """
    totalCount: Int!

    """
    Pagination information.
    """
    pageInfo: PageInfo!
}

"""
A specific kind of external service.
"""
enum ExternalServiceKind {
    AWSCODECOMMIT
    BITBUCKETCLOUD
    BITBUCKETSERVER
    GITHUB
    GITLAB
    GITOLITE
    PERFORCE
    PHABRICATOR
    OTHER
}

"""
A configured external service.
"""
type ExternalService implements Node {
    """
    The external service's unique ID.
    """
    id: ID!
    """
    The kind of external service.
    """
    kind: ExternalServiceKind!
    """
    The display name of the external service.
    """
    displayName: String!
    """
    The JSON configuration of the external service.
    """
    config: JSONCString!
    """
    When the external service was created.
    """
    createdAt: DateTime!
    """
    When the external service was last updated.
    """
    updatedAt: DateTime!
    """
    The namespace this external service belongs to.
    """
    namespace: ID
    """
    The number of repos synced by the external service.
    """
    repoCount: Int!
    """
    An optional URL that will be populated when webhooks have been configured for the external service.
    """
    webhookURL: String
    """
    This is an optional field that's populated when we ran into errors on the
    backend side when trying to create/update an ExternalService, but the
    create/update still succeeded.
    It is a field on ExternalService instead of a separate thing in order to
    not break the API and stay backwards compatible.
    """
    warning: String
    """
    External services are synced with code hosts in the background. This optional field
    will contain any errors that occured during the most recent completed sync.
    """
    lastSyncError: String
    """
    LastSyncAt is the time the last sync job was run for this code host
    """
    lastSyncAt: DateTime!
    """
    The timestamp of the next sync job
    """
    nextSyncAt: DateTime!
}

"""
A list of repositories.
"""
type RepositoryConnection {
    """
    A list of repositories.
    """
    nodes: [Repository!]!
    """
    The total count of repositories in the connection. This total count may be larger
    than the number of nodes in this object when the result is paginated.
    This requires admin permissions and will return null for all non-admin users.
    In some cases, the total count can't be computed quickly; if so, it is null. Pass
    precise: true to always compute total counts even if it takes a while.
    """
    totalCount(precise: Boolean = false): Int
    """
    Pagination information.
    """
    pageInfo: PageInfo!
}

"""
A repository is a Git source control repository that is mirrored from some origin code host.
"""
type Repository implements Node & GenericSearchResultInterface {
    """
    The repository's unique ID.
    """
    id: ID!
    """
    The repository's name, as a path with one or more components. It conventionally consists of
    the repository's hostname and path (joined by "/"), minus any suffixes (such as ".git").
    Examples:
    - github.com/foo/bar
    - my-code-host.example.com/myrepo
    - myrepo
    """
    name: String!
    """
    DEPRECATED: Use name.
    """
    uri: String! @deprecated(reason: "Use name.")
    """
    The repository's description.
    """
    description: String!
    """
    The primary programming language in the repository.
    """
    language: String!
    """
    DEPRECATED: This field is unused in known clients.
    The date when this repository was created on Sourcegraph.
    """
    createdAt: DateTime!
    """
    DEPRECATED: This field is unused in known clients.
    The date when this repository's metadata was last updated on Sourcegraph.
    """
    updatedAt: DateTime
    """
    Returns information about the given commit in the repository, or null if no commit exists with the given rev.
    """
    commit(
        """
        The Git revision specifier (revspec) for the commit.
        """
        rev: String!
        """
        Optional input revspec used to construct non-canonical URLs and other "friendly" field values. Used by
        clients that must ensure consistency of revision resolution within a session/request (so they use full
        SHAs) but also preserve the user input rev (for user friendliness).
        """
        inputRevspec: String
    ): GitCommit
    """
    Information and status related to mirroring, if this repository is a mirror of another repository (e.g., on
    some code host). In this case, the remote source repository is external to Sourcegraph and the mirror is
    maintained by the Sourcegraph site (not the other way around).
    """
    mirrorInfo: MirrorRepositoryInfo!
    """
    Information about this repository from the external service that it originates from (such as GitHub, GitLab,
    Phabricator, etc.).
    """
    externalRepository: ExternalRepository!
    """
    Whether the repository is a fork.
    """
    isFork: Boolean!
    """
    Whether the repository has been archived.
    """
    isArchived: Boolean!
    """
    Whether the repository is private.
    """
    isPrivate: Boolean!
    """
    Lists all external services which yield this repository.
    """
    externalServices(
        """
        Returns the first n external services from the list.
        """
        first: Int
    ): ExternalServiceConnection!
    """
    Whether the repository is currently being cloned.
    """
    cloneInProgress: Boolean! @deprecated(reason: "use Repository.mirrorInfo.cloneInProgress instead")
    """
    Information about the text search index for this repository, or null if text search indexing
    is not enabled or supported for this repository.
    """
    textSearchIndex: RepositoryTextSearchIndex
    """
    The URL to this repository.
    """
    url: String!
    """
    The URLs to this repository on external services associated with it.
    """
    externalURLs: [ExternalLink!]!
    """
    The repository's default Git branch (HEAD symbolic ref). If the repository is currently being cloned or is
    empty, this field will be null.
    """
    defaultBranch: GitRef
    """
    The repository's Git refs.
    """
    gitRefs(
        """
        Returns the first n Git refs from the list.
        """
        first: Int
        """
        Return Git refs whose names match the query.
        """
        query: String
        """
        Return only Git refs of the given type.
        Known issue: It is only supported to retrieve Git branch and tag refs, not
        other Git refs.
        """
        type: GitRefType
        """
        Ordering for Git refs in the list.
        """
        orderBy: GitRefOrder
        """
        Ordering is an expensive operation that doesn't scale for lots of
        references. If this is true we fallback on not ordering. This should
        never be false in interactive API requests.
        """
        interactive: Boolean = true
    ): GitRefConnection!
    """
    The repository's Git branches.
    """
    branches(
        """
        Returns the first n Git branches from the list.
        """
        first: Int
        """
        Return Git branches whose names match the query.
        """
        query: String
        """
        Ordering for Git branches in the list.
        """
        orderBy: GitRefOrder
        """
        Ordering is an expensive operation that doesn't scale for lots of
        references. If this is true we fallback on not ordering. This should
        never be false in interactive API requests.
        """
        interactive: Boolean = true
    ): GitRefConnection!
    """
    The repository's Git tags.
    """
    tags(
        """
        Returns the first n Git tags from the list.
        """
        first: Int
        """
        Return Git tags whose names match the query.
        """
        query: String
    ): GitRefConnection!
    """
    A Git comparison in this repository between a base and head commit.
    """
    comparison(
        """
        The base of the diff ("old" or "left-hand side"), or "HEAD" if not specified.
        """
        base: String
        """
        The head of the diff ("new" or "right-hand side"), or "HEAD" if not specified.
        """
        head: String
        """
        Attempt to fetch missing revisions from remote if they are not found
        """
        fetchMissing: Boolean = true
    ): RepositoryComparison!
    """
    The repository's contributors.
    """
    contributors(
        """
        The Git revision range to compute contributors in.
        """
        revisionRange: String
        """
        The date after which to count contributions.
        """
        after: String
        """
        Return contributors to files in this path.
        """
        path: String
        """
        Returns the first n contributors from the list.
        """
        first: Int
    ): RepositoryContributorConnection!
    """
    Whether the viewer has admin privileges on this repository.
    """
    viewerCanAdminister: Boolean!
    """
    Base64 data uri to an icon.
    """
    icon: String!
    """
    A markdown string that is rendered prominently.
    """
    label: Markdown!
    """
    A markdown string of that is rendered less prominently.
    """
    detail: Markdown!
    """
    The result previews of the result.
    """
    matches: [SearchResultMatch!]!

    """
    (experimental) The LSIF API may change substantially in the near future as we
    continue to adjust it for our use cases. Changes will not be documented in the
    CHANGELOG during this time.
    The repository's LSIF uploads.
    """
    lsifUploads(
        """
        An (optional) search query that searches over the state, repository name,
        commit, root, and indexer properties.
        """
        query: String

        """
        The state of returned uploads.
        """
        state: LSIFUploadState

        """
        When specified, shows only uploads that are latest for the given repository.
        """
        isLatestForRepo: Boolean

        """
        When specified, indicates that this request should be paginated and
        the first N results (relative to the cursor) should be returned. i.e.
        how many results to return per page. It must be in the range of 0-5000.
        """
        first: Int

        """
        When specified, indicates that this request should be paginated and
        to fetch results starting at this cursor.
        A future request can be made for more results by passing in the
        'LSIFUploadConnection.pageInfo.endCursor' that is returned.
        """
        after: String
    ): LSIFUploadConnection!

    """
    (experimental) The LSIF API may change substantially in the near future as we
    continue to adjust it for our use cases. Changes will not be documented in the
    CHANGELOG during this time.
    The repository's LSIF uploads.
    """
    lsifIndexes(
        """
        An (optional) search query that searches over the state, repository name,
        and commit properties.
        """
        query: String

        """
        The state of returned uploads.
        """
        state: LSIFIndexState

        """
        When specified, indicates that this request should be paginated and
        the first N results (relative to the cursor) should be returned. i.e.
        how many results to return per page. It must be in the range of 0-5000.
        """
        first: Int

        """
        When specified, indicates that this request should be paginated and
        to fetch results starting at this cursor.
        A future request can be made for more results by passing in the
        'LSIFIndexConnection.pageInfo.endCursor' that is returned.
        """
        after: String
    ): LSIFIndexConnection!

    """
    Gets the indexing configuration associated with the repository.
    """
    indexConfiguration: IndexConfiguration

    """
    Information and status related to the commit graph of this repository calculated
    for use by code intelligence features.
    """
<<<<<<< HEAD
    codeIntelligenceCommitGraph: CodeIntelligenceCommitGraph
=======
    codeIntelligenceCommitGraph: CodeIntelligenceCommitGraph!
>>>>>>> 3f76f8f9

    """
    A list of authorized users to access this repository with the given permission.
    This API currently only returns permissions from the Sourcegraph provider, i.e.
    "permissions.userMapping" in site configuration.
    """
    authorizedUsers(
        """
        Permission that the user has on this repository.
        """
        permission: RepositoryPermission = READ
        """
        Number of users to return after the given cursor.
        """
        first: Int!
        """
        Opaque pagination cursor.
        """
        after: String
    ): UserConnection!

    """
    The permissions information of the repository for the authenticated user.
    It is null when there is no permissions data stored for the repository.
    """
    permissionsInfo: PermissionsInfo
}

"""
Information and status related to the commit graph of this repository calculated
for use by code intelligence features.
"""
type CodeIntelligenceCommitGraph {
    """
    Whether or not the commit graph needs to be updated.
    """
    stale: Boolean!

    """
    When, if ever, the commit graph was last refreshed.
    """
    updatedAt: DateTime
}

"""
Permissions information of a repository or a user.
"""
type PermissionsInfo {
    """
    The permission levels that a user has on the repository.
    """
    permissions: [RepositoryPermission!]!
    """
    The last complete synced time, the value is updated only after a user- or repo-
    centric sync of permissions. It is null when the complete sync never happened.
    """
    syncedAt: DateTime
    """
    The last updated time of permissions, the value is updated whenever there is a
    change to the database row (i.e. incremental update).
    """
    updatedAt: DateTime!
}

"""
A reference to another Sourcegraph instance.
"""
type Redirect {
    """
    The URL of the other Sourcegraph instance.
    """
    url: String!
}

"""
A repository or a link to another Sourcegraph instance location where this repository may be located.
"""
union RepositoryRedirect = Repository | Redirect

"""
A URL to a resource on an external service, such as the URL to a repository on its external (origin) code host.
"""
type ExternalLink {
    """
    The URL to the resource.
    """
    url: String!
    """
    The kind of external service, such as "GITHUB", or null if unknown/unrecognized. This is used solely for
    displaying an icon that represents the service.
    """
    serviceKind: ExternalServiceKind

    """
    The type of external service, such as "github", or null if unknown/unrecognized. This is used solely for
    displaying an icon that represents the service.
    """
    serviceType: String @deprecated(reason: "use name serviceKind instead")
}

"""
Information and status about the mirroring of a repository. In this case, the remote source repository
is external to Sourcegraph and the mirror is maintained by the Sourcegraph site (not the other way
around).
"""
type MirrorRepositoryInfo {
    """
    The URL of the remote source repository.
    """
    remoteURL: String!
    """
    Whether the clone of the repository has begun but not yet completed.
    """
    cloneInProgress: Boolean!
    """
    A single line of text that contains progress information for the running clone command.
    The format of the progress text is not specified.
    It is intended to be displayed directly to a user.
    e.g.
    "Receiving objects:  95% (2041/2148), 292.01 KiB | 515.00 KiB/s"
    "Resolving deltas:   9% (117/1263)"
    """
    cloneProgress: String
    """
    Whether the repository has ever been successfully cloned.
    """
    cloned: Boolean!
    """
    When the repository was last successfully updated from the remote source repository..
    """
    updatedAt: DateTime
    """
    The state of this repository in the update schedule.
    """
    updateSchedule: UpdateSchedule
    """
    The state of this repository in the update queue.
    """
    updateQueue: UpdateQueue
}

"""
The state of a repository in the update schedule.
"""
type UpdateSchedule {
    """
    The interval that was used when scheduling the current due time.
    """
    intervalSeconds: Int!
    """
    The next time that the repo will be inserted into the update queue.
    """
    due: DateTime!
    """
    The index of the repo in the schedule.
    """
    index: Int!
    """
    The total number of repos in the schedule.
    """
    total: Int!
}

"""
The state of a repository in the update queue.
"""
type UpdateQueue {
    """
    The index of the repo in the update queue.
    Updating repos are placed at the end of the queue until they finish updating
    so don't display this if updating is true.
    """
    index: Int!
    """
    True if the repo is currently updating.
    """
    updating: Boolean!
    """
    The total number of repos in the update queue (including updating repos).
    """
    total: Int!
}

"""
A repository on an external service (such as GitHub, GitLab, Phabricator, etc.).
"""
type ExternalRepository {
    """
    The repository's ID on the external service.
    Example: For GitHub, this is the GitHub GraphQL API's node ID for the repository.
    """
    id: String!
    """
    The type of external service where this repository resides.
    Example: "github", "gitlab", etc.
    """
    serviceType: String!
    """
    The particular instance of the external service where this repository resides. Its value is
    opaque but typically consists of the canonical base URL to the service.
    Example: For GitHub.com, this is "https://github.com/".
    """
    serviceID: String!
}

"""
(experimental) A version context. Used to change the set of default repository and revisions searched.
Note: We do not expose the list of repositories and revisions in the version context. This is intentional. However, if a need arises we can add it in.
"""
type VersionContext {
    """
    The name of the version context.
    """
    name: String!

    """
    The description of the version context.
    """
    description: String!
}

"""
Information about a repository's text search index.
"""
type RepositoryTextSearchIndex {
    """
    The indexed repository.
    """
    repository: Repository!
    """
    The status of the text search index, if available.
    """
    status: RepositoryTextSearchIndexStatus
    """
    Git refs in the repository that are configured for text search indexing.
    """
    refs: [RepositoryTextSearchIndexedRef!]!
}

"""
The status of a repository's text search index.
"""
type RepositoryTextSearchIndexStatus {
    """
    The date that the index was last updated.
    """
    updatedAt: DateTime!
    """
    The byte size of the original content.
    """
    contentByteSize: Int!
    """
    The number of files in the original content.
    """
    contentFilesCount: Int!
    """
    The byte size of the index.
    """
    indexByteSize: Int!
    """
    The number of index shards.
    """
    indexShardsCount: Int!

    """
    EXPERIMENTAL: The number of newlines appearing in the index.
    """
    newLinesCount: Int!

    """
    EXPERIMENTAL: The number of newlines in the default branch.
    """
    defaultBranchNewLinesCount: Int!

    """
    EXPERIMENTAL: The number of newlines in the other branches.
    """
    otherBranchesNewLinesCount: Int!
}

"""
A Git ref (usually a branch) in a repository that is configured to be indexed for text search.
"""
type RepositoryTextSearchIndexedRef {
    """
    The Git ref (usually a branch) that is configured to be indexed for text search. To find the specific commit
    SHA that was indexed, use RepositoryTextSearchIndexedRef.indexedCommit; this field's ref target resolves to
    the current target, not the target at the time of indexing.
    """
    ref: GitRef!
    """
    Whether a text search index exists for this ref.
    """
    indexed: Boolean!
    """
    Whether the text search index is of the current commit for the Git ref. If false, the index is stale.
    """
    current: Boolean!
    """
    The indexed Git commit (which may differ from the ref's current target if the index is out of date). If
    indexed is false, this field's value is null.
    """
    indexedCommit: GitObject
}

"""
A list of Git refs.
"""
type GitRefConnection {
    """
    A list of Git refs.
    """
    nodes: [GitRef!]!
    """
    The total count of Git refs in the connection. This total count may be larger
    than the number of nodes in this object when the result is paginated.
    """
    totalCount: Int!
    """
    Pagination information.
    """
    pageInfo: PageInfo!
}

"""
Either a preview or an actual repository comparison.
"""
union RepositoryComparisonInterface = RepositoryComparison | PreviewRepositoryComparison

"""
A not-yet-committed preview of a diff on a repository.
"""
type PreviewRepositoryComparison {
    """
    The repository that is the base (left-hand side) of this comparison.
    """
    baseRepository: Repository!

    """
    The file diffs for each changed file.
    """
    fileDiffs(
        """
        Return the first n file diffs from the list.
        """
        first: Int
        """
        Return file diffs after the given cursor.
        """
        after: String
    ): FileDiffConnection!
}

"""
The differences between two concrete Git commits in a repository.
"""
type RepositoryComparison {
    """
    The repository that is the base (left-hand side) of this comparison.
    """
    baseRepository: Repository!

    """
    The repository that is the head (right-hand side) of this comparison. Cross-repository
    comparisons are not yet supported, so this is always equal to
    RepositoryComparison.baseRepository.
    """
    headRepository: Repository!

    """
    The range that this comparison represents.
    """
    range: GitRevisionRange!
    """
    The commits in the comparison range, excluding the base and including the head.
    """
    commits(
        """
        Return the first n commits from the list.
        """
        first: Int
    ): GitCommitConnection!
    """
    The file diffs for each changed file.
    """
    fileDiffs(
        """
        Return the first n file diffs from the list.
        """
        first: Int
        """
        Return file diffs after the given cursor.
        """
        after: String
    ): FileDiffConnection!
}

"""
A list of file diffs.
"""
type FileDiffConnection {
    """
    A list of file diffs.
    """
    nodes: [FileDiff!]!
    """
    The total count of file diffs in the connection, if available. This total count may be larger than the number
    of nodes in this object when the result is paginated.
    """
    totalCount: Int
    """
    Pagination information.
    """
    pageInfo: PageInfo!
    """
    The diff stat for the file diffs in this object, which may be a subset of the entire diff if the result is
    paginated.
    """
    diffStat: DiffStat!
    """
    The raw diff for the file diffs in this object, which may be a subset of the entire diff if the result is
    paginated.
    """
    rawDiff: String!
}

"""
A diff for a single file.
"""
type FileDiff {
    """
    The old (original) path of the file, or null if the file was added.
    """
    oldPath: String
    """
    The old file, or null if the file was created (oldFile.path == oldPath).
    """
    oldFile: File2
    """
    The new (changed) path of the file, or null if the file was deleted.
    """
    newPath: String
    """
    The new file, or null if the file was deleted (newFile.path == newPath).
    """
    newFile: File2
    """
    The old file (if the file was deleted) and otherwise the new file. This file field is typically used by
    clients that want to show a "View" link to the file.
    """
    mostRelevantFile: File2!
    """
    Hunks that were changed from old to new.
    """
    hunks: [FileDiffHunk!]!
    """
    The diff stat for the whole file.
    """
    stat: DiffStat!
    """
    FOR INTERNAL USE ONLY.
    An identifier for the file diff that is unique among all other file diffs in the list that
    contains it.
    """
    internalID: String!
}

"""
The type of content in a hunk line.
"""
enum DiffHunkLineType {
    """
    Added line.
    """
    ADDED
    """
    Unchanged line.
    """
    UNCHANGED
    """
    Deleted line.
    """
    DELETED
}

"""
A single highlighted line, including the kind of line.
"""
type HighlightedDiffHunkLine {
    """
    The HTML containing the syntax-highlighted line of code.
    """
    html: String!
    """
    The operation that happened on this line, in patches it is prefixed with '+', '-', ' '.
    Can be either add, delete, or no change.
    """
    kind: DiffHunkLineType!
}

"""
A highlighted hunk, consisting of all its lines.
"""
type HighlightedDiffHunkBody {
    """
    Whether highlighting was aborted.
    """
    aborted: Boolean!
    """
    The highlighted lines.
    """
    lines: [HighlightedDiffHunkLine!]!
}

"""
A specific highlighted line range to fetch.
"""
input HighlightLineRange {
    """
    The first line to fetch (0-indexed, inclusive). Values outside the bounds of the file will
    automatically be clamped within the valid range.
    """
    startLine: Int!
    """
    The last line to fetch (0-indexed, inclusive). Values outside the bounds of the file will
    automatically be clamped within the valid range.
    """
    endLine: Int!
}

"""
A changed region ("hunk") in a file diff.
"""
type FileDiffHunk {
    """
    The range of the old file that the hunk applies to.
    """
    oldRange: FileDiffHunkRange!
    """
    Whether the old file had a trailing newline.
    """
    oldNoNewlineAt: Boolean!
    """
    The range of the new file that the hunk applies to.
    """
    newRange: FileDiffHunkRange!
    """
    The diff hunk section heading, if any.
    """
    section: String
    """
    The hunk body, with lines prefixed with '-', '+', or ' '.
    """
    body: String!
    """
    Highlight the hunk.
    """
    highlight(
        disableTimeout: Boolean!
        isLightTheme: Boolean!
        """
        If highlightLongLines is true, lines which are longer than 2000 bytes are highlighted.
        2000 bytes is enabled. This may produce a significant amount of HTML
        which some browsers (such as Chrome, but not Firefox) may have trouble
        rendering efficiently.
        """
        highlightLongLines: Boolean = false
    ): HighlightedDiffHunkBody!
}

"""
A hunk range in one side (old/new) of a diff.
"""
type FileDiffHunkRange {
    """
    The first line that the hunk applies to.
    """
    startLine: Int!
    """
    The number of lines that the hunk applies to.
    """
    lines: Int!
}

"""
Statistics about a diff.
"""
type DiffStat {
    """
    Number of additions.
    """
    added: Int!
    """
    Number of changes.
    """
    changed: Int!
    """
    Number of deletions.
    """
    deleted: Int!
}

"""
A list of contributors to a repository.
"""
type RepositoryContributorConnection {
    """
    A list of contributors to a repository.
    """
    nodes: [RepositoryContributor!]!
    """
    The total count of contributors in the connection, if available. This total count may be larger than the
    number of nodes in this object when the result is paginated.
    """
    totalCount: Int!
    """
    Pagination information.
    """
    pageInfo: PageInfo!
}

"""
A contributor to a repository.
"""
type RepositoryContributor {
    """
    The personal information for the contributor.
    """
    person: Person!
    """
    The number of contributions made by this contributor.
    """
    count: Int!
    """
    The repository in which the contributions occurred.
    """
    repository: Repository!
    """
    Commits by the contributor.
    """
    commits(
        """
        Return the first n commits.
        """
        first: Int
    ): GitCommitConnection!
}

"""
A code symbol (e.g., a function, variable, type, class, etc.).
It is derived from DocumentSymbol as defined in the Language Server Protocol (see https://microsoft.github.io/language-server-protocol/specifications/specification-3-14/#textDocument_documentSymbol).
"""
type Symbol {
    """
    The name of the symbol.
    """
    name: String!
    """
    The name of the symbol that contains this symbol, if any. This field's value is not guaranteed to be
    structured in such a way that callers can infer a hierarchy of symbols.
    """
    containerName: String
    """
    The kind of the symbol.
    """
    kind: SymbolKind!
    """
    The programming language of the symbol.
    """
    language: String!
    """
    The location where this symbol is defined.
    """
    location: Location!
    """
    The URL to this symbol (using the input revision specifier, which may not be immutable).
    """
    url: String!
    """
    The canonical URL to this symbol (using an immutable revision specifier).
    """
    canonicalURL: String!
    """
    Whether or not the symbol is local to the file it's defined in.
    """
    fileLocal: Boolean!
}

"""
A location inside a resource (in a repository at a specific commit).
"""
type Location {
    """
    The file that this location refers to.
    """
    resource: GitBlob!
    """
    The range inside the file that this location refers to.
    """
    range: Range
    """
    The URL to this location (using the input revision specifier, which may not be immutable).
    """
    url: String!
    """
    The canonical URL to this location (using an immutable revision specifier).
    """
    canonicalURL: String!
}

"""
A range inside a file. The start position is inclusive, and the end position is exclusive.
"""
type Range {
    """
    The start position of the range (inclusive).
    """
    start: Position!
    """
    The end position of the range (exclusive).
    """
    end: Position!
}

"""
A zero-based position inside a file.
"""
type Position {
    """
    The line number (zero-based) of the position.
    """
    line: Int!
    """
    The character offset (zero-based) in the line of the position.
    """
    character: Int!
}

"""
A list of diagnostics.
"""
type DiagnosticConnection {
    """
    A list of diagnostics.
    """
    nodes: [Diagnostic!]!

    """
    The total count of diagnostics (which may be larger than nodes.length if the connection is paginated).
    """
    totalCount: Int!

    """
    Pagination information.
    """
    pageInfo: PageInfo!
}

"""
Represents a diagnostic, such as a compiler error or warning.
"""
type Diagnostic {
    """
    The location at which the message applies.
    """
    location: Location!

    """
    The diagnostic's severity.
    """
    severity: DiagnosticSeverity

    """
    The diagnostic's code as provided by the tool.
    """
    code: String

    """
    A human-readable string describing the source of this
    diagnostic, e.g. "typescript" or "super lint".
    """
    source: String

    """
    The diagnostic's message.
    """
    message: String
}

"""
Represents the severity level of a diagnostic.
"""
enum DiagnosticSeverity {
    ERROR
    WARNING
    INFORMATION
    HINT
}

"""
All possible kinds of symbols. This set matches that of the Language Server Protocol
(https://microsoft.github.io/language-server-protocol/specification#workspace_symbol).
"""
enum SymbolKind {
    UNKNOWN
    FILE
    MODULE
    NAMESPACE
    PACKAGE
    CLASS
    METHOD
    PROPERTY
    FIELD
    CONSTRUCTOR
    ENUM
    INTERFACE
    FUNCTION
    VARIABLE
    CONSTANT
    STRING
    NUMBER
    BOOLEAN
    ARRAY
    OBJECT
    KEY
    NULL
    ENUMMEMBER
    STRUCT
    EVENT
    OPERATOR
    TYPEPARAMETER
}

"""
A list of symbols.
"""
type SymbolConnection {
    """
    A list of symbols.
    """
    nodes: [Symbol!]!
    """
    Pagination information.
    """
    pageInfo: PageInfo!
}

"""
A Git object ID (SHA-1 hash, 40 hexadecimal characters).
"""
scalar GitObjectID

"""
A Git ref.
"""
type GitRef implements Node {
    """
    The globally addressable ID for the Git ref.
    """
    id: ID!
    """
    The full ref name (e.g., "refs/heads/mybranch" or "refs/tags/mytag").
    """
    name: String!
    """
    An unambiguous short name for the ref.
    """
    abbrevName: String!
    """
    The display name of the ref. For branches ("refs/heads/foo"), this is the branch
    name ("foo").
    As a special case, for GitHub pull request refs of the form refs/pull/NUMBER/head,
    this is "NUMBER".
    """
    displayName: String!
    """
    The prefix of the ref, either "", "refs/", "refs/heads/", "refs/pull/", or
    "refs/tags/". This prefix is always a prefix of the ref's name.
    """
    prefix: String!
    """
    The type of this Git ref.
    """
    type: GitRefType!
    """
    The object that the ref points to.
    """
    target: GitObject!
    """
    The associated repository.
    """
    repository: Repository!
    """
    The URL to this Git ref.
    """
    url: String!
}

"""
All possible types of Git refs.
"""
enum GitRefType {
    """
    A Git branch (in refs/heads/).
    """
    GIT_BRANCH
    """
    A Git tag (in refs/tags/).
    """
    GIT_TAG
    """
    A Git ref that is neither a branch nor tag.
    """
    GIT_REF_OTHER
}

"""
Ordering options for Git refs.
"""
enum GitRefOrder {
    """
    By the authored or committed at date, whichever is more recent.
    """
    AUTHORED_OR_COMMITTED_AT
}

"""
A Git object.
"""
type GitObject {
    """
    This object's OID.
    """
    oid: GitObjectID!
    """
    The abbreviated form of this object's OID.
    """
    abbreviatedOID: String!
    """
    The commit object, if it is a commit and it exists; otherwise null.
    """
    commit: GitCommit
    """
    The Git object's type.
    """
    type: GitObjectType!
}

"""
All possible types of Git objects.
"""
enum GitObjectType {
    """
    A Git commit object.
    """
    GIT_COMMIT
    """
    A Git tag object.
    """
    GIT_TAG
    """
    A Git tree object.
    """
    GIT_TREE
    """
    A Git blob object.
    """
    GIT_BLOB
    """
    A Git object of unknown type.
    """
    GIT_UNKNOWN
}

"""
A Git revspec expression that (possibly) resolves to a Git revision.
"""
type GitRevSpecExpr {
    """
    The original Git revspec expression.
    """
    expr: String!
    """
    The Git object that the revspec resolves to, or null otherwise.
    """
    object: GitObject
}

"""
A Git revspec.
"""
union GitRevSpec = GitRef | GitRevSpecExpr | GitObject

"""
A Git revision range of the form "base..head" or "base...head". Other revision
range formats are not supported.
"""
type GitRevisionRange {
    """
    The Git revision range expression of the form "base..head" or "base...head".
    """
    expr: String!
    """
    The base (left-hand side) of the range.
    """
    base: GitRevSpec!
    """
    The base's revspec as an expression.
    """
    baseRevSpec: GitRevSpecExpr!
    """
    The head (right-hand side) of the range.
    """
    head: GitRevSpec!
    """
    The head's revspec as an expression.
    """
    headRevSpec: GitRevSpecExpr!
    """
    The merge-base of the base and head revisions, if this is a "base...head"
    revision range. If this is a "base..head" revision range, then this field is null.
    """
    mergeBase: GitObject
}

"""
A Phabricator repository.
"""
type PhabricatorRepo {
    """
    The canonical repo name (e.g. "github.com/gorilla/mux").
    """
    name: String!
    """
    An alias for name.
    """
    uri: String! @deprecated(reason: "use name instead")
    """
    The unique Phabricator identifier for the repo, like "MUX"
    """
    callsign: String!
    """
    The URL to the phabricator instance (e.g. http://phabricator.sgdev.org)
    """
    url: String!
}

"""
Pagination information. See https://facebook.github.io/relay/graphql/connections.htm#sec-undefined.PageInfo.
"""
type PageInfo {
    """
    When paginating forwards, the cursor to continue.
    """
    endCursor: String
    """
    When paginating forwards, are there more items?
    """
    hasNextPage: Boolean!
}

"""
A list of Git commits.
"""
type GitCommitConnection {
    """
    A list of Git commits.
    """
    nodes: [GitCommit!]!
    """
    The total number of Git commits in the connection. If the GitCommitConnection is paginated
    (e.g., because a "first" parameter was provided to the field that produced it), this field is
    null to avoid it taking unexpectedly long to compute the total count. Remove the pagination
    parameters to obtain a non-null value for this field.
    """
    totalCount: Int
    """
    Pagination information.
    """
    pageInfo: PageInfo!
}

"""
Statistics about a language's usage.
"""
type LanguageStatistics {
    """
    The name of the language.
    """
    name: String!

    """
    The total bytes in the language.
    """
    totalBytes: Float!

    """
    The total number of lines in the language.
    """
    totalLines: Int!
}

"""
A Git commit.
"""
type GitCommit implements Node {
    """
    The globally addressable ID for this commit.
    """
    id: ID!
    """
    The repository that contains this commit.
    """
    repository: Repository!
    """
    This commit's Git object ID (OID), a 40-character SHA-1 hash.
    """
    oid: GitObjectID!
    """
    The abbreviated form of this commit's OID.
    """
    abbreviatedOID: String!
    """
    This commit's author.
    """
    author: Signature!
    """
    This commit's committer, if any.
    """
    committer: Signature
    """
    The full commit message.
    """
    message: String!
    """
    The first line of the commit message.
    """
    subject: String!
    """
    The contents of the commit message after the first line.
    """
    body: String
    """
    Parent commits of this commit.
    """
    parents: [GitCommit!]!
    """
    The URL to this commit (using the input revision specifier, which may not be immutable).
    """
    url: String!
    """
    The canonical URL to this commit (using an immutable revision specifier).
    """
    canonicalURL: String!
    """
    The URLs to this commit on its repository's external services.
    """
    externalURLs: [ExternalLink!]!
    """
    The Git tree in this commit at the given path.
    """
    tree(
        """
        The path of the tree.
        """
        path: String = ""
        """
        Whether to recurse into sub-trees. If true, it overrides the value of the "recursive" parameter on all of
        GitTree's fields.
        DEPRECATED: Use the "recursive" parameter on GitTree's fields instead.
        """
        recursive: Boolean = false
    ): GitTree
    """
    The Git blob in this commit at the given path.
    """
    blob(path: String!): GitBlob
    """
    The file at the given path for this commit.
    See "File" documentation for the difference between this field and the "blob" field.
    """
    file(path: String!): File2
    """
    Lists the programming languages present in the tree at this commit.
    """
    languages: [String!]!
    """
    List statistics for each language present in the repository.
    """
    languageStatistics: [LanguageStatistics!]!
    """
    The log of commits consisting of this commit and its ancestors.
    """
    ancestors(
        """
        Returns the first n commits from the list.
        """
        first: Int
        """
        Return commits that match the query.
        """
        query: String
        """
        Return commits that affect the path.
        """
        path: String
        """
        Return commits more recent than the specified date.
        """
        after: String
    ): GitCommitConnection!
    """
    Returns the number of commits that this commit is behind and ahead of revspec.
    """
    behindAhead(revspec: String!): BehindAheadCounts!
    """
    Symbols defined as of this commit. (All symbols, not just symbols that were newly defined in this commit.)
    """
    symbols(
        """
        Returns the first n symbols from the list.
        """
        first: Int
        """
        Return symbols matching the query.
        """
        query: String
        """
        A list of regular expressions, all of which must match all
        file paths returned in the list.
        """
        includePatterns: [String!]
    ): SymbolConnection!
}

"""
A set of Git behind/ahead counts for one commit relative to another.
"""
type BehindAheadCounts {
    """
    The number of commits behind the other commit.
    """
    behind: Int!
    """
    The number of commits ahead of the other commit.
    """
    ahead: Int!
}

"""
A signature.
"""
type Signature {
    """
    The person.
    """
    person: Person!
    """
    The date.
    """
    date: String!
}

"""
A person.
"""
type Person {
    """
    The name.
    """
    name: String!
    """
    The email.
    """
    email: String!
    """
    The name if set; otherwise the email username.
    """
    displayName: String!
    """
    The avatar URL, if known.
    """
    avatarURL: String
    """
    The corresponding user account for this person, if one exists.
    """
    user: User
}

"""
A Git submodule
"""
type Submodule {
    """
    The remote repository URL of the submodule.
    """
    url: String!
    """
    The commit of the submodule.
    """
    commit: String!
    """
    The path to which the submodule is checked out.
    """
    path: String!
}

"""
A file, directory, or other tree entry.
"""
interface TreeEntry {
    """
    The full path (relative to the repository root) of this tree entry.
    """
    path: String!
    """
    The base name (i.e., file name only) of this tree entry.
    """
    name: String!
    """
    Whether this tree entry is a directory.
    """
    isDirectory: Boolean!
    """
    The URL to this tree entry (using the input revision specifier, which may not be immutable).
    """
    url: String!
    """
    The canonical URL to this tree entry (using an immutable revision specifier).
    """
    canonicalURL: String!
    """
    The URLs to this tree entry on external services.
    """
    externalURLs: [ExternalLink!]!
    """
    Symbols defined in this file or directory.
    """
    symbols(
        """
        Returns the first n symbols from the list.
        """
        first: Int
        """
        Return symbols matching the query.
        """
        query: String
    ): SymbolConnection!
    """
    Submodule metadata if this tree points to a submodule
    """
    submodule: Submodule
    """
    Whether this tree entry is a single child
    """
    isSingleChild(
        """
        Returns the first n files in the tree.
        """
        first: Int
        """
        Recurse into sub-trees.
        """
        recursive: Boolean = false
        """
        Recurse into sub-trees of single-child directories
        """
        recursiveSingleChild: Boolean = false
    ): Boolean!

    """
    (experimental) The LSIF API may change substantially in the near future as we
    continue to adjust it for our use cases. Changes will not be documented in the
    CHANGELOG during this time.
    LSIF data for this tree entry.
    """
    lsif(
        """
        An optional filter for the name of the tool that produced the upload data.
        """
        toolName: String
    ): TreeEntryLSIFData
}

"""
A Git tree in a repository.
"""
type GitTree implements TreeEntry {
    """
    The full path (relative to the root) of this tree.
    """
    path: String!
    """
    Whether this tree is the root (top-level) tree.
    """
    isRoot: Boolean!
    """
    The base name (i.e., last path component only) of this tree.
    """
    name: String!
    """
    True because this is a directory. (The value differs for other TreeEntry interface implementations, such as
    File.)
    """
    isDirectory: Boolean!
    """
    The Git commit containing this tree.
    """
    commit: GitCommit!
    """
    The repository containing this tree.
    """
    repository: Repository!
    """
    The URL to this tree (using the input revision specifier, which may not be immutable).
    """
    url: String!
    """
    The canonical URL to this tree (using an immutable revision specifier).
    """
    canonicalURL: String!
    """
    The URLs to this tree on external services.
    """
    externalURLs: [ExternalLink!]!
    """
    The URL to this entry's raw contents as a Zip archive.
    """
    rawZipArchiveURL: String!
    """
    Submodule metadata if this tree points to a submodule
    """
    submodule: Submodule
    """
    A list of directories in this tree.
    """
    directories(
        """
        Returns the first n files in the tree.
        """
        first: Int
        """
        Recurse into sub-trees.
        """
        recursive: Boolean = false
    ): [GitTree!]!
    """
    A list of files in this tree.
    """
    files(
        """
        Returns the first n files in the tree.
        """
        first: Int
        """
        Recurse into sub-trees.
        """
        recursive: Boolean = false
    ): [File!]!
    """
    A list of entries in this tree.
    """
    entries(
        """
        Returns the first n files in the tree.
        """
        first: Int
        """
        Recurse into sub-trees. If true, implies recursiveSingleChild.
        """
        recursive: Boolean = false
        """
        Recurse into sub-trees of single-child directories. If true, we return a flat list of
        every directory that is a single child, and any directories or files that are
        nested in a single child.
        """
        recursiveSingleChild: Boolean = false
    ): [TreeEntry!]!
    """
    Symbols defined in this tree.
    """
    symbols(
        """
        Returns the first n symbols from the list.
        """
        first: Int
        """
        Return symbols matching the query.
        """
        query: String
    ): SymbolConnection!
    """
    Whether this tree entry is a single child
    """
    isSingleChild(
        """
        Returns the first n files in the tree.
        """
        first: Int
        """
        Recurse into sub-trees.
        """
        recursive: Boolean = false
        """
        Recurse into sub-trees of single-child directories
        """
        recursiveSingleChild: Boolean = false
    ): Boolean!

    """
    (experimental) The LSIF API may change substantially in the near future as we
    continue to adjust it for our use cases. Changes will not be documented in the
    CHANGELOG during this time.
    LSIF data for this tree entry.
    """
    lsif(
        """
        An optional filter for the name of the tool that produced the upload data.
        """
        toolName: String
    ): TreeEntryLSIFData
}

"""
A file.
In a future version of Sourcegraph, a repository's files may be distinct from a repository's blobs
(for example, to support searching/browsing generated files that aren't committed and don't exist
as Git blobs). Clients should generally use the GitBlob concrete type and GitCommit.blobs (not
GitCommit.files), unless they explicitly want to opt-in to different behavior in the future.
INTERNAL: This is temporarily named File2 during a migration. Do not refer to the name File2 in
any API clients as the name will change soon.
"""
interface File2 {
    """
    The full path (relative to the root) of this file.
    """
    path: String!
    """
    The base name (i.e., file name only) of this file.
    """
    name: String!
    """
    False because this is a file, not a directory.
    """
    isDirectory: Boolean!
    """
    The content of this file.
    """
    content: String!
    """
    The file size in bytes.
    """
    byteSize: Int!
    """
    Whether or not it is binary.
    """
    binary: Boolean!
    """
    The file rendered as rich HTML, or an empty string if it is not a supported
    rich file type.
    This HTML string is already escaped and thus is always safe to render.
    """
    richHTML: String!
    """
    The URL to this file (using the input revision specifier, which may not be immutable).
    """
    url: String!
    """
    The canonical URL to this file (using an immutable revision specifier).
    """
    canonicalURL: String!
    """
    The URLs to this file on external services.
    """
    externalURLs: [ExternalLink!]!
    """
    Highlight the file.
    """
    highlight(
        disableTimeout: Boolean!
        isLightTheme: Boolean!
        """
        If highlightLongLines is true, lines which are longer than 2000 bytes are highlighted.
        2000 bytes is enabled. This may produce a significant amount of HTML
        which some browsers (such as Chrome, but not Firefox) may have trouble
        rendering efficiently.
        """
        highlightLongLines: Boolean = false
    ): HighlightedFile!
}

"""
A virtual file is an arbitrary file that is generated in memory.
"""
type VirtualFile implements File2 {
    """
    The full path (relative to the root) of this file.
    """
    path: String!
    """
    The base name (i.e., file name only) of this file.
    """
    name: String!
    """
    False because this is a file, not a directory.
    """
    isDirectory: Boolean!
    """
    The content of this file.
    """
    content: String!
    """
    The file size in bytes.
    """
    byteSize: Int!
    """
    Whether or not it is binary.
    """
    binary: Boolean!
    """
    The file rendered as rich HTML, or an empty string if it is not a supported
    rich file type.
    This HTML string is already escaped and thus is always safe to render.
    """
    richHTML: String!
    """
    Not implemented.
    """
    url: String!
    """
    Not implemented.
    """
    canonicalURL: String!
    """
    Not implemented.
    """
    externalURLs: [ExternalLink!]!
    """
    Highlight the file.
    """
    highlight(
        disableTimeout: Boolean!
        isLightTheme: Boolean!
        """
        If highlightLongLines is true, lines which are longer than 2000 bytes are highlighted.
        2000 bytes is enabled. This may produce a significant amount of HTML
        which some browsers (such as Chrome, but not Firefox) may have trouble
        rendering efficiently.
        """
        highlightLongLines: Boolean = false
    ): HighlightedFile!
}

"""
File is temporarily preserved for backcompat with browser extension search API client code.
"""
type File {
    """
    The full path (relative to the repository root) of this file.
    """
    path: String!
    """
    The base name (i.e., file name only) of this file's path.
    """
    name: String!
    """
    Whether this is a directory.
    """
    isDirectory: Boolean!
    """
    The URL to this file on Sourcegraph.
    """
    url: String!
    """
    The repository that contains this file.
    """
    repository: Repository!
}

"""
A Git blob in a repository.
"""
type GitBlob implements TreeEntry & File2 {
    """
    The full path (relative to the repository root) of this blob.
    """
    path: String!
    """
    The base name (i.e., file name only) of this blob's path.
    """
    name: String!
    """
    False because this is a blob (file), not a directory.
    """
    isDirectory: Boolean!
    """
    The content of this blob.
    """
    content: String!
    """
    The file size in bytes.
    """
    byteSize: Int!
    """
    Whether or not it is binary.
    """
    binary: Boolean!
    """
    The blob contents rendered as rich HTML, or an empty string if it is not a supported
    rich file type.
    This HTML string is already escaped and thus is always safe to render.
    """
    richHTML: String!
    """
    The Git commit containing this blob.
    """
    commit: GitCommit!
    """
    The repository containing this Git blob.
    """
    repository: Repository!
    """
    The URL to this blob (using the input revision specifier, which may not be immutable).
    """
    url: String!
    """
    The canonical URL to this blob (using an immutable revision specifier).
    """
    canonicalURL: String!
    """
    The URLs to this blob on its repository's external services.
    """
    externalURLs: [ExternalLink!]!
    """
    Blame the blob.
    """
    blame(startLine: Int!, endLine: Int!): [Hunk!]!
    """
    Highlight the blob contents.
    """
    highlight(
        disableTimeout: Boolean!
        isLightTheme: Boolean!
        """
        If highlightLongLines is true, lines which are longer than 2000 bytes are highlighted.
        2000 bytes is enabled. This may produce a significant amount of HTML
        which some browsers (such as Chrome, but not Firefox) may have trouble
        rendering efficiently.
        """
        highlightLongLines: Boolean = false
    ): HighlightedFile!
    """
    Submodule metadata if this tree points to a submodule
    """
    submodule: Submodule
    """
    Symbols defined in this blob.
    """
    symbols(
        """
        Returns the first n symbols from the list.
        """
        first: Int
        """
        Return symbols matching the query.
        """
        query: String
    ): SymbolConnection!
    """
    Always false, since a blob is a file, not directory.
    """
    isSingleChild(
        """
        Returns the first n files in the tree.
        """
        first: Int
        """
        Recurse into sub-trees.
        """
        recursive: Boolean = false
        """
        Recurse into sub-trees of single-child directories
        """
        recursiveSingleChild: Boolean = false
    ): Boolean!

    """
    (experimental) The LSIF API may change substantially in the near future as we
    continue to adjust it for our use cases. Changes will not be documented in the
    CHANGELOG during this time.
    A wrapper around LSIF query methods. If no LSIF upload can be used to answer code
    intelligence queries for this path-at-revision, this resolves to null.
    """
    lsif(
        """
        An optional filter for the name of the tool that produced the upload data.
        """
        toolName: String
    ): GitBlobLSIFData
}

"""
LSIF data available for a tree entry.
"""
interface TreeEntryLSIFData {
    """
    Code diagnostics provided through LSIF.
    """
    diagnostics(first: Int): DiagnosticConnection!
}

"""
A wrapper object around LSIF query methods for a particular path-at-revision. When this node is
null, no LSIF data is available for containing git blob.
"""
type GitBlobLSIFData implements TreeEntryLSIFData {
    """
    (experimental) The LSIF API may change substantially in the near future as we
    continue to adjust it for our use cases. Changes will not be documented in the
    CHANGELOG during this time.
    Get aggregated local code intelligence for all ranges that fall in the window
    indicated by the given zero-based start (inclusive) and end (exclusive) lines.
    The associated data for each range is "local", in that the locations and hover
    must also be defined in the same index as the source range. To get cross-repository
    and cross-bundle results, you must query the definitions, references, and hovers
    of that range explicitly.
    """
    ranges(startLine: Int!, endLine: Int!): CodeIntelligenceRangeConnection

    """
    (experimental) The LSIF API may change substantially in the near future as we
    continue to adjust it for our use cases. Changes will not be documented in the
    CHANGELOG during this time.
    A list of definitions of the symbol under the given document position.
    """
    definitions(
        """
        The line on which the symbol occurs (zero-based, inclusive).
        """
        line: Int!

        """
        The character (not byte) of the start line on which the symbol occurs (zero-based, inclusive).
        """
        character: Int!
    ): LocationConnection!

    """
    (experimental) The LSIF API may change substantially in the near future as we
    continue to adjust it for our use cases. Changes will not be documented in the
    CHANGELOG during this time.
    A list of references of the symbol under the given document position.
    """
    references(
        """
        The line on which the symbol occurs (zero-based, inclusive).
        """
        line: Int!

        """
        The character (not byte) of the start line on which the symbol occurs (zero-based, inclusive).
        """
        character: Int!

        """
        When specified, indicates that this request should be paginated and
        to fetch results starting at this cursor.
        A future request can be made for more results by passing in the
        'LocationConnection.pageInfo.endCursor' that is returned.
        """
        after: String

        """
        When specified, indicates that this request should be paginated and
        the first N results (relative to the cursor) should be returned. i.e.
        how many results to return per page.
        """
        first: Int
    ): LocationConnection!

    """
    (experimental) The LSIF API may change substantially in the near future as we
    continue to adjust it for our use cases. Changes will not be documented in the
    CHANGELOG during this time.
    The hover result of the symbol under the given document position.
    """
    hover(
        """
        The line on which the symbol occurs (zero-based, inclusive).
        """
        line: Int!

        """
        The character (not byte) of the start line on which the symbol occurs (zero-based, inclusive).
        """
        character: Int!
    ): Hover

    """
    (experimental) The LSIF API may change substantially in the near future as we
    continue to adjust it for our use cases. Changes will not be documented in the
    CHANGELOG during this time.
    Code diagnostics provided through LSIF.
    """
    diagnostics(first: Int): DiagnosticConnection!
}

"""
A highlighted file.
"""
type HighlightedFile {
    """
    Whether or not it was aborted.
    """
    aborted: Boolean!
    """
    The HTML table that can be used to display the highlighted file.
    """
    html: String!
    """
    A list of the desired line ranges. Each list is a list of lines, where each element is an HTML
    table row '<tr>...</tr>' string. This is useful if you only need to display specific subsets of
    the file.
    """
    lineRanges(ranges: [HighlightLineRange!]!): [[String!]!]!
}

"""
A file match.
"""
type FileMatch {
    """
    The file containing the match.
    KNOWN ISSUE: This file's "commit" field contains incomplete data.
    KNOWN ISSUE: This field's type should be File! not GitBlob!.
    """
    file: GitBlob!
    """
    The repository containing the file match.
    """
    repository: Repository!
    """
    The revspec of the revision that contains this match. If no revspec was given (such as when no
    repository filter or revspec is specified in the search query), it is null.
    """
    revSpec: GitRevSpec
    """
    The resource.
    """
    resource: String! @deprecated(reason: "use the file field instead")
    """
    The symbols found in this file that match the query.
    """
    symbols: [Symbol!]!
    """
    The line matches.
    """
    lineMatches: [LineMatch!]!
    """
    Whether or not the limit was hit.
    """
    limitHit: Boolean!
}

"""
A line match.
"""
type LineMatch {
    """
    The preview.
    """
    preview: String!
    """
    The line number. 0-based. The first line will have lineNumber 0. Note: A
    UI will normally display line numbers 1-based.
    """
    lineNumber: Int!
    """
    Tuples of [offset, length] measured in characters (not bytes).
    """
    offsetAndLengths: [[Int!]!]!
    """
    Whether or not the limit was hit.
    """
    limitHit: Boolean!
}

"""
A hunk.
"""
type Hunk {
    """
    The startLine.
    """
    startLine: Int!
    """
    The endLine.
    """
    endLine: Int!
    """
    The startByte.
    """
    startByte: Int!
    """
    The endByte.
    """
    endByte: Int!
    """
    The rev.
    """
    rev: String!
    """
    The author.
    """
    author: Signature!
    """
    The message.
    """
    message: String!
    """
    The commit that contains the hunk.
    """
    commit: GitCommit!
}

"""
A namespace is a container for certain types of data and settings, such as a user or organization.
"""
interface Namespace {
    """
    The globally unique ID of this namespace.
    """
    id: ID!

    """
    The name of this namespace's component. For a user, this is the username. For an organization,
    this is the organization name.
    """
    namespaceName: String!

    """
    The URL to this namespace.
    """
    url: String!
}

"""
A list of users.
"""
type UserConnection {
    """
    A list of users.
    """
    nodes: [User!]!
    """
    The total count of users in the connection. This total count may be larger
    than the number of nodes in this object when the result is paginated.
    """
    totalCount: Int!
    """
    Pagination information.
    """
    pageInfo: PageInfo!
}

"""
A user.
"""
type User implements Node & SettingsSubject & Namespace {
    """
    The unique ID for the user.
    """
    id: ID!
    """
    The user's username.
    """
    username: String!
    """
    The user's primary email address.
    Only the user and site admins can access this field.
    """
    email: String! @deprecated(reason: "use emails instead")
    """
    The display name chosen by the user.
    """
    displayName: String
    """
    The URL of the user's avatar image.
    """
    avatarURL: String
    """
    The URL to the user's profile on Sourcegraph.
    """
    url: String!
    """
    The URL to the user's settings.
    """
    settingsURL: String
    """
    The date when the user account was created on Sourcegraph.
    """
    createdAt: DateTime!
    """
    The date when the user account was last updated on Sourcegraph.
    """
    updatedAt: DateTime
    """
    Whether the user is a site admin.
    Only the user and site admins can access this field.
    """
    siteAdmin: Boolean!
    """
    Whether the user account uses built in auth.
    """
    builtinAuth: Boolean!
    """
    The latest settings for the user.
    Only the user and site admins can access this field.
    """
    latestSettings: Settings
    """
    All settings for this user, and the individual levels in the settings cascade (global > organization > user)
    that were merged to produce the final merged settings.
    Only the user and site admins can access this field.
    """
    settingsCascade: SettingsCascade!
    """
    DEPRECATED
    """
    configurationCascade: ConfigurationCascade!
        @deprecated(
            reason: "Use settingsCascade instead. This field is a deprecated alias for it and will be removed in a future release."
        )
    """
    The organizations that this user is a member of.
    """
    organizations: OrgConnection!
    """
    This user's organization memberships.
    """
    organizationMemberships: OrganizationMembershipConnection!
    """
    Tags associated with the user. These are used for internal site management and feature selection.
    Only the user and site admins can access this field.
    """
    tags: [String!]!
    """
    The user's usage statistics on Sourcegraph.
    """
    usageStatistics: UserUsageStatistics!
    """
    The user's events on Sourcegraph.
    """
    eventLogs(
        """
        Returns the first n event logs from the list.
        """
        first: Int
        """
        Only return events matching this event name
        """
        eventName: String
    ): EventLogsConnection!
    """
    The user's email addresses.
    Only the user and site admins can access this field.
    """
    emails: [UserEmail!]!
    """
    The user's access tokens (which grant to the holder the privileges of the user). This consists
    of all access tokens whose subject is this user.
    Only the user and site admins can access this field.
    """
    accessTokens(
        """
        Returns the first n access tokens from the list.
        """
        first: Int
    ): AccessTokenConnection!
    """
    A list of external accounts that are associated with the user.
    """
    externalAccounts(
        """
        Returns the first n external accounts from the list.
        """
        first: Int
    ): ExternalAccountConnection!
    """
    The user's currently active session.
    Only the currently authenticated user can access this field. Site admins are not able to access sessions for
    other users.
    """
    session: Session!
    """
    Whether the viewer has admin privileges on this user. The user has admin privileges on their own user, and
    site admins have admin privileges on all users.
    """
    viewerCanAdminister: Boolean!
    """
    Whether the viewer can change the username of this user.
    The user can change their username unless auth.disableUsernameChanges is set.
    Site admins can always change the username of any user.
    """
    viewerCanChangeUsername: Boolean!
    """
    The user's survey responses.
    Only the user and site admins can access this field.
    """
    surveyResponses: [SurveyResponse!]!
    """
    The URL to view this user's customer information (for Sourcegraph.com site admins).
    Only Sourcegraph.com site admins may query this field.
    FOR INTERNAL USE ONLY.
    """
    urlForSiteAdminBilling: String
    """
    The unique numeric ID for the user.
    FOR INTERNAL USE ONLY.
    """
    databaseID: Int!

    """
    The name of this user namespace's component. For users, this is the username.
    """
    namespaceName: String!

    """
    The permissions information of the user over repositories.
    It is null when there is no permissions data stored for the user.
    """
    permissionsInfo: PermissionsInfo

    """
    A list of campaigns applied under this user's namespace.
    """
    campaigns(
        """
        Returns the first n campaigns from the list.
        """
        first: Int = 50
        """
        Opaque pagination cursor.
        """
        after: String
        """
        Only return campaigns in this state.
        """
        state: CampaignState
        """
        Only include campaigns that the viewer can administer.
        """
        viewerCanAdminister: Boolean
    ): CampaignConnection!

    """
    Returns a connection of configured external services accessible by this user, for usage with campaigns.
    These are all code hosts configured on the Sourcegraph instance that are supported by campaigns. They are
    connected to CampaignCredential resources, if one has been created for the code host connection before.
    """
    campaignsCodeHosts(
        """
        Returns the first n code hosts from the list.
        """
        first: Int = 50
        """
        Opaque pagination cursor.
        """
        after: String
    ): CampaignsCodeHostConnection!

    """
    A list of monitors owned by the user or her organization.
    """
    monitors(
        """
        Returns the first n monitors from the list.
        """
        first: Int = 50
        """
        Opaque pagination cursor.
        """
        after: String
    ): MonitorConnection!

    """
    Repositories from external services owned by this user.
    """
    repositories(
        """
        Returns the first n repositories from the list.
        """
        first: Int
        """
        Return repositories whose names match the query.
        """
        query: String
        """
        An opaque cursor that is used for pagination.
        """
        after: String
        """
        Include cloned repositories.
        """
        cloned: Boolean = true
        """
        Include repositories that are not yet cloned and for which cloning is not in progress.
        """
        notCloned: Boolean = true
        """
        Include repositories that have a text search index.
        """
        indexed: Boolean = true
        """
        Include repositories that do not have a text search index.
        """
        notIndexed: Boolean = true
        """
        Only include repositories from this external service.
        """
        externalServiceID: ID
    ): RepositoryConnection!
}

"""
An access token that grants to the holder the privileges of the user who created it.
"""
type AccessToken implements Node {
    """
    The unique ID for the access token.
    """
    id: ID!
    """
    The user whose privileges the access token grants.
    """
    subject: User!
    """
    The scopes that define the allowed set of operations that can be performed using this access token.
    """
    scopes: [String!]!
    """
    A user-supplied descriptive note for the access token.
    """
    note: String!
    """
    The user who created the access token. This is either the subject user (if the access token
    was created by the same user) or a site admin (who can create access tokens for any user).
    """
    creator: User!
    """
    The date when the access token was created.
    """
    createdAt: DateTime!
    """
    The date when the access token was last used to authenticate a request.
    """
    lastUsedAt: DateTime
}

"""
A list of access tokens.
"""
type AccessTokenConnection {
    """
    A list of access tokens.
    """
    nodes: [AccessToken!]!
    """
    The total count of access tokens in the connection. This total count may be larger than the number of nodes
    in this object when the result is paginated.
    """
    totalCount: Int!
    """
    Pagination information.
    """
    pageInfo: PageInfo!
}

"""
A list of authentication providers.
"""
type AuthProviderConnection {
    """
    A list of authentication providers.
    """
    nodes: [AuthProvider!]!
    """
    The total count of authentication providers in the connection. This total count may be larger than the number of nodes
    in this object when the result is paginated.
    """
    totalCount: Int!
    """
    Pagination information.
    """
    pageInfo: PageInfo!
}

"""
A provider of user authentication, such as an external single-sign-on service (e.g., using OpenID Connect or
SAML). The provider information in this type is visible to all viewers and does not contain any secret values.
"""
type AuthProvider {
    """
    The type of the auth provider.
    """
    serviceType: String!
    """
    An identifier for the service that the auth provider represents.
    """
    serviceID: String!
    """
    An identifier for the client of the service that the auth provider represents.
    """
    clientID: String!
    """
    The human-readable name of the provider.
    """
    displayName: String!
    """
    Whether this auth provider is the builtin username-password auth provider.
    """
    isBuiltin: Boolean!
    """
    A URL that, when visited, initiates the authentication process for this auth provider.
    """
    authenticationURL: String
}

"""
A list of external accounts.
"""
type ExternalAccountConnection {
    """
    A list of external accounts.
    """
    nodes: [ExternalAccount!]!
    """
    The total count of external accounts in the connection. This total count may be larger than the number of nodes
    in this object when the result is paginated.
    """
    totalCount: Int!
    """
    Pagination information.
    """
    pageInfo: PageInfo!
}

"""
An external account associated with a user.
"""
type ExternalAccount implements Node {
    """
    The unique ID for the external account.
    """
    id: ID!
    """
    The user on Sourcegraph.
    """
    user: User!
    """
    The type of the external service where the external account resides.
    """
    serviceType: String!
    """
    An identifier for the external service where the external account resides.
    """
    serviceID: String!
    """
    An identifier for the client of the external service where the external account resides. This distinguishes
    among multiple authentication providers that access the same service with different parameters.
    """
    clientID: String!
    """
    An identifier for the external account (typically equal to or derived from the ID on the external service).
    """
    accountID: String!
    """
    The creation date of this external account on Sourcegraph.
    """
    createdAt: DateTime!
    """
    The last-updated date of this external account on Sourcegraph.
    """
    updatedAt: DateTime!
    """
    A URL that, when visited, re-initiates the authentication process.
    """
    refreshURL: String
    """
    Provider-specific data about the external account.
    Only site admins may query this field.
    """
    accountData: JSONValue
}

"""
An active user session.
"""
type Session {
    """
    Whether the user can sign out of this session on Sourcegraph.
    """
    canSignOut: Boolean!
}

"""
An organization membership.
"""
type OrganizationMembership {
    """
    The organization.
    """
    organization: Org!
    """
    The user.
    """
    user: User!
    """
    The time when this was created.
    """
    createdAt: DateTime!
    """
    The time when this was updated.
    """
    updatedAt: DateTime!
}

"""
A list of organization memberships.
"""
type OrganizationMembershipConnection {
    """
    A list of organization memberships.
    """
    nodes: [OrganizationMembership!]!
    """
    The total count of organization memberships in the connection. This total count may be larger than the number
    of nodes in this object when the result is paginated.
    """
    totalCount: Int!
}

"""
A user's email address.
"""
type UserEmail {
    """
    The email address.
    """
    email: String!
    """
    Whether the email address is the user's primary email address. Currently this is defined as the earliest
    email address associated with the user, preferring verified emails to unverified emails.
    """
    isPrimary: Boolean!
    """
    Whether the email address has been verified by the user.
    """
    verified: Boolean!
    """
    Whether the email address is pending verification.
    """
    verificationPending: Boolean!
    """
    The user associated with this email address.
    """
    user: User!
    """
    Whether the viewer has privileges to manually mark this email address as verified (without the user going
    through the normal verification process). Only site admins have this privilege.
    """
    viewerCanManuallyVerify: Boolean!
}

"""
A list of organizations.
"""
type OrgConnection {
    """
    A list of organizations.
    """
    nodes: [Org!]!
    """
    The total count of organizations in the connection. This total count may be larger
    than the number of nodes in this object when the result is paginated.
    """
    totalCount: Int!
}

"""
An organization, which is a group of users.
"""
type Org implements Node & SettingsSubject & Namespace {
    """
    The unique ID for the organization.
    """
    id: ID!
    """
    The organization's name. This is unique among all organizations on this Sourcegraph site.
    """
    name: String!
    """
    The organization's chosen display name.
    """
    displayName: String
    """
    The date when the organization was created.
    """
    createdAt: DateTime!
    """
    A list of users who are members of this organization.
    """
    members: UserConnection!
    """
    The latest settings for the organization.
    Only organization members and site admins can access this field.
    """
    latestSettings: Settings
    """
    All settings for this organization, and the individual levels in the settings cascade (global > organization)
    that were merged to produce the final merged settings.
    Only organization members and site admins can access this field.
    """
    settingsCascade: SettingsCascade!
    """
    DEPRECATED
    """
    configurationCascade: ConfigurationCascade!
        @deprecated(
            reason: "Use settingsCascade instead. This field is a deprecated alias for it and will be removed in a future release."
        )
    """
    A pending invitation for the viewer to join this organization, if any.
    """
    viewerPendingInvitation: OrganizationInvitation
    """
    Whether the viewer has admin privileges on this organization. Currently, all of an organization's members
    have admin privileges on the organization.
    """
    viewerCanAdminister: Boolean!
    """
    Whether the viewer is a member of this organization.
    """
    viewerIsMember: Boolean!
    """
    The URL to the organization.
    """
    url: String!
    """
    The URL to the organization's settings.
    """
    settingsURL: String

    """
    The name of this user namespace's component. For organizations, this is the organization's name.
    """
    namespaceName: String!

    """
    A list of campaigns initially applied in this organization.
    """
    campaigns(
        """
        Returns the first n campaigns from the list.
        """
        first: Int = 50
        """
        Opaque pagination cursor.
        """
        after: String
        """
        Only return campaigns in this state.
        """
        state: CampaignState
        """
        Only include campaigns that the viewer can administer.
        """
        viewerCanAdminister: Boolean
    ): CampaignConnection!
}

"""
The result of Mutation.inviteUserToOrganization.
"""
type InviteUserToOrganizationResult {
    """
    Whether an invitation email was sent. If emails are not enabled on this site or if the user has no verified
    email address, an email will not be sent.
    """
    sentInvitationEmail: Boolean!
    """
    The URL that the invited user can visit to accept or reject the invitation.
    """
    invitationURL: String!
}

"""
An invitation to join an organization as a member.
"""
type OrganizationInvitation implements Node {
    """
    The ID of the invitation.
    """
    id: ID!
    """
    The organization that the invitation is for.
    """
    organization: Org!
    """
    The user who sent the invitation.
    """
    sender: User!
    """
    The user who received the invitation.
    """
    recipient: User!
    """
    The date when this invitation was created.
    """
    createdAt: DateTime!
    """
    The most recent date when a notification was sent to the recipient about this invitation.
    """
    notifiedAt: DateTime
    """
    The date when this invitation was responded to by the recipient.
    """
    respondedAt: DateTime
    """
    The recipient's response to this invitation, or no response (null).
    """
    responseType: OrganizationInvitationResponseType
    """
    The URL where the recipient can respond to the invitation when pending, or null if not pending.
    """
    respondURL: String
    """
    The date when this invitation was revoked.
    """
    revokedAt: DateTime
}

"""
The recipient's possible responses to an invitation to join an organization as a member.
"""
enum OrganizationInvitationResponseType {
    """
    The invitation was accepted by the recipient.
    """
    ACCEPT
    """
    The invitation was rejected by the recipient.
    """
    REJECT
}

"""
RepositoryOrderBy enumerates the ways a repositories list can be ordered.
"""
enum RepositoryOrderBy {
    REPOSITORY_NAME
    REPO_CREATED_AT
    """
    deprecated (use the equivalent REPOSITORY_CREATED_AT)
    """
    REPOSITORY_CREATED_AT
}

"""
The default settings for the Sourcegraph instance. This is hardcoded in
Sourcegraph, but may change from release to release.
"""
type DefaultSettings implements SettingsSubject {
    """
    The opaque GraphQL ID.
    """
    id: ID!
    """
    The latest default settings (this never changes).
    """
    latestSettings: Settings
    """
    The URL to the default settings. This URL does not exist because you
    cannot edit or directly view default settings.
    """
    settingsURL: String
    """
    Whether the viewer can modify the subject's settings. Always false for
    default settings.
    """
    viewerCanAdminister: Boolean!
    """
    The default settings, and the final merged settings.
    All viewers can access this field.
    """
    settingsCascade: SettingsCascade!
    """
    DEPRECATED
    """
    configurationCascade: ConfigurationCascade!
        @deprecated(
            reason: "Use settingsCascade instead. This field is a deprecated alias for it and will be removed in a future release."
        )
}

"""
A site is an installation of Sourcegraph that consists of one or more
servers that share the same configuration and database.
The site is a singleton; the API only ever returns the single global site.
"""
type Site implements SettingsSubject {
    """
    The site's opaque GraphQL ID. This is NOT the "site ID" as it is referred to elsewhere;
    use the siteID field for that. (GraphQL node types conventionally have an id field of type
    ID! that globally identifies the node.)
    """
    id: ID!
    """
    The site ID.
    """
    siteID: String!
    """
    The site's configuration. Only visible to site admins.
    """
    configuration: SiteConfiguration!
    """
    The site's latest site-wide settings (which are the second-lowest-precedence
    in the configuration cascade for a user).
    """
    latestSettings: Settings
    """
    The global settings for this site, and the final merged settings.
    All viewers can access this field.
    """
    settingsCascade: SettingsCascade!
    """
    DEPRECATED
    """
    configurationCascade: ConfigurationCascade!
        @deprecated(
            reason: "Use settingsCascade instead. This field is a deprecated alias for it and will be removed in a future release."
        )
    """
    The URL to the site's settings.
    """
    settingsURL: String
    """
    Whether the viewer can reload the site (with the reloadSite mutation).
    """
    canReloadSite: Boolean!
    """
    Whether the viewer can modify the subject's settings.
    """
    viewerCanAdminister: Boolean!
    """
    A list of all access tokens on this site.
    """
    accessTokens(
        """
        Returns the first n access tokens from the list.
        """
        first: Int
    ): AccessTokenConnection!
    """
    A list of all authentication providers. This information is visible to all viewers and does not contain any
    secret information.
    """
    authProviders: AuthProviderConnection!
    """
    A list of all user external accounts on this site.
    """
    externalAccounts(
        """
        Returns the first n external accounts from the list.
        """
        first: Int
        """
        Include only external accounts associated with this user.
        """
        user: ID
        """
        Include only external accounts with this service type.
        """
        serviceType: String
        """
        Include only external accounts with this service ID.
        """
        serviceID: String
        """
        Include only external accounts with this client ID.
        """
        clientID: String
    ): ExternalAccountConnection!
    """
    The build version of the Sourcegraph software that is running on this site (of the form
    NNNNN_YYYY-MM-DD_XXXXX, like 12345_2018-01-01_abcdef).
    """
    buildVersion: String!
    """
    The product version of the Sourcegraph software that is running on this site.
    """
    productVersion: String!
    """
    Information about software updates for the version of Sourcegraph that this site is running.
    """
    updateCheck: UpdateCheck!
    """
    Whether the site needs to be configured to add repositories.
    """
    needsRepositoryConfiguration: Boolean!
    """
    Whether the site is over the limit for free user accounts, and a warning needs to be shown to all users.
    Only applies if the site does not have a valid license.
    """
    freeUsersExceeded: Boolean!
    """
    Alerts to display to the viewer.
    """
    alerts: [Alert!]!
    """
    BACKCOMPAT: Always returns true.
    """
    hasCodeIntelligence: Boolean!
    """
    Whether we want to show built-in searches on the saved searches page
    """
    disableBuiltInSearches: Boolean!
    """
    Whether the server sends emails to users to verify email addresses. If false, then site admins must manually
    verify users' email addresses.
    """
    sendsEmailVerificationEmails: Boolean!
    """
    Information about this site's product subscription status.
    """
    productSubscription: ProductSubscriptionStatus!
    """
    Usage statistics for this site.
    """
    usageStatistics(
        """
        Days of history (based on current UTC time).
        """
        days: Int
        """
        Weeks of history (based on current UTC time).
        """
        weeks: Int
        """
        Months of history (based on current UTC time).
        """
        months: Int
    ): SiteUsageStatistics!
    """
    Monitoring overview for this site.
    Note: This is primarily used for displaying recently-fired alerts in the web app. If your intent
    is to monitor Sourcegraph, it is better to configure alerting or query Prometheus directly in
    order to ensure that if the frontend goes down you still recieve alerts:
    Configure alerting: https://docs.sourcegraph.com/admin/observability/alerting
    Query Prometheus directly: https://docs.sourcegraph.com/admin/observability/alerting_custom_consumption
    """
    monitoringStatistics(
        """
        Days of history (based on current UTC time).
        """
        days: Int
    ): MonitoringStatistics!
}

"""
The configuration for a site.
"""
type SiteConfiguration {
    """
    The unique identifier of this site configuration version.
    """
    id: Int!
    """
    The effective configuration JSON.
    """
    effectiveContents: JSONCString!
    """
    Messages describing validation problems or usage of deprecated configuration in the configuration JSON.
    This includes both JSON Schema validation problems and other messages that perform more advanced checks
    on the configuration (that can't be expressed in the JSON Schema).
    """
    validationMessages: [String!]!
}

"""
Information about software updates for Sourcegraph.
"""
type UpdateCheck {
    """
    Whether an update check is currently in progress.
    """
    pending: Boolean!
    """
    When the last update check was completed, or null if no update check has
    been completed (or performed) yet.
    """
    checkedAt: DateTime
    """
    If an error occurred during the last update check, this message describes
    the error.
    """
    errorMessage: String
    """
    If an update is available, the version string of the updated version.
    """
    updateVersionAvailable: String
}

"""
The possible types of alerts (Alert.type values).
"""
enum AlertType {
    INFO
    WARNING
    ERROR
}

"""
An alert message shown to the viewer.
"""
type Alert {
    """
    The type of this alert.
    """
    type: AlertType!
    """
    The message body of this alert. Markdown is supported.
    """
    message: String!
    """
    If set, this alert is dismissible. After being dismissed, no other alerts with the same
    isDismissibleWithKey value will be shown. If null, this alert is not dismissible.
    """
    isDismissibleWithKey: String
}

"""
SettingsSubject is something that can have settings: a site ("global settings", which is different from "site
configuration"), an organization, or a user.
"""
interface SettingsSubject {
    """
    The ID.
    """
    id: ID!
    """
    The latest settings.
    """
    latestSettings: Settings
    """
    The URL to the settings.
    """
    settingsURL: String
    """
    Whether the viewer can modify the subject's settings.
    """
    viewerCanAdminister: Boolean!
    """
    All settings for this subject, and the individual levels in the settings cascade (global > organization > user)
    that were merged to produce the final merged settings.
    """
    settingsCascade: SettingsCascade!
    """
    DEPRECATED
    """
    configurationCascade: ConfigurationCascade!
        @deprecated(
            reason: "Use settingsCascade instead. This field is a deprecated alias for it and will be removed in a future release."
        )
}

"""
The configurations for all of the relevant settings subjects, plus the merged settings.
"""
type SettingsCascade {
    """
    The other settings subjects that are applied with lower precedence than this subject to
    form the final merged settings. For example, a user in 2 organizations would have the following
    settings subjects: site (global settings), org 1, org 2, and the user.
    """
    subjects: [SettingsSubject!]!
    """
    The effective final merged settings as (stringified) JSON, merged from all of the subjects.
    """
    final: String!
    """
    DEPRECATED: This field will be removed in a future release.
    The effective final merged settings, merged from all of the subjects.
    """
    merged: Configuration! @deprecated(reason: "use final instead")
}

"""
DEPRECATED: Renamed to SettingsCascade.
"""
type ConfigurationCascade {
    """
    DEPRECATED
    """
    subjects: [SettingsSubject!]! @deprecated(reason: "use SettingsCascade.subjects instead")
    """
    DEPRECATED
    """
    merged: Configuration! @deprecated(reason: "use SettingsCascade.final instead")
}

"""
Settings is a version of a configuration settings file.
"""
type Settings {
    """
    The ID.
    """
    id: Int!
    """
    The subject that these settings are for.
    """
    subject: SettingsSubject!
    """
    The author, or null if there is no author or the authoring user was deleted.
    """
    author: User
    """
    The time when this was created.
    """
    createdAt: DateTime!
    """
    The stringified JSON contents of the settings. The contents may include "//"-style comments and trailing
    commas in the JSON.
    """
    contents: JSONCString!
    """
    DEPRECATED: This field will be removed in a future release.
    The configuration.
    """
    configuration: Configuration! @deprecated(reason: "use the contents field instead")
}

"""
DEPRECATED: Use the contents field on the parent type instead. This type will be removed in a future release.
"""
type Configuration {
    """
    DEPRECATED: This field will be removed in a future release.
    The raw JSON contents, encoded as a string.
    """
    contents: JSONCString! @deprecated(reason: "use the contents field on the parent type instead")
    """
    DEPRECATED: This field is always empty. It will be removed in a future release.
    """
    messages: [String!]! @deprecated(reason: "use client-side JSON Schema validation instead")
}

"""
UserUsageStatistics describes a user's usage statistics.
This information is visible to all viewers.
"""
type UserUsageStatistics {
    """
    The number of search queries that the user has performed.
    """
    searchQueries: Int!
    """
    The number of page views that the user has performed.
    """
    pageViews: Int!
    """
    The number of code intelligence actions that the user has performed.
    """
    codeIntelligenceActions: Int!
    """
    The number of find-refs actions that the user has performed.
    """
    findReferencesActions: Int!
    """
    The last time the user was active (any action, any platform).
    """
    lastActiveTime: String
    """
    The last time the user was active on a code host integration.
    """
    lastActiveCodeHostIntegrationTime: String
}

"""
A user event.
"""
enum UserEvent {
    PAGEVIEW
    SEARCHQUERY
    CODEINTEL
    CODEINTELREFS
    CODEINTELINTEGRATION
    CODEINTELINTEGRATIONREFS

    """
    Product stages
    """
    STAGEMANAGE
    STAGEPLAN
    STAGECODE
    STAGEREVIEW
    STAGEVERIFY
    STAGEPACKAGE
    STAGEDEPLOY
    STAGECONFIGURE
    STAGEMONITOR
    STAGESECURE
    STAGEAUTOMATE
}

"""
A period of time in which a set of users have been active.
"""
enum UserActivePeriod {
    """
    Since today at 00:00 UTC.
    """
    TODAY
    """
    Since the latest Monday at 00:00 UTC.
    """
    THIS_WEEK
    """
    Since the first day of the current month at 00:00 UTC.
    """
    THIS_MONTH
    """
    All time.
    """
    ALL_TIME
}

"""
SiteUsageStatistics describes a site's aggregate usage statistics.
This information is visible to all viewers.
"""
type SiteUsageStatistics {
    """
    Recent daily active users.
    """
    daus: [SiteUsagePeriod!]!
    """
    Recent weekly active users.
    """
    waus: [SiteUsagePeriod!]!
    """
    Recent monthly active users.
    """
    maus: [SiteUsagePeriod!]!
}

"""
SiteUsagePeriod describes a site's usage statistics for a given timespan.
This information is visible to all viewers.
"""
type SiteUsagePeriod {
    """
    The time when this started.
    """
    startTime: String!
    """
    The user count.
    """
    userCount: Int!
    """
    The registered user count.
    """
    registeredUserCount: Int!
    """
    The anonymous user count.
    """
    anonymousUserCount: Int!
    """
    The count of registered users that have been active on a code host integration.
    Excludes anonymous users.
    """
    integrationUserCount: Int!
}

"""
Monitoring overview.
"""
type MonitoringStatistics {
    """
    Alerts fired in this time span.
    """
    alerts: [MonitoringAlert!]!
}

"""
A high-level monitoring alert, for details see https://docs.sourcegraph.com/admin/observability/metrics#high-level-alerting-metrics
"""
type MonitoringAlert {
    """
    End time of this event, which describes the past 12h of recorded data.
    """
    timestamp: DateTime!
    """
    Name of alert that the service fired.
    """
    name: String!
    """
    Name of the service that fired the alert.
    """
    serviceName: String!
    """
    Owner of the fired alert.
    """
    owner: String!
    """
    Average percentage of time (between [0, 1]) that the event was firing over the 12h of recorded data. e.g.
    1.0 if it was firing 100% of the time on average during that 12h window, 0.5 if it was firing 50% of the
    time on average, etc.
    """
    average: Float!
}

"""
A list of survey responses
"""
type SurveyResponseConnection {
    """
    A list of survey responses.
    """
    nodes: [SurveyResponse!]!
    """
    The total count of survey responses in the connection. This total count may be larger
    than the number of nodes in this object when the result is paginated.
    """
    totalCount: Int!
    """
    The count of survey responses submitted since 30 calendar days ago at 00:00 UTC.
    """
    last30DaysCount: Int!
    """
    The average score of survey responses in the connection submitted since 30 calendar days ago at 00:00 UTC.
    """
    averageScore: Float!
    """
    The net promoter score (NPS) of survey responses in the connection submitted since 30 calendar days ago at 00:00 UTC.
    Return value is a signed integer, scaled from -100 (all detractors) to +100 (all promoters).
    See https://en.wikipedia.org/wiki/Net_Promoter for explanation.
    """
    netPromoterScore: Int!
}

"""
An individual response to a user satisfaction (NPS) survey.
"""
type SurveyResponse {
    """
    The unique ID of the survey response
    """
    id: ID!
    """
    The user who submitted the survey (if they were authenticated at the time).
    """
    user: User
    """
    The email that the user manually entered (if they were NOT authenticated at the time).
    """
    email: String
    """
    User's likelihood of recommending Sourcegraph to a friend, from 0-10.
    """
    score: Int!
    """
    The answer to "What is the most important reason for the score you gave".
    """
    reason: String
    """
    The answer to "What can Sourcegraph do to provide a better product"
    """
    better: String
    """
    The time when this response was created.
    """
    createdAt: DateTime!
}

"""
Information about this site's product subscription (which enables access to and renewals of a product license).
"""
type ProductSubscriptionStatus {
    """
    The full name of the product in use, such as "Sourcegraph Enterprise".
    """
    productNameWithBrand: String!
    """
    The max number of user accounts that have been active on this Sourcegraph site for the current license.
    If no license is in use, returns zero.
    """
    actualUserCount: Int!
    """
    The date and time when the max number of user accounts that have been active on this Sourcegraph site for
    the current license was reached. If no license is in use, returns an empty string.
    """
    actualUserCountDate: String!
    """
    The number of users allowed. If there is a license, this is equal to ProductLicenseInfo.userCount. Otherwise,
    it is the user limit for instances without a license, or null if there is no limit.
    """
    maximumAllowedUserCount: Int
    """
    The number of free users allowed on a site without a license before a warning is shown to all users, or null
    if a valid license is in use.
    """
    noLicenseWarningUserCount: Int
    """
    The product license associated with this subscription, if any.
    """
    license: ProductLicenseInfo
}

"""
Information about this site's product license (which activates certain Sourcegraph features).
"""
type ProductLicenseInfo {
    """
    The full name of the product that this license is for. To get the product name for the current
    Sourcegraph site, use ProductSubscriptionStatus.productNameWithBrand instead (to handle cases where there is
    no license).
    """
    productNameWithBrand: String!
    """
    Tags indicating the product plan and features activated by this license.
    """
    tags: [String!]!
    """
    The number of users allowed by this license.
    """
    userCount: Int!
    """
    The date when this license expires.
    """
    expiresAt: DateTime!
}

"""
An extension registry.
"""
type ExtensionRegistry {
    """
    Find an extension by its extension ID (which is the concatenation of the publisher name, a slash ("/"), and the
    extension name).
    To find an extension by its GraphQL ID, use Query.node.
    """
    extension(extensionID: String!): RegistryExtension
    """
    A list of extensions published in the extension registry.
    """
    extensions(
        """
        Returns the first n extensions from the list.
        """
        first: Int
        """
        Returns only extensions from this publisher.
        """
        publisher: ID
        """
        Returns only extensions matching the query.
        The following keywords are supported:
        - category:"C" - include only extensions in the given category.
        - tag:"T" - include only extensions in the given tag.
        The following keywords are ignored by the server (so that the frontend can post-process the result set to
        implement the keywords):
        - installed - include only installed extensions.
        - enabled - include only enabled extensions.
        - disabled - include only disabled extensions.
        """
        query: String
        """
        Include extensions from the local registry.
        """
        local: Boolean = true
        """
        Include extensions from remote registries.
        """
        remote: Boolean = true
        """
        Sorts the list of extension results such that the extensions with these IDs are first in the result set.
        Typically, the client passes the list of added and enabled extension IDs in this parameter so that the
        results include those extensions first (which is typically what the user prefers).
        """
        prioritizeExtensionIDs: [String!]
    ): RegistryExtensionConnection!
    """
    A list of publishers with at least 1 extension in the registry.
    """
    publishers(
        """
        Return the first n publishers from the list.
        """
        first: Int
    ): RegistryPublisherConnection!
    """
    A list of publishers that the viewer may publish extensions as.
    """
    viewerPublishers: [RegistryPublisher!]!
    """
    The extension ID prefix for extensions that are published in the local extension registry. This is the
    hostname (and port, if non-default HTTP/HTTPS) of the Sourcegraph "externalURL" site configuration property.
    It is null if extensions published on this Sourcegraph site do not have an extension ID prefix.
    Examples: "sourcegraph.example.com/", "sourcegraph.example.com:1234/"
    """
    localExtensionIDPrefix: String
}

"""
A publisher of a registry extension.
"""
union RegistryPublisher = User | Org

"""
A list of publishers of extensions in the registry.
"""
type RegistryPublisherConnection {
    """
    A list of publishers.
    """
    nodes: [RegistryPublisher!]!
    """
    The total count of publishers in the connection. This total count may be larger than the number of
    nodes in this object when the result is paginated.
    """
    totalCount: Int!
    """
    Pagination information.
    """
    pageInfo: PageInfo!
}

"""
Mutations for the extension registry.
"""
type ExtensionRegistryMutation {
    """
    Create a new extension in the extension registry.
    """
    createExtension(
        """
        The ID of the extension's publisher (a user or organization).
        """
        publisher: ID!
        """
        The name of the extension.
        """
        name: String!
    ): ExtensionRegistryCreateExtensionResult!
    """
    Update an extension in the extension registry.
    Only authorized extension publishers may perform this mutation.
    """
    updateExtension(
        """
        The extension to update.
        """
        extension: ID!
        """
        The new name for the extension, or null to leave unchanged.
        """
        name: String
    ): ExtensionRegistryUpdateExtensionResult!
    """
    Delete an extension from the extension registry.
    Only authorized extension publishers may perform this mutation.
    """
    deleteExtension(
        """
        The ID of the extension to delete.
        """
        extension: ID!
    ): EmptyResponse!
    """
    Publish an extension in the extension registry, creating it (if it doesn't yet exist) or updating it (if it
    does).
    This is a helper that wraps multiple other GraphQL mutations to expose a single API for publishing an
    extension.
    """
    publishExtension(
        """
        The extension ID of the extension to publish. If a host prefix (e.g., "sourcegraph.example.com/") is
        needed and it is not included, it is automatically prepended.
        Examples: "alice/myextension", "acmecorp/myextension"
        """
        extensionID: String!
        """
        The extension manifest (as JSON).
        """
        manifest: String!
        """
        The bundled JavaScript source of the extension.
        """
        bundle: String
        """
        The source map of the extension's JavaScript bundle, if any.
        The JavaScript bundle's "//# sourceMappingURL=" directive, if any, is ignored. When the bundle is served,
        the source map provided here is referenced instead.
        """
        sourceMap: String
        """
        Force publish even if there are warnings (such as invalid JSON warnings).
        """
        force: Boolean = false
    ): ExtensionRegistryPublishExtensionResult!
}

"""
The result of Mutation.extensionRegistry.createExtension.
"""
type ExtensionRegistryCreateExtensionResult {
    """
    The newly created extension.
    """
    extension: RegistryExtension!
}

"""
The result of Mutation.extensionRegistry.updateExtension.
"""
type ExtensionRegistryUpdateExtensionResult {
    """
    The newly updated extension.
    """
    extension: RegistryExtension!
}

"""
The result of Mutation.extensionRegistry.publishExtension.
"""
type ExtensionRegistryPublishExtensionResult {
    """
    The extension that was just published.
    """
    extension: RegistryExtension!
}

"""
An extension's listing in the extension registry.
"""
type RegistryExtension implements Node {
    """
    The unique, opaque, permanent ID of the extension. Do not display this ID to the user; display
    RegistryExtension.extensionID instead (it is friendlier and still unique, but it can be renamed).
    """
    id: ID!
    """
    The UUID of the extension. This identifies the extension externally (along with the origin). The UUID maps
    1-to-1 to RegistryExtension.id.
    """
    uuid: String!
    """
    The publisher of the extension. If this extension is from a remote registry, the publisher may be null.
    """
    publisher: RegistryPublisher
    """
    The qualified, unique name that refers to this extension, consisting of the registry name (if non-default),
    publisher's name, and the extension's name, all joined by "/" (for example, "acme-corp/my-extension-name").
    """
    extensionID: String!
    """
    The extension ID without the registry name.
    """
    extensionIDWithoutRegistry: String!
    """
    The name of the extension (not including the publisher's name).
    """
    name: String!
    """
    The extension manifest, or null if none is set.
    """
    manifest: ExtensionManifest
    """
    The date when this extension was created on the registry.
    """
    createdAt: DateTime
    """
    The date when this extension was last updated on the registry (including updates to its metadata only, not
    publishing new releases).
    """
    updatedAt: DateTime
    """
    The date when a release of this extension was most recently published, or null if there are no releases.
    """
    publishedAt: DateTime
    """
    The URL to the extension on this Sourcegraph site.
    """
    url: String!
    """
    The URL to the extension on the extension registry where it lives (if this is a remote
    extension). If this extension is local, then this field's value is null.
    """
    remoteURL: String
    """
    The name of this extension's registry.
    """
    registryName: String!
    """
    Whether the registry extension is published on this Sourcegraph site.
    """
    isLocal: Boolean!
    """
    Whether the extension is marked as a work-in-progress extension by the extension author.
    """
    isWorkInProgress: Boolean!
    """
    Whether the viewer has admin privileges on this registry extension.
    """
    viewerCanAdminister: Boolean!
}

"""
A description of the extension, how to run or access it, and when to activate it.
"""
type ExtensionManifest {
    """
    The raw JSON contents of the manifest.
    """
    raw: String!
    """
    The description specified in the manifest, if any.
    """
    description: String
    """
    The URL to the bundled JavaScript source code for the extension, if any.
    """
    bundleURL: String
}

"""
A list of registry extensions.
"""
type RegistryExtensionConnection {
    """
    A list of registry extensions.
    """
    nodes: [RegistryExtension!]!
    """
    The total count of registry extensions in the connection. This total count may be larger than the number of
    nodes in this object when the result is paginated.
    """
    totalCount: Int!
    """
    Pagination information.
    """
    pageInfo: PageInfo!
    """
    The URL to this list, or null if none exists.
    """
    url: String
    """
    Errors that occurred while communicating with remote registries to obtain the list of extensions.
    In order to be able to return local extensions even when the remote registry is unreachable, errors are
    recorded here instead of in the top-level GraphQL errors list.
    """
    error: String
}

"""
Aggregate local code intelligence for all ranges that fall between a window of lines in a document.
"""
type CodeIntelligenceRangeConnection {
    """
    Aggregate local code intelligence grouped by range.
    """
    nodes: [CodeIntelligenceRange!]!
}

"""
Aggregate code intelligence for a particular range within a document.
"""
type CodeIntelligenceRange {
    """
    The range this code intelligence applies to.
    """
    range: Range!

    """
    A list of definitions of the symbol occurring within the range.
    """
    definitions: LocationConnection!

    """
    A list of references of the symbol occurring within the range.
    """
    references: LocationConnection!

    """
    The hover result of the symbol occurring within the range.
    """
    hover: Hover
}

"""
A list of locations within a file.
"""
type LocationConnection {
    """
    A list of locations within a file.
    """
    nodes: [Location!]!

    """
    Pagination information.
    """
    pageInfo: PageInfo!
}

"""
Hover range and markdown content.
"""
type Hover {
    """
    A markdown string containing the contents of the hover.
    """
    markdown: Markdown!

    """
    The range to highlight.
    """
    range: Range!
}

"""
The state an LSIF upload can be in.
"""
enum LSIFUploadState {
    """
    This upload is being processed.
    """
    PROCESSING

    """
    This upload failed to be processed.
    """
    ERRORED

    """
    This upload was processed successfully.
    """
    COMPLETED

    """
    This upload is queued to be processed later.
    """
    QUEUED

    """
    This upload is currently being transferred to Sourcegraph.
    """
    UPLOADING
}

"""
Metadata and status about an LSIF upload.
"""
type LSIFUpload implements Node {
    """
    The ID.
    """
    id: ID!

    """
    The project for which this upload provides code intelligence.
    """
    projectRoot: GitTree

    """
    The original 40-character commit commit supplied at upload time.
    """
    inputCommit: String!

    """
    The original root supplied at upload time.
    """
    inputRoot: String!

    """
    The original indexer name supplied at upload time.
    """
    inputIndexer: String!

    """
    The upload's current state.
    """
    state: LSIFUploadState!

    """
    The time the upload was uploaded.
    """
    uploadedAt: DateTime!

    """
    The time the upload was processed.
    """
    startedAt: DateTime

    """
    The time the upload compelted or errored.
    """
    finishedAt: DateTime

    """
    The processing error message (not set if state is not ERRORED).
    """
    failure: String

    """
    Whether or not this upload provides intelligence for the tip of the default branch. Find reference
    queries will return symbols from remote repositories only when this property is true. This property
    is updated asynchronously and is eventually consistent with the git data known by the Sourcegraph
    instance.
    """
    isLatestForRepo: Boolean!

    """
    The rank of this upload in the queue. The value of this field is null if the upload has been processed.
    """
    placeInQueue: Int
}

"""
A list of LSIF uploads.
"""
type LSIFUploadConnection {
    """
    A list of LSIF uploads.
    """
    nodes: [LSIFUpload!]!

    """
    The total number of uploads in this result set.
    """
    totalCount: Int

    """
    Pagination information.
    """
    pageInfo: PageInfo!
}

"""
The state an LSIF index can be in.
"""
enum LSIFIndexState {
    """
    This index is being processed.
    """
    PROCESSING

    """
    This index failed to be processed.
    """
    ERRORED

    """
    This index was processed successfully.
    """
    COMPLETED

    """
    This index is queued to be processed later.
    """
    QUEUED
}

"""
Metadata and status about an LSIF index.
"""
type LSIFIndex implements Node {
    """
    The ID.
    """
    id: ID!

    """
    The project for which this upload provides code intelligence.
    """
    projectRoot: GitTree

    """
    The original 40-character commit commit supplied at index time.
    """
    inputCommit: String!

    """
    The original root supplied at index schedule time.
    """
    inputRoot: String!

    """
    The name of the target indexer Docker image (e.g., sourcegraph/lsif-go@sha256:...).
    """
    inputIndexer: String!

    """
    The index's current state.
    """
    state: LSIFIndexState!

    """
    The time the index was queued.
    """
    queuedAt: DateTime!

    """
    The time the index was processed.
    """
    startedAt: DateTime

    """
    The time the index compelted or errored.
    """
    finishedAt: DateTime

    """
    The processing error message (not set if state is not ERRORED).
    """
    failure: String

    """
    The configuration and execution summary (if completed or errored) of this index job.
    """
    steps: IndexSteps!

    """
    The rank of this index in the queue. The value of this field is null if the index has been processed.
    """
    placeInQueue: Int
}

"""
Configuration and execution summary of an index job.
"""
type IndexSteps {
    """
    Execution log entries related to setting up the indexing workspace.
    """
    setup: [ExecutionLogEntry!]!

    """
    Configuration and execution summary (if completed or errored) of steps to be performed prior to indexing.
    """
    preIndex: [PreIndexStep!]!

    """
    Configuration and execution summary (if completed or errored) of the indexer.
    """
    index: IndexStep!

    """
    Execution log entry related to uploading the dump produced by the indexing step.
    This field be missing if the upload step had not been executed.
    """
    upload: ExecutionLogEntry

    """
    Execution log entries related to tearing down the indexing workspace.
    """
    teardown: [ExecutionLogEntry!]!
}

"""
The configuration and execution summary of a step to be performed prior to indexing.
"""
type PreIndexStep {
    """
    The working directory relative to the cloned repository root.
    """
    root: String!

    """
    The name of the Docker image to run.
    """
    image: String!

    """
    The arguments to supply to the Docker container's entrypoint.
    """
    commands: [String!]!

    """
    The execution summary (if completed or errored) of the docker command.
    """
    logEntry: ExecutionLogEntry
}

"""
The configuration and execution summary of the indexer.
"""
type IndexStep {
    """
    The arguments to supply to the indexer container.
    """
    indexerArgs: [String!]!

    """
    The path to the index file relative to the root directory (dump.lsif by default).
    """
    outfile: String

    """
    The execution summary (if completed or errored) of the index command.
    """
    logEntry: ExecutionLogEntry
}

"""
A description of a command run inside the executor to during processing of the parent record.
"""
type ExecutionLogEntry {
    """
    An internal tag used to correlate this log entry with other records.
    """
    key: String!

    """
    The arguments of the command run inside the executor.
    """
    command: [String!]!

    """
    The date when this command started.
    """
    startTime: DateTime!

    """
    The exit code of the command.
    """
    exitCode: Int!

    """
    The combined stdout and stderr logs of the command.
    """
    out: String!

    """
    The duration in milliseconds of the command.
    """
    durationMilliseconds: Int!
}

"""
A list of LSIF indexes.
"""
type LSIFIndexConnection {
    """
    A list of LSIF indexes.
    """
    nodes: [LSIFIndex!]!

    """
    The total number of indexes in this result set.
    """
    totalCount: Int

    """
    Pagination information.
    """
    pageInfo: PageInfo!
}

"""
Explicit configuration for indexing a repository.
"""
type IndexConfiguration {
    """
    The raw JSON-encoded index configuration.
    """
    configuration: String
}

"""
Mutations that are only used on Sourcegraph.com.
FOR INTERNAL USE ONLY.
"""
type DotcomMutation {
    """
    Set or unset a user's associated billing information.
    Only Sourcegraph.com site admins may perform this mutation.
    FOR INTERNAL USE ONLY.
    """
    setUserBilling(
        """
        The user to update.
        """
        user: ID!
        """
        The billing customer ID (on the billing system) to associate this user with. If null, the association is
        removed (i.e., the user is unlinked from the billing customer record).
        """
        billingCustomerID: String
    ): EmptyResponse!
    """
    Creates new product subscription for an account.
    Only Sourcegraph.com site admins may perform this mutation.
    FOR INTERNAL USE ONLY.
    """
    createProductSubscription(
        """
        The ID of the user (i.e., customer) to whom this product subscription is assigned.
        """
        accountID: ID!
    ): ProductSubscription!
    """
    Set or unset a product subscription's associated billing system subscription.
    Only Sourcegraph.com site admins may perform this mutation.
    FOR INTERNAL USE ONLY.
    """
    setProductSubscriptionBilling(
        """
        The product subscription to update.
        """
        id: ID!
        """
        The billing subscription ID (on the billing system) to associate this product subscription with. If null,
        the association is removed (i.e., the subscription is unlinked from billing).
        """
        billingSubscriptionID: String
    ): EmptyResponse!
    """
    Generates and signs a new product license and associates it with an existing product subscription. The
    product license key is signed with Sourcegraph.com's private key and is verifiable with the corresponding
    public key.
    Only Sourcegraph.com site admins may perform this mutation.
    FOR INTERNAL USE ONLY.
    """
    generateProductLicenseForSubscription(
        """
        The product subscription to associate with the license.
        """
        productSubscriptionID: ID!
        """
        The license to generate.
        """
        license: ProductLicenseInput!
    ): ProductLicense!
    """
    Creates a new product subscription and bills the associated payment method.
    Only Sourcegraph.com authenticated users may perform this mutation.
    FOR INTERNAL USE ONLY.
    """
    createPaidProductSubscription(
        """
        The ID of the user (i.e., customer) to whom the product subscription is assigned.
        Only Sourcegraph.com site admins may perform this mutation for an accountID != the user ID of the
        authenticated user.
        """
        accountID: ID!
        """
        The details of the product subscription.
        """
        productSubscription: ProductSubscriptionInput!
        """
        The token that represents the payment method used to purchase this product subscription,
        or null if no payment is required.
        """
        paymentToken: String
    ): CreatePaidProductSubscriptionResult!
    """
    Updates a new product subscription and credits or debits the associated payment method.
    Only Sourcegraph.com site admins and the subscription's account owner may perform this
    mutation.
    FOR INTERNAL USE ONLY.
    """
    updatePaidProductSubscription(
        """
        The subscription to update.
        """
        subscriptionID: ID!
        """
        The updated details of the product subscription. All fields of the input type must be set
        (i.e., it does not support passing a null value to mean "do not update this field's
        value").
        """
        update: ProductSubscriptionInput!
        """
        The token that represents the payment method used to pay for (or receive credit for) this
        product subscription update, or null if no payment is required.
        """
        paymentToken: String
    ): UpdatePaidProductSubscriptionResult!
    """
    Archives an existing product subscription.
    Only Sourcegraph.com site admins may perform this mutation.
    FOR INTERNAL USE ONLY.
    """
    archiveProductSubscription(id: ID!): EmptyResponse!
}

"""
Mutations that are only used on Sourcegraph.com.
FOR INTERNAL USE ONLY.
"""
type DotcomQuery {
    """
    The product subscription with the given UUID. An error is returned if no such product
    subscription exists.
    Only Sourcegraph.com site admins and the account owners of the product subscription may
    perform this query.
    FOR INTERNAL USE ONLY.
    """
    productSubscription(uuid: String!): ProductSubscription!
    """
    A list of product subscriptions.
    FOR INTERNAL USE ONLY.
    """
    productSubscriptions(
        """
        Returns the first n product subscriptions from the list.
        """
        first: Int
        """
        Returns only product subscriptions for the given account.
        Only Sourcegraph.com site admins may perform this query with account == null.
        """
        account: ID
        """
        Returns product subscriptions from users with usernames or email addresses that match the query.
        """
        query: String
    ): ProductSubscriptionConnection!
    """
    The invoice that would be generated for a new or updated subscription. This is used to show
    users a preview of the credits, debits, and other billing information before creating or
    updating a subscription.
    Performing this query does not mutate any data or cause any billing changes to be made.
    """
    previewProductSubscriptionInvoice(
        """
        The customer account (user) for whom this preview invoice will be generated, or null if there is none.
        """
        account: ID
        """
        If non-null, preview the invoice for an update to the existing product subscription. The
        product subscription's billing customer must match the account parameter. If null, preview
        the invoice for a new subscription.
        """
        subscriptionToUpdate: ID
        """
        The parameters for the product subscription to preview. All fields of the input type must
        be set (i.e., it does not support passing a null value to mean "do not update this field's
        value" when updating an existing subscription).
        """
        productSubscription: ProductSubscriptionInput!
    ): ProductSubscriptionPreviewInvoice!
    """
    A list of product licenses.
    Only Sourcegraph.com site admins may perform this query.
    FOR INTERNAL USE ONLY.
    """
    productLicenses(
        """
        Returns the first n product subscriptions from the list.
        """
        first: Int
        """
        Returns only product subscriptions whose license key contains this substring.
        """
        licenseKeySubstring: String
        """
        Returns only product licenses associated with the given subscription
        """
        productSubscriptionID: ID
    ): ProductLicenseConnection!
    """
    A list of product pricing plans for Sourcegraph.
    """
    productPlans: [ProductPlan!]!
}

"""
A product subscription that was created on Sourcegraph.com.
FOR INTERNAL USE ONLY.
"""
type ProductSubscription implements Node {
    """
    The unique ID of this product subscription.
    """
    id: ID!
    """
    The unique UUID of this product subscription. Unlike ProductSubscription.id, this does not
    encode the type and is not a GraphQL node ID.
    """
    uuid: String!
    """
    A name for the product subscription derived from its ID. The name is not guaranteed to be unique.
    """
    name: String!
    """
    The user (i.e., customer) to whom this subscription is granted, or null if the account has been deleted.
    """
    account: User
    """
    The information that determines the price of this subscription, or null if there is no billing
    information associated with this subscription.
    """
    invoiceItem: ProductSubscriptionInvoiceItem
    """
    A list of billing-related events related to this product subscription.
    """
    events: [ProductSubscriptionEvent!]!
    """
    The currently active product license associated with this product subscription, if any.
    """
    activeLicense: ProductLicense
    """
    A list of product licenses associated with this product subscription.
    Only Sourcegraph.com site admins may list inactive product licenses (other viewers should use
    ProductSubscription.activeLicense).
    """
    productLicenses(
        """
        Returns the first n product licenses from the list.
        """
        first: Int
    ): ProductLicenseConnection!
    """
    The date when this product subscription was created.
    """
    createdAt: DateTime!
    """
    Whether this product subscription was archived.
    """
    isArchived: Boolean!
    """
    The URL to view this product subscription.
    """
    url: String!
    """
    The URL to view this product subscription in the site admin area.
    Only Sourcegraph.com site admins may query this field.
    """
    urlForSiteAdmin: String
    """
    The URL to view this product subscription's billing information (for site admins).
    Only Sourcegraph.com site admins may query this field.
    """
    urlForSiteAdminBilling: String
}

"""
A list of product subscriptions.
FOR INTERNAL USE ONLY.
"""
type ProductSubscriptionConnection {
    """
    A list of product subscriptions.
    """
    nodes: [ProductSubscription!]!
    """
    The total count of product subscriptions in the connection. This total count may be larger than the number of
    nodes in this object when the result is paginated.
    """
    totalCount: Int!
    """
    Pagination information.
    """
    pageInfo: PageInfo!
}

"""
A preview of an invoice that would be generated for a new or updated product subscription.
FOR INTERNAL USE ONLY.
"""
type ProductSubscriptionPreviewInvoice {
    """
    The net price for this invoice, in USD cents. If this invoice represents an update to a
    subscription, this is the difference between the existing price and the updated price.
    """
    price: Int!
    """
    For updates to existing subscriptions, the effective date for which this preview invoice was
    calculated, expressed as the number of seconds since the epoch. For new subscriptions, this is
    null.
    """
    prorationDate: String
    """
    Whether this invoice requires manual intervention.
    """
    isDowngradeRequiringManualIntervention: Boolean!
    """
    The "before" state of the product subscription (i.e., the existing subscription), prior to the update that this preview
    represents, or null if the preview is for a new subscription.
    """
    beforeInvoiceItem: ProductSubscriptionInvoiceItem
    """
    The "after" state of the product subscription, with the update applied to the subscription.
    For new subscriptions, this is just the invoice item for the subscription that will be
    created.
    """
    afterInvoiceItem: ProductSubscriptionInvoiceItem!
}

"""
An input type that describes a product license to be generated and signed.
FOR INTERNAL USE ONLY.
"""
input ProductLicenseInput {
    """
    The tags that indicate which features are activated by this license.
    """
    tags: [String!]!
    """
    The number of users for which this product subscription is valid.
    """
    userCount: Int!
    """
    The expiration date of this product license, expressed as the number of seconds since the epoch.
    """
    expiresAt: Int!
}

"""
A product license that was created on Sourcegraph.com.
FOR INTERNAL USE ONLY.
"""
type ProductLicense implements Node {
    """
    The unique ID of this product license.
    """
    id: ID!
    """
    The product subscription associated with this product license.
    """
    subscription: ProductSubscription!
    """
    Information about this product license.
    """
    info: ProductLicenseInfo
    """
    The license key.
    """
    licenseKey: String!
    """
    The date when this product license was created.
    """
    createdAt: DateTime!
}

"""
A list of product licenses.
FOR INTERNAL USE ONLY.
"""
type ProductLicenseConnection {
    """
    A list of product licenses.
    """
    nodes: [ProductLicense!]!
    """
    The total count of product licenses in the connection. This total count may be larger than the number of
    nodes in this object when the result is paginated.
    """
    totalCount: Int!
    """
    Pagination information.
    """
    pageInfo: PageInfo!
}

"""
A product pricing plan for Sourcegraph.
FOR INTERNAL USE ONLY.
"""
type ProductPlan {
    """
    The billing system's unique ID for the plan.
    """
    billingPlanID: String!
    """
    The unique ID for the product.
    """
    productPlanID: String!
    """
    The name of the product plan (e.g., "Enterprise Starter"). This is displayed to the user and
    should be human-readable.
    """
    name: String!
    """
    The name with the brand (e.g., "Sourcegraph Enterprise Starter").
    """
    nameWithBrand: String!
    """
    The price (in USD cents) for one user for a year.
    """
    pricePerUserPerYear: Int!
    """
    The minimum quantity (user count) that can be purchased. Only applies when using tiered pricing.
    """
    minQuantity: Int
    """
    The maximum quantity (user count) that can be purchased. Only applies when using tiered pricing.
    """
    maxQuantity: Int
    """
    Defines if the tiering price should be graduated or volume based.
    """
    tiersMode: String!
    """
    The tiered pricing for the plan.
    """
    planTiers: [PlanTier!]!
}

"""
The information about a plan's tier.
FOR INTERNAL USE ONLY.
"""
type PlanTier {
    """
    The per-user amount for this tier.
    """
    unitAmount: Int!
    """
    The maximum number of users that this tier applies to.
    """
    upTo: Int!
    """
    The flat fee for this tier.
    """
    flatAmount: Int!
}

"""
The information about a product subscription that determines its price.
FOR INTERNAL USE ONLY.
"""
type ProductSubscriptionInvoiceItem {
    """
    The product plan for the subscription.
    """
    plan: ProductPlan!
    """
    This subscription's user count.
    """
    userCount: Int!
    """
    The date when the subscription expires.
    """
    expiresAt: DateTime!
}

"""
An input type that describes a product subscription to be purchased. Corresponds to
ProductSubscriptionInvoiceItem.
FOR INTERNAL USE ONLY.
"""
input ProductSubscriptionInput {
    """
    The billing plan ID for the subscription (ProductPlan.billingPlanID). This also specifies the
    billing product, because a plan is associated with its product in the billing system.
    """
    billingPlanID: String!
    """
    This subscription's user count.
    """
    userCount: Int!
}

"""
The result of Mutation.dotcom.createPaidProductSubscription.
FOR INTERNAL USE ONLY.
"""
type CreatePaidProductSubscriptionResult {
    """
    The newly created product subscription.
    """
    productSubscription: ProductSubscription!
}

"""
The result of Mutation.dotcom.updatePaidProductSubscription.
FOR INTERNAL USE ONLY.
"""
type UpdatePaidProductSubscriptionResult {
    """
    The updated product subscription.
    """
    productSubscription: ProductSubscription!
}

"""
An event related to a product subscription.
FOR INTERNAL USE ONLY.
"""
type ProductSubscriptionEvent {
    """
    The unique ID of the event.
    """
    id: String!
    """
    The date when the event occurred.
    """
    date: String!
    """
    The title of the event.
    """
    title: String!
    """
    A description of the event.
    """
    description: String
    """
    A URL where the user can see more information about the event.
    """
    url: String
}

"""
FOR INTERNAL USE ONLY: A status message produced when repositories are being
cloned
"""
type CloningProgress {
    """
    The message of this status message
    """
    message: String!
}

"""
FOR INTERNAL USE ONLY: A status message produced when repositories could not
be synced from an external service
"""
type ExternalServiceSyncError {
    """
    The message of this status message
    """
    message: String!
    """
    The external service that failed to sync
    """
    externalService: ExternalService!
}

"""
FOR INTERNAL USE ONLY: A status message produced when repositories could not
be synced
"""
type SyncError {
    """
    The message of this status message
    """
    message: String!
}

"""
FOR INTERNAL USE ONLY: A status message
"""
union StatusMessage = CloningProgress | ExternalServiceSyncError | SyncError

"""
An arbitrarily large integer encoded as a decimal string.
"""
scalar BigInt

"""
FOR INTERNAL USE ONLY: A repository statistic
"""
type RepositoryStats {
    """
    The amount of bytes stored in .git directories
    """
    gitDirBytes: BigInt!
    """
    The number of lines indexed
    """
    indexedLinesCount: BigInt!
}

"""
An RFC 3339-encoded UTC date string, such as 1973-11-29T21:33:09Z. This value can be parsed into a
JavaScript Date using Date.parse. To produce this value from a JavaScript Date instance, use
Date#toISOString.
"""
scalar DateTime

"""
Different repository permission levels.
"""
enum RepositoryPermission {
    READ
}

"""
A single user event that has been logged.
"""
type EventLog {
    """
    The name of the event.
    """
    name: String!
    """
    The user who executed the event, if one exists.
    """
    user: User
    """
    The randomly generated unique user ID stored in a browser cookie.
    """
    anonymousUserID: String!
    """
    The URL when the event was logged.
    """
    url: String!
    """
    The source of the event.
    """
    source: EventSource!
    """
    The additional argument information.
    """
    argument: String
    """
    The Sourcegraph version when the event was logged.
    """
    version: String!
    """
    The timestamp when the event was logged.
    """
    timestamp: DateTime!
}

"""
A list of event logs.
"""
type EventLogsConnection {
    """
    A list of event logs.
    """
    nodes: [EventLog!]!
    """
    The total count of event logs in the connection. This total count may be larger than the number of nodes
    in this object when the result is paginated.
    """
    totalCount: Int!
    """
    Pagination information.
    """
    pageInfo: PageInfo!
}

"""
A list of code host repositories
"""
type CodeHostRepositoryConnection {
    """
    A list of repositories affiliated with a code host.
    """
    nodes: [CodeHostRepository!]!
}

"""
A repository returned directly from a code host
"""
type CodeHostRepository {
    """
    The Name "owner/reponame" of the repo
    """
    name: String!
    """
    The code host the repo came from
    """
    codeHost: ExternalService
    """
    Is the repo private
    """
    private: Boolean!
}<|MERGE_RESOLUTION|>--- conflicted
+++ resolved
@@ -4548,11 +4548,7 @@
     Information and status related to the commit graph of this repository calculated
     for use by code intelligence features.
     """
-<<<<<<< HEAD
-    codeIntelligenceCommitGraph: CodeIntelligenceCommitGraph
-=======
     codeIntelligenceCommitGraph: CodeIntelligenceCommitGraph!
->>>>>>> 3f76f8f9
 
     """
     A list of authorized users to access this repository with the given permission.
