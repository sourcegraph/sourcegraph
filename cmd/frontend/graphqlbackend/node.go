package graphqlbackend

import (
	"context"

	"github.com/graph-gophers/graphql-go"
	"github.com/graph-gophers/graphql-go/relay"

	resolverstubs "github.com/sourcegraph/sourcegraph/internal/codeintel/resolvers"
	"github.com/sourcegraph/sourcegraph/lib/errors"
)

// Node must be implemented by any resolver that implements the Node interface in
// GraphQL. When defining a new type implementing Node, the NodeResolver below
// needs a ToXX type assertion method, and the node resolver needs to be registered
// in the nodeByIDFns on the schemaResolver.
type Node interface {
	ID() graphql.ID
}

func (r *schemaResolver) Node(ctx context.Context, args *struct{ ID graphql.ID }) (*NodeResolver, error) {
	kind := relay.UnmarshalKind(args.ID)
	nodeRes, ok := r.nodeByIDFns[kind]
	if !ok {
		return nil, errors.New("invalid id")
	}
	n, err := nodeRes(ctx, args.ID)
	if err != nil {
		return nil, err
	}
	if n == nil {
		return nil, nil
	}
	return &NodeResolver{n}, nil
}

type NodeByIDFunc = func(ctx context.Context, id graphql.ID) (Node, error)

func (r *schemaResolver) nodeByID(ctx context.Context, id graphql.ID) (Node, error) {
	kind := relay.UnmarshalKind(id)
	nodeRes, ok := r.nodeByIDFns[kind]
	if !ok {
		return nil, errors.New("invalid id")
	}
	return nodeRes(ctx, id)
}

type NodeResolver struct {
	Node
}

func (r *NodeResolver) ToAccessToken() (*accessTokenResolver, bool) {
	n, ok := r.Node.(*accessTokenResolver)
	return n, ok
}

func (r *NodeResolver) ToMonitor() (MonitorResolver, bool) {
	n, ok := r.Node.(MonitorResolver)
	return n, ok
}

func (r *NodeResolver) ToMonitorQuery() (MonitorQueryResolver, bool) {
	n, ok := r.Node.(MonitorQueryResolver)
	return n, ok
}

func (r *NodeResolver) ToMonitorEmail() (MonitorEmailResolver, bool) {
	n, ok := r.Node.(MonitorEmailResolver)
	return n, ok
}

func (r *NodeResolver) ToMonitorWebhook() (MonitorWebhookResolver, bool) {
	n, ok := r.Node.(MonitorWebhookResolver)
	return n, ok
}

func (r *NodeResolver) ToMonitorSlackWebhook() (MonitorSlackWebhookResolver, bool) {
	n, ok := r.Node.(MonitorSlackWebhookResolver)
	return n, ok
}

func (r *NodeResolver) ToMonitorActionEvent() (MonitorActionEventResolver, bool) {
	n, ok := r.Node.(MonitorActionEventResolver)
	return n, ok
}

func (r *NodeResolver) ToMonitorTriggerEvent() (MonitorTriggerEventResolver, bool) {
	n, ok := r.Node.(MonitorTriggerEventResolver)
	return n, ok
}

func (r *NodeResolver) ToBatchChange() (BatchChangeResolver, bool) {
	n, ok := r.Node.(BatchChangeResolver)
	return n, ok
}

func (r *NodeResolver) ToBatchSpec() (BatchSpecResolver, bool) {
	n, ok := r.Node.(BatchSpecResolver)
	return n, ok
}

func (r *NodeResolver) ToExternalChangeset() (ExternalChangesetResolver, bool) {
	n, ok := r.Node.(ChangesetResolver)
	if !ok {
		return nil, false
	}
	return n.ToExternalChangeset()
}

func (r *NodeResolver) ToHiddenExternalChangeset() (HiddenExternalChangesetResolver, bool) {
	n, ok := r.Node.(ChangesetResolver)
	if !ok {
		return nil, false
	}
	return n.ToHiddenExternalChangeset()
}

func (r *NodeResolver) ToChangesetEvent() (ChangesetEventResolver, bool) {
	n, ok := r.Node.(ChangesetEventResolver)
	return n, ok
}

func (r *NodeResolver) ToHiddenChangesetSpec() (HiddenChangesetSpecResolver, bool) {
	n, ok := r.Node.(ChangesetSpecResolver)
	if !ok {
		return nil, ok
	}
	return n.ToHiddenChangesetSpec()
}

func (r *NodeResolver) ToVisibleChangesetSpec() (VisibleChangesetSpecResolver, bool) {
	n, ok := r.Node.(ChangesetSpecResolver)
	if !ok {
		return nil, ok
	}
	return n.ToVisibleChangesetSpec()
}

func (r *NodeResolver) ToBatchChangesCredential() (BatchChangesCredentialResolver, bool) {
	n, ok := r.Node.(BatchChangesCredentialResolver)
	return n, ok
}

func (r *NodeResolver) ToProductLicense() (ProductLicense, bool) {
	n, ok := r.Node.(ProductLicense)
	return n, ok
}

func (r *NodeResolver) ToProductSubscription() (ProductSubscription, bool) {
	n, ok := r.Node.(ProductSubscription)
	return n, ok
}

func (r *NodeResolver) ToExternalAccount() (*externalAccountResolver, bool) {
	n, ok := r.Node.(*externalAccountResolver)
	return n, ok
}

func (r *NodeResolver) ToExternalService() (*externalServiceResolver, bool) {
	n, ok := r.Node.(*externalServiceResolver)
	return n, ok
}

func (r *NodeResolver) ToExternalServiceNamespace() (*externalServiceNamespaceResolver, bool) {
	n, ok := r.Node.(*externalServiceNamespaceResolver)
	return n, ok
}

func (r *NodeResolver) ToGitRef() (*GitRefResolver, bool) {
	n, ok := r.Node.(*GitRefResolver)
	return n, ok
}

func (r *NodeResolver) ToRepository() (*RepositoryResolver, bool) {
	n, ok := r.Node.(*RepositoryResolver)
	return n, ok
}

func (r *NodeResolver) ToUser() (*UserResolver, bool) {
	n, ok := r.Node.(*UserResolver)
	return n, ok
}

func (r *NodeResolver) ToOrg() (*OrgResolver, bool) {
	n, ok := r.Node.(*OrgResolver)
	return n, ok
}

func (r *NodeResolver) ToOrganizationInvitation() (*organizationInvitationResolver, bool) {
	n, ok := r.Node.(*organizationInvitationResolver)
	return n, ok
}

func (r *NodeResolver) ToGitCommit() (*GitCommitResolver, bool) {
	n, ok := r.Node.(*GitCommitResolver)
	return n, ok
}

func (r *NodeResolver) ToSavedSearch() (*savedSearchResolver, bool) {
	n, ok := r.Node.(*savedSearchResolver)
	return n, ok
}

func (r *NodeResolver) ToSearchContext() (SearchContextResolver, bool) {
	n, ok := r.Node.(SearchContextResolver)
	return n, ok
}

func (r *NodeResolver) ToNotebook() (NotebookResolver, bool) {
	n, ok := r.Node.(NotebookResolver)
	return n, ok
}

func (r *NodeResolver) ToSite() (*siteResolver, bool) {
	n, ok := r.Node.(*siteResolver)
	return n, ok
}

func (r *NodeResolver) ToSiteConfigurationChange() (*SiteConfigurationChangeResolver, bool) {
	n, ok := r.Node.(*SiteConfigurationChangeResolver)
	return n, ok
}

func (r *NodeResolver) ToLSIFUpload() (resolverstubs.LSIFUploadResolver, bool) {
	n, ok := r.Node.(resolverstubs.LSIFUploadResolver)
	return n, ok
}

func (r *NodeResolver) ToLSIFIndex() (resolverstubs.LSIFIndexResolver, bool) {
	n, ok := r.Node.(resolverstubs.LSIFIndexResolver)
	return n, ok
}

func (r *NodeResolver) ToPreciseIndex() (resolverstubs.PreciseIndexResolver, bool) {
	n, ok := r.Node.(resolverstubs.PreciseIndexResolver)
	return n, ok
}

func (r *NodeResolver) ToCodeIntelligenceConfigurationPolicy() (resolverstubs.CodeIntelligenceConfigurationPolicyResolver, bool) {
	n, ok := r.Node.(resolverstubs.CodeIntelligenceConfigurationPolicyResolver)
	return n, ok
}

func (r *NodeResolver) ToOutOfBandMigration() (*outOfBandMigrationResolver, bool) {
	n, ok := r.Node.(*outOfBandMigrationResolver)
	return n, ok
}

func (r *NodeResolver) ToBulkOperation() (BulkOperationResolver, bool) {
	n, ok := r.Node.(BulkOperationResolver)
	return n, ok
}

func (r *NodeResolver) ToHiddenBatchSpecWorkspace() (HiddenBatchSpecWorkspaceResolver, bool) {
	n, ok := r.Node.(BatchSpecWorkspaceResolver)
	if !ok {
		return nil, ok
	}
	return n.ToHiddenBatchSpecWorkspace()
}

func (r *NodeResolver) ToVisibleBatchSpecWorkspace() (VisibleBatchSpecWorkspaceResolver, bool) {
	n, ok := r.Node.(BatchSpecWorkspaceResolver)
	if !ok {
		return nil, ok
	}
	return n.ToVisibleBatchSpecWorkspace()
}

func (r *NodeResolver) ToInsightsDashboard() (InsightsDashboardResolver, bool) {
	n, ok := r.Node.(InsightsDashboardResolver)
	return n, ok
}

func (r *NodeResolver) ToInsightView() (InsightViewResolver, bool) {
	n, ok := r.Node.(InsightViewResolver)
	return n, ok
}

func (r *NodeResolver) ToWebhookLog() (*webhookLogResolver, bool) {
	n, ok := r.Node.(*webhookLogResolver)
	return n, ok
}

func (r *NodeResolver) ToOutboundRequest() (*OutboundRequestResolver, bool) {
	n, ok := r.Node.(*OutboundRequestResolver)
	return n, ok
}

func (r *NodeResolver) ToBackgroundJob() (*BackgroundJobResolver, bool) {
	n, ok := r.Node.(*BackgroundJobResolver)
	return n, ok
}

func (r *NodeResolver) ToWebhook() (WebhookResolver, bool) {
	n, ok := r.Node.(WebhookResolver)
	return n, ok
}

func (r *NodeResolver) ToExecutor() (*ExecutorResolver, bool) {
	n, ok := r.Node.(*ExecutorResolver)
	return n, ok
}

func (r *NodeResolver) ToExecutorSecret() (*executorSecretResolver, bool) {
	n, ok := r.Node.(*executorSecretResolver)
	return n, ok
}

func (r *NodeResolver) ToExecutorSecretAccessLog() (*executorSecretAccessLogResolver, bool) {
	n, ok := r.Node.(*executorSecretAccessLogResolver)
	return n, ok
}

func (r *NodeResolver) ToExternalServiceSyncJob() (*externalServiceSyncJobResolver, bool) {
	n, ok := r.Node.(*externalServiceSyncJobResolver)
	return n, ok
}

func (r *NodeResolver) ToBatchSpecWorkspaceFile() (BatchWorkspaceFileResolver, bool) {
	n, ok := r.Node.(BatchWorkspaceFileResolver)
	return n, ok
}

func (r *NodeResolver) ToPermissionsSyncJob() (PermissionsSyncJobResolver, bool) {
	n, ok := r.Node.(PermissionsSyncJobResolver)
	return n, ok
}

func (r *NodeResolver) ToOutboundWebhook() (OutboundWebhookResolver, bool) {
	n, ok := r.Node.(OutboundWebhookResolver)
	return n, ok
}

func (r *NodeResolver) ToTeam() (*TeamResolver, bool) {
	n, ok := r.Node.(*TeamResolver)
	return n, ok
}

func (r *NodeResolver) ToRole() (RoleResolver, bool) {
	n, ok := r.Node.(RoleResolver)
	return n, ok
}

func (r *NodeResolver) ToPermission() (PermissionResolver, bool) {
	n, ok := r.Node.(PermissionResolver)
	return n, ok
}

<<<<<<< HEAD
func (r *NodeResolver) ToCodeownersIngestedFile() (CodeownersIngestedFileResolver, bool) {
	n, ok := r.Node.(CodeownersIngestedFileResolver)
=======
func (r *NodeResolver) ToAccessRequest() (*accessRequestResolver, bool) {
	n, ok := r.Node.(*accessRequestResolver)
>>>>>>> 577bc1a7
	return n, ok
}<|MERGE_RESOLUTION|>--- conflicted
+++ resolved
@@ -347,12 +347,12 @@
 	return n, ok
 }
 
-<<<<<<< HEAD
+func (r *NodeResolver) ToAccessRequest() (*accessRequestResolver, bool) {
+	n, ok := r.Node.(*accessRequestResolver)
+	return n, ok
+}
+
 func (r *NodeResolver) ToCodeownersIngestedFile() (CodeownersIngestedFileResolver, bool) {
 	n, ok := r.Node.(CodeownersIngestedFileResolver)
-=======
-func (r *NodeResolver) ToAccessRequest() (*accessRequestResolver, bool) {
-	n, ok := r.Node.(*accessRequestResolver)
->>>>>>> 577bc1a7
 	return n, ok
 }