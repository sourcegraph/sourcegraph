--- conflicted
+++ resolved
@@ -334,10 +334,6 @@
 	return n, ok
 }
 
-<<<<<<< HEAD
-func (r *NodeResolver) ToTeam() (*TeamResolver, bool) {
-	n, ok := r.Node.(*TeamResolver)
-=======
 func (r *NodeResolver) ToTeam() (*teamResolver, bool) {
 	n, ok := r.Node.(*teamResolver)
 	return n, ok
@@ -350,6 +346,5 @@
 
 func (r *NodeResolver) ToPermission() (PermissionResolver, bool) {
 	n, ok := r.Node.(PermissionResolver)
->>>>>>> 026b161f
 	return n, ok
 }