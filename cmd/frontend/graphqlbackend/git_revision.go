--- conflicted
+++ resolved
@@ -16,20 +16,7 @@
 func (r *gitRevSpecExpr) Expr() string { return r.expr }
 
 func (r *gitRevSpecExpr) Object(ctx context.Context) (*gitObject, error) {
-<<<<<<< HEAD
-	repo, err := r.repo.repo(ctx)
-	if err != nil {
-		return nil, err
-	}
-
-	cachedRepo, err := backend.CachedGitRepo(ctx, repo)
-	if err != nil {
-		return nil, err
-	}
-	oid, err := git.ResolveRevision(ctx, *cachedRepo, r.expr, git.ResolveRevisionOptions{})
-=======
 	oid, err := git.ResolveRevision(ctx, r.repo.innerRepo.Name, r.expr, git.ResolveRevisionOptions{})
->>>>>>> 61bed0b1
 	if err != nil {
 		return nil, err
 	}
