--- conflicted
+++ resolved
@@ -563,13 +563,6 @@
 		unflattened [][]*CommitSearchResultResolver
 		common      = &searchResultsCommon{}
 	)
-<<<<<<< HEAD
-	common.repos = make([]*types.RepoName, len(args.Repos))
-	for i, repo := range args.Repos {
-		common.repos[i] = repo.Repo
-	}
-=======
->>>>>>> 37bb63c1
 	for _, repoRev := range args.Repos {
 		wg.Add(1)
 		go func(repoRev *search.RepositoryRevisions) {
