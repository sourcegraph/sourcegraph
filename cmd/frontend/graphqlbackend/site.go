--- conflicted
+++ resolved
@@ -516,21 +516,12 @@
 
 func (r *schemaResolver) SetAutoUpgrade(ctx context.Context, args *struct {
 	Enable bool
-<<<<<<< HEAD
-}) (*EmptyResponse, error) {
-=======
 },
 ) (*EmptyResponse, error) {
->>>>>>> 7b07d553
 	// 🚨 SECURITY: Only site admins can set auto_upgrade readiness
 	if err := auth.CheckCurrentUserIsSiteAdmin(ctx, r.db); err != nil {
 		return &EmptyResponse{}, err
 	}
-<<<<<<< HEAD
-	upgradestore.NewWith(r.db.Handle()).SetAutoUpgrade(ctx, args.Enable)
-	return &EmptyResponse{}, nil
-}
-=======
 	err := upgradestore.NewWith(r.db.Handle()).SetAutoUpgrade(ctx, args.Enable)
 	return &EmptyResponse{}, err
 }
@@ -572,5 +563,4 @@
 	return !isAdmin
 }
 
-func (r *siteResolver) IsCodyEnabled(ctx context.Context) bool { return cody.IsCodyEnabled(ctx) }
->>>>>>> 7b07d553
+func (r *siteResolver) IsCodyEnabled(ctx context.Context) bool { return cody.IsCodyEnabled(ctx) }