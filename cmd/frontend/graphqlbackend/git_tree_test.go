package graphqlbackend

import (
	"context"
	"io/fs"
	"os"
	"testing"

	"github.com/stretchr/testify/assert"

	"github.com/sourcegraph/sourcegraph/cmd/frontend/backend"
	"github.com/sourcegraph/sourcegraph/internal/api"
<<<<<<< HEAD
	"github.com/sourcegraph/sourcegraph/internal/database"
=======
	"github.com/sourcegraph/sourcegraph/internal/authz"
	"github.com/sourcegraph/sourcegraph/internal/conf"
	"github.com/sourcegraph/sourcegraph/internal/database/dbmock"
>>>>>>> 9ee7bfb8
	"github.com/sourcegraph/sourcegraph/internal/types"
	"github.com/sourcegraph/sourcegraph/internal/vcs/git"
	"github.com/sourcegraph/sourcegraph/internal/vcs/git/gitapi"
	"github.com/sourcegraph/sourcegraph/internal/vcs/util"
)

func TestGitTree(t *testing.T) {
	db := dbmock.NewMockDB()
	tests := []*Test{
		{
			Schema: mustParseGraphQLSchema(t, db),
			Query: `
				{
					repository(name: "github.com/gorilla/mux") {
						commit(rev: "` + exampleCommitSHA1 + `") {
							tree(path: "foo bar") {
								directories {
									name
									path
									url
								}
								files {
									name
									path
									url
								}
							}
						}
					}
				}
			`,
			ExpectedResult: `
{
  "repository": {
    "commit": {
      "tree": {
        "directories": [
          {
            "name": "Geoffrey's random queries.32r242442bf",
            "path": "foo bar/Geoffrey's random queries.32r242442bf",
            "url": "/github.com/gorilla/mux@1234567890123456789012345678901234567890/-/tree/foo%20bar/Geoffrey%27s%20random%20queries.32r242442bf"
          },
          {
            "name": "testDirectory",
            "path": "foo bar/testDirectory",
            "url": "/github.com/gorilla/mux@1234567890123456789012345678901234567890/-/tree/foo%20bar/testDirectory"
          }
        ],
        "files": [
          {
            "name": "% token.4288249258.sql",
            "path": "foo bar/% token.4288249258.sql",
            "url": "/github.com/gorilla/mux@1234567890123456789012345678901234567890/-/blob/foo%20bar/%25%20token.4288249258.sql"
          },
          {
            "name": "testFile",
            "path": "foo bar/testFile",
            "url": "/github.com/gorilla/mux@1234567890123456789012345678901234567890/-/blob/foo%20bar/testFile"
          }
        ]
      }
    }
  }
}
			`,
		},
	}
	testGitTree(t, db, tests)
}

<<<<<<< HEAD
func testGitTree(t *testing.T, tests []*Test) {
	resetMocks()
	database.Mocks.ExternalServices.List = func(opt database.ExternalServicesListOptions) ([]*types.ExternalService, error) {
		return nil, nil
	}
	database.Mocks.Repos.MockGetByName(t, "github.com/gorilla/mux", 2)
=======
func TestGitTree_SubRepo_Deny(t *testing.T) {
	srp := dbmock.NewMockSubRepoPermsStore()
	srp.GetByUserFunc.SetDefaultReturn(
		map[api.RepoName]authz.SubRepoPermissions{
			"github.com/gorilla/mux": {
				PathIncludes: []string{"**"},
				PathExcludes: []string{"**/foo bar/testFile"},
			},
		},
		nil,
	)

	db := dbmock.NewMockDB()
	db.SubRepoPermsFunc.SetDefaultReturn(srp)

	conf.Mock(&conf.Unified{
		SiteConfiguration: schema.SiteConfiguration{
			ExperimentalFeatures: &schema.ExperimentalFeatures{
				SubRepoPermissions: &schema.SubRepoPermissions{
					Enabled: true,
				},
			},
		},
	})
	defer conf.Mock(nil)

	ctx := actor.WithActor(context.Background(), actor.FromUser(1))
	tests := []*Test{
		{
			Context: ctx,
			Schema:  mustParseGraphQLSchema(t, db),
			Query: `
				{
					repository(name: "github.com/gorilla/mux") {
						commit(rev: "` + exampleCommitSHA1 + `") {
							tree(path: "foo bar") {
								directories {
									name
									path
									url
								}
								files {
									name
									path
									url
								}
							}
						}
					}
				}
			`,
			ExpectedResult: `
{
  "repository": {
    "commit": {
      "tree": {
        "directories": [
          {
            "name": "Geoffrey's random queries.32r242442bf",
            "path": "foo bar/Geoffrey's random queries.32r242442bf",
            "url": "/github.com/gorilla/mux@1234567890123456789012345678901234567890/-/tree/foo%20bar/Geoffrey%27s%20random%20queries.32r242442bf"
          },
          {
            "name": "testDirectory",
            "path": "foo bar/testDirectory",
            "url": "/github.com/gorilla/mux@1234567890123456789012345678901234567890/-/tree/foo%20bar/testDirectory"
          }
        ],
        "files": [
          {
            "name": "% token.4288249258.sql",
            "path": "foo bar/% token.4288249258.sql",
            "url": "/github.com/gorilla/mux@1234567890123456789012345678901234567890/-/blob/foo%20bar/%25%20token.4288249258.sql"
          }
        ]
      }
    }
  }
}
			`,
		},
	}
	testGitTree(t, db, tests)
}

func testGitTree(t *testing.T, db *dbmock.MockDB, tests []*Test) {
	externalServices := dbmock.NewMockExternalServiceStore()
	externalServices.ListFunc.SetDefaultReturn(nil, nil)

	repos := dbmock.NewMockRepoStore()
	repos.GetFunc.SetDefaultReturn(&types.Repo{ID: 2, Name: "github.com/gorilla/mux"}, nil)
	repos.GetByNameFunc.SetDefaultReturn(&types.Repo{ID: 2, Name: "github.com/gorilla/mux"}, nil)

	db.ExternalServicesFunc.SetDefaultReturn(externalServices)
	db.ReposFunc.SetDefaultReturn(repos)

>>>>>>> 9ee7bfb8
	backend.Mocks.Repos.ResolveRev = func(ctx context.Context, repo *types.Repo, rev string) (api.CommitID, error) {
		assert.Equal(t, api.RepoID(2), repo.ID)
		assert.Equal(t, exampleCommitSHA1, rev)
		return exampleCommitSHA1, nil
	}
	backend.Mocks.Repos.MockGetCommit_Return_NoCheck(t, &gitapi.Commit{ID: exampleCommitSHA1})
	git.Mocks.Stat = func(commit api.CommitID, path string) (fs.FileInfo, error) {
		assert.Equal(t, api.CommitID(exampleCommitSHA1), commit)
		assert.Equal(t, "foo bar", path)
		return &util.FileInfo{Name_: path, Mode_: os.ModeDir}, nil
	}
	git.Mocks.ReadDir = func(commit api.CommitID, name string, recurse bool) ([]fs.FileInfo, error) {
		assert.Equal(t, api.CommitID(exampleCommitSHA1), commit)
		assert.Equal(t, "foo bar", name)
		assert.False(t, recurse)
		return []fs.FileInfo{
			&util.FileInfo{Name_: name + "/testDirectory", Mode_: os.ModeDir},
			&util.FileInfo{Name_: name + "/Geoffrey's random queries.32r242442bf", Mode_: os.ModeDir},
			&util.FileInfo{Name_: name + "/testFile", Mode_: 0},
			&util.FileInfo{Name_: name + "/% token.4288249258.sql", Mode_: 0},
		}, nil
	}
	defer func() {
		backend.Mocks = backend.MockServices{}
		git.ResetMocks()
	}()

	RunTests(t, tests)
}<|MERGE_RESOLUTION|>--- conflicted
+++ resolved
@@ -10,13 +10,7 @@
 
 	"github.com/sourcegraph/sourcegraph/cmd/frontend/backend"
 	"github.com/sourcegraph/sourcegraph/internal/api"
-<<<<<<< HEAD
-	"github.com/sourcegraph/sourcegraph/internal/database"
-=======
-	"github.com/sourcegraph/sourcegraph/internal/authz"
-	"github.com/sourcegraph/sourcegraph/internal/conf"
 	"github.com/sourcegraph/sourcegraph/internal/database/dbmock"
->>>>>>> 9ee7bfb8
 	"github.com/sourcegraph/sourcegraph/internal/types"
 	"github.com/sourcegraph/sourcegraph/internal/vcs/git"
 	"github.com/sourcegraph/sourcegraph/internal/vcs/git/gitapi"
@@ -87,99 +81,6 @@
 	testGitTree(t, db, tests)
 }
 
-<<<<<<< HEAD
-func testGitTree(t *testing.T, tests []*Test) {
-	resetMocks()
-	database.Mocks.ExternalServices.List = func(opt database.ExternalServicesListOptions) ([]*types.ExternalService, error) {
-		return nil, nil
-	}
-	database.Mocks.Repos.MockGetByName(t, "github.com/gorilla/mux", 2)
-=======
-func TestGitTree_SubRepo_Deny(t *testing.T) {
-	srp := dbmock.NewMockSubRepoPermsStore()
-	srp.GetByUserFunc.SetDefaultReturn(
-		map[api.RepoName]authz.SubRepoPermissions{
-			"github.com/gorilla/mux": {
-				PathIncludes: []string{"**"},
-				PathExcludes: []string{"**/foo bar/testFile"},
-			},
-		},
-		nil,
-	)
-
-	db := dbmock.NewMockDB()
-	db.SubRepoPermsFunc.SetDefaultReturn(srp)
-
-	conf.Mock(&conf.Unified{
-		SiteConfiguration: schema.SiteConfiguration{
-			ExperimentalFeatures: &schema.ExperimentalFeatures{
-				SubRepoPermissions: &schema.SubRepoPermissions{
-					Enabled: true,
-				},
-			},
-		},
-	})
-	defer conf.Mock(nil)
-
-	ctx := actor.WithActor(context.Background(), actor.FromUser(1))
-	tests := []*Test{
-		{
-			Context: ctx,
-			Schema:  mustParseGraphQLSchema(t, db),
-			Query: `
-				{
-					repository(name: "github.com/gorilla/mux") {
-						commit(rev: "` + exampleCommitSHA1 + `") {
-							tree(path: "foo bar") {
-								directories {
-									name
-									path
-									url
-								}
-								files {
-									name
-									path
-									url
-								}
-							}
-						}
-					}
-				}
-			`,
-			ExpectedResult: `
-{
-  "repository": {
-    "commit": {
-      "tree": {
-        "directories": [
-          {
-            "name": "Geoffrey's random queries.32r242442bf",
-            "path": "foo bar/Geoffrey's random queries.32r242442bf",
-            "url": "/github.com/gorilla/mux@1234567890123456789012345678901234567890/-/tree/foo%20bar/Geoffrey%27s%20random%20queries.32r242442bf"
-          },
-          {
-            "name": "testDirectory",
-            "path": "foo bar/testDirectory",
-            "url": "/github.com/gorilla/mux@1234567890123456789012345678901234567890/-/tree/foo%20bar/testDirectory"
-          }
-        ],
-        "files": [
-          {
-            "name": "% token.4288249258.sql",
-            "path": "foo bar/% token.4288249258.sql",
-            "url": "/github.com/gorilla/mux@1234567890123456789012345678901234567890/-/blob/foo%20bar/%25%20token.4288249258.sql"
-          }
-        ]
-      }
-    }
-  }
-}
-			`,
-		},
-	}
-	testGitTree(t, db, tests)
-}
-
 func testGitTree(t *testing.T, db *dbmock.MockDB, tests []*Test) {
 	externalServices := dbmock.NewMockExternalServiceStore()
 	externalServices.ListFunc.SetDefaultReturn(nil, nil)
@@ -191,7 +92,6 @@
 	db.ExternalServicesFunc.SetDefaultReturn(externalServices)
 	db.ReposFunc.SetDefaultReturn(repos)
 
->>>>>>> 9ee7bfb8
 	backend.Mocks.Repos.ResolveRev = func(ctx context.Context, repo *types.Repo, rev string) (api.CommitID, error) {
 		assert.Equal(t, api.RepoID(2), repo.ID)
 		assert.Equal(t, exampleCommitSHA1, rev)
