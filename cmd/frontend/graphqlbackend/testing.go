package graphqlbackend

import (
	"context"
	"encoding/json"
	"fmt"
	"sort"
	"strconv"
	"testing"

	"github.com/google/go-cmp/cmp"
	"github.com/google/go-cmp/cmp/cmpopts"
	"github.com/graph-gophers/graphql-go"
	gqlerrors "github.com/graph-gophers/graphql-go/errors"
	"github.com/stretchr/testify/require"

	"github.com/sourcegraph/sourcegraph/internal/database"
)

func mustParseGraphQLSchema(t *testing.T, db database.DB) *graphql.Schema {
	t.Helper()

<<<<<<< HEAD
	parsedSchema, parseSchemaErr := NewSchema(db, nil, nil, nil, nil, nil, nil, nil, nil, nil, nil, nil, nil)
=======
	parsedSchema, parseSchemaErr := NewSchema(db, nil, nil, nil, nil, nil, nil, nil, nil, nil, nil)
>>>>>>> 92ecf003
	if parseSchemaErr != nil {
		t.Fatal(parseSchemaErr)
	}

	return parsedSchema
}

// Code below copied from graph-gophers and has been modified to improve
// error messages

// Test is a GraphQL test case to be used with RunTest(s).
type Test struct {
	Context        context.Context
	Schema         *graphql.Schema
	Query          string
	OperationName  string
	Variables      map[string]any
	ExpectedResult string
	ExpectedErrors []*gqlerrors.QueryError
}

// RunTests runs the given GraphQL test cases as subtests.
func RunTests(t *testing.T, tests []*Test) {
	t.Helper()

	if len(tests) == 1 {
		RunTest(t, tests[0])
		return
	}

	for i, test := range tests {
		t.Run(strconv.Itoa(i+1), func(t *testing.T) {
			t.Helper()
			RunTest(t, test)
		})
	}
}

// RunTest runs a single GraphQL test case.
func RunTest(t *testing.T, test *Test) {
	t.Helper()

	if test.Context == nil {
		test.Context = context.Background()
	}
	result := test.Schema.Exec(test.Context, test.Query, test.OperationName, test.Variables)

	checkErrors(t, test.ExpectedErrors, result.Errors)

	if test.ExpectedResult == "" {
		if result.Data != nil {
			t.Errorf("got: %s", result.Data)
			t.Fatal("want: null")
		}
		return
	}

	// Verify JSON to avoid red herring errors.
	got, err := formatJSON(result.Data)
	if err != nil {
		t.Fatalf("got: invalid JSON: %s", err)
	}
	want, err := formatJSON([]byte(test.ExpectedResult))
	if err != nil {
		t.Fatalf("want: invalid JSON: %s", err)
	}

	require.JSONEq(t, string(want), string(got))
}

func formatJSON(data []byte) ([]byte, error) {
	var v any
	if err := json.Unmarshal(data, &v); err != nil {
		return nil, err
	}
	formatted, err := json.Marshal(v)
	if err != nil {
		return nil, err
	}
	return formatted, nil
}

func checkErrors(t *testing.T, want, got []*gqlerrors.QueryError) {
	t.Helper()

	sortErrors(want)
	sortErrors(got)

	// Compare without caring about the concrete type of the error returned
	if diff := cmp.Diff(want, got, cmpopts.IgnoreFields(gqlerrors.QueryError{}, "ResolverError", "Err")); diff != "" {
		t.Fatal(diff)
	}
}

func sortErrors(errs []*gqlerrors.QueryError) {
	if len(errs) <= 1 {
		return
	}
	sort.Slice(errs, func(i, j int) bool {
		return fmt.Sprintf("%s", errs[i].Path) < fmt.Sprintf("%s", errs[j].Path)
	})
}<|MERGE_RESOLUTION|>--- conflicted
+++ resolved
@@ -20,11 +20,7 @@
 func mustParseGraphQLSchema(t *testing.T, db database.DB) *graphql.Schema {
 	t.Helper()
 
-<<<<<<< HEAD
-	parsedSchema, parseSchemaErr := NewSchema(db, nil, nil, nil, nil, nil, nil, nil, nil, nil, nil, nil, nil)
-=======
-	parsedSchema, parseSchemaErr := NewSchema(db, nil, nil, nil, nil, nil, nil, nil, nil, nil, nil)
->>>>>>> 92ecf003
+	parsedSchema, parseSchemaErr := NewSchema(db, nil, nil, nil, nil, nil, nil, nil, nil, nil, nil, nil)
 	if parseSchemaErr != nil {
 		t.Fatal(parseSchemaErr)
 	}
