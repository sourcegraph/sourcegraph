package graphqlbackend

import (
	"context"

	"github.com/graph-gophers/graphql-go"

	"github.com/sourcegraph/sourcegraph/cmd/frontend/graphqlbackend/graphqlutil"
)

// This file just contains stub GraphQL resolvers and data types for Code Insights which merely
// return an error if not running in enterprise mode. The actual resolvers can be found in
// enterprise/internal/insights/resolvers

// InsightsResolver is the root resolver.
type InsightsResolver interface {
	// Queries
	Insights(ctx context.Context, args *InsightsArgs) (InsightConnectionResolver, error)
	InsightsDashboards(ctx context.Context, args *InsightsDashboardsArgs) (InsightsDashboardConnectionResolver, error)

	// Mutations
	CreateInsightsDashboard(ctx context.Context, args *CreateInsightsDashboardArgs) (InsightsDashboardPayloadResolver, error)
	UpdateInsightsDashboard(ctx context.Context, args *UpdateInsightsDashboardArgs) (InsightsDashboardPayloadResolver, error)
	DeleteInsightsDashboard(ctx context.Context, args *DeleteInsightsDashboardArgs) (*EmptyResponse, error)
	RemoveInsightViewFromDashboard(ctx context.Context, args *RemoveInsightViewFromDashboardArgs) (InsightsDashboardPayloadResolver, error)
	AddInsightViewToDashboard(ctx context.Context, args *AddInsightViewToDashboardArgs) (InsightsDashboardPayloadResolver, error)

	// Admin Management Mutations
	UpdateInsightSeries(ctx context.Context, args *UpdateInsightSeriesArgs) (InsightSeriesMetadataPayloadResolver, error)
<<<<<<< HEAD
	InsightSeriesQueryStatus(ctx context.Context) ([]InsightSeriesQueryStatusResolver, error)
=======
>>>>>>> 5402c81f
}

type InsightsArgs struct {
	Ids *[]graphql.ID
}

type InsightsDataPointResolver interface {
	DateTime() DateTime
	Value() float64
}

type InsightStatusResolver interface {
	TotalPoints() int32
	PendingJobs() int32
	CompletedJobs() int32
	FailedJobs() int32
	BackfillQueuedAt() *DateTime
}

type InsightsPointsArgs struct {
	From             *DateTime
	To               *DateTime
	IncludeRepoRegex *string
	ExcludeRepoRegex *string
}

type InsightSeriesResolver interface {
	Label() string
	Points(ctx context.Context, args *InsightsPointsArgs) ([]InsightsDataPointResolver, error)
	Status(ctx context.Context) (InsightStatusResolver, error)
	DirtyMetadata(ctx context.Context) ([]InsightDirtyQueryResolver, error)
}

type InsightResolver interface {
	Title() string
	Description() string
	Series() []InsightSeriesResolver
	ID() string
}

type InsightConnectionResolver interface {
	Nodes(ctx context.Context) ([]InsightResolver, error)
	TotalCount(ctx context.Context) (int32, error)
	PageInfo(ctx context.Context) (*graphqlutil.PageInfo, error)
}

type InsightDirtyQueryResolver interface {
	Reason(ctx context.Context) string
	Time(ctx context.Context) DateTime
	Count(ctx context.Context) int32
}

type InsightsDashboardsArgs struct {
	First *int32
	After *string
}

type InsightsDashboardConnectionResolver interface {
	Nodes(ctx context.Context) ([]InsightsDashboardResolver, error)
	PageInfo(ctx context.Context) (*graphqlutil.PageInfo, error)
}

type InsightsDashboardResolver interface {
	Title() string
	ID() graphql.ID
	Views() InsightViewConnectionResolver
}

type CreateInsightsDashboardArgs struct {
	Input CreateInsightsDashboardInput
}

type CreateInsightsDashboardInput struct {
	Title  string
	Grants InsightsPermissionGrants
}

type UpdateInsightsDashboardArgs struct {
	Id    graphql.ID
	Input UpdateInsightsDashboardInput
}

type UpdateInsightsDashboardInput struct {
	Title  *string
	Grants *InsightsPermissionGrants
}

type InsightsPermissionGrants struct {
	Users         *[]graphql.ID
	Organizations *[]graphql.ID
	Global        *bool
}

type DeleteInsightsDashboardArgs struct {
	Id graphql.ID
}

type InsightViewConnectionResolver interface {
	Nodes(ctx context.Context) ([]InsightViewResolver, error)
	PageInfo(ctx context.Context) (*graphqlutil.PageInfo, error)
}

type InsightViewResolver interface {
	ID() graphql.ID
	// Until this interface becomes uniquely identifyable in the node resolvers
	// ToXX type guard methods, we need _something_ that makes this interface
	// not match any other Node implementing type.
	VeryUniqueResolver() bool
}

type InsightsDashboardPayloadResolver interface {
	Dashboard(ctx context.Context) (InsightsDashboardResolver, error)
}

type AddInsightViewToDashboardArgs struct {
	Input AddInsightViewToDashboardInput
}

type AddInsightViewToDashboardInput struct {
	InsightViewID graphql.ID
	DashboardID   graphql.ID
}

type RemoveInsightViewFromDashboardArgs struct {
	Input RemoveInsightViewFromDashboardInput
}

type RemoveInsightViewFromDashboardInput struct {
	InsightViewID graphql.ID
	DashboardID   graphql.ID
}

type UpdateInsightSeriesArgs struct {
	Input UpdateInsightSeriesInput
}

type UpdateInsightSeriesInput struct {
<<<<<<< HEAD
	SeriesId           string
	DesiredActiveState *bool
=======
	SeriesId string
	Enabled  *bool
>>>>>>> 5402c81f
}

type InsightSeriesMetadataResolver interface {
	SeriesId(ctx context.Context) (string, error)
	Query(ctx context.Context) (string, error)
	Enabled(ctx context.Context) (bool, error)
}

type InsightSeriesMetadataPayloadResolver interface {
	Series(ctx context.Context) InsightSeriesMetadataResolver
<<<<<<< HEAD
}

type InsightSeriesQueryStatusResolver interface {
	SeriesId(ctx context.Context) (string, error)
	Query(ctx context.Context) (string, error)
	Enabled(ctx context.Context) (bool, error)
	Errored(ctx context.Context) (int32, error)
	Completed(ctx context.Context) (int32, error)
	Processing(ctx context.Context) (int32, error)
	Failed(ctx context.Context) (int32, error)
	Queued(ctx context.Context) (int32, error)
=======
>>>>>>> 5402c81f
}<|MERGE_RESOLUTION|>--- conflicted
+++ resolved
@@ -27,10 +27,7 @@
 
 	// Admin Management Mutations
 	UpdateInsightSeries(ctx context.Context, args *UpdateInsightSeriesArgs) (InsightSeriesMetadataPayloadResolver, error)
-<<<<<<< HEAD
 	InsightSeriesQueryStatus(ctx context.Context) ([]InsightSeriesQueryStatusResolver, error)
-=======
->>>>>>> 5402c81f
 }
 
 type InsightsArgs struct {
@@ -168,13 +165,8 @@
 }
 
 type UpdateInsightSeriesInput struct {
-<<<<<<< HEAD
 	SeriesId           string
-	DesiredActiveState *bool
-=======
-	SeriesId string
-	Enabled  *bool
->>>>>>> 5402c81f
+	Enabled *bool
 }
 
 type InsightSeriesMetadataResolver interface {
@@ -185,7 +177,6 @@
 
 type InsightSeriesMetadataPayloadResolver interface {
 	Series(ctx context.Context) InsightSeriesMetadataResolver
-<<<<<<< HEAD
 }
 
 type InsightSeriesQueryStatusResolver interface {
@@ -197,6 +188,4 @@
 	Processing(ctx context.Context) (int32, error)
 	Failed(ctx context.Context) (int32, error)
 	Queued(ctx context.Context) (int32, error)
-=======
->>>>>>> 5402c81f
 }