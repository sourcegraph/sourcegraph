package graphqlbackend

import (
	"context"
	"encoding/json"
	"fmt"
	"math"
	"path"
	"regexp"
	"sort"
	"strconv"
	"strings"
	"sync"
	"time"

	"github.com/cockroachdb/errors"
	"github.com/inconshreveable/log15"
	"github.com/neelance/parallel"
	"github.com/opentracing/opentracing-go"
	"github.com/opentracing/opentracing-go/ext"
	"github.com/prometheus/client_golang/prometheus"
	"github.com/prometheus/client_golang/prometheus/promauto"
	"golang.org/x/sync/errgroup"
	"golang.org/x/sync/semaphore"

	"github.com/sourcegraph/sourcegraph/cmd/frontend/envvar"
	searchlogs "github.com/sourcegraph/sourcegraph/cmd/frontend/internal/search/logs"
	"github.com/sourcegraph/sourcegraph/internal/actor"
	"github.com/sourcegraph/sourcegraph/internal/api"
	"github.com/sourcegraph/sourcegraph/internal/authz"
	"github.com/sourcegraph/sourcegraph/internal/database"
	"github.com/sourcegraph/sourcegraph/internal/deviceid"
	"github.com/sourcegraph/sourcegraph/internal/featureflag"
	"github.com/sourcegraph/sourcegraph/internal/goroutine"
	"github.com/sourcegraph/sourcegraph/internal/honey"
	searchhoney "github.com/sourcegraph/sourcegraph/internal/honey/search"
	"github.com/sourcegraph/sourcegraph/internal/rcache"
	"github.com/sourcegraph/sourcegraph/internal/search"
	"github.com/sourcegraph/sourcegraph/internal/search/alert"
	"github.com/sourcegraph/sourcegraph/internal/search/commit"
	"github.com/sourcegraph/sourcegraph/internal/search/filter"
	"github.com/sourcegraph/sourcegraph/internal/search/query"
	searchrepos "github.com/sourcegraph/sourcegraph/internal/search/repos"
	"github.com/sourcegraph/sourcegraph/internal/search/result"
	"github.com/sourcegraph/sourcegraph/internal/search/run"
	"github.com/sourcegraph/sourcegraph/internal/search/searchcontexts"
	"github.com/sourcegraph/sourcegraph/internal/search/streaming"
	"github.com/sourcegraph/sourcegraph/internal/search/symbol"
	"github.com/sourcegraph/sourcegraph/internal/search/unindexed"
	zoektutil "github.com/sourcegraph/sourcegraph/internal/search/zoekt"
	"github.com/sourcegraph/sourcegraph/internal/trace"
	"github.com/sourcegraph/sourcegraph/internal/trace/ot"
	"github.com/sourcegraph/sourcegraph/internal/types"
	"github.com/sourcegraph/sourcegraph/internal/usagestats"
	"github.com/sourcegraph/sourcegraph/internal/vcs/git"
	"github.com/sourcegraph/sourcegraph/schema"
)

func (c *SearchResultsResolver) LimitHit() bool {
	return c.Stats.IsLimitHit || (c.limit > 0 && len(c.Matches) > c.limit)
}

func (c *SearchResultsResolver) matchesRepoIDs() map[api.RepoID]struct{} {
	m := map[api.RepoID]struct{}{}
	for _, id := range c.Matches {
		m[id.RepoName().ID] = struct{}{}
	}
	return m
}

func (c *SearchResultsResolver) Repositories(ctx context.Context) ([]*RepositoryResolver, error) {
	// c.Stats.Repos does not necessarily respect limits that are applied in
	// our graphql layers. Instead we generate the list from the matches.
	m := c.matchesRepoIDs()
	ids := make([]api.RepoID, 0, len(m))
	for id := range m {
		ids = append(ids, id)
	}
	return c.repositoryResolvers(ctx, ids)
}

func (c *SearchResultsResolver) RepositoriesCount() int32 {
	return int32(len(c.matchesRepoIDs()))
}

func (c *SearchResultsResolver) repositoryResolvers(ctx context.Context, ids []api.RepoID) ([]*RepositoryResolver, error) {
	if len(ids) == 0 {
		return nil, nil
	}

	resolvers := make([]*RepositoryResolver, 0, len(ids))
	err := c.db.Repos().StreamMinimalRepos(ctx, database.ReposListOptions{
		IDs: ids,
	}, func(repo *types.MinimalRepo) {
		resolvers = append(resolvers, NewRepositoryResolver(c.db, repo.ToRepo()))
	})
	if err != nil {
		return nil, err
	}

	sort.Slice(resolvers, func(a, b int) bool {
		return resolvers[a].ID() < resolvers[b].ID()
	})
	return resolvers, nil
}

func (c *SearchResultsResolver) repoIDsByStatus(mask search.RepoStatus) []api.RepoID {
	var ids []api.RepoID
	c.Stats.Status.Filter(mask, func(id api.RepoID) {
		ids = append(ids, id)
	})
	return ids
}

func (c *SearchResultsResolver) Cloning(ctx context.Context) ([]*RepositoryResolver, error) {
	return c.repositoryResolvers(ctx, c.repoIDsByStatus(search.RepoStatusCloning))
}

func (c *SearchResultsResolver) Missing(ctx context.Context) ([]*RepositoryResolver, error) {
	return c.repositoryResolvers(ctx, c.repoIDsByStatus(search.RepoStatusMissing))
}

func (c *SearchResultsResolver) Timedout(ctx context.Context) ([]*RepositoryResolver, error) {
	return c.repositoryResolvers(ctx, c.repoIDsByStatus(search.RepoStatusTimedout))
}

func (c *SearchResultsResolver) IndexUnavailable() bool {
	return c.Stats.IsIndexUnavailable
}

// SearchResultsResolver is a resolver for the GraphQL type `SearchResults`
type SearchResultsResolver struct {
	db database.DB
	*SearchResults

	// limit is the maximum number of SearchResults to send back to the user.
	limit int

	// The time it took to compute all results.
	elapsed time.Duration

	// cache for user settings. Ideally this should be set just once in the code path
	// by an upstream resolver
	UserSettings *schema.Settings
}

type SearchResults struct {
	Matches result.Matches
	Stats   streaming.Stats
	Alert   *search.Alert
}

// Results are the results found by the search. It respects the limits set. To
// access all results directly access the SearchResults field.
func (sr *SearchResultsResolver) Results() []SearchResultResolver {
	limited := sr.Matches
	if sr.limit > 0 && sr.limit < len(sr.Matches) {
		limited = sr.Matches[:sr.limit]
	}

	return matchesToResolvers(sr.db, limited)
}

func matchesToResolvers(db database.DB, matches []result.Match) []SearchResultResolver {
	type repoKey struct {
		Name types.MinimalRepo
		Rev  string
	}
	repoResolvers := make(map[repoKey]*RepositoryResolver, 10)
	getRepoResolver := func(repoName types.MinimalRepo, rev string) *RepositoryResolver {
		if existing, ok := repoResolvers[repoKey{repoName, rev}]; ok {
			return existing
		}
		resolver := NewRepositoryResolver(db, repoName.ToRepo())
		resolver.RepoMatch.Rev = rev
		repoResolvers[repoKey{repoName, rev}] = resolver
		return resolver
	}

	resolvers := make([]SearchResultResolver, 0, len(matches))
	for _, match := range matches {
		switch v := match.(type) {
		case *result.FileMatch:
			resolvers = append(resolvers, &FileMatchResolver{
				db:           db,
				FileMatch:    *v,
				RepoResolver: getRepoResolver(v.Repo, ""),
			})
		case *result.RepoMatch:
			resolvers = append(resolvers, getRepoResolver(v.RepoName(), v.Rev))
		case *result.CommitMatch:
			resolvers = append(resolvers, &CommitSearchResultResolver{
				db:          db,
				CommitMatch: *v,
			})
		}
	}
	return resolvers
}

func (sr *SearchResultsResolver) MatchCount() int32 {
	return int32(sr.Matches.ResultCount())
}

// Deprecated. Prefer MatchCount.
func (sr *SearchResultsResolver) ResultCount() int32 { return sr.MatchCount() }

func (sr *SearchResultsResolver) ApproximateResultCount() string {
	count := sr.MatchCount()
	if sr.LimitHit() || sr.Stats.Status.Any(search.RepoStatusCloning|search.RepoStatusTimedout) {
		return fmt.Sprintf("%d+", count)
	}
	return strconv.Itoa(int(count))
}

func (sr *SearchResultsResolver) Alert() *searchAlertResolver {
	return NewSearchAlertResolver(sr.SearchResults.Alert)
}

func (sr *SearchResultsResolver) ElapsedMilliseconds() int32 {
	return int32(sr.elapsed.Milliseconds())
}

func (sr *SearchResultsResolver) DynamicFilters(ctx context.Context) []*searchFilterResolver {
	tr, _ := trace.New(ctx, "DynamicFilters", "", trace.Tag{Key: "resolver", Value: "SearchResultsResolver"})
	defer tr.Finish()

	var filters streaming.SearchFilters
	filters.Update(streaming.SearchEvent{
		Results: sr.Matches,
		Stats:   sr.Stats,
	})

	var resolvers []*searchFilterResolver
	for _, f := range filters.Compute() {
		resolvers = append(resolvers, &searchFilterResolver{filter: *f})
	}
	return resolvers
}

type searchFilterResolver struct {
	filter streaming.Filter
}

func (sf *searchFilterResolver) Value() string {
	return sf.filter.Value
}

func (sf *searchFilterResolver) Label() string {
	return sf.filter.Label
}

func (sf *searchFilterResolver) Count() int32 {
	return int32(sf.filter.Count)
}

func (sf *searchFilterResolver) LimitHit() bool {
	return sf.filter.IsLimitHit
}

func (sf *searchFilterResolver) Kind() string {
	return sf.filter.Kind
}

// blameFileMatch blames the specified file match to produce the time at which
// the first line match inside of it was authored.
func (sr *SearchResultsResolver) blameFileMatch(ctx context.Context, fm *result.FileMatch) (t time.Time, err error) {
	span, ctx := ot.StartSpanFromContext(ctx, "blameFileMatch")
	defer func() {
		if err != nil {
			ext.Error.Set(span, true)
			span.SetTag("err", err.Error())
		}
		span.Finish()
	}()

	// Blame the first line match.
	if len(fm.LineMatches) == 0 {
		// No line match
		return time.Time{}, nil
	}
	lm := fm.LineMatches[0]
	hunks, err := git.BlameFile(ctx, fm.Repo.Name, fm.Path, &git.BlameOptions{
		NewestCommit: fm.CommitID,
		StartLine:    int(lm.LineNumber),
		EndLine:      int(lm.LineNumber),
	}, authz.DefaultSubRepoPermsChecker)
	if err != nil {
		return time.Time{}, err
	}

	return hunks[0].Author.Date, nil
}

func (sr *SearchResultsResolver) Sparkline(ctx context.Context) (sparkline []int32, err error) {
	var (
		days     = 30                 // number of days the sparkline represents
		maxBlame = 100                // maximum number of file results to blame for date/time information.
		run      = parallel.NewRun(8) // number of concurrent blame ops
	)

	var (
		sparklineMu sync.Mutex
		blameOps    = 0
	)
	sparkline = make([]int32, days)
	addPoint := func(t time.Time) {
		// Check if the author date of the search result is inside of our sparkline
		// timerange.
		now := time.Now()
		if t.Before(now.Add(-time.Duration(len(sparkline)) * 24 * time.Hour)) {
			// Outside the range of the sparkline.
			return
		}
		sparklineMu.Lock()
		defer sparklineMu.Unlock()
		for n := range sparkline {
			d1 := now.Add(-time.Duration(n) * 24 * time.Hour)
			d2 := now.Add(-time.Duration(n-1) * 24 * time.Hour)
			if t.After(d1) && t.Before(d2) {
				sparkline[n]++ // on the nth day
			}
		}
	}

	// Consider all of our search results as a potential data point in our
	// sparkline.
loop:
	for _, r := range sr.Matches {
		r := r // shadow so it doesn't change in the goroutine
		switch m := r.(type) {
		case *result.RepoMatch:
			// We don't care about repo results here.
			continue
		case *result.CommitMatch:
			// Diff searches are cheap, because we implicitly have author date info.
			addPoint(m.Commit.Author.Date)
		case *result.FileMatch:
			// File match searches are more expensive, because we must blame the
			// (first) line in order to know its placement in our sparkline.
			blameOps++
			if blameOps > maxBlame {
				// We have exceeded our budget of blame operations for
				// calculating this sparkline, so don't do any more file match
				// blaming.
				continue loop
			}

			run.Acquire()
			goroutine.Go(func() {
				defer run.Release()

				// Blame the file match in order to retrieve date informatino.
				var err error
				t, err := sr.blameFileMatch(ctx, m)
				if err != nil {
					log15.Warn("failed to blame fileMatch during sparkline generation", "error", err)
					return
				}
				addPoint(t)
			})
		default:
			panic("SearchResults.Sparkline unexpected union type state")
		}
	}
	span := opentracing.SpanFromContext(ctx)
	span.SetTag("blame_ops", blameOps)
	return sparkline, nil
}

var (
	searchResponseCounter = promauto.NewCounterVec(prometheus.CounterOpts{
		Name: "src_graphql_search_response",
		Help: "Number of searches that have ended in the given status (success, error, timeout, partial_timeout).",
	}, []string{"status", "alert_type", "source", "request_name"})

	searchLatencyHistogram = promauto.NewHistogramVec(prometheus.HistogramOpts{
		Name:    "src_search_response_latency_seconds",
		Help:    "Search response latencies in seconds that have ended in the given status (success, error, timeout, partial_timeout).",
		Buckets: []float64{0.01, 0.02, 0.05, 0.1, 0.2, 0.5, 1, 2, 5, 10, 15, 20, 30},
	}, []string{"status", "alert_type", "source", "request_name"})
)

// LogSearchLatency records search durations in the event database. This
// function may only be called after a search result is performed, because it
// relies on the invariant that query and pattern error checking has already
// been performed.
func LogSearchLatency(ctx context.Context, db database.DB, si *run.SearchInputs, durationMs int32) {
	tr, ctx := trace.New(ctx, "LogSearchLatency", "")
	defer tr.Finish()
	var types []string
	resultTypes, _ := si.Query.StringValues(query.FieldType)
	for _, typ := range resultTypes {
		switch typ {
		case "repo", "symbol", "diff", "commit":
			types = append(types, typ)
		case "path":
			// Map type:path to file
			types = append(types, "file")
		case "file":
			switch {
			case si.PatternType == query.SearchTypeStructural:
				types = append(types, "structural")
			case si.PatternType == query.SearchTypeLiteral:
				types = append(types, "literal")
			case si.PatternType == query.SearchTypeRegex:
				types = append(types, "regexp")
			}
		}
	}

	// Don't record composite searches that specify more than one type:
	// because we can't break down the search timings into multiple
	// categories.
	if len(types) > 1 {
		return
	}

	q, err := query.ToBasicQuery(si.Query)
	if err != nil {
		// Can't convert to a basic query, can't guarantee accurate reporting.
		return
	}
	if !query.IsPatternAtom(q) {
		// Not an atomic pattern, can't guarantee accurate reporting.
		return
	}

	// If no type: was explicitly specified, infer the result type.
	if len(types) == 0 {
		// If a pattern was specified, a content search happened.
		if q.IsLiteral() {
			types = append(types, "literal")
		} else if q.IsRegexp() {
			types = append(types, "regexp")
		} else if q.IsStructural() {
			types = append(types, "structural")
		} else if len(si.Query.Fields()["file"]) > 0 {
			// No search pattern specified and file: is specified.
			types = append(types, "file")
		} else {
			// No search pattern or file: is specified, assume repo.
			// This includes accounting for searches of fields that
			// specify repohasfile: and repohascommitafter:.
			types = append(types, "repo")
		}
	}

	// Only log the time if we successfully resolved one search type.
	if len(types) == 1 {
		a := actor.FromContext(ctx)
		if a.IsAuthenticated() && !a.IsMockUser() { // Do not log in tests
			value := fmt.Sprintf(`{"durationMs": %d}`, durationMs)
			eventName := fmt.Sprintf("search.latencies.%s", types[0])
			featureFlags := featureflag.FromContext(ctx)
			go func() {
				err := usagestats.LogBackendEvent(db, a.UID, deviceid.FromContext(ctx), eventName, json.RawMessage(value), json.RawMessage(value), featureFlags, nil)
				if err != nil {
					log15.Warn("Could not log search latency", "err", err)
				}
			}()
		}
	}
}

func (r *searchResolver) toRepoOptions(q query.Q) search.RepoOptions {
	repoFilters, minusRepoFilters := q.Repositories()

	var settingForks, settingArchived bool
	if v := r.UserSettings.SearchIncludeForks; v != nil {
		settingForks = *v
	}
	if v := r.UserSettings.SearchIncludeArchived; v != nil {
		settingArchived = *v
	}

	fork := query.No
	if searchrepos.ExactlyOneRepo(repoFilters) || settingForks {
		// fork defaults to No unless either of:
		// (1) exactly one repo is being searched, or
		// (2) user/org/global setting includes forks
		fork = query.Yes
	}
	if setFork := q.Fork(); setFork != nil {
		fork = *setFork
	}

	archived := query.No
	if searchrepos.ExactlyOneRepo(repoFilters) || settingArchived {
		// archived defaults to No unless either of:
		// (1) exactly one repo is being searched, or
		// (2) user/org/global setting includes archives in all searches
		archived = query.Yes
	}
	if setArchived := q.Archived(); setArchived != nil {
		archived = *setArchived
	}

	visibilityStr, _ := q.StringValue(query.FieldVisibility)
	visibility := query.ParseVisibility(visibilityStr)

	commitAfter, _ := q.StringValue(query.FieldRepoHasCommitAfter)
	searchContextSpec, _ := q.StringValue(query.FieldContext)

	return search.RepoOptions{
		RepoFilters:       repoFilters,
		MinusRepoFilters:  minusRepoFilters,
		SearchContextSpec: searchContextSpec,
		UserSettings:      r.UserSettings,
		OnlyForks:         fork == query.Only,
		NoForks:           fork == query.No,
		OnlyArchived:      archived == query.Only,
		NoArchived:        archived == query.No,
		Visibility:        visibility,
		CommitAfter:       commitAfter,
		Query:             q,
	}
}

func withMode(args search.TextParameters, st query.SearchType) search.TextParameters {
	isGlobalSearch := func() bool {
		if st == query.SearchTypeStructural {
			return false
		}

		return query.ForAll(args.Query, func(node query.Node) bool {
			n, ok := node.(query.Parameter)
			if !ok {
				return true
			}
			switch n.Field {
			case query.FieldContext:
				return searchcontexts.IsGlobalSearchContextSpec(n.Value)
			case query.FieldRepo:
				// We allow -repo: in global search.
				return n.Negated
			case
				query.FieldRepoHasFile:
				return false
			default:
				return true
			}
		})
	}

	hasGlobalSearchResultType := args.ResultTypes.Has(result.TypeFile | result.TypePath | result.TypeSymbol)
	isIndexedSearch := args.PatternInfo.Index != query.No
	isEmpty := args.PatternInfo.Pattern == "" && args.PatternInfo.ExcludePattern == "" && len(args.PatternInfo.IncludePatterns) == 0
	if isGlobalSearch() && isIndexedSearch && hasGlobalSearchResultType && !isEmpty {
		args.Mode = search.ZoektGlobalSearch
	}
	if isEmpty {
		args.Mode = search.SkipUnindexed
	}
	return args
}

func toFeatures(flags featureflag.FlagSet) search.Features {
	if flags == nil {
		flags = featureflag.FlagSet{}
		metricFeatureFlagUnavailable.Inc()
		log15.Warn("search feature flags are not available")
	}

	return search.Features{
		ContentBasedLangFilters: flags.GetBoolOr("search-content-based-lang-detection", false),
	}
}

// toSearchJob converts a query parse tree to the _internal_ representation
// needed to run a search routine. To understand why this conversion matters, think
// about the fact that the query parse tree doesn't know anything about our
// backends or architecture. It doesn't decide certain defaults, like whether we
// should return multiple result types (pattern matches content, or a file name,
// or a repo name). If we want to optimize a Sourcegraph query parse tree for a
// particular backend (e.g., skip repository resolution and just run a Zoekt
// query on all indexed repositories) then we need to convert our tree to
// Zoekt's internal inputs and representation. These concerns are all handled by
// toSearchJob.
func (r *searchResolver) toSearchJob(q query.Q) (run.Job, error) {
	// MaxResults depends on the query's `count:` parameter, and we should
	// use the passed-in query to do this. However, `r.MaxResults()` uses
	// the query stored on the resolver's SearchInputs rather than the passed-in
	// query. This means for things like `evaluateAnd`, which modify the query
	// count, the query on the resolver does not match the query passed in here,
	// which leads to incorrect counts.
	inputs := *r.SearchInputs // copy search inputs to update q
	inputs.Query = q
	maxResults := inputs.MaxResults()

	b, err := query.ToBasicQuery(q)
	if err != nil {
		return nil, err
	}
	p := search.ToTextPatternInfo(b, r.protocol(), query.Identity)

	forceResultTypes := result.TypeEmpty
	if r.PatternType == query.SearchTypeStructural {
		if p.Pattern == "" {
			// Fallback to literal search for searching repos and files if
			// the structural search pattern is empty.
			r.PatternType = query.SearchTypeLiteral
			p.IsStructuralPat = false
			forceResultTypes = result.Types(0)
		} else {
			forceResultTypes = result.TypeStructural
		}
	}

	args := search.TextParameters{
		PatternInfo: p,
		Query:       q,
		Features:    toFeatures(r.SearchInputs.Features),
		Timeout:     search.TimeoutDuration(b),

		// UseFullDeadline if timeout: set or we are streaming.
		UseFullDeadline: q.Timeout() != nil || q.Count() != nil || r.stream != nil,

		Zoekt:        r.zoekt,
		SearcherURLs: r.searcherURLs,
	}
	args = withResultTypes(args, forceResultTypes)
	args = withMode(args, r.PatternType)
	repoOptions := r.toRepoOptions(args.Query)
	// explicitly populate RepoOptions field in args, because the repo search job
	// still relies on all of args. In time it should depend only on the bits it truly needs.
	args.RepoOptions = repoOptions

	var requiredJobs, optionalJobs []run.Job
	addJob := func(required bool, job run.Job) {
		// Filter out any jobs that aren't commit jobs as they are added
		if inputs.CodeMonitorID != nil {
			if _, ok := job.(*commit.CommitSearch); !ok {
				return
			}
		}

		if required {
			requiredJobs = append(requiredJobs, job)
		} else {
			optionalJobs = append(optionalJobs, job)
		}
	}

	{
		// This code block creates search jobs under specific
		// conditions, and depending on generic process of `args` above.
		// It which specializes search logic in doResults. In time, all
		// of the above logic should be used to create search jobs
		// across all of Sourcegraph.

		globalSearch := args.Mode == search.ZoektGlobalSearch
		// skipUnindexed is a value that controls whether to run
		// unindexed search in a specific scenario of queries that
		// contain no repo-affecting filters (global mode). When on
		// sourcegraph.com, we resolve only a subset of all indexed
		// repos to search. This control flow implies len(searcherRepos)
		// is always 0, meaning that we should not create jobs to run
		// unindexed searcher.
		skipUnindexed := args.Mode == search.SkipUnindexed || (globalSearch && envvar.SourcegraphDotComMode())
		// searcherOnly is a value that controls whether to run
		// unindexed search in one of two scenarios. The first scenario
		// depends on if index:no is set (value true). The second
		// scenario happens if queries contain no repo-affecting filters
		// (global mode). When NOT on sourcegraph.com the we _may_
		// resolve some subset of nonindexed repos to search, so wemay
		// generate jobs that run searcher, but it is conditional on
		// whether global zoekt search will run (value true).
		searcherOnly := args.Mode == search.SearcherOnly || (globalSearch && !envvar.SourcegraphDotComMode())

		if globalSearch {
			defaultScope, err := zoektutil.DefaultGlobalQueryScope(repoOptions)
			if err != nil {
				return nil, err
			}
			includePrivate := repoOptions.Visibility == query.Private || repoOptions.Visibility == query.Any

			if args.ResultTypes.Has(result.TypeFile | result.TypePath) {
				typ := search.TextRequest
				zoektQuery, err := search.QueryToZoektQuery(args.PatternInfo, &args.Features, typ)
				if err != nil {
					return nil, err
				}

				globalZoektQuery := zoektutil.NewGlobalZoektQuery(zoektQuery, defaultScope, includePrivate)

				zoektArgs := &search.ZoektParameters{
					// TODO(rvantonder): the Query value is set when the global zoekt query is
					// enriched with private repository data in the search job's Run method, and
					// is therefore set to `nil` below.
					// Ideally, The ZoektParameters type should not expose this field for Universe text
					// searches at all, and will be removed once jobs are fully migrated.
					Query:          nil,
					Typ:            typ,
					FileMatchLimit: args.PatternInfo.FileMatchLimit,
					Select:         args.PatternInfo.Select,
					Zoekt:          args.Zoekt,
				}

				addJob(true, &unindexed.RepoUniverseTextSearch{
					GlobalZoektQuery: globalZoektQuery,
					ZoektArgs:        zoektArgs,

					RepoOptions: repoOptions,
				})
			}

			if args.ResultTypes.Has(result.TypeSymbol) {
				typ := search.SymbolRequest
				zoektQuery, err := search.QueryToZoektQuery(args.PatternInfo, &args.Features, typ)
				if err != nil {
					return nil, err
				}
				globalZoektQuery := zoektutil.NewGlobalZoektQuery(zoektQuery, defaultScope, includePrivate)

				zoektArgs := &search.ZoektParameters{
					Query:          nil,
					Typ:            typ,
					FileMatchLimit: args.PatternInfo.FileMatchLimit,
					Select:         args.PatternInfo.Select,
					Zoekt:          args.Zoekt,
				}

				addJob(true, &symbol.RepoUniverseSymbolSearch{
					GlobalZoektQuery: globalZoektQuery,
					ZoektArgs:        zoektArgs,
					PatternInfo:      args.PatternInfo,
					Limit:            maxResults,

					RepoOptions: repoOptions,
				})
			}
		}

		if args.ResultTypes.Has(result.TypeFile | result.TypePath) {
			if !skipUnindexed {
				typ := search.TextRequest
				// TODO(rvantonder): we don't always have to run
				// this converter. It depends on whether we run
				// a zoekt search at all.
				zoektQuery, err := search.QueryToZoektQuery(args.PatternInfo, &args.Features, typ)
				if err != nil {
					return nil, err
				}
				zoektArgs := &search.ZoektParameters{
					Query:          zoektQuery,
					Typ:            typ,
					FileMatchLimit: args.PatternInfo.FileMatchLimit,
					Select:         args.PatternInfo.Select,
					Zoekt:          args.Zoekt,
				}

				searcherArgs := &search.SearcherParameters{
					SearcherURLs:    args.SearcherURLs,
					PatternInfo:     args.PatternInfo,
					UseFullDeadline: args.UseFullDeadline,
				}

				addJob(true, &unindexed.RepoSubsetTextSearch{
					ZoektArgs:         zoektArgs,
					SearcherArgs:      searcherArgs,
					NotSearcherOnly:   !searcherOnly,
					UseIndex:          args.PatternInfo.Index,
					ContainsRefGlobs:  query.ContainsRefGlobs(q),
					OnMissingRepoRevs: zoektutil.MissingRepoRevStatus(r.stream),
					RepoOpts:          repoOptions,
				})
			}
		}

		if args.ResultTypes.Has(result.TypeSymbol) && args.PatternInfo.Pattern != "" {
			if !skipUnindexed {
				typ := search.SymbolRequest
				zoektQuery, err := search.QueryToZoektQuery(args.PatternInfo, &args.Features, typ)
				if err != nil {
					return nil, err
				}
				zoektArgs := &search.ZoektParameters{
					Query:          zoektQuery,
					Typ:            typ,
					FileMatchLimit: args.PatternInfo.FileMatchLimit,
					Select:         args.PatternInfo.Select,
					Zoekt:          args.Zoekt,
				}

				required := args.UseFullDeadline || args.ResultTypes.Without(result.TypeSymbol) == 0
				addJob(required, &symbol.RepoSubsetSymbolSearch{
					ZoektArgs:         zoektArgs,
					PatternInfo:       args.PatternInfo,
					Limit:             maxResults,
					NotSearcherOnly:   !searcherOnly,
					UseIndex:          args.PatternInfo.Index,
					ContainsRefGlobs:  query.ContainsRefGlobs(q),
					OnMissingRepoRevs: zoektutil.MissingRepoRevStatus(r.stream),
					RepoOpts:          repoOptions,
				})
			}
		}

		if args.ResultTypes.Has(result.TypeCommit) || args.ResultTypes.Has(result.TypeDiff) {
			diff := args.ResultTypes.Has(result.TypeDiff)
			var required bool
			if args.UseFullDeadline {
				required = true
			} else if diff {
				required = args.ResultTypes.Without(result.TypeDiff) == 0
			} else {
				required = args.ResultTypes.Without(result.TypeCommit) == 0
			}
			addJob(required, &commit.CommitSearch{
<<<<<<< HEAD
				Query:                commit.QueryToGitQuery(args.Query, diff),
				RepoOpts:             repoOptions,
				Diff:                 diff,
				HasTimeFilter:        commit.HasTimeFilter(args.Query),
				Limit:                int(args.PatternInfo.FileMatchLimit),
				IncludeModifiedFiles: authz.SubRepoEnabled(authz.DefaultSubRepoPermsChecker),
=======
				Query:         commit.QueryToGitQuery(args.Query, diff),
				RepoOpts:      repoOptions,
				Diff:          diff,
				HasTimeFilter: commit.HasTimeFilter(args.Query),
				Limit:         int(args.PatternInfo.FileMatchLimit),
				CodeMonitorID: inputs.CodeMonitorID,
>>>>>>> 89162c40
			})
		}

		if r.PatternType == query.SearchTypeStructural && p.Pattern != "" {
			typ := search.TextRequest
			zoektQuery, err := search.QueryToZoektQuery(args.PatternInfo, &args.Features, typ)
			if err != nil {
				return nil, err
			}
			zoektArgs := &search.ZoektParameters{
				Query:          zoektQuery,
				Typ:            typ,
				FileMatchLimit: args.PatternInfo.FileMatchLimit,
				Select:         args.PatternInfo.Select,
				Zoekt:          args.Zoekt,
			}

			searcherArgs := &search.SearcherParameters{
				SearcherURLs:    args.SearcherURLs,
				PatternInfo:     args.PatternInfo,
				UseFullDeadline: args.UseFullDeadline,
			}

			addJob(true, &unindexed.StructuralSearch{
				ZoektArgs:    zoektArgs,
				SearcherArgs: searcherArgs,

				NotSearcherOnly:   !searcherOnly,
				UseIndex:          args.PatternInfo.Index,
				ContainsRefGlobs:  query.ContainsRefGlobs(q),
				OnMissingRepoRevs: zoektutil.MissingRepoRevStatus(r.stream),
				RepoOpts:          repoOptions,
			})
		}

		if args.ResultTypes.Has(result.TypeRepo) {
			valid := func() bool {
				fieldAllowlist := map[string]struct{}{
					query.FieldRepo:               {},
					query.FieldContext:            {},
					query.FieldType:               {},
					query.FieldDefault:            {},
					query.FieldIndex:              {},
					query.FieldCount:              {},
					query.FieldTimeout:            {},
					query.FieldFork:               {},
					query.FieldArchived:           {},
					query.FieldVisibility:         {},
					query.FieldCase:               {},
					query.FieldRepoHasFile:        {},
					query.FieldRepoHasCommitAfter: {},
					query.FieldPatternType:        {},
					query.FieldSelect:             {},
				}

				// Don't run a repo search if the search contains fields that aren't on the allowlist.
				for field := range args.Query.Fields() {
					if _, ok := fieldAllowlist[field]; !ok {
						return false
					}
				}
				return true
			}

			// returns an updated RepoOptions if the pattern part of a query can be used to
			// search repos. A problematic case we check for is when the pattern contains `@`,
			// which may confuse downstream logic to interpret it as part of `repo@rev` syntax.
			addPatternAsRepoFilter := func(pattern string, opts search.RepoOptions) (search.RepoOptions, bool) {
				if pattern == "" {
					return opts, true
				}

				opts.RepoFilters = append(make([]string, 0, len(opts.RepoFilters)), opts.RepoFilters...)
				opts.CaseSensitiveRepoFilters = args.Query.IsCaseSensitive()

				patternPrefix := strings.SplitN(pattern, "@", 2)
				if len(patternPrefix) == 1 {
					// No "@" in pattern? We're good.
					opts.RepoFilters = append(opts.RepoFilters, pattern)
					return opts, true
				}

				if patternPrefix[0] != "" {
					// Extend the repo search using the pattern value, but
					// since the pattern contains @, only search the part
					// prefixed by the first @. This because downstream
					// logic will get confused by the presence of @ and try
					// to resolve repo revisions. See #27816.
					if _, err := regexp.Compile(patternPrefix[0]); err != nil {
						// Prefix is not valid regexp, so just reject it. This can happen for patterns where we've automatically added `(...).*?(...)`
						// such as `foo @bar` which becomes `(foo).*?(@bar)`, which when stripped becomes `(foo).*?(` which is unbalanced and invalid.
						// Why is this a mess? Because validation for everything, including repo values, should be done up front so far possible, not downtsream
						// after possible modifications. By the time we reach this code, the pattern should already have been considered valid to continue with
						// a search. But fixing the order of concerns for repo code is not something @rvantonder is doing today.
						return search.RepoOptions{}, false
					}
					opts.RepoFilters = append(opts.RepoFilters, patternPrefix[0])
					return opts, true
				}

				// This pattern starts with @, of the form "@thing". We can't
				// consistently handle search repos of this form, because
				// downstream logic will attempt to interpret "thing" as a repo
				// revision, may fail, and cause us to raise an alert for any
				// non `type:repo` search. Better to not attempt a repo search.
				return search.RepoOptions{}, false
			}

			if valid() {
				if repoOptions, ok := addPatternAsRepoFilter(args.PatternInfo.Pattern, repoOptions); ok {
					args.RepoOptions = repoOptions
					addJob(true, &run.RepoSearch{
						Args: &args,
					})
				}
			}
		}
	}

	addJob(true, &searchrepos.ComputeExcludedRepos{
		Options: repoOptions,
	})

	return run.NewLimitJob(
		maxResults,
		run.NewTimeoutJob(
			args.Timeout,
			run.NewJobWithOptional(
				run.NewParallelJob(requiredJobs...),
				run.NewParallelJob(optionalJobs...),
			),
		),
	), nil
}

// intersect returns the intersection of two sets of search result content
// matches, based on whether a single file path contains content matches in both sets.
func intersect(left, right *SearchResults) *SearchResults {
	if left == nil || right == nil {
		return nil
	}
	left.Matches = result.Intersect(left.Matches, right.Matches)
	left.Stats.Update(&right.Stats)
	return left
}

// evaluateAnd performs set intersection on result sets. It collects results for
// all expressions that are ANDed together by searching for each subexpression
// and then intersects those results that are in the same repo/file path. To
// collect N results for count:N, we need to opportunistically ask for more than
// N results for each subexpression (since intersect can never yield more than N,
// and likely yields fewer than N results). If the intersection does not yield N
// results, and is not exhaustive for every expression, we rerun the search by
// doubling count again.
func (r *searchResolver) evaluateAnd(ctx context.Context, q query.Basic) (*SearchResults, error) {
	start := time.Now()

	// Invariant: this function is only reachable from callers that
	// guarantee a root node with one or more operands.
	operands := q.Pattern.(query.Operator).Operands

	var (
		err        error
		result     *SearchResults
		termResult *SearchResults
	)

	// The number of results we want. Note that for intersect, this number
	// corresponds to documents, not line matches. By default, we ask for at
	// least 5 documents to fill the result page.
	want := 5
	// The fraction of file matches two terms share on average
	averageIntersection := 0.05
	// When we retry, cap the max search results we request for each expression
	// if search continues to not be exhaustive. Alert if exceeded.
	maxTryCount := 40000

	// Set an overall timeout in addition to the timeouts that are set for leaf-requests.
	ctx, cancel := context.WithTimeout(ctx, search.TimeoutDuration(q))
	defer cancel()

	if count := q.GetCount(); count != "" {
		want, _ = strconv.Atoi(count) // Invariant: count is validated.
	} else {
		q = q.AddCount(want)
	}

	// tryCount starts small but grows exponentially with the number of operands. It is capped at maxTryCount.
	tryCount := int(math.Floor(float64(want) / math.Pow(averageIntersection, float64(len(operands)-1))))
	if tryCount > maxTryCount {
		tryCount = maxTryCount
	}

	var exhausted bool
	for {
		q = q.MapCount(tryCount)
		result, err = r.evaluatePatternExpression(ctx, q.MapPattern(operands[0]))
		if err != nil {
			return nil, err
		}
		if result == nil {
			return &SearchResults{}, nil
		}
		if len(result.Matches) == 0 {
			// result might contain an alert.
			return result, nil
		}
		exhausted = !result.Stats.IsLimitHit
		for _, term := range operands[1:] {
			// check if we exceed the overall time limit before running the next query.
			select {
			case <-ctx.Done():
				usedTime := time.Since(start)
				suggestTime := longer(2, usedTime)
				return alertToSearchResults(search.AlertForTimeout(usedTime, suggestTime, r.rawQuery(), r.PatternType)), nil
			default:
			}

			termResult, err = r.evaluatePatternExpression(ctx, q.MapPattern(term))
			if err != nil {
				return nil, err
			}
			if termResult == nil {
				return &SearchResults{}, nil
			}
			if len(termResult.Matches) == 0 {
				// termResult might contain an alert.
				return termResult, nil
			}
			exhausted = exhausted && !termResult.Stats.IsLimitHit
			result = intersect(result, termResult)
		}
		if exhausted {
			break
		}
		if len(result.Matches) >= want {
			break
		}
		// If the result size set is not big enough, and we haven't
		// exhausted search on all expressions, double the tryCount and search more.
		tryCount *= 2
		if tryCount > maxTryCount {
			// We've capped out what we're willing to do, throw alert.
			return alertToSearchResults(search.AlertForCappedAndExpression()), nil
		}
	}
	result.Stats.IsLimitHit = !exhausted
	return result, nil
}

// evaluateOr performs set union on result sets. It collects results for all
// expressions that are ORed together by searching for each subexpression. If
// the maximum number of results are reached after evaluating a subexpression,
// we shortcircuit and return results immediately.
func (r *searchResolver) evaluateOr(ctx context.Context, q query.Basic) (*SearchResults, error) {
	// Invariant: this function is only reachable from callers that
	// guarantee a root node with one or more operands.
	operands := q.Pattern.(query.Operator).Operands

	wantCount := defaultMaxSearchResults
	if count := q.GetCount(); count != "" {
		wantCount, _ = strconv.Atoi(count) // Invariant: count is already validated
	}

	var (
		mu     sync.Mutex
		stats  streaming.Stats
		alerts []*search.Alert
		dedup  = result.NewDeduper()
		// NOTE(tsenart): In the future, when we have the need for more intelligent rate limiting,
		// this concurrency limit should probably be informed by a user's rate limit quota
		// at any given time.
		sem = semaphore.NewWeighted(16)
	)

	g, ctx := errgroup.WithContext(ctx)
	for _, term := range operands {
		term := term
		g.Go(func() error {
			if err := sem.Acquire(ctx, 1); err != nil {
				return err
			}

			defer sem.Release(1)

			new, err := r.evaluatePatternExpression(ctx, q.MapPattern(term))
			if err != nil || new == nil {
				return err
			}

			mu.Lock()
			defer mu.Unlock()

			if new.Alert != nil {
				alerts = append(alerts, new.Alert)
			}

			// Check if another go-routine has already produced enough results.
			if wantCount <= 0 {
				return context.Canceled
			}

			// BUG: When we find enough results we stop adding them to dedupper,
			// but don't adjust the stats accordingly. This bug was here
			// before, and remains after making OR query evaluation concurrent.
			stats.Update(&new.Stats)

			for _, m := range new.Matches {
				wantCount = m.Limit(wantCount)
				if dedup.Add(m); wantCount <= 0 {
					return context.Canceled
				}
			}

			return nil
		})
	}

	if err := g.Wait(); err != nil && err != context.Canceled {
		return nil, err
	}

	var alert *search.Alert
	if len(alerts) > 0 {
		sort.Slice(alerts, func(i, j int) bool {
			return alerts[i].Priority > alerts[j].Priority
		})
		alert = alerts[0]
	}

	return &SearchResults{
		Matches: dedup.Results(),
		Stats:   stats,
		Alert:   alert,
	}, nil
}

// evaluatePatternExpression evaluates a search pattern containing and/or expressions.
func (r *searchResolver) evaluatePatternExpression(ctx context.Context, q query.Basic) (*SearchResults, error) {
	switch term := q.Pattern.(type) {
	case query.Operator:
		if len(term.Operands) == 0 {
			return &SearchResults{}, nil
		}

		switch term.Kind {
		case query.And:
			return r.evaluateAnd(ctx, q)
		case query.Or:
			return r.evaluateOr(ctx, q)
		case query.Concat:
			job, err := r.toSearchJob(q.ToParseTree())
			if err != nil {
				return &SearchResults{}, err
			}
			return r.evaluateJob(ctx, job)
		}
	case query.Pattern:
		job, err := r.toSearchJob(q.ToParseTree())
		if err != nil {
			return &SearchResults{}, err
		}
		return r.evaluateJob(ctx, job)
	case query.Parameter:
		// evaluatePatternExpression does not process Parameter nodes.
		return &SearchResults{}, nil
	}
	// Unreachable.
	return nil, errors.Errorf("unrecognized type %T in evaluatePatternExpression", q.Pattern)
}

// evaluate evaluates all expressions of a search query.
func (r *searchResolver) evaluate(ctx context.Context, q query.Basic) (*SearchResults, error) {
	if q.Pattern == nil {
		job, err := r.toSearchJob(query.ToNodes(q.Parameters))
		if err != nil {
			return &SearchResults{}, err
		}
		return r.evaluateJob(ctx, job)
	}
	return r.evaluatePatternExpression(ctx, q)
}

func logPrometheusBatch(status, alertType, requestSource, requestName string, elapsed time.Duration) {
	searchResponseCounter.WithLabelValues(
		status,
		alertType,
		requestSource,
		requestName,
	).Inc()

	searchLatencyHistogram.WithLabelValues(
		status,
		alertType,
		requestSource,
		requestName,
	).Observe(elapsed.Seconds())
}

func (r *searchResolver) logBatch(ctx context.Context, srr *SearchResultsResolver, start time.Time, err error) {
	elapsed := time.Since(start)
	if srr != nil {
		srr.elapsed = elapsed
		LogSearchLatency(ctx, r.db, r.SearchInputs, srr.ElapsedMilliseconds())
	}

	var status, alertType string
	status = DetermineStatusForLogs(srr, err)
	if srr != nil && srr.SearchResults.Alert != nil {
		alertType = srr.SearchResults.Alert.PrometheusType
	}
	requestSource := string(trace.RequestSource(ctx))
	requestName := trace.GraphQLRequestName(ctx)
	logPrometheusBatch(status, alertType, requestSource, requestName, elapsed)

	isSlow := time.Since(start) > searchlogs.LogSlowSearchesThreshold()
	if honey.Enabled() || isSlow {
		var n int
		if srr != nil {
			n = len(srr.Matches)
		}
		ev := searchhoney.SearchEvent(ctx, searchhoney.SearchEventArgs{
			OriginalQuery: r.rawQuery(),
			Typ:           requestName,
			Source:        requestSource,
			Status:        status,
			AlertType:     alertType,
			DurationMs:    elapsed.Milliseconds(),
			ResultSize:    n,
			Error:         err,
		})

		_ = ev.Send()

		if isSlow {
			log15.Warn("slow search request", searchlogs.MapToLog15Ctx(ev.Fields())...)
		}
	}
}

func (r *searchResolver) resultsBatch(ctx context.Context) (*SearchResultsResolver, error) {
	start := time.Now()
	sr, err := r.resultsRecursive(ctx, r.Plan)
	srr := r.resultsToResolver(sr)
	r.logBatch(ctx, srr, start, err)
	return srr, err
}

func (r *searchResolver) resultsStreaming(ctx context.Context) (*SearchResultsResolver, error) {
	if !query.IsStreamingCompatible(r.Plan) {
		// The query is not streaming compatible, but we still want to
		// use the streaming endpoint. Run a batch search then send the
		// results back on the stream.
		endpoint := r.stream
		r.stream = nil // Disables streaming: backends may not use the endpoint.
		srr, err := r.resultsBatch(ctx)
		if srr != nil {
			endpoint.Send(streaming.SearchEvent{
				Results: srr.Matches,
				Stats:   srr.Stats,
			})
		}
		return srr, err
	}
	if sp, _ := r.Plan.ToParseTree().StringValue(query.FieldSelect); sp != "" {
		// Ensure downstream events sent on the stream are processed by `select:`.
		selectPath, _ := filter.SelectPathFromString(sp) // Invariant: error already checked
		r.stream = streaming.WithSelect(r.stream, selectPath)
	}
	sr, err := r.resultsRecursive(ctx, r.Plan)
	srr := r.resultsToResolver(sr)
	return srr, err
}

func (r *searchResolver) resultsToResolver(results *SearchResults) *SearchResultsResolver {
	if results == nil {
		results = &SearchResults{}
	}
	return &SearchResultsResolver{
		SearchResults: results,
		limit:         r.MaxResults(),
		db:            r.db,
		UserSettings:  r.UserSettings,
	}
}

func (r *searchResolver) Results(ctx context.Context) (*SearchResultsResolver, error) {
	if r.stream == nil {
		return r.resultsBatch(ctx)
	}
	return r.resultsStreaming(ctx)
}

// DetermineStatusForLogs determines the final status of a search for logging
// purposes.
func DetermineStatusForLogs(srr *SearchResultsResolver, err error) string {
	switch {
	case err == context.DeadlineExceeded:
		return "timeout"
	case err != nil:
		return "error"
	case srr.Stats.Status.All(search.RepoStatusTimedout) && srr.Stats.Status.Len() == len(srr.Stats.Repos):
		return "timeout"
	case srr.Stats.Status.Any(search.RepoStatusTimedout):
		return "partial_timeout"
	case srr.SearchResults.Alert != nil:
		return "alert"
	default:
		return "success"
	}
}

func (r *searchResolver) resultsRecursive(ctx context.Context, plan query.Plan) (_ *SearchResults, err error) {
	tr, ctx := trace.New(ctx, "Results", "")
	defer func() {
		tr.SetError(err)
		tr.Finish()
	}()

	wantCount := defaultMaxSearchResults
	if count := r.Query.Count(); count != nil {
		wantCount = *count
	}

	var (
		mu     sync.Mutex
		stats  streaming.Stats
		alerts []*search.Alert
		dedup  = result.NewDeduper()
		// NOTE(tsenart): In the future, when we have the need for more intelligent rate limiting,
		// this concurrency limit should probably be informed by a user's rate limit quota
		// at any given time.
		sem = semaphore.NewWeighted(16)
	)

	g, ctx := errgroup.WithContext(ctx)
	for _, q := range plan {
		q := q
		g.Go(func() error {
			if err := sem.Acquire(ctx, 1); err != nil {
				return err
			}

			defer sem.Release(1)

			predicatePlan, err := substitutePredicates(q, func(pred query.Predicate) (*SearchResults, error) {
				// Disable streaming for subqueries so we can use
				// the results rather than sending them back to the caller
				orig := r.stream
				r.stream = nil
				defer func() { r.stream = orig }()

				plan, err := pred.Plan(q)
				if err != nil {
					return nil, err
				}
				return r.resultsRecursive(ctx, plan)
			})
			if errors.Is(err, ErrPredicateNoResults) {
				return nil
			}
			if err != nil {
				// Fail if predicate processing fails.
				return err
			}

			var newResult *SearchResults
			if predicatePlan != nil {
				// If a predicate filter generated a new plan, evaluate that plan.
				newResult, err = r.resultsRecursive(ctx, predicatePlan)
			} else {
				newResult, err = r.evaluate(ctx, q)
			}

			if err != nil || newResult == nil {
				// Fail if any subexpression fails.
				return err
			}

			var selectMatch func(result.Match) result.Match
			if v, _ := q.ToParseTree().StringValue(query.FieldSelect); v != "" {
				sp, _ := filter.SelectPathFromString(v) // Invariant: select already validated
				selectMatch = func(m result.Match) result.Match {
					return m.Select(sp)
				}
			} else {
				selectMatch = func(m result.Match) result.Match {
					return m
				}
			}

			mu.Lock()
			defer mu.Unlock()

			if newResult.Alert != nil {
				alerts = append(alerts, newResult.Alert)
			}

			// Check if another go-routine has already produced enough results.
			if wantCount <= 0 {
				return context.Canceled
			}

			// BUG: When we find enough results we stop adding them to dedupper,
			// but don't adjust the stats accordingly. This bug was here
			// before, and remains after making query evaluation concurrent.
			stats.Update(&newResult.Stats)

			for _, m := range newResult.Matches {
				match := selectMatch(m)

				if match == nil {
					continue
				}

				wantCount = match.Limit(wantCount)

				if dedup.Add(match); wantCount <= 0 {
					return context.Canceled
				}
			}

			return nil
		})
	}

	if err := g.Wait(); err != nil && err != context.Canceled {
		return nil, err
	}

	matches := dedup.Results()
	if len(matches) > 0 {
		sortResults(matches)
	}

	var alert *search.Alert
	if len(alerts) > 0 {
		sort.Slice(alerts, func(i, j int) bool {
			return alerts[i].Priority > alerts[j].Priority
		})
		alert = alerts[0]
	}

	return &SearchResults{
		Matches: matches,
		Stats:   stats,
		Alert:   alert,
	}, err
}

// searchResultsToRepoNodes converts a set of search results into repository nodes
// such that they can be used to replace a repository predicate
func searchResultsToRepoNodes(matches []result.Match) ([]query.Node, error) {
	nodes := make([]query.Node, 0, len(matches))
	for _, match := range matches {
		repoMatch, ok := match.(*result.RepoMatch)
		if !ok {
			return nil, errors.Errorf("expected type %T, but got %T", &result.RepoMatch{}, match)
		}

		repoFieldValue := "^" + regexp.QuoteMeta(string(repoMatch.Name)) + "$"
		if repoMatch.Rev != "" {
			repoFieldValue += "@" + repoMatch.Rev
		}

		nodes = append(nodes, query.Parameter{
			Field: query.FieldRepo,
			Value: repoFieldValue,
		})
	}

	return nodes, nil
}

// searchResultsToFileNodes converts a set of search results into repo/file nodes so that they
// can replace a file predicate
func searchResultsToFileNodes(matches []result.Match) ([]query.Node, error) {
	nodes := make([]query.Node, 0, len(matches))
	for _, match := range matches {
		fileMatch, ok := match.(*result.FileMatch)
		if !ok {
			return nil, errors.Errorf("expected type %T, but got %T", &result.FileMatch{}, match)
		}

		repoFieldValue := "^" + regexp.QuoteMeta(string(fileMatch.Repo.Name)) + "$"
		if fileMatch.InputRev != nil {
			repoFieldValue += "@" + *fileMatch.InputRev
		}

		// We create AND nodes to match both the repo and the file at the same time so
		// we don't get files of the same name from different repositories.
		nodes = append(nodes, query.Operator{
			Kind: query.And,
			Operands: []query.Node{
				query.Parameter{
					Field: query.FieldRepo,
					Value: repoFieldValue,
				},
				query.Parameter{
					Field: query.FieldFile,
					Value: "^" + regexp.QuoteMeta(fileMatch.Path) + "$",
				},
			},
		})
	}

	return nodes, nil
}

// evaluateJob is a toplevel function that runs a search job to yield results.
// A search job represents a tree of evaluation steps. If the deadline
// is exceeded, returns a search alert with a did-you-mean link for the same
// query with a longer timeout.
func (r *searchResolver) evaluateJob(ctx context.Context, job run.Job) (_ *SearchResults, err error) {
	tr, ctx := trace.New(ctx, "evaluateRoutine", "")
	defer func() {
		tr.SetError(err)
		tr.Finish()
	}()

	start := time.Now()
	rr, err := doResults(ctx, r.SearchInputs, r.db, r.stream, job)

	// We have an alert for context timeouts and we have a progress
	// notification for timeouts. We don't want to show both, so we only show
	// it if no repos are marked as timedout. This somewhat couples us to how
	// progress notifications work, but this is the third attempt at trying to
	// fix this behaviour so we are accepting that.
	if errors.Is(err, context.DeadlineExceeded) {
		if rr == nil || !rr.Stats.Status.Any(search.RepoStatusTimedout) {
			usedTime := time.Since(start)
			suggestTime := longer(2, usedTime)
			return alertToSearchResults(search.AlertForTimeout(usedTime, suggestTime, r.rawQuery(), r.PatternType)), nil
		} else {
			err = nil
		}
	}

	return rr, err
}

// substitutePredicates replaces all the predicates in a query with their expanded form. The predicates
// are expanded using the doExpand function.
func substitutePredicates(q query.Basic, evaluate func(query.Predicate) (*SearchResults, error)) (query.Plan, error) {
	var topErr error
	success := false
	newQ := query.MapParameter(q.ToParseTree(), func(field, value string, neg bool, ann query.Annotation) query.Node {
		orig := query.Parameter{
			Field:      field,
			Value:      value,
			Negated:    neg,
			Annotation: ann,
		}

		if !ann.Labels.IsSet(query.IsPredicate) {
			return orig
		}

		if topErr != nil {
			return orig
		}

		name, params := query.ParseAsPredicate(value)
		predicate := query.DefaultPredicateRegistry.Get(field, name)
		predicate.ParseParams(params)
		srr, err := evaluate(predicate)
		if err != nil {
			topErr = err
			return nil
		}

		var nodes []query.Node
		switch predicate.Field() {
		case query.FieldRepo:
			nodes, err = searchResultsToRepoNodes(srr.Matches)
			if err != nil {
				topErr = err
				return nil
			}
		case query.FieldFile:
			nodes, err = searchResultsToFileNodes(srr.Matches)
			if err != nil {
				topErr = err
				return nil
			}
		default:
			topErr = errors.Errorf("unsupported predicate result type %q", predicate.Field())
			return nil
		}

		// If no results are returned, we need to return a sentinel error rather
		// than an empty expansion because an empty expansion means "everything"
		// rather than "nothing".
		if len(nodes) == 0 {
			topErr = ErrPredicateNoResults
			return nil
		}

		// A predicate was successfully evaluated and has results.
		success = true

		// No need to return an operator for only one result
		if len(nodes) == 1 {
			return nodes[0]
		}

		return query.Operator{
			Kind:     query.Or,
			Operands: nodes,
		}
	})

	if topErr != nil || !success {
		return nil, topErr
	}
	plan, err := query.ToPlan(query.Dnf(newQ))
	if err != nil {
		return nil, err
	}
	return plan, nil
}

var ErrPredicateNoResults = errors.New("no results returned for predicate")

// longer returns a suggested longer time to wait if the given duration wasn't long enough.
func longer(n int, dt time.Duration) time.Duration {
	dt2 := func() time.Duration {
		Ndt := time.Duration(n) * dt
		dceil := func(x float64) time.Duration {
			return time.Duration(math.Ceil(x))
		}
		switch {
		case math.Floor(Ndt.Hours()) > 0:
			return dceil(Ndt.Hours()) * time.Hour
		case math.Floor(Ndt.Minutes()) > 0:
			return dceil(Ndt.Minutes()) * time.Minute
		case math.Floor(Ndt.Seconds()) > 0:
			return dceil(Ndt.Seconds()) * time.Second
		default:
			return 0
		}
	}()
	lowest := 2 * time.Second
	if dt2 < lowest {
		return lowest
	}
	return dt2
}

type searchResultsStats struct {
	JApproximateResultCount string
	JSparkline              []int32

	sr *searchResolver

	once   sync.Once
	srs    *SearchResultsResolver
	srsErr error
}

func (srs *searchResultsStats) ApproximateResultCount() string { return srs.JApproximateResultCount }
func (srs *searchResultsStats) Sparkline() []int32             { return srs.JSparkline }

var (
	searchResultsStatsCache   = rcache.NewWithTTL("search_results_stats", 3600) // 1h
	searchResultsStatsCounter = promauto.NewCounterVec(prometheus.CounterOpts{
		Name: "src_graphql_search_results_stats_cache_hit",
		Help: "Counts cache hits and misses for search results stats (e.g. sparklines).",
	}, []string{"type"})
)

func (r *searchResolver) Stats(ctx context.Context) (stats *searchResultsStats, err error) {
	// Override user context to ensure that stats for this query are cached
	// regardless of the user context's cancellation. For example, if
	// stats/sparklines are slow to load on the homepage and all users navigate
	// away from that page before they load, no user would ever see them and we
	// would never cache them. This fixes that by ensuring the first request
	// 'kicks off loading' and places the result into cache regardless of
	// whether or not the original querier of this information still wants it.
	originalCtx := ctx
	ctx = context.Background()
	ctx = opentracing.ContextWithSpan(ctx, opentracing.SpanFromContext(originalCtx))

	cacheKey := r.rawQuery()
	// Check if value is in the cache.
	jsonRes, ok := searchResultsStatsCache.Get(cacheKey)
	if ok {
		searchResultsStatsCounter.WithLabelValues("hit").Inc()
		if err := json.Unmarshal(jsonRes, &stats); err != nil {
			return nil, err
		}
		stats.sr = r
		return stats, nil
	}

	// Calculate value from scratch.
	searchResultsStatsCounter.WithLabelValues("miss").Inc()
	attempts := 0
	var v *SearchResultsResolver
	for {
		// Query search results.
		var err error
		job, err := r.toSearchJob(r.Query)
		if err != nil {
			return nil, err
		}
		results, err := doResults(ctx, r.SearchInputs, r.db, r.stream, job)
		if err != nil {
			return nil, err // do not cache errors.
		}
		v = r.resultsToResolver(results)
		if v.MatchCount() > 0 {
			break
		}

		status := v.Stats.Status
		if !status.Any(search.RepoStatusCloning) && !status.Any(search.RepoStatusTimedout) {
			break // zero results, but no cloning or timed out repos. No point in retrying.
		}

		var cloning, timedout int
		status.Filter(search.RepoStatusCloning, func(api.RepoID) {
			cloning++
		})
		status.Filter(search.RepoStatusTimedout, func(api.RepoID) {
			timedout++
		})

		if attempts > 5 {
			log15.Error("failed to generate sparkline due to cloning or timed out repos", "cloning", cloning, "timedout", timedout)
			return nil, errors.Errorf("failed to generate sparkline due to %d cloning %d timedout repos", cloning, timedout)
		}

		// We didn't find any search results. Some repos are cloning or timed
		// out, so try again in a few seconds.
		attempts++
		log15.Warn("sparkline generation found 0 search results due to cloning or timed out repos (retrying in 5s)", "cloning", cloning, "timedout", timedout)
		time.Sleep(5 * time.Second)
	}

	sparkline, err := v.Sparkline(ctx)
	if err != nil {
		return nil, err // sparkline generation failed, so don't cache.
	}
	stats = &searchResultsStats{
		JApproximateResultCount: v.ApproximateResultCount(),
		JSparkline:              sparkline,
		sr:                      r,
	}

	// Store in the cache if we got non-zero results. If we got zero results,
	// it should be quick and caching is not desired because e.g. it could be
	// a query for a repo that has not been added by the user yet.
	if v.ResultCount() > 0 {
		jsonRes, err = json.Marshal(stats)
		if err != nil {
			return nil, err
		}
		searchResultsStatsCache.Set(cacheKey, jsonRes)
	}
	return stats, nil
}

// withResultTypes populates the ResultTypes field of args, which drives the kind
// of search to run (e.g., text search, symbol search).
func withResultTypes(args search.TextParameters, forceTypes result.Types) search.TextParameters {
	var rts result.Types
	if forceTypes != 0 {
		rts = forceTypes
	} else {
		stringTypes, _ := args.Query.StringValues(query.FieldType)
		if len(stringTypes) == 0 {
			rts = result.TypeFile | result.TypePath | result.TypeRepo
		} else {
			for _, stringType := range stringTypes {
				rts = rts.With(result.TypeFromString[stringType])
			}
		}
	}

	if rts.Has(result.TypeFile) {
		args.PatternInfo.PatternMatchesContent = true
	}

	if rts.Has(result.TypePath) {
		args.PatternInfo.PatternMatchesPath = true
	}
	args.ResultTypes = rts
	return args
}

// doResults returns the results of running a search job.
// Partial results AND an error may be returned.
func doResults(ctx context.Context, searchInputs *run.SearchInputs, db database.DB, stream streaming.Sender, job run.Job) (res *SearchResults, err error) {
	tr, ctx := trace.New(ctx, "doResults", searchInputs.OriginalQuery)
	defer func() {
		tr.SetError(err)
		if res != nil {
			tr.LazyPrintf("matches=%d %s", len(res.Matches), &res.Stats)
		}
		tr.Finish()
	}()

	agg := run.NewAggregator(stream)
	err = job.Run(ctx, db, agg)
	matches, common, matchCount := agg.Get()

	ao := alert.Observer{
		Db:           db,
		SearchInputs: searchInputs,
		HasResults:   matchCount > 0,
	}
	if err != nil {
		ao.Error(ctx, err)
	}
	alert, err := ao.Done(&common)

	sortResults(matches)

	return &SearchResults{
		Matches: matches,
		Stats:   common,
		Alert:   alert,
	}, err
}

// isContextError returns true if ctx.Err() is not nil or if err
// is an error caused by context cancelation or timeout.
func isContextError(ctx context.Context, err error) bool {
	return ctx.Err() != nil || errors.IsAny(err, context.Canceled, context.DeadlineExceeded)
}

// SearchResultResolver is a resolver for the GraphQL union type `SearchResult`.
//
// Supported types:
//
//   - *RepositoryResolver         // repo name match
//   - *fileMatchResolver          // text match
//   - *commitSearchResultResolver // diff or commit match
//
// Note: Any new result types added here also need to be handled properly in search_results.go:301 (sparklines)
type SearchResultResolver interface {
	ToRepository() (*RepositoryResolver, bool)
	ToFileMatch() (*FileMatchResolver, bool)
	ToCommitSearchResult() (*CommitSearchResultResolver, bool)

	ResultCount() int32
}

// compareFileLengths sorts file paths such that they appear earlier if they
// match file: patterns in the query exactly.
func compareFileLengths(left, right string, exactFilePatterns map[string]struct{}) bool {
	_, aMatch := exactFilePatterns[path.Base(left)]
	_, bMatch := exactFilePatterns[path.Base(right)]
	if aMatch || bMatch {
		if aMatch && bMatch {
			// Prefer shorter file names (ie root files come first)
			if len(left) != len(right) {
				return len(left) < len(right)
			}
			return left < right
		}
		// Prefer exact match
		return aMatch
	}
	return left < right
}

func compareDates(left, right *time.Time) bool {
	if left == nil || right == nil {
		return left != nil // Place the value that is defined first.
	}
	return left.After(*right)
}

// compareSearchResults sorts repository matches, file matches, and commits.
// Repositories and filenames are sorted alphabetically. As a refinement, if any
// filename matches a value in a non-empty set exactFilePatterns, then such
// filenames are listed earlier.
//
// Commits are sorted by date. Commits are not associated with searchrepos, and
// will always list after repository or file match results, if any.
func compareSearchResults(left, right result.Match, exactFilePatterns map[string]struct{}) bool {
	sortKeys := func(match result.Match) (string, string, *time.Time) {
		switch r := match.(type) {
		case *result.RepoMatch:
			return string(r.Name), "", nil
		case *result.FileMatch:
			return string(r.Repo.Name), r.Path, nil
		case *result.CommitMatch:
			// Commits are relatively sorted by date, and after repo
			// or path names. We use ~ as the key for repo and
			// paths,lexicographically last in ASCII.
			return "~", "~", &r.Commit.Author.Date
		}
		// Unreachable.
		panic("unreachable: compareSearchResults expects RepositoryResolver, FileMatchResolver, or CommitSearchResultResolver")
	}

	arepo, afile, adate := sortKeys(left)
	brepo, bfile, bdate := sortKeys(right)

	if arepo == brepo {
		if len(exactFilePatterns) == 0 {
			if afile != bfile {
				return afile < bfile
			}
			return compareDates(adate, bdate)
		}
		return compareFileLengths(afile, bfile, exactFilePatterns)
	}
	return arepo < brepo
}

func sortResults(results []result.Match) {
	sort.Slice(results, func(i, j int) bool { return compareSearchResults(results[i], results[j], nil) })
}

var metricFeatureFlagUnavailable = promauto.NewCounter(prometheus.CounterOpts{
	Name: "src_search_featureflag_unavailable",
	Help: "temporary counter to check if we have feature flag available in practice.",
})<|MERGE_RESOLUTION|>--- conflicted
+++ resolved
@@ -808,21 +808,13 @@
 				required = args.ResultTypes.Without(result.TypeCommit) == 0
 			}
 			addJob(required, &commit.CommitSearch{
-<<<<<<< HEAD
-				Query:                commit.QueryToGitQuery(args.Query, diff),
-				RepoOpts:             repoOptions,
-				Diff:                 diff,
-				HasTimeFilter:        commit.HasTimeFilter(args.Query),
-				Limit:                int(args.PatternInfo.FileMatchLimit),
-				IncludeModifiedFiles: authz.SubRepoEnabled(authz.DefaultSubRepoPermsChecker),
-=======
 				Query:         commit.QueryToGitQuery(args.Query, diff),
 				RepoOpts:      repoOptions,
 				Diff:          diff,
 				HasTimeFilter: commit.HasTimeFilter(args.Query),
 				Limit:         int(args.PatternInfo.FileMatchLimit),
 				CodeMonitorID: inputs.CodeMonitorID,
->>>>>>> 89162c40
+				IncludeModifiedFiles: authz.SubRepoEnabled(authz.DefaultSubRepoPermsChecker),
 			})
 		}
 
