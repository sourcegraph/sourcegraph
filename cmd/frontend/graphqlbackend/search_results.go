--- conflicted
+++ resolved
@@ -446,11 +446,7 @@
 		return time.Time{}, nil
 	}
 	lm := fm.LineMatches()[0]
-<<<<<<< HEAD
-	hunks, err := git.BlameFile(ctx, gitserver.Repo{Name: fm.Repo.innerRepo.Name}, fm.path(), &git.BlameOptions{
-=======
-	hunks, err := git.BlameFile(ctx, fm.Repo.repo.Name, fm.path(), &git.BlameOptions{
->>>>>>> baa9d03d
+	hunks, err := git.BlameFile(ctx, fm.Repo.innerRepo.Name, fm.path(), &git.BlameOptions{
 		NewestCommit: fm.CommitID,
 		StartLine:    int(lm.LineNumber()),
 		EndLine:      int(lm.LineNumber()),
