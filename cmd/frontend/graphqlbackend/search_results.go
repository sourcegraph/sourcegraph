--- conflicted
+++ resolved
@@ -50,30 +50,20 @@
 type searchResultsCommon struct {
 	limitHit bool // whether the limit on results was hit
 
-<<<<<<< HEAD
-	repos    []*types.RepoName           // repos that were matched by the repo-related filters
-	searched []*types.RepoName           // repos that were searched
-	indexed  []*types.RepoName           // repos that were searched using an index
-	cloning  []*types.RepoName           // repos that could not be searched because they were still being cloned
-	missing  []*types.RepoName           // repos that could not be searched because they do not exist
-	excluded excludedRepos           // repo counts of excluded repos because the search query doesn't apply to them, but that we want to know about (forks, archives)
-	partial  map[api.RepoID]struct{} // repos that were searched, but have results that were not returned due to exceeded limits
-=======
 	// repos that were matched by the repo-related filters. This should only
 	// be set once by search, when we have resolved repos.
 	//
 	// TODO All other fields are sets of repo IDs. They can only contain repos
 	// that are in this map.
-	repos map[api.RepoID]*types.Repo
-
-	searched []*types.Repo // repos that were searched
-	indexed  []*types.Repo // repos that were searched using an index
-	cloning  []*types.Repo // repos that could not be searched because they were still being cloned
-	missing  []*types.Repo // repos that could not be searched because they do not exist
-	excluded excludedRepos // repo counts of excluded repos because the search query doesn't apply to them, but that we want to know about (forks, archives)
+	repos map[api.RepoID]*types.RepoName
+
+	searched []*types.RepoName // repos that were searched
+	indexed  []*types.RepoName // repos that were searched using an index
+	cloning  []*types.RepoName // repos that could not be searched because they were still being cloned
+	missing  []*types.RepoName // repos that could not be searched because they do not exist
+	excluded excludedRepos     // repo counts of excluded repos because the search query doesn't apply to them, but that we want to know about (forks, archives)
 
 	partial map[api.RepoID]struct{} // repos that were searched, but have results that were not returned due to exceeded limits
->>>>>>> 37bb63c1
 
 	maxResultsCount, resultCount int32
 
@@ -93,7 +83,7 @@
 	repos := c.repos
 	resolvers := make([]*RepositoryResolver, 0, len(repos))
 	for _, r := range repos {
-		resolvers = append(resolvers, &RepositoryResolver{innerRepo: r})
+		resolvers = append(resolvers, &RepositoryResolver{innerRepo: r.ToRepo()})
 	}
 	sort.Slice(resolvers, func(a, b int) bool {
 		return resolvers[a].innerRepo.ID < resolvers[b].innerRepo.ID
@@ -1955,7 +1945,7 @@
 
 	// Send down our first bit of progress.
 	{
-		repos := make(map[api.RepoID]*types.Repo, len(resolved.repoRevs))
+		repos := make(map[api.RepoID]*types.RepoName, len(resolved.repoRevs))
 		for _, repoRev := range resolved.repoRevs {
 			repos[repoRev.Repo.ID] = repoRev.Repo
 		}
