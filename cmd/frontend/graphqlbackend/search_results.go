package graphqlbackend

import (
	"context"
	"encoding/json"
	"fmt"
	"math"
	"path"
	"regexp"
	"sort"
	"strconv"
	"strings"
	"sync"
	"time"

	"github.com/cockroachdb/errors"
	"github.com/inconshreveable/log15"
	"github.com/neelance/parallel"
	"github.com/opentracing/opentracing-go"
	"github.com/opentracing/opentracing-go/ext"
	"github.com/prometheus/client_golang/prometheus"
	"github.com/prometheus/client_golang/prometheus/promauto"
	"golang.org/x/sync/errgroup"
	"golang.org/x/sync/semaphore"

	"github.com/sourcegraph/sourcegraph/cmd/frontend/envvar"
	searchlogs "github.com/sourcegraph/sourcegraph/cmd/frontend/internal/search/logs"
	"github.com/sourcegraph/sourcegraph/internal/actor"
	"github.com/sourcegraph/sourcegraph/internal/api"
	"github.com/sourcegraph/sourcegraph/internal/authz"
	"github.com/sourcegraph/sourcegraph/internal/database"
	"github.com/sourcegraph/sourcegraph/internal/deviceid"
	"github.com/sourcegraph/sourcegraph/internal/featureflag"
	"github.com/sourcegraph/sourcegraph/internal/goroutine"
	"github.com/sourcegraph/sourcegraph/internal/honey"
	searchhoney "github.com/sourcegraph/sourcegraph/internal/honey/search"
	"github.com/sourcegraph/sourcegraph/internal/rcache"
	"github.com/sourcegraph/sourcegraph/internal/search"
	"github.com/sourcegraph/sourcegraph/internal/search/commit"
	"github.com/sourcegraph/sourcegraph/internal/search/filter"
	"github.com/sourcegraph/sourcegraph/internal/search/query"
	searchrepos "github.com/sourcegraph/sourcegraph/internal/search/repos"
	"github.com/sourcegraph/sourcegraph/internal/search/result"
	"github.com/sourcegraph/sourcegraph/internal/search/run"
	"github.com/sourcegraph/sourcegraph/internal/search/searchcontexts"
	"github.com/sourcegraph/sourcegraph/internal/search/streaming"
	"github.com/sourcegraph/sourcegraph/internal/search/symbol"
	"github.com/sourcegraph/sourcegraph/internal/search/unindexed"
	zoektutil "github.com/sourcegraph/sourcegraph/internal/search/zoekt"
	"github.com/sourcegraph/sourcegraph/internal/trace"
	"github.com/sourcegraph/sourcegraph/internal/trace/ot"
	"github.com/sourcegraph/sourcegraph/internal/types"
	"github.com/sourcegraph/sourcegraph/internal/usagestats"
	"github.com/sourcegraph/sourcegraph/internal/vcs/git"
	"github.com/sourcegraph/sourcegraph/schema"
)

func (c *SearchResultsResolver) LimitHit() bool {
	return c.Stats.IsLimitHit || (c.limit > 0 && len(c.Matches) > c.limit)
}

func (c *SearchResultsResolver) matchesRepoIDs() map[api.RepoID]struct{} {
	m := map[api.RepoID]struct{}{}
	for _, id := range c.Matches {
		m[id.RepoName().ID] = struct{}{}
	}
	return m
}

func (c *SearchResultsResolver) Repositories(ctx context.Context) ([]*RepositoryResolver, error) {
	// c.Stats.Repos does not necessarily respect limits that are applied in
	// our graphql layers. Instead we generate the list from the matches.
	m := c.matchesRepoIDs()
	ids := make([]api.RepoID, 0, len(m))
	for id := range m {
		ids = append(ids, id)
	}
	return c.repositoryResolvers(ctx, ids)
}

func (c *SearchResultsResolver) RepositoriesCount() int32 {
	return int32(len(c.matchesRepoIDs()))
}

func (c *SearchResultsResolver) repositoryResolvers(ctx context.Context, ids []api.RepoID) ([]*RepositoryResolver, error) {
	if len(ids) == 0 {
		return nil, nil
	}

	resolvers := make([]*RepositoryResolver, 0, len(ids))
	err := c.db.Repos().StreamMinimalRepos(ctx, database.ReposListOptions{
		IDs: ids,
	}, func(repo *types.MinimalRepo) {
		resolvers = append(resolvers, NewRepositoryResolver(c.db, repo.ToRepo()))
	})
	if err != nil {
		return nil, err
	}

	sort.Slice(resolvers, func(a, b int) bool {
		return resolvers[a].ID() < resolvers[b].ID()
	})
	return resolvers, nil
}

func (c *SearchResultsResolver) repoIDsByStatus(mask search.RepoStatus) []api.RepoID {
	var ids []api.RepoID
	c.Stats.Status.Filter(mask, func(id api.RepoID) {
		ids = append(ids, id)
	})
	return ids
}

func (c *SearchResultsResolver) Cloning(ctx context.Context) ([]*RepositoryResolver, error) {
	return c.repositoryResolvers(ctx, c.repoIDsByStatus(search.RepoStatusCloning))
}

func (c *SearchResultsResolver) Missing(ctx context.Context) ([]*RepositoryResolver, error) {
	return c.repositoryResolvers(ctx, c.repoIDsByStatus(search.RepoStatusMissing))
}

func (c *SearchResultsResolver) Timedout(ctx context.Context) ([]*RepositoryResolver, error) {
	return c.repositoryResolvers(ctx, c.repoIDsByStatus(search.RepoStatusTimedout))
}

func (c *SearchResultsResolver) IndexUnavailable() bool {
	return c.Stats.IsIndexUnavailable
}

// SearchResultsResolver is a resolver for the GraphQL type `SearchResults`
type SearchResultsResolver struct {
	db database.DB
	*SearchResults

	// limit is the maximum number of SearchResults to send back to the user.
	limit int

	// The time it took to compute all results.
	elapsed time.Duration

	// cache for user settings. Ideally this should be set just once in the code path
	// by an upstream resolver
	UserSettings *schema.Settings
}

type SearchResults struct {
	Matches result.Matches
	Stats   streaming.Stats
	Alert   *searchAlert
}

// Results are the results found by the search. It respects the limits set. To
// access all results directly access the SearchResults field.
func (sr *SearchResultsResolver) Results() []SearchResultResolver {
	limited := sr.Matches
	if sr.limit > 0 && sr.limit < len(sr.Matches) {
		limited = sr.Matches[:sr.limit]
	}

	return matchesToResolvers(sr.db, limited)
}

func matchesToResolvers(db database.DB, matches []result.Match) []SearchResultResolver {
	type repoKey struct {
		Name types.MinimalRepo
		Rev  string
	}
	repoResolvers := make(map[repoKey]*RepositoryResolver, 10)
	getRepoResolver := func(repoName types.MinimalRepo, rev string) *RepositoryResolver {
		if existing, ok := repoResolvers[repoKey{repoName, rev}]; ok {
			return existing
		}
		resolver := NewRepositoryResolver(db, repoName.ToRepo())
		resolver.RepoMatch.Rev = rev
		repoResolvers[repoKey{repoName, rev}] = resolver
		return resolver
	}

	resolvers := make([]SearchResultResolver, 0, len(matches))
	for _, match := range matches {
		switch v := match.(type) {
		case *result.FileMatch:
			resolvers = append(resolvers, &FileMatchResolver{
				db:           db,
				FileMatch:    *v,
				RepoResolver: getRepoResolver(v.Repo, ""),
			})
		case *result.RepoMatch:
			resolvers = append(resolvers, getRepoResolver(v.RepoName(), v.Rev))
		case *result.CommitMatch:
			resolvers = append(resolvers, &CommitSearchResultResolver{
				db:          db,
				CommitMatch: *v,
			})
		}
	}
	return resolvers
}

func (sr *SearchResultsResolver) MatchCount() int32 {
	return int32(sr.Matches.ResultCount())
}

// Deprecated. Prefer MatchCount.
func (sr *SearchResultsResolver) ResultCount() int32 { return sr.MatchCount() }

func (sr *SearchResultsResolver) ApproximateResultCount() string {
	count := sr.MatchCount()
	if sr.LimitHit() || sr.Stats.Status.Any(search.RepoStatusCloning|search.RepoStatusTimedout) {
		return fmt.Sprintf("%d+", count)
	}
	return strconv.Itoa(int(count))
}

func (sr *SearchResultsResolver) Alert() *searchAlert { return sr.SearchResults.Alert }

func (sr *SearchResultsResolver) ElapsedMilliseconds() int32 {
	return int32(sr.elapsed.Milliseconds())
}

func (sr *SearchResultsResolver) DynamicFilters(ctx context.Context) []*searchFilterResolver {
	tr, _ := trace.New(ctx, "DynamicFilters", "", trace.Tag{Key: "resolver", Value: "SearchResultsResolver"})
	defer tr.Finish()

	var filters streaming.SearchFilters
	filters.Update(streaming.SearchEvent{
		Results: sr.Matches,
		Stats:   sr.Stats,
	})

	var resolvers []*searchFilterResolver
	for _, f := range filters.Compute() {
		resolvers = append(resolvers, &searchFilterResolver{filter: *f})
	}
	return resolvers
}

type searchFilterResolver struct {
	filter streaming.Filter
}

func (sf *searchFilterResolver) Value() string {
	return sf.filter.Value
}

func (sf *searchFilterResolver) Label() string {
	return sf.filter.Label
}

func (sf *searchFilterResolver) Count() int32 {
	return int32(sf.filter.Count)
}

func (sf *searchFilterResolver) LimitHit() bool {
	return sf.filter.IsLimitHit
}

func (sf *searchFilterResolver) Kind() string {
	return sf.filter.Kind
}

// blameFileMatch blames the specified file match to produce the time at which
// the first line match inside of it was authored.
func (sr *SearchResultsResolver) blameFileMatch(ctx context.Context, fm *result.FileMatch) (t time.Time, err error) {
	span, ctx := ot.StartSpanFromContext(ctx, "blameFileMatch")
	defer func() {
		if err != nil {
			ext.Error.Set(span, true)
			span.SetTag("err", err.Error())
		}
		span.Finish()
	}()

	// Blame the first line match.
	if len(fm.LineMatches) == 0 {
		// No line match
		return time.Time{}, nil
	}
	lm := fm.LineMatches[0]
	hunks, err := git.BlameFile(ctx, fm.Repo.Name, fm.Path, &git.BlameOptions{
		NewestCommit: fm.CommitID,
		StartLine:    int(lm.LineNumber),
		EndLine:      int(lm.LineNumber),
	}, authz.DefaultSubRepoPermsChecker)
	if err != nil {
		return time.Time{}, err
	}

	return hunks[0].Author.Date, nil
}

func (sr *SearchResultsResolver) Sparkline(ctx context.Context) (sparkline []int32, err error) {
	var (
		days     = 30                 // number of days the sparkline represents
		maxBlame = 100                // maximum number of file results to blame for date/time information.
		run      = parallel.NewRun(8) // number of concurrent blame ops
	)

	var (
		sparklineMu sync.Mutex
		blameOps    = 0
	)
	sparkline = make([]int32, days)
	addPoint := func(t time.Time) {
		// Check if the author date of the search result is inside of our sparkline
		// timerange.
		now := time.Now()
		if t.Before(now.Add(-time.Duration(len(sparkline)) * 24 * time.Hour)) {
			// Outside the range of the sparkline.
			return
		}
		sparklineMu.Lock()
		defer sparklineMu.Unlock()
		for n := range sparkline {
			d1 := now.Add(-time.Duration(n) * 24 * time.Hour)
			d2 := now.Add(-time.Duration(n-1) * 24 * time.Hour)
			if t.After(d1) && t.Before(d2) {
				sparkline[n]++ // on the nth day
			}
		}
	}

	// Consider all of our search results as a potential data point in our
	// sparkline.
loop:
	for _, r := range sr.Matches {
		r := r // shadow so it doesn't change in the goroutine
		switch m := r.(type) {
		case *result.RepoMatch:
			// We don't care about repo results here.
			continue
		case *result.CommitMatch:
			// Diff searches are cheap, because we implicitly have author date info.
			addPoint(m.Commit.Author.Date)
		case *result.FileMatch:
			// File match searches are more expensive, because we must blame the
			// (first) line in order to know its placement in our sparkline.
			blameOps++
			if blameOps > maxBlame {
				// We have exceeded our budget of blame operations for
				// calculating this sparkline, so don't do any more file match
				// blaming.
				continue loop
			}

			run.Acquire()
			goroutine.Go(func() {
				defer run.Release()

				// Blame the file match in order to retrieve date informatino.
				var err error
				t, err := sr.blameFileMatch(ctx, m)
				if err != nil {
					log15.Warn("failed to blame fileMatch during sparkline generation", "error", err)
					return
				}
				addPoint(t)
			})
		default:
			panic("SearchResults.Sparkline unexpected union type state")
		}
	}
	span := opentracing.SpanFromContext(ctx)
	span.SetTag("blame_ops", blameOps)
	return sparkline, nil
}

var (
	searchResponseCounter = promauto.NewCounterVec(prometheus.CounterOpts{
		Name: "src_graphql_search_response",
		Help: "Number of searches that have ended in the given status (success, error, timeout, partial_timeout).",
	}, []string{"status", "alert_type", "source", "request_name"})

	searchLatencyHistogram = promauto.NewHistogramVec(prometheus.HistogramOpts{
		Name:    "src_search_response_latency_seconds",
		Help:    "Search response latencies in seconds that have ended in the given status (success, error, timeout, partial_timeout).",
		Buckets: []float64{0.01, 0.02, 0.05, 0.1, 0.2, 0.5, 1, 2, 5, 10, 15, 20, 30},
	}, []string{"status", "alert_type", "source", "request_name"})
)

// LogSearchLatency records search durations in the event database. This
// function may only be called after a search result is performed, because it
// relies on the invariant that query and pattern error checking has already
// been performed.
func LogSearchLatency(ctx context.Context, db database.DB, si *run.SearchInputs, durationMs int32) {
	tr, ctx := trace.New(ctx, "LogSearchLatency", "")
	defer tr.Finish()
	var types []string
	resultTypes, _ := si.Query.StringValues(query.FieldType)
	for _, typ := range resultTypes {
		switch typ {
		case "repo", "symbol", "diff", "commit":
			types = append(types, typ)
		case "path":
			// Map type:path to file
			types = append(types, "file")
		case "file":
			switch {
			case si.PatternType == query.SearchTypeStructural:
				types = append(types, "structural")
			case si.PatternType == query.SearchTypeLiteral:
				types = append(types, "literal")
			case si.PatternType == query.SearchTypeRegex:
				types = append(types, "regexp")
			}
		}
	}

	// Don't record composite searches that specify more than one type:
	// because we can't break down the search timings into multiple
	// categories.
	if len(types) > 1 {
		return
	}

	q, err := query.ToBasicQuery(si.Query)
	if err != nil {
		// Can't convert to a basic query, can't guarantee accurate reporting.
		return
	}
	if !query.IsPatternAtom(q) {
		// Not an atomic pattern, can't guarantee accurate reporting.
		return
	}

	// If no type: was explicitly specified, infer the result type.
	if len(types) == 0 {
		// If a pattern was specified, a content search happened.
		if q.IsLiteral() {
			types = append(types, "literal")
		} else if q.IsRegexp() {
			types = append(types, "regexp")
		} else if q.IsStructural() {
			types = append(types, "structural")
		} else if len(si.Query.Fields()["file"]) > 0 {
			// No search pattern specified and file: is specified.
			types = append(types, "file")
		} else {
			// No search pattern or file: is specified, assume repo.
			// This includes accounting for searches of fields that
			// specify repohasfile: and repohascommitafter:.
			types = append(types, "repo")
		}
	}

	// Only log the time if we successfully resolved one search type.
	if len(types) == 1 {
		a := actor.FromContext(ctx)
		if a.IsAuthenticated() && !a.IsMockUser() { // Do not log in tests
			value := fmt.Sprintf(`{"durationMs": %d}`, durationMs)
			eventName := fmt.Sprintf("search.latencies.%s", types[0])
			featureFlags := featureflag.FromContext(ctx)
			go func() {
				err := usagestats.LogBackendEvent(db, a.UID, deviceid.FromContext(ctx), eventName, json.RawMessage(value), json.RawMessage(value), featureFlags, nil)
				if err != nil {
					log15.Warn("Could not log search latency", "err", err)
				}
			}()
		}
	}
}

func (r *searchResolver) toRepoOptions(q query.Q) search.RepoOptions {
	repoFilters, minusRepoFilters := q.Repositories()

	var settingForks, settingArchived bool
	if v := r.UserSettings.SearchIncludeForks; v != nil {
		settingForks = *v
	}
	if v := r.UserSettings.SearchIncludeArchived; v != nil {
		settingArchived = *v
	}

	fork := query.No
	if searchrepos.ExactlyOneRepo(repoFilters) || settingForks {
		// fork defaults to No unless either of:
		// (1) exactly one repo is being searched, or
		// (2) user/org/global setting includes forks
		fork = query.Yes
	}
	if setFork := q.Fork(); setFork != nil {
		fork = *setFork
	}

	archived := query.No
	if searchrepos.ExactlyOneRepo(repoFilters) || settingArchived {
		// archived defaults to No unless either of:
		// (1) exactly one repo is being searched, or
		// (2) user/org/global setting includes archives in all searches
		archived = query.Yes
	}
	if setArchived := q.Archived(); setArchived != nil {
		archived = *setArchived
	}

	visibilityStr, _ := q.StringValue(query.FieldVisibility)
	visibility := query.ParseVisibility(visibilityStr)

	commitAfter, _ := q.StringValue(query.FieldRepoHasCommitAfter)
	searchContextSpec, _ := q.StringValue(query.FieldContext)

	return search.RepoOptions{
		RepoFilters:       repoFilters,
		MinusRepoFilters:  minusRepoFilters,
		SearchContextSpec: searchContextSpec,
		UserSettings:      r.UserSettings,
		OnlyForks:         fork == query.Only,
		NoForks:           fork == query.No,
		OnlyArchived:      archived == query.Only,
		NoArchived:        archived == query.No,
		Visibility:        visibility,
		CommitAfter:       commitAfter,
		Query:             q,
	}
}

func withMode(args search.TextParameters, st query.SearchType) search.TextParameters {
	isGlobalSearch := func() bool {
		if st == query.SearchTypeStructural {
			return false
		}

		return query.ForAll(args.Query, func(node query.Node) bool {
			n, ok := node.(query.Parameter)
			if !ok {
				return true
			}
			switch n.Field {
			case query.FieldContext:
				return searchcontexts.IsGlobalSearchContextSpec(n.Value)
			case query.FieldRepo:
				// We allow -repo: in global search.
				return n.Negated
			case
				query.FieldRepoHasFile:
				return false
			default:
				return true
			}
		})
	}

	hasGlobalSearchResultType := args.ResultTypes.Has(result.TypeFile | result.TypePath | result.TypeSymbol)
	isIndexedSearch := args.PatternInfo.Index != query.No
	isEmpty := args.PatternInfo.Pattern == "" && args.PatternInfo.ExcludePattern == "" && len(args.PatternInfo.IncludePatterns) == 0
	if isGlobalSearch() && isIndexedSearch && hasGlobalSearchResultType && !isEmpty {
		args.Mode = search.ZoektGlobalSearch
	}
	if isEmpty {
		args.Mode = search.SkipUnindexed
	}
	return args
}

func toFeatures(flags featureflag.FlagSet) search.Features {
	if flags == nil {
		flags = featureflag.FlagSet{}
		metricFeatureFlagUnavailable.Inc()
		log15.Warn("search feature flags are not available")
	}

	return search.Features{
		ContentBasedLangFilters: flags.GetBoolOr("search-content-based-lang-detection", false),
	}
}

// toSearchJob converts a query parse tree to the _internal_ representation
// needed to run a search routine. To understand why this conversion matters, think
// about the fact that the query parse tree doesn't know anything about our
// backends or architecture. It doesn't decide certain defaults, like whether we
// should return multiple result types (pattern matches content, or a file name,
// or a repo name). If we want to optimize a Sourcegraph query parse tree for a
// particular backend (e.g., skip repository resolution and just run a Zoekt
// query on all indexed repositories) then we need to convert our tree to
// Zoekt's internal inputs and representation. These concerns are all handled by
// toSearchJob.
func (r *searchResolver) toSearchJob(q query.Q) (run.Job, error) {
	// MaxResults depends on the query's `count:` parameter, and we should
	// use the passed-in query to do this. However, `r.MaxResults()` uses
	// the query stored on the resolver's SearchInputs rather than the passed-in
	// query. This means for things like `evaluateAnd`, which modify the query
	// count, the query on the resolver does not match the query passed in here,
	// which leads to incorrect counts.
	inputs := *r.SearchInputs // copy search inputs to update q
	inputs.Query = q
	maxResults := inputs.MaxResults()

	b, err := query.ToBasicQuery(q)
	if err != nil {
		return nil, err
	}
	p := search.ToTextPatternInfo(b, r.protocol(), query.Identity)

	forceResultTypes := result.TypeEmpty
	if r.PatternType == query.SearchTypeStructural {
		if p.Pattern == "" {
			// Fallback to literal search for searching repos and files if
			// the structural search pattern is empty.
			r.PatternType = query.SearchTypeLiteral
			p.IsStructuralPat = false
			forceResultTypes = result.Types(0)
		} else {
			forceResultTypes = result.TypeStructural
		}
	}

	args := search.TextParameters{
		PatternInfo: p,
		Query:       q,
		Features:    toFeatures(r.SearchInputs.Features),
		Timeout:     search.TimeoutDuration(b),

		// UseFullDeadline if timeout: set or we are streaming.
		UseFullDeadline: q.Timeout() != nil || q.Count() != nil || r.stream != nil,

		Zoekt:        r.zoekt,
		SearcherURLs: r.searcherURLs,
	}
	args = withResultTypes(args, forceResultTypes)
	args = withMode(args, r.PatternType)
	repoOptions := r.toRepoOptions(args.Query)
	// explicitly populate RepoOptions field in args, because the repo search job
	// still relies on all of args. In time it should depend only on the bits it truly needs.
	args.RepoOptions = repoOptions

	var requiredJobs, optionalJobs []run.Job
	addJob := func(required bool, job run.Job) {
		if required {
			requiredJobs = append(requiredJobs, job)
		} else {
			optionalJobs = append(optionalJobs, job)
		}
	}

	{
		// This code block creates search jobs under specific
		// conditions, and depending on generic process of `args` above.
		// It which specializes search logic in doResults. In time, all
		// of the above logic should be used to create search jobs
		// across all of Sourcegraph.

		globalSearch := args.Mode == search.ZoektGlobalSearch
		// skipUnindexed is a value that controls whether to run
		// unindexed search in a specific scenario of queries that
		// contain no repo-affecting filters (global mode). When on
		// sourcegraph.com, we resolve only a subset of all indexed
		// repos to search. This control flow implies len(searcherRepos)
		// is always 0, meaning that we should not create jobs to run
		// unindexed searcher.
		skipUnindexed := args.Mode == search.SkipUnindexed || (globalSearch && envvar.SourcegraphDotComMode())
		// searcherOnly is a value that controls whether to run
		// unindexed search in one of two scenarios. The first scenario
		// depends on if index:no is set (value true). The second
		// scenario happens if queries contain no repo-affecting filters
		// (global mode). When NOT on sourcegraph.com the we _may_
		// resolve some subset of nonindexed repos to search, so wemay
		// generate jobs that run searcher, but it is conditional on
		// whether global zoekt search will run (value true).
		searcherOnly := args.Mode == search.SearcherOnly || (globalSearch && !envvar.SourcegraphDotComMode())

		if globalSearch {
			defaultScope, err := zoektutil.DefaultGlobalQueryScope(repoOptions)
			if err != nil {
				return nil, err
			}
			includePrivate := repoOptions.Visibility == query.Private || repoOptions.Visibility == query.Any

			if args.ResultTypes.Has(result.TypeFile | result.TypePath) {
				typ := search.TextRequest
				zoektQuery, err := search.QueryToZoektQuery(args.PatternInfo, &args.Features, typ)
				if err != nil {
					return nil, err
				}

				globalZoektQuery := zoektutil.NewGlobalZoektQuery(zoektQuery, defaultScope, includePrivate)

				zoektArgs := &search.ZoektParameters{
					// TODO(rvantonder): the Query value is set when the global zoekt query is
					// enriched with private repository data in the search job's Run method, and
					// is therefore set to `nil` below.
					// Ideally, The ZoektParameters type should not expose this field for Universe text
					// searches at all, and will be removed once jobs are fully migrated.
					Query:          nil,
					Typ:            typ,
					FileMatchLimit: args.PatternInfo.FileMatchLimit,
					Select:         args.PatternInfo.Select,
					Zoekt:          args.Zoekt,
				}

				addJob(true, &unindexed.RepoUniverseTextSearch{
					GlobalZoektQuery: globalZoektQuery,
					ZoektArgs:        zoektArgs,

					RepoOptions: repoOptions,
				})
			}

			if args.ResultTypes.Has(result.TypeSymbol) {
				typ := search.SymbolRequest
				zoektQuery, err := search.QueryToZoektQuery(args.PatternInfo, &args.Features, typ)
				if err != nil {
					return nil, err
				}
				globalZoektQuery := zoektutil.NewGlobalZoektQuery(zoektQuery, defaultScope, includePrivate)

				zoektArgs := &search.ZoektParameters{
					Query:          nil,
					Typ:            typ,
					FileMatchLimit: args.PatternInfo.FileMatchLimit,
					Select:         args.PatternInfo.Select,
					Zoekt:          args.Zoekt,
				}

				addJob(true, &symbol.RepoUniverseSymbolSearch{
					GlobalZoektQuery: globalZoektQuery,
					ZoektArgs:        zoektArgs,
					PatternInfo:      args.PatternInfo,
					Limit:            maxResults,

					RepoOptions: repoOptions,
				})
			}
		}

		if args.ResultTypes.Has(result.TypeFile | result.TypePath) {
			if !skipUnindexed {
				typ := search.TextRequest
				// TODO(rvantonder): we don't always have to run
				// this converter. It depends on whether we run
				// a zoekt search at all.
				zoektQuery, err := search.QueryToZoektQuery(args.PatternInfo, &args.Features, typ)
				if err != nil {
					return nil, err
				}
				zoektArgs := &search.ZoektParameters{
					Query:          zoektQuery,
					Typ:            typ,
					FileMatchLimit: args.PatternInfo.FileMatchLimit,
					Select:         args.PatternInfo.Select,
					Zoekt:          args.Zoekt,
				}

				searcherArgs := &search.SearcherParameters{
					SearcherURLs:    args.SearcherURLs,
					PatternInfo:     args.PatternInfo,
					UseFullDeadline: args.UseFullDeadline,
				}

				addJob(true, &unindexed.RepoSubsetTextSearch{
					ZoektArgs:         zoektArgs,
					SearcherArgs:      searcherArgs,
					NotSearcherOnly:   !searcherOnly,
					UseIndex:          args.PatternInfo.Index,
					ContainsRefGlobs:  query.ContainsRefGlobs(q),
					OnMissingRepoRevs: zoektutil.MissingRepoRevStatus(r.stream),
					RepoOpts:          repoOptions,
				})
			}
		}

		if args.ResultTypes.Has(result.TypeSymbol) && args.PatternInfo.Pattern != "" {
			if !skipUnindexed {
				typ := search.SymbolRequest
				zoektQuery, err := search.QueryToZoektQuery(args.PatternInfo, &args.Features, typ)
				if err != nil {
					return nil, err
				}
				zoektArgs := &search.ZoektParameters{
					Query:          zoektQuery,
					Typ:            typ,
					FileMatchLimit: args.PatternInfo.FileMatchLimit,
					Select:         args.PatternInfo.Select,
					Zoekt:          args.Zoekt,
				}

				required := args.UseFullDeadline || args.ResultTypes.Without(result.TypeSymbol) == 0
				addJob(required, &symbol.RepoSubsetSymbolSearch{
					ZoektArgs:         zoektArgs,
					PatternInfo:       args.PatternInfo,
					Limit:             maxResults,
					NotSearcherOnly:   !searcherOnly,
					UseIndex:          args.PatternInfo.Index,
					ContainsRefGlobs:  query.ContainsRefGlobs(q),
					OnMissingRepoRevs: zoektutil.MissingRepoRevStatus(r.stream),
					RepoOpts:          repoOptions,
				})
			}
		}

		if args.ResultTypes.Has(result.TypeCommit) || args.ResultTypes.Has(result.TypeDiff) {
			diff := args.ResultTypes.Has(result.TypeDiff)
<<<<<<< HEAD
			jobs = append(jobs, &commit.CommitSearch{
				Query:                     commit.QueryToGitQuery(args.Query, diff),
				RepoOpts:                  repoOptions,
				Diff:                      diff,
				HasTimeFilter:             commit.HasTimeFilter(args.Query),
				Limit:                     int(args.PatternInfo.FileMatchLimit),
				Db:                        r.db,
				SubRepoPermissionsChecker: authz.DefaultSubRepoPermsChecker,
=======
			var required bool
			if args.UseFullDeadline {
				required = true
			} else if diff {
				required = args.ResultTypes.Without(result.TypeDiff) == 0
			} else {
				required = args.ResultTypes.Without(result.TypeCommit) == 0
			}
			addJob(required, &commit.CommitSearch{
				Query:         commit.QueryToGitQuery(args.Query, diff),
				RepoOpts:      repoOptions,
				Diff:          diff,
				HasTimeFilter: commit.HasTimeFilter(args.Query),
				Limit:         int(args.PatternInfo.FileMatchLimit),
>>>>>>> 669f0646
			})
		}

		if r.PatternType == query.SearchTypeStructural && p.Pattern != "" {
			typ := search.TextRequest
			zoektQuery, err := search.QueryToZoektQuery(args.PatternInfo, &args.Features, typ)
			if err != nil {
				return nil, err
			}
			zoektArgs := &search.ZoektParameters{
				Query:          zoektQuery,
				Typ:            typ,
				FileMatchLimit: args.PatternInfo.FileMatchLimit,
				Select:         args.PatternInfo.Select,
				Zoekt:          args.Zoekt,
			}

			searcherArgs := &search.SearcherParameters{
				SearcherURLs:    args.SearcherURLs,
				PatternInfo:     args.PatternInfo,
				UseFullDeadline: args.UseFullDeadline,
			}

			addJob(true, &unindexed.StructuralSearch{
				ZoektArgs:    zoektArgs,
				SearcherArgs: searcherArgs,

				NotSearcherOnly:   !searcherOnly,
				UseIndex:          args.PatternInfo.Index,
				ContainsRefGlobs:  query.ContainsRefGlobs(q),
				OnMissingRepoRevs: zoektutil.MissingRepoRevStatus(r.stream),
				RepoOpts:          repoOptions,
			})
		}

		if args.ResultTypes.Has(result.TypeRepo) {
			valid := func() bool {
				fieldAllowlist := map[string]struct{}{
					query.FieldRepo:               {},
					query.FieldContext:            {},
					query.FieldType:               {},
					query.FieldDefault:            {},
					query.FieldIndex:              {},
					query.FieldCount:              {},
					query.FieldTimeout:            {},
					query.FieldFork:               {},
					query.FieldArchived:           {},
					query.FieldVisibility:         {},
					query.FieldCase:               {},
					query.FieldRepoHasFile:        {},
					query.FieldRepoHasCommitAfter: {},
					query.FieldPatternType:        {},
					query.FieldSelect:             {},
				}

				// Don't run a repo search if the search contains fields that aren't on the allowlist.
				for field := range args.Query.Fields() {
					if _, ok := fieldAllowlist[field]; !ok {
						return false
					}
				}
				return true
			}

			// returns an updated RepoOptions if the pattern part of a query can be used to
			// search repos. A problematic case we check for is when the pattern contains `@`,
			// which may confuse downstream logic to interpret it as part of `repo@rev` syntax.
			addPatternAsRepoFilter := func(pattern string, opts search.RepoOptions) (search.RepoOptions, bool) {
				if pattern == "" {
					return opts, true
				}

				opts.RepoFilters = append(make([]string, 0, len(opts.RepoFilters)), opts.RepoFilters...)
				opts.CaseSensitiveRepoFilters = args.Query.IsCaseSensitive()

				patternPrefix := strings.SplitN(pattern, "@", 2)
				if len(patternPrefix) == 1 {
					// No "@" in pattern? We're good.
					opts.RepoFilters = append(opts.RepoFilters, pattern)
					return opts, true
				}

				if patternPrefix[0] != "" {
					// Extend the repo search using the pattern value, but
					// since the pattern contains @, only search the part
					// prefixed by the first @. This because downstream
					// logic will get confused by the presence of @ and try
					// to resolve repo revisions. See #27816.
					if _, err := regexp.Compile(patternPrefix[0]); err != nil {
						// Prefix is not valid regexp, so just reject it. This can happen for patterns where we've automatically added `(...).*?(...)`
						// such as `foo @bar` which becomes `(foo).*?(@bar)`, which when stripped becomes `(foo).*?(` which is unbalanced and invalid.
						// Why is this a mess? Because validation for everything, including repo values, should be done up front so far possible, not downtsream
						// after possible modifications. By the time we reach this code, the pattern should already have been considered valid to continue with
						// a search. But fixing the order of concerns for repo code is not something @rvantonder is doing today.
						return search.RepoOptions{}, false
					}
					opts.RepoFilters = append(opts.RepoFilters, patternPrefix[0])
					return opts, true
				}

				// This pattern starts with @, of the form "@thing". We can't
				// consistently handle search repos of this form, because
				// downstream logic will attempt to interpret "thing" as a repo
				// revision, may fail, and cause us to raise an alert for any
				// non `type:repo` search. Better to not attempt a repo search.
				return search.RepoOptions{}, false
			}

			if valid() {
				if repoOptions, ok := addPatternAsRepoFilter(args.PatternInfo.Pattern, repoOptions); ok {
					args.RepoOptions = repoOptions
					addJob(true, &run.RepoSearch{
						Args: &args,
					})
				}
			}
		}
	}

	addJob(true, &searchrepos.ComputeExcludedRepos{
		Options: repoOptions,
	})

	return run.NewLimitJob(
		maxResults,
		run.NewTimeoutJob(
			args.Timeout,
			run.NewJobWithOptional(
				run.NewParallelJob(requiredJobs...),
				run.NewParallelJob(optionalJobs...),
			),
		),
	), nil
}

// intersect returns the intersection of two sets of search result content
// matches, based on whether a single file path contains content matches in both sets.
func intersect(left, right *SearchResults) *SearchResults {
	if left == nil || right == nil {
		return nil
	}
	left.Matches = result.Intersect(left.Matches, right.Matches)
	left.Stats.Update(&right.Stats)
	return left
}

// evaluateAnd performs set intersection on result sets. It collects results for
// all expressions that are ANDed together by searching for each subexpression
// and then intersects those results that are in the same repo/file path. To
// collect N results for count:N, we need to opportunistically ask for more than
// N results for each subexpression (since intersect can never yield more than N,
// and likely yields fewer than N results). If the intersection does not yield N
// results, and is not exhaustive for every expression, we rerun the search by
// doubling count again.
func (r *searchResolver) evaluateAnd(ctx context.Context, q query.Basic) (*SearchResults, error) {
	start := time.Now()

	// Invariant: this function is only reachable from callers that
	// guarantee a root node with one or more operands.
	operands := q.Pattern.(query.Operator).Operands

	var (
		err        error
		result     *SearchResults
		termResult *SearchResults
	)

	// The number of results we want. Note that for intersect, this number
	// corresponds to documents, not line matches. By default, we ask for at
	// least 5 documents to fill the result page.
	want := 5
	// The fraction of file matches two terms share on average
	averageIntersection := 0.05
	// When we retry, cap the max search results we request for each expression
	// if search continues to not be exhaustive. Alert if exceeded.
	maxTryCount := 40000

	// Set an overall timeout in addition to the timeouts that are set for leaf-requests.
	ctx, cancel := context.WithTimeout(ctx, search.TimeoutDuration(q))
	defer cancel()

	if count := q.GetCount(); count != "" {
		want, _ = strconv.Atoi(count) // Invariant: count is validated.
	} else {
		q = q.AddCount(want)
	}

	// tryCount starts small but grows exponentially with the number of operands. It is capped at maxTryCount.
	tryCount := int(math.Floor(float64(want) / math.Pow(averageIntersection, float64(len(operands)-1))))
	if tryCount > maxTryCount {
		tryCount = maxTryCount
	}

	var exhausted bool
	for {
		q = q.MapCount(tryCount)
		result, err = r.evaluatePatternExpression(ctx, q.MapPattern(operands[0]))
		if err != nil {
			return nil, err
		}
		if result == nil {
			return &SearchResults{}, nil
		}
		if len(result.Matches) == 0 {
			// result might contain an alert.
			return result, nil
		}
		exhausted = !result.Stats.IsLimitHit
		for _, term := range operands[1:] {
			// check if we exceed the overall time limit before running the next query.
			select {
			case <-ctx.Done():
				usedTime := time.Since(start)
				suggestTime := longer(2, usedTime)
				return alertForTimeout(usedTime, suggestTime, r).wrapResults(), nil
			default:
			}

			termResult, err = r.evaluatePatternExpression(ctx, q.MapPattern(term))
			if err != nil {
				return nil, err
			}
			if termResult == nil {
				return &SearchResults{}, nil
			}
			if len(termResult.Matches) == 0 {
				// termResult might contain an alert.
				return termResult, nil
			}
			exhausted = exhausted && !termResult.Stats.IsLimitHit
			result = intersect(result, termResult)
		}
		if exhausted {
			break
		}
		if len(result.Matches) >= want {
			break
		}
		// If the result size set is not big enough, and we haven't
		// exhausted search on all expressions, double the tryCount and search more.
		tryCount *= 2
		if tryCount > maxTryCount {
			// We've capped out what we're willing to do, throw alert.
			return alertForCappedAndExpression().wrapResults(), nil
		}
	}
	result.Stats.IsLimitHit = !exhausted
	return result, nil
}

// evaluateOr performs set union on result sets. It collects results for all
// expressions that are ORed together by searching for each subexpression. If
// the maximum number of results are reached after evaluating a subexpression,
// we shortcircuit and return results immediately.
func (r *searchResolver) evaluateOr(ctx context.Context, q query.Basic) (*SearchResults, error) {
	// Invariant: this function is only reachable from callers that
	// guarantee a root node with one or more operands.
	operands := q.Pattern.(query.Operator).Operands

	wantCount := defaultMaxSearchResults
	if count := q.GetCount(); count != "" {
		wantCount, _ = strconv.Atoi(count) // Invariant: count is already validated
	}

	var (
		mu     sync.Mutex
		stats  streaming.Stats
		alerts []*searchAlert
		dedup  = result.NewDeduper()
		// NOTE(tsenart): In the future, when we have the need for more intelligent rate limiting,
		// this concurrency limit should probably be informed by a user's rate limit quota
		// at any given time.
		sem = semaphore.NewWeighted(16)
	)

	g, ctx := errgroup.WithContext(ctx)
	for _, term := range operands {
		term := term
		g.Go(func() error {
			if err := sem.Acquire(ctx, 1); err != nil {
				return err
			}

			defer sem.Release(1)

			new, err := r.evaluatePatternExpression(ctx, q.MapPattern(term))
			if err != nil || new == nil {
				return err
			}

			mu.Lock()
			defer mu.Unlock()

			if new.Alert != nil {
				alerts = append(alerts, new.Alert)
			}

			// Check if another go-routine has already produced enough results.
			if wantCount <= 0 {
				return context.Canceled
			}

			// BUG: When we find enough results we stop adding them to dedupper,
			// but don't adjust the stats accordingly. This bug was here
			// before, and remains after making OR query evaluation concurrent.
			stats.Update(&new.Stats)

			for _, m := range new.Matches {
				wantCount = m.Limit(wantCount)
				if dedup.Add(m); wantCount <= 0 {
					return context.Canceled
				}
			}

			return nil
		})
	}

	if err := g.Wait(); err != nil && err != context.Canceled {
		return nil, err
	}

	var alert *searchAlert
	if len(alerts) > 0 {
		sort.Slice(alerts, func(i, j int) bool {
			return alerts[i].priority > alerts[j].priority
		})
		alert = alerts[0]
	}

	return &SearchResults{
		Matches: dedup.Results(),
		Stats:   stats,
		Alert:   alert,
	}, nil
}

// evaluatePatternExpression evaluates a search pattern containing and/or expressions.
func (r *searchResolver) evaluatePatternExpression(ctx context.Context, q query.Basic) (*SearchResults, error) {
	switch term := q.Pattern.(type) {
	case query.Operator:
		if len(term.Operands) == 0 {
			return &SearchResults{}, nil
		}

		switch term.Kind {
		case query.And:
			return r.evaluateAnd(ctx, q)
		case query.Or:
			return r.evaluateOr(ctx, q)
		case query.Concat:
			job, err := r.toSearchJob(q.ToParseTree())
			if err != nil {
				return &SearchResults{}, err
			}
			return r.evaluateJob(ctx, job)
		}
	case query.Pattern:
		job, err := r.toSearchJob(q.ToParseTree())
		if err != nil {
			return &SearchResults{}, err
		}
		return r.evaluateJob(ctx, job)
	case query.Parameter:
		// evaluatePatternExpression does not process Parameter nodes.
		return &SearchResults{}, nil
	}
	// Unreachable.
	return nil, errors.Errorf("unrecognized type %T in evaluatePatternExpression", q.Pattern)
}

// evaluate evaluates all expressions of a search query.
func (r *searchResolver) evaluate(ctx context.Context, q query.Basic) (*SearchResults, error) {
	if q.Pattern == nil {
		job, err := r.toSearchJob(query.ToNodes(q.Parameters))
		if err != nil {
			return &SearchResults{}, err
		}
		return r.evaluateJob(ctx, job)
	}
	return r.evaluatePatternExpression(ctx, q)
}

func logPrometheusBatch(status, alertType, requestSource, requestName string, elapsed time.Duration) {
	searchResponseCounter.WithLabelValues(
		status,
		alertType,
		requestSource,
		requestName,
	).Inc()

	searchLatencyHistogram.WithLabelValues(
		status,
		alertType,
		requestSource,
		requestName,
	).Observe(elapsed.Seconds())
}

func (r *searchResolver) logBatch(ctx context.Context, srr *SearchResultsResolver, start time.Time, err error) {
	elapsed := time.Since(start)
	if srr != nil {
		srr.elapsed = elapsed
		LogSearchLatency(ctx, r.db, r.SearchInputs, srr.ElapsedMilliseconds())
	}

	var status, alertType string
	status = DetermineStatusForLogs(srr, err)
	if srr != nil && srr.SearchResults.Alert != nil {
		alertType = srr.SearchResults.Alert.PrometheusType()
	}
	requestSource := string(trace.RequestSource(ctx))
	requestName := trace.GraphQLRequestName(ctx)
	logPrometheusBatch(status, alertType, requestSource, requestName, elapsed)

	isSlow := time.Since(start) > searchlogs.LogSlowSearchesThreshold()
	if honey.Enabled() || isSlow {
		var n int
		if srr != nil {
			n = len(srr.Matches)
		}
		ev := searchhoney.SearchEvent(ctx, searchhoney.SearchEventArgs{
			OriginalQuery: r.rawQuery(),
			Typ:           requestName,
			Source:        requestSource,
			Status:        status,
			AlertType:     alertType,
			DurationMs:    elapsed.Milliseconds(),
			ResultSize:    n,
			Error:         err,
		})

		_ = ev.Send()

		if isSlow {
			log15.Warn("slow search request", searchlogs.MapToLog15Ctx(ev.Fields())...)
		}
	}
}

func (r *searchResolver) resultsBatch(ctx context.Context) (*SearchResultsResolver, error) {
	start := time.Now()
	sr, err := r.resultsRecursive(ctx, r.Plan)
	srr := r.resultsToResolver(sr)
	r.logBatch(ctx, srr, start, err)
	return srr, err
}

func (r *searchResolver) resultsStreaming(ctx context.Context) (*SearchResultsResolver, error) {
	if !query.IsStreamingCompatible(r.Plan) {
		// The query is not streaming compatible, but we still want to
		// use the streaming endpoint. Run a batch search then send the
		// results back on the stream.
		endpoint := r.stream
		r.stream = nil // Disables streaming: backends may not use the endpoint.
		srr, err := r.resultsBatch(ctx)
		if srr != nil {
			endpoint.Send(streaming.SearchEvent{
				Results: srr.Matches,
				Stats:   srr.Stats,
			})
		}
		return srr, err
	}
	if sp, _ := r.Plan.ToParseTree().StringValue(query.FieldSelect); sp != "" {
		// Ensure downstream events sent on the stream are processed by `select:`.
		selectPath, _ := filter.SelectPathFromString(sp) // Invariant: error already checked
		r.stream = streaming.WithSelect(r.stream, selectPath)
	}
	sr, err := r.resultsRecursive(ctx, r.Plan)
	srr := r.resultsToResolver(sr)
	return srr, err
}

func (r *searchResolver) resultsToResolver(results *SearchResults) *SearchResultsResolver {
	if results == nil {
		results = &SearchResults{}
	}
	return &SearchResultsResolver{
		SearchResults: results,
		limit:         r.MaxResults(),
		db:            r.db,
		UserSettings:  r.UserSettings,
	}
}

func (r *searchResolver) Results(ctx context.Context) (*SearchResultsResolver, error) {
	if r.stream == nil {
		return r.resultsBatch(ctx)
	}
	return r.resultsStreaming(ctx)
}

// DetermineStatusForLogs determines the final status of a search for logging
// purposes.
func DetermineStatusForLogs(srr *SearchResultsResolver, err error) string {
	switch {
	case err == context.DeadlineExceeded:
		return "timeout"
	case err != nil:
		return "error"
	case srr.Stats.Status.All(search.RepoStatusTimedout) && srr.Stats.Status.Len() == len(srr.Stats.Repos):
		return "timeout"
	case srr.Stats.Status.Any(search.RepoStatusTimedout):
		return "partial_timeout"
	case srr.SearchResults.Alert != nil:
		return "alert"
	default:
		return "success"
	}
}

func (r *searchResolver) resultsRecursive(ctx context.Context, plan query.Plan) (_ *SearchResults, err error) {
	tr, ctx := trace.New(ctx, "Results", "")
	defer func() {
		tr.SetError(err)
		tr.Finish()
	}()

	wantCount := defaultMaxSearchResults
	if count := r.Query.Count(); count != nil {
		wantCount = *count
	}

	var (
		mu     sync.Mutex
		stats  streaming.Stats
		alerts []*searchAlert
		dedup  = result.NewDeduper()
		// NOTE(tsenart): In the future, when we have the need for more intelligent rate limiting,
		// this concurrency limit should probably be informed by a user's rate limit quota
		// at any given time.
		sem = semaphore.NewWeighted(16)
	)

	g, ctx := errgroup.WithContext(ctx)
	for _, q := range plan {
		q := q
		g.Go(func() error {
			if err := sem.Acquire(ctx, 1); err != nil {
				return err
			}

			defer sem.Release(1)

			predicatePlan, err := substitutePredicates(q, func(pred query.Predicate) (*SearchResults, error) {
				// Disable streaming for subqueries so we can use
				// the results rather than sending them back to the caller
				orig := r.stream
				r.stream = nil
				defer func() { r.stream = orig }()

				plan, err := pred.Plan(q)
				if err != nil {
					return nil, err
				}
				return r.resultsRecursive(ctx, plan)
			})
			if errors.Is(err, ErrPredicateNoResults) {
				return nil
			}
			if err != nil {
				// Fail if predicate processing fails.
				return err
			}

			var newResult *SearchResults
			if predicatePlan != nil {
				// If a predicate filter generated a new plan, evaluate that plan.
				newResult, err = r.resultsRecursive(ctx, predicatePlan)
			} else {
				newResult, err = r.evaluate(ctx, q)
			}

			if err != nil || newResult == nil {
				// Fail if any subexpression fails.
				return err
			}

			var selectMatch func(result.Match) result.Match
			if v, _ := q.ToParseTree().StringValue(query.FieldSelect); v != "" {
				sp, _ := filter.SelectPathFromString(v) // Invariant: select already validated
				selectMatch = func(m result.Match) result.Match {
					return m.Select(sp)
				}
			} else {
				selectMatch = func(m result.Match) result.Match {
					return m
				}
			}

			mu.Lock()
			defer mu.Unlock()

			if newResult.Alert != nil {
				alerts = append(alerts, newResult.Alert)
			}

			// Check if another go-routine has already produced enough results.
			if wantCount <= 0 {
				return context.Canceled
			}

			// BUG: When we find enough results we stop adding them to dedupper,
			// but don't adjust the stats accordingly. This bug was here
			// before, and remains after making query evaluation concurrent.
			stats.Update(&newResult.Stats)

			for _, m := range newResult.Matches {
				match := selectMatch(m)

				if match == nil {
					continue
				}

				wantCount = match.Limit(wantCount)

				if dedup.Add(match); wantCount <= 0 {
					return context.Canceled
				}
			}

			return nil
		})
	}

	if err := g.Wait(); err != nil && err != context.Canceled {
		return nil, err
	}

	matches := dedup.Results()
	if len(matches) > 0 {
		sortResults(matches)
	}

	var alert *searchAlert
	if len(alerts) > 0 {
		sort.Slice(alerts, func(i, j int) bool {
			return alerts[i].priority > alerts[j].priority
		})
		alert = alerts[0]
	}

	return &SearchResults{
		Matches: matches,
		Stats:   stats,
		Alert:   alert,
	}, err
}

// searchResultsToRepoNodes converts a set of search results into repository nodes
// such that they can be used to replace a repository predicate
func searchResultsToRepoNodes(matches []result.Match) ([]query.Node, error) {
	nodes := make([]query.Node, 0, len(matches))
	for _, match := range matches {
		repoMatch, ok := match.(*result.RepoMatch)
		if !ok {
			return nil, errors.Errorf("expected type %T, but got %T", &result.RepoMatch{}, match)
		}

		repoFieldValue := "^" + regexp.QuoteMeta(string(repoMatch.Name)) + "$"
		if repoMatch.Rev != "" {
			repoFieldValue += "@" + repoMatch.Rev
		}

		nodes = append(nodes, query.Parameter{
			Field: query.FieldRepo,
			Value: repoFieldValue,
		})
	}

	return nodes, nil
}

// searchResultsToFileNodes converts a set of search results into repo/file nodes so that they
// can replace a file predicate
func searchResultsToFileNodes(matches []result.Match) ([]query.Node, error) {
	nodes := make([]query.Node, 0, len(matches))
	for _, match := range matches {
		fileMatch, ok := match.(*result.FileMatch)
		if !ok {
			return nil, errors.Errorf("expected type %T, but got %T", &result.FileMatch{}, match)
		}

		repoFieldValue := "^" + regexp.QuoteMeta(string(fileMatch.Repo.Name)) + "$"
		if fileMatch.InputRev != nil {
			repoFieldValue += "@" + *fileMatch.InputRev
		}

		// We create AND nodes to match both the repo and the file at the same time so
		// we don't get files of the same name from different repositories.
		nodes = append(nodes, query.Operator{
			Kind: query.And,
			Operands: []query.Node{
				query.Parameter{
					Field: query.FieldRepo,
					Value: repoFieldValue,
				},
				query.Parameter{
					Field: query.FieldFile,
					Value: "^" + regexp.QuoteMeta(fileMatch.Path) + "$",
				},
			},
		})
	}

	return nodes, nil
}

// evaluateJob is a toplevel function that runs a search job to yield results.
// A search job represents a tree of evaluation steps. If the deadline
// is exceeded, returns a search alert with a did-you-mean link for the same
// query with a longer timeout.
func (r *searchResolver) evaluateJob(ctx context.Context, job run.Job) (_ *SearchResults, err error) {
	tr, ctx := trace.New(ctx, "evaluateRoutine", "")
	defer func() {
		tr.SetError(err)
		tr.Finish()
	}()

	start := time.Now()
	rr, err := r.doResults(ctx, job)

	// We have an alert for context timeouts and we have a progress
	// notification for timeouts. We don't want to show both, so we only show
	// it if no repos are marked as timedout. This somewhat couples us to how
	// progress notifications work, but this is the third attempt at trying to
	// fix this behaviour so we are accepting that.
	if errors.Is(err, context.DeadlineExceeded) {
		if rr == nil || !rr.Stats.Status.Any(search.RepoStatusTimedout) {
			usedTime := time.Since(start)
			suggestTime := longer(2, usedTime)
			return alertForTimeout(usedTime, suggestTime, r).wrapResults(), nil
		} else {
			err = nil
		}
	}

	return rr, err
}

// substitutePredicates replaces all the predicates in a query with their expanded form. The predicates
// are expanded using the doExpand function.
func substitutePredicates(q query.Basic, evaluate func(query.Predicate) (*SearchResults, error)) (query.Plan, error) {
	var topErr error
	success := false
	newQ := query.MapParameter(q.ToParseTree(), func(field, value string, neg bool, ann query.Annotation) query.Node {
		orig := query.Parameter{
			Field:      field,
			Value:      value,
			Negated:    neg,
			Annotation: ann,
		}

		if !ann.Labels.IsSet(query.IsPredicate) {
			return orig
		}

		if topErr != nil {
			return orig
		}

		name, params := query.ParseAsPredicate(value)
		predicate := query.DefaultPredicateRegistry.Get(field, name)
		predicate.ParseParams(params)
		srr, err := evaluate(predicate)
		if err != nil {
			topErr = err
			return nil
		}

		var nodes []query.Node
		switch predicate.Field() {
		case query.FieldRepo:
			nodes, err = searchResultsToRepoNodes(srr.Matches)
			if err != nil {
				topErr = err
				return nil
			}
		case query.FieldFile:
			nodes, err = searchResultsToFileNodes(srr.Matches)
			if err != nil {
				topErr = err
				return nil
			}
		default:
			topErr = errors.Errorf("unsupported predicate result type %q", predicate.Field())
			return nil
		}

		// If no results are returned, we need to return a sentinel error rather
		// than an empty expansion because an empty expansion means "everything"
		// rather than "nothing".
		if len(nodes) == 0 {
			topErr = ErrPredicateNoResults
			return nil
		}

		// A predicate was successfully evaluated and has results.
		success = true

		// No need to return an operator for only one result
		if len(nodes) == 1 {
			return nodes[0]
		}

		return query.Operator{
			Kind:     query.Or,
			Operands: nodes,
		}
	})

	if topErr != nil || !success {
		return nil, topErr
	}
	plan, err := query.ToPlan(query.Dnf(newQ))
	if err != nil {
		return nil, err
	}
	return plan, nil
}

var ErrPredicateNoResults = errors.New("no results returned for predicate")

// longer returns a suggested longer time to wait if the given duration wasn't long enough.
func longer(n int, dt time.Duration) time.Duration {
	dt2 := func() time.Duration {
		Ndt := time.Duration(n) * dt
		dceil := func(x float64) time.Duration {
			return time.Duration(math.Ceil(x))
		}
		switch {
		case math.Floor(Ndt.Hours()) > 0:
			return dceil(Ndt.Hours()) * time.Hour
		case math.Floor(Ndt.Minutes()) > 0:
			return dceil(Ndt.Minutes()) * time.Minute
		case math.Floor(Ndt.Seconds()) > 0:
			return dceil(Ndt.Seconds()) * time.Second
		default:
			return 0
		}
	}()
	lowest := 2 * time.Second
	if dt2 < lowest {
		return lowest
	}
	return dt2
}

type searchResultsStats struct {
	JApproximateResultCount string
	JSparkline              []int32

	sr *searchResolver

	once   sync.Once
	srs    *SearchResultsResolver
	srsErr error
}

func (srs *searchResultsStats) ApproximateResultCount() string { return srs.JApproximateResultCount }
func (srs *searchResultsStats) Sparkline() []int32             { return srs.JSparkline }

var (
	searchResultsStatsCache   = rcache.NewWithTTL("search_results_stats", 3600) // 1h
	searchResultsStatsCounter = promauto.NewCounterVec(prometheus.CounterOpts{
		Name: "src_graphql_search_results_stats_cache_hit",
		Help: "Counts cache hits and misses for search results stats (e.g. sparklines).",
	}, []string{"type"})
)

func (r *searchResolver) Stats(ctx context.Context) (stats *searchResultsStats, err error) {
	// Override user context to ensure that stats for this query are cached
	// regardless of the user context's cancellation. For example, if
	// stats/sparklines are slow to load on the homepage and all users navigate
	// away from that page before they load, no user would ever see them and we
	// would never cache them. This fixes that by ensuring the first request
	// 'kicks off loading' and places the result into cache regardless of
	// whether or not the original querier of this information still wants it.
	originalCtx := ctx
	ctx = context.Background()
	ctx = opentracing.ContextWithSpan(ctx, opentracing.SpanFromContext(originalCtx))

	cacheKey := r.rawQuery()
	// Check if value is in the cache.
	jsonRes, ok := searchResultsStatsCache.Get(cacheKey)
	if ok {
		searchResultsStatsCounter.WithLabelValues("hit").Inc()
		if err := json.Unmarshal(jsonRes, &stats); err != nil {
			return nil, err
		}
		stats.sr = r
		return stats, nil
	}

	// Calculate value from scratch.
	searchResultsStatsCounter.WithLabelValues("miss").Inc()
	attempts := 0
	var v *SearchResultsResolver
	for {
		// Query search results.
		var err error
		job, err := r.toSearchJob(r.Query)
		if err != nil {
			return nil, err
		}
		results, err := r.doResults(ctx, job)
		if err != nil {
			return nil, err // do not cache errors.
		}
		v = r.resultsToResolver(results)
		if v.MatchCount() > 0 {
			break
		}

		status := v.Stats.Status
		if !status.Any(search.RepoStatusCloning) && !status.Any(search.RepoStatusTimedout) {
			break // zero results, but no cloning or timed out repos. No point in retrying.
		}

		var cloning, timedout int
		status.Filter(search.RepoStatusCloning, func(api.RepoID) {
			cloning++
		})
		status.Filter(search.RepoStatusTimedout, func(api.RepoID) {
			timedout++
		})

		if attempts > 5 {
			log15.Error("failed to generate sparkline due to cloning or timed out repos", "cloning", cloning, "timedout", timedout)
			return nil, errors.Errorf("failed to generate sparkline due to %d cloning %d timedout repos", cloning, timedout)
		}

		// We didn't find any search results. Some repos are cloning or timed
		// out, so try again in a few seconds.
		attempts++
		log15.Warn("sparkline generation found 0 search results due to cloning or timed out repos (retrying in 5s)", "cloning", cloning, "timedout", timedout)
		time.Sleep(5 * time.Second)
	}

	sparkline, err := v.Sparkline(ctx)
	if err != nil {
		return nil, err // sparkline generation failed, so don't cache.
	}
	stats = &searchResultsStats{
		JApproximateResultCount: v.ApproximateResultCount(),
		JSparkline:              sparkline,
		sr:                      r,
	}

	// Store in the cache if we got non-zero results. If we got zero results,
	// it should be quick and caching is not desired because e.g. it could be
	// a query for a repo that has not been added by the user yet.
	if v.ResultCount() > 0 {
		jsonRes, err = json.Marshal(stats)
		if err != nil {
			return nil, err
		}
		searchResultsStatsCache.Set(cacheKey, jsonRes)
	}
	return stats, nil
}

// withResultTypes populates the ResultTypes field of args, which drives the kind
// of search to run (e.g., text search, symbol search).
func withResultTypes(args search.TextParameters, forceTypes result.Types) search.TextParameters {
	var rts result.Types
	if forceTypes != 0 {
		rts = forceTypes
	} else {
		stringTypes, _ := args.Query.StringValues(query.FieldType)
		if len(stringTypes) == 0 {
			rts = result.TypeFile | result.TypePath | result.TypeRepo
		} else {
			for _, stringType := range stringTypes {
				rts = rts.With(result.TypeFromString[stringType])
			}
		}
	}

	if rts.Has(result.TypeFile) {
		args.PatternInfo.PatternMatchesContent = true
	}

	if rts.Has(result.TypePath) {
		args.PatternInfo.PatternMatchesPath = true
	}
	args.ResultTypes = rts
	return args
}

// doResults returns the results of running a search job.
// Partial results AND an error may be returned.
func (r *searchResolver) doResults(ctx context.Context, job run.Job) (res *SearchResults, err error) {
	tr, ctx := trace.New(ctx, "doResults", r.rawQuery())
	defer func() {
		tr.SetError(err)
		if res != nil {
			tr.LazyPrintf("matches=%d %s", len(res.Matches), &res.Stats)
		}
		tr.Finish()
	}()

	agg := run.NewAggregator(r.stream)

	_ = agg.DoSearch(ctx, r.db, job)

	return r.toSearchResults(ctx, agg)
}

// toSearchResults converts an Aggregator to SearchResults.
//
// toSearchResults relies on all WaitGroups being done since it relies on
// collecting from the streams.
func (r *searchResolver) toSearchResults(ctx context.Context, agg *run.Aggregator) (*SearchResults, error) {
	matches, common, matchCount, aggErrs := agg.Get()

	if aggErrs == nil {
		return nil, errors.New("aggErrs should never be nil")
	}

	ao := alertObserver{
		Db:           r.db,
		SearchInputs: r.SearchInputs,
		hasResults:   matchCount > 0,
	}
	for _, err := range aggErrs.Errors {
		ao.Error(ctx, err)
	}
	alert, err := ao.Done(&common)

	sortResults(matches)

	return &SearchResults{
		Matches: matches,
		Stats:   common,
		Alert:   alert,
	}, err
}

// isContextError returns true if ctx.Err() is not nil or if err
// is an error caused by context cancelation or timeout.
func isContextError(ctx context.Context, err error) bool {
	return ctx.Err() != nil || errors.IsAny(err, context.Canceled, context.DeadlineExceeded)
}

// SearchResultResolver is a resolver for the GraphQL union type `SearchResult`.
//
// Supported types:
//
//   - *RepositoryResolver         // repo name match
//   - *fileMatchResolver          // text match
//   - *commitSearchResultResolver // diff or commit match
//
// Note: Any new result types added here also need to be handled properly in search_results.go:301 (sparklines)
type SearchResultResolver interface {
	ToRepository() (*RepositoryResolver, bool)
	ToFileMatch() (*FileMatchResolver, bool)
	ToCommitSearchResult() (*CommitSearchResultResolver, bool)

	ResultCount() int32
}

// compareFileLengths sorts file paths such that they appear earlier if they
// match file: patterns in the query exactly.
func compareFileLengths(left, right string, exactFilePatterns map[string]struct{}) bool {
	_, aMatch := exactFilePatterns[path.Base(left)]
	_, bMatch := exactFilePatterns[path.Base(right)]
	if aMatch || bMatch {
		if aMatch && bMatch {
			// Prefer shorter file names (ie root files come first)
			if len(left) != len(right) {
				return len(left) < len(right)
			}
			return left < right
		}
		// Prefer exact match
		return aMatch
	}
	return left < right
}

func compareDates(left, right *time.Time) bool {
	if left == nil || right == nil {
		return left != nil // Place the value that is defined first.
	}
	return left.After(*right)
}

// compareSearchResults sorts repository matches, file matches, and commits.
// Repositories and filenames are sorted alphabetically. As a refinement, if any
// filename matches a value in a non-empty set exactFilePatterns, then such
// filenames are listed earlier.
//
// Commits are sorted by date. Commits are not associated with searchrepos, and
// will always list after repository or file match results, if any.
func compareSearchResults(left, right result.Match, exactFilePatterns map[string]struct{}) bool {
	sortKeys := func(match result.Match) (string, string, *time.Time) {
		switch r := match.(type) {
		case *result.RepoMatch:
			return string(r.Name), "", nil
		case *result.FileMatch:
			return string(r.Repo.Name), r.Path, nil
		case *result.CommitMatch:
			// Commits are relatively sorted by date, and after repo
			// or path names. We use ~ as the key for repo and
			// paths,lexicographically last in ASCII.
			return "~", "~", &r.Commit.Author.Date
		}
		// Unreachable.
		panic("unreachable: compareSearchResults expects RepositoryResolver, FileMatchResolver, or CommitSearchResultResolver")
	}

	arepo, afile, adate := sortKeys(left)
	brepo, bfile, bdate := sortKeys(right)

	if arepo == brepo {
		if len(exactFilePatterns) == 0 {
			if afile != bfile {
				return afile < bfile
			}
			return compareDates(adate, bdate)
		}
		return compareFileLengths(afile, bfile, exactFilePatterns)
	}
	return arepo < brepo
}

func sortResults(results []result.Match) {
	sort.Slice(results, func(i, j int) bool { return compareSearchResults(results[i], results[j], nil) })
}

var metricFeatureFlagUnavailable = promauto.NewCounter(prometheus.CounterOpts{
	Name: "src_search_featureflag_unavailable",
	Help: "temporary counter to check if we have feature flag available in practice.",
})<|MERGE_RESOLUTION|>--- conflicted
+++ resolved
@@ -789,16 +789,6 @@
 
 		if args.ResultTypes.Has(result.TypeCommit) || args.ResultTypes.Has(result.TypeDiff) {
 			diff := args.ResultTypes.Has(result.TypeDiff)
-<<<<<<< HEAD
-			jobs = append(jobs, &commit.CommitSearch{
-				Query:                     commit.QueryToGitQuery(args.Query, diff),
-				RepoOpts:                  repoOptions,
-				Diff:                      diff,
-				HasTimeFilter:             commit.HasTimeFilter(args.Query),
-				Limit:                     int(args.PatternInfo.FileMatchLimit),
-				Db:                        r.db,
-				SubRepoPermissionsChecker: authz.DefaultSubRepoPermsChecker,
-=======
 			var required bool
 			if args.UseFullDeadline {
 				required = true
@@ -813,7 +803,7 @@
 				Diff:          diff,
 				HasTimeFilter: commit.HasTimeFilter(args.Query),
 				Limit:         int(args.PatternInfo.FileMatchLimit),
->>>>>>> 669f0646
+				SubRepoPermissionsChecker: authz.DefaultSubRepoPermsChecker,
 			})
 		}
 
