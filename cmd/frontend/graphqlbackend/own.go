package graphqlbackend

import (
	"context"

	"github.com/graph-gophers/graphql-go"

	"github.com/sourcegraph/sourcegraph/cmd/frontend/graphqlbackend/graphqlutil"
	"github.com/sourcegraph/sourcegraph/internal/api"
	"github.com/sourcegraph/sourcegraph/internal/gqlutil"
)

type ListOwnershipArgs struct {
	First   *int32
	After   *string
	Reasons *[]string
}

type OwnResolver interface {
	GitBlobOwnership(ctx context.Context, blob *GitTreeEntryResolver, args ListOwnershipArgs) (OwnershipConnectionResolver, error)

	PersonOwnerField(person *PersonResolver) string
	UserOwnerField(user *UserResolver) string
	TeamOwnerField(team *TeamResolver) string

	NodeResolvers() map[string]NodeByIDFunc

	// Codeowners queries
	CodeownersIngestedFiles(context.Context, *CodeownersIngestedFilesArgs) (CodeownersIngestedFileConnectionResolver, error)
<<<<<<< HEAD
	RepoIngestedCodeowners(context.Context, api.RepoID) (CodeownersIngestedFileResolver, error)
=======
	RepoIngestedCodeowners(_ context.Context, repoID api.RepoID) (CodeownersIngestedFileResolver, error)
>>>>>>> 577bc1a7

	// Codeowners mutations
	AddCodeownersFile(context.Context, *CodeownersFileArgs) (CodeownersIngestedFileResolver, error)
	UpdateCodeownersFile(context.Context, *CodeownersFileArgs) (CodeownersIngestedFileResolver, error)
	DeleteCodeownersFiles(context.Context, *DeleteCodeownersFileArgs) (*EmptyResponse, error)
}

type OwnershipConnectionResolver interface {
	TotalCount(context.Context) (int32, error)
	PageInfo(context.Context) (*graphqlutil.PageInfo, error)
	Nodes(context.Context) ([]OwnershipResolver, error)
}

type Ownable interface {
	ToGitBlob(context.Context) (*GitTreeEntryResolver, bool)
}

type OwnershipResolver interface {
	Owner(context.Context) (OwnerResolver, error)
	Reasons(context.Context) ([]OwnershipReasonResolver, error)
}

type OwnerResolver interface {
	OwnerField(context.Context) (string, error)

	ToPerson() (*PersonResolver, bool)
	ToTeam() (*TeamResolver, bool)
}

type OwnershipReasonResolver interface {
	ToCodeownersFileEntry() (CodeownersFileEntryResolver, bool)
}

type CodeownersFileEntryResolver interface {
	Title(context.Context) (string, error)
	Description(context.Context) (string, error)
	CodeownersFile(context.Context) (FileResolver, error)
	RuleLineMatch(context.Context) (int32, error)
}

type CodeownersFileArgs struct {
	Input CodeownersFileInput
}

type CodeownersFileInput struct {
<<<<<<< HEAD
	FileContents   string
	RepositoryID   *graphql.ID
	RepositoryName *string
=======
	FileContents string
	RepoID       *graphql.ID
	RepoName     *string
>>>>>>> 577bc1a7
}

type DeleteCodeownersFileArgs struct {
	RepositoryIDs []int32
}

type CodeownersIngestedFilesArgs struct {
	First *int32
	After *string
}

type CodeownersIngestedFileResolver interface {
	ID() graphql.ID
	Contents() string
	Repository() *RepositoryResolver
	CreatedAt() gqlutil.DateTime
	UpdatedAt() gqlutil.DateTime
}

type CodeownersIngestedFileConnectionResolver interface {
	Nodes(ctx context.Context) ([]CodeownersIngestedFileResolver, error)
	TotalCount(ctx context.Context) (int32, error)
	PageInfo(ctx context.Context) (*graphqlutil.PageInfo, error)
}<|MERGE_RESOLUTION|>--- conflicted
+++ resolved
@@ -27,11 +27,7 @@
 
 	// Codeowners queries
 	CodeownersIngestedFiles(context.Context, *CodeownersIngestedFilesArgs) (CodeownersIngestedFileConnectionResolver, error)
-<<<<<<< HEAD
 	RepoIngestedCodeowners(context.Context, api.RepoID) (CodeownersIngestedFileResolver, error)
-=======
-	RepoIngestedCodeowners(_ context.Context, repoID api.RepoID) (CodeownersIngestedFileResolver, error)
->>>>>>> 577bc1a7
 
 	// Codeowners mutations
 	AddCodeownersFile(context.Context, *CodeownersFileArgs) (CodeownersIngestedFileResolver, error)
@@ -77,15 +73,9 @@
 }
 
 type CodeownersFileInput struct {
-<<<<<<< HEAD
-	FileContents   string
-	RepositoryID   *graphql.ID
-	RepositoryName *string
-=======
 	FileContents string
 	RepoID       *graphql.ID
 	RepoName     *string
->>>>>>> 577bc1a7
 }
 
 type DeleteCodeownersFileArgs struct {
