--- conflicted
+++ resolved
@@ -84,28 +84,24 @@
 	if r.s.UserID == nil {
 		return nil, nil
 	}
-<<<<<<< HEAD
+
 	return UserByIDInt32(ctx, *r.s.UserID)
-=======
-	userID := MarshalUserID(*r.s.UserID)
-	return &userID
->>>>>>> 3d373b5a
-}
-
-func (r savedSearchResolver) Namespace(ctx context.Context) (*namespaceResolver, error) {
+}
+
+func (r savedSearchResolver) Namespace(ctx context.Context) (*NamespaceResolver, error) {
 	if r.s.OrgID != nil {
 		n, err := NamespaceByID(ctx, marshalOrgID(*r.s.OrgID))
 		if err != nil {
 			return nil, err
 		}
-		return &namespaceResolver{n}, nil
+		return &NamespaceResolver{n}, nil
 	}
 	if r.s.UserID != nil {
-		n, err := NamespaceByID(ctx, marshalUserID(*r.s.UserID))
-		if err != nil {
-			return nil, err
-		}
-		return &namespaceResolver{n}, nil
+		n, err := NamespaceByID(ctx, MarshalUserID(*r.s.UserID))
+		if err != nil {
+			return nil, err
+		}
+		return &NamespaceResolver{n}, nil
 	}
 	return nil, nil
 }
