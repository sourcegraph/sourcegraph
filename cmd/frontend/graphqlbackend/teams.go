package graphqlbackend

import (
	"context"
	"encoding/json"
	"fmt"
	"net/url"
	"sync"

	"github.com/graph-gophers/graphql-go"
	"github.com/graph-gophers/graphql-go/relay"

	"github.com/sourcegraph/sourcegraph/cmd/frontend/graphqlbackend/graphqlutil"
	"github.com/sourcegraph/sourcegraph/internal/actor"
	"github.com/sourcegraph/sourcegraph/internal/auth"
	"github.com/sourcegraph/sourcegraph/internal/database"
	"github.com/sourcegraph/sourcegraph/internal/errcode"
	"github.com/sourcegraph/sourcegraph/internal/types"
	"github.com/sourcegraph/sourcegraph/lib/errors"
)

type ListTeamsArgs struct {
	First  *int32
	After  *string
	Search *string
}

type teamConnectionResolver struct {
	db            database.DB
	parentID      int32
	search        string
	cursor        int32
	limit         int
	once          sync.Once
	teams         []*types.Team
	onlyRootTeams bool
	pageInfo      *graphqlutil.PageInfo
	err           error
}

// applyArgs unmarshals query conditions and limites set in `ListTeamsArgs`
// into `teamConnectionResolver` fields for convenient use in database query.
func (r *teamConnectionResolver) applyArgs(args *ListTeamsArgs) error {
	if args.After != nil {
		cursor, err := graphqlutil.DecodeIntCursor(args.After)
		if err != nil {
			return err
		}
		r.cursor = int32(cursor)
		if int(r.cursor) != cursor {
			return errors.Newf("cursor int32 overflow: %d", cursor)
		}
	}
	if args.Search != nil {
		r.search = *args.Search
	}
	if args.First != nil {
		r.limit = int(*args.First)
	}
	return nil
}

// compute resolves teams queried for this resolver.
// The result of running it is setting `teams`, `next` and `err`
// fields on the resolver. This ensures that resolving multiple
// graphQL attributes that require listing (like `pageInfo` and `nodes`)
// results in just one query.
func (r *teamConnectionResolver) compute(ctx context.Context) {
	r.once.Do(func() {
		opts := database.ListTeamsOpts{
			Cursor:       r.cursor,
			WithParentID: r.parentID,
			Search:       r.search,
			RootOnly:     r.onlyRootTeams,
		}
		if r.limit != 0 {
			opts.LimitOffset = &database.LimitOffset{Limit: r.limit}
		}
		teams, next, err := r.db.Teams().ListTeams(ctx, opts)
		if err != nil {
			r.err = err
			return
		}
		r.teams = teams
		if next > 0 {
			r.pageInfo = graphqlutil.EncodeIntCursor(&next)
		} else {
			r.pageInfo = graphqlutil.HasNextPage(false)
		}
	})
}

func (r *teamConnectionResolver) TotalCount(ctx context.Context) (int32, error) {
	// Not taking into account limit or cursor for count.
	opts := database.ListTeamsOpts{
		WithParentID: r.parentID,
		Search:       r.search,
		RootOnly:     r.onlyRootTeams,
	}
	return r.db.Teams().CountTeams(ctx, opts)
}

func (r *teamConnectionResolver) PageInfo(ctx context.Context) (*graphqlutil.PageInfo, error) {
	r.compute(ctx)
	return r.pageInfo, r.err
}

func (r *teamConnectionResolver) Nodes(ctx context.Context) ([]*TeamResolver, error) {
	r.compute(ctx)
	if r.err != nil {
		return nil, r.err
	}
	var rs []*TeamResolver
	for _, t := range r.teams {
		rs = append(rs, &TeamResolver{
			db:   r.db,
			team: t,
		})
	}
	return rs, nil
}

type TeamResolver struct {
	db   database.DB
	team *types.Team
}

func (r *TeamResolver) ID() graphql.ID {
	return relay.MarshalID("Team", r.team.ID)
}

func (r *TeamResolver) Name() string {
	return r.team.Name
}

func (r *TeamResolver) URL() string {
	absolutePath := fmt.Sprintf("/teams/%s", r.team.Name)
	u := &url.URL{Path: absolutePath}
	return u.String()
}

func (r *TeamResolver) AvatarURL() *string {
	return nil
}

func (r *TeamResolver) DisplayName() *string {
	if r.team.DisplayName == "" {
		return nil
	}
	return &r.team.DisplayName
}

func (r *TeamResolver) Readonly() bool {
	return r.team.ReadOnly
}

func (r *TeamResolver) ParentTeam(ctx context.Context) (*TeamResolver, error) {
	if r.team.ParentTeamID == 0 {
		return nil, nil
	}
	parentTeam, err := r.db.Teams().GetTeamByID(ctx, r.team.ParentTeamID)
	if err != nil {
		return nil, err
	}
	return &TeamResolver{team: parentTeam, db: r.db}, nil
}

func (r *TeamResolver) ViewerCanAdminister(ctx context.Context) bool {
	// 🚨 SECURITY: For now administration is only allowed for site admins.
	err := auth.CheckCurrentUserIsSiteAdmin(ctx, r.db)
	return err == nil
}

func (r *TeamResolver) Members(ctx context.Context, args *ListTeamMembersArgs) (*teamMemberConnection, error) {
	c := &teamMemberConnection{
		db:     r.db,
		teamID: r.team.ID,
	}
	if err := c.applyArgs(args); err != nil {
		return nil, err
	}
	return c, nil
}

func (r *TeamResolver) ChildTeams(ctx context.Context, args *ListTeamsArgs) (*teamConnectionResolver, error) {
	c := &teamConnectionResolver{
		db:       r.db,
		parentID: r.team.ID,
	}
	if err := c.applyArgs(args); err != nil {
		return nil, err
	}
	return c, nil
}

func (r *TeamResolver) OwnerField() string {
	return EnterpriseResolvers.ownResolver.TeamOwnerField(r)
}

type ListTeamMembersArgs struct {
	First  *int32
	After  *string
	Search *string
}

type teamMemberConnection struct {
	db       database.DB
	teamID   int32
	cursor   teamMemberListCursor
	search   string
	limit    int
	once     sync.Once
	nodes    []*types.TeamMember
	pageInfo *graphqlutil.PageInfo
	err      error
}

type teamMemberListCursor struct {
	TeamID int32 `json:"team,omitempty"`
	UserID int32 `json:"user,omitempty"`
}

// applyArgs unmarshals query conditions and limites set in `ListTeamMembersArgs`
// into `teamMemberConnection` fields for convenient use in database query.
func (r *teamMemberConnection) applyArgs(args *ListTeamMembersArgs) error {
	if args.After != nil && *args.After != "" {
		cursorText, err := graphqlutil.DecodeCursor(args.After)
		if err != nil {
			return err
		}
		if err := json.Unmarshal([]byte(cursorText), &r.cursor); err != nil {
			return err
		}
	}
	if args.Search != nil {
		r.search = *args.Search
	}
	if args.First != nil {
		r.limit = int(*args.First)
	}
	return nil
}

// compute resolves team members queried for this resolver.
// The result of running it is setting `nodes`, `pageInfo` and `err`
// fields on the resolver. This ensures that resolving multiple
// graphQL attributes that require listing (like `pageInfo` and `nodes`)
// results in just one query.
func (r *teamMemberConnection) compute(ctx context.Context) {
	r.once.Do(func() {
		opts := database.ListTeamMembersOpts{
			Cursor: database.TeamMemberListCursor{
				TeamID: r.cursor.TeamID,
				UserID: r.cursor.UserID,
			},
			TeamID: r.teamID,
			Search: r.search,
		}
		if r.limit != 0 {
			opts.LimitOffset = &database.LimitOffset{Limit: r.limit}
		}
		nodes, next, err := r.db.Teams().ListTeamMembers(ctx, opts)
		if err != nil {
			r.err = err
			return
		}
		r.nodes = nodes
		if next != nil {
			cursorStruct := teamMemberListCursor{
				TeamID: next.TeamID,
				UserID: next.UserID,
			}
			cursorBytes, err := json.Marshal(&cursorStruct)
			if err != nil {
				r.err = errors.Wrap(err, "error encoding pageInfo")
			}
			cursorString := string(cursorBytes)
			r.pageInfo = graphqlutil.EncodeCursor(&cursorString)
		} else {
			r.pageInfo = graphqlutil.HasNextPage(false)
		}
	})
}

func (r *teamMemberConnection) TotalCount(ctx context.Context) (int32, error) {
	// Not taking into account limit or cursor for count.
	opts := database.ListTeamMembersOpts{
		TeamID: r.teamID,
		Search: r.search,
	}
	return r.db.Teams().CountTeamMembers(ctx, opts)
}

func (r *teamMemberConnection) PageInfo(ctx context.Context) (*graphqlutil.PageInfo, error) {
	r.compute(ctx)
	if r.err != nil {
		return nil, r.err
	}
	return r.pageInfo, nil
}

func (r *teamMemberConnection) Nodes(ctx context.Context) ([]*UserResolver, error) {
	r.compute(ctx)
	if r.err != nil {
		return nil, r.err
	}
	var rs []*UserResolver
	// 🚨 Query in a loop is inefficient: Follow up with another pull request
	// to where team members query joins with users and fetches them in one go.
	for _, n := range r.nodes {
		if n.UserID == 0 {
			// 🚨 At this point only User can be a team member, so user ID should
			// always be present. If not, return a `null` team member.
			rs = append(rs, nil)
			continue
		}
		user, err := r.db.Users().GetByID(ctx, n.UserID)
		if err != nil {
			return nil, err
		}
		rs = append(rs, NewUserResolver(r.db, user))
	}
	return rs, nil
}

type CreateTeamArgs struct {
	Name           string
	DisplayName    *string
	ReadOnly       bool
	ParentTeam     *graphql.ID
	ParentTeamName *string
}

func (r *schemaResolver) CreateTeam(ctx context.Context, args *CreateTeamArgs) (*TeamResolver, error) {
	// 🚨 SECURITY: For now we only allow site admins to create teams.
	if err := auth.CheckCurrentUserIsSiteAdmin(ctx, r.db); err != nil {
		return nil, errors.New("only site admins can create teams")
	}
	teams := r.db.Teams()
	var t types.Team
	t.Name = args.Name
	if args.DisplayName != nil {
		t.DisplayName = *args.DisplayName
	}
	t.ReadOnly = args.ReadOnly
	if args.ParentTeam != nil && args.ParentTeamName != nil {
		return nil, errors.New("must specify at most one: ParentTeam or ParentTeamName")
	}
	parentTeam, err := findTeam(ctx, teams, args.ParentTeam, args.ParentTeamName)
	if err != nil {
		return nil, errors.Wrap(err, "parent team")
	}
	if parentTeam != nil {
		t.ParentTeamID = parentTeam.ID
	}
	t.CreatorID = actor.FromContext(ctx).UID
	if err := teams.CreateTeam(ctx, &t); err != nil {
		return nil, err
	}
	return &TeamResolver{team: &t, db: r.db}, nil
}

type UpdateTeamArgs struct {
	ID             *graphql.ID
	Name           *string
	DisplayName    *string
	ParentTeam     *graphql.ID
	ParentTeamName *string
}

func (r *schemaResolver) UpdateTeam(ctx context.Context, args *UpdateTeamArgs) (*TeamResolver, error) {
	// 🚨 SECURITY: For now we only allow site admins to create teams.
	if err := auth.CheckCurrentUserIsSiteAdmin(ctx, r.db); err != nil {
		return nil, errors.New("only site admins can update teams")
	}
	if args.ID == nil && args.Name == nil {
		return nil, errors.New("team to update is identified by either id or name, but neither was specified")
	}
	if args.ID != nil && args.Name != nil {
		return nil, errors.New("team to update is identified by either id or name, but both were specified")
	}
	if args.ParentTeam != nil && args.ParentTeamName != nil {
		return nil, errors.New("parent team is identified by either id or name, but both were specified")
	}
	var t *types.Team
	err := r.db.WithTransact(ctx, func(tx database.DB) (err error) {
		t, err = findTeam(ctx, tx.Teams(), args.ID, args.Name)
		if err != nil {
			return err
		}
		var needsUpdate bool
		if args.DisplayName != nil && *args.DisplayName != t.DisplayName {
			needsUpdate = true
			t.DisplayName = *args.DisplayName
		}
		if args.ParentTeam != nil || args.ParentTeamName != nil {
			parentTeam, err := findTeam(ctx, tx.Teams(), args.ParentTeam, args.ParentTeamName)
			if err != nil {
				return errors.Wrap(err, "cannot find parent team")
			}
			if parentTeam.ID != t.ParentTeamID {
				needsUpdate = true
				t.ParentTeamID = parentTeam.ID
			}
		}
		if needsUpdate {
			return tx.Teams().UpdateTeam(ctx, t)
		}
		return nil
	})
	if err != nil {
		return nil, err
	}
	return &TeamResolver{team: t, db: r.db}, nil
}

// findTeam returns a team by either GraphQL ID or name.
// If both parameters are nil, the result is nil.
func findTeam(ctx context.Context, teams database.TeamStore, graphqlID *graphql.ID, name *string) (*types.Team, error) {
	if graphqlID != nil {
		var id int32
		err := relay.UnmarshalSpec(*graphqlID, &id)
		if err != nil {
			return nil, errors.Wrapf(err, "cannot interpret team id: %q", *graphqlID)
		}
		team, err := teams.GetTeamByID(ctx, id)
		if errcode.IsNotFound(err) {
			return nil, errors.Wrapf(err, "team id=%d not found", id)
		}
		if err != nil {
			return nil, errors.Wrapf(err, "error fetching team id=%d", id)
		}
		return team, nil
	}
	if name != nil {
		team, err := teams.GetTeamByName(ctx, *name)
		if errcode.IsNotFound(err) {
			return nil, errors.Wrapf(err, "team name=%q not found", *name)
		}
		if err != nil {
			return nil, errors.Wrapf(err, "could not fetch team name=%q", *name)
		}
		return team, nil
	}
	return nil, nil
}

type DeleteTeamArgs struct {
	ID   *graphql.ID
	Name *string
}

func (r *schemaResolver) DeleteTeam(ctx context.Context, args *DeleteTeamArgs) (*EmptyResponse, error) {
	// 🚨 SECURITY: For now we only allow site admins to create teams.
	if err := auth.CheckCurrentUserIsSiteAdmin(ctx, r.db); err != nil {
		return nil, errors.New("only site admins can delete teams")
	}
	if args.ID == nil && args.Name == nil {
		return nil, errors.New("team to delete is identified by either id or name, but neither was specified")
	}
	if args.ID != nil && args.Name != nil {
		return nil, errors.New("team to delete is identified by either id or name, but both were specified")
	}
	t, err := findTeam(ctx, r.db.Teams(), args.ID, args.Name)
	if err != nil {
		return nil, err
	}
	if err := r.db.Teams().DeleteTeam(ctx, t.ID); err != nil {
		return nil, err
	}
	return &EmptyResponse{}, nil
}

type TeamMembersArgs struct {
	Team     *graphql.ID
	TeamName *string
	Members  []graphql.ID
}

var teamMemberImplementors = map[string]struct{}{
	"User": {},
}

func (a *TeamMembersArgs) membersIDs() (map[int32]bool, error) {
	ids := map[int32]bool{}
	for i, memberID := range a.Members {
		got := relay.UnmarshalKind(memberID)
		if _, ok := teamMemberImplementors[got]; !ok {
			return nil, errors.Newf("Members[%d]=%q unexpected kind, got %q", i, memberID, got)
		}
		var id int32
		if err := relay.UnmarshalSpec(memberID, &id); err != nil {
			return nil, errors.Wrapf(err, "Members[%d]=%q ID malformed", i, memberID)
		}
		ids[id] = true
	}
	return ids, nil
}

func (r *schemaResolver) AddTeamMembers(ctx context.Context, args *TeamMembersArgs) (*TeamResolver, error) {
	// 🚨 SECURITY: For now we only allow site admins to use teams.
	if err := auth.CheckCurrentUserIsSiteAdmin(ctx, r.db); err != nil {
		return nil, errors.New("only site admins can modify team members")
	}
	if args.Team == nil && args.TeamName == nil {
		return nil, errors.New("team must be identified by either id (team parameter) or name (teamName parameter), none specified")
	}
	if args.Team != nil && args.TeamName != nil {
		return nil, errors.New("team must be identified by either id (team parameter) or name (teamName parameter), both specified")
	}
	memberIDs, err := args.membersIDs()
	if err != nil {
		return nil, err
	}
	team, err := findTeam(ctx, r.db.Teams(), args.Team, args.TeamName)
	if err != nil {
		return nil, err
	}
	listOpts := database.ListTeamMembersOpts{
		TeamID: team.ID,
	}
	for {
		existingMembers, cursor, err := r.db.Teams().ListTeamMembers(ctx, listOpts)
		if err != nil {
			return nil, err
		}
		for _, m := range existingMembers {
			delete(memberIDs, m.UserID)
		}
		if cursor == nil {
			break
		}
		listOpts.Cursor = *cursor
	}
	var membersToAdd []*types.TeamMember
	for userID := range memberIDs {
		membersToAdd = append(membersToAdd, &types.TeamMember{
			TeamID: team.ID,
			UserID: userID,
		})
	}
	if len(membersToAdd) > 0 {
		if err := r.db.Teams().CreateTeamMember(ctx, membersToAdd...); err != nil {
			return nil, err
		}
	}
	return &TeamResolver{
		db:   r.db,
		team: team,
	}, nil
}

<<<<<<< HEAD
func (r *schemaResolver) SetTeamMembers(args *TeamMembersArgs) (*TeamResolver, error) {
	return nil, errors.New("not implemented")
}

func (r *schemaResolver) RemoveTeamMembers(args *TeamMembersArgs) (*TeamResolver, error) {
	return nil, errors.New("not implemented")
=======
func (r *schemaResolver) SetTeamMembers(ctx context.Context, args *TeamMembersArgs) (*TeamResolver, error) {
	// 🚨 SECURITY: For now we only allow site admins to use teams.
	if err := auth.CheckCurrentUserIsSiteAdmin(ctx, r.db); err != nil {
		return nil, errors.New("only site admins can modify team members")
	}
	if args.Team == nil && args.TeamName == nil {
		return nil, errors.New("team must be identified by either id (team parameter) or name (teamName parameter), none specified")
	}
	if args.Team != nil && args.TeamName != nil {
		return nil, errors.New("team must be identified by either id (team parameter) or name (teamName parameter), both specified")
	}
	userIDsToAdd, err := args.membersIDs()
	if err != nil {
		return nil, err
	}
	team, err := findTeam(ctx, r.db.Teams(), args.Team, args.TeamName)
	if err != nil {
		return nil, err
	}
	if err := r.db.WithTransact(ctx, func(tx database.DB) error {
		var membersToRemove []*types.TeamMember
		listOpts := database.ListTeamMembersOpts{
			TeamID: team.ID,
		}
		for {
			existingMembers, cursor, err := tx.Teams().ListTeamMembers(ctx, listOpts)
			if err != nil {
				return err
			}
			for _, m := range existingMembers {
				if userIDsToAdd[m.UserID] {
					delete(userIDsToAdd, m.UserID)
				} else {
					membersToRemove = append(membersToRemove, &types.TeamMember{
						UserID: m.UserID,
						TeamID: team.ID,
					})
				}
			}
			if cursor == nil {
				break
			}
			listOpts.Cursor = *cursor
		}
		var membersToAdd []*types.TeamMember
		for userID := range userIDsToAdd {
			membersToAdd = append(membersToAdd, &types.TeamMember{
				UserID: userID,
				TeamID: team.ID,
			})
		}
		if len(membersToRemove) > 0 {
			if err := tx.Teams().DeleteTeamMember(ctx, membersToRemove...); err != nil {
				return err
			}
		}
		if len(membersToAdd) > 0 {
			if err := tx.Teams().CreateTeamMember(ctx, membersToAdd...); err != nil {
				return err
			}
		}
		return nil
	}); err != nil {
		return nil, err
	}
	return &TeamResolver{
		db:   r.db,
		team: team,
	}, nil
}

func (r *schemaResolver) RemoveTeamMembers(ctx context.Context, args *TeamMembersArgs) (*TeamResolver, error) {
	// 🚨 SECURITY: For now we only allow site admins to use teams.
	if err := auth.CheckCurrentUserIsSiteAdmin(ctx, r.db); err != nil {
		return nil, errors.New("only site admins can view teams")
	}
	if args.Team == nil && args.TeamName == nil {
		return nil, errors.New("team must be identified by either id (team parameter) or name (teamName parameter), none specified")
	}
	if args.Team != nil && args.TeamName != nil {
		return nil, errors.New("team must be identified by either id (team parameter) or name (teamName parameter), both specified")
	}
	memberIDs, err := args.membersIDs()
	if err != nil {
		return nil, err
	}
	team, err := findTeam(ctx, r.db.Teams(), args.Team, args.TeamName)
	if err != nil {
		return nil, err
	}
	var membersToRemove []*types.TeamMember
	for userID := range memberIDs {
		membersToRemove = append(membersToRemove, &types.TeamMember{
			UserID: userID,
			TeamID: team.ID,
		})
	}
	if len(membersToRemove) > 0 {
		if err := r.db.Teams().DeleteTeamMember(ctx, membersToRemove...); err != nil {
			return nil, err
		}
	}
	return &TeamResolver{
		db:   r.db,
		team: team,
	}, nil
>>>>>>> 544f0f19
}

func (r *schemaResolver) Teams(ctx context.Context, args *ListTeamsArgs) (*teamConnectionResolver, error) {
	// 🚨 SECURITY: For now we only allow site admins to use teams.
	if err := auth.CheckCurrentUserIsSiteAdmin(ctx, r.db); err != nil {
		return nil, errors.New("only site admins can view teams")
	}
	c := &teamConnectionResolver{db: r.db}
	if err := c.applyArgs(args); err != nil {
		return nil, err
	}
	c.onlyRootTeams = true
	return c, nil
}

type TeamArgs struct {
	Name string
}

func (r *schemaResolver) Team(ctx context.Context, args *TeamArgs) (*TeamResolver, error) {
	// 🚨 SECURITY: For now we only allow site admins to use teams.
	if err := auth.CheckCurrentUserIsSiteAdmin(ctx, r.db); err != nil {
		return nil, errors.New("only site admins can view teams")
	}

	t, err := r.db.Teams().GetTeamByName(ctx, args.Name)
	if err != nil {
		if errcode.IsNotFound(err) {
			return nil, nil
		}
		return nil, err
	}

	return &TeamResolver{db: r.db, team: t}, nil
}<|MERGE_RESOLUTION|>--- conflicted
+++ resolved
@@ -550,14 +550,6 @@
 	}, nil
 }
 
-<<<<<<< HEAD
-func (r *schemaResolver) SetTeamMembers(args *TeamMembersArgs) (*TeamResolver, error) {
-	return nil, errors.New("not implemented")
-}
-
-func (r *schemaResolver) RemoveTeamMembers(args *TeamMembersArgs) (*TeamResolver, error) {
-	return nil, errors.New("not implemented")
-=======
 func (r *schemaResolver) SetTeamMembers(ctx context.Context, args *TeamMembersArgs) (*TeamResolver, error) {
 	// 🚨 SECURITY: For now we only allow site admins to use teams.
 	if err := auth.CheckCurrentUserIsSiteAdmin(ctx, r.db); err != nil {
@@ -664,7 +656,6 @@
 		db:   r.db,
 		team: team,
 	}, nil
->>>>>>> 544f0f19
 }
 
 func (r *schemaResolver) Teams(ctx context.Context, args *ListTeamsArgs) (*teamConnectionResolver, error) {
