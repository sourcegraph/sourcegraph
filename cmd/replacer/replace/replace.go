--- conflicted
+++ resolved
@@ -53,13 +53,11 @@
 func (t *ExternalTool) command(spec *protocol.RewriteSpecification, zipPath string) (cmd *exec.Cmd, err error) {
 	switch t.Name {
 	case "comby":
-<<<<<<< HEAD
 		_, err = exec.LookPath("comby")
 		if err != nil {
 			return nil, errors.New("comby is not installed on the PATH. Try running 'bash <(curl -sL get.comby.dev)'.")
 		}
-		return exec.Command(t.BinaryPath, spec.MatchTemplate, spec.RewriteTemplate, spec.FileExtension, "-zip", zipPath, "-json-lines"), nil
-=======
+
 		var args []string
 		args = append(args, spec.MatchTemplate, spec.RewriteTemplate)
 
@@ -76,7 +74,6 @@
 		log15.Info(fmt.Sprintf("running command: comby %q", strings.Join(args[:], " ")))
 		return exec.Command(t.BinaryPath, args...), nil
 
->>>>>>> c7084ff6
 	default:
 		return nil, errors.Errorf("Unknown external replace tool %q.", t.Name)
 	}
