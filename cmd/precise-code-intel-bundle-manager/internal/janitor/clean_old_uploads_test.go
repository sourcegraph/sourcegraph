package janitor

import (
	"path/filepath"
	"testing"
	"time"

	"github.com/google/go-cmp/cmp"
)

func TestCleanOldUploads(t *testing.T) {
	bundleDir := testRoot(t)
	mtimes := map[string]time.Time{
		"u1": time.Now().Local().Add(-time.Minute * 3),  // older than 1m
		"u2": time.Now().Local().Add(-time.Minute * 2),  // older than 1m
		"u3": time.Now().Local().Add(-time.Second * 30), // newer than 1m
		"u4": time.Now().Local().Add(-time.Second * 20), // newer than 1m
	}

	for name, mtime := range mtimes {
		path := filepath.Join(bundleDir, "uploads", name)
		if err := makeFile(path, mtime); err != nil {
			t.Fatalf("unexpected error creating file %s: %s", path, err)
		}
<<<<<<< HEAD

		for name, mtime := range mtimes {
			path := filepath.Join(bundleDir, "uploads", name)
			if err := makeFile(path, mtime); err != nil {
				t.Fatalf("unexpected error creating file %s: %s", path, err)
			}
		}

		j := &Janitor{
			bundleDir:    bundleDir,
			maxUploadAge: time.Minute,
			metrics:      NewJanitorMetrics(),
		}

		if err := j.cleanOldUploads(); err != nil {
			t.Fatalf("unexpected error cleaning failed uploads: %s", err)
		}

		names, err := getFilenames(filepath.Join(bundleDir, "uploads"))
		if err != nil {
			t.Fatalf("unexpected error listing directory: %s", err)
		}

		expected := []string{"u3", "u4"}
		if diff := cmp.Diff(expected, names); diff != "" {
			t.Errorf("unexpected directory contents (-want +got):\n%s", diff)
		}
	})
=======
	}

	j := &Janitor{
		bundleDir:    bundleDir,
		maxUploadAge: time.Minute,
	}

	if err := j.cleanOldUploads(); err != nil {
		t.Fatalf("unexpected error cleaning failed uploads: %s", err)
	}

	names, err := getFilenames(filepath.Join(bundleDir, "uploads"))
	if err != nil {
		t.Fatalf("unexpected error listing directory: %s", err)
	}

	expected := []string{"u3", "u4"}
	if diff := cmp.Diff(expected, names); diff != "" {
		t.Errorf("unexpected directory contents (-want +got):\n%s", diff)
	}
>>>>>>> 2e444f43
}<|MERGE_RESOLUTION|>--- conflicted
+++ resolved
@@ -22,41 +22,12 @@
 		if err := makeFile(path, mtime); err != nil {
 			t.Fatalf("unexpected error creating file %s: %s", path, err)
 		}
-<<<<<<< HEAD
-
-		for name, mtime := range mtimes {
-			path := filepath.Join(bundleDir, "uploads", name)
-			if err := makeFile(path, mtime); err != nil {
-				t.Fatalf("unexpected error creating file %s: %s", path, err)
-			}
-		}
-
-		j := &Janitor{
-			bundleDir:    bundleDir,
-			maxUploadAge: time.Minute,
-			metrics:      NewJanitorMetrics(),
-		}
-
-		if err := j.cleanOldUploads(); err != nil {
-			t.Fatalf("unexpected error cleaning failed uploads: %s", err)
-		}
-
-		names, err := getFilenames(filepath.Join(bundleDir, "uploads"))
-		if err != nil {
-			t.Fatalf("unexpected error listing directory: %s", err)
-		}
-
-		expected := []string{"u3", "u4"}
-		if diff := cmp.Diff(expected, names); diff != "" {
-			t.Errorf("unexpected directory contents (-want +got):\n%s", diff)
-		}
-	})
-=======
 	}
 
 	j := &Janitor{
 		bundleDir:    bundleDir,
 		maxUploadAge: time.Minute,
+		metrics:      NewJanitorMetrics(),
 	}
 
 	if err := j.cleanOldUploads(); err != nil {
@@ -72,5 +43,4 @@
 	if diff := cmp.Diff(expected, names); diff != "" {
 		t.Errorf("unexpected directory contents (-want +got):\n%s", diff)
 	}
->>>>>>> 2e444f43
 }