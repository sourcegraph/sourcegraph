package server

import (
	"context"
	"errors"
	"fmt"
	"io"
	"net/http"
	"os"
	"path/filepath"
	"strings"

	"github.com/gorilla/mux"
	"github.com/inconshreveable/log15"
	"github.com/mxk/go-flowrate/flowrate"
	"github.com/opentracing/opentracing-go/ext"
	pkgerrors "github.com/pkg/errors"
	"github.com/prometheus/client_golang/prometheus"
	"github.com/sourcegraph/codeintelutils"
	"github.com/sourcegraph/sourcegraph/cmd/precise-code-intel-bundle-manager/internal/database"
	"github.com/sourcegraph/sourcegraph/cmd/precise-code-intel-bundle-manager/internal/paths"
	"github.com/sourcegraph/sourcegraph/internal/codeintel/bundles/persistence"
	sqlitereader "github.com/sourcegraph/sourcegraph/internal/codeintel/bundles/persistence/sqlite"
	"github.com/sourcegraph/sourcegraph/internal/codeintel/bundles/types"
	"github.com/sourcegraph/sourcegraph/internal/tar"
	"github.com/sourcegraph/sourcegraph/internal/trace/ot"
)

const DefaultMonikerResultPageSize = 100

func (s *Server) handler() http.Handler {
	mux := mux.NewRouter()
	mux.Path("/uploads/{id:[0-9]+}").Methods("GET").HandlerFunc(s.handleGetUpload)
	mux.Path("/uploads/{id:[0-9]+}").Methods("POST").HandlerFunc(s.handlePostUpload)
	mux.Path("/uploads/{id:[0-9]+}/{index:[0-9]+}").Methods("POST").HandlerFunc(s.handlePostUploadPart)
	mux.Path("/uploads/{id:[0-9]+}/stitch").Methods("POST").HandlerFunc(s.handlePostUploadStitch)
	mux.Path("/uploads/{id:[0-9]+}").Methods("DELETE").HandlerFunc(s.handleDeleteUpload)
	mux.Path("/dbs/{id:[0-9]+}/{index:[0-9]+}").Methods("POST").HandlerFunc(s.handlePostDatabasePart)
	mux.Path("/dbs/{id:[0-9]+}/stitch").Methods("POST").HandlerFunc(s.handlePostDatabaseStitch)
	mux.Path("/dbs/{id:[0-9]+}/exists").Methods("GET").HandlerFunc(s.handleExists)
	mux.Path("/dbs/{id:[0-9]+}/definitions").Methods("GET").HandlerFunc(s.handleDefinitions)
	mux.Path("/dbs/{id:[0-9]+}/references").Methods("GET").HandlerFunc(s.handleReferences)
	mux.Path("/dbs/{id:[0-9]+}/hover").Methods("GET").HandlerFunc(s.handleHover)
	mux.Path("/dbs/{id:[0-9]+}/monikersByPosition").Methods("GET").HandlerFunc(s.handleMonikersByPosition)
	mux.Path("/dbs/{id:[0-9]+}/monikerResults").Methods("GET").HandlerFunc(s.handleMonikerResults)
	mux.Path("/dbs/{id:[0-9]+}/packageInformation").Methods("GET").HandlerFunc(s.handlePackageInformation)
	mux.HandleFunc("/healthz", func(w http.ResponseWriter, _ *http.Request) {
		w.WriteHeader(http.StatusOK)
	})
	return mux
}

// GET /uploads/{id:[0-9]+}
func (s *Server) handleGetUpload(w http.ResponseWriter, r *http.Request) {
	totalTransfers.Inc()
	numConcurrentTransfers.Inc()
	defer func() { numConcurrentTransfers.Dec() }()

	file, err := os.Open(paths.UploadFilename(s.bundleDir, idFromRequest(r)))
	if err != nil {
		http.Error(w, "Upload not found.", http.StatusNotFound)
		return
	}
	defer file.Close()

	// If there was a transient error while the worker was trying to access the upload
	// file, it retries but indicates the number of bytes that it has received. We can
	// fast-forward the file to this position and only give the worker the data that it
	// still needs. This technique saves us from having to pre-chunk the file as we must
	// do in the reverse direction.
	if _, err := file.Seek(int64(getQueryInt(r, "seek")), io.SeekStart); err != nil {
		log15.Error("Failed to seek upload file", "err", err)
		http.Error(w, err.Error(), http.StatusInternalServerError)
		return
	}

	if n, err := io.Copy(limitTransferRate(w), file); err != nil {
		if isConnectionError(err) {
			log15.Error("Failure to transfer upload from bundle from manager", "n", n)
		}
		log15.Error("Failed to write payload to client", "err", err)
	}
}

// POST /uploads/{id:[0-9]+}
func (s *Server) handlePostUpload(w http.ResponseWriter, r *http.Request) {
	_ = s.doUpload(w, r, paths.UploadFilename)
}

// POST /uploads/{id:[0-9]+}/{index:[0-9]+}
func (s *Server) handlePostUploadPart(w http.ResponseWriter, r *http.Request) {
	makeFilename := func(bundleDir string, id int64) string {
		return paths.UploadPartFilename(bundleDir, id, indexFromRequest(r))
	}

	_ = s.doUpload(w, r, makeFilename)
}

// POST /uploads/{id:[0-9]+}/stitch
func (s *Server) handlePostUploadStitch(w http.ResponseWriter, r *http.Request) {
	id := idFromRequest(r)
	filename := paths.UploadFilename(s.bundleDir, id)
	makePartFilename := func(index int) string {
		return paths.UploadPartFilename(s.bundleDir, id, int64(index))
	}

	if err := codeintelutils.StitchFiles(filename, makePartFilename, true); err != nil {
		log15.Error("Failed to stitch multipart upload", "err", err)
		http.Error(w, err.Error(), http.StatusInternalServerError)
		return
	}
}

// DELETE /uploads/{id:[0-9]+}
func (s *Server) handleDeleteUpload(w http.ResponseWriter, r *http.Request) {
	s.deleteUpload(w, r)
}

// POST /dbs/{id:[0-9]+}/{index:[0-9]+}
func (s *Server) handlePostDatabasePart(w http.ResponseWriter, r *http.Request) {
	makeFilename := func(bundleDir string, id int64) string {
		return paths.DBPartFilename(bundleDir, id, indexFromRequest(r))
	}

	_ = s.doUpload(w, r, makeFilename)
}

// POST /dbs/{id:[0-9]+}/stitch
func (s *Server) handlePostDatabaseStitch(w http.ResponseWriter, r *http.Request) {
	id := idFromRequest(r)
<<<<<<< HEAD
	filename := paths.DBDir(s.bundleDir, id)
=======
	filename := paths.SQLiteDBFilename(s.bundleDir, id)
>>>>>>> fc15df51
	makePartFilename := func(index int) string {
		return paths.DBPartFilename(s.bundleDir, id, int64(index))
	}

<<<<<<< HEAD
	stitchedReader, err := codeintelutils.StitchFilesReader(makePartFilename, false)
	if err != nil {
=======
	if err := os.MkdirAll(filepath.Dir(filename), os.ModePerm); err != nil {
		log15.Error("Failed to create directory", "err", err)
		http.Error(w, err.Error(), http.StatusInternalServerError)
		return
	}

	if err := codeintelutils.StitchFiles(filename, makePartFilename, false); err != nil {
>>>>>>> fc15df51
		log15.Error("Failed to stitch multipart database", "err", err)
		http.Error(w, err.Error(), http.StatusInternalServerError)
		return
	}

	if err := tar.Extract(filename, stitchedReader); err != nil {
		log15.Error("Failed to extract database archive", "err", err)
		http.Error(w, err.Error(), http.StatusInternalServerError)
		return
	}

	// Once we have a database, we no longer need the upload file
	s.deleteUpload(w, r)
}

// GET /dbs/{id:[0-9]+}/exists
func (s *Server) handleExists(w http.ResponseWriter, r *http.Request) {
	s.dbQuery(w, r, func(ctx context.Context, db database.Database) (interface{}, error) {
		exists, err := db.Exists(ctx, getQuery(r, "path"))
		if err != nil {
			return nil, pkgerrors.Wrap(err, "db.Exists")
		}
		return exists, nil
	})
}

// GET /dbs/{id:[0-9]+}/definitions
func (s *Server) handleDefinitions(w http.ResponseWriter, r *http.Request) {
	s.dbQuery(w, r, func(ctx context.Context, db database.Database) (interface{}, error) {
		definitions, err := db.Definitions(ctx, getQuery(r, "path"), getQueryInt(r, "line"), getQueryInt(r, "character"))
		if err != nil {
			return nil, pkgerrors.Wrap(err, "db.Definitions")
		}
		return definitions, nil
	})
}

// GET /dbs/{id:[0-9]+}/references
func (s *Server) handleReferences(w http.ResponseWriter, r *http.Request) {
	s.dbQuery(w, r, func(ctx context.Context, db database.Database) (interface{}, error) {
		references, err := db.References(ctx, getQuery(r, "path"), getQueryInt(r, "line"), getQueryInt(r, "character"))
		if err != nil {
			return nil, pkgerrors.Wrap(err, "db.References")
		}
		return references, nil
	})
}

// GET /dbs/{id:[0-9]+}/hover
func (s *Server) handleHover(w http.ResponseWriter, r *http.Request) {
	s.dbQuery(w, r, func(ctx context.Context, db database.Database) (interface{}, error) {
		text, hoverRange, exists, err := db.Hover(ctx, getQuery(r, "path"), getQueryInt(r, "line"), getQueryInt(r, "character"))
		if err != nil {
			return nil, pkgerrors.Wrap(err, "db.Hover")
		}
		if !exists {
			return nil, nil
		}

		return map[string]interface{}{"text": text, "range": hoverRange}, nil
	})
}

// GET /dbs/{id:[0-9]+}/monikersByPosition
func (s *Server) handleMonikersByPosition(w http.ResponseWriter, r *http.Request) {
	s.dbQuery(w, r, func(ctx context.Context, db database.Database) (interface{}, error) {
		monikerLocations, err := db.MonikersByPosition(ctx, getQuery(r, "path"), getQueryInt(r, "line"), getQueryInt(r, "character"))
		if err != nil {
			return nil, pkgerrors.Wrap(err, "db.MonikersByPosition")
		}
		return monikerLocations, nil
	})
}

// GET /dbs/{id:[0-9]+}/monikerResults
func (s *Server) handleMonikerResults(w http.ResponseWriter, r *http.Request) {
	s.dbQuery(w, r, func(ctx context.Context, db database.Database) (interface{}, error) {
		var tableName string
		switch getQuery(r, "modelType") {
		case "definition":
			tableName = "definitions"
		case "reference":
			tableName = "references"
		default:
			return nil, errors.New("illegal tableName supplied")
		}

		skip := getQueryInt(r, "skip")
		if skip < 0 {
			return nil, errors.New("illegal skip supplied")
		}

		take := getQueryIntDefault(r, "take", DefaultMonikerResultPageSize)
		if take <= 0 {
			return nil, errors.New("illegal take supplied")
		}

		locations, count, err := db.MonikerResults(
			ctx,
			tableName,
			getQuery(r, "scheme"),
			getQuery(r, "identifier"),
			skip,
			take,
		)
		if err != nil {
			return nil, pkgerrors.Wrap(err, "db.MonikerResults")
		}

		return map[string]interface{}{"locations": locations, "count": count}, nil
	})
}

// GET /dbs/{id:[0-9]+}/packageInformation
func (s *Server) handlePackageInformation(w http.ResponseWriter, r *http.Request) {
	s.dbQuery(w, r, func(ctx context.Context, db database.Database) (interface{}, error) {
		packageInformationData, exists, err := db.PackageInformation(
			ctx,
			getQuery(r, "path"),
			types.ID(getQuery(r, "packageInformationId")),
		)
		if err != nil {
			return nil, pkgerrors.Wrap(err, "db.PackageInformation")
		}
		if !exists {
			return nil, nil
		}

		return packageInformationData, nil
	})
}

// doUpload writes the HTTP request body to the path determined by the given
// makeFilename function.
func (s *Server) doUpload(w http.ResponseWriter, r *http.Request, makeFilename func(bundleDir string, id int64) string) bool {
	totalTransfers.Inc()
	numConcurrentTransfers.Inc()
	defer func() {
		numConcurrentTransfers.Dec()
	}()

	targetFile, err := os.OpenFile(makeFilename(s.bundleDir, idFromRequest(r)), os.O_WRONLY|os.O_CREATE, 0666)
	if err != nil {
		log15.Error("Failed to open target file", "err", err)
		http.Error(w, fmt.Sprintf("failed to open target file: %s", err.Error()), http.StatusInternalServerError)
		return false
	}
	defer targetFile.Close()

	if _, err := io.Copy(targetFile, r.Body); err != nil {
		log15.Error("Failed to write payload", "err", err)
		http.Error(w, fmt.Sprintf("failed to write payload: %s", err.Error()), http.StatusInternalServerError)
		return false
	}

	return true
}

func (s *Server) deleteUpload(w http.ResponseWriter, r *http.Request) {
	if err := os.Remove(paths.UploadFilename(s.bundleDir, idFromRequest(r))); err != nil {
		log15.Warn("Failed to delete upload file", "err", err)
	}
}

type dbQueryHandlerFn func(ctx context.Context, db database.Database) (interface{}, error)

// ErrUnknownDatabase occurs when a request for an unknown database is made.
var ErrUnknownDatabase = errors.New("unknown database")

// dbQuery invokes the given handler with the database instance chosen from the
// route's id value and serializes the resulting value to the response writer. If an
// error occurs it will be written to the body of a 500-level response.
func (s *Server) dbQuery(w http.ResponseWriter, r *http.Request, handler dbQueryHandlerFn) {
	if err := s.dbQueryErr(w, r, handler); err != nil {
		if err == ErrUnknownDatabase {
			http.Error(w, err.Error(), http.StatusNotFound)
			return
		}

		log15.Error("Failed to handle query", "err", err)
		http.Error(w, fmt.Sprintf("failed to handle query: %s", err.Error()), http.StatusInternalServerError)
		return
	}
}

// queryBundleErr invokes the given handler with the database instance chosen from the
// route's id value and serializes the resulting value to the response writer. If an
// error occurs it will be returned.
func (s *Server) dbQueryErr(w http.ResponseWriter, r *http.Request, handler dbQueryHandlerFn) (err error) {
	ctx := r.Context()
	filename := paths.SQLiteDBFilename(s.bundleDir, idFromRequest(r))
	cached := true

	span, ctx := ot.StartSpanFromContext(ctx, "dbQuery")
	span.SetTag("filename", filename)
	defer func() {
		span.SetTag("cached", cached)
		if err != nil {
			ext.Error.Set(span, true)
			span.SetTag("err", err.Error())
		}
		span.Finish()
	}()

	openDatabase := func() (database.Database, error) {
		cached = false

		// Ensure database exists prior to opening
		if exists, err := paths.PathExists(filename); err != nil {
			return nil, err
		} else if !exists {
			return nil, ErrUnknownDatabase
		}

		sqliteReader, err := sqlitereader.NewReader(ctx, filename)
		if err != nil {
			return nil, pkgerrors.Wrap(err, "sqlitereader.NewReader")
		}

		// Check to see if the database exists after opening it. If it doesn't, then
		// the DB file was deleted between the exists check and opening the database
		// and SQLite has created a new, empty database that is not yet written to disk.
		// Ensure database exists prior to opening
		if exists, err := paths.PathExists(filename); err != nil {
			return nil, err
		} else if !exists {
			sqliteReader.Close()
			os.Remove(filename) // Possibly created on close
			return nil, ErrUnknownDatabase
		}

		database, err := database.OpenDatabase(ctx, filename, s.wrapReader(sqliteReader), s.documentCache, s.resultChunkCache)
		if err != nil {
			return nil, pkgerrors.Wrap(err, "database.OpenDatabase")
		}

		return s.wrapDatabase(database, filename), nil
	}

	cacheHandler := func(db database.Database) error {
		payload, err := handler(ctx, db)
		if err != nil {
			return err
		}

		writeJSON(w, payload)
		return nil
	}

	return s.databaseCache.WithDatabase(filename, openDatabase, cacheHandler)
}

func (s *Server) wrapReader(innerReader persistence.Reader) persistence.Reader {
	return persistence.NewObserved(innerReader, s.observationContext)
}

func (s *Server) wrapDatabase(innerDatabase database.Database, filename string) database.Database {
	return database.NewObserved(innerDatabase, filename, s.observationContext)
}

// limitTransferRate applies a transfer limit to the given writer.
//
// In the case that the remote server is running on the same host as this service, an unbounded
// transfer rate can end up being so fast that we harm our own network connectivity. In order to
// prevent the disruption of other in-flight requests, we cap the transfer rate of w to 1Gbps.
func limitTransferRate(w io.Writer) io.Writer {
	return flowrate.NewWriter(w, 1000*1000*1000)
}

//
// Temporary network debugging code

var totalTransfers = prometheus.NewCounter(prometheus.CounterOpts{
	Name: "src_bundle_manager_transfers",
	Help: "The total number transfers in-flight to/from the bundle manager.",
})

var numConcurrentTransfers = prometheus.NewGauge(prometheus.GaugeOpts{
	Name: "src_bundle_manager_concurrent_transfers",
	Help: "The total number concurrent transfers in-flight to/from the bundle manager.",
})

var connectionErrors = prometheus.NewCounter(prometheus.CounterOpts{
	Name: "src_bundle_manager_connection_reset_by_peer_write",
	Help: "The total number connection reset by peer errors (server) when trying to transfer upload payloads.",
})

func init() {
	prometheus.MustRegister(totalTransfers)
	prometheus.MustRegister(numConcurrentTransfers)
	prometheus.MustRegister(connectionErrors)
}

func isConnectionError(err error) bool {
	if err != nil && strings.Contains(err.Error(), "write: connection reset by peer") {
		connectionErrors.Inc()
		return true
	}

	return false
}<|MERGE_RESOLUTION|>--- conflicted
+++ resolved
@@ -7,7 +7,6 @@
 	"io"
 	"net/http"
 	"os"
-	"path/filepath"
 	"strings"
 
 	"github.com/gorilla/mux"
@@ -128,33 +127,19 @@
 // POST /dbs/{id:[0-9]+}/stitch
 func (s *Server) handlePostDatabaseStitch(w http.ResponseWriter, r *http.Request) {
 	id := idFromRequest(r)
-<<<<<<< HEAD
-	filename := paths.DBDir(s.bundleDir, id)
-=======
-	filename := paths.SQLiteDBFilename(s.bundleDir, id)
->>>>>>> fc15df51
+	dirname := paths.DBDir(s.bundleDir, id)
 	makePartFilename := func(index int) string {
 		return paths.DBPartFilename(s.bundleDir, id, int64(index))
 	}
 
-<<<<<<< HEAD
 	stitchedReader, err := codeintelutils.StitchFilesReader(makePartFilename, false)
 	if err != nil {
-=======
-	if err := os.MkdirAll(filepath.Dir(filename), os.ModePerm); err != nil {
-		log15.Error("Failed to create directory", "err", err)
-		http.Error(w, err.Error(), http.StatusInternalServerError)
-		return
-	}
-
-	if err := codeintelutils.StitchFiles(filename, makePartFilename, false); err != nil {
->>>>>>> fc15df51
 		log15.Error("Failed to stitch multipart database", "err", err)
 		http.Error(w, err.Error(), http.StatusInternalServerError)
 		return
 	}
 
-	if err := tar.Extract(filename, stitchedReader); err != nil {
+	if err := tar.Extract(dirname, stitchedReader); err != nil {
 		log15.Error("Failed to extract database archive", "err", err)
 		http.Error(w, err.Error(), http.StatusInternalServerError)
 		return
