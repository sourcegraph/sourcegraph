--- conflicted
+++ resolved
@@ -17,7 +17,10 @@
     name = "worker",
     embed = [":worker_lib"],
     visibility = ["//visibility:public"],
-<<<<<<< HEAD
+    x_defs = {
+        "github.com/sourcegraph/sourcegraph/internal/version.version": "{STABLE_VERSION}",
+        "github.com/sourcegraph/sourcegraph/internal/version.timestamp": "{VERSION_TIMESTAMP}",
+    },
 )
 
 go_cross_binary(
@@ -44,10 +47,4 @@
     name = "image_tarball",
     image = ":image",
     repotags = ["foo:latest"]
-=======
-    x_defs = {
-        "github.com/sourcegraph/sourcegraph/internal/version.version": "{STABLE_VERSION}",
-        "github.com/sourcegraph/sourcegraph/internal/version.timestamp": "{VERSION_TIMESTAMP}",
-    },
->>>>>>> 14d932c0
 )