--- conflicted
+++ resolved
@@ -61,11 +61,8 @@
 		"zoekt-repos-updater":       zoektrepos.NewUpdater(),
 		"outbound-webhook-sender":   outboundwebhooks.NewSender(),
 		"license-check":             licensecheck.NewJob(),
-<<<<<<< HEAD
+		"cody-gateway-usage-check":  codygateway.NewUsageJob(),
 		"rate-limit-config":         ratelimit.NewRateLimitConfigJob(),
-=======
-		"cody-gateway-usage-check":  codygateway.NewUsageJob(),
->>>>>>> e6a2de54
 	}
 
 	var config Config
