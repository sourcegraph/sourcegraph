package shared

import (
	"context"
	"fmt"
	"log"
	"net/http"
	"sort"
	"strings"
	"sync"
	"time"

	"github.com/inconshreveable/log15"
	"github.com/prometheus/client_golang/prometheus"

	"github.com/sourcegraph/sourcegraph/cmd/worker/internal/codeintel"
	"github.com/sourcegraph/sourcegraph/cmd/worker/internal/migrations"
	"github.com/sourcegraph/sourcegraph/cmd/worker/internal/migrations/migrators"
	"github.com/sourcegraph/sourcegraph/cmd/worker/internal/webhooks"
	"github.com/sourcegraph/sourcegraph/cmd/worker/job"
	"github.com/sourcegraph/sourcegraph/internal/conf"
	"github.com/sourcegraph/sourcegraph/internal/database"
	"github.com/sourcegraph/sourcegraph/internal/debugserver"
	"github.com/sourcegraph/sourcegraph/internal/encryption/keyring"
	"github.com/sourcegraph/sourcegraph/internal/env"
	"github.com/sourcegraph/sourcegraph/internal/goroutine"
	"github.com/sourcegraph/sourcegraph/internal/httpserver"
	"github.com/sourcegraph/sourcegraph/internal/logging"
	"github.com/sourcegraph/sourcegraph/internal/oobmigration"
	"github.com/sourcegraph/sourcegraph/internal/profiler"
	"github.com/sourcegraph/sourcegraph/internal/sentry"
	"github.com/sourcegraph/sourcegraph/internal/trace"
	"github.com/sourcegraph/sourcegraph/internal/tracer"
)

const addr = ":3189"

// Start runs the worker. This method does not return.
func Start(additionalJobs map[string]job.Job, registerEnterpriseMigrations func(db database.DB, outOfBandMigrationRunner *oobmigration.Runner) error) {
	registerMigrations := composeRegisterMigrations(migrators.RegisterOSSMigrations, registerEnterpriseMigrations)

	builtins := map[string]job.Job{
		"webhook-log-janitor":                   webhooks.NewJanitor(),
		"out-of-band-migrations":                migrations.NewMigrator(registerMigrations),
<<<<<<< HEAD
		"codeintel-autoindexing-scheduler":      codeintel.NewAutoindexingSchedulerJob(),
=======
		"codeintel-dependencies-indexer":        codeintel.NewDependenciesIndexerJob(),
>>>>>>> f02ea60c
		"codeintel-policies-repository-matcher": codeintel.NewPoliciesRepositoryMatcherJob(),
	}

	jobs := map[string]job.Job{}
	for name, job := range builtins {
		jobs[name] = job
	}
	for name, job := range additionalJobs {
		jobs[name] = job
	}

	// Setup environment variables
	loadConfigs(jobs)

	// Set up Google Cloud Profiler when running in Cloud
	if err := profiler.Init(); err != nil {
		log.Fatalf("Failed to start profiler: %v", err)
	}

	env.Lock()
	env.HandleHelpFlag()
	conf.Init()
	logging.Init()
	tracer.Init(conf.DefaultClient())
	sentry.Init(conf.DefaultClient())
	trace.Init()
	if err := keyring.Init(context.Background()); err != nil {
		log.Fatalf("Failed to intialise keyring: %v", err)
	}

	// Start debug server
	ready := make(chan struct{})
	go debugserver.NewServerRoutine(ready).Start()

	// Validate environment variables
	mustValidateConfigs(jobs)

	// Emit metrics to help site admins detect instances that accidentally
	// omit a job from from the instance's deployment configuration.
	emitJobCountMetrics(jobs)

	// Create the background routines that the worker will monitor for its
	// lifetime. There may be a non-trivial startup time on this step as we
	// connect to external databases, wait for migrations, etc.
	allRoutines := mustCreateBackgroundRoutines(jobs)

	// Initialize health server
	server := httpserver.NewFromAddr(addr, &http.Server{
		ReadTimeout:  75 * time.Second,
		WriteTimeout: 10 * time.Minute,
		Handler:      httpserver.NewHandler(nil),
	})
	allRoutines = append(allRoutines, server)

	// We're all set up now
	// Respond positively to ready checks
	close(ready)

	goroutine.MonitorBackgroundRoutines(context.Background(), allRoutines...)
}

// loadConfigs calls Load on the configs of each of the jobs registered in this binary.
// All configs will be loaded regardless if they would later be validated - this is the
// best place we have to manipulate the environment before the call to env.Lock.
func loadConfigs(jobs map[string]job.Job) {
	// Load the worker config
	config.names = jobNames(jobs)
	config.Load()

	// Load all other registered configs
	for _, j := range jobs {
		for _, c := range j.Config() {
			c.Load()
		}
	}
}

// mustValidateConfigs calls Validate on the configs of each of the jobs that will be run
// by this instance of the worker. If any config has a validation error, a fatal log message
// will be emitted.
func mustValidateConfigs(jobs map[string]job.Job) {
	validationErrors := map[string][]error{}
	if err := config.Validate(); err != nil {
		log.Fatalf("Failed to load configuration: %s", err)
	}

	if len(validationErrors) == 0 {
		// If the worker config is valid, validate the children configs. We guard this
		// in the case of worker config errors because we don't want to spew validation
		// errors for things that should be disabled.
		for name, job := range jobs {
			if !shouldRunJob(name) {
				continue
			}

			for _, c := range job.Config() {
				if err := c.Validate(); err != nil {
					validationErrors[name] = append(validationErrors[name], err)
				}
			}
		}
	}

	if len(validationErrors) != 0 {
		var descriptions []string
		for name, errs := range validationErrors {
			for _, err := range errs {
				descriptions = append(descriptions, fmt.Sprintf("  - %s: %s ", name, err))
			}
		}
		sort.Strings(descriptions)

		log.Fatalf("Failed to load configuration:\n%s", strings.Join(descriptions, "\n"))
	}
}

// emitJobCountMetrics registers and emits an initial value for gauges referencing each of
// the jobs that will be run by this instance of the worker. Since these metrics are summed
// over all instances (and we don't change the jobs that are registered to a running worker),
// we only need to emit an initial count once.
func emitJobCountMetrics(jobs map[string]job.Job) {
	gauge := prometheus.NewGaugeVec(prometheus.GaugeOpts{
		Name: "src_worker_jobs",
		Help: "Total number of jobs running in the worker.",
	}, []string{"job_name"})

	prometheus.DefaultRegisterer.MustRegister(gauge)

	for name := range jobs {
		if !shouldRunJob(name) {
			continue
		}

		gauge.WithLabelValues(name).Set(1)
	}
}

// mustCreateBackgroundRoutines runs the Routines function of each of the given jobs concurrently.
// If an error occurs from any of them, a fatal log message will be emitted. Otherwise, the set
// of background routines from each job will be returned.
func mustCreateBackgroundRoutines(jobs map[string]job.Job) []goroutine.BackgroundRoutine {
	var (
		allRoutines  []goroutine.BackgroundRoutine
		descriptions []string
	)

	for result := range runRoutinesConcurrently(jobs) {
		if result.err == nil {
			allRoutines = append(allRoutines, result.routines...)
		} else {
			descriptions = append(descriptions, fmt.Sprintf("  - %s: %s", result.name, result.err))
		}
	}
	sort.Strings(descriptions)

	if len(descriptions) != 0 {
		log.Fatalf("Failed to initialize worker:\n%s", strings.Join(descriptions, "\n"))
	}

	return allRoutines
}

type routinesResult struct {
	name     string
	routines []goroutine.BackgroundRoutine
	err      error
}

// runRoutinesConcurrently returns a channel that will be populated with the return value of
// the Routines function from each given job. Each function is called concurrently. If an
// error occurs in one function, the context passed to all its siblings will be canceled.
func runRoutinesConcurrently(jobs map[string]job.Job) chan routinesResult {
	results := make(chan routinesResult, len(jobs))
	defer close(results)

	var wg sync.WaitGroup
	ctx, cancel := context.WithCancel(context.Background())
	defer cancel()

	for _, name := range jobNames(jobs) {
		jobLogger := log15.New("name", name)

		if !shouldRunJob(name) {
			jobLogger.Info("Skipping job")
			continue
		}

		wg.Add(1)
		jobLogger.Info("Running job")

		go func(name string) {
			defer wg.Done()

			routines, err := jobs[name].Routines(ctx)
			results <- routinesResult{name, routines, err}

			if err == nil {
				jobLogger.Info("Finished initializing job")
			} else {
				cancel()
			}
		}(name)
	}

	wg.Wait()
	return results
}

// jobNames returns an ordered slice of keys from the given map.
func jobNames(jobs map[string]job.Job) []string {
	names := make([]string, 0, len(jobs))
	for name := range jobs {
		names = append(names, name)
	}
	sort.Strings(names)

	return names
}

func composeRegisterMigrations(fns ...func(db database.DB, outOfBandMigrationRunner *oobmigration.Runner) error) func(db database.DB, outOfBandMigrationRunner *oobmigration.Runner) error {
	return func(db database.DB, outOfBandMigrationRunner *oobmigration.Runner) error {
		for _, fn := range fns {
			if fn != nil {
				if err := fn(db, outOfBandMigrationRunner); err != nil {
					return err
				}
			}
		}

		return nil
	}
}<|MERGE_RESOLUTION|>--- conflicted
+++ resolved
@@ -42,11 +42,8 @@
 	builtins := map[string]job.Job{
 		"webhook-log-janitor":                   webhooks.NewJanitor(),
 		"out-of-band-migrations":                migrations.NewMigrator(registerMigrations),
-<<<<<<< HEAD
 		"codeintel-autoindexing-scheduler":      codeintel.NewAutoindexingSchedulerJob(),
-=======
 		"codeintel-dependencies-indexer":        codeintel.NewDependenciesIndexerJob(),
->>>>>>> f02ea60c
 		"codeintel-policies-repository-matcher": codeintel.NewPoliciesRepositoryMatcherJob(),
 	}
 
