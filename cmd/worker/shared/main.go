package shared

import (
	"context"
	"fmt"
	"net/http"
	"sort"
	"strings"
	"sync"
	"time"

	"github.com/prometheus/client_golang/prometheus"

	"github.com/sourcegraph/sourcegraph/cmd/worker/internal/codeintel"
	"github.com/sourcegraph/sourcegraph/cmd/worker/internal/migrations"
	"github.com/sourcegraph/sourcegraph/cmd/worker/internal/migrations/migrators"
	"github.com/sourcegraph/sourcegraph/cmd/worker/internal/webhooks"
	"github.com/sourcegraph/sourcegraph/cmd/worker/job"
	"github.com/sourcegraph/sourcegraph/internal/conf"
	"github.com/sourcegraph/sourcegraph/internal/database"
	"github.com/sourcegraph/sourcegraph/internal/debugserver"
	"github.com/sourcegraph/sourcegraph/internal/encryption/keyring"
	"github.com/sourcegraph/sourcegraph/internal/env"
	"github.com/sourcegraph/sourcegraph/internal/goroutine"
	"github.com/sourcegraph/sourcegraph/internal/httpserver"
	"github.com/sourcegraph/sourcegraph/internal/logging"
	"github.com/sourcegraph/sourcegraph/internal/oobmigration"
	"github.com/sourcegraph/sourcegraph/internal/profiler"
	"github.com/sourcegraph/sourcegraph/internal/sentry"
	"github.com/sourcegraph/sourcegraph/internal/trace"
	"github.com/sourcegraph/sourcegraph/internal/tracer"
	"github.com/sourcegraph/sourcegraph/lib/errors"
	"github.com/sourcegraph/sourcegraph/lib/log"
)

const addr = ":3189"

// Start runs the worker.
func Start(logger log.Logger, additionalJobs map[string]job.Job, registerEnterpriseMigrations func(db database.DB, outOfBandMigrationRunner *oobmigration.Runner) error) error {
	registerMigrations := composeRegisterMigrations(migrators.RegisterOSSMigrations, registerEnterpriseMigrations)

	builtins := map[string]job.Job{
		"webhook-log-janitor":                   webhooks.NewJanitor(),
		"out-of-band-migrations":                migrations.NewMigrator(registerMigrations),
		"codeintel-upload-janitor":              codeintel.NewUploadJanitorJob(),
		"codeintel-upload-expirer":              codeintel.NewUploadExpirerJob(),
		"codeintel-commitgraph-updater":         codeintel.NewCommitGraphUpdaterJob(),
		"codeintel-documents-indexer":           codeintel.NewDocumentsIndexerJob(),
		"codeintel-autoindexing-scheduler":      codeintel.NewAutoindexingSchedulerJob(),
		"codeintel-dependencies-indexer":        codeintel.NewDependenciesIndexerJob(),
		"codeintel-policies-repository-matcher": codeintel.NewPoliciesRepositoryMatcherJob(),
	}

	jobs := map[string]job.Job{}
	for name, job := range builtins {
		jobs[name] = job
	}
	for name, job := range additionalJobs {
		jobs[name] = job
	}

	// Setup environment variables
	loadConfigs(jobs)

<<<<<<< HEAD
	// Set up Google Cloud Profiler when running in Cloud
	if err := profiler.Init(); err != nil {
		return errors.Wrap(err, "Failed to start profiler")
	}

=======
>>>>>>> 2753f32e
	env.Lock()
	env.HandleHelpFlag()
	conf.Init()
	logging.Init()
	tracer.Init(conf.DefaultClient())
	sentry.Init(conf.DefaultClient())
	trace.Init()
	profiler.Init()

	if err := keyring.Init(context.Background()); err != nil {
		return errors.Wrap(err, "Failed to intialise keyring")
	}

	// Start debug server
	ready := make(chan struct{})
	go debugserver.NewServerRoutine(ready).Start()

	// Validate environment variables
	if err := validateConfigs(jobs); err != nil {
		return err
	}

	// Emit metrics to help site admins detect instances that accidentally
	// omit a job from from the instance's deployment configuration.
	emitJobCountMetrics(jobs)

	// Create the background routines that the worker will monitor for its
	// lifetime. There may be a non-trivial startup time on this step as we
	// connect to external databases, wait for migrations, etc.
	allRoutines, err := createBackgroundRoutines(logger, jobs)
	if err != nil {
		return err
	}

	// Initialize health server
	server := httpserver.NewFromAddr(addr, &http.Server{
		ReadTimeout:  75 * time.Second,
		WriteTimeout: 10 * time.Minute,
		Handler:      httpserver.NewHandler(nil),
	})
	allRoutines = append(allRoutines, server)

	// We're all set up now
	// Respond positively to ready checks
	close(ready)

	goroutine.MonitorBackgroundRoutines(context.Background(), allRoutines...)

	return nil
}

// loadConfigs calls Load on the configs of each of the jobs registered in this binary.
// All configs will be loaded regardless if they would later be validated - this is the
// best place we have to manipulate the environment before the call to env.Lock.
func loadConfigs(jobs map[string]job.Job) {
	// Load the worker config
	config.names = jobNames(jobs)
	config.Load()

	// Load all other registered configs
	for _, j := range jobs {
		for _, c := range j.Config() {
			c.Load()
		}
	}
}

// validateConfigs calls Validate on the configs of each of the jobs that will be run
// by this instance of the worker. If any config has a validation error, an error is
// returned.
func validateConfigs(jobs map[string]job.Job) error {
	validationErrors := map[string][]error{}
	if err := config.Validate(); err != nil {
		return errors.Wrap(err, "Failed to load configuration")
	}

	if len(validationErrors) == 0 {
		// If the worker config is valid, validate the children configs. We guard this
		// in the case of worker config errors because we don't want to spew validation
		// errors for things that should be disabled.
		for name, job := range jobs {
			if !shouldRunJob(name) {
				continue
			}

			for _, c := range job.Config() {
				if err := c.Validate(); err != nil {
					validationErrors[name] = append(validationErrors[name], err)
				}
			}
		}
	}

	if len(validationErrors) != 0 {
		var descriptions []string
		for name, errs := range validationErrors {
			for _, err := range errs {
				descriptions = append(descriptions, fmt.Sprintf("  - %s: %s ", name, err))
			}
		}
		sort.Strings(descriptions)

		return errors.Newf("Failed to load configuration:\n%s", strings.Join(descriptions, "\n"))
	}

	return nil
}

// emitJobCountMetrics registers and emits an initial value for gauges referencing each of
// the jobs that will be run by this instance of the worker. Since these metrics are summed
// over all instances (and we don't change the jobs that are registered to a running worker),
// we only need to emit an initial count once.
func emitJobCountMetrics(jobs map[string]job.Job) {
	gauge := prometheus.NewGaugeVec(prometheus.GaugeOpts{
		Name: "src_worker_jobs",
		Help: "Total number of jobs running in the worker.",
	}, []string{"job_name"})

	prometheus.DefaultRegisterer.MustRegister(gauge)

	for name := range jobs {
		if !shouldRunJob(name) {
			continue
		}

		gauge.WithLabelValues(name).Set(1)
	}
}

// createBackgroundRoutines runs the Routines function of each of the given jobs concurrently.
// If an error occurs from any of them, a fatal log message will be emitted. Otherwise, the set
// of background routines from each job will be returned.
func createBackgroundRoutines(logger log.Logger, jobs map[string]job.Job) ([]goroutine.BackgroundRoutine, error) {
	var (
		allRoutines  []goroutine.BackgroundRoutine
		descriptions []string
	)

	for result := range runRoutinesConcurrently(logger, jobs) {
		if result.err == nil {
			allRoutines = append(allRoutines, result.routines...)
		} else {
			descriptions = append(descriptions, fmt.Sprintf("  - %s: %s", result.name, result.err))
		}
	}
	sort.Strings(descriptions)

	if len(descriptions) != 0 {
		return nil, errors.Newf("Failed to initialize worker:\n%s", strings.Join(descriptions, "\n"))
	}

	return allRoutines, nil
}

type routinesResult struct {
	name     string
	routines []goroutine.BackgroundRoutine
	err      error
}

// runRoutinesConcurrently returns a channel that will be populated with the return value of
// the Routines function from each given job. Each function is called concurrently. If an
// error occurs in one function, the context passed to all its siblings will be canceled.
func runRoutinesConcurrently(logger log.Logger, jobs map[string]job.Job) chan routinesResult {
	results := make(chan routinesResult, len(jobs))
	defer close(results)

	var wg sync.WaitGroup
	ctx, cancel := context.WithCancel(context.Background())
	defer cancel()

	for _, name := range jobNames(jobs) {
		jobLogger := logger.Scoped(name, jobs[name].Description())

		if !shouldRunJob(name) {
			jobLogger.Info("Skipping job")
			continue
		}

		wg.Add(1)
		jobLogger.Info("Running job")

		go func(name string) {
			defer wg.Done()

			routines, err := jobs[name].Routines(ctx, jobLogger)
			results <- routinesResult{name, routines, err}

			if err == nil {
				jobLogger.Info("Finished initializing job")
			} else {
				cancel()
			}
		}(name)
	}

	wg.Wait()
	return results
}

// jobNames returns an ordered slice of keys from the given map.
func jobNames(jobs map[string]job.Job) []string {
	names := make([]string, 0, len(jobs))
	for name := range jobs {
		names = append(names, name)
	}
	sort.Strings(names)

	return names
}

func composeRegisterMigrations(fns ...func(db database.DB, outOfBandMigrationRunner *oobmigration.Runner) error) func(db database.DB, outOfBandMigrationRunner *oobmigration.Runner) error {
	return func(db database.DB, outOfBandMigrationRunner *oobmigration.Runner) error {
		for _, fn := range fns {
			if fn != nil {
				if err := fn(db, outOfBandMigrationRunner); err != nil {
					return err
				}
			}
		}

		return nil
	}
}<|MERGE_RESOLUTION|>--- conflicted
+++ resolved
@@ -62,14 +62,6 @@
 	// Setup environment variables
 	loadConfigs(jobs)
 
-<<<<<<< HEAD
-	// Set up Google Cloud Profiler when running in Cloud
-	if err := profiler.Init(); err != nil {
-		return errors.Wrap(err, "Failed to start profiler")
-	}
-
-=======
->>>>>>> 2753f32e
 	env.Lock()
 	env.HandleHelpFlag()
 	conf.Init()
