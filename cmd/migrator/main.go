--- conflicted
+++ resolved
@@ -56,10 +56,7 @@
 			cliutil.UpTo(appName, runnerFactory, out),
 			cliutil.DownTo(appName, runnerFactory, out),
 			cliutil.Validate(appName, runnerFactory, out),
-<<<<<<< HEAD
 			cliutil.AddLog(appName, runnerFactory, out),
-=======
->>>>>>> e4545b73
 		},
 	}
 
@@ -88,10 +85,7 @@
 			return connections.NewStoreShim(store.NewWithDB(db, migrationsTable, operations))
 		}
 
-<<<<<<< HEAD
 		return cliutil.NewShim(connections.RunnerFromDSNs(dsns, appName, storeFactory)), nil
-=======
-		return connections.RunnerFromDSNs(dsns, appName, storeFactory), nil
->>>>>>> e4545b73
 	}
+
 }