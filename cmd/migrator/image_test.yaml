schemaVersion: "2.0.0"

commandTests:
  - name: "binary is runnable"
    command: "/migrator"
    envVars:
      - key: "SANITY_CHECK"
        value: "true"

  - name: "not running as root"
    command: "/usr/bin/id"
    args:
      - -u
    excludedOutput: ["^0"]
    exitCode: 0

<<<<<<< HEAD
# TODO: Need to add /schema-descriptions to container
# fileExistenceTests:
# - name: '/schema-descriptions test'
#   path: '/schema-descriptions/v3.20.0-internal_database_schema.json'
#   shouldExist: true
#   uid: 0
#   gid: 0
=======
fileExistenceTests:
  # Following files are fetched through GCS
- name: '/schema-descriptions 3.20.0 schema'
  path: '/schema-descriptions/v3.20.0-internal_database_schema.json'
  shouldExist: true
  uid: 0
  gid: 0
- name: '/schema-descriptions 3.20.0 schema.codeintel does not exists'
  path: '/schema-descriptions/v3.20.0-internal_database_schema.codeintel.json'
  shouldExist: false
  uid: 0
  gid: 0

- name: '/schema-descriptions 3.21.0 schema'
  path: '/schema-descriptions/v3.21.0-internal_database_schema.json'
  shouldExist: true
  uid: 0
  gid: 0
- name: '/schema-descriptions 3.21.0 schema.codeintel'
  path: '/schema-descriptions/v3.21.0-internal_database_schema.codeintel.json'
  shouldExist: true
  uid: 0
  gid: 0
- name: '/schema-descriptions 3.21.0 schema.codeinsights does not exists'
  # We don't have codeinsights for that version, there should not be a file
  path: '/schema-descriptions/v3.21.0-internal_database_schema.codeinsights.json'
  shouldExist: false
  uid: 0
  gid: 0

  # Following files are fetched through GitHub raw HTTP requests
- name: '/schema-descriptions 5.0.1 schema'
  path: '/schema-descriptions/v5.0.1-internal_database_schema.json'
  shouldExist: true
  uid: 0
  gid: 0
- name: '/schema-descriptions 5.0.1 schema.codeintel'
  path: '/schema-descriptions/v5.0.1-internal_database_schema.codeintel.json'
  shouldExist: true
  uid: 0
  gid: 0
- name: '/schema-descriptions 5.0.1 schema.codeinsights'
  path: '/schema-descriptions/v5.0.1-internal_database_schema.codeinsights.json'
  shouldExist: true
  uid: 0
  gid: 0
>>>>>>> 974adab8
<|MERGE_RESOLUTION|>--- conflicted
+++ resolved
@@ -14,15 +14,6 @@
     excludedOutput: ["^0"]
     exitCode: 0
 
-<<<<<<< HEAD
-# TODO: Need to add /schema-descriptions to container
-# fileExistenceTests:
-# - name: '/schema-descriptions test'
-#   path: '/schema-descriptions/v3.20.0-internal_database_schema.json'
-#   shouldExist: true
-#   uid: 0
-#   gid: 0
-=======
 fileExistenceTests:
   # Following files are fetched through GCS
 - name: '/schema-descriptions 3.20.0 schema'
@@ -68,5 +59,4 @@
   path: '/schema-descriptions/v5.0.1-internal_database_schema.codeinsights.json'
   shouldExist: true
   uid: 0
-  gid: 0
->>>>>>> 974adab8
+  gid: 0