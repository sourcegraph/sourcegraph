--- conflicted
+++ resolved
@@ -5,10 +5,6 @@
 	"flag"
 	"fmt"
 	"os"
-<<<<<<< HEAD
-	"strconv"
-=======
->>>>>>> 204d0210
 	"strings"
 	"testing"
 
@@ -179,179 +175,4 @@
 	if err == nil || !strings.Contains(err.Error(), "db failure") {
 		t.Errorf("unexpected error to Done. want=%q have=%q", "db failure", err)
 	}
-<<<<<<< HEAD
-}
-
-func TestProcess(t *testing.T) {
-	upload := db.Upload{
-		ID:           42,
-		Root:         "root/",
-		Commit:       makeCommit(1),
-		RepositoryID: 50,
-		Indexer:      "lsif-go",
-	}
-
-	mockDB := dbmocks.NewMockDB()
-	bundleManagerClient := bundlemocks.NewMockBundleManagerClient()
-	gitserverClient := gitservermocks.NewMockClient()
-
-	// Give correlation package a valid input dump
-	bundleManagerClient.GetUploadFunc.SetDefaultHook(copyTestDump)
-
-	// Whitelist all files in dump
-	gitserverClient.DirectoryChildrenFunc.SetDefaultReturn(map[string][]string{
-		"": {"foo.go", "bar.go"},
-	}, nil)
-
-	// Set a different tip commit
-	gitserverClient.HeadFunc.SetDefaultReturn(makeCommit(30), nil)
-
-	// Return some ancestors for each commit args
-	gitserverClient.CommitsNearFunc.SetDefaultHook(func(ctx context.Context, db db.DB, repositoryID int, commit string) (map[string][]string, error) {
-		offset, err := strconv.ParseInt(commit, 10, 64)
-		if err != nil {
-			return nil, err
-		}
-
-		commits := map[string][]string{}
-		for i := 0; i < 10; i++ {
-			commits[makeCommit(int(offset)+i)] = []string{makeCommit(int(offset) + i + 1)}
-		}
-
-		return commits, nil
-	})
-
-	processor := &processor{
-		bundleManagerClient: bundleManagerClient,
-		gitserverClient:     gitserverClient,
-	}
-
-	err := processor.Process(context.Background(), mockDB, upload)
-	if err != nil {
-		t.Fatalf("unexpected error processing upload: %s", err)
-	}
-
-	expectedPackages := []types.Package{
-		{DumpID: 42,
-			Scheme:  "scheme B",
-			Name:    "pkg B",
-			Version: "v1.2.3",
-		},
-	}
-	if len(mockDB.UpdatePackagesFunc.History()) != 1 {
-		t.Errorf("unexpected number of UpdatePackages calls. want=%d have=%d", 1, len(mockDB.UpdatePackagesFunc.History()))
-	} else if diff := cmp.Diff(expectedPackages, mockDB.UpdatePackagesFunc.History()[0].Arg1); diff != "" {
-		t.Errorf("unexpected UpdatePackagesFuncargs (-want +got):\n%s", diff)
-	}
-
-	filter, err := bloomfilter.CreateFilter([]string{"ident A"})
-	if err != nil {
-		t.Fatalf("unexpected error creating filter: %s", err)
-	}
-	expectedPackageReferences := []types.PackageReference{
-		{DumpID: 42,
-			Scheme:  "scheme A",
-			Name:    "pkg A",
-			Version: "v0.1.0",
-			Filter:  filter,
-		},
-	}
-	if len(mockDB.UpdatePackageReferencesFunc.History()) != 1 {
-		t.Errorf("unexpected number of UpdatePackageReferences calls. want=%d have=%d", 1, len(mockDB.UpdatePackageReferencesFunc.History()))
-	} else if diff := cmp.Diff(expectedPackageReferences, mockDB.UpdatePackageReferencesFunc.History()[0].Arg1); diff != "" {
-		t.Errorf("unexpected UpdatePackageReferencesFunc args (-want +got):\n%s", diff)
-	}
-
-	if len(mockDB.DeleteOverlappingDumpsFunc.History()) != 1 {
-		t.Errorf("unexpected number of DeleteOverlappingDumps calls. want=%d have=%d", 1, len(mockDB.DeleteOverlappingDumpsFunc.History()))
-	} else if mockDB.DeleteOverlappingDumpsFunc.History()[0].Arg1 != 50 {
-		t.Errorf("unexpected value for repository id. want=%d have=%d", 50, mockDB.DeleteOverlappingDumpsFunc.History()[0].Arg1)
-	} else if mockDB.DeleteOverlappingDumpsFunc.History()[0].Arg2 != makeCommit(1) {
-		t.Errorf("unexpected value for commit. want=%s have=%s", makeCommit(1), mockDB.DeleteOverlappingDumpsFunc.History()[0].Arg2)
-	} else if mockDB.DeleteOverlappingDumpsFunc.History()[0].Arg3 != "root/" {
-		t.Errorf("unexpected value for root. want=%s have=%s", "root/", mockDB.DeleteOverlappingDumpsFunc.History()[0].Arg3)
-	} else if mockDB.DeleteOverlappingDumpsFunc.History()[0].Arg4 != "lsif-go" {
-		t.Errorf("unexpected value for indexer. want=%s have=%s", "lsif-go", mockDB.DeleteOverlappingDumpsFunc.History()[0].Arg4)
-	}
-
-	offsets := []int{1, 30}
-	expectedCommits := map[string][]string{}
-	for i := 0; i < 10; i++ {
-		for _, offset := range offsets {
-			expectedCommits[makeCommit(offset+i)] = []string{makeCommit(offset + i + 1)}
-		}
-	}
-	if len(mockDB.UpdateCommitsFunc.History()) != 1 {
-		t.Errorf("unexpected number of update UpdateCommits calls. want=%d have=%d", 1, len(mockDB.UpdateCommitsFunc.History()))
-	} else if diff := cmp.Diff(expectedCommits, mockDB.UpdateCommitsFunc.History()[0].Arg2); diff != "" {
-		t.Errorf("unexpected update UpdateCommitsFunc args (-want +got):\n%s", diff)
-	}
-
-	if len(mockDB.UpdateDumpsVisibleFromTipFunc.History()) != 1 {
-		t.Errorf("unexpected number of UpdateDumpsVisibleFromTip calls. want=%d have=%d", 1, len(mockDB.UpdateDumpsVisibleFromTipFunc.History()))
-	} else if mockDB.UpdateDumpsVisibleFromTipFunc.History()[0].Arg1 != 50 {
-		t.Errorf("unexpected value for repository id. want=%d have=%d", 50, mockDB.UpdateDumpsVisibleFromTipFunc.History()[0].Arg1)
-	} else if mockDB.UpdateDumpsVisibleFromTipFunc.History()[0].Arg2 != makeCommit(30) {
-		t.Errorf("unexpected value for tip commit. want=%s have=%s", makeCommit(30), mockDB.UpdateDumpsVisibleFromTipFunc.History()[0].Arg2)
-	}
-
-	if len(bundleManagerClient.SendDBFunc.History()) != 1 {
-		t.Errorf("unexpected number of SendDB calls. want=%d have=%d", 1, len(bundleManagerClient.SendDBFunc.History()))
-	} else if bundleManagerClient.SendDBFunc.History()[0].Arg1 != 42 {
-		t.Errorf("unexpected SendDBFunc args. want=%d have=%d", 42, bundleManagerClient.SendDBFunc.History()[0].Arg1)
-	}
-}
-
-func TestProcessError(t *testing.T) {
-	upload := db.Upload{
-		ID:           42,
-		Root:         "root/",
-		Commit:       makeCommit(1),
-		RepositoryID: 50,
-		Indexer:      "lsif-go",
-	}
-
-	mockDB := dbmocks.NewMockDB()
-	bundleManagerClient := bundlemocks.NewMockBundleManagerClient()
-	gitserverClient := gitservermocks.NewMockClient()
-
-	// Give correlation package a valid input dump
-	bundleManagerClient.GetUploadFunc.SetDefaultHook(copyTestDump)
-
-	// Set a different tip commit
-	gitserverClient.HeadFunc.SetDefaultReturn("", fmt.Errorf("uh-oh!"))
-
-	processor := &processor{
-		bundleManagerClient: bundleManagerClient,
-		gitserverClient:     gitserverClient,
-	}
-
-	err := processor.Process(context.Background(), mockDB, upload)
-	if err == nil {
-		t.Fatalf("unexpected nil error processing upload")
-	} else if !strings.Contains(err.Error(), "uh-oh!") {
-		t.Fatalf("unexpected error: %s", err)
-	}
-
-	if len(mockDB.RollbackToSavepointFunc.History()) != 1 {
-		t.Errorf("unexpected number of RollbackToLastSavepoint calls. want=%d have=%d", 1, len(mockDB.RollbackToSavepointFunc.History()))
-	}
-
-	if len(bundleManagerClient.DeleteUploadFunc.History()) != 1 {
-		t.Errorf("unexpected number of DeleteUpload calls. want=%d have=%d", 1, len(mockDB.RollbackToSavepointFunc.History()))
-	}
-
-}
-
-//
-//
-
-func makeCommit(i int) string {
-	return fmt.Sprintf("%040d", i)
-}
-
-func copyTestDump(ctx context.Context, uploadID int) (io.ReadCloser, error) {
-	return os.Open("../../testdata/dump1.lsif")
-=======
->>>>>>> 204d0210
 }