package search

import (
	"archive/tar"
	"archive/zip"
	"bufio"
	"bytes"
	"context"
	"io"
	"os/exec"
	"path/filepath"
	"sort"
	"strings"
	"time"
	"unicode/utf8"

	"github.com/RoaringBitmap/roaring"
	"github.com/prometheus/client_golang/prometheus"
	"github.com/prometheus/client_golang/prometheus/promauto"
	"github.com/sourcegraph/conc/pool"
	"github.com/sourcegraph/log"
	"github.com/sourcegraph/zoekt"
	zoektquery "github.com/sourcegraph/zoekt/query"
	"go.opentelemetry.io/otel/attribute"

	"github.com/sourcegraph/sourcegraph/cmd/searcher/protocol"
	"github.com/sourcegraph/sourcegraph/internal/api"
	"github.com/sourcegraph/sourcegraph/internal/comby"
	"github.com/sourcegraph/sourcegraph/internal/lazyregexp"
	"github.com/sourcegraph/sourcegraph/internal/search"
	"github.com/sourcegraph/sourcegraph/internal/trace"
	"github.com/sourcegraph/sourcegraph/lib/errors"
)

func toFileMatch(zipReader *zip.Reader, combyMatch *comby.FileMatch, contextLines int32) (protocol.FileMatch, error) {
	file, err := zipReader.Open(combyMatch.URI)
	if err != nil {
		return protocol.FileMatch{}, err
	}
	defer file.Close()

	fileBuf, err := io.ReadAll(file)
	if err != nil {
		return protocol.FileMatch{}, err
	}

	// Convert comby matches to ranges
	ranges := make([]protocol.Range, 0, len(combyMatch.Matches))
	for _, r := range combyMatch.Matches {
		// trust, but verify
		if r.Range.Start.Offset > len(fileBuf) || r.Range.End.Offset > len(fileBuf) {
			return protocol.FileMatch{}, errors.New("comby match range does not fit in file")
		}

		ranges = append(ranges, protocol.Range{
			Start: protocol.Location{
				Offset: int32(r.Range.Start.Offset),
				// Comby returns 1-based line numbers and columns
				Line:   int32(r.Range.Start.Line) - 1,
				Column: int32(r.Range.Start.Column) - 1,
			},
			End: protocol.Location{
				Offset: int32(r.Range.End.Offset),
				Line:   int32(r.Range.End.Line) - 1,
				Column: int32(r.Range.End.Column) - 1,
			},
		})
	}

	chunks := chunkRanges(ranges, contextLines*2)
	chunkMatches := chunksToMatches(fileBuf, chunks, contextLines)
	return protocol.FileMatch{
		Path:         combyMatch.URI,
		ChunkMatches: chunkMatches,
		LimitHit:     false,
	}, nil
}

func combyChunkMatchesToFileMatch(combyMatch *comby.FileMatchWithChunks) protocol.FileMatch {
	chunkMatches := make([]protocol.ChunkMatch, 0, len(combyMatch.ChunkMatches))
	for _, cm := range combyMatch.ChunkMatches {
		ranges := make([]protocol.Range, 0, len(cm.Ranges))
		for _, r := range cm.Ranges {
			ranges = append(ranges, protocol.Range{
				Start: protocol.Location{
					Offset: int32(r.Start.Offset),
					// comby returns 1-based line numbers and columns
					Line:   int32(r.Start.Line) - 1,
					Column: int32(r.Start.Column) - 1,
				},
				End: protocol.Location{
					Offset: int32(r.End.Offset),
					Line:   int32(r.End.Line) - 1,
					Column: int32(r.End.Column) - 1,
				},
			})
		}

		chunkMatches = append(chunkMatches, protocol.ChunkMatch{
			Content: strings.ToValidUTF8(cm.Content, "�"),
			ContentStart: protocol.Location{
				Offset: int32(cm.Start.Offset),
				Line:   int32(cm.Start.Line) - 1,
				Column: int32(cm.Start.Column) - 1,
			},
			Ranges: ranges,
		})
	}
	return protocol.FileMatch{
		Path:         combyMatch.URI,
		ChunkMatches: chunkMatches,
		LimitHit:     false,
	}
}

// rangeChunk represents a set of adjacent ranges
type rangeChunk struct {
	// cover is the smallest range that completely contains every range in
	// `ranges`. More precisely, cover.Start is the minimum range.Start in all
	// `ranges` and cover.End is the maximum range.End in all `ranges`.
	cover  protocol.Range
	ranges []protocol.Range
}

// chunkRanges groups a set of ranges into chunks of adjacent ranges.
//
// `interChunkLines` is the minimum number of lines allowed between chunks. If
// two chunks would have fewer than `interChunkLines` lines between them, they
// are instead merged into a single chunk. For example, calling `chunkRanges`
// with `interChunkLines == 0` means ranges on two adjacent lines would be
// returned as two separate chunks.
//
// This function guarantees that the chunks returned are ordered by line number,
// have no overlapping lines, and the line ranges covered are spaced apart by
// a minimum of `interChunkLines`. More precisely, for any return value `rangeChunks`:
// rangeChunks[i].cover.End.Line + interChunkLines < rangeChunks[i+1].cover.Start.Line
func chunkRanges(ranges []protocol.Range, interChunkLines int32) []rangeChunk {
	// Sort by range start
	sort.Slice(ranges, func(i, j int) bool {
		return ranges[i].Start.Offset < ranges[j].Start.Offset
	})

	// guestimate size to minimize allocations. This assumes ~2 matches per
	// chunk. Additionally, since allocations are doubled on realloc, this
	// should only realloc once for small ranges.
	chunks := make([]rangeChunk, 0, len(ranges)/2)
	for i, rr := range ranges {
		if i == 0 {
			// First iteration, there are no chunks, so create a new one
			chunks = append(chunks, rangeChunk{
				cover:  rr,
				ranges: ranges[:1],
			})
			continue
		}

		lastChunk := &chunks[len(chunks)-1] // pointer for mutability
		if lastChunk.cover.End.Line+interChunkLines >= rr.Start.Line {
			// The current range overlaps with the current chunk, so merge them
			lastChunk.ranges = ranges[i-len(lastChunk.ranges) : i+1]

			// Expand the chunk coverRange if needed
			if rr.End.Offset > lastChunk.cover.End.Offset {
				lastChunk.cover.End = rr.End
			}
		} else {
			// No overlap, so create a new chunk
			chunks = append(chunks, rangeChunk{
				cover:  rr,
				ranges: ranges[i : i+1],
			})
		}
	}
	return chunks
}

func chunksToMatches(buf []byte, chunks []rangeChunk, contextLines int32) []protocol.ChunkMatch {
	chunkMatches := make([]protocol.ChunkMatch, 0, len(chunks))
	for _, chunk := range chunks {
		extendedRange := extendRangeToLines(chunk.cover, buf)
		rangeWithContext := addContextLines(extendedRange, buf, contextLines)
		chunkMatches = append(chunkMatches, protocol.ChunkMatch{
			// NOTE: we must copy the content here because the reference
			// must not outlive the backing mmap, which may be cleaned
			// up before the match is serialized for the network.
			Content:      string(bytes.ToValidUTF8(buf[rangeWithContext.Start.Offset:rangeWithContext.End.Offset], []byte("�"))),
			ContentStart: rangeWithContext.Start,
			Ranges:       chunk.ranges,
		})
	}
	return chunkMatches
}

// extendRangeWithContext adds contextLines worth of context to the range.
func extendRangeToLines(inputRange protocol.Range, buf []byte) protocol.Range {
	firstLineStart := lineStart(buf, inputRange.Start.Offset)
	lastLineStart := lineStart(buf, inputRange.End.Offset)
	lastLineEnd := lineEnd(buf, inputRange.End.Offset)

	return protocol.Range{
		Start: protocol.Location{
			Offset: firstLineStart,
			Line:   inputRange.Start.Line,
			Column: 0,
		},
		End: protocol.Location{
			Offset: lastLineEnd,
			Line:   inputRange.End.Line,
			Column: int32(utf8.RuneCount(buf[lastLineStart:lastLineEnd])),
		},
	}
}

func addContextLines(inputRange protocol.Range, buf []byte, contextLines int32) protocol.Range {
	if contextLines == 0 {
		return inputRange
	}
	firstLineStart := inputRange.Start.Offset
	lastLineEnd := inputRange.End.Offset

	precedingLinesAdded := 0
	succeedingLinesAdded := 0

	for i := int32(0); i < contextLines; i++ {
		if firstLineStart > 0 {
			firstLineStart = lineStart(buf, firstLineStart-1)
			precedingLinesAdded += 1
		}

		rest := buf[lastLineEnd:]
		if bytes.HasPrefix(rest, []byte("\n")) && len(rest) > 1 {
			lastLineEnd = lineEnd(buf, lastLineEnd+1)
			succeedingLinesAdded += 1
		} else if bytes.HasPrefix(rest, []byte("\r\n")) && len(rest) > 2 {
			lastLineEnd = lineEnd(buf, lastLineEnd+2)
			succeedingLinesAdded += 1
		}
	}

	lastLineStart := lineStart(buf, lastLineEnd)

	return protocol.Range{
		Start: protocol.Location{
			Offset: firstLineStart,
			Line:   inputRange.Start.Line - int32(precedingLinesAdded),
			Column: 0,
		},
		End: protocol.Location{
			Offset: lastLineEnd,
			Line:   inputRange.End.Line + int32(succeedingLinesAdded),
			Column: int32(utf8.RuneCount(buf[lastLineStart:lastLineEnd])),
		},
	}

}

func lineStart(buf []byte, offset int32) int32 {
	start := int32(0)
	if loc := bytes.LastIndexByte(buf[:offset], '\n'); loc >= 0 {
		start = int32(loc) + 1
	}
	return start
}

func lineEnd(buf []byte, offset int32) int32 {
	end := int32(len(buf))
	if loc := bytes.IndexByte(buf[offset:], '\n'); loc >= 0 {
		end = int32(loc) + offset
		if bytes.HasSuffix(buf[:end], []byte("\r")) {
			end -= 1
		}
	}
	return end
}

var isValidMatcher = lazyregexp.New(`\.(s|sh|bib|c|cs|css|dart|clj|elm|erl|ex|f|fsx|go|html|hs|java|js|json|jl|kt|tex|lisp|nim|md|ml|org|pas|php|py|re|rb|rs|rst|scala|sql|swift|tex|txt|ts)$`)

func extensionToMatcher(extension string) string {
	if isValidMatcher.MatchString(extension) {
		return extension
	}
	return ".generic"
}

// lookupMatcher looks up a key for specifying -matcher in comby. Comby accepts
// a representative file extension to set a language, so this lookup does not
// need to consider all possible file extensions for a language. There is a generic
// fallback language, so this lookup does not need to be exhaustive either.
func lookupMatcher(language string) string {
	switch strings.ToLower(language) {
	case "assembly", "asm":
		return ".s"
	case "bash":
		return ".sh"
	case "c":
		return ".c"
	case "c#, csharp":
		return ".cs"
	case "css":
		return ".css"
	case "dart":
		return ".dart"
	case "clojure":
		return ".clj"
	case "elm":
		return ".elm"
	case "erlang":
		return ".erl"
	case "elixir":
		return ".ex"
	case "fortran":
		return ".f"
	case "f#", "fsharp":
		return ".fsx"
	case "go":
		return ".go"
	case "html":
		return ".html"
	case "haskell":
		return ".hs"
	case "java":
		return ".java"
	case "javascript":
		return ".js"
	case "json":
		return ".json"
	case "julia":
		return ".jl"
	case "kotlin":
		return ".kt"
	case "laTeX":
		return ".tex"
	case "lisp":
		return ".lisp"
	case "nim":
		return ".nim"
	case "ocaml":
		return ".ml"
	case "pascal":
		return ".pas"
	case "php":
		return ".php"
	case "python":
		return ".py"
	case "reason":
		return ".re"
	case "ruby":
		return ".rb"
	case "rust":
		return ".rs"
	case "scala":
		return ".scala"
	case "sql":
		return ".sql"
	case "swift":
		return ".swift"
	case "text":
		return ".txt"
	case "typescript", "ts":
		return ".ts"
	case "xml":
		return ".xml"
	}
	return ".generic"
}

func structuralSearchWithZoekt(ctx context.Context, logger log.Logger, indexed zoekt.Streamer, p *protocol.Request, sender matchSender) (err error) {
	patternInfo := &search.TextPatternInfo{
		Pattern:                      p.Pattern,
		IsNegated:                    p.IsNegated,
		IsRegExp:                     p.IsRegExp,
		IsStructuralPat:              p.IsStructuralPat,
		CombyRule:                    p.CombyRule,
		IsWordMatch:                  p.IsWordMatch,
		IsCaseSensitive:              p.IsCaseSensitive,
		FileMatchLimit:               int32(p.Limit),
		IncludePatterns:              p.IncludePatterns,
		ExcludePattern:               p.ExcludePattern,
		PathPatternsAreCaseSensitive: p.PathPatternsAreCaseSensitive,
		PatternMatchesContent:        p.PatternMatchesContent,
		PatternMatchesPath:           p.PatternMatchesPath,
		Languages:                    p.Languages,
	}

	if p.Branch == "" {
		p.Branch = "HEAD"
	}
	branchRepos := []zoektquery.BranchRepos{{Branch: p.Branch, Repos: roaring.BitmapOf(uint32(p.RepoID))}}
	err = zoektSearch(ctx, logger, indexed, patternInfo, branchRepos, p.NumContextLines, time.Since, p.Repo, sender)
	if err != nil {
		return err
	}

	return nil
}

// filteredStructuralSearch filters the list of files with a regex search before passing the zip to comby
func filteredStructuralSearch(
	ctx context.Context,
	logger log.Logger,
	zipPath string,
	zf *zipFile,
	p *protocol.PatternInfo,
	repo api.RepoName,
	sender matchSender,
	contextLines int32,
) error {
	// Make a copy of the pattern info to modify it to work for a regex search
	rp := *p
	rp.Pattern = comby.StructuralPatToRegexpQuery(p.Pattern, false)
	rp.IsStructuralPat = false
	rp.IsRegExp = true
	m, err := compilePattern(&rp)
	if err != nil {
		return err
	}

<<<<<<< HEAD
	pm, err := compilePathPatterns(&rp)
	if err != nil {
		return err
	}

	fileMatches, _, err := regexSearchBatch(ctx, m, pm, zf, p.Limit, true, false, false)
=======
	fileMatches, _, err := regexSearchBatch(ctx, rg, zf, p.Limit, true, false, false, contextLines)
>>>>>>> 6f9e6479
	if err != nil {
		return err
	}
	if len(fileMatches) == 0 {
		return nil
	}

	matchedPaths := make([]string, 0, len(fileMatches))
	for _, fm := range fileMatches {
		matchedPaths = append(matchedPaths, fm.Path)
	}

	var extensionHint string
	if len(matchedPaths) > 0 {
		extensionHint = filepath.Ext(matchedPaths[0])
	}

	return structuralSearch(ctx, logger, comby.ZipPath(zipPath), subset(matchedPaths), extensionHint, p.Pattern, p.CombyRule, p.Languages, repo, contextLines, sender)
}

// toMatcher returns the matcher that parameterizes structural search. It
// derives either from an explicit language, or an inferred extension hint.
func toMatcher(languages []string, extensionHint string) string {
	if len(languages) > 0 {
		// Pick the first language, there is no support for applying
		// multiple language matchers in a single search query.
		matcher := lookupMatcher(languages[0])
		metricRequestTotalStructuralSearch.WithLabelValues(matcher).Inc()
		return matcher
	}

	if extensionHint != "" {
		extension := extensionToMatcher(extensionHint)
		metricRequestTotalStructuralSearch.WithLabelValues("inferred:" + extension).Inc()
		return extension
	}
	metricRequestTotalStructuralSearch.WithLabelValues("inferred:.generic").Inc()
	return ".generic"
}

// A variant type that represents whether to search all files in a Zip file
// (type universalSet), or just a subset (type Subset).
type filePatterns interface {
	Value()
}

func (universalSet) Value() {}
func (subset) Value()       {}

type universalSet struct{}
type subset []string

var all universalSet = struct{}{}

var mockStructuralSearch func(ctx context.Context, inputType comby.Input, paths filePatterns, extensionHint, pattern, rule string, languages []string, repo api.RepoName, sender matchSender) error = nil

func structuralSearch(
	ctx context.Context,
	logger log.Logger,
	inputType comby.Input,
	paths filePatterns,
	extensionHint, pattern, rule string,
	languages []string,
	repo api.RepoName,
	contextLines int32,
	sender matchSender,
) (err error) {
	if mockStructuralSearch != nil {
		return mockStructuralSearch(ctx, inputType, paths, extensionHint, pattern, rule, languages, repo, sender)
	}

	tr, ctx := trace.New(ctx, "structuralSearch", repo.Attr())
	defer tr.EndWithErr(&err)

	// Cap the number of forked processes to limit the size of zip contents being mapped to memory. Resolving #7133 could help to lift this restriction.
	numWorkers := 4

	matcher := toMatcher(languages, extensionHint)

	var filePatterns []string
	if v, ok := paths.(subset); ok {
		filePatterns = v
	}
	tr.AddEvent("calculated paths", attribute.Int("paths", len(filePatterns)))

	args := comby.Args{
		Input:         inputType,
		Matcher:       matcher,
		MatchTemplate: pattern,
		ResultKind:    comby.MatchOnly,
		FilePatterns:  filePatterns,
		Rule:          rule,
		NumWorkers:    numWorkers,
	}

	switch combyInput := inputType.(type) {
	case comby.Tar:
		return runCombyAgainstTar(ctx, logger, args, combyInput, contextLines, sender)
	case comby.ZipPath:
		return runCombyAgainstZip(ctx, logger, args, combyInput, contextLines, sender)
	}

	return errors.New("comby input must be either -tar or -zip for structural search")
}

// runCombyAgainstTar runs comby with the flags `-tar` and `-chunk-matches 0`. `-chunk-matches 0` instructs comby to return
// chunks as part of matches that it finds. Data is streamed into stdin from the channel on tarInput and out from stdout
// to the result stream.
func runCombyAgainstTar(
	ctx context.Context,
	logger log.Logger,
	args comby.Args,
	tarInput comby.Tar,
	// TODO(camdencheek): comby does not expose a way to add context lines to
	// the returned chunks. When we stream our candidate matches to comby, we
	// do not retain the original file contents, so we cannot easily add the
	// context lines.
	_contextLines int32,
	sender matchSender,
) error {
	cmd, stdin, stdout, stderr, err := comby.SetupCmdWithPipes(ctx, args)
	if err != nil {
		return err
	}

	p := pool.New().WithErrors()

	p.Go(func() error {
		defer stdin.Close()

		tw := tar.NewWriter(stdin)
		defer tw.Close()

		for tb := range tarInput.TarInputEventC {
			if err := tw.WriteHeader(&tb.Header); err != nil {
				return errors.Wrap(err, "WriteHeader")
			}
			if _, err := tw.Write(tb.Content); err != nil {
				return errors.Wrap(err, "Write")
			}
		}

		return nil
	})

	p.Go(func() error {
		defer stdout.Close()

		scanner := bufio.NewScanner(stdout)
		// increase the scanner buffer size for potentially long lines
		scanner.Buffer(make([]byte, 100), 10*bufio.MaxScanTokenSize)

		for scanner.Scan() {
			b := scanner.Bytes()
			r, err := comby.ToCombyFileMatchWithChunks(b)
			if err != nil {
				return errors.Wrap(err, "ToCombyFileMatchWithChunks")
			}
			sender.Send(combyChunkMatchesToFileMatch(r.(*comby.FileMatchWithChunks)))
		}

		return errors.Wrap(scanner.Err(), "scan")
	})

	if err := cmd.Start(); err != nil {
		// Help cleanup pool resources.
		_ = stdin.Close()
		_ = stdout.Close()

		return errors.Wrap(err, "start comby")
	}

	// Wait for readers and writers to complete before calling Wait
	// because Wait closes the pipes.
	if err := p.Wait(); err != nil {
		// Cleanup process since we called Start.
		go killAndWait(cmd)
		return err
	}

	if err := cmd.Wait(); err != nil {
		return comby.InterpretCombyError(err, logger, stderr)
	}

	return nil
}

// runCombyAgainstZip runs comby with the flag `-zip`. It reads matches from comby's stdout as they are returned and
// attempts to convert each to a protocol.FileMatch, sending it to the result stream if successful.
func runCombyAgainstZip(
	ctx context.Context,
	logger log.Logger,
	args comby.Args,
	zipPath comby.ZipPath,
	contextLines int32,
	sender matchSender,
) (err error) {
	cmd, stdin, stdout, stderr, err := comby.SetupCmdWithPipes(ctx, args)
	if err != nil {
		return err
	}
	stdin.Close() // don't need to write to stdin when using `-zip`

	zipReader, err := zip.OpenReader(string(zipPath))
	if err != nil {
		return err
	}
	defer zipReader.Close()

	p := pool.New().WithErrors()

	p.Go(func() error {
		defer stdout.Close()

		scanner := bufio.NewScanner(stdout)
		// increase the scanner buffer size for potentially long lines
		scanner.Buffer(make([]byte, 100), 10*bufio.MaxScanTokenSize)

		for scanner.Scan() {
			b := scanner.Bytes()

			cfm, err := comby.ToFileMatch(b)
			if err != nil {
				return errors.Wrap(err, "ToFileMatch")
			}

			fm, err := toFileMatch(&zipReader.Reader, cfm.(*comby.FileMatch), contextLines)
			if err != nil {
				return errors.Wrap(err, "toFileMatch")
			}

			sender.Send(fm)
		}

		return errors.Wrap(scanner.Err(), "scan")
	})

	if err := cmd.Start(); err != nil {
		// Help cleanup pool resources.
		_ = stdin.Close()
		_ = stdout.Close()

		return errors.Wrap(err, "start comby")
	}

	// Wait for readers and writers to complete before calling Wait
	// because Wait closes the pipes.
	if err := p.Wait(); err != nil {
		// Cleanup process since we called Start.
		go killAndWait(cmd)
		return err
	}

	if err := cmd.Wait(); err != nil {
		return comby.InterpretCombyError(err, logger, stderr)
	}

	return nil
}

// killAndWait is a helper to kill a started cmd and release its resources.
// This is used when returning from a function after calling Start but before
// calling Wait. This can be called in a goroutine.
func killAndWait(cmd *exec.Cmd) {
	proc := cmd.Process
	if proc == nil {
		return
	}
	_ = proc.Kill()
	_ = cmd.Wait()
}

var metricRequestTotalStructuralSearch = promauto.NewCounterVec(prometheus.CounterOpts{
	Name: "searcher_service_request_total_structural_search",
	Help: "Number of returned structural search requests.",
}, []string{"language"})<|MERGE_RESOLUTION|>--- conflicted
+++ resolved
@@ -415,16 +415,12 @@
 		return err
 	}
 
-<<<<<<< HEAD
 	pm, err := compilePathPatterns(&rp)
 	if err != nil {
 		return err
 	}
 
-	fileMatches, _, err := regexSearchBatch(ctx, m, pm, zf, p.Limit, true, false, false)
-=======
-	fileMatches, _, err := regexSearchBatch(ctx, rg, zf, p.Limit, true, false, false, contextLines)
->>>>>>> 6f9e6479
+	fileMatches, _, err := regexSearchBatch(ctx, m, pm, zf, p.Limit, true, false, false, contextLines)
 	if err != nil {
 		return err
 	}
