package repos

import (
	"bytes"
	"context"
	"encoding/json"
	"fmt"
	"net/url"
	"os"
	"reflect"
	"strconv"
	"strings"
	"sync"
	"time"

	multierror "github.com/hashicorp/go-multierror"
	"github.com/pkg/errors"
	"github.com/sourcegraph/sourcegraph/pkg/api"
	"github.com/sourcegraph/sourcegraph/pkg/atomicvalue"
	"github.com/sourcegraph/sourcegraph/pkg/conf"
	"github.com/sourcegraph/sourcegraph/pkg/conf/reposource"
	"github.com/sourcegraph/sourcegraph/pkg/extsvc/github"
	"github.com/sourcegraph/sourcegraph/pkg/gitserver"
	"github.com/sourcegraph/sourcegraph/pkg/httpcli"
	"github.com/sourcegraph/sourcegraph/pkg/repoupdater/protocol"
	"github.com/sourcegraph/sourcegraph/schema"
	log15 "gopkg.in/inconshreveable/log15.v2"
)

var githubConnections = func() *atomicvalue.Value {
	c := atomicvalue.New()
	c.Set(func() interface{} {
		return []*githubConnection{}
	})
	return c
}()

// SyncGitHubConnections periodically syncs connections from
// the Frontend API.
func SyncGitHubConnections(ctx context.Context) {
	t := time.NewTicker(configWatchInterval)
	var lastGitHubConf []*schema.GitHubConnection
	for range t.C {
		githubConf, err := conf.GitHubConfigs(ctx)
		if err != nil {
			log15.Error("unable to fetch GitHub configs", "err", err)
			continue
		}

		var hasGitHubDotComConnection bool
		for _, c := range githubConf {
			u, _ := url.Parse(c.Url)
			if u != nil && (u.Hostname() == "github.com" || u.Hostname() == "www.github.com" || u.Hostname() == "api.github.com") {
				hasGitHubDotComConnection = true
				break
			}
		}
		if !hasGitHubDotComConnection {
			// Add a GitHub.com entry by default, to support navigating to URL paths like
			// /github.com/foo/bar to auto-add that repository.
			githubConf = append(githubConf, &schema.GitHubConnection{
				RepositoryQuery:             []string{"none"}, // don't try to list all repositories during syncs
				Url:                         "https://github.com",
				InitialRepositoryEnablement: true,
			})
		}

		if reflect.DeepEqual(githubConf, lastGitHubConf) {
			continue
		}
		lastGitHubConf = githubConf

		var conns []*githubConnection
		for _, c := range githubConf {
			conn, err := newGitHubConnection(c, nil)
			if err != nil {
				log15.Error("Error processing configured GitHub connection. Skipping it.", "url", c.Url, "error", err)
				continue
			}
			conns = append(conns, conn)
		}

		githubConnections.Set(func() interface{} {
			return conns
		})

		gitHubRepositorySyncWorker.restart()
	}
}

// getGitHubConnection returns the GitHub connection (config + API client) that is responsible for
// the repository specified by the args.
func getGitHubConnection(args protocol.RepoLookupArgs) (*githubConnection, error) {
	githubConnections := githubConnections.Get().([]*githubConnection)
	if args.ExternalRepo != nil && args.ExternalRepo.ServiceType == github.ServiceType {
		// Look up by external repository spec.
		skippedBecauseNoAuth := false
		for _, conn := range githubConnections {
			if args.ExternalRepo.ServiceID == conn.baseURL.String() {
				if canUseGraphQLAPI := conn.config.Token != ""; !canUseGraphQLAPI { // GraphQL API requires authentication
					skippedBecauseNoAuth = true
					continue
				}
				return conn, nil
			}
		}

		if !skippedBecauseNoAuth {
			return nil, errors.Wrap(github.ErrNotFound, fmt.Sprintf("no configured GitHub connection with URL: %q", args.ExternalRepo.ServiceID))
		}
	}

	if args.Repo != "" {
		// Look up by repository name.
		repo := strings.ToLower(string(args.Repo))
		for _, conn := range githubConnections {
			if strings.HasPrefix(repo, conn.originalHostname+"/") {
				return conn, nil
			}
		}
	}

	return nil, nil
}

// GetGitHubRepositoryMock is set by tests that need to mock GetGitHubRepository.
var GetGitHubRepositoryMock func(args protocol.RepoLookupArgs) (repo *protocol.RepoInfo, authoritative bool, err error)

var (
	bypassGitHubAPI, _       = strconv.ParseBool(os.Getenv("BYPASS_GITHUB_API"))
	minGitHubAPIRateLimit, _ = strconv.Atoi(os.Getenv("GITHUB_API_MIN_RATE_LIMIT"))

	// ErrGitHubAPITemporarilyUnavailable is returned by GetGitHubRepository when the GitHub API is
	// unavailable.
	ErrGitHubAPITemporarilyUnavailable = errors.New("the GitHub API is temporarily unavailable")
)

func init() {
	if v, _ := strconv.ParseBool(os.Getenv("OFFLINE")); v {
		bypassGitHubAPI = true
	}
}

// GetGitHubRepository queries a configured GitHub connection endpoint for information about the
// specified repository.
//
// If args.Repo refers to a repository that is not known to be on a configured GitHub connection's
// host, it returns authoritative == false.
func GetGitHubRepository(ctx context.Context, args protocol.RepoLookupArgs) (repo *protocol.RepoInfo, authoritative bool, err error) {
	if GetGitHubRepositoryMock != nil {
		return GetGitHubRepositoryMock(args)
	}

	conn, err := getGitHubConnection(args)
	if err != nil {
		return nil, true, err // refers to a GitHub repo but the host is not configured
	}
	if conn == nil {
		return nil, false, nil // refers to a non-GitHub repo
	}

	// Support bypassing GitHub API, for rate limit evasion.
	var bypassReason string
	bypass := bypassGitHubAPI
	if bypass {
		bypassReason = "manual bypass env var BYPASS_GITHUB_API=1 is set"
	}
	if !bypass && minGitHubAPIRateLimit > 0 {
		remaining, reset, known := conn.client.RateLimit.Get()
		// If we're below the min rate limit, bypass the GitHub API. But if the rate limit has reset, then we need
		// to perform an API request to check the new rate limit. (Give 30s of buffer for clock unsync.)
		if known && remaining < minGitHubAPIRateLimit && reset > -30*time.Second {
			bypass = true
			bypassReason = "GitHub API rate limit is exhausted"
		}
	}
	if bypass {
		remaining, reset, known := conn.client.RateLimit.Get()

		logArgs := []interface{}{"reason", bypassReason, "repo", args.Repo, "baseURL", conn.config.Url}
		if known {
			logArgs = append(logArgs, "rateLimitRemaining", remaining, "rateLimitReset", reset)
		} else {
			logArgs = append(logArgs, "rateLimitKnown", false)
		}

		// For public repositories, we can bypass the GitHub API and still get almost everything we
		// need (except for the repository's ID, description, and fork status).
		isPublicRepo := args.Repo != "" && conn.config.Token == ""
		if isPublicRepo {
			log15.Debug("Bypassing GitHub API when getting public repository. Some repository metadata fields will be blank.", logArgs...)

			// It's important to still check cloneability, so we don't add a bunch of junk GitHub repos that don't
			// exist (like github.com/settings/profile) or that are private and not on Sourcegraph.com.
			remoteURL := "https://" + string(args.Repo)
			if err := gitserver.DefaultClient.IsRepoCloneable(ctx, gitserver.Repo{Name: args.Repo, URL: remoteURL}); err != nil {
				return nil, true, errors.Wrap(github.ErrNotFound, fmt.Sprintf("IsRepoCloneable: %s", err))
			}

			info := githubRepoToRepoInfo(&github.Repository{URL: remoteURL}, conn)
			info.Name = args.Repo

			return info, true, nil
		}

		log15.Warn("Unable to get repository metadata from GitHub API for a (possibly) private repository.", logArgs...)
		return nil, true, ErrGitHubAPITemporarilyUnavailable
	}

	log15.Debug("GetGitHubRepository", "repo", args.Repo, "externalRepo", args.ExternalRepo)

	canUseGraphQLAPI := conn.config.Token != "" // GraphQL API requires authentication
	if canUseGraphQLAPI && args.ExternalRepo != nil && args.ExternalRepo.ServiceType == github.ServiceType {
		// Look up by external repository spec.
		ghrepo, err := conn.client.GetRepositoryByNodeID(ctx, "", args.ExternalRepo.ID)
		if ghrepo != nil {
			repo = githubRepoToRepoInfo(ghrepo, conn)
		}
		return repo, true, err
	}

	if args.Repo != "" {
		// Look up by repository name.
		nameWithOwner := strings.TrimPrefix(strings.ToLower(string(args.Repo)), conn.originalHostname+"/")
		owner, repoName, err := github.SplitRepositoryNameWithOwner(nameWithOwner)
		if err != nil {
			return nil, true, err
		}

		ghrepo, err := conn.client.GetRepository(ctx, owner, repoName)
		if ghrepo != nil {
			repo = githubRepoToRepoInfo(ghrepo, conn)
		}
		return repo, true, err
	}

	return nil, true, fmt.Errorf("unable to look up GitHub repository (%+v)", args)
}

func githubRepoToRepoInfo(ghrepo *github.Repository, conn *githubConnection) *protocol.RepoInfo {
	return &protocol.RepoInfo{
		Name:         githubRepositoryToRepoPath(conn, ghrepo),
		ExternalRepo: github.ExternalRepoSpec(ghrepo, *conn.baseURL),
		Description:  ghrepo.Description,
		Fork:         ghrepo.IsFork,
		Archived:     ghrepo.IsArchived,
		Links: &protocol.RepoLinks{
			Root:   ghrepo.URL,
			Tree:   ghrepo.URL + "/tree/{rev}/{path}",
			Blob:   ghrepo.URL + "/blob/{rev}/{path}",
			Commit: ghrepo.URL + "/commit/{commit}",
		},
		VCS: protocol.VCSInfo{
			URL: conn.authenticatedRemoteURL(ghrepo),
		},
	}
}

var gitHubRepositorySyncWorker = &worker{
	work: func(ctx context.Context, shutdown chan struct{}) {
		githubConnections := githubConnections.Get().([]*githubConnection)
		if len(githubConnections) == 0 {
			return
		}
		for _, c := range githubConnections {
			go func(c *githubConnection) {
				for {
					if rateLimitRemaining, rateLimitReset, ok := c.client.RateLimit.Get(); ok && rateLimitRemaining < 200 {
						wait := rateLimitReset + 10*time.Second
						log15.Warn("GitHub API rate limit is almost exhausted. Waiting until rate limit is reset.", "wait", rateLimitReset, "rateLimitRemaining", rateLimitRemaining)
						time.Sleep(wait)
					}
					updateGitHubRepositories(ctx, c)
					githubUpdateTime.WithLabelValues(c.baseURL.String()).Set(float64(time.Now().Unix()))
					select {
					case <-shutdown:
						return
					case <-time.After(GetUpdateInterval()):
					}
				}
			}(c)
		}
	},
}

// RunGitHubRepositorySyncWorker runs the worker that syncs repositories from the configured GitHub and GitHub
// Enterprise instances to Sourcegraph.
func RunGitHubRepositorySyncWorker(ctx context.Context) {
	gitHubRepositorySyncWorker.start(ctx)
}

func githubRepositoryToRepoPath(conn *githubConnection, repo *github.Repository) api.RepoName {
	return reposource.GitHubRepoName(conn.config.RepositoryPathPattern, conn.originalHostname, repo.NameWithOwner)
}

// updateGitHubRepositories ensures that all provided repositories have been added and updated on Sourcegraph.
func updateGitHubRepositories(ctx context.Context, conn *githubConnection) {
	repos, err := conn.listAllRepositories(ctx)
	if err != nil {
		log15.Error("failed to list some github repos", "error", err.Error())
	}

	repoChan := make(chan repoCreateOrUpdateRequest)
	defer close(repoChan)
	go createEnableUpdateRepos(ctx, fmt.Sprintf("github:%s", conn.config.Token), repoChan)
	for _, repo := range repos {
		// log15.Debug("github sync: create/enable/update repo", "repo", repo.NameWithOwner)
		repoChan <- repoCreateOrUpdateRequest{
			RepoCreateOrUpdateRequest: api.RepoCreateOrUpdateRequest{
				RepoName:     githubRepositoryToRepoPath(conn, repo),
				ExternalRepo: github.ExternalRepoSpec(repo, *conn.baseURL),
				Description:  repo.Description,
				Fork:         repo.IsFork,
				Archived:     repo.IsArchived,
				Enabled:      conn.config.InitialRepositoryEnablement,
			},
			URL: conn.authenticatedRemoteURL(repo),
		}
	}
}

func newGitHubConnection(config *schema.GitHubConnection, cf httpcli.Factory) (*githubConnection, error) {
	baseURL, err := url.Parse(config.Url)
	if err != nil {
		return nil, err
	}
	baseURL = NormalizeBaseURL(baseURL)
	originalHostname := baseURL.Hostname()

	apiURL, githubDotCom := github.APIRoot(baseURL)

	if cf == nil {
		cf = NewHTTPClientFactory()
	}

	var opts []httpcli.Opt
	if config.Certificate != "" {
		pool, err := newCertPool(config.Certificate)
		if err != nil {
			return nil, err
		}
		opts = append(opts, httpcli.NewCertPoolOpt(pool))
	}

	cli, err := cf.NewClient(opts...)
	if err != nil {
		return nil, err
	}

	exclude := make(map[string]bool, len(config.Exclude))
	for _, r := range config.Exclude {
		if r.Name != "" {
			exclude[strings.ToLower(r.Name)] = true
		}

		if r.Id != "" {
			exclude[r.Id] = true
		}
	}

	return &githubConnection{
		config:           config,
		exclude:          exclude,
		baseURL:          baseURL,
		githubDotCom:     githubDotCom,
		client:           github.NewClient(apiURL, config.Token, cli),
		searchClient:     github.NewClient(apiURL, config.Token, cli),
		originalHostname: originalHostname,
	}, nil
}

type githubConnection struct {
	config       *schema.GitHubConnection
	exclude      map[string]bool
	githubDotCom bool
	baseURL      *url.URL
	client       *github.Client
	// searchClient is for using the GitHub search API, which has an independent
	// rate limit much lower than non-search API requests.
	searchClient *github.Client

	// originalHostname is the hostname of config.Url (differs from client APIURL, whose host is api.github.com
	// for an originalHostname of github.com).
	originalHostname string
}

// authenticatedRemoteURL returns the repository's Git remote URL with the configured
// GitHub personal access token inserted in the URL userinfo.
func (c *githubConnection) authenticatedRemoteURL(repo *github.Repository) string {
	if c.config.GitURLType == "ssh" {
		url := fmt.Sprintf("git@%s:%s.git", c.originalHostname, repo.NameWithOwner)
		return url
	}

	if c.config.Token == "" {
		return repo.URL
	}
	u, err := url.Parse(repo.URL)
	if err != nil {
		log15.Warn("Error adding authentication to GitHub repository Git remote URL.", "url", repo.URL, "error", err)
		return repo.URL
	}
	u.User = url.User(c.config.Token)
	return u.String()
}

func (c *githubConnection) excludes(r *github.Repository) bool {
	return c.exclude[strings.ToLower(r.NameWithOwner)] || c.exclude[r.ID]
}

func (c *githubConnection) listAllRepositories(ctx context.Context) ([]*github.Repository, error) {
	type batch struct {
		repos []*github.Repository
		err   error
	}

	ch := make(chan batch)

	var wg sync.WaitGroup
	for _, repositoryQuery := range c.config.RepositoryQuery {
		wg.Add(1)
		go func(repositoryQuery string) {
			defer wg.Done()
			switch repositoryQuery {
			case "public":
				if c.githubDotCom {
					ch <- batch{err: errors.New(`unsupported configuration "public" for "repositoryQuery" for github.com`)}
					return
				}
				var sinceRepoID int64
				for {
					if err := ctx.Err(); err != nil {
						ch <- batch{err: err}
						return
					}

					repos, err := c.client.ListPublicRepositories(ctx, sinceRepoID)
					if err != nil {
						ch <- batch{err: errors.Wrapf(err, "failed to list public repositories: sinceRepoID=%d", sinceRepoID)}
						return
					}
					if len(repos) == 0 {
						return
					}
					log15.Debug("github sync public", "repos", len(repos), "error", err)
					for _, r := range repos {
						if sinceRepoID < r.DatabaseID {
							sinceRepoID = r.DatabaseID
						}
					}
					ch <- batch{repos: repos}
				}
			case "affiliated":
				hasNextPage := true
				for page := 1; hasNextPage; page++ {
					if err := ctx.Err(); err != nil {
						ch <- batch{err: err}
						break
					}

					var repos []*github.Repository
					var rateLimitCost int
					var err error
					repos, hasNextPage, rateLimitCost, err = c.client.ListUserRepositories(ctx, page)
					if err != nil {
						ch <- batch{err: errors.Wrapf(err, "failed to list affiliated GitHub repositories page %d", page)}
						break
					}
					rateLimitRemaining, rateLimitReset, _ := c.client.RateLimit.Get()
					log15.Debug("github sync: ListUserRepositories", "repos", len(repos), "rateLimitCost", rateLimitCost, "rateLimitRemaining", rateLimitRemaining, "rateLimitReset", rateLimitReset)

					var b batch
					for _, r := range repos {
						if c.githubDotCom && r.IsFork && r.ViewerPermission == "READ" {
							log15.Debug("not syncing readonly fork", "repo", r.NameWithOwner)
							continue
						}
						b.repos = append(b.repos, r)
					}

					ch <- b

					if hasNextPage {
						time.Sleep(c.client.RateLimit.RecommendedWaitForBackgroundOp(rateLimitCost))
					}
				}

			case "none":
				// nothing to do

			default:
				// Run the query as a GitHub advanced repository search
				// (https://github.com/search/advanced).
				hasNextPage := true
				for page := 1; hasNextPage; page++ {
					if err := ctx.Err(); err != nil {
						ch <- batch{err: err}
						break
					}

					reposPage, err := c.searchClient.ListRepositoriesForSearch(ctx, repositoryQuery, page)
					if err != nil {
						ch <- batch{err: errors.Wrapf(err, "failed to list GitHub repositories for search: page=%q, searchString=%q,", page, repositoryQuery)}
						break
					}

					if reposPage.TotalCount > 1000 {
						// GitHub's advanced repository search will only
						// return 1000 results. We specially handle this case
						// to ensure the admin gets a detailed error
						// message. https://github.com/sourcegraph/sourcegraph/issues/2562
						ch <- batch{err: errors.Errorf(`repositoryQuery %q would return %d results. GitHub's Search API only returns up to 1000 results. Please adjust your repository query into multiple queries such that each returns less than 1000 results. For example: {"repositoryQuery": %s}`, repositoryQuery, reposPage.TotalCount, exampleRepositoryQuerySplit(repositoryQuery))}
						break
					}

					hasNextPage = reposPage.HasNextPage
					repos := reposPage.Repos

					rateLimitRemaining, rateLimitReset, _ := c.searchClient.RateLimit.Get()
					log15.Debug("github sync: ListRepositoriesForSearch", "searchString", repositoryQuery, "repos", len(repos), "rateLimitRemaining", rateLimitRemaining, "rateLimitReset", rateLimitReset)

					ch <- batch{repos: repos}

					if hasNextPage {
<<<<<<< HEAD
						// GitHub search has vastly different rate limits to
						// the normal GitHub API (30req/m vs
						// 5000req/h). RecommendedWaitForBackgroundOp has
						// heuristics tuned for the normal API, part of which
						// is to not sleep if we have ample rate limit left.
						//
						// So we only let the heuristic kick in if we have
						// less than 5 requests left.
						if remaining, _, ok := c.searchClient.RateLimit.Get(); ok && remaining < 5 {
							time.Sleep(c.searchClient.RateLimit.RecommendedWaitForBackgroundOp(1))
						}
=======
						time.Sleep(c.searchClient.RateLimit.RecommendedWaitForBackgroundOp(1))
>>>>>>> 885aa54a
					}
				}
			}
		}(repositoryQuery)
	}

	wg.Add(1)
	go func() {
		defer wg.Done()
		var b batch
		for _, nameWithOwner := range c.config.Repos {
			if err := ctx.Err(); err != nil {
				b.err = err
				break
			}

			owner, name, err := github.SplitRepositoryNameWithOwner(nameWithOwner)
			if err != nil {
				b.err = errors.New("Invalid GitHub repository: nameWithOwner=" + nameWithOwner)
				break
			}
			repo, err := c.client.GetRepository(ctx, owner, name)
			if err != nil {
				// TODO(tsenart): When implementing dry-run, reconsider alternatives to return
				// 404 errors on external service config validation.
				if github.IsNotFound(err) {
					log15.Warn("skipping missing github.repos entry:", "name", nameWithOwner, "err", err)
					continue
				}
				b.err = errors.Wrapf(err, "Error getting GitHub repository: nameWithOwner=%s", nameWithOwner)
				break
			}
			log15.Debug("github sync: GetRepository", "repo", repo.NameWithOwner)
			b.repos = append(b.repos, repo)
			time.Sleep(c.client.RateLimit.RecommendedWaitForBackgroundOp(1)) // 0-duration sleep unless nearing rate limit exhaustion
		}
		ch <- b
	}()

	go func() {
		wg.Wait()
		close(ch)
	}()

	seen := make(map[string]bool)
	errs := new(multierror.Error)
	var repos []*github.Repository

	for r := range ch {
		if r.err != nil {
			errs = multierror.Append(errs, r.err)
			continue
		}

		for _, repo := range r.repos {
			if !seen[repo.URL] && !c.excludes(repo) {
				repos = append(repos, repo)
				seen[repo.URL] = true
			}
		}
	}

	return repos, errs.ErrorOrNil()
}

func exampleRepositoryQuerySplit(q string) string {
	var qs []string
	for _, suffix := range []string{"created:>=2019", "created:2018", "created:2016..2017", "created:<2016"} {
		qs = append(qs, fmt.Sprintf("%s %s", q, suffix))
	}
	// Avoid escaping < and >
	var b bytes.Buffer
	enc := json.NewEncoder(&b)
	enc.SetEscapeHTML(false)
	_ = enc.Encode(qs)
	return strings.TrimSpace(b.String())
}<|MERGE_RESOLUTION|>--- conflicted
+++ resolved
@@ -522,7 +522,6 @@
 					ch <- batch{repos: repos}
 
 					if hasNextPage {
-<<<<<<< HEAD
 						// GitHub search has vastly different rate limits to
 						// the normal GitHub API (30req/m vs
 						// 5000req/h). RecommendedWaitForBackgroundOp has
@@ -534,9 +533,6 @@
 						if remaining, _, ok := c.searchClient.RateLimit.Get(); ok && remaining < 5 {
 							time.Sleep(c.searchClient.RateLimit.RecommendedWaitForBackgroundOp(1))
 						}
-=======
-						time.Sleep(c.searchClient.RateLimit.RecommendedWaitForBackgroundOp(1))
->>>>>>> 885aa54a
 					}
 				}
 			}
