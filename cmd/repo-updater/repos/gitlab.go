package repos

import (
	"context"
	"fmt"
	"net/url"
	"reflect"
	"strconv"
	"strings"
	"time"

	"github.com/pkg/errors"
	"github.com/sourcegraph/sourcegraph/pkg/api"
	"github.com/sourcegraph/sourcegraph/pkg/atomicvalue"
	"github.com/sourcegraph/sourcegraph/pkg/conf"
	"github.com/sourcegraph/sourcegraph/pkg/conf/reposource"
	"github.com/sourcegraph/sourcegraph/pkg/extsvc/gitlab"
	"github.com/sourcegraph/sourcegraph/pkg/repoupdater/protocol"
	"github.com/sourcegraph/sourcegraph/schema"
	log15 "gopkg.in/inconshreveable/log15.v2"
)

var gitlabConnections = atomicvalue.New()

func init() {
	gitlabConnections.Set(func() interface{} {
		return []*gitlabConnection{}
	})

	go func() {
		t := time.NewTicker(configWatchInterval)
		var lastConfig []*schema.GitLabConnection
		for range t.C {
<<<<<<< HEAD
			var gitlabConf []*schema.GitLabConnection
			if conf.ExternalServicesEnabled() {
				if err := api.InternalClient.ExternalServiceConfigs(context.Background(), "GITLAB", &gitlabConf); err != nil {
					log15.Error("unable to fetch Gitlab configs", "err", err)
					continue
				}
			} else {
				gitlabConf = conf.Get().Gitlab
			}

			if reflect.DeepEqual(gitlabConf, lastConfig) {
				continue
			}
=======
			gitlabConf := conf.Get().Gitlab
>>>>>>> 8c3587ae

			var hasGitLabDotComConnection bool
			for _, c := range gitlabConf {
				u, _ := url.Parse(c.Url)
				if u != nil && (u.Hostname() == "gitlab.com" || u.Hostname() == "www.gitlab.com") {
					hasGitLabDotComConnection = true
					break
				}
			}
			if !hasGitLabDotComConnection {
				// Add a GitLab.com entry by default, to support navigating to URL paths like
				// /gitlab.com/foo/bar to auto-add that project.
				gitlabConf = append(gitlabConf, &schema.GitLabConnection{
					ProjectQuery:                []string{"none"}, // don't try to list all repositories during syncs
					Url:                         "https://gitlab.com",
					InitialRepositoryEnablement: true,
				})
			}

			if reflect.DeepEqual(gitlabConf, lastConfig) {
				continue
			}
			lastConfig = gitlabConf

			var conns []*gitlabConnection
			for _, c := range gitlabConf {
				conn, err := newGitLabConnection(c)
				if err != nil {
					log15.Error("Error processing configured GitLab connection. Skipping it.", "url", c.Url, "error", err)
					continue
				}
				conns = append(conns, conn)
			}

			gitlabConnections.Set(func() interface{} {
				return conns
			})

			gitLabRepositorySyncWorker.restart()
		}
	}()
}

// getGitLabConnection returns the GitLab connection (config + API client) that is responsible for
// the repository specified by the args.
func getGitLabConnection(args protocol.RepoLookupArgs) (*gitlabConnection, error) {
	gitlabConnections := gitlabConnections.Get().([]*gitlabConnection)
	if args.ExternalRepo != nil && args.ExternalRepo.ServiceType == gitlab.ServiceType {
		// Look up by external repository spec.
		for _, conn := range gitlabConnections {
			if args.ExternalRepo.ServiceID == conn.baseURL.String() {
				return conn, nil
			}
		}
		return nil, errors.Wrap(gitlab.ErrNotFound, fmt.Sprintf("no configured GitLab connection with URL: %q", args.ExternalRepo.ServiceID))
	}

	if args.Repo != "" {
		// Look up by repository name.
		repo := strings.ToLower(string(args.Repo))
		for _, conn := range gitlabConnections {
			if strings.HasPrefix(repo, conn.baseURL.Hostname()+"/") {
				return conn, nil
			}
		}
	}

	return nil, nil
}

// GetGitLabRepositoryMock is set by tests that need to mock GetGitLabRepository.
var GetGitLabRepositoryMock func(args protocol.RepoLookupArgs) (repo *protocol.RepoInfo, authoritative bool, err error)

// GetGitLabRepository queries a configured GitLab connection endpoint for information about the
// specified repository (a.k.a. project in GitLab's naming scheme).
//
// If args.Repo refers to a repository that is not known to be on a configured GitLab connection's
// host, it returns authoritative == false.
func GetGitLabRepository(ctx context.Context, args protocol.RepoLookupArgs) (repo *protocol.RepoInfo, authoritative bool, err error) {
	if GetGitLabRepositoryMock != nil {
		return GetGitLabRepositoryMock(args)
	}

	ghrepoToRepoInfo := func(proj *gitlab.Project, conn *gitlabConnection) *protocol.RepoInfo {
		return &protocol.RepoInfo{
			Name:         gitlabProjectToRepoPath(conn, proj),
			ExternalRepo: gitlab.ExternalRepoSpec(proj, *conn.baseURL),
			Description:  proj.Description,
			Fork:         proj.ForkedFromProject != nil,
			Archived:     proj.Archived,
			VCS: protocol.VCSInfo{
				URL: conn.authenticatedRemoteURL(proj),
			},
			Links: &protocol.RepoLinks{
				Root:   proj.WebURL,
				Tree:   proj.WebURL + "/tree/{rev}/{path}",
				Blob:   proj.WebURL + "/blob/{rev}/{path}",
				Commit: proj.WebURL + "/commit/{commit}",
			},
		}
	}

	conn, err := getGitLabConnection(args)
	if err != nil {
		return nil, true, err // refers to a GitLab repo but the host is not configured
	}
	if conn == nil {
		return nil, false, nil // refers to a non-GitLab repo
	}

	if args.ExternalRepo != nil && args.ExternalRepo.ServiceType == gitlab.ServiceType {
		// Look up by external repository spec.
		id, err := strconv.Atoi(args.ExternalRepo.ID)
		if err != nil {
			return nil, true, err
		}
		proj, err := conn.client.GetProject(ctx, id, "")
		if proj != nil {
			repo = ghrepoToRepoInfo(proj, conn)
		}
		return repo, true, err
	}

	if args.Repo != "" {
		// Look up by repository name.
		pathWithNamespace := strings.TrimPrefix(strings.ToLower(string(args.Repo)), conn.baseURL.Hostname()+"/")
		proj, err := conn.client.GetProject(ctx, 0, pathWithNamespace)
		if proj != nil {
			repo = ghrepoToRepoInfo(proj, conn)
		}
		return repo, true, err
	}

	return nil, true, fmt.Errorf("unable to look up GitLab repository (%+v)", args)
}

var gitLabRepositorySyncWorker = &worker{
	work: func(ctx context.Context, shutdown chan struct{}) {
		gitlabConnections := gitlabConnections.Get().([]*gitlabConnection)
		if len(gitlabConnections) == 0 {
			return
		}
		for _, c := range gitlabConnections {
			go func(c *gitlabConnection) {
				for {
					if rateLimitRemaining, rateLimitReset, ok := c.client.RateLimit.Get(); ok && rateLimitRemaining < 50 {
						wait := rateLimitReset + 10*time.Second
						log15.Warn("GitLab API rate limit is almost exhausted. Waiting until rate limit is reset.", "wait", rateLimitReset, "rateLimitRemaining", rateLimitRemaining)
						time.Sleep(wait)
					}
					updateGitLabProjects(ctx, c)
					gitlabUpdateTime.WithLabelValues(c.baseURL.String()).Set(float64(time.Now().Unix()))
					select {
					case <-shutdown:
						return
					case <-time.After(getUpdateInterval()):
					}
				}
			}(c)
		}
	},
}

// RunGitLabRepositorySyncWorker runs the worker that syncs projects from configured GitLab instances to
// Sourcegraph.
func RunGitLabRepositorySyncWorker(ctx context.Context) {
	gitLabRepositorySyncWorker.start(ctx)
}

func gitlabProjectToRepoPath(conn *gitlabConnection, proj *gitlab.Project) api.RepoName {
	return reposource.GitLabRepoName(conn.config.RepositoryPathPattern, conn.baseURL.Hostname(), proj.PathWithNamespace)
}

// updateGitLabProjects ensures that all provided repositories exist in the repository table.
func updateGitLabProjects(ctx context.Context, conn *gitlabConnection) {
	projs := conn.listAllProjects(ctx)

	repoChan := make(chan repoCreateOrUpdateRequest)
	defer close(repoChan)
	go createEnableUpdateRepos(ctx, fmt.Sprintf("gitlab:%s", conn.config.Token), repoChan)
	for proj := range projs {
		repoChan <- repoCreateOrUpdateRequest{
			RepoCreateOrUpdateRequest: api.RepoCreateOrUpdateRequest{
				RepoName:     gitlabProjectToRepoPath(conn, proj),
				ExternalRepo: gitlab.ExternalRepoSpec(proj, *conn.baseURL),
				Description:  proj.Description,
				Fork:         proj.ForkedFromProject != nil,
				Archived:     proj.Archived,
				Enabled:      conn.config.InitialRepositoryEnablement,
			},
			URL: conn.authenticatedRemoteURL(proj),
		}
	}
}

func newGitLabConnection(config *schema.GitLabConnection) (*gitlabConnection, error) {
	baseURL, err := url.Parse(config.Url)
	if err != nil {
		return nil, err
	}
	baseURL = NormalizeBaseURL(baseURL)

	transport, err := cachedTransportWithCertTrusted(config.Certificate)
	if err != nil {
		return nil, err
	}

	return &gitlabConnection{
		config:  config,
		baseURL: baseURL,
		client:  gitlab.NewClient(baseURL, config.Token, "", transport),
	}, nil
}

type gitlabConnection struct {
	config  *schema.GitLabConnection
	baseURL *url.URL // URL with path /api/v4 (no trailing slash)
	client  *gitlab.Client
}

// authenticatedRemoteURL returns the GitLab projects's Git remote URL with the configured GitLab personal access
// token inserted in the URL userinfo, for repositories needing authentication.
func (c *gitlabConnection) authenticatedRemoteURL(proj *gitlab.Project) string {
	if c.config.GitURLType == "ssh" {
		return proj.SSHURLToRepo // SSH authentication must be provided out-of-band
	}
	if c.config.Token == "" || !proj.RequiresAuthentication() {
		return proj.HTTPURLToRepo
	}
	u, err := url.Parse(proj.HTTPURLToRepo)
	if err != nil {
		log15.Warn("Error adding authentication to GitLab repository Git remote URL.", "url", proj.HTTPURLToRepo, "error", err)
		return proj.HTTPURLToRepo
	}
	// Any username works; "git" is not special.
	u.User = url.UserPassword("git", c.config.Token)
	return u.String()
}

func (c *gitlabConnection) listAllProjects(ctx context.Context) <-chan *gitlab.Project {
	configProjectQuery := c.config.ProjectQuery
	if len(configProjectQuery) == 0 {
		configProjectQuery = []string{"?membership=true"}
	}

	normalizeQuery := func(projectQuery string) (url.Values, error) {
		q, err := url.ParseQuery(strings.TrimPrefix(projectQuery, "?"))
		if err != nil {
			return nil, err
		}
		if q.Get("order_by") == "" && q.Get("sort") == "" {
			// Apply default ordering to get the likely more relevant projects first.
			q.Set("order_by", "last_activity_at")
		}
		return q, nil
	}

	const perPage = 100 // max GitLab API per_page parameter
	ch := make(chan *gitlab.Project, perPage)
	go func() {
	projectsQueries:
		for _, projectQuery := range configProjectQuery {
			if projectQuery == "none" {
				continue
			}
			q, err := normalizeQuery(projectQuery)
			if err != nil {
				log15.Error("Skipping invalid GitLab projectQuery", "projectQuery", projectQuery, "error", err)
				continue
			}
			q.Set("per_page", strconv.Itoa(perPage))

			url := "projects?" + q.Encode() // first page URL
			for {
				projects, nextPageURL, err := c.client.ListProjects(ctx, url)
				if err != nil {
					log15.Error("Error listing GitLab projects", "url", url, "error", err)
					continue projectsQueries
				}
				for _, p := range projects {
					ch <- p
				}
				if nextPageURL == nil {
					break
				}
				url = *nextPageURL
			}
		}
		close(ch)
	}()

	return ch
}<|MERGE_RESOLUTION|>--- conflicted
+++ resolved
@@ -31,7 +31,6 @@
 		t := time.NewTicker(configWatchInterval)
 		var lastConfig []*schema.GitLabConnection
 		for range t.C {
-<<<<<<< HEAD
 			var gitlabConf []*schema.GitLabConnection
 			if conf.ExternalServicesEnabled() {
 				if err := api.InternalClient.ExternalServiceConfigs(context.Background(), "GITLAB", &gitlabConf); err != nil {
@@ -41,13 +40,6 @@
 			} else {
 				gitlabConf = conf.Get().Gitlab
 			}
-
-			if reflect.DeepEqual(gitlabConf, lastConfig) {
-				continue
-			}
-=======
-			gitlabConf := conf.Get().Gitlab
->>>>>>> 8c3587ae
 
 			var hasGitLabDotComConnection bool
 			for _, c := range gitlabConf {
