--- conflicted
+++ resolved
@@ -1410,28 +1410,9 @@
 type repoListerWithErrors struct {
 	*idb.RepoStore
 
-<<<<<<< HEAD
-	UpsertReposErr error
-}
-
-func (s *storeWithErrors) UpsertRepos(ctx context.Context, repos ...*types.Repo) error {
-	if s.UpsertReposErr != nil {
-		return s.UpsertReposErr
-	}
-	return s.Store.UpsertRepos(ctx, repos...)
-}
-
-type repoListerWithErrors struct {
-	*idb.RepoStore
-
 	ListReposErr error
 }
 
-=======
-	ListReposErr error
-}
-
->>>>>>> a910deec
 func (s *repoListerWithErrors) List(ctx context.Context, args idb.ReposListOptions) ([]*types.Repo, error) {
 	if s.ListReposErr != nil {
 		return nil, s.ListReposErr
