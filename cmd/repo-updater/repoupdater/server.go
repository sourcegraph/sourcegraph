--- conflicted
+++ resolved
@@ -78,103 +78,6 @@
 	mux.HandleFunc("/enqueue-changeset-sync", s.handleEnqueueChangesetSync)
 	mux.HandleFunc("/schedule-perms-sync", s.handleSchedulePermsSync)
 	return mux
-}
-
-<<<<<<< HEAD
-func (s *Server) handleExcludeRepo(w http.ResponseWriter, r *http.Request) {
-	var req protocol.ExcludeRepoRequest
-=======
-func (s *Server) handleRepoExternalServices(w http.ResponseWriter, r *http.Request) {
-	var req protocol.RepoExternalServicesRequest
-
->>>>>>> f494fcb2
-	if err := json.NewDecoder(r.Body).Decode(&req); err != nil {
-		respond(w, http.StatusInternalServerError, err)
-		return
-	}
-
-	rs, err := s.Store.RepoStore.List(r.Context(), database.ReposListOptions{
-		IDs: []api.RepoID{req.ID},
-	})
-	if err != nil {
-		respond(w, http.StatusInternalServerError, err)
-		return
-	}
-
-<<<<<<< HEAD
-	var resp protocol.ExcludeRepoResponse
-	if len(rs) == 0 {
-		log15.Warn("exclude-repo: repo not found. skipping", "repo.id", req.ID)
-		respond(w, http.StatusOK, resp)
-		return
-	}
-
-	args := database.ExternalServicesListOptions{
-		Kinds:            types.Repos(rs).Kinds(),
-		OrderByDirection: "ASC",
-	}
-
-	es, err := s.Store.ExternalServiceStore.List(r.Context(), args)
-	if err != nil {
-		respond(w, http.StatusInternalServerError, err)
-		return
-	}
-
-	tmp := make([]*types.Repo, len(rs))
-	for i, r := range rs {
-		tmp[i] = &types.Repo{
-			ID:           r.ID,
-			ExternalRepo: r.ExternalRepo,
-			Name:         r.Name,
-			Private:      r.Private,
-			URI:          r.URI,
-			Description:  r.Description,
-			Fork:         r.Fork,
-			Archived:     r.Archived,
-			CreatedAt:    r.CreatedAt,
-			UpdatedAt:    r.UpdatedAt,
-			DeletedAt:    r.DeletedAt,
-			Metadata:     r.Metadata,
-		}
-	}
-
-	for _, e := range es {
-		if err := e.Exclude(tmp...); err != nil {
-			respond(w, http.StatusInternalServerError, err)
-			return
-		}
-	}
-
-	err = s.Store.ExternalServiceStore.Upsert(r.Context(), es...)
-=======
-	if len(rs) == 0 {
-		respond(w, http.StatusNotFound, errors.Errorf("repository with ID %v does not exist", req.ID))
-		return
-	}
-
-	var resp protocol.RepoExternalServicesResponse
-
-	svcIDs := rs[0].ExternalServiceIDs()
-	if len(svcIDs) == 0 {
-		respond(w, http.StatusOK, resp)
-		return
-	}
-
-	args := database.ExternalServicesListOptions{
-		IDs:              svcIDs,
-		OrderByDirection: "ASC",
-	}
-
-	es, err := s.Store.ExternalServiceStore.List(r.Context(), args)
->>>>>>> f494fcb2
-	if err != nil {
-		respond(w, http.StatusInternalServerError, err)
-		return
-	}
-
-	resp.ExternalServices = newExternalServices(es...)
-
-	respond(w, http.StatusOK, resp)
 }
 
 // TODO(tsenart): Reuse this function in all handlers.
