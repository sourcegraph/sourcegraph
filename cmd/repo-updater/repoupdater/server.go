--- conflicted
+++ resolved
@@ -7,10 +7,7 @@
 	"fmt"
 	"net/http"
 	"strings"
-<<<<<<< HEAD
-=======
 	"sync"
->>>>>>> 10c25a7e
 	"time"
 
 	"github.com/pkg/errors"
