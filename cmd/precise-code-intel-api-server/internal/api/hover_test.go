--- conflicted
+++ resolved
@@ -22,11 +22,7 @@
 	setMockBundleManagerClientBundleClient(t, mockBundleManagerClient, map[int]bundles.BundleClient{42: mockBundleClient})
 	setMockBundleClientHover(t, mockBundleClient, "main.go", 10, 50, "text", testRange1, true)
 
-<<<<<<< HEAD
-	api := testAPI(mockDB, mockBundleManagerClient)
-=======
-	api := New(mockDB, mockBundleManagerClient, mockGitserverClient)
->>>>>>> 6f2e948f
+	api := testAPI(mockDB, mockBundleManagerClient, mockGitserverClient)
 	text, r, exists, err := api.Hover(context.Background(), "sub1/main.go", 10, 50, 42)
 	if err != nil {
 		t.Fatalf("expected error getting hover text: %s", err)
@@ -49,11 +45,7 @@
 	mockGitserverClient := gitservermocks.NewMockClient()
 	setMockDBGetDumpByID(t, mockDB, nil)
 
-<<<<<<< HEAD
-	api := testAPI(mockDB, mockBundleManagerClient)
-=======
-	api := New(mockDB, mockBundleManagerClient, mockGitserverClient)
->>>>>>> 6f2e948f
+	api := testAPI(mockDB, mockBundleManagerClient, mockGitserverClient)
 	if _, _, _, err := api.Hover(context.Background(), "sub1/main.go", 10, 50, 42); err != ErrMissingDump {
 		t.Fatalf("unexpected error getting hover text. want=%q have=%q", ErrMissingDump, err)
 	}
@@ -80,11 +72,7 @@
 	}, 15)
 	setMockBundleClientHover(t, mockBundleClient2, "foo.go", 10, 50, "text", testRange4, true)
 
-<<<<<<< HEAD
-	api := testAPI(mockDB, mockBundleManagerClient)
-=======
-	api := New(mockDB, mockBundleManagerClient, mockGitserverClient)
->>>>>>> 6f2e948f
+	api := testAPI(mockDB, mockBundleManagerClient, mockGitserverClient)
 	text, r, exists, err := api.Hover(context.Background(), "sub1/main.go", 10, 50, 42)
 	if err != nil {
 		t.Fatalf("expected error getting hover text: %s", err)
@@ -115,11 +103,7 @@
 	setMockBundleClientPackageInformation(t, mockBundleClient, "main.go", "1234", testPackageInformation)
 	setMockDBGetPackage(t, mockDB, "gomod", "leftpad", "0.1.0", db.Dump{}, false)
 
-<<<<<<< HEAD
-	api := testAPI(mockDB, mockBundleManagerClient)
-=======
-	api := New(mockDB, mockBundleManagerClient, mockGitserverClient)
->>>>>>> 6f2e948f
+	api := testAPI(mockDB, mockBundleManagerClient, mockGitserverClient)
 	_, _, exists, err := api.Hover(context.Background(), "sub1/main.go", 10, 50, 42)
 	if err != nil {
 		t.Fatalf("unexpected error getting hover text: %s", err)
