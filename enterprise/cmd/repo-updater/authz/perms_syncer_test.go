package authz

import (
	"context"
	"fmt"
	"testing"
	"time"

	"github.com/google/go-cmp/cmp"
	"github.com/pkg/errors"
	"github.com/prometheus/client_golang/prometheus"
	"github.com/sourcegraph/sourcegraph/cmd/frontend/authz"
	"github.com/sourcegraph/sourcegraph/cmd/frontend/types"
	"github.com/sourcegraph/sourcegraph/cmd/repo-updater/repos"
	edb "github.com/sourcegraph/sourcegraph/enterprise/cmd/frontend/db"
	"github.com/sourcegraph/sourcegraph/internal/api"
	"github.com/sourcegraph/sourcegraph/internal/extsvc"
	"github.com/sourcegraph/sourcegraph/internal/extsvc/gitlab"
)

func TestPermsSyncer_ScheduleUsers(t *testing.T) {
	s := NewPermsSyncer(nil, nil, nil)
	s.ScheduleUsers(context.Background(), PriorityHigh, 1)

	expHeap := []*syncRequest{
		{requestMeta: &requestMeta{
			Priority: PriorityHigh,
			Type:     requestTypeUser,
			ID:       1,
		}, acquired: false, index: 0},
	}
	if diff := cmp.Diff(expHeap, s.queue.heap, cmpOpts); diff != "" {
		t.Fatalf("heap: %v", diff)
	}
}

func TestPermsSyncer_ScheduleRepos(t *testing.T) {
	s := NewPermsSyncer(nil, nil, nil)
	s.ScheduleRepos(context.Background(), PriorityHigh, 1)

	expHeap := []*syncRequest{
		{requestMeta: &requestMeta{
			Priority: PriorityHigh,
			Type:     requestTypeRepo,
			ID:       1,
		}, acquired: false, index: 0},
	}
	if diff := cmp.Diff(expHeap, s.queue.heap, cmpOpts); diff != "" {
		t.Fatalf("heap: %v", diff)
	}
}

type mockProvider struct {
	serviceType string
	serviceID   string

	fetchUserPerms func(context.Context, *extsvc.ExternalAccount) ([]extsvc.ExternalRepoID, error)
	fetchRepoPerms func(ctx context.Context, repo *api.ExternalRepoSpec, metadata interface{}) ([]extsvc.ExternalAccountID, error)
}

func (*mockProvider) RepoPerms(context.Context, *extsvc.ExternalAccount, []*types.Repo) ([]authz.RepoPerms, error) {
	return nil, nil
}

func (*mockProvider) FetchAccount(context.Context, *types.User, []*extsvc.ExternalAccount) (*extsvc.ExternalAccount, error) {
	return nil, nil
}

func (p *mockProvider) ServiceType() string {
	return p.serviceType
}

func (p *mockProvider) ServiceID() string {
	return p.serviceID
}

func (*mockProvider) Validate() []string {
	return nil
}

func (p *mockProvider) FetchUserPerms(ctx context.Context, acct *extsvc.ExternalAccount) ([]extsvc.ExternalRepoID, error) {
	return p.fetchUserPerms(ctx, acct)
}

func (p *mockProvider) FetchRepoPerms(ctx context.Context, repo *api.ExternalRepoSpec, metadata interface{}) ([]extsvc.ExternalAccountID, error) {
	return p.fetchRepoPerms(ctx, repo, metadata)
}

type mockReposStore struct {
	listRepos func(context.Context, repos.StoreListReposArgs) ([]*repos.Repo, error)
}

func (s *mockReposStore) ListExternalServices(context.Context, repos.StoreListExternalServicesArgs) ([]*repos.ExternalService, error) {
	return nil, nil
}

func (s *mockReposStore) UpsertExternalServices(context.Context, ...*repos.ExternalService) error {
	return nil
}

func (s *mockReposStore) ListRepos(ctx context.Context, args repos.StoreListReposArgs) ([]*repos.Repo, error) {
	return s.listRepos(ctx, args)
}

func (s *mockReposStore) UpsertRepos(context.Context, ...*repos.Repo) error {
	return nil
}

func (s *mockReposStore) ListAllRepoNames(context.Context) ([]api.RepoName, error) {
	return nil, nil
}

type mockPermsStore struct {
	listExternalAccounts func(context.Context, int32) ([]*extsvc.ExternalAccount, error)
}

func (s *mockPermsStore) ListExternalAccounts(ctx context.Context, userID int32) ([]*extsvc.ExternalAccount, error) {
	return s.listExternalAccounts(ctx, userID)
}

func TestPermsSyncer_syncUserPerms(t *testing.T) {
	p := &mockProvider{
		serviceType: gitlab.ServiceType,
		serviceID:   "https://gitlab.com/",
	}
	authz.SetProviders(false, []authz.Provider{p})
	defer authz.SetProviders(true, nil)

	extAccount := extsvc.ExternalAccount{
		ExternalAccountSpec: extsvc.ExternalAccountSpec{
			ServiceType: p.ServiceType(),
			ServiceID:   p.ServiceID(),
		},
	}

	edb.Mocks.Perms.ListExternalAccounts = func(context.Context, int32) ([]*extsvc.ExternalAccount, error) {
		return []*extsvc.ExternalAccount{&extAccount}, nil
	}
	edb.Mocks.Perms.SetUserPermissions = func(_ context.Context, p *authz.UserPermissions) error {
		if p.UserID != 1 {
			return fmt.Errorf("UserID: want 1 but got %d", p.UserID)
		}

		expIDs := []uint32{1}
		if diff := cmp.Diff(expIDs, p.IDs.ToArray()); diff != "" {
			return fmt.Errorf("IDs: %v", diff)
		}
		return nil
	}
	defer func() {
		edb.Mocks.Perms = edb.MockPerms{}
	}()

	reposStore := &mockReposStore{
		listRepos: func(_ context.Context, args repos.StoreListReposArgs) ([]*repos.Repo, error) {
			if !args.PrivateOnly {
				return nil, errors.New("PrivateOnly want true but got false")
			}
			return []*repos.Repo{{ID: 1}}, nil
		},
	}
	clock := func() time.Time {
		return time.Now().UTC().Truncate(time.Microsecond)
	}
	permsStore := edb.NewPermsStore(nil, clock)
	s := NewPermsSyncer(reposStore, permsStore, clock)
	s.metrics.syncDuration = prometheus.NewHistogramVec(prometheus.HistogramOpts{}, []string{"type", "success"})
	s.metrics.syncErrors = prometheus.NewCounterVec(prometheus.CounterOpts{}, []string{"type"})

	tests := []struct {
		name     string
		noPerms  bool
		fetchErr error
	}{
		{
			name:     "sync for the first time and encounter an error",
			noPerms:  true,
			fetchErr: errors.New("random error"),
		},
		{
			name:    "sync for the second time and succeed",
			noPerms: false,
		},
	}
	for _, test := range tests {
		t.Run(test.name, func(t *testing.T) {
			p.fetchUserPerms = func(context.Context, *extsvc.ExternalAccount) ([]extsvc.ExternalRepoID, error) {
				return []extsvc.ExternalRepoID{"1"}, test.fetchErr
			}

			err := s.syncUserPerms(context.Background(), 1, test.noPerms)
			if err != nil {
				t.Fatal(err)
			}
		})
	}
}

func TestPermsSyncer_syncRepoPerms(t *testing.T) {
	p := &mockProvider{
		serviceType: gitlab.ServiceType,
		serviceID:   "https://gitlab.com/",
	}
	authz.SetProviders(false, []authz.Provider{p})
	defer authz.SetProviders(true, nil)

<<<<<<< HEAD
	p.fetchRepoPerms = func(context.Context, *api.ExternalRepoSpec, interface{}) ([]extsvc.ExternalAccountID, error) {
		return []extsvc.ExternalAccountID{"user", "pending_user"}, nil
	}

=======
>>>>>>> 68e07505
	edb.Mocks.Perms.Transact = func(context.Context) (*edb.PermsStore, error) {
		return &edb.PermsStore{}, nil
	}
	edb.Mocks.Perms.GetUserIDsByExternalAccounts = func(context.Context, *extsvc.ExternalAccounts) (map[string]int32, error) {
		return map[string]int32{"user": 1}, nil
	}
	edb.Mocks.Perms.SetRepoPermissions = func(_ context.Context, p *authz.RepoPermissions) error {
		if p.RepoID != 1 {
			return fmt.Errorf("RepoID: want 1 but got %d", p.RepoID)
		}

		expUserIDs := []uint32{1}
		if diff := cmp.Diff(expUserIDs, p.UserIDs.ToArray()); diff != "" {
			return fmt.Errorf("UserIDs: %v", diff)
		}
		return nil
	}
	edb.Mocks.Perms.SetRepoPendingPermissions = func(_ context.Context, accounts *extsvc.ExternalAccounts, _ *authz.RepoPermissions) error {
		expAccounts := &extsvc.ExternalAccounts{
			ServiceType: p.ServiceType(),
			ServiceID:   p.ServiceID(),
			AccountIDs:  []string{"pending_user"},
		}
		if diff := cmp.Diff(expAccounts, accounts); diff != "" {
			return fmt.Errorf("accounts: %v", diff)
		}
		return nil
	}
	defer func() {
		edb.Mocks.Perms = edb.MockPerms{}
	}()

	reposStore := &mockReposStore{
		listRepos: func(context.Context, repos.StoreListReposArgs) ([]*repos.Repo, error) {
			return []*repos.Repo{
				{
					ID:      1,
					Private: true,
					ExternalRepo: api.ExternalRepoSpec{
						ServiceID: p.ServiceID(),
					},
				},
			}, nil
		},
	}
	clock := func() time.Time {
		return time.Now().UTC().Truncate(time.Microsecond)
	}
	permsStore := edb.NewPermsStore(nil, clock)
	s := NewPermsSyncer(reposStore, permsStore, clock)
	s.metrics.syncDuration = prometheus.NewHistogramVec(prometheus.HistogramOpts{}, []string{"type", "success"})
	s.metrics.syncErrors = prometheus.NewCounterVec(prometheus.CounterOpts{}, []string{"type"})

	tests := []struct {
		name     string
		noPerms  bool
		fetchErr error
	}{
		{
			name:     "sync for the first time and encounter an error",
			noPerms:  true,
			fetchErr: errors.New("random error"),
		},
		{
			name:    "sync for the second time and succeed",
			noPerms: false,
		},
	}
	for _, test := range tests {
		t.Run(test.name, func(t *testing.T) {
			p.fetchRepoPerms = func(context.Context, *api.ExternalRepoSpec) ([]extsvc.ExternalAccountID, error) {
				return []extsvc.ExternalAccountID{"user", "pending_user"}, test.fetchErr
			}

			err := s.syncRepoPerms(context.Background(), 1, test.noPerms)
			if err != nil {
				t.Fatal(err)
			}
		})
	}
}

func TestPermsSyncer_syncPerms(t *testing.T) {
	request := &syncRequest{
		requestMeta: &requestMeta{
			Type: 3,
			ID:   1,
		},
		acquired: true,
	}

	// Request should be removed from the queue even if error occurred.
	s := NewPermsSyncer(nil, nil, nil)
	s.queue.Push(request)

	expErr := "unexpected request type: 3"
	err := s.syncPerms(context.Background(), request)
	if err == nil || err.Error() != expErr {
		t.Fatalf("err: want %q but got %v", expErr, err)
	}

	if s.queue.Len() != 0 {
		t.Fatalf("queue length: want 0 but got %d", s.queue.Len())
	}
}<|MERGE_RESOLUTION|>--- conflicted
+++ resolved
@@ -204,13 +204,6 @@
 	authz.SetProviders(false, []authz.Provider{p})
 	defer authz.SetProviders(true, nil)
 
-<<<<<<< HEAD
-	p.fetchRepoPerms = func(context.Context, *api.ExternalRepoSpec, interface{}) ([]extsvc.ExternalAccountID, error) {
-		return []extsvc.ExternalAccountID{"user", "pending_user"}, nil
-	}
-
-=======
->>>>>>> 68e07505
 	edb.Mocks.Perms.Transact = func(context.Context) (*edb.PermsStore, error) {
 		return &edb.PermsStore{}, nil
 	}
