--- conflicted
+++ resolved
@@ -275,13 +275,8 @@
 	repoPerms map[int32][]int32
 	// A map from external repository spec to sub-repository permissions. This stores the permissions for sub-repositories of private repositories.
 	subRepoPerms map[api.ExternalRepoSpec]*authz.SubRepoPermissions
-<<<<<<< HEAD
-	// A set of provider states. This stores the result of calling auth provider for each account.
-	providerStates providerStatesSet
-=======
 
 	providerStates database.CodeHostStatusesSet
->>>>>>> 37458d24
 }
 
 // fetchUserPermsViaExternalAccounts uses external accounts (aka. login
