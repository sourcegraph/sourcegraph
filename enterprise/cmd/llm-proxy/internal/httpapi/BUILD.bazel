--- conflicted
+++ resolved
@@ -6,12 +6,8 @@
         "anthropic.go",
         "diagnostics.go",
         "handler.go",
-<<<<<<< HEAD
-=======
-        "healthz.go",
         "openai.go",
         "upstream.go",
->>>>>>> 0c955f41
     ],
     importpath = "github.com/sourcegraph/sourcegraph/enterprise/cmd/llm-proxy/internal/httpapi",
     visibility = ["//enterprise/cmd/llm-proxy:__subpackages__"],
