--- conflicted
+++ resolved
@@ -149,7 +149,6 @@
 	}))
 }
 
-<<<<<<< HEAD
 func makeWorkerMetrics(observationContext *observation.Context) workerutil.WorkerMetrics {
 	metrics := metrics.NewOperationMetrics(
 		observationContext.Registerer,
@@ -165,7 +164,8 @@
 			Metrics:      metrics,
 		}),
 	}
-=======
+}
+
 func initializeUploadStore(ctx context.Context, uploadStore uploadstore.Store) error {
 	for {
 		if err := uploadStore.Init(ctx); err == nil || !isRequestError(err) {
@@ -192,5 +192,4 @@
 	}
 
 	return false
->>>>>>> 9a9ad856
 }