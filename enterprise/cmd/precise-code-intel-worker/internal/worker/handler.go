package worker

import (
	"compress/gzip"
	"context"
	"fmt"
	"io"
	"sync/atomic"
	"time"

	"github.com/cockroachdb/errors"
	"github.com/honeycombio/libhoney-go"
	"github.com/inconshreveable/log15"
	"github.com/jackc/pgconn"
	"github.com/keegancsmith/sqlf"

	"github.com/sourcegraph/sourcegraph/cmd/frontend/backend"
	store "github.com/sourcegraph/sourcegraph/enterprise/internal/codeintel/stores/dbstore"
	"github.com/sourcegraph/sourcegraph/enterprise/internal/codeintel/stores/uploadstore"
	"github.com/sourcegraph/sourcegraph/internal/api"
	"github.com/sourcegraph/sourcegraph/internal/honey"
	"github.com/sourcegraph/sourcegraph/internal/trace"
	"github.com/sourcegraph/sourcegraph/internal/vcs"
	"github.com/sourcegraph/sourcegraph/internal/workerutil"
	dbworkerstore "github.com/sourcegraph/sourcegraph/internal/workerutil/dbworker/store"
	"github.com/sourcegraph/sourcegraph/lib/codeintel/lsif/conversion"
	"github.com/sourcegraph/sourcegraph/lib/codeintel/semantic"
)

type handler struct {
	dbStore         DBStore
	workerStore     dbworkerstore.Store
	lsifStore       LSIFStore
	uploadStore     uploadstore.Store
	gitserverClient GitserverClient
	enableBudget    bool
	budgetRemaining int64
}

var _ workerutil.Handler = &handler{}
var _ workerutil.WithPreDequeue = &handler{}
var _ workerutil.WithHooks = &handler{}

func (h *handler) Handle(ctx context.Context, record workerutil.Record) error {
	_, err := h.handle(ctx, record.(store.Upload))
	return err
}

func (h *handler) PreDequeue(ctx context.Context) (bool, interface{}, error) {
	if !h.enableBudget {
		return true, nil, nil
	}

	budgetRemaining := atomic.LoadInt64(&h.budgetRemaining)
	if budgetRemaining <= 0 {
		return false, nil, nil
	}

	return true, []*sqlf.Query{sqlf.Sprintf("(upload_size IS NULL OR upload_size <= %s)", budgetRemaining)}, nil
}

func (h *handler) PreHandle(ctx context.Context, record workerutil.Record) {
	atomic.AddInt64(&h.budgetRemaining, -h.getSize(record))
}

func (h *handler) PostHandle(ctx context.Context, record workerutil.Record) {
	atomic.AddInt64(&h.budgetRemaining, +h.getSize(record))
}

func (h *handler) getSize(record workerutil.Record) int64 {
	if size := record.(store.Upload).UploadSize; size != nil {
		return *size
	}

	return 0
}

// handle converts a raw upload into a dump within the given transaction context. Returns true if the
// upload record was requeued and false otherwise.
<<<<<<< HEAD
func (h *handler) handle(ctx context.Context, upload store.Upload) (requeued bool, err error) {
	if requeued, err := requeueIfCloning(ctx, h.workerStore, upload); err != nil || requeued {
=======
func (h *handler) handle(ctx context.Context, workerStore dbworkerstore.Store, dbStore DBStore, upload store.Upload) (requeued bool, err error) {
	start := time.Now()
	defer func() {
		if honey.Enabled() {
			_ = createHoneyEvent(ctx, upload, err, time.Since(start)).Send()
		}
	}()

	if requeued, err := requeueIfCloning(ctx, workerStore, upload); err != nil || requeued {
>>>>>>> 5f60ded9
		return requeued, err
	}

	getChildren := func(ctx context.Context, dirnames []string) (map[string][]string, error) {
		directoryChildren, err := h.gitserverClient.DirectoryChildren(ctx, upload.RepositoryID, upload.Commit, dirnames)
		if err != nil {
			return nil, errors.Wrap(err, "gitserverClient.DirectoryChildren")
		}
		return directoryChildren, nil
	}

	return false, withUploadData(ctx, h.uploadStore, upload.ID, func(r io.Reader) (err error) {
		groupedBundleData, err := conversion.Correlate(ctx, r, upload.Root, getChildren)
		if err != nil {
			return errors.Wrap(err, "conversion.Correlate")
		}

		// Note: this is writing to a different database than the block below, so we need to use a
		// different transaction context (managed by the writeData function).
		if err := writeData(ctx, h.lsifStore, upload.ID, groupedBundleData); err != nil {
			if isUniqueConstraintViolation(err) {
				// If this is a unique constraint violation, then we've previously processed this same
				// upload record up to this point, but failed to perform the transaction below. We can
				// safely assume that the entire index's data is in the codeintel database, as it's
				// parsed determinstically and written atomically.
				log15.Warn("LSIF data already exists for upload record")
			} else {
				return err
			}
		}

		defer func() {
			if upload.RepositoryID == sourcegraphRepositoryID && err == nil {
				if err := h.enqueuer.QueueIndexesForPackages(ctx, groupedBundleData.PackageReferences); err != nil {
					log15.Error("Failed to queue indexes for packages", "error", err)
				}
			}
		}()

		// Start a nested transaction with Postgres savepoints. In the event that something after this
		// point fails, we want to update the upload record with an error message but do not want to
		// alter any other data in the database. Rolling back to this savepoint will allow us to discard
		// any other changes but still commit the transaction as a whole.
		return inTransaction(ctx, h.dbStore, func(tx DBStore) error {
			// Find the date of the commit and store that in the upload record. We do this now as we
			// will need to find the _oldest_ commit with code intelligence data to efficiently update
			// the commit graph for the repository.
			commitDate, err := h.gitserverClient.CommitDate(ctx, upload.RepositoryID, upload.Commit)
			if err != nil {
				return errors.Wrap(err, "gitserverClient.CommitDate")
			}
			if err := tx.UpdateCommitedAt(ctx, upload.ID, commitDate); err != nil {
				return errors.Wrap(err, "store.CommitDate")
			}

			// Update package and package reference data to support cross-repo queries.
			if err := tx.UpdatePackages(ctx, upload.ID, groupedBundleData.Packages); err != nil {
				return errors.Wrap(err, "store.UpdatePackages")
			}
			if err := tx.UpdatePackageReferences(ctx, upload.ID, groupedBundleData.PackageReferences); err != nil {
				return errors.Wrap(err, "store.UpdatePackageReferences")
			}

			// Before we mark the upload as complete, we need to delete any existing completed uploads
			// that have the same repository_id, commit, root, and indexer values. Otherwise the transaction
			// will fail as these values form a unique constraint.
			if err := tx.DeleteOverlappingDumps(ctx, upload.RepositoryID, upload.Commit, upload.Root, upload.Indexer); err != nil {
				return errors.Wrap(err, "store.DeleteOverlappingDumps")
			}

			// Insert a companion record to this upload that will asynchronously trigger another worker to
			// queue auto-index records for the monikers written into the lsif_references table attached by
			// this index processing job.
			if _, err := tx.InsertDependencyIndexingJob(ctx, upload.ID); err != nil {
				return errors.Wrap(err, "store.InsertDependencyIndexingJob")
			}

			// Mark this repository so that the commit updater process will pull the full commit graph from
			// gitserver and recalculate the nearest upload for each commit as well as which uploads are visible
			// from the tip of the default branch. We don't do this inside of the transaction as we re-calcalute
			// the entire set of data from scratch and we want to be able to coalesce requests for the same
			// repository rather than having a set of uploads for the same repo re-calculate nearly identical
			// data multiple times.
			if err := tx.MarkRepositoryAsDirty(ctx, upload.RepositoryID); err != nil {
				return errors.Wrap(err, "store.MarkRepositoryDirty")
			}

			return nil
<<<<<<< HEAD
		})
=======
		}); err != nil {
			return err
		}

		return nil
>>>>>>> 5f60ded9
	})
}

func inTransaction(ctx context.Context, dbStore DBStore, fn func(tx DBStore) error) (err error) {
	tx, err := dbStore.Transact(ctx)
	if err != nil {
		return errors.Wrap(err, "store.Transact")
	}
	defer func() { err = tx.Done(err) }()

	return fn(tx)
}

// CloneInProgressDelay is the delay between processing attempts when a repo is currently being cloned.
const CloneInProgressDelay = time.Minute

// requeueIfCloning ensures that the repo and revision are resolvable. If the repo does not exist, or
// if the repo has finished cloning and the revision does not exist, then the upload will fail to process.
// If the repo is currently cloning, then we'll requeue the upload to be tried again later. This will not
// increase the reset count of the record (so this doesn't count against the upload as a legitimate attempt).
func requeueIfCloning(ctx context.Context, workerStore dbworkerstore.Store, upload store.Upload) (requeued bool, _ error) {
	repo, err := backend.Repos.Get(ctx, api.RepoID(upload.RepositoryID))
	if err != nil {
		return false, errors.Wrap(err, "Repos.Get")
	}

	if _, err := backend.Repos.ResolveRev(ctx, repo, upload.Commit); err != nil {
		if !vcs.IsCloneInProgress(err) {
			return false, errors.Wrap(err, "Repos.ResolveRev")
		}

		if err := workerStore.Requeue(ctx, upload.ID, time.Now().UTC().Add(CloneInProgressDelay)); err != nil {
			return false, errors.Wrap(err, "store.Requeue")
		}

		return true, nil
	}

	return false, nil
}

// withUploadData will invoke the given function with a reader of the upload's raw data. The
// consumer should expect raw newline-delimited JSON content. If the function returns without
// an error, the upload file will be deleted.
func withUploadData(ctx context.Context, uploadStore uploadstore.Store, id int, fn func(r io.Reader) error) error {
	uploadFilename := fmt.Sprintf("upload-%d.lsif.gz", id)

	// Pull raw uploaded data from bucket
	rc, err := uploadStore.Get(ctx, uploadFilename)
	if err != nil {
		return errors.Wrap(err, "uploadStore.Get")
	}
	defer rc.Close()

	rc, err = gzip.NewReader(rc)
	if err != nil {
		return errors.Wrap(err, "gzip.NewReader")
	}
	defer rc.Close()

	if err := fn(rc); err != nil {
		return err
	}

	if err := uploadStore.Delete(ctx, uploadFilename); err != nil {
		log15.Warn("Failed to delete upload file", "err", err, "filename", uploadFilename)
	}

	return nil
}

// writeData transactionally writes the given grouped bundle data into the given LSIF store.
func writeData(ctx context.Context, lsifStore LSIFStore, id int, groupedBundleData *semantic.GroupedBundleDataChans) (err error) {
	tx, err := lsifStore.Transact(ctx)
	if err != nil {
		return err
	}
	defer func() { err = tx.Done(err) }()

	if err := tx.WriteMeta(ctx, id, groupedBundleData.Meta); err != nil {
		return errors.Wrap(err, "store.WriteMeta")
	}
	if err := tx.WriteDocuments(ctx, id, groupedBundleData.Documents); err != nil {
		return errors.Wrap(err, "store.WriteDocuments")
	}
	if err := tx.WriteResultChunks(ctx, id, groupedBundleData.ResultChunks); err != nil {
		return errors.Wrap(err, "store.WriteResultChunks")
	}
	if err := tx.WriteDefinitions(ctx, id, groupedBundleData.Definitions); err != nil {
		return errors.Wrap(err, "store.WriteDefinitions")
	}
	if err := tx.WriteReferences(ctx, id, groupedBundleData.References); err != nil {
		return errors.Wrap(err, "store.WriteReferences")
	}
	if err := tx.WriteDocumentationPages(ctx, id, groupedBundleData.DocumentationPages); err != nil {
		return errors.Wrap(err, "store.WriteDocumentationPages")
	}
	if err := tx.WriteDocumentationPathInfo(ctx, id, groupedBundleData.DocumentationPathInfo); err != nil {
		return errors.Wrap(err, "store.WriteDocumentationPathInfo")
	}

	return nil
}

func isUniqueConstraintViolation(err error) bool {
	var e *pgconn.PgError
	return errors.As(err, &e) && e.Code == "23505"
}

func createHoneyEvent(ctx context.Context, upload store.Upload, err error, duration time.Duration) *libhoney.Event {
	fields := map[string]interface{}{
		"duration_ms":    duration.Milliseconds(),
		"uploadID":       upload.ID,
		"repositoryID":   upload.RepositoryID,
		"repositoryName": upload.RepositoryName,
		"commit":         upload.Commit,
		"root":           upload.Root,
		"indexer":        upload.Indexer,
	}

	if err != nil {
		fields["error"] = err.Error()
	}
	if upload.UploadSize != nil {
		fields["uploadSize"] = upload.UploadSize
	}
	if spanURL := trace.SpanURLFromContext(ctx); spanURL != "" {
		fields["trace"] = spanURL
	}

	return honey.EventWithFields("codeintel-worker", fields)
}<|MERGE_RESOLUTION|>--- conflicted
+++ resolved
@@ -77,11 +77,7 @@
 
 // handle converts a raw upload into a dump within the given transaction context. Returns true if the
 // upload record was requeued and false otherwise.
-<<<<<<< HEAD
 func (h *handler) handle(ctx context.Context, upload store.Upload) (requeued bool, err error) {
-	if requeued, err := requeueIfCloning(ctx, h.workerStore, upload); err != nil || requeued {
-=======
-func (h *handler) handle(ctx context.Context, workerStore dbworkerstore.Store, dbStore DBStore, upload store.Upload) (requeued bool, err error) {
 	start := time.Now()
 	defer func() {
 		if honey.Enabled() {
@@ -89,8 +85,7 @@
 		}
 	}()
 
-	if requeued, err := requeueIfCloning(ctx, workerStore, upload); err != nil || requeued {
->>>>>>> 5f60ded9
+	if requeued, err := requeueIfCloning(ctx, h.workerStore, upload); err != nil || requeued {
 		return requeued, err
 	}
 
@@ -122,14 +117,6 @@
 			}
 		}
 
-		defer func() {
-			if upload.RepositoryID == sourcegraphRepositoryID && err == nil {
-				if err := h.enqueuer.QueueIndexesForPackages(ctx, groupedBundleData.PackageReferences); err != nil {
-					log15.Error("Failed to queue indexes for packages", "error", err)
-				}
-			}
-		}()
-
 		// Start a nested transaction with Postgres savepoints. In the event that something after this
 		// point fails, we want to update the upload record with an error message but do not want to
 		// alter any other data in the database. Rolling back to this savepoint will allow us to discard
@@ -179,15 +166,7 @@
 			}
 
 			return nil
-<<<<<<< HEAD
 		})
-=======
-		}); err != nil {
-			return err
-		}
-
-		return nil
->>>>>>> 5f60ded9
 	})
 }
 
