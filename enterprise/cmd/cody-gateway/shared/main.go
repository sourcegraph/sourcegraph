package shared

import (
	"context"
	"net/http"
	"os"
	"time"

	"github.com/go-redsync/redsync/v4"
	"github.com/go-redsync/redsync/v4/redis/redigo"
	"github.com/gomodule/redigo/redis"
	"github.com/sourcegraph/log"
	"go.opentelemetry.io/contrib/instrumentation/net/http/otelhttp"

	"github.com/sourcegraph/sourcegraph/enterprise/cmd/cody-gateway/internal/auth"
	"github.com/sourcegraph/sourcegraph/enterprise/cmd/cody-gateway/internal/events"
	"github.com/sourcegraph/sourcegraph/enterprise/cmd/cody-gateway/internal/limiter"
	"github.com/sourcegraph/sourcegraph/internal/goroutine"
	"github.com/sourcegraph/sourcegraph/internal/httpserver"
	"github.com/sourcegraph/sourcegraph/internal/instrumentation"
	"github.com/sourcegraph/sourcegraph/internal/observation"
	"github.com/sourcegraph/sourcegraph/internal/rcache"
	"github.com/sourcegraph/sourcegraph/internal/redispool"
	"github.com/sourcegraph/sourcegraph/internal/requestclient"
	"github.com/sourcegraph/sourcegraph/internal/service"
	sgtrace "github.com/sourcegraph/sourcegraph/internal/trace"
	"github.com/sourcegraph/sourcegraph/lib/errors"

	"github.com/sourcegraph/sourcegraph/enterprise/cmd/cody-gateway/internal/actor"
	"github.com/sourcegraph/sourcegraph/enterprise/cmd/cody-gateway/internal/actor/anonymous"
	"github.com/sourcegraph/sourcegraph/enterprise/cmd/cody-gateway/internal/actor/productsubscription"
	"github.com/sourcegraph/sourcegraph/enterprise/cmd/cody-gateway/internal/dotcom"
	"github.com/sourcegraph/sourcegraph/enterprise/cmd/cody-gateway/internal/httpapi"
)

func Main(ctx context.Context, obctx *observation.Context, ready service.ReadyFunc, config *Config) error {
	// Enable tracing, at this point tracing wouldn't have been enabled yet because
	// we run Cody Gateway without conf which means Sourcegraph tracing is not enabled.
	shutdownTracing, err := maybeEnableTracing(ctx,
		obctx.Logger.Scoped("tracing", "tracing configuration"),
		config.Trace)
	if err != nil {
		return errors.Wrap(err, "maybeEnableTracing")
	}
	defer shutdownTracing()

	var eventLogger events.Logger
	if config.BigQuery.ProjectID != "" {
		eventLogger, err = events.NewBigQueryLogger(config.BigQuery.ProjectID, config.BigQuery.Dataset, config.BigQuery.Table)
		if err != nil {
			return errors.Wrap(err, "create BigQuery event logger")
		}

		// If a buffer is configured, wrap in events.BufferedLogger
		if config.BigQuery.EventBufferSize > 0 {
			eventLogger = events.NewBufferedLogger(obctx.Logger, eventLogger, config.BigQuery.EventBufferSize)
		}
	} else {
		eventLogger = events.NewStdoutLogger(obctx.Logger)

		// Useful for testing event logging in a way that has latency that is
		// somewhat similar to BigQuery.
		if os.Getenv("CODY_GATEWAY_BUFFERED_LAGGY_EVENT_LOGGING_FUN_TIMES_MODE") == "true" {
			eventLogger = events.NewBufferedLogger(
				obctx.Logger,
				events.NewDelayedLogger(eventLogger),
				config.BigQuery.EventBufferSize)
		}
	}

	// Supported actor/auth sources
	sources := actor.Sources{
		anonymous.NewSource(config.AllowAnonymous),
		productsubscription.NewSource(
			obctx.Logger,
			rcache.New("product-subscriptions"),
			dotcom.NewClient(config.Dotcom.URL, config.Dotcom.AccessToken),
			config.Dotcom.InternalMode),
	}

	authr := &auth.Authenticator{
		Logger:      obctx.Logger.Scoped("auth", "authentication middleware"),
		EventLogger: eventLogger,
		Sources:     sources,
	}

	rs := newRedisStore(redispool.Cache)

	obctx.Logger.Debug("concurrency limit",
		log.Float32("percentage", config.ActorConcurrencyLimit.Percentage),
		log.String("internal", config.ActorConcurrencyLimit.Interval.String()),
	)
	// Set up our handler chain, which is run from the bottom up. Application handlers
	// come last.
	handler := httpapi.NewHandler(obctx.Logger, eventLogger, rs, authr, &httpapi.Config{
<<<<<<< HEAD
		AnthropicAccessToken:    config.Anthropic.AccessToken,
		AnthropicAllowedModels:  config.Anthropic.AllowedModels,
		OpenAIAccessToken:       config.OpenAI.AccessToken,
		OpenAIOrgID:             config.OpenAI.OrgID,
		OpenAIAllowedModels:     config.OpenAI.AllowedModels,
		EmbeddingsAllowedModels: config.AllowedEmbeddingsModels,
=======
		ConcurrencyLimit:       config.ActorConcurrencyLimit,
		AnthropicAccessToken:   config.Anthropic.AccessToken,
		AnthropicAllowedModels: config.Anthropic.AllowedModels,
		OpenAIAccessToken:      config.OpenAI.AccessToken,
		OpenAIOrgID:            config.OpenAI.OrgID,
		OpenAIAllowedModels:    config.OpenAI.AllowedModels,
>>>>>>> 3a43d1f3
	})

	// Diagnostic layers
	handler = httpapi.NewDiagnosticsHandler(obctx.Logger, handler, config.DiagnosticsSecret)

	// Instrumentation layers
	handler = requestLogger(obctx.Logger.Scoped("requests", "HTTP requests"), handler)
	var otelhttpOpts []otelhttp.Option
	if !config.InsecureDev {
		// Outside of dev, we're probably running as a standalone service, so treat
		// incoming spans as links
		otelhttpOpts = append(otelhttpOpts, otelhttp.WithPublicEndpoint())
	}
	handler = instrumentation.HTTPMiddleware("cody-gateway", handler, otelhttpOpts...)

	// Collect request client for downstream handlers. Outside of dev, we always set up
	// Cloudflare in from of Cody Gateway. This comes first.
	hasCloudflare := !config.InsecureDev
	handler = requestclient.ExternalHTTPMiddleware(handler, hasCloudflare)

	// Initialize our server
	server := httpserver.NewFromAddr(config.Address, &http.Server{
		ReadTimeout:  75 * time.Second,
		WriteTimeout: 10 * time.Minute,
		Handler:      handler,
	})

	// Set up redis-based distributed mutex for the source syncer worker
	p, ok := redispool.Store.Pool()
	if !ok {
		return errors.New("real redis is required")
	}
	sourceWorkerMutex := redsync.New(redigo.NewPool(p)).NewMutex("source-syncer-worker",
		// Do not retry endlessly becuase it's very likely that someone else has
		// a long-standing hold on the mutex. We will try again on the next periodic
		// goroutine run.
		redsync.WithTries(1),
		// Expire locks at 2x sync interval to avoid contention while avoiding
		// the lock getting stuck for too long if something happens. Every handler
		// iteration, we will extend the lock.
		redsync.WithExpiry(2*config.SourcesSyncInterval))

	// Mark health server as ready and go!
	ready()
	obctx.Logger.Info("service ready", log.String("address", config.Address))

	// Collect background routines
	backgroundRoutines := []goroutine.BackgroundRoutine{
		server,
		sources.Worker(obctx, sourceWorkerMutex, config.SourcesSyncInterval),
	}
	if w, ok := eventLogger.(goroutine.BackgroundRoutine); ok {
		// eventLogger is events.BufferedLogger
		backgroundRoutines = append(backgroundRoutines, w)
	}
	// Block until done
	goroutine.MonitorBackgroundRoutines(ctx, backgroundRoutines...)

	return nil
}

func requestLogger(logger log.Logger, next http.Handler) http.Handler {
	return http.HandlerFunc(func(w http.ResponseWriter, r *http.Request) {
		// Only requestclient is available at the point, actor middleware is later
		rc := requestclient.FromContext(r.Context())

		sgtrace.Logger(r.Context(), logger).Debug("Request",
			log.String("method", r.Method),
			log.String("path", r.URL.Path),
			log.String("requestclient.ip", rc.IP),
			log.String("requestclient.forwardedFor", rc.ForwardedFor))

		next.ServeHTTP(w, r)
	})
}

func newRedisStore(store redispool.KeyValue) limiter.RedisStore {
	return &redisStore{
		store: store,
	}
}

type redisStore struct {
	store redispool.KeyValue
}

func (s *redisStore) Incrby(key string, val int) (int, error) {
	return s.store.Incrby(key, val)
}

func (s *redisStore) GetInt(key string) (int, error) {
	i, err := s.store.Get(key).Int()
	if err != nil && err != redis.ErrNil {
		return 0, err
	}
	return i, nil
}

func (s *redisStore) TTL(key string) (int, error) {
	return s.store.TTL(key)
}

func (s *redisStore) Expire(key string, ttlSeconds int) error {
	return s.store.Expire(key, ttlSeconds)
}<|MERGE_RESOLUTION|>--- conflicted
+++ resolved
@@ -93,21 +93,13 @@
 	// Set up our handler chain, which is run from the bottom up. Application handlers
 	// come last.
 	handler := httpapi.NewHandler(obctx.Logger, eventLogger, rs, authr, &httpapi.Config{
-<<<<<<< HEAD
+		ConcurrencyLimit:        config.ActorConcurrencyLimit,
 		AnthropicAccessToken:    config.Anthropic.AccessToken,
 		AnthropicAllowedModels:  config.Anthropic.AllowedModels,
 		OpenAIAccessToken:       config.OpenAI.AccessToken,
 		OpenAIOrgID:             config.OpenAI.OrgID,
 		OpenAIAllowedModels:     config.OpenAI.AllowedModels,
 		EmbeddingsAllowedModels: config.AllowedEmbeddingsModels,
-=======
-		ConcurrencyLimit:       config.ActorConcurrencyLimit,
-		AnthropicAccessToken:   config.Anthropic.AccessToken,
-		AnthropicAllowedModels: config.Anthropic.AllowedModels,
-		OpenAIAccessToken:      config.OpenAI.AccessToken,
-		OpenAIOrgID:            config.OpenAI.OrgID,
-		OpenAIAllowedModels:    config.OpenAI.AllowedModels,
->>>>>>> 3a43d1f3
 	})
 
 	// Diagnostic layers
