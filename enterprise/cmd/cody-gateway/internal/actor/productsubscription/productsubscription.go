package productsubscription

import (
	"context"
	"encoding/json"
	"strings"
	"time"

	"github.com/Khan/genqlient/graphql"
	"github.com/gregjones/httpcache"
	"github.com/sourcegraph/log"
	"github.com/vektah/gqlparser/v2/gqlerror"
	"golang.org/x/exp/slices"

	"github.com/sourcegraph/sourcegraph/enterprise/cmd/cody-gateway/internal/actor"
	"github.com/sourcegraph/sourcegraph/enterprise/cmd/cody-gateway/internal/dotcom"
	"github.com/sourcegraph/sourcegraph/enterprise/internal/codygateway"
	"github.com/sourcegraph/sourcegraph/enterprise/internal/completions/types"
	"github.com/sourcegraph/sourcegraph/enterprise/internal/licensing"
	"github.com/sourcegraph/sourcegraph/enterprise/internal/productsubscription"
	sgtrace "github.com/sourcegraph/sourcegraph/internal/trace"
	"github.com/sourcegraph/sourcegraph/lib/errors"
)

// product subscription tokens are always a prefix of 4 characters (sgs_ or slk_)
// followed by a 64-character hex-encoded SHA256 hash
const tokenLength = 4 + 64

var (
	minUpdateInterval = 10 * time.Minute

	defaultUpdateInterval = 24 * time.Hour
)

type Source struct {
	log    log.Logger
	cache  httpcache.Cache // TODO: add something to regularly clean up the cache
	dotcom graphql.Client

	// internalMode, if true, indicates only dev and internal licenses may use
	// this Cody Gateway instance.
	internalMode bool
}

var _ actor.Source = &Source{}
var _ actor.SourceUpdater = &Source{}
var _ actor.SourceSyncer = &Source{}

func NewSource(logger log.Logger, cache httpcache.Cache, dotComClient graphql.Client, internalMode bool) *Source {
	return &Source{
		log:    logger.Scoped("productsubscriptions", "product subscription actor source"),
		cache:  cache,
		dotcom: dotComClient,

		internalMode: internalMode,
	}
}

func (s *Source) Name() string { return codygateway.ProductSubscriptionActorSourceName }

func (s *Source) Get(ctx context.Context, token string) (*actor.Actor, error) {
	if token == "" {
		return nil, actor.ErrNotFromSource{}
	}
	if !strings.HasPrefix(token, productsubscription.AccessTokenPrefix) &&
		!strings.HasPrefix(token, licensing.LicenseKeyBasedAccessTokenPrefix) {
		return nil, actor.ErrNotFromSource{Reason: "unknown token prefix"}
	}

	if len(token) != tokenLength {
		return nil, errors.New("invalid token format")
	}

	data, hit := s.cache.Get(token)
	if !hit {
		return s.fetchAndCache(ctx, token)
	}

	var act *actor.Actor
	if err := json.Unmarshal(data, &act); err != nil {
		s.log.Error("failed to unmarshal subscription", log.Error(err))

		// Delete the corrupted record.
		s.cache.Delete(token)

		return s.fetchAndCache(ctx, token)
	}

	if act.LastUpdated != nil && time.Since(*act.LastUpdated) > defaultUpdateInterval {
		return s.fetchAndCache(ctx, token)
	}

	act.Source = s
	return act, nil
}

func (s *Source) Update(ctx context.Context, actor *actor.Actor) {
	if time.Since(*actor.LastUpdated) < minUpdateInterval {
		// Last update was too recent - do it later.
		return
	}

	if _, err := s.fetchAndCache(ctx, actor.Key); err != nil {
		s.log.Info("failed to update actor", log.Error(err))
	}
}

// Sync retrieves all known actors from this source and updates its cache.
// All Sync implementations are called periodically - implementations can decide
// to skip syncs if the frequency is too high.
func (s *Source) Sync(ctx context.Context) (seen int, errs error) {
	syncLog := sgtrace.Logger(ctx, s.log)

	resp, err := dotcom.ListProductSubscriptions(ctx, s.dotcom)
	if err != nil {
		if errors.Is(err, context.Canceled) {
			syncLog.Warn("sync context cancelled")
			return seen, nil
		}
		return seen, errors.Wrap(err, "failed to list subscriptions from dotcom")
	}

	for _, sub := range resp.Dotcom.ProductSubscriptions.Nodes {
		for _, token := range sub.SourcegraphAccessTokens {
			act := NewActor(s, token, sub.ProductSubscriptionState, s.internalMode)
			data, err := json.Marshal(act)
			if err != nil {
				act.Logger(syncLog).Error("failed to marshal actor",
					log.Error(err))
				errs = errors.Append(errs, err)
				continue
			}
			s.cache.Set(token, data)
			seen++
		}
	}
	// TODO: Here we should prune all cache keys that we haven't seen in the sync
	// loop.
	return seen, errs
}

func (s *Source) checkAccessToken(ctx context.Context, token string) (*dotcom.CheckAccessTokenResponse, error) {
	resp, err := dotcom.CheckAccessToken(ctx, s.dotcom, token)
	if err == nil {
		return resp, nil
	}

	// Inspect the error to see if it's a list of GraphQL errors.
	gqlerrs, ok := err.(gqlerror.List)
	if !ok {
		return nil, err
	}

	for _, gqlerr := range gqlerrs {
		if gqlerr.Extensions != nil && gqlerr.Extensions["code"] == codygateway.GQLErrCodeProductSubscriptionNotFound {
			return nil, actor.ErrAccessTokenDenied{Reason: "associated product subscription not found"}
		}
	}
	return nil, err
}

func (s *Source) fetchAndCache(ctx context.Context, token string) (*actor.Actor, error) {
	var act *actor.Actor
	resp, checkErr := s.checkAccessToken(ctx, token)
	if checkErr != nil {
		// Generate a stateless actor so that we aren't constantly hitting the dotcom API
		act = NewActor(s, token, dotcom.ProductSubscriptionState{}, s.internalMode)
	} else {
		act = NewActor(s, token,
			resp.Dotcom.ProductSubscriptionByAccessToken.ProductSubscriptionState,
			s.internalMode)
	}

	if data, err := json.Marshal(act); err != nil {
		s.log.Error("failed to marshal actor",
			log.Error(err))
	} else {
		s.cache.Set(token, data)
	}

	if checkErr != nil {
		return nil, errors.Wrap(checkErr, "failed to validate access token")
	}
	return act, nil
}

// NewActor creates an actor from Sourcegraph.com product subscription state.
func NewActor(source *Source, token string, s dotcom.ProductSubscriptionState, internalMode bool) *actor.Actor {
	// In internal mode, only allow dev and internal licenses.
	disallowedLicense := internalMode &&
		(s.ActiveLicense == nil || s.ActiveLicense.Info == nil ||
			!containsOneOf(s.ActiveLicense.Info.Tags, licensing.DevTag, licensing.InternalTag))

	now := time.Now()
	a := &actor.Actor{
		Key:                   token,
		ID:                    s.Uuid,
		AccessEnabled:         !disallowedLicense && !s.IsArchived && s.CodyGatewayAccess.Enabled,
		CompletionsRateLimits: map[types.CompletionsFeature]actor.RateLimit{},
		LastUpdated:           &now,
		Source:                source,
	}

<<<<<<< HEAD
	if s.CodyGatewayAccess.ChatCompletionsRateLimit != nil {
		a.CompletionsRateLimits[types.CompletionsFeatureChat] = actor.RateLimit{
			AllowedModels: s.CodyGatewayAccess.ChatCompletionsRateLimit.AllowedModels,
			Limit:         s.CodyGatewayAccess.ChatCompletionsRateLimit.Limit,
			Interval:      time.Duration(s.CodyGatewayAccess.ChatCompletionsRateLimit.IntervalSeconds) * time.Second,
		}
	}

	if s.CodyGatewayAccess.CodeCompletionsRateLimit != nil {
		a.CompletionsRateLimits[types.CompletionsFeatureCode] = actor.RateLimit{
			AllowedModels: s.CodyGatewayAccess.CodeCompletionsRateLimit.AllowedModels,
			Limit:         s.CodyGatewayAccess.CodeCompletionsRateLimit.Limit,
			Interval:      time.Duration(s.CodyGatewayAccess.CodeCompletionsRateLimit.IntervalSeconds) * time.Second,
=======
	if chatCompletions := s.CodyGatewayAccess.ChatCompletionsRateLimit; chatCompletions != nil {
		a.RateLimits[types.CompletionsFeatureChat] = actor.RateLimit{
			AllowedModels: chatCompletions.AllowedModels,
			Limit:         chatCompletions.Limit,
			Interval:      time.Duration(chatCompletions.IntervalSeconds) * time.Second,
		}
	}

	if codeCompletions := s.CodyGatewayAccess.CodeCompletionsRateLimit; codeCompletions != nil {
		a.RateLimits[types.CompletionsFeatureCode] = actor.RateLimit{
			AllowedModels: codeCompletions.AllowedModels,
			Limit:         codeCompletions.Limit,
			Interval:      time.Duration(codeCompletions.IntervalSeconds) * time.Second,
>>>>>>> 3a43d1f3
		}
	}

	if s.CodyGatewayAccess.EmbeddingsRateLimit != nil {
		a.EmbeddingsRateLimit = actor.RateLimit{
			AllowedModels: s.CodyGatewayAccess.EmbeddingsRateLimit.AllowedModels,
			Limit:         s.CodyGatewayAccess.EmbeddingsRateLimit.Limit,
			Interval:      time.Duration(s.CodyGatewayAccess.EmbeddingsRateLimit.IntervalSeconds),
		}
	}

	return a
}

func containsOneOf(s []string, needles ...string) bool {
	for _, needle := range needles {
		if slices.Contains(s, needle) {
			return true
		}
	}
	return false
}<|MERGE_RESOLUTION|>--- conflicted
+++ resolved
@@ -201,23 +201,8 @@
 		Source:                source,
 	}
 
-<<<<<<< HEAD
-	if s.CodyGatewayAccess.ChatCompletionsRateLimit != nil {
+	if chatCompletions := s.CodyGatewayAccess.ChatCompletionsRateLimit; chatCompletions != nil {
 		a.CompletionsRateLimits[types.CompletionsFeatureChat] = actor.RateLimit{
-			AllowedModels: s.CodyGatewayAccess.ChatCompletionsRateLimit.AllowedModels,
-			Limit:         s.CodyGatewayAccess.ChatCompletionsRateLimit.Limit,
-			Interval:      time.Duration(s.CodyGatewayAccess.ChatCompletionsRateLimit.IntervalSeconds) * time.Second,
-		}
-	}
-
-	if s.CodyGatewayAccess.CodeCompletionsRateLimit != nil {
-		a.CompletionsRateLimits[types.CompletionsFeatureCode] = actor.RateLimit{
-			AllowedModels: s.CodyGatewayAccess.CodeCompletionsRateLimit.AllowedModels,
-			Limit:         s.CodyGatewayAccess.CodeCompletionsRateLimit.Limit,
-			Interval:      time.Duration(s.CodyGatewayAccess.CodeCompletionsRateLimit.IntervalSeconds) * time.Second,
-=======
-	if chatCompletions := s.CodyGatewayAccess.ChatCompletionsRateLimit; chatCompletions != nil {
-		a.RateLimits[types.CompletionsFeatureChat] = actor.RateLimit{
 			AllowedModels: chatCompletions.AllowedModels,
 			Limit:         chatCompletions.Limit,
 			Interval:      time.Duration(chatCompletions.IntervalSeconds) * time.Second,
@@ -225,11 +210,10 @@
 	}
 
 	if codeCompletions := s.CodyGatewayAccess.CodeCompletionsRateLimit; codeCompletions != nil {
-		a.RateLimits[types.CompletionsFeatureCode] = actor.RateLimit{
+		a.CompletionsRateLimits[types.CompletionsFeatureCode] = actor.RateLimit{
 			AllowedModels: codeCompletions.AllowedModels,
 			Limit:         codeCompletions.Limit,
 			Interval:      time.Duration(codeCompletions.IntervalSeconds) * time.Second,
->>>>>>> 3a43d1f3
 		}
 	}
 
