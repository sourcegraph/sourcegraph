--- conflicted
+++ resolved
@@ -103,16 +103,12 @@
 	return context.WithValue(ctx, actorKey, a)
 }
 
-<<<<<<< HEAD
-func (a *Actor) CompletionsLimiter(redis limiter.RedisStore, feature types.CompletionsFeature) (limiter.Limiter, bool) {
-=======
-func (a *Actor) Limiter(
+func (a *Actor) CompletionsLimiter(
 	logger log.Logger,
 	redis limiter.RedisStore,
 	feature types.CompletionsFeature,
 	concurrencyLimitConfig codygateway.ActorConcurrencyLimitConfig,
 ) (limiter.Limiter, bool) {
->>>>>>> 3a43d1f3
 	if a == nil {
 		// Not logged in, no limit applicable.
 		return nil, false
@@ -121,16 +117,11 @@
 	if !ok {
 		return nil, false
 	}
-<<<<<<< HEAD
+
 	if !limit.IsValid() {
 		// No valid limit, cannot provide limiter.
 		return nil, false
 	}
-	// The redis store has to use a prefix for the given feature because we need
-	// to rate limit by feature.
-	rs := limiter.NewPrefixRedisStore(fmt.Sprintf("%s:", string(feature)), redis)
-	return updateOnFailureLimiter{Redis: rs, RateLimit: limit, Actor: a}, true
-=======
 
 	// The actual type of time.Duration is int64, so we can use it to compute the
 	// ratio of the rate limit interval to a day (24 hours).
@@ -176,7 +167,7 @@
 	nowFunc        func() time.Time
 }
 
-func (l *concurrencyLimiter) TryAcquire(ctx context.Context) (func() error, error) {
+func (l *concurrencyLimiter) TryAcquire(ctx context.Context) (func(int) error, error) {
 	commit, err := (limiter.StaticLimiter{
 		Identifier: l.actor.ID,
 		Redis:      l.redis,
@@ -200,7 +191,7 @@
 		}
 		return nil, errors.Wrap(err, "check concurrent limit")
 	}
-	if err = commit(); err != nil {
+	if err = commit(1); err != nil {
 		l.logger.Error("failed to commit concurrency limit consumption", log.Error(err))
 	}
 
@@ -228,7 +219,6 @@
 	w.Header().Set("x-ratelimit-remaining", "0")
 	w.Header().Set("retry-after", e.retryAfter.Format(time.RFC1123))
 	http.Error(w, e.Error(), http.StatusTooManyRequests)
->>>>>>> 3a43d1f3
 }
 
 func (a *Actor) EmbeddingsLimiter(redis limiter.RedisStore) (limiter.Limiter, bool) {
