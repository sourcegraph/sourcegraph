--- conflicted
+++ resolved
@@ -25,20 +25,12 @@
 
 var _ RedisStore = MockRedisStore{}
 
-<<<<<<< HEAD
-func (m mockStore) Incrby(key string, val int) (int, error) {
-=======
-func (m MockRedisStore) Incr(key string) (int, error) {
->>>>>>> 3a43d1f3
+func (m MockRedisStore) Incrby(key string, val int) (int, error) {
 	entry, ok := m[key]
 	if !ok {
 		entry = MockRedisEntry{}
 	}
-<<<<<<< HEAD
-	entry.value += val
-=======
-	entry.Value++
->>>>>>> 3a43d1f3
+	entry.Value += val
 	m[key] = entry
 	return entry.Value, nil
 }
