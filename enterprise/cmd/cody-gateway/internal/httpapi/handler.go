package httpapi

import (
	"net/http"

	"github.com/gorilla/mux"

	"github.com/sourcegraph/log"

	"github.com/sourcegraph/sourcegraph/enterprise/cmd/cody-gateway/internal/auth"
	"github.com/sourcegraph/sourcegraph/enterprise/cmd/cody-gateway/internal/events"
	"github.com/sourcegraph/sourcegraph/enterprise/cmd/cody-gateway/internal/httpapi/completions"
	"github.com/sourcegraph/sourcegraph/enterprise/cmd/cody-gateway/internal/httpapi/embeddings"
	"github.com/sourcegraph/sourcegraph/enterprise/cmd/cody-gateway/internal/limiter"
	"github.com/sourcegraph/sourcegraph/enterprise/internal/codygateway"
)

type Config struct {
<<<<<<< HEAD
	AnthropicAccessToken    string
	AnthropicAllowedModels  []string
	OpenAIAccessToken       string
	OpenAIOrgID             string
	OpenAIAllowedModels     []string
	EmbeddingsAllowedModels []string
=======
	ConcurrencyLimit       codygateway.ActorConcurrencyLimitConfig
	AnthropicAccessToken   string
	AnthropicAllowedModels []string
	OpenAIAccessToken      string
	OpenAIOrgID            string
	OpenAIAllowedModels    []string
>>>>>>> 3a43d1f3
}

func NewHandler(logger log.Logger, eventLogger events.Logger, rs limiter.RedisStore, authr *auth.Authenticator, config *Config) http.Handler {
	r := mux.NewRouter()

	// V1 service routes
	v1router := r.PathPrefix("/v1").Subrouter()

	if config.AnthropicAccessToken != "" {
		v1router.Path("/completions/anthropic").Methods(http.MethodPost).Handler(
			authr.Middleware(
<<<<<<< HEAD
				completions.NewAnthropicHandler(logger, eventLogger, rs, config.AnthropicAccessToken, config.AnthropicAllowedModels),
=======
				newAnthropicHandler(logger, eventLogger, rs, config.ConcurrencyLimit, config.AnthropicAccessToken, config.AnthropicAllowedModels),
>>>>>>> 3a43d1f3
			),
		)
	}
	if config.OpenAIAccessToken != "" {
		v1router.Path("/completions/openai").Methods(http.MethodPost).Handler(
			authr.Middleware(
<<<<<<< HEAD
				completions.NewOpenAIHandler(logger, eventLogger, rs, config.OpenAIAccessToken, config.OpenAIOrgID, config.OpenAIAllowedModels),
=======
				newOpenAIHandler(logger, eventLogger, rs, config.ConcurrencyLimit, config.OpenAIAccessToken, config.OpenAIOrgID, config.OpenAIAllowedModels),
>>>>>>> 3a43d1f3
			),
		)

		v1router.Path("/embeddings/models").Methods(http.MethodGet).Handler(
			authr.Middleware(
				embeddings.NewListHandler(),
			),
		)

		v1router.Path("/embeddings").Methods(http.MethodPost).Handler(
			authr.Middleware(
				embeddings.NewHandler(logger, eventLogger, rs, embeddings.ModelFactoryMap{
					embeddings.ModelNameOpenAIAda: embeddings.NewOpenAIClient(config.OpenAIAccessToken),
				}, config.EmbeddingsAllowedModels),
			),
		)
	}

	return r
}<|MERGE_RESOLUTION|>--- conflicted
+++ resolved
@@ -16,21 +16,13 @@
 )
 
 type Config struct {
-<<<<<<< HEAD
+	ConcurrencyLimit        codygateway.ActorConcurrencyLimitConfig
 	AnthropicAccessToken    string
 	AnthropicAllowedModels  []string
 	OpenAIAccessToken       string
 	OpenAIOrgID             string
 	OpenAIAllowedModels     []string
 	EmbeddingsAllowedModels []string
-=======
-	ConcurrencyLimit       codygateway.ActorConcurrencyLimitConfig
-	AnthropicAccessToken   string
-	AnthropicAllowedModels []string
-	OpenAIAccessToken      string
-	OpenAIOrgID            string
-	OpenAIAllowedModels    []string
->>>>>>> 3a43d1f3
 }
 
 func NewHandler(logger log.Logger, eventLogger events.Logger, rs limiter.RedisStore, authr *auth.Authenticator, config *Config) http.Handler {
@@ -42,22 +34,14 @@
 	if config.AnthropicAccessToken != "" {
 		v1router.Path("/completions/anthropic").Methods(http.MethodPost).Handler(
 			authr.Middleware(
-<<<<<<< HEAD
-				completions.NewAnthropicHandler(logger, eventLogger, rs, config.AnthropicAccessToken, config.AnthropicAllowedModels),
-=======
-				newAnthropicHandler(logger, eventLogger, rs, config.ConcurrencyLimit, config.AnthropicAccessToken, config.AnthropicAllowedModels),
->>>>>>> 3a43d1f3
+				completions.NewAnthropicHandler(logger, eventLogger, rs, config.ConcurrencyLimit, config.AnthropicAccessToken, config.AnthropicAllowedModels),
 			),
 		)
 	}
 	if config.OpenAIAccessToken != "" {
 		v1router.Path("/completions/openai").Methods(http.MethodPost).Handler(
 			authr.Middleware(
-<<<<<<< HEAD
-				completions.NewOpenAIHandler(logger, eventLogger, rs, config.OpenAIAccessToken, config.OpenAIOrgID, config.OpenAIAllowedModels),
-=======
-				newOpenAIHandler(logger, eventLogger, rs, config.ConcurrencyLimit, config.OpenAIAccessToken, config.OpenAIOrgID, config.OpenAIAllowedModels),
->>>>>>> 3a43d1f3
+				completions.NewOpenAIHandler(logger, eventLogger, rs, config.ConcurrencyLimit, config.OpenAIAccessToken, config.OpenAIOrgID, config.OpenAIAllowedModels),
 			),
 		)
 
@@ -67,6 +51,7 @@
 			),
 		)
 
+		// TODO: Concurrencylimiter.
 		v1router.Path("/embeddings").Methods(http.MethodPost).Handler(
 			authr.Middleware(
 				embeddings.NewHandler(logger, eventLogger, rs, embeddings.ModelFactoryMap{
