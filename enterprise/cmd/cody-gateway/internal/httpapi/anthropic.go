--- conflicted
+++ resolved
@@ -28,12 +28,8 @@
 		logger,
 		eventLogger,
 		rs,
-<<<<<<< HEAD
 		concurrencyLimitConfig,
-		"Anthropic",
-=======
 		anthropic.ProviderName,
->>>>>>> d145b8f2
 		anthropicAPIURL,
 		allowedModels,
 		upstreamHandlerMethods[anthropicRequest]{
