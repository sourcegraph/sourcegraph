--- conflicted
+++ resolved
@@ -26,23 +26,17 @@
 	baseLogger log.Logger,
 	eventLogger events.Logger,
 	rs limiter.RedisStore,
-<<<<<<< HEAD
 	rateLimitAlerter func(actor *actor.Actor, feature codygateway.Feature, usagePercentage float32),
-	concurrencyLimitConfig codygateway.ActorConcurrencyLimitConfig,
-=======
->>>>>>> 7f6410fd
 	mf ModelFactory,
 	allowedModels []string,
 ) http.Handler {
 	baseLogger = baseLogger.Scoped("embeddingshandler", "The HTTP API handler for the embeddings endpoint.")
 
-<<<<<<< HEAD
 	return rateLimit(
 		baseLogger,
 		eventLogger,
 		limiter.NewPrefixRedisStore("rate_limit:", rs),
 		rateLimitAlerter,
-		concurrencyLimitConfig,
 		http.HandlerFunc(func(w http.ResponseWriter, r *http.Request) {
 			act := actor.FromContext(r.Context())
 			logger := act.Logger(sgtrace.Logger(r.Context(), baseLogger))
@@ -55,20 +49,6 @@
 				response.JSONError(logger, w, http.StatusInternalServerError, errors.Newf("rate limit for %q not found", string(codygateway.FeatureEmbeddings)))
 				return
 			}
-=======
-	return rateLimit(baseLogger, eventLogger, limiter.NewPrefixRedisStore("rate_limit:", rs), http.HandlerFunc(func(w http.ResponseWriter, r *http.Request) {
-		act := actor.FromContext(r.Context())
-		logger := act.Logger(sgtrace.Logger(r.Context(), baseLogger))
-
-		// This will never be nil as the rate limiter middleware checks this before.
-		// TODO: Should we read the rate limit from context, and store it in the rate
-		// limiter to make this less dependent on these two logics to remain the same?
-		rateLimit, ok := act.RateLimits[codygateway.FeatureEmbeddings]
-		if !ok {
-			response.JSONError(logger, w, http.StatusInternalServerError, errors.Newf("rate limit for %q not found", string(codygateway.FeatureEmbeddings)))
-			return
-		}
->>>>>>> 7f6410fd
 
 			// Parse the request body.
 			var body codygateway.EmbeddingsRequest
