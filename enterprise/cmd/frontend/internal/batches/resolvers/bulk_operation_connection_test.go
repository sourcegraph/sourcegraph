package resolvers

import (
	"context"
	"fmt"
	"testing"
	"time"

	"github.com/google/go-cmp/cmp"

	"github.com/sourcegraph/log/logtest"

	"github.com/sourcegraph/sourcegraph/cmd/frontend/graphqlbackend"
	"github.com/sourcegraph/sourcegraph/enterprise/cmd/frontend/internal/batches/resolvers/apitest"
	"github.com/sourcegraph/sourcegraph/enterprise/internal/batches/store"
	bt "github.com/sourcegraph/sourcegraph/enterprise/internal/batches/testing"
	btypes "github.com/sourcegraph/sourcegraph/enterprise/internal/batches/types"
	"github.com/sourcegraph/sourcegraph/internal/actor"
	"github.com/sourcegraph/sourcegraph/internal/database"
	"github.com/sourcegraph/sourcegraph/internal/database/dbtest"
	"github.com/sourcegraph/sourcegraph/internal/observation"
	"github.com/sourcegraph/sourcegraph/internal/timeutil"
)

func TestBulkOperationConnectionResolver(t *testing.T) {
	if testing.Short() {
		t.Skip()
	}
	logger := logtest.Scoped(t)
	ctx := actor.WithInternalActor(context.Background())
	db := database.NewDB(logger, dbtest.NewDB(logger, t))

	userID := bt.CreateTestUser(t, db, true).ID
	now := timeutil.Now()
	clock := func() time.Time { return now }
	cstore := store.NewWithClock(db, &observation.TestContext, nil, clock)

<<<<<<< HEAD
	batchSpec := bt.CreateBatchSpec(t, ctx, cstore, "test", userID)
	batchChange := bt.CreateBatchChange(t, ctx, cstore, "test", userID, batchSpec.ID)
=======
	batchSpec := ct.CreateBatchSpec(t, ctx, cstore, "test", userID, 0)
	batchChange := ct.CreateBatchChange(t, ctx, cstore, "test", userID, batchSpec.ID)
>>>>>>> fcc0d60b
	batchChangeAPIID := marshalBatchChangeID(batchChange.ID)
	repos, _ := bt.CreateTestRepos(t, ctx, db, 3)
	changeset := bt.CreateChangeset(t, ctx, cstore, bt.TestChangesetOpts{
		Repo:             repos[0].ID,
		BatchChange:      batchChange.ID,
		PublicationState: btypes.ChangesetPublicationStatePublished,
	})
	jobs := []*btypes.ChangesetJob{
		{
			BulkGroup:     "group-1",
			UserID:        userID,
			BatchChangeID: batchChange.ID,
			ChangesetID:   changeset.ID,
			JobType:       btypes.ChangesetJobTypeComment,
			Payload:       btypes.ChangesetJobCommentPayload{Message: "test"},
			State:         btypes.ChangesetJobStateQueued,
			StartedAt:     now,
			FinishedAt:    now,
		},
		{
			BulkGroup:     "group-2",
			UserID:        userID,
			BatchChangeID: batchChange.ID,
			ChangesetID:   changeset.ID,
			JobType:       btypes.ChangesetJobTypeComment,
			Payload:       btypes.ChangesetJobCommentPayload{Message: "test"},
			State:         btypes.ChangesetJobStateQueued,
			StartedAt:     now,
			FinishedAt:    now,
		},
		{
			BulkGroup:     "group-3",
			UserID:        userID,
			BatchChangeID: batchChange.ID,
			ChangesetID:   changeset.ID,
			JobType:       btypes.ChangesetJobTypeComment,
			Payload:       btypes.ChangesetJobCommentPayload{Message: "test"},
			State:         btypes.ChangesetJobStateQueued,
			StartedAt:     now,
			FinishedAt:    now,
		},
	}
	if err := cstore.CreateChangesetJob(ctx, jobs...); err != nil {
		t.Fatal(err)
	}

	s, err := graphqlbackend.NewSchema(db, New(cstore), nil, nil, nil, nil, nil, nil, nil, nil, nil, nil)
	if err != nil {
		t.Fatal(err)
	}

	nodes := []apitest.BulkOperation{
		{
			ID:        string(marshalBulkOperationID("group-3")),
			Type:      "COMMENT",
			State:     string(btypes.BulkOperationStateProcessing),
			Errors:    []*apitest.ChangesetJobError{},
			CreatedAt: marshalDateTime(t, now),
		},
		{
			ID:        string(marshalBulkOperationID("group-2")),
			Type:      "COMMENT",
			State:     string(btypes.BulkOperationStateProcessing),
			Errors:    []*apitest.ChangesetJobError{},
			CreatedAt: marshalDateTime(t, now),
		},
		{
			ID:        string(marshalBulkOperationID("group-1")),
			Type:      "COMMENT",
			State:     string(btypes.BulkOperationStateProcessing),
			Errors:    []*apitest.ChangesetJobError{},
			CreatedAt: marshalDateTime(t, now),
		},
	}

	tests := []struct {
		firstParam      int
		wantHasNextPage bool
		wantEndCursor   string
		wantTotalCount  int
		wantNodes       []apitest.BulkOperation
	}{
		{firstParam: 1, wantHasNextPage: true, wantEndCursor: "2", wantTotalCount: 3, wantNodes: nodes[:1]},
		{firstParam: 2, wantHasNextPage: true, wantEndCursor: "1", wantTotalCount: 3, wantNodes: nodes[:2]},
		{firstParam: 3, wantHasNextPage: false, wantTotalCount: 3, wantNodes: nodes[:3]},
	}

	for _, tc := range tests {
		t.Run(fmt.Sprintf("First %d", tc.firstParam), func(t *testing.T) {
			input := map[string]any{"batchChange": batchChangeAPIID, "first": int64(tc.firstParam)}
			var response struct {
				Node apitest.BatchChange
			}
			apitest.MustExec(actor.WithActor(context.Background(), actor.FromUser(userID)), t, s, input, &response, queryBulkOperationConnection)

			var wantEndCursor *string
			if tc.wantEndCursor != "" {
				wantEndCursor = &tc.wantEndCursor
			}

			wantBulkOperations := apitest.BulkOperationConnection{
				TotalCount: tc.wantTotalCount,
				PageInfo: apitest.PageInfo{
					EndCursor:   wantEndCursor,
					HasNextPage: tc.wantHasNextPage,
				},
				Nodes: tc.wantNodes,
			}

			if diff := cmp.Diff(wantBulkOperations, response.Node.BulkOperations); diff != "" {
				t.Fatalf("wrong bulk operations response (-want +got):\n%s", diff)
			}
		})
	}

	var endCursor *string
	for i := range nodes {
		input := map[string]any{"batchChange": batchChangeAPIID, "first": 1}
		if endCursor != nil {
			input["after"] = *endCursor
		}
		wantHasNextPage := i != len(nodes)-1

		var response struct {
			Node apitest.BatchChange
		}
		apitest.MustExec(actor.WithActor(context.Background(), actor.FromUser(userID)), t, s, input, &response, queryBulkOperationConnection)

		bulkOperations := response.Node.BulkOperations
		if diff := cmp.Diff(1, len(bulkOperations.Nodes)); diff != "" {
			t.Fatalf("unexpected number of nodes (-want +got):\n%s", diff)
		}

		if diff := cmp.Diff(len(nodes), bulkOperations.TotalCount); diff != "" {
			t.Fatalf("unexpected total count (-want +got):\n%s", diff)
		}

		if diff := cmp.Diff(wantHasNextPage, bulkOperations.PageInfo.HasNextPage); diff != "" {
			t.Fatalf("unexpected hasNextPage (-want +got):\n%s", diff)
		}

		endCursor = bulkOperations.PageInfo.EndCursor
		if want, have := wantHasNextPage, endCursor != nil; have != want {
			t.Fatalf("unexpected endCursor existence. want=%t, have=%t", want, have)
		}
	}
}

const queryBulkOperationConnection = `
query($batchChange: ID!, $first: Int, $after: String){
    node(id: $batchChange) {
        ... on BatchChange {
            bulkOperations(first: $first, after: $after) {
                totalCount
                pageInfo {
                    endCursor
                    hasNextPage
                }
                nodes {
                    id
                    type
                    state
                    progress
                    errors {
                        changeset {
                            id
                        }
                        error
                    }
                    createdAt
                    finishedAt
                }
            }
        }
    }
}
`<|MERGE_RESOLUTION|>--- conflicted
+++ resolved
@@ -35,13 +35,8 @@
 	clock := func() time.Time { return now }
 	cstore := store.NewWithClock(db, &observation.TestContext, nil, clock)
 
-<<<<<<< HEAD
-	batchSpec := bt.CreateBatchSpec(t, ctx, cstore, "test", userID)
+	batchSpec := bt.CreateBatchSpec(t, ctx, cstore, "test", userID, 0)
 	batchChange := bt.CreateBatchChange(t, ctx, cstore, "test", userID, batchSpec.ID)
-=======
-	batchSpec := ct.CreateBatchSpec(t, ctx, cstore, "test", userID, 0)
-	batchChange := ct.CreateBatchChange(t, ctx, cstore, "test", userID, batchSpec.ID)
->>>>>>> fcc0d60b
 	batchChangeAPIID := marshalBatchChangeID(batchChange.ID)
 	repos, _ := bt.CreateTestRepos(t, ctx, db, 3)
 	changeset := bt.CreateChangeset(t, ctx, cstore, bt.TestChangesetOpts{
