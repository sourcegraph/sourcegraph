--- conflicted
+++ resolved
@@ -183,8 +183,7 @@
 		// Later we might allow to tweak more git parameters, like submodules and LFS.
 		ShallowClone:   true,
 		SparseCheckout: sparseCheckout,
-		// Nothing to redact for now. We want to add secrets here once implemented.
-		RedactedValues: map[string]string{},
+		RedactedValues: redactedEnvVars,
 	}
 
 	if job.Version == 2 {
@@ -250,9 +249,8 @@
 			dockerSteps = append(dockerSteps, apiclient.DockerStep{
 				Key:   fmt.Sprintf("step.%d.pre", i),
 				Image: helperImage,
-				// Inject secret values. TODO: Only the ones that are requested.
-				Env: []string{},
-				Dir: ".",
+				Env:   secretEnvVars,
+				Dir:   ".",
 				Commands: []string{
 					// TODO: This doesn't handle skipped steps right, it assumes
 					// there are outputs from i-1 present at all times.
@@ -306,14 +304,8 @@
 				Dir:      ".",
 				Env:      secretEnvVars,
 			},
-<<<<<<< HEAD
 		}
 	}
 
 	return aj, nil
-=======
-		},
-		RedactedValues: redactedEnvVars,
-	}, nil
->>>>>>> f09ea82e
 }