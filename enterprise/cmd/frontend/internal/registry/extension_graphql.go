--- conflicted
+++ resolved
@@ -42,11 +42,7 @@
 }
 
 func (r *extensionDBResolver) Publisher(ctx context.Context) (graphqlbackend.RegistryPublisher, error) {
-<<<<<<< HEAD
-	return getRegistryPublisher(ctx, database.NewDB(r.logger, r.db), r.v.Publisher)
-=======
 	return getRegistryPublisher(ctx, r.db, r.v.Publisher)
->>>>>>> 7f1aa182
 }
 
 func (r *extensionDBResolver) Name() string { return r.v.Name }
