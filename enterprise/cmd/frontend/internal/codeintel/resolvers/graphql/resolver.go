--- conflicted
+++ resolved
@@ -325,10 +325,7 @@
 	return NewConfigurationPolicyResolver(configurationPolicy), nil
 }
 
-<<<<<<< HEAD
 // 🚨 SECURITY: Only site admins may modify code intelligence configuration policies
-=======
->>>>>>> 0caee302
 func (r *Resolver) UpdateCodeIntelligenceConfigurationPolicy(ctx context.Context, args *gql.UpdateCodeIntelligenceConfigurationPolicyArgs) (*gql.EmptyResponse, error) {
 	if err := checkCurrentUserIsSiteAdmin(ctx); err != nil {
 		return nil, err
@@ -361,44 +358,7 @@
 	return &gql.EmptyResponse{}, nil
 }
 
-<<<<<<< HEAD
 // 🚨 SECURITY: Only site admins may modify code intelligence configuration policies
-=======
-func validateConfigurationPolicy(policy gql.CodeIntelConfigurationPolicy) error {
-	switch policy.Type {
-	case gql.GitObjectTypeCommit:
-	case gql.GitObjectTypeTag:
-	case gql.GitObjectTypeTree:
-	default:
-		return errors.Errorf("illegal git object type '%s', expected 'GIT_COMMIT', 'GIT_TAG', or 'GIT_TREE'", policy.Type)
-	}
-
-	if policy.Name == "" {
-		return errors.Errorf("no name supplied")
-	}
-	if policy.Pattern == "" {
-		return errors.Errorf("no pattern supplied")
-	}
-	if policy.RetentionDurationHours != nil && *policy.RetentionDurationHours <= 0 {
-		return errors.Errorf("illegal retention duration '%d'", *policy.RetentionDurationHours)
-	}
-	if policy.IndexCommitMaxAgeHours != nil && *policy.IndexCommitMaxAgeHours <= 0 {
-		return errors.Errorf("illegal index commit max age '%d'", *policy.IndexCommitMaxAgeHours)
-	}
-
-	return nil
-}
-
-func toDuration(hours *int32) *time.Duration {
-	if hours == nil {
-		return nil
-	}
-
-	v := time.Duration(*hours) * time.Hour
-	return &v
-}
-
->>>>>>> 0caee302
 func (r *Resolver) DeleteCodeIntelligenceConfigurationPolicy(ctx context.Context, args *gql.DeleteCodeIntelligenceConfigurationPolicyArgs) (*gql.EmptyResponse, error) {
 	if err := checkCurrentUserIsSiteAdmin(ctx); err != nil {
 		return nil, err
@@ -534,6 +494,31 @@
 	return backend.CheckCurrentUserIsSiteAdmin(ctx, dbconn.Global)
 }
 
+func validateConfigurationPolicy(policy gql.CodeIntelConfigurationPolicy) error {
+	switch policy.Type {
+	case gql.GitObjectTypeCommit:
+	case gql.GitObjectTypeTag:
+	case gql.GitObjectTypeTree:
+	default:
+		return errors.Errorf("illegal git object type '%s', expected 'GIT_COMMIT', 'GIT_TAG', or 'GIT_TREE'", policy.Type)
+	}
+
+	if policy.Name == "" {
+		return errors.Errorf("no name supplied")
+	}
+	if policy.Pattern == "" {
+		return errors.Errorf("no pattern supplied")
+	}
+	if policy.RetentionDurationHours != nil && *policy.RetentionDurationHours <= 0 {
+		return errors.Errorf("illegal retention duration '%d'", *policy.RetentionDurationHours)
+	}
+	if policy.IndexCommitMaxAgeHours != nil && *policy.IndexCommitMaxAgeHours <= 0 {
+		return errors.Errorf("illegal index commit max age '%d'", *policy.IndexCommitMaxAgeHours)
+	}
+
+	return nil
+}
+
 func toDuration(hours *int32) *time.Duration {
 	if hours == nil {
 		return nil
