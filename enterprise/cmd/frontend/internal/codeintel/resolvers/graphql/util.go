package graphql

import (
	"github.com/sourcegraph/go-lsp"

	autoindexingShared "github.com/sourcegraph/sourcegraph/internal/codeintel/autoindexing/shared"
	"github.com/sourcegraph/sourcegraph/internal/codeintel/codenav/shared"
	policiesShared "github.com/sourcegraph/sourcegraph/internal/codeintel/policies/shared"
	"github.com/sourcegraph/sourcegraph/internal/codeintel/stores/dbstore"
	store "github.com/sourcegraph/sourcegraph/internal/codeintel/stores/dbstore"
	"github.com/sourcegraph/sourcegraph/internal/codeintel/stores/lsifstore"
	uploadsShared "github.com/sourcegraph/sourcegraph/internal/codeintel/uploads/shared"
	"github.com/sourcegraph/sourcegraph/internal/workerutil"
	"github.com/sourcegraph/sourcegraph/lib/codeintel/precise"
)

// strPtr creates a pointer to the given value. If the value is an
// empty string, a nil pointer is returned.
func strPtr(val string) *string {
	if val == "" {
		return nil
	}

	return &val
}

// intPtr creates a pointer to the given value.
func intPtr(val int32) *int32 {
	return &val
}

// intPtr creates a pointer to the given value.
func boolPtr(val bool) *bool {
	return &val
}

// toInt32 translates the given int pointer into an int32 pointer.
func toInt32(val *int) *int32 {
	if val == nil {
		return nil
	}

	v := int32(*val)
	return &v
}

// derefString returns the underlying value in the given pointer.
// If the pointer is nil, the default value is returned.
func derefString(val *string, defaultValue string) string {
	if val != nil {
		return *val
	}
	return defaultValue
}

// derefInt32 returns the underlying value in the given pointer.
// If the pointer is nil, the default value is returned.
func derefInt32(val *int32, defaultValue int) int {
	if val != nil {
		return int(*val)
	}
	return defaultValue
}

// derefBool returns the underlying value in the given pointer.
// If the pointer is nil, the default value is returned.
func derefBool(val *bool, defaultValue bool) bool {
	if val != nil {
		return *val
	}
	return defaultValue
}

// convertRange creates an LSP range from a bundle range.
func convertRange(r lsifstore.Range) lsp.Range {
	return lsp.Range{Start: convertPosition(r.Start.Line, r.Start.Character), End: convertPosition(r.End.Line, r.End.Character)}
}

// convertPosition creates an LSP position from a line and character pair.
func convertPosition(line, character int) lsp.Position {
	return lsp.Position{Line: line, Character: character}
}

func sharedConfigurationPoliciesListToStoreConfigurationPoliciesList(policies []policiesShared.ConfigurationPolicy) []store.ConfigurationPolicy {
	storePolicies := make([]store.ConfigurationPolicy, 0, len(policies))
	for _, p := range policies {
		storePolicies = append(storePolicies, sharedConfigurationPoliciesToStoreConfigurationPolicies(p))
	}
	return storePolicies
}

func sharedConfigurationPoliciesToStoreConfigurationPolicies(p policiesShared.ConfigurationPolicy) store.ConfigurationPolicy {
	return store.ConfigurationPolicy{
		ID:                        p.ID,
		RepositoryID:              p.RepositoryID,
		RepositoryPatterns:        p.RepositoryPatterns,
		Name:                      p.Name,
		Type:                      store.GitObjectType(p.Type),
		Pattern:                   p.Pattern,
		Protected:                 p.Protected,
		RetentionEnabled:          p.RetentionEnabled,
		RetentionDuration:         p.RetentionDuration,
		RetainIntermediateCommits: p.RetainIntermediateCommits,
		IndexingEnabled:           p.IndexingEnabled,
		IndexCommitMaxAge:         p.IndexCommitMaxAge,
		IndexIntermediateCommits:  p.IndexIntermediateCommits,
	}
}

func sharedRangeTolsifstoreRange(r shared.Range) lsifstore.Range {
	return lsifstore.Range{
		Start: lsifstore.Position(r.Start),
		End:   lsifstore.Position(r.End),
	}
}

func sharedRangeTolspRange(r shared.Range) lsp.Range {
	return lsp.Range{Start: convertPosition(r.Start.Line, r.Start.Character), End: convertPosition(r.End.Line, r.End.Character)}
}

func sharedRangeToAdjustedRange(rng []shared.AdjustedCodeIntelligenceRange) []AdjustedCodeIntelligenceRange {
	adjustedRange := make([]AdjustedCodeIntelligenceRange, 0, len(rng))
	for _, r := range rng {

		definitions := make([]AdjustedLocation, 0, len(r.Definitions))
		for _, d := range r.Definitions {
			def := AdjustedLocation{
				Dump:           store.Dump(d.Dump),
				Path:           d.Path,
				AdjustedCommit: d.TargetCommit,
				AdjustedRange: lsifstore.Range{
					Start: lsifstore.Position(d.TargetRange.Start),
					End:   lsifstore.Position(d.TargetRange.End),
				},
			}
			definitions = append(definitions, def)
		}

		references := make([]AdjustedLocation, 0, len(r.References))
		for _, d := range r.References {
			ref := AdjustedLocation{
				Dump:           store.Dump(d.Dump),
				Path:           d.Path,
				AdjustedCommit: d.TargetCommit,
				AdjustedRange: lsifstore.Range{
					Start: lsifstore.Position(d.TargetRange.Start),
					End:   lsifstore.Position(d.TargetRange.End),
				},
			}
			references = append(references, ref)
		}

		implementations := make([]AdjustedLocation, 0, len(r.Implementations))
		for _, d := range r.Implementations {
			impl := AdjustedLocation{
				Dump:           store.Dump(d.Dump),
				Path:           d.Path,
				AdjustedCommit: d.TargetCommit,
				AdjustedRange: lsifstore.Range{
					Start: lsifstore.Position(d.TargetRange.Start),
					End:   lsifstore.Position(d.TargetRange.End),
				},
			}
			implementations = append(implementations, impl)
		}

		adj := AdjustedCodeIntelligenceRange{
			Range: lsifstore.Range{
				Start: lsifstore.Position(r.Range.Start),
				End:   lsifstore.Position(r.Range.End),
			},
			Definitions:     definitions,
			References:      references,
			Implementations: implementations,
			HoverText:       r.HoverText,
		}

		adjustedRange = append(adjustedRange, adj)
	}

	return adjustedRange
}

func uploadLocationToAdjustedLocations(location []shared.UploadLocation) []AdjustedLocation {
	uploadLocation := make([]AdjustedLocation, 0, len(location))
	for _, loc := range location {
		dump := store.Dump(loc.Dump)
		adjustedRange := lsifstore.Range{
			Start: lsifstore.Position{
				Line:      loc.TargetRange.Start.Line,
				Character: loc.TargetRange.Start.Character,
			},
			End: lsifstore.Position{
				Line:      loc.TargetRange.End.Line,
				Character: loc.TargetRange.End.Character,
			},
		}

		uploadLocation = append(uploadLocation, AdjustedLocation{
			Dump:           dump,
			Path:           loc.Path,
			AdjustedCommit: loc.TargetCommit,
			AdjustedRange:  adjustedRange,
		})
	}

	return uploadLocation
}

func sharedPoliciesUploadsToStoreUpload(dump store.Upload) policiesShared.Upload {
	return policiesShared.Upload{
		ID:                dump.ID,
		Commit:            dump.Commit,
		Root:              dump.Root,
		VisibleAtTip:      dump.VisibleAtTip,
		UploadedAt:        dump.UploadedAt,
		State:             dump.State,
		FailureMessage:    dump.FailureMessage,
		StartedAt:         dump.StartedAt,
		FinishedAt:        dump.FinishedAt,
		ProcessAfter:      dump.ProcessAfter,
		NumResets:         dump.NumResets,
		NumFailures:       dump.NumFailures,
		RepositoryID:      dump.RepositoryID,
		RepositoryName:    dump.RepositoryName,
		Indexer:           dump.Indexer,
		IndexerVersion:    dump.IndexerVersion,
		NumParts:          0,
		UploadedParts:     []int{},
		UploadSize:        nil,
		Rank:              nil,
		AssociatedIndexID: dump.AssociatedIndexID,
	}
}

func sharedRetentionPolicyToStoreRetentionPolicy(policy []policiesShared.RetentionPolicyMatchCandidate) []RetentionPolicyMatchCandidate {
	retentionPolicy := make([]RetentionPolicyMatchCandidate, 0, len(policy))
	for _, p := range policy {
<<<<<<< HEAD
		retentionPolicy = append(retentionPolicy, RetentionPolicyMatchCandidate{
			ConfigurationPolicy: &store.ConfigurationPolicy{
=======
		r := resolvers.RetentionPolicyMatchCandidate{
			Matched:           p.Matched,
			ProtectingCommits: p.ProtectingCommits,
		}
		if p.ConfigurationPolicy != nil {
			r.ConfigurationPolicy = &store.ConfigurationPolicy{
>>>>>>> 532bc358
				ID:                        p.ID,
				RepositoryID:              p.RepositoryID,
				RepositoryPatterns:        p.RepositoryPatterns,
				Name:                      p.Name,
				Type:                      store.GitObjectType(p.Type),
				Pattern:                   p.Pattern,
				Protected:                 p.Protected,
				RetentionEnabled:          p.RetentionEnabled,
				RetentionDuration:         p.RetentionDuration,
				RetainIntermediateCommits: p.RetainIntermediateCommits,
				IndexingEnabled:           p.IndexingEnabled,
				IndexCommitMaxAge:         p.IndexCommitMaxAge,
				IndexIntermediateCommits:  p.IndexIntermediateCommits,
			}
		}
		retentionPolicy = append(retentionPolicy, r)
	}

	return retentionPolicy
}

func sharedDumpToDbstoreUpload(dump shared.Dump) store.Upload {
	return store.Upload{
		ID:                dump.ID,
		Commit:            dump.Commit,
		Root:              dump.Root,
		VisibleAtTip:      dump.VisibleAtTip,
		UploadedAt:        dump.UploadedAt,
		State:             dump.State,
		FailureMessage:    dump.FailureMessage,
		StartedAt:         dump.StartedAt,
		FinishedAt:        dump.FinishedAt,
		ProcessAfter:      dump.ProcessAfter,
		NumResets:         dump.NumResets,
		NumFailures:       dump.NumFailures,
		RepositoryID:      dump.RepositoryID,
		RepositoryName:    dump.RepositoryName,
		Indexer:           dump.Indexer,
		IndexerVersion:    dump.IndexerVersion,
		NumParts:          0,
		UploadedParts:     []int{},
		UploadSize:        nil,
		Rank:              nil,
		AssociatedIndexID: dump.AssociatedIndexID,
	}
}

func sharedDiagnosticAtUploadToAdjustedDiagnostic(shared []shared.DiagnosticAtUpload) []AdjustedDiagnostic {
	adjustedDiagnostics := make([]AdjustedDiagnostic, 0, len(shared))
	for _, diag := range shared {
		diagnosticData := precise.DiagnosticData{
			Severity:       diag.Severity,
			Code:           diag.Code,
			Message:        diag.Message,
			Source:         diag.Source,
			StartLine:      diag.StartLine,
			StartCharacter: diag.StartCharacter,
			EndLine:        diag.EndLine,
			EndCharacter:   diag.EndCharacter,
		}
		lsifDiag := lsifstore.Diagnostic{
			DiagnosticData: diagnosticData,
			DumpID:         diag.DumpID,
			Path:           diag.Path,
		}

		adjusted := AdjustedDiagnostic{
			Diagnostic:     lsifDiag,
			Dump:           store.Dump(diag.Dump),
			AdjustedCommit: diag.AdjustedCommit,
			AdjustedRange: lsifstore.Range{
				Start: lsifstore.Position(diag.AdjustedRange.Start),
				End:   lsifstore.Position(diag.AdjustedRange.End),
			},
		}
		adjustedDiagnostics = append(adjustedDiagnostics, adjusted)
	}
	return adjustedDiagnostics
}

func convertSharedIndexToDBStoreIndex(index autoindexingShared.Index) store.Index {
	dockerSteps := make([]store.DockerStep, 0, len(index.DockerSteps))
	for _, step := range index.DockerSteps {
		dockerSteps = append(dockerSteps, store.DockerStep(step))
	}

	executionLogs := make([]workerutil.ExecutionLogEntry, 0, len(index.ExecutionLogs))
	for _, log := range index.ExecutionLogs {
		executionLogs = append(executionLogs, workerutil.ExecutionLogEntry(log))
	}

	return store.Index{
		ID:                 index.ID,
		Commit:             index.Commit,
		QueuedAt:           index.QueuedAt,
		State:              index.State,
		FailureMessage:     index.FailureMessage,
		StartedAt:          index.StartedAt,
		FinishedAt:         index.FinishedAt,
		ProcessAfter:       index.ProcessAfter,
		NumResets:          index.NumResets,
		NumFailures:        index.NumFailures,
		RepositoryID:       index.RepositoryID,
		LocalSteps:         index.LocalSteps,
		RepositoryName:     index.RepositoryName,
		DockerSteps:        dockerSteps,
		Root:               index.Root,
		Indexer:            index.Indexer,
		IndexerArgs:        index.IndexerArgs,
		Outfile:            index.Outfile,
		ExecutionLogs:      executionLogs,
		Rank:               index.Rank,
		AssociatedUploadID: index.AssociatedUploadID,
	}
}

func convertSharedIndexesWithRepositoryNamespaceToDBStoreIndexesWithRepositoryNamespace(shared autoindexingShared.IndexesWithRepositoryNamespace) dbstore.IndexesWithRepositoryNamespace {
	indexes := make([]dbstore.Index, 0, len(shared.Indexes))
	for _, index := range shared.Indexes {
		indexes = append(indexes, convertSharedIndexToDBStoreIndex(index))
	}

	return dbstore.IndexesWithRepositoryNamespace{
		Root:    shared.Root,
		Indexer: shared.Indexer,
		Indexes: indexes,
	}
}

func convertSharedUploadsToDBStoreUploads(u uploadsShared.Upload) store.Upload {
	return store.Upload{
		ID:                u.ID,
		Commit:            u.Commit,
		Root:              u.Root,
		VisibleAtTip:      u.VisibleAtTip,
		UploadedAt:        u.UploadedAt,
		State:             u.State,
		FailureMessage:    u.FailureMessage,
		StartedAt:         u.StartedAt,
		FinishedAt:        u.FinishedAt,
		ProcessAfter:      u.ProcessAfter,
		NumResets:         u.NumResets,
		NumFailures:       u.NumFailures,
		RepositoryID:      u.RepositoryID,
		RepositoryName:    u.RepositoryName,
		Indexer:           u.Indexer,
		IndexerVersion:    u.IndexerVersion,
		NumParts:          u.NumParts,
		UploadedParts:     u.UploadedParts,
		UploadSize:        u.UploadSize,
		UncompressedSize:  u.UncompressedSize,
		Rank:              u.Rank,
		AssociatedIndexID: u.AssociatedIndexID,
	}
}

func convertSharedUploadsListToDBStoreUploadsList(u []uploadsShared.Upload) []store.Upload {
	uploads := make([]store.Upload, 0, len(u))
	for _, upload := range u {
		uploads = append(uploads, convertSharedUploadsToDBStoreUploads(upload))
	}
	return uploads
}<|MERGE_RESOLUTION|>--- conflicted
+++ resolved
@@ -236,17 +236,12 @@
 func sharedRetentionPolicyToStoreRetentionPolicy(policy []policiesShared.RetentionPolicyMatchCandidate) []RetentionPolicyMatchCandidate {
 	retentionPolicy := make([]RetentionPolicyMatchCandidate, 0, len(policy))
 	for _, p := range policy {
-<<<<<<< HEAD
-		retentionPolicy = append(retentionPolicy, RetentionPolicyMatchCandidate{
-			ConfigurationPolicy: &store.ConfigurationPolicy{
-=======
-		r := resolvers.RetentionPolicyMatchCandidate{
+		r := RetentionPolicyMatchCandidate{
 			Matched:           p.Matched,
 			ProtectingCommits: p.ProtectingCommits,
 		}
 		if p.ConfigurationPolicy != nil {
 			r.ConfigurationPolicy = &store.ConfigurationPolicy{
->>>>>>> 532bc358
 				ID:                        p.ID,
 				RepositoryID:              p.RepositoryID,
 				RepositoryPatterns:        p.RepositoryPatterns,
