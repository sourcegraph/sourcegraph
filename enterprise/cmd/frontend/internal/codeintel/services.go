--- conflicted
+++ resolved
@@ -37,21 +37,10 @@
 	indexEnqueuer   *enqueuer.IndexEnqueuer
 }
 
-<<<<<<< HEAD
-func NewServices(ctx context.Context, db dbutil.DB) (*Services, error) {
+func NewServices(ctx context.Context, siteConfig conftypes.SiteConfigQuerier, db dbutil.DB) (*Services, error) {
 	if err := config.UploadStoreConfig.Validate(); err != nil {
 		return nil, errors.Errorf("failed to load config: %s", err)
 	}
-=======
-var once sync.Once
-
-func initServices(ctx context.Context, siteConfig conftypes.SiteConfigQuerier, db dbutil.DB) error {
-	once.Do(func() {
-		if err := config.UploadStoreConfig.Validate(); err != nil {
-			services.err = errors.Errorf("failed to load config: %s", err)
-			return
-		}
->>>>>>> 65fe6439
 
 	// Initialize tracing/metrics
 	observationContext := &observation.Context{
@@ -63,25 +52,14 @@
 	// Connect to database
 	codeIntelDB := mustInitializeCodeIntelDB()
 
-<<<<<<< HEAD
 	// Initialize stores
 	dbStore := store.NewWithDB(db, observationContext)
 	locker := locker.NewWithDB(db, "codeintel")
-	lsifStore := lsifstore.NewStore(codeIntelDB, observationContext)
+	lsifStore := lsifstore.NewStore(codeIntelDB, siteConfig, observationContext)
 	uploadStore, err := uploadstore.CreateLazy(context.Background(), config.UploadStoreConfig, observationContext)
 	if err != nil {
 		log.Fatalf("Failed to initialize upload store: %s", err)
 	}
-=======
-		// Initialize stores
-		dbStore := store.NewWithDB(db, observationContext)
-		locker := locker.NewWithDB(db, "codeintel")
-		lsifStore := lsifstore.NewStore(codeIntelDB, siteConfig, observationContext)
-		uploadStore, err := uploadstore.CreateLazy(context.Background(), config.UploadStoreConfig, observationContext)
-		if err != nil {
-			log.Fatalf("Failed to initialize upload store: %s", err)
-		}
->>>>>>> 65fe6439
 
 	// Initialize gitserver client
 	gitserverClient := gitserver.New(dbStore, observationContext)
