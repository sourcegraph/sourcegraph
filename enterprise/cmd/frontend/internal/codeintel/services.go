package codeintel

import (
	"context"
	"net/http"

	"github.com/opentracing/opentracing-go"
	"github.com/prometheus/client_golang/prometheus"

	"github.com/sourcegraph/log"

	"github.com/sourcegraph/sourcegraph/enterprise/cmd/frontend/internal/codeintel/httpapi"
	"github.com/sourcegraph/sourcegraph/internal/codeintel/autoindexing"
	"github.com/sourcegraph/sourcegraph/internal/codeintel/stores"
	store "github.com/sourcegraph/sourcegraph/internal/codeintel/stores/dbstore"
	"github.com/sourcegraph/sourcegraph/internal/codeintel/stores/gitserver"
	"github.com/sourcegraph/sourcegraph/internal/codeintel/stores/lsifstore"
	"github.com/sourcegraph/sourcegraph/internal/codeintel/stores/lsifuploadstore"
	"github.com/sourcegraph/sourcegraph/internal/codeintel/stores/repoupdater"
	"github.com/sourcegraph/sourcegraph/internal/codeintel/uploads"
	uploadshttp "github.com/sourcegraph/sourcegraph/internal/codeintel/uploads/transport/http"
	"github.com/sourcegraph/sourcegraph/internal/conf"
	"github.com/sourcegraph/sourcegraph/internal/conf/conftypes"
	"github.com/sourcegraph/sourcegraph/internal/database"
	connections "github.com/sourcegraph/sourcegraph/internal/database/connections/live"
	"github.com/sourcegraph/sourcegraph/internal/database/locker"
	"github.com/sourcegraph/sourcegraph/internal/observation"
	"github.com/sourcegraph/sourcegraph/internal/trace"
	"github.com/sourcegraph/sourcegraph/internal/uploadstore"
)

type Services struct {
	dbStore     *store.Store
	lsifStore   *lsifstore.Store
	repoStore   database.RepoStore
	uploadStore uploadstore.Store

	// shared with executorqueue
	InternalUploadHandler http.Handler
	ExternalUploadHandler http.Handler

	locker          *locker.Locker
	gitserverClient *gitserver.Client
	indexEnqueuer   *autoindexing.Service
}

func NewServices(ctx context.Context, config *Config, siteConfig conftypes.WatchableSiteConfig, db database.DB) (*Services, error) {
	// Initialize tracing/metrics
	logger := log.Scoped("codeintel", "codeintel services")
	observationContext := &observation.Context{
		Logger:     logger,
		Tracer:     &trace.Tracer{Tracer: opentracing.GlobalTracer()},
		Registerer: prometheus.DefaultRegisterer,
	}

	// Connect to database
	codeIntelDB := mustInitializeCodeIntelDB(logger)

	// Initialize stores
	dbStore := store.NewWithDB(db, observationContext)
	locker := locker.NewWith(db, "codeintel")
	lsifStore := lsifstore.NewStore(codeIntelDB, siteConfig, observationContext)
	uploadStore, err := lsifuploadstore.New(context.Background(), config.LSIFUploadStoreConfig, observationContext)
	if err != nil {
		logger.Fatal("Failed to initialize upload store", log.Error(err))
	}

	// Initialize http endpoints
	operations := httpapi.NewOperations(observationContext)
	newUploadHandler := func(internal bool) http.Handler {
		if false {
			// Until this handler has been implemented, we retain the origial
			// LSIF update handler.
			//
			// See https://github.com/sourcegraph/sourcegraph/issues/33375

			return uploadshttp.GetHandler(uploads.GetService(db))
		}

		return httpapi.NewUploadHandler(
			db,
			&httpapi.DBStoreShim{Store: dbStore},
			uploadStore,
			internal,
			httpapi.DefaultValidatorByCodeHost,
			operations,
		)
	}
	internalUploadHandler := newUploadHandler(true)
	externalUploadHandler := newUploadHandler(false)

	// Initialize gitserver client
	gitserverClient := gitserver.New(db, dbStore, observationContext)
	repoUpdaterClient := repoupdater.New(observationContext)

	// Initialize the index enqueuer
	indexEnqueuer := autoindexing.GetService(db, &autoindexing.DBStoreShim{Store: dbStore}, gitserverClient, repoUpdaterClient)

	return &Services{
		dbStore:     dbStore,
		lsifStore:   lsifStore,
		repoStore:   database.ReposWith(dbStore.Store),
		uploadStore: uploadStore,

		InternalUploadHandler: internalUploadHandler,
		ExternalUploadHandler: externalUploadHandler,

		locker:          locker,
		gitserverClient: gitserverClient,
		indexEnqueuer:   indexEnqueuer,
	}, nil
}

func mustInitializeCodeIntelDB(logger log.Logger) stores.CodeIntelDB {
	dsn := conf.GetServiceConnectionValueAndRestartOnChange(func(serviceConnections conftypes.ServiceConnections) string {
		return serviceConnections.CodeIntelPostgresDSN
	})
	db, err := connections.EnsureNewCodeIntelDB(dsn, "frontend", &observation.TestContext)
	if err != nil {
		logger.Fatal("Failed to connect to codeintel database", log.Error(err))
	}
	return stores.NewCodeIntelDB(db)
<<<<<<< HEAD
}

func mustInitializeSentryHub(logger log.Logger, c conftypes.WatchableSiteConfig) *sentry.Hub {
	getDsn := func(c conftypes.SiteConfigQuerier) string {
		if c.SiteConfig().Log != nil && c.SiteConfig().Log.Sentry != nil {
			return c.SiteConfig().Log.Sentry.CodeIntelDSN
		}
		return ""
	}

	hub, err := sentry.NewWithDsn(getDsn(c), c, getDsn)
	if err != nil {
		logger.Fatal("Failed to initialize sentry hub", log.Error(err))
	}
	return hub
=======
>>>>>>> 3b750772
}<|MERGE_RESOLUTION|>--- conflicted
+++ resolved
@@ -120,22 +120,4 @@
 		logger.Fatal("Failed to connect to codeintel database", log.Error(err))
 	}
 	return stores.NewCodeIntelDB(db)
-<<<<<<< HEAD
-}
-
-func mustInitializeSentryHub(logger log.Logger, c conftypes.WatchableSiteConfig) *sentry.Hub {
-	getDsn := func(c conftypes.SiteConfigQuerier) string {
-		if c.SiteConfig().Log != nil && c.SiteConfig().Log.Sentry != nil {
-			return c.SiteConfig().Log.Sentry.CodeIntelDSN
-		}
-		return ""
-	}
-
-	hub, err := sentry.NewWithDsn(getDsn(c), c, getDsn)
-	if err != nil {
-		logger.Fatal("Failed to initialize sentry hub", log.Error(err))
-	}
-	return hub
-=======
->>>>>>> 3b750772
 }