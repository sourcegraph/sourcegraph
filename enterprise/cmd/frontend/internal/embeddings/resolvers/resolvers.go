--- conflicted
+++ resolved
@@ -6,13 +6,9 @@
 	"os"
 	"sync"
 
-<<<<<<< HEAD
 	"github.com/sourcegraph/conc/pool"
 	"github.com/sourcegraph/log"
-=======
-	"github.com/sourcegraph/log"
-
->>>>>>> 519e44e7
+
 	"github.com/sourcegraph/sourcegraph/lib/errors"
 
 	"github.com/sourcegraph/sourcegraph/cmd/frontend/backend"
@@ -67,7 +63,10 @@
 		return nil, errors.New("cody experimental feature flag is not enabled for current user")
 	}
 
-<<<<<<< HEAD
+	if err := cody.CheckVerifiedEmailRequirement(ctx, r.db, r.logger); err != nil {
+		return nil, err
+	}
+
 	repoIDs := make([]api.RepoID, len(args.Repos))
 	for i, repo := range args.Repos {
 		repoID, err := graphqlbackend.UnmarshalRepositoryID(repo)
@@ -75,15 +74,6 @@
 			return nil, err
 		}
 		repoIDs[i] = repoID
-=======
-	if err := cody.CheckVerifiedEmailRequirement(ctx, r.db, r.logger); err != nil {
-		return nil, err
-	}
-
-	repoID, err := graphqlbackend.UnmarshalRepositoryID(args.Repo)
-	if err != nil {
-		return nil, err
->>>>>>> 519e44e7
 	}
 
 	repos, err := r.db.Repos().GetByIDs(ctx, repoIDs...)
