--- conflicted
+++ resolved
@@ -179,21 +179,12 @@
 		cfg := conf.GetCompletionsConfig(conf.Get().SiteConfig())
 		switch scope {
 		case types.CompletionsFeatureChat:
-<<<<<<< HEAD
 			if cfg != nil && cfg.PerUserDailyLimit > 0 {
-				limit = iPtr(cfg.PerUserDailyLimit)
+				limit = pointers.Ptr(cfg.PerUserDailyLimit)
 			}
 		case types.CompletionsFeatureCode:
 			if cfg != nil && cfg.PerUserCodeCompletionsDailyLimit > 0 {
-				limit = iPtr(cfg.PerUserCodeCompletionsDailyLimit)
-=======
-			if cfg.Completions != nil && cfg.Completions.PerUserDailyLimit > 0 {
-				limit = pointers.Ptr(cfg.Completions.PerUserDailyLimit)
-			}
-		case types.CompletionsFeatureCode:
-			if cfg.Completions != nil && cfg.Completions.PerUserCodeCompletionsDailyLimit > 0 {
-				limit = pointers.Ptr(cfg.Completions.PerUserCodeCompletionsDailyLimit)
->>>>>>> 1a5376db
+				limit = pointers.Ptr(cfg.PerUserCodeCompletionsDailyLimit)
 			}
 		default:
 			return licensing.CodyGatewayRateLimit{}, graphqlbackend.CodyGatewayRateLimitSourcePlan, errors.Newf("unknown scope: %s", scope)
