--- conflicted
+++ resolved
@@ -209,11 +209,7 @@
 }
 
 func (r *gitHubAppResolver) Domain() string {
-<<<<<<< HEAD
-	return r.app.Domain
-=======
 	return r.app.Domain.ToGraphQL()
->>>>>>> b148eb6f
 }
 
 func (r *gitHubAppResolver) Slug() string {
