package githubapp

import (
	"crypto/rand"
	"crypto/sha256"
	"encoding/hex"
	"encoding/json"
	"fmt"
	"io"
	"net/http"
	"net/url"
	"strconv"
	"strings"

	"github.com/google/uuid"
	"github.com/gorilla/mux"
	"github.com/graph-gophers/graphql-go"
	"go.opentelemetry.io/otel/attribute"

	"github.com/sourcegraph/sourcegraph/cmd/frontend/auth"
	"github.com/sourcegraph/sourcegraph/cmd/frontend/backend"
	edb "github.com/sourcegraph/sourcegraph/enterprise/internal/database"
	ghtypes "github.com/sourcegraph/sourcegraph/enterprise/internal/github_apps/types"
	authcheck "github.com/sourcegraph/sourcegraph/internal/auth"
	"github.com/sourcegraph/sourcegraph/internal/database"
	"github.com/sourcegraph/sourcegraph/internal/encryption"
	"github.com/sourcegraph/sourcegraph/internal/encryption/keyring"
	"github.com/sourcegraph/sourcegraph/internal/extsvc"
	"github.com/sourcegraph/sourcegraph/internal/rcache"
	"github.com/sourcegraph/sourcegraph/internal/trace"
	"github.com/sourcegraph/sourcegraph/internal/types"
	"github.com/sourcegraph/sourcegraph/lib/errors"
)

const authPrefix = auth.AuthURLPrefix + "/githubapp"

func Middleware(db database.DB) *auth.Middleware {
	return &auth.Middleware{
		API: func(next http.Handler) http.Handler {
			return newMiddleware(db, authPrefix, true, next)
		},
		App: func(next http.Handler) http.Handler {
			return newMiddleware(db, authPrefix, false, next)
		},
	}
}

const cacheTTLSeconds = 60 * 60 // 1 hour

func newMiddleware(ossDB database.DB, authPrefix string, isAPIHandler bool, next http.Handler) http.Handler {
	db := edb.NewEnterpriseDB(ossDB)
	ghAppState := rcache.NewWithTTL("github_app_state", cacheTTLSeconds)
	handler := newServeMux(db, authPrefix, ghAppState)
	traceFamily := "githubapp"

	return http.HandlerFunc(func(w http.ResponseWriter, r *http.Request) {
		// This span should be manually finished before delegating to the next handler or
		// redirecting.
		span, _ := trace.New(r.Context(), traceFamily, "Middleware.Handle")
		span.SetAttributes(attribute.Bool("isAPIHandler", isAPIHandler))
		span.Finish()
		if strings.HasPrefix(r.URL.Path, authPrefix+"/") {
			handler.ServeHTTP(w, r)
			return
		}

		next.ServeHTTP(w, r)
	})
}

// checkSiteAdmin checks if the current user is a site admin and sets http error if not
func checkSiteAdmin(db edb.EnterpriseDB, w http.ResponseWriter, req *http.Request) error {
	err := authcheck.CheckCurrentUserIsSiteAdmin(req.Context(), db)
	if err == nil {
		return nil
	}
	status := http.StatusForbidden
	if err == authcheck.ErrNotAuthenticated {
		status = http.StatusUnauthorized
	}
	http.Error(w, "Bad request, user must be a site admin", status)
	return err
}

// randomState returns a random sha256 hash that can be used as a state parameter
func randomState(n int) (string, error) {
	data := make([]byte, n)
	if _, err := io.ReadFull(rand.Reader, data); err != nil {
		return "", err
	}

	h := sha256.New()
	h.Write(data)
	return hex.EncodeToString(h.Sum(nil)), nil
}

type GitHubAppResponse struct {
	AppID         int               `json:"id"`
	Slug          string            `json:"slug"`
	Name          string            `json:"name"`
	HtmlURL       string            `json:"html_url"`
	ClientID      string            `json:"client_id"`
	ClientSecret  string            `json:"client_secret"`
	PEM           string            `json:"pem"`
	WebhookSecret string            `json:"webhook_secret"`
	Permissions   map[string]string `json:"permissions"`
	Events        []string          `json:"events"`
}

type gitHubAppStateDetails struct {
	WebhookUUID string `json:"webhookUUID"`
	Domain      string `json:"domain"`
}

func newServeMux(db edb.EnterpriseDB, prefix string, cache *rcache.Cache) http.Handler {
	r := mux.NewRouter()

	r.Path(prefix + "/state").Methods("GET").HandlerFunc(func(w http.ResponseWriter, req *http.Request) {
		// 🚨 SECURITY: only site admins can create github apps
		if err := checkSiteAdmin(db, w, req); err != nil {
			return
		}

		s, err := randomState(128)
		if err != nil {
			http.Error(w, fmt.Sprintf("Unexpected error when creating redirect URL: %s", err.Error()), http.StatusInternalServerError)
			return
		}

		gqlID := req.URL.Query().Get("id")
		if gqlID == "" {
			cache.Set(s, []byte{1})

			_, _ = w.Write([]byte(s))
			return
		}

		id64, err := UnmarshalGitHubAppID(graphql.ID(gqlID))
		if err != nil {
			http.Error(w, fmt.Sprintf("Unexpected error while unmarshalling App ID: %s", err.Error()), http.StatusBadRequest)
			return
		}
		id := int(id64)

		cache.Set(s, []byte(strconv.Itoa(id)))

		_, _ = w.Write([]byte(s))
	})

	r.Path(prefix + "/new-app-state").Methods("GET").HandlerFunc(func(w http.ResponseWriter, req *http.Request) {
		// 🚨 SECURITY: only site admins can create github apps
		if err := checkSiteAdmin(db, w, req); err != nil {
			return
		}

		webhookURN := req.URL.Query().Get("webhookURN")
		appName := req.URL.Query().Get("appName")
		domain := req.URL.Query().Get("domain")
		var webhookUUID string
		if webhookURN != "" {
			ws := backend.NewWebhookService(db, keyring.Default())
			hook, err := ws.CreateWebhook(req.Context(), appName, extsvc.KindGitHub, webhookURN, nil)
			if err != nil {
				http.Error(w, fmt.Sprintf("Unexpected error while setting up webhook endpiont: %s", err.Error()), http.StatusInternalServerError)
				return
			}
			webhookUUID = hook.UUID.String()
		}

		s, err := randomState(128)
		if err != nil {
			http.Error(w, fmt.Sprintf("Unexpected error when creating redirectURL: %s", err.Error()), http.StatusInternalServerError)
			return
		}

		stateDetails := gitHubAppStateDetails{
			WebhookUUID: webhookUUID,
			Domain:      domain,
		}
		stateDeets, err := json.Marshal(stateDetails)
		if err != nil {
			http.Error(w, fmt.Sprintf("unexpected error when marshalling state: %s", err.Error()), http.StatusInternalServerError)
			return
		}

		cache.Set(s, stateDeets)

		resp := struct {
			State       string `json:"state"`
			WebhookUUID string `json:"webhookUUID,omitempty"`
		}{
			State:       s,
			WebhookUUID: webhookUUID,
		}

		if err := json.NewEncoder(w).Encode(resp); err != nil {
			http.Error(w, fmt.Sprintf("Unexpected error while writing response: %s", err.Error()), http.StatusInternalServerError)
		}
	})

	r.Path(prefix + "/redirect").Methods("GET").HandlerFunc(func(w http.ResponseWriter, req *http.Request) {
		// 🚨 SECURITY: only site admins can setup github apps
		if err := checkSiteAdmin(db, w, req); err != nil {
			return
		}

		query := req.URL.Query()
		state := query.Get("state")
		code := query.Get("code")
		if state == "" || code == "" {
			http.Error(w, "Bad request, code and state query params must be present", http.StatusBadRequest)
			return
		}

		stateValue, ok := cache.Get(state)
		if !ok {
			http.Error(w, "Bad request, state query param does not match", http.StatusBadRequest)
			return
		}
		cache.Delete(state)

		var stateDeets gitHubAppStateDetails
		err := json.Unmarshal(stateValue, &stateDeets)
<<<<<<< HEAD
		if err != nil {
			http.Error(w, "Bad request, invalid state", http.StatusInternalServerError)
			return
		}

		webhookUUID, err := uuid.Parse(stateDeets.WebhookUUID)
=======
>>>>>>> b148eb6f
		if err != nil {
			http.Error(w, "Bad request, invalid state", http.StatusInternalServerError)
			return
		}

		webhookUUID, err := uuid.Parse(stateDeets.WebhookUUID)
		if err != nil {
			http.Error(w, fmt.Sprintf("Bad request, could not parse webhook UUID: %v", err), http.StatusBadRequest)
			return
		}

		u, err := getAPIUrl(req, code)
		if err != nil {
			http.Error(w, fmt.Sprintf("Unexpected error when creating github API url: %v", err), http.StatusInternalServerError)
			return
		}

		domain, err := parseDomain(&stateDeets.Domain)
		if err != nil {
			http.Error(w, fmt.Sprintf("unable to parse domain: %v", err), http.StatusBadRequest)
			return
		}
<<<<<<< HEAD
		app, err := createGitHubApp(u, stateDeets.Domain)
=======

		app, err := createGitHubApp(u, *domain)
>>>>>>> b148eb6f
		if err != nil {
			http.Error(w, fmt.Sprintf("Unexpected error while converting github app: %s", err.Error()), http.StatusInternalServerError)
			return
		}

		id, err := db.GitHubApps().Create(req.Context(), app)
		if err != nil {
			http.Error(w, fmt.Sprintf("Unexpected error while storing github app in DB: %s", err.Error()), http.StatusInternalServerError)
			return
		}

		webhookDB := db.Webhooks(keyring.Default().WebhookKey)
		hook, err := webhookDB.GetByUUID(req.Context(), webhookUUID)
		if err != nil {
			http.Error(w, fmt.Sprintf("Error while fetching webhook: %s", err.Error()), http.StatusInternalServerError)
			return
		}
		hook.Secret = encryption.NewUnencrypted(app.WebhookSecret)
		hook.Name = app.Name
		if _, err := webhookDB.Update(req.Context(), hook); err != nil {
			http.Error(w, fmt.Sprintf("Error while updating webhook secret: %s", err.Error()), http.StatusInternalServerError)
			return
		}

		state, err = randomState(128)
		if err != nil {
			http.Error(w, fmt.Sprintf("Unexpected error when creating state param: %s", err.Error()), http.StatusInternalServerError)
			return
		}
		cache.Set(state, []byte(strconv.Itoa(id)))

		redirectURL, err := url.JoinPath(app.AppURL, "installations/new")
		if err != nil {
			// if there is an error, try to redirect to app url, which should show Install button as well
			redirectURL = app.AppURL
		}
		http.Redirect(w, req, redirectURL+fmt.Sprintf("?state=%s", state), http.StatusSeeOther)
	})

	r.HandleFunc(prefix+"/setup", func(w http.ResponseWriter, req *http.Request) {
		// 🚨 SECURITY: only site admins can setup github apps
		if err := checkSiteAdmin(db, w, req); err != nil {
			return
		}

		query := req.URL.Query()
		state := query.Get("state")
		instID := query.Get("installation_id")
		if state == "" || instID == "" {
			// If neither state or installation ID is set, we redirect to the GitHub Apps page.
			// This can happen when someone installs the App directly from GitHub, instead of
			// following the link from within Sourcegraph.
			http.Redirect(w, req, "/site-admin/github-apps", http.StatusFound)
			return
		}
		idBytes, ok := cache.Get(state)
		if !ok {
			http.Error(w, "Bad request, state query param does not match", http.StatusBadRequest)
			return
		}
		cache.Delete(state)

		id, err := strconv.Atoi(string(idBytes))
		if err != nil {
			http.Error(w, "Bad request, cannot parse appID", http.StatusBadRequest)
		}

		installationID, err := strconv.Atoi(instID)
		if err != nil {
			http.Error(w, "Bad request, cannot parse installation_id", http.StatusBadRequest)
			return
		}

		action := query.Get("setup_action")
		if action == "install" {
			ctx := req.Context()
			app, err := db.GitHubApps().GetByID(ctx, id)
			if err != nil {
				http.Error(w, fmt.Sprintf("Unexpected error while fetching github app data: %s", err.Error()), http.StatusInternalServerError)
				return
			}

			http.Redirect(w, req, fmt.Sprintf("/site-admin/github-apps/%s?installation_id=%d", MarshalGitHubAppID(int64(app.ID)), installationID), http.StatusFound)
			return
		} else {
			http.Error(w, fmt.Sprintf("Bad request; unsupported setup action: %s", action), http.StatusBadRequest)
			return
		}
	})

	return r
}

func getAPIUrl(req *http.Request, code string) (string, error) {
	referer, err := url.Parse(req.Referer())
	if err != nil {
		return "", err
	}
	api := referer.Scheme + "://api." + referer.Host
	u, err := url.JoinPath(api, "/app-manifests", code, "conversions")
	if err != nil {
		return "", err
	}
	return u, nil
}

<<<<<<< HEAD
func createGitHubApp(conversionURL, domain string) (*types.GitHubApp, error) {
=======
func createGitHubApp(conversionURL string, domain types.GitHubAppDomain) (*ghtypes.GitHubApp, error) {
>>>>>>> b148eb6f
	r, err := http.NewRequest("POST", conversionURL, http.NoBody)
	if err != nil {
		return nil, err
	}
	resp, err := http.DefaultClient.Do(r)
	if err != nil {
		return nil, err
	}
	if resp.StatusCode != 201 {
		return nil, errors.Newf("expected 201 statusCode, got: %d", resp.StatusCode)
	}

	defer resp.Body.Close()

	var response GitHubAppResponse
	if err := json.NewDecoder(resp.Body).Decode(&response); err != nil {
		return nil, err
	}

	htmlURL, err := url.Parse(response.HtmlURL)
	if err != nil {
		return nil, err
	}

	return &ghtypes.GitHubApp{
		AppID:         response.AppID,
		Name:          response.Name,
		Slug:          response.Slug,
		ClientID:      response.ClientID,
		ClientSecret:  response.ClientSecret,
		WebhookSecret: response.WebhookSecret,
		PrivateKey:    response.PEM,
		BaseURL:       htmlURL.Scheme + "://" + htmlURL.Host,
		AppURL:        htmlURL.String(),
		Domain:        domain,
		Logo:          fmt.Sprintf("%s://%s/identicons/app/app/%s", htmlURL.Scheme, htmlURL.Host, response.Slug),
	}, nil
}<|MERGE_RESOLUTION|>--- conflicted
+++ resolved
@@ -221,15 +221,12 @@
 
 		var stateDeets gitHubAppStateDetails
 		err := json.Unmarshal(stateValue, &stateDeets)
-<<<<<<< HEAD
 		if err != nil {
 			http.Error(w, "Bad request, invalid state", http.StatusInternalServerError)
 			return
 		}
 
 		webhookUUID, err := uuid.Parse(stateDeets.WebhookUUID)
-=======
->>>>>>> b148eb6f
 		if err != nil {
 			http.Error(w, "Bad request, invalid state", http.StatusInternalServerError)
 			return
@@ -252,12 +249,8 @@
 			http.Error(w, fmt.Sprintf("unable to parse domain: %v", err), http.StatusBadRequest)
 			return
 		}
-<<<<<<< HEAD
-		app, err := createGitHubApp(u, stateDeets.Domain)
-=======
 
 		app, err := createGitHubApp(u, *domain)
->>>>>>> b148eb6f
 		if err != nil {
 			http.Error(w, fmt.Sprintf("Unexpected error while converting github app: %s", err.Error()), http.StatusInternalServerError)
 			return
@@ -364,11 +357,7 @@
 	return u, nil
 }
 
-<<<<<<< HEAD
-func createGitHubApp(conversionURL, domain string) (*types.GitHubApp, error) {
-=======
 func createGitHubApp(conversionURL string, domain types.GitHubAppDomain) (*ghtypes.GitHubApp, error) {
->>>>>>> b148eb6f
 	r, err := http.NewRequest("POST", conversionURL, http.NoBody)
 	if err != nil {
 		return nil, err
