--- conflicted
+++ resolved
@@ -24,12 +24,7 @@
 	enterpriseServices *enterprise.Services,
 ) error {
 	g := gitserver.NewClient()
-<<<<<<< HEAD
-	o := backend.NewOwnService(g, db)
+	o := own.NewService(g, db)
 	enterpriseServices.OwnResolver = resolvers.New(db, g, o)
-=======
-	o := own.NewService(g, db)
-	enterpriseServices.OwnResolver = resolvers.New(db, o)
->>>>>>> d4636a9b
 	return nil
 }