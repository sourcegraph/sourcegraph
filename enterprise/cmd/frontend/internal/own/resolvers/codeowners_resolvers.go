package resolvers

import (
	"context"
	"strings"
	"sync"

	"github.com/graph-gophers/graphql-go"
	"github.com/graph-gophers/graphql-go/relay"

	"github.com/sourcegraph/sourcegraph/cmd/frontend/graphqlbackend"
	"github.com/sourcegraph/sourcegraph/cmd/frontend/graphqlbackend/graphqlutil"
	edb "github.com/sourcegraph/sourcegraph/enterprise/internal/database"
	"github.com/sourcegraph/sourcegraph/internal/api"
	"github.com/sourcegraph/sourcegraph/internal/auth"
	"github.com/sourcegraph/sourcegraph/internal/database"
	"github.com/sourcegraph/sourcegraph/internal/errcode"
	"github.com/sourcegraph/sourcegraph/internal/gitserver"
	"github.com/sourcegraph/sourcegraph/internal/gqlutil"
	"github.com/sourcegraph/sourcegraph/internal/own/codeowners"
	codeownerspb "github.com/sourcegraph/sourcegraph/internal/own/codeowners/v1"
	"github.com/sourcegraph/sourcegraph/internal/types"
	"github.com/sourcegraph/sourcegraph/lib/errors"
)

// The Codeowners resolvers live under the parent Own resolver, but have their own file.
var (
	_ graphqlbackend.CodeownersIngestedFileResolver           = &codeownersIngestedFileResolver{}
	_ graphqlbackend.CodeownersIngestedFileConnectionResolver = &codeownersIngestedFileConnectionResolver{}
)

<<<<<<< HEAD
func (r *ownResolver) viewerCanAdminister(ctx context.Context) error {
	// 🚨 SECURITY: For now codeownership management is only allowed for site admins for Add, Update, Delete, List.
	// Eventually we should allow users to access the Get method, but check that they have view permissions on the repository.
	return auth.CheckCurrentUserIsSiteAdmin(ctx, r.db)
=======
func (r *ownResolver) RepoIngestedCodeowners(ctx context.Context, repoID api.RepoID) (graphqlbackend.CodeownersIngestedFileResolver, error) {
	// This endpoint is open to anyone, no site-admin check here.

	repo, err := r.db.Repos().Get(ctx, repoID)
	if err != nil {
		return nil, err
	}
	codeownersFile, err := r.codeownersStore.GetCodeownersForRepo(ctx, repoID)
	if err != nil {
		if errcode.IsNotFound(err) {
			return nil, nil
		}
		return nil, err
	}

	return &codeownersIngestedFileResolver{
		codeownersFile: codeownersFile,
		repository:     repo,
		db:             r.db,
		gitserver:      r.gitserver,
	}, nil
>>>>>>> 577bc1a7
}

func (r *ownResolver) AddCodeownersFile(ctx context.Context, args *graphqlbackend.CodeownersFileArgs) (graphqlbackend.CodeownersIngestedFileResolver, error) {
	if err := r.viewerCanAdminister(ctx); err != nil {
		return nil, err
	}
	proto, err := parseInputString(args.Input.FileContents)
	if err != nil {
		return nil, err
	}
	repo, err := r.getRepo(ctx, args.Input.RepositoryID, args.Input.RepositoryName)
	if err != nil {
		return nil, err
	}
	codeownersFile := &types.CodeownersFile{
		RepoID:   repo.ID,
		Contents: args.Input.FileContents,
		Proto:    proto,
	}

	if err := r.codeownersStore.CreateCodeownersFile(ctx, codeownersFile); err != nil {
		return nil, errors.Wrap(err, "could not ingest codeowners file")
	}

	return &codeownersIngestedFileResolver{
		codeownersFile: codeownersFile,
		repository:     repo,
		db:             r.db,
		gitserver:      r.gitserver,
	}, nil
}

func (r *ownResolver) UpdateCodeownersFile(ctx context.Context, args *graphqlbackend.CodeownersFileArgs) (graphqlbackend.CodeownersIngestedFileResolver, error) {
	if err := r.viewerCanAdminister(ctx); err != nil {
		return nil, err
	}
	proto, err := parseInputString(args.Input.FileContents)
	if err != nil {
		return nil, err
	}
	repo, err := r.getRepo(ctx, args.Input.RepositoryID, args.Input.RepositoryName)
	if err != nil {
		return nil, err
	}
	codeownersFile := &types.CodeownersFile{
		RepoID:   repo.ID,
		Contents: args.Input.FileContents,
		Proto:    proto,
	}
	if err := r.codeownersStore.UpdateCodeownersFile(ctx, codeownersFile); err != nil {
		return nil, errors.Wrap(err, "could not update codeowners file")
	}

	return &codeownersIngestedFileResolver{
		codeownersFile: codeownersFile,
		repository:     repo,
		db:             r.db,
		gitserver:      r.gitserver,
	}, nil
}

func parseInputString(fileContents string) (*codeownerspb.File, error) {
	fileReader := strings.NewReader(fileContents)
	proto, err := codeowners.Parse(fileReader)
	if err != nil {
		return nil, errors.Wrap(err, "could not parse input")
	}
	return proto, nil
}

func (r *ownResolver) getRepo(ctx context.Context, repositoryID *graphql.ID, repositoryName *string) (*types.Repo, error) {
	if repositoryID == nil && repositoryName == nil {
		return nil, errors.New("either RepositoryID or RepositoryName should be set")
	}
	if repositoryID != nil && repositoryName != nil {
		return nil, errors.New("both RepositoryID and RepositoryName cannot be set")
	}
	if repositoryName != nil {
		repo, err := r.db.Repos().GetByName(ctx, api.RepoName(*repositoryName))
		if err != nil {
			return nil, errors.Wrapf(err, "could not fetch repository for name %v", repositoryName)
		}
		return repo, nil
	}
<<<<<<< HEAD
	repoID, err := graphqlbackend.UnmarshalRepositoryID(*repositoryID)
=======
	repoID, err := graphqlbackend.UnmarshalRepositoryID(*input.RepoID)
>>>>>>> 577bc1a7
	if err != nil {
		return nil, err
	}
	return r.db.Repos().Get(ctx, repoID)
}

func (r *ownResolver) DeleteCodeownersFiles(ctx context.Context, args *graphqlbackend.DeleteCodeownersFileArgs) (*graphqlbackend.EmptyResponse, error) {
	if err := r.viewerCanAdminister(ctx); err != nil {
		return nil, err
	}
	if err := r.codeownersStore.DeleteCodeownersForRepos(ctx, args.RepositoryIDs...); err != nil {
		return nil, errors.Wrapf(err, "could not delete codeowners file for repos +%d", args.RepositoryIDs)
	}
	return &graphqlbackend.EmptyResponse{}, nil
}

func (r *ownResolver) CodeownersIngestedFiles(ctx context.Context, args *graphqlbackend.CodeownersIngestedFilesArgs) (graphqlbackend.CodeownersIngestedFileConnectionResolver, error) {
	if err := r.viewerCanAdminister(ctx); err != nil {
		return nil, err
	}
	connectionResolver := &codeownersIngestedFileConnectionResolver{
		codeownersStore: r.codeownersStore,
	}
	if args.After != nil {
		cursor, err := graphqlutil.DecodeIntCursor(args.After)
		if err != nil {
			return nil, err
		}
		connectionResolver.cursor = int32(cursor)
		if int(connectionResolver.cursor) != cursor {
			return nil, errors.Newf("cursor int32 overflow: %d", cursor)
		}
	}
	if args.First != nil {
		connectionResolver.limit = int(*args.First)
	}
	return connectionResolver, nil
}

func (r *ownResolver) RepoIngestedCodeowners(ctx context.Context, repoID api.RepoID) (graphqlbackend.CodeownersIngestedFileResolver, error) {
	// This endpoint is open to anyone.
	// TODO: do we need to check repo permissions here, or is that check embedded in the repos store?
	repo, err := r.db.Repos().Get(ctx, repoID)
	if err != nil {
		return nil, err
	}
	codeownersFile, err := r.codeownersStore.GetCodeownersForRepo(ctx, repoID)
	if err != nil {
		if errcode.IsNotFound(err) {
			return nil, nil
		}
		return nil, err
	}
	return &codeownersIngestedFileResolver{
		gitserver:      r.gitserver,
		db:             r.db,
		codeownersFile: codeownersFile,
		repository:     repo,
	}, nil
}

type codeownersIngestedFileResolver struct {
	gitserver      gitserver.Client
	db             edb.EnterpriseDB
	codeownersFile *types.CodeownersFile
	repository     *types.Repo
}

const codeownersIngestedFileKind = "codeowners_ingested_file"

func (r *codeownersIngestedFileResolver) ID() graphql.ID {
	return relay.MarshalID(codeownersIngestedFileKind, r.codeownersFile.RepoID)
}

func (r *codeownersIngestedFileResolver) Contents() string {
	return r.codeownersFile.Contents
}

func (r *codeownersIngestedFileResolver) Repository() *graphqlbackend.RepositoryResolver {
	return graphqlbackend.NewRepositoryResolver(r.db, r.gitserver, r.repository)
}

func (r *codeownersIngestedFileResolver) CreatedAt() gqlutil.DateTime {
	return gqlutil.DateTime{Time: r.codeownersFile.CreatedAt}
}

func (r *codeownersIngestedFileResolver) UpdatedAt() gqlutil.DateTime {
	return gqlutil.DateTime{Time: r.codeownersFile.UpdatedAt}
}

type codeownersIngestedFileConnectionResolver struct {
	codeownersStore edb.CodeownersStore

	once     sync.Once
	cursor   int32
	limit    int
	pageInfo *graphqlutil.PageInfo
	err      error

	codeownersFiles []*types.CodeownersFile
}

func (r *codeownersIngestedFileConnectionResolver) compute(ctx context.Context) {
	r.once.Do(func() {
		opts := edb.ListCodeownersOpts{
			Cursor: r.cursor,
		}
		if r.limit != 0 {
			opts.LimitOffset = &database.LimitOffset{Limit: r.limit}
		}
		codeownersFiles, next, err := r.codeownersStore.ListCodeowners(ctx, opts)
		if err != nil {
			r.err = err
			return
		}
		r.codeownersFiles = codeownersFiles
		if next > 0 {
			r.pageInfo = graphqlutil.EncodeIntCursor(&next)
		} else {
			r.pageInfo = graphqlutil.HasNextPage(false)
		}
	})
}

func (r *codeownersIngestedFileConnectionResolver) Nodes(ctx context.Context) ([]graphqlbackend.CodeownersIngestedFileResolver, error) {
	r.compute(ctx)
	if r.err != nil {
		return nil, r.err
	}
	var resolvers = make([]graphqlbackend.CodeownersIngestedFileResolver, 0, len(r.codeownersFiles))
	for _, cf := range r.codeownersFiles {
		resolvers = append(resolvers, &codeownersIngestedFileResolver{
			codeownersFile: cf,
		})
	}
	return resolvers, nil
}

func (r *codeownersIngestedFileConnectionResolver) TotalCount(ctx context.Context) (int32, error) {
	return r.codeownersStore.CountCodeownersFiles(ctx)
}

func (r *codeownersIngestedFileConnectionResolver) PageInfo(ctx context.Context) (*graphqlutil.PageInfo, error) {
	r.compute(ctx)
	return r.pageInfo, r.err
}

func (r *ownResolver) viewerCanAdminister(ctx context.Context) error {
	// 🚨 SECURITY: For now codeownership management is only allowed for site admins for Add, Update, Delete, List.
	// Eventually we should allow users to access the Get method, but check that they have view permissions on the repository.
	return auth.CheckCurrentUserIsSiteAdmin(ctx, r.db)
}<|MERGE_RESOLUTION|>--- conflicted
+++ resolved
@@ -29,25 +29,26 @@
 	_ graphqlbackend.CodeownersIngestedFileConnectionResolver = &codeownersIngestedFileConnectionResolver{}
 )
 
-<<<<<<< HEAD
-func (r *ownResolver) viewerCanAdminister(ctx context.Context) error {
-	// 🚨 SECURITY: For now codeownership management is only allowed for site admins for Add, Update, Delete, List.
-	// Eventually we should allow users to access the Get method, but check that they have view permissions on the repository.
-	return auth.CheckCurrentUserIsSiteAdmin(ctx, r.db)
-=======
-func (r *ownResolver) RepoIngestedCodeowners(ctx context.Context, repoID api.RepoID) (graphqlbackend.CodeownersIngestedFileResolver, error) {
-	// This endpoint is open to anyone, no site-admin check here.
-
-	repo, err := r.db.Repos().Get(ctx, repoID)
-	if err != nil {
-		return nil, err
-	}
-	codeownersFile, err := r.codeownersStore.GetCodeownersForRepo(ctx, repoID)
-	if err != nil {
-		if errcode.IsNotFound(err) {
-			return nil, nil
-		}
-		return nil, err
+func (r *ownResolver) AddCodeownersFile(ctx context.Context, args *graphqlbackend.CodeownersFileArgs) (graphqlbackend.CodeownersIngestedFileResolver, error) {
+	if err := r.viewerCanAdminister(ctx); err != nil {
+		return nil, err
+	}
+	proto, err := parseInputString(args.Input.FileContents)
+	if err != nil {
+		return nil, err
+	}
+	repo, err := r.getRepo(ctx, args.Input)
+	if err != nil {
+		return nil, err
+	}
+	codeownersFile := &types.CodeownersFile{
+		RepoID:   repo.ID,
+		Contents: args.Input.FileContents,
+		Proto:    proto,
+	}
+
+	if err := r.codeownersStore.CreateCodeownersFile(ctx, codeownersFile); err != nil {
+		return nil, errors.Wrap(err, "could not ingest codeowners file")
 	}
 
 	return &codeownersIngestedFileResolver{
@@ -56,10 +57,9 @@
 		db:             r.db,
 		gitserver:      r.gitserver,
 	}, nil
->>>>>>> 577bc1a7
-}
-
-func (r *ownResolver) AddCodeownersFile(ctx context.Context, args *graphqlbackend.CodeownersFileArgs) (graphqlbackend.CodeownersIngestedFileResolver, error) {
+}
+
+func (r *ownResolver) UpdateCodeownersFile(ctx context.Context, args *graphqlbackend.CodeownersFileArgs) (graphqlbackend.CodeownersIngestedFileResolver, error) {
 	if err := r.viewerCanAdminister(ctx); err != nil {
 		return nil, err
 	}
@@ -67,7 +67,7 @@
 	if err != nil {
 		return nil, err
 	}
-	repo, err := r.getRepo(ctx, args.Input.RepositoryID, args.Input.RepositoryName)
+	repo, err := r.getRepo(ctx, args.Input)
 	if err != nil {
 		return nil, err
 	}
@@ -76,9 +76,8 @@
 		Contents: args.Input.FileContents,
 		Proto:    proto,
 	}
-
-	if err := r.codeownersStore.CreateCodeownersFile(ctx, codeownersFile); err != nil {
-		return nil, errors.Wrap(err, "could not ingest codeowners file")
+	if err := r.codeownersStore.UpdateCodeownersFile(ctx, codeownersFile); err != nil {
+		return nil, errors.Wrap(err, "could not update codeowners file")
 	}
 
 	return &codeownersIngestedFileResolver{
@@ -89,35 +88,6 @@
 	}, nil
 }
 
-func (r *ownResolver) UpdateCodeownersFile(ctx context.Context, args *graphqlbackend.CodeownersFileArgs) (graphqlbackend.CodeownersIngestedFileResolver, error) {
-	if err := r.viewerCanAdminister(ctx); err != nil {
-		return nil, err
-	}
-	proto, err := parseInputString(args.Input.FileContents)
-	if err != nil {
-		return nil, err
-	}
-	repo, err := r.getRepo(ctx, args.Input.RepositoryID, args.Input.RepositoryName)
-	if err != nil {
-		return nil, err
-	}
-	codeownersFile := &types.CodeownersFile{
-		RepoID:   repo.ID,
-		Contents: args.Input.FileContents,
-		Proto:    proto,
-	}
-	if err := r.codeownersStore.UpdateCodeownersFile(ctx, codeownersFile); err != nil {
-		return nil, errors.Wrap(err, "could not update codeowners file")
-	}
-
-	return &codeownersIngestedFileResolver{
-		codeownersFile: codeownersFile,
-		repository:     repo,
-		db:             r.db,
-		gitserver:      r.gitserver,
-	}, nil
-}
-
 func parseInputString(fileContents string) (*codeownerspb.File, error) {
 	fileReader := strings.NewReader(fileContents)
 	proto, err := codeowners.Parse(fileReader)
@@ -127,25 +97,21 @@
 	return proto, nil
 }
 
-func (r *ownResolver) getRepo(ctx context.Context, repositoryID *graphql.ID, repositoryName *string) (*types.Repo, error) {
-	if repositoryID == nil && repositoryName == nil {
-		return nil, errors.New("either RepositoryID or RepositoryName should be set")
-	}
-	if repositoryID != nil && repositoryName != nil {
-		return nil, errors.New("both RepositoryID and RepositoryName cannot be set")
-	}
-	if repositoryName != nil {
-		repo, err := r.db.Repos().GetByName(ctx, api.RepoName(*repositoryName))
+func (r *ownResolver) getRepo(ctx context.Context, input graphqlbackend.CodeownersFileInput) (*types.Repo, error) {
+	if input.RepoID == nil && input.RepoName == nil {
+		return nil, errors.New("either RepoID or RepoName should be set")
+	}
+	if input.RepoID != nil && input.RepoName != nil {
+		return nil, errors.New("both RepoID and RepoName cannot be set")
+	}
+	if input.RepoName != nil {
+		repo, err := r.db.Repos().GetByName(ctx, api.RepoName(*input.RepoName))
 		if err != nil {
-			return nil, errors.Wrapf(err, "could not fetch repository for name %v", repositoryName)
+			return nil, errors.Wrapf(err, "could not fetch repository for name %v", input.RepoName)
 		}
 		return repo, nil
 	}
-<<<<<<< HEAD
-	repoID, err := graphqlbackend.UnmarshalRepositoryID(*repositoryID)
-=======
 	repoID, err := graphqlbackend.UnmarshalRepositoryID(*input.RepoID)
->>>>>>> 577bc1a7
 	if err != nil {
 		return nil, err
 	}
