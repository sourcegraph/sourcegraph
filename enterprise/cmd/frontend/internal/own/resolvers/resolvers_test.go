package resolvers_test

import (
	"context"
	"encoding/json"
	"fmt"
	"io/fs"
	"os"
	"testing"

	"github.com/google/go-cmp/cmp"
	"github.com/graph-gophers/graphql-go/relay"

	"github.com/sourcegraph/log/logtest"

	"github.com/sourcegraph/sourcegraph/cmd/frontend/backend"
	"github.com/sourcegraph/sourcegraph/cmd/frontend/graphqlbackend"
	"github.com/sourcegraph/sourcegraph/enterprise/cmd/frontend/internal/own/resolvers"
	"github.com/sourcegraph/sourcegraph/enterprise/internal/own"
	"github.com/sourcegraph/sourcegraph/enterprise/internal/own/codeowners"
	"github.com/sourcegraph/sourcegraph/internal/actor"
	"github.com/sourcegraph/sourcegraph/internal/api"
	"github.com/sourcegraph/sourcegraph/internal/authz"
	"github.com/sourcegraph/sourcegraph/internal/database"
	"github.com/sourcegraph/sourcegraph/internal/database/fakedb"
	"github.com/sourcegraph/sourcegraph/internal/featureflag"
	"github.com/sourcegraph/sourcegraph/internal/gitserver"
	"github.com/sourcegraph/sourcegraph/internal/types"
	"github.com/sourcegraph/sourcegraph/lib/errors"

	enterprisedb "github.com/sourcegraph/sourcegraph/enterprise/internal/database"
	codeownerspb "github.com/sourcegraph/sourcegraph/enterprise/internal/own/codeowners/v1"
)

// userCtx returns a context where give user ID identifies logged in user.
func userCtx(userID int32) context.Context {
	ctx := context.Background()
	a := actor.FromUser(userID)
	return actor.WithActor(ctx, a)
}

// fakeOwnService returns given owners file and resolves owners to UnknownOwner.
type fakeOwnService struct {
	Ruleset *codeowners.Ruleset
}

func (s fakeOwnService) RulesetForRepo(context.Context, api.RepoName, api.RepoID, api.CommitID) (*codeowners.Ruleset, error) {
	return s.Ruleset, nil
}

// ResolverOwnersWithType here behaves in line with production
// OwnService implementation in case handle/email cannot be associated
// with anything - defaults to a Person with a nil person entity.
func (s fakeOwnService) ResolveOwnersWithType(_ context.Context, owners []*codeownerspb.Owner) ([]codeowners.ResolvedOwner, error) {
	var resolved []codeowners.ResolvedOwner
	for _, o := range owners {
		resolved = append(resolved, &codeowners.Person{
			Handle: o.Handle,
			Email:  o.Email,
		})
	}
	return resolved, nil
}

// fakeGitServer is a limited gitserver.Client that returns a file for every Stat call.
type fakeGitserver struct {
	gitserver.Client
	files map[repoPath]string
}

type repoPath struct {
	Repo     api.RepoName
	CommitID api.CommitID
	Path     string
}

type repoFiles map[repoPath]string

func (g fakeGitserver) ReadFile(_ context.Context, _ authz.SubRepoPermissionChecker, repoName api.RepoName, commitID api.CommitID, file string) ([]byte, error) {
	if g.files == nil {
		return nil, os.ErrNotExist
	}
	content, ok := g.files[repoPath{Repo: repoName, CommitID: commitID, Path: file}]
	if !ok {
		return nil, os.ErrNotExist
	}
	return []byte(content), nil
}

// Stat is a fake implementation that returns a FileInfo
// indicating a regular file for every path it is given.
func (g fakeGitserver) Stat(ctx context.Context, checker authz.SubRepoPermissionChecker, repo api.RepoName, commit api.CommitID, path string) (fs.FileInfo, error) {
	return graphqlbackend.CreateFileInfo(path, false), nil
}

// TestBlobOwnershipPanelQueryPersonUnresolved mimics the blob ownership panel graphQL
// query, where the owner is unresolved. In that case if we have a handle, we only return
// it as `displayName`.
func TestBlobOwnershipPanelQueryPersonUnresolved(t *testing.T) {
	logger := logtest.Scoped(t)
	fs := fakedb.New()
	db := database.NewMockDB()
	fs.Wire(db)
	repoID := api.RepoID(1)
	own := fakeOwnService{
		Ruleset: codeowners.NewRuleset(
			codeowners.GitRulesetSource{Repo: repoID, Commit: "deadbeef", Path: "CODEOWNERS"},
			&codeownerspb.File{
				Rule: []*codeownerspb.Rule{
					{
						Pattern: "*.js",
						Owner: []*codeownerspb.Owner{
							{Handle: "js-owner"},
						},
						LineNumber: 1,
					},
				},
			}),
	}
	ctx := userCtx(fs.AddUser(types.User{SiteAdmin: true}))
	ctx = featureflag.WithFlags(ctx, featureflag.NewMemoryStore(map[string]bool{"search-ownership": true}, nil, nil))
	repos := database.NewMockRepoStore()
	db.ReposFunc.SetDefaultReturn(repos)
	repos.GetFunc.SetDefaultReturn(&types.Repo{ID: repoID, Name: "github.com/sourcegraph/own"}, nil)
	backend.Mocks.Repos.ResolveRev = func(_ context.Context, repo *types.Repo, rev string) (api.CommitID, error) {
		return "deadbeef", nil
	}
	git := fakeGitserver{}
	schema, err := graphqlbackend.NewSchema(db, git, nil, graphqlbackend.OptionalResolver{OwnResolver: resolvers.New(db, git, own, logger)})
	if err != nil {
		t.Fatal(err)
	}
	graphqlbackend.RunTest(t, &graphqlbackend.Test{
		Schema:  schema,
		Context: ctx,
		Query: `
			fragment OwnerFields on Person {
				email
				avatarURL
				displayName
				user {
					username
					displayName
					url
				}
			}

			fragment CodeownersFileEntryFields on CodeownersFileEntry {
				title
				description
				codeownersFile {
					__typename
					url
				}
				ruleLineMatch
			}

			query FetchOwnership($repo: ID!, $revision: String!, $currentPath: String!) {
				node(id: $repo) {
					... on Repository {
						commit(rev: $revision) {
							blob(path: $currentPath) {
								ownership {
									nodes {
										owner {
											...OwnerFields
										}
										reasons {
											...CodeownersFileEntryFields
										}
									}
								}
							}
						}
					}
				}
			}`,
		ExpectedResult: `{
			"node": {
				"commit": {
					"blob": {
						"ownership": {
							"nodes": [
								{
									"owner": {
										"email": "",
										"avatarURL": null,
										"displayName": "js-owner",
										"user": null
									},
									"reasons": [
										{
											"title": "CodeOwners",
											"description": "Owner is associated with a rule in code owners file.",
											"codeownersFile": {
												"__typename": "GitBlob",
												"url": "/github.com/sourcegraph/own@deadbeef/-/blob/CODEOWNERS"
											},
											"ruleLineMatch": 1
										}
									]
								}
							]
						}
					}
				}
			}
		}`,
		Variables: map[string]any{
			"repo":        string(relay.MarshalID("Repository", 42)),
			"revision":    "revision",
			"currentPath": "foo/bar.js",
		},
	})
}

<<<<<<< HEAD
func TestBlobOwnershipPanelQueryIngested(t *testing.T) {
	logger := logtest.Scoped(t)
	fs := fakedb.New()
	db := database.NewMockDB()
	fs.Wire(db)
	repoID := api.RepoID(1)
	own := fakeOwnService{
		Ruleset: codeowners.NewRuleset(
			codeowners.IngestedRulesetSource{ID: int32(repoID)},
			&codeownerspb.File{
				Rule: []*codeownerspb.Rule{
					{
						Pattern: "*.js",
						Owner: []*codeownerspb.Owner{
							{Handle: "js-owner"},
						},
						LineNumber: 1,
					},
				},
			}),
	}
=======
func TestBlobOwnershipPanelQueryTeamResolved(t *testing.T) {
	logger := logtest.Scoped(t)
	repo := &types.Repo{Name: "repo-name", ID: 42}
	team := &types.Team{Name: "fake-team", DisplayName: "The Fake Team"}
	var parameterRevision = "revision-parameter"
	var resolvedRevision api.CommitID = "revision-resolved"
	git := fakeGitserver{
		files: map[repoPath]string{
			{repo.Name, resolvedRevision, "CODEOWNERS"}: "*.js @fake-team",
		},
	}
	fs := fakedb.New()
	db := enterprisedb.NewMockEnterpriseDB()
	db.TeamsFunc.SetDefaultReturn(fs.TeamStore)
	db.UsersFunc.SetDefaultReturn(fs.UserStore)
	db.CodeownersFunc.SetDefaultReturn(enterprisedb.NewMockCodeownersStore())
	own := own.NewService(git, db)
>>>>>>> a0f6569f
	ctx := userCtx(fs.AddUser(types.User{SiteAdmin: true}))
	ctx = featureflag.WithFlags(ctx, featureflag.NewMemoryStore(map[string]bool{"search-ownership": true}, nil, nil))
	repos := database.NewMockRepoStore()
	db.ReposFunc.SetDefaultReturn(repos)
<<<<<<< HEAD
	repos.GetFunc.SetDefaultReturn(&types.Repo{ID: repoID, Name: "github.com/sourcegraph/own"}, nil)
	backend.Mocks.Repos.ResolveRev = func(_ context.Context, repo *types.Repo, rev string) (api.CommitID, error) {
		return "deadbeef", nil
	}
	git := fakeGitserver{}
=======
	repos.GetFunc.SetDefaultReturn(repo, nil)
	backend.Mocks.Repos.ResolveRev = func(_ context.Context, repo *types.Repo, rev string) (api.CommitID, error) {
		if rev != parameterRevision {
			return "", errors.Newf("ResolveRev, got %q want %q", rev, parameterRevision)
		}
		return resolvedRevision, nil
	}
	if err := fs.TeamStore.CreateTeam(ctx, team); err != nil {
		t.Fatalf("failed to create fake team: %s", err)
	}
>>>>>>> a0f6569f
	schema, err := graphqlbackend.NewSchema(db, git, nil, graphqlbackend.OptionalResolver{OwnResolver: resolvers.New(db, git, own, logger)})
	if err != nil {
		t.Fatal(err)
	}
	graphqlbackend.RunTest(t, &graphqlbackend.Test{
		Schema:  schema,
		Context: ctx,
		Query: `
<<<<<<< HEAD
			fragment CodeownersFileEntryFields on CodeownersFileEntry {
				title
				description
				codeownersFile {
					__typename
					url
				}
				ruleLineMatch
			}

=======
>>>>>>> a0f6569f
			query FetchOwnership($repo: ID!, $revision: String!, $currentPath: String!) {
				node(id: $repo) {
					... on Repository {
						commit(rev: $revision) {
							blob(path: $currentPath) {
								ownership {
									nodes {
<<<<<<< HEAD
										reasons {
											...CodeownersFileEntryFields
=======
										owner {
											... on Team {
												displayName
											}
>>>>>>> a0f6569f
										}
									}
								}
							}
						}
					}
				}
			}`,
		ExpectedResult: `{
			"node": {
				"commit": {
					"blob": {
						"ownership": {
							"nodes": [
								{
<<<<<<< HEAD
									"reasons": [
										{
											"title": "CodeOwners",
											"description": "Owner is associated with a rule in code owners file.",
											"codeownersFile": {
												"__typename": "VirtualFile",
												"url": "/github.com/sourcegraph/own/-/own"
											},
											"ruleLineMatch": 1
										}
									]
=======
									"owner": {
										"displayName": "The Fake Team"
									}
>>>>>>> a0f6569f
								}
							]
						}
					}
				}
			}
		}`,
		Variables: map[string]any{
<<<<<<< HEAD
			"repo":        string(relay.MarshalID("Repository", repoID)),
			"revision":    "revision",
=======
			"repo":        string(relay.MarshalID("Repository", int(repo.ID))),
			"revision":    parameterRevision,
>>>>>>> a0f6569f
			"currentPath": "foo/bar.js",
		},
	})
}

var paginationQuery = `
query FetchOwnership($repo: ID!, $revision: String!, $currentPath: String!, $after: String!) {
	node(id: $repo) {
		... on Repository {
			commit(rev: $revision) {
				blob(path: $currentPath) {
					ownership(first: 2, after: $after) {
						totalCount
						pageInfo {
							endCursor
							hasNextPage
						}
						nodes {
							owner {
								...on Person {
									displayName
								}
							}
						}
					}
				}
			}
		}
	}
}`

type paginationResponse struct {
	Node struct {
		Commit struct {
			Blob struct {
				Ownership struct {
					TotalCount int
					PageInfo   struct {
						EndCursor   *string
						HasNextPage bool
					}
					Nodes []struct {
						Owner struct {
							DisplayName string
						}
					}
				}
			}
		}
	}
}

func (r paginationResponse) hasNextPage() bool {
	return r.Node.Commit.Blob.Ownership.PageInfo.HasNextPage
}

func (r paginationResponse) consistentPageInfo() error {
	ownership := r.Node.Commit.Blob.Ownership
	if nextPage, hasCursor := ownership.PageInfo.HasNextPage, ownership.PageInfo.EndCursor != nil; nextPage != hasCursor {
		cursor := "<nil>"
		if ownership.PageInfo.EndCursor != nil {
			cursor = fmt.Sprintf("&%q", *ownership.PageInfo.EndCursor)
		}
		return errors.Newf("PageInfo.HasNextPage %v but PageInfo.EndCursor %s", nextPage, cursor)
	}
	return nil
}

func (r paginationResponse) ownerNames() []string {
	var owners []string
	for _, n := range r.Node.Commit.Blob.Ownership.Nodes {
		owners = append(owners, n.Owner.DisplayName)
	}
	return owners
}

// TestOwnershipPagination issues a number of queries using ownership(first) parameter
// to limit number of responses. It expects to see correct pagination behavior, that is:
// *  all results are eventually returned, in the expected order;
// *  each request returns correct pageInfo and totalCount;
func TestOwnershipPagination(t *testing.T) {
	logger := logtest.Scoped(t)
	fs := fakedb.New()
	db := database.NewMockDB()
	fs.Wire(db)
	rule := &codeownerspb.Rule{
		Pattern: "*.js",
		Owner: []*codeownerspb.Owner{
			{Handle: "js-owner-1"},
			{Handle: "js-owner-2"},
			{Handle: "js-owner-3"},
			{Handle: "js-owner-4"},
			{Handle: "js-owner-5"},
		},
	}

	own := fakeOwnService{
		Ruleset: codeowners.NewRuleset(
			codeowners.IngestedRulesetSource{},
			&codeownerspb.File{
				Rule: []*codeownerspb.Rule{rule},
			}),
	}
	ctx := userCtx(fs.AddUser(types.User{SiteAdmin: true}))
	ctx = featureflag.WithFlags(ctx, featureflag.NewMemoryStore(map[string]bool{"search-ownership": true}, nil, nil))
	repos := database.NewMockRepoStore()
	db.ReposFunc.SetDefaultReturn(repos)
	repos.GetFunc.SetDefaultReturn(&types.Repo{}, nil)
	backend.Mocks.Repos.ResolveRev = func(_ context.Context, repo *types.Repo, rev string) (api.CommitID, error) {
		return "42", nil
	}
	git := fakeGitserver{}
	schema, err := graphqlbackend.NewSchema(db, git, nil, graphqlbackend.OptionalResolver{OwnResolver: resolvers.New(db, git, own, logger)})
	if err != nil {
		t.Fatal(err)
	}
	var after string
	var paginatedOwners [][]string
	var lastResponseData *paginationResponse
	// Limit iterations to number of owners total, so that the test
	// has a stop condition in case something malfunctions.
	for i := 0; i < len(rule.Owner); i++ {
		var responseData paginationResponse
		variables := map[string]any{
			"repo":        string(relay.MarshalID("Repository", 42)),
			"revision":    "revision",
			"currentPath": "foo/bar.js",
			"after":       after,
		}
		response := schema.Exec(ctx, paginationQuery, "", variables)
		for _, err := range response.Errors {
			t.Errorf("GraphQL Exec, errors: %s", err)
		}
		if response.Data == nil {
			t.Fatal("GraphQL response has no data.")
		}
		if err := json.Unmarshal(response.Data, &responseData); err != nil {
			t.Fatalf("Cannot unmarshal GrapgQL JSON response: %s", err)
		}
		ownership := responseData.Node.Commit.Blob.Ownership
		if got, want := ownership.TotalCount, len(rule.Owner); got != want {
			t.Errorf("TotalCount, got %d want %d", got, want)
		}
		paginatedOwners = append(paginatedOwners, responseData.ownerNames())
		if err := responseData.consistentPageInfo(); err != nil {
			t.Error(err)
		}
		lastResponseData = &responseData
		if ownership.PageInfo.HasNextPage {
			after = *ownership.PageInfo.EndCursor
		} else {
			break
		}
	}
	if lastResponseData == nil {
		t.Error("No response received.")
	} else if lastResponseData.hasNextPage() {
		t.Error("Last responce has next page information - result is not exhaustive.")
	}
	wantPaginatedOwners := [][]string{
		{
			"js-owner-1",
			"js-owner-2",
		},
		{
			"js-owner-3",
			"js-owner-4",
		},
		{
			"js-owner-5",
		},
	}
	if diff := cmp.Diff(wantPaginatedOwners, paginatedOwners); diff != "" {
		t.Errorf("returned owners -want+got: %s", diff)
	}
}<|MERGE_RESOLUTION|>--- conflicted
+++ resolved
@@ -214,7 +214,6 @@
 	})
 }
 
-<<<<<<< HEAD
 func TestBlobOwnershipPanelQueryIngested(t *testing.T) {
 	logger := logtest.Scoped(t)
 	fs := fakedb.New()
@@ -236,47 +235,15 @@
 				},
 			}),
 	}
-=======
-func TestBlobOwnershipPanelQueryTeamResolved(t *testing.T) {
-	logger := logtest.Scoped(t)
-	repo := &types.Repo{Name: "repo-name", ID: 42}
-	team := &types.Team{Name: "fake-team", DisplayName: "The Fake Team"}
-	var parameterRevision = "revision-parameter"
-	var resolvedRevision api.CommitID = "revision-resolved"
-	git := fakeGitserver{
-		files: map[repoPath]string{
-			{repo.Name, resolvedRevision, "CODEOWNERS"}: "*.js @fake-team",
-		},
-	}
-	fs := fakedb.New()
-	db := enterprisedb.NewMockEnterpriseDB()
-	db.TeamsFunc.SetDefaultReturn(fs.TeamStore)
-	db.UsersFunc.SetDefaultReturn(fs.UserStore)
-	db.CodeownersFunc.SetDefaultReturn(enterprisedb.NewMockCodeownersStore())
-	own := own.NewService(git, db)
->>>>>>> a0f6569f
 	ctx := userCtx(fs.AddUser(types.User{SiteAdmin: true}))
 	ctx = featureflag.WithFlags(ctx, featureflag.NewMemoryStore(map[string]bool{"search-ownership": true}, nil, nil))
 	repos := database.NewMockRepoStore()
 	db.ReposFunc.SetDefaultReturn(repos)
-<<<<<<< HEAD
 	repos.GetFunc.SetDefaultReturn(&types.Repo{ID: repoID, Name: "github.com/sourcegraph/own"}, nil)
 	backend.Mocks.Repos.ResolveRev = func(_ context.Context, repo *types.Repo, rev string) (api.CommitID, error) {
 		return "deadbeef", nil
 	}
 	git := fakeGitserver{}
-=======
-	repos.GetFunc.SetDefaultReturn(repo, nil)
-	backend.Mocks.Repos.ResolveRev = func(_ context.Context, repo *types.Repo, rev string) (api.CommitID, error) {
-		if rev != parameterRevision {
-			return "", errors.Newf("ResolveRev, got %q want %q", rev, parameterRevision)
-		}
-		return resolvedRevision, nil
-	}
-	if err := fs.TeamStore.CreateTeam(ctx, team); err != nil {
-		t.Fatalf("failed to create fake team: %s", err)
-	}
->>>>>>> a0f6569f
 	schema, err := graphqlbackend.NewSchema(db, git, nil, graphqlbackend.OptionalResolver{OwnResolver: resolvers.New(db, git, own, logger)})
 	if err != nil {
 		t.Fatal(err)
@@ -285,7 +252,6 @@
 		Schema:  schema,
 		Context: ctx,
 		Query: `
-<<<<<<< HEAD
 			fragment CodeownersFileEntryFields on CodeownersFileEntry {
 				title
 				description
@@ -296,8 +262,6 @@
 				ruleLineMatch
 			}
 
-=======
->>>>>>> a0f6569f
 			query FetchOwnership($repo: ID!, $revision: String!, $currentPath: String!) {
 				node(id: $repo) {
 					... on Repository {
@@ -305,15 +269,8 @@
 							blob(path: $currentPath) {
 								ownership {
 									nodes {
-<<<<<<< HEAD
 										reasons {
 											...CodeownersFileEntryFields
-=======
-										owner {
-											... on Team {
-												displayName
-											}
->>>>>>> a0f6569f
 										}
 									}
 								}
@@ -329,7 +286,6 @@
 						"ownership": {
 							"nodes": [
 								{
-<<<<<<< HEAD
 									"reasons": [
 										{
 											"title": "CodeOwners",
@@ -341,11 +297,89 @@
 											"ruleLineMatch": 1
 										}
 									]
-=======
+								}
+							]
+						}
+					}
+				}
+			}
+		}`,
+		Variables: map[string]any{
+			"repo":        string(relay.MarshalID("Repository", repoID)),
+			"revision":    "revision",
+			"currentPath": "foo/bar.js",
+		},
+	})
+}
+
+func TestBlobOwnershipPanelQueryTeamResolved(t *testing.T) {
+	logger := logtest.Scoped(t)
+	repo := &types.Repo{Name: "repo-name", ID: 42}
+	team := &types.Team{Name: "fake-team", DisplayName: "The Fake Team"}
+	var parameterRevision = "revision-parameter"
+	var resolvedRevision api.CommitID = "revision-resolved"
+	git := fakeGitserver{
+		files: map[repoPath]string{
+			{repo.Name, resolvedRevision, "CODEOWNERS"}: "*.js @fake-team",
+		},
+	}
+	fs := fakedb.New()
+	db := enterprisedb.NewMockEnterpriseDB()
+	db.TeamsFunc.SetDefaultReturn(fs.TeamStore)
+	db.UsersFunc.SetDefaultReturn(fs.UserStore)
+	db.CodeownersFunc.SetDefaultReturn(enterprisedb.NewMockCodeownersStore())
+	own := own.NewService(git, db)
+	ctx := userCtx(fs.AddUser(types.User{SiteAdmin: true}))
+	ctx = featureflag.WithFlags(ctx, featureflag.NewMemoryStore(map[string]bool{"search-ownership": true}, nil, nil))
+	repos := database.NewMockRepoStore()
+	db.ReposFunc.SetDefaultReturn(repos)
+	repos.GetFunc.SetDefaultReturn(repo, nil)
+	backend.Mocks.Repos.ResolveRev = func(_ context.Context, repo *types.Repo, rev string) (api.CommitID, error) {
+		if rev != parameterRevision {
+			return "", errors.Newf("ResolveRev, got %q want %q", rev, parameterRevision)
+		}
+		return resolvedRevision, nil
+	}
+	if err := fs.TeamStore.CreateTeam(ctx, team); err != nil {
+		t.Fatalf("failed to create fake team: %s", err)
+	}
+	schema, err := graphqlbackend.NewSchema(db, git, nil, graphqlbackend.OptionalResolver{OwnResolver: resolvers.New(db, git, own, logger)})
+	if err != nil {
+		t.Fatal(err)
+	}
+	graphqlbackend.RunTest(t, &graphqlbackend.Test{
+		Schema:  schema,
+		Context: ctx,
+		Query: `
+			query FetchOwnership($repo: ID!, $revision: String!, $currentPath: String!) {
+				node(id: $repo) {
+					... on Repository {
+						commit(rev: $revision) {
+							blob(path: $currentPath) {
+								ownership {
+									nodes {
+										owner {
+											... on Team {
+												displayName
+											}
+										}
+									}
+								}
+							}
+						}
+					}
+				}
+			}`,
+		ExpectedResult: `{
+			"node": {
+				"commit": {
+					"blob": {
+						"ownership": {
+							"nodes": [
+								{
 									"owner": {
 										"displayName": "The Fake Team"
 									}
->>>>>>> a0f6569f
 								}
 							]
 						}
@@ -354,13 +388,8 @@
 			}
 		}`,
 		Variables: map[string]any{
-<<<<<<< HEAD
-			"repo":        string(relay.MarshalID("Repository", repoID)),
-			"revision":    "revision",
-=======
 			"repo":        string(relay.MarshalID("Repository", int(repo.ID))),
 			"revision":    parameterRevision,
->>>>>>> a0f6569f
 			"currentPath": "foo/bar.js",
 		},
 	})
