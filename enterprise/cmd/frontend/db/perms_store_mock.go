--- conflicted
+++ resolved
@@ -7,15 +7,9 @@
 )
 
 type MockPerms struct {
-<<<<<<< HEAD
-	Txs                       func(ctx context.Context) (*PermsStore, error)
+	Transact                  func(ctx context.Context) (*PermsStore, error)
 	LoadUserPermissions       func(ctx context.Context, p *iauthz.UserPermissions) error
 	SetRepoPermissions        func(ctx context.Context, p *iauthz.RepoPermissions) error
 	SetRepoPendingPermissions func(ctx context.Context, bindIDs []string, p *iauthz.RepoPermissions) error
-	GrantPendingPermissionsTx func(ctx context.Context, userID int32, p *iauthz.UserPendingPermissions) error
-=======
-	Transact                func(ctx context.Context) (*PermsStore, error)
-	LoadUserPermissions     func(ctx context.Context, p *iauthz.UserPermissions) error
-	GrantPendingPermissions func(ctx context.Context, userID int32, p *iauthz.UserPendingPermissions) error
->>>>>>> d45a0097
+	GrantPendingPermissions   func(ctx context.Context, userID int32, p *iauthz.UserPendingPermissions) error
 }