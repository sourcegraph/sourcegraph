package permissions

import (
	"context"
	"database/sql"
	"fmt"
	"net/url"
	"sort"
	"strconv"
	"time"

	"github.com/keegancsmith/sqlf"
	"github.com/prometheus/client_golang/prometheus"
	"go.opentelemetry.io/otel"

	"github.com/sourcegraph/log"

	"github.com/sourcegraph/sourcegraph/internal/actor"
	"github.com/sourcegraph/sourcegraph/internal/jsonc"

	"github.com/sourcegraph/sourcegraph/cmd/frontend/globals"
	"github.com/sourcegraph/sourcegraph/cmd/worker/job"
	workerdb "github.com/sourcegraph/sourcegraph/cmd/worker/shared/init/db"
	edb "github.com/sourcegraph/sourcegraph/enterprise/internal/database"
	"github.com/sourcegraph/sourcegraph/internal/api"
	"github.com/sourcegraph/sourcegraph/internal/authz"
	"github.com/sourcegraph/sourcegraph/internal/database"
	"github.com/sourcegraph/sourcegraph/internal/database/basestore"
	"github.com/sourcegraph/sourcegraph/internal/env"
	"github.com/sourcegraph/sourcegraph/internal/errcode"
	"github.com/sourcegraph/sourcegraph/internal/extsvc"
	"github.com/sourcegraph/sourcegraph/internal/extsvc/bitbucketserver"
	"github.com/sourcegraph/sourcegraph/internal/goroutine"
	"github.com/sourcegraph/sourcegraph/internal/httpcli"
	"github.com/sourcegraph/sourcegraph/internal/observation"
	"github.com/sourcegraph/sourcegraph/internal/trace"
	"github.com/sourcegraph/sourcegraph/internal/types"
	"github.com/sourcegraph/sourcegraph/internal/workerutil"
	"github.com/sourcegraph/sourcegraph/internal/workerutil/dbworker"
	dbworkerstore "github.com/sourcegraph/sourcegraph/internal/workerutil/dbworker/store"
	"github.com/sourcegraph/sourcegraph/lib/errors"
	"github.com/sourcegraph/sourcegraph/schema"
)

// bitbucketProjectPermissionsJob implements the job.Job interface. It is used by the worker service
// to spawn a new background worker.
type bitbucketProjectPermissionsJob struct{}

// NewBitbucketProjectPermissionsJob creates a new job for applying explicit permissions
// to all the repositories of a Bitbucket Project.
func NewBitbucketProjectPermissionsJob() job.Job {
	return &bitbucketProjectPermissionsJob{}
}

func (j *bitbucketProjectPermissionsJob) Description() string {
	return "Applies explicit permissions to all repositories of a Bitbucket Project."
}

func (j *bitbucketProjectPermissionsJob) Config() []env.Config {
	return []env.Config{ConfigInst}
}

// Routines is called by the worker service to start the worker.
// It returns a list of goroutines that the worker service should start and manage.
func (j *bitbucketProjectPermissionsJob) Routines(_ context.Context, logger log.Logger) ([]goroutine.BackgroundRoutine, error) {
	wdb, err := workerdb.Init()
	if err != nil {
		return nil, err
	}
	db := edb.NewEnterpriseDB(database.NewDB(logger, wdb))

	bbProjectMetrics := newMetricsForBitbucketProjectPermissionsQueries(logger)

	rootContext := actor.WithInternalActor(context.Background())

	return []goroutine.BackgroundRoutine{
		newBitbucketProjectPermissionsWorker(rootContext, logger.Scoped("BitbucketProjectPermissionsResetter", ""), db, ConfigInst, bbProjectMetrics),
		newBitbucketProjectPermissionsResetter(logger.Scoped("BitbucketProjectPermissionsResetter", ""), db, ConfigInst, bbProjectMetrics),
	}, nil
}

// bitbucketProjectPermissionsHandler handles the execution of a single explicit_permissions_bitbucket_projects_jobs record.
type bitbucketProjectPermissionsHandler struct {
	db     edb.EnterpriseDB
	client *bitbucketserver.Client
}

// Handle implements the workerutil.Handler interface.
func (h *bitbucketProjectPermissionsHandler) Handle(ctx context.Context, logger log.Logger, record workerutil.Record) (err error) {
	logger = logger.Scoped("BitbucketProjectPermissionsHandler", "handles jobs to apply explicit permissions to all repositories of a Bitbucket Project")
	defer func() {
		if err != nil {
			logger.Error("BitbucketProjectPermissionsHandler.Handle", log.Error(err))
		}
	}()

	workerJob := record.(*types.BitbucketProjectPermissionJob)

	// get the external service
	svc, err := h.db.ExternalServices().GetByID(ctx, workerJob.ExternalServiceID)
	if err != nil {
		return errcode.MakeNonRetryable(errors.Wrapf(err, "failed to get external service %d", workerJob.ExternalServiceID))
	}

	if svc.Kind != extsvc.KindBitbucketServer {
		return errcode.MakeNonRetryable(errors.Newf("expected Bitbucket Server external service, got: %s", svc.Kind))
	}

	// get repos from the Bitbucket project
	client, err := h.getBitbucketClient(ctx, svc)
	if err != nil {
		return errors.Wrapf(err, "failed to build Bitbucket client for external service %d", svc.ID)
	}

	projectKey := workerJob.ProjectKey

	// These repos are fetched from Bitbucket, therefore their IDs are Bitbucket IDs
	// and we need to search for these repos in frontend DB to get Sourcegraph internal IDs
	bitbucketRepos, err := client.ProjectRepos(ctx, projectKey)
	if err != nil {
		return errors.Wrapf(err, "failed to list repositories of Bitbucket Project %q", projectKey)
	}

	repoIDs, err := h.getRepoIDsByNames(ctx, svc, bitbucketRepos)
	if err != nil {
		return errors.Wrap(err, "failed to get gitserver repos from the database")
	}

	if workerJob.Unrestricted {
		return h.setReposUnrestricted(ctx, logger, repoIDs, projectKey)
	}

	err = h.setPermissionsForUsers(ctx, logger, workerJob.Permissions, repoIDs, projectKey)
	if err != nil {
		return errors.Wrapf(err, "failed to set permissions for Bitbucket Project %q", projectKey)
	}

	return nil
}

// getBitbucketClient creates a Bitbucket client for the given external service.
func (h *bitbucketProjectPermissionsHandler) getBitbucketClient(ctx context.Context, svc *types.ExternalService) (*bitbucketserver.Client, error) {
	// for testing purpose
	if h.client != nil {
		return h.client, nil
	}

	rawConfig, err := svc.Config.Decrypt(ctx)
	if err != nil {
		return nil, errors.Errorf("external service id=%d config error: %s", svc.ID, err)
	}
	var c schema.BitbucketServerConnection
	if err := jsonc.Unmarshal(rawConfig, &c); err != nil {
		return nil, errors.Errorf("external service id=%d config error: %s", svc.ID, err)
	}

	var opts []httpcli.Opt
	if c.Certificate != "" {
		opts = append(opts, httpcli.NewCertPoolOpt(c.Certificate))
	}

	cli, err := httpcli.ExternalClientFactory.Doer(opts...)
	if err != nil {
		return nil, err
	}

	return bitbucketserver.NewClient(svc.URN(), &c, cli)
}

func (h *bitbucketProjectPermissionsHandler) setReposUnrestricted(ctx context.Context, logger log.Logger, repoIDs []api.RepoID, projectKey string) error {
	sort.Slice(repoIDs, func(i, j int) bool {
		return repoIDs[i] < repoIDs[j]
	})

	// converting api.RepoID to int32
	repoIntIDs := make([]int32, len(repoIDs))
	for i, id := range repoIDs {
		repoIntIDs[i] = int32(id)
	}

	logger.Info("Setting bitbucket repositories to unrestricted",
		log.String("project_key", projectKey),
		log.Int("repo_ids_len", len(repoIDs)),
	)

	err := h.db.Perms().SetRepoPermissionsUnrestricted(ctx, repoIntIDs, true)
	if err != nil {
		return errors.Wrapf(err, "failed to set permissions to unrestricted for Bitbucket Project %q", projectKey)
	}

	return nil
}

// getRepoIDsByNames queries repo IDs from frontend database using external repo IDs fetched from
// Bitbucket code host.
func (h *bitbucketProjectPermissionsHandler) getRepoIDsByNames(ctx context.Context, svc *types.ExternalService, repos []*bitbucketserver.Repo) ([]api.RepoID, error) {
	count := len(repos)
	IDs := make([]api.RepoID, 0, count)
	if count == 0 {
		return IDs, nil
	}

	// unmarshalling external service config
	rawConfig, err := svc.Config.Decrypt(ctx)
	if err != nil {
		return nil, errors.Errorf("external service id=%d config error: %s", svc.ID, err)
	}
	var cfg schema.BitbucketServerConnection
	if err := jsonc.Unmarshal(rawConfig, &cfg); err != nil {
		return nil, errors.Errorf("external service id=%d config error: %s", svc.ID, err)
	}

	// parsing the hostname from the URL
	parsedURL, err := url.Parse(cfg.Url)
	if err != nil {
		return nil, errors.Errorf("error during parsing external service URL", err)
	}

	extSvcType := extsvc.KindToType(svc.Kind)
	extSvcID := extsvc.NormalizeBaseURL(parsedURL).String()
	specs := make([]api.ExternalRepoSpec, 0, count)
	for _, repo := range repos {
		// using external ID, external service type and external service ID of the repo to find it
		spec := api.ExternalRepoSpec{
			ID:          strconv.Itoa(repo.ID),
			ServiceType: extSvcType,
			ServiceID:   extSvcID,
		}

		specs = append(specs, spec)
	}

	foundRepos, err := h.db.Repos().List(ctx, database.ReposListOptions{ExternalRepos: specs})
	if err != nil {
		return nil, err
	}

	// mapping repos to repo IDs
	for _, foundRepo := range foundRepos {
		IDs = append(IDs, foundRepo.ID)
	}

	return IDs, nil
}

// setPermissionsForUsers applies user permissions to a list of repos.
// It updates the repo_permissions, user_permissions, repo_pending_permissions and user_pending_permissions table.
// Each repo is processed atomically. In case of error, the task fails but doesn't rollback the committed changes
// done on previous repos. This is fine because when the task is retried, previous repos won't incur any
// additional writes.
func (h *bitbucketProjectPermissionsHandler) setPermissionsForUsers(ctx context.Context, logger log.Logger, perms []types.UserPermission, repoIDs []api.RepoID, projectKey string) error {
	sort.Slice(perms, func(i, j int) bool {
		return perms[i].BindID < perms[j].BindID
	})
	sort.Slice(repoIDs, func(i, j int) bool {
		return repoIDs[i] < repoIDs[j]
	})

	bindIDs := make([]string, 0, len(perms))
	for _, up := range perms {
		bindIDs = append(bindIDs, up.BindID)
	}

	// bind the bindIDs to actual user IDs
	mapping, err := h.db.Perms().MapUsers(ctx, bindIDs, globals.PermissionsUserMapping())
	if err != nil {
		return errors.Wrap(err, "failed to map bind IDs to user IDs")
	}

	userIDs := make(map[int32]struct{}, len(mapping))
	for _, id := range mapping {
		userIDs[id] = struct{}{}
	}

	// determine which users don't exist yet
	pendingBindIDs := make([]string, 0, len(bindIDs))
	for _, bindID := range bindIDs {
		if _, ok := mapping[bindID]; !ok {
			pendingBindIDs = append(pendingBindIDs, bindID)
		}
	}

	logger.Info("Applying permissions to Bitbucket project repositories",
		log.String("project_key", projectKey),
		log.Int("repo_ids_len", len(repoIDs)),
		log.Int("user_ids_len", len(userIDs)),
		log.Int("pending_bind_ids_len", len(pendingBindIDs)),
	)

	// apply the permissions for each repo
	for _, repoID := range repoIDs {
		err = h.setRepoPermissions(ctx, repoID, perms, userIDs, pendingBindIDs)
		if err != nil {
			return errors.Wrapf(err, "failed to set permissions for repo %d", repoID)
		}
	}

	return nil
}

func (h *bitbucketProjectPermissionsHandler) setRepoPermissions(ctx context.Context, repoID api.RepoID, _ []types.UserPermission, userIDs map[int32]struct{}, pendingBindIDs []string) (err error) {
	// Make sure the repo ID is valid.
	if err := h.repoExists(ctx, repoID); err != nil {
		return errcode.MakeNonRetryable(errors.Wrapf(err, "failed to query repo %d", repoID))
	}

	p := authz.RepoPermissions{
		RepoID:  int32(repoID),
		Perm:    authz.Read, // Note: We currently only support read for repository permissions.
		UserIDs: userIDs,
	}

	txs, err := h.db.Perms().Transact(ctx)
	if err != nil {
		return errors.Wrap(err, "failed to start transaction")
	}
	defer func() { err = txs.Done(err) }()

	accounts := &extsvc.Accounts{
		ServiceType: authz.SourcegraphServiceType,
		ServiceID:   authz.SourcegraphServiceID,
		AccountIDs:  pendingBindIDs,
	}

	// make sure the repo is not unrestricted
	err = txs.SetRepoPermissionsUnrestricted(ctx, []int32{int32(repoID)}, false)
	if err != nil {
		return errors.Wrapf(err, "failed to set repo %d to restricted", repoID)
	}

	// set repo permissions (and user permissions)
	err = txs.SetRepoPermissions(ctx, &p)
	if err != nil {
		return errors.Wrapf(err, "failed to set repo permissions for repo %d", repoID)
	}

	// set pending permissions
	err = txs.SetRepoPendingPermissions(ctx, accounts, &p)
	if err != nil {
		return errors.Wrapf(err, "failed to set pending permissions for repo %d", repoID)
	}

	return nil
}

func (h *bitbucketProjectPermissionsHandler) repoExists(ctx context.Context, repoID api.RepoID) (err error) {
	var id int
	if err := h.db.QueryRowContext(ctx, fmt.Sprintf("SELECT id FROM repo WHERE id = %d", repoID)).Scan(&id); err != nil {
		if err == sql.ErrNoRows {
			return errors.New("repo not found")
		}
		return err
	}
	return nil
}

// newBitbucketProjectPermissionsWorker creates a worker that reads the explicit_permissions_bitbucket_projects_jobs table and
// executes the jobs.
func newBitbucketProjectPermissionsWorker(ctx context.Context, logger log.Logger, db edb.EnterpriseDB, cfg *config, metrics bitbucketProjectPermissionsMetrics) *workerutil.Worker {
	options := workerutil.WorkerOptions{
		Name:              "explicit_permissions_bitbucket_projects_jobs_worker",
		NumHandlers:       cfg.WorkerConcurrency,
		Interval:          cfg.WorkerPollInterval,
		HeartbeatInterval: 15 * time.Second,
		Metrics:           metrics.workerMetrics,
	}

	return dbworker.NewWorker(ctx, createBitbucketProjectPermissionsStore(logger, db, cfg), &bitbucketProjectPermissionsHandler{db: db}, options)
}

// newBitbucketProjectPermissionsResetter implements resetter for the explicit_permissions_bitbucket_projects_jobs table.
// See resetter documentation for more details. https://docs.sourcegraph.com/dev/background-information/workers#dequeueing-and-resetting-jobs
func newBitbucketProjectPermissionsResetter(logger log.Logger, db edb.EnterpriseDB, cfg *config, metrics bitbucketProjectPermissionsMetrics) *dbworker.Resetter {
	workerStore := createBitbucketProjectPermissionsStore(logger, db, cfg)

	options := dbworker.ResetterOptions{
		Name:     "explicit_permissions_bitbucket_projects_jobs_worker_resetter",
		Interval: 1 * time.Minute,
		Metrics: dbworker.ResetterMetrics{
			Errors:              metrics.errors,
			RecordResetFailures: metrics.resetFailures,
			RecordResets:        metrics.resets,
		},
	}
	return dbworker.NewResetter(logger.Scoped("dbworker.Resetter", ""), workerStore, options)
}

// createBitbucketProjectPermissionsStore creates a store that reads and writes to the explicit_permissions_bitbucket_projects_jobs table.
// It is used by the worker and resetter.
func createBitbucketProjectPermissionsStore(logger log.Logger, s basestore.ShareableStore, cfg *config) dbworkerstore.Store {
	return dbworkerstore.New(logger.Scoped("dbworkerstore.Store", ""), s.Handle(), dbworkerstore.Options{
		Name:              "explicit_permissions_bitbucket_projects_jobs_store",
		TableName:         "explicit_permissions_bitbucket_projects_jobs",
		ColumnExpressions: database.BitbucketProjectPermissionsColumnExpressions,
		Scan:              dbworkerstore.BuildWorkerScan(database.ScanBitbucketProjectPermissionJob),
		StalledMaxAge:     60 * time.Second,
		RetryAfter:        cfg.WorkerRetryInterval,
		MaxNumRetries:     5,
		OrderByExpression: sqlf.Sprintf("explicit_permissions_bitbucket_projects_jobs.id"),
	})
}

// These are the metrics that are used by the worker and resetter.
// They are required by the workerutil package for automatic metrics collection.
type bitbucketProjectPermissionsMetrics struct {
	workerMetrics workerutil.WorkerMetrics
	resets        prometheus.Counter
	resetFailures prometheus.Counter
	errors        prometheus.Counter
}

func newMetricsForBitbucketProjectPermissionsQueries(logger log.Logger) bitbucketProjectPermissionsMetrics {
	observationContext := &observation.Context{
<<<<<<< HEAD
		Logger:     logger.Scoped("Routines", "bitbucket projects explicit permissions job routines"),
		Tracer:     &trace.Tracer{Tracer: opentracing.GlobalTracer()},
=======
		Logger:     logger.Scoped("routines", "bitbucket projects explicit permissions job routines"),
		Tracer:     &trace.Tracer{TracerProvider: otel.GetTracerProvider()},
>>>>>>> fc1bc40b
		Registerer: prometheus.DefaultRegisterer,
	}

	resetFailures := prometheus.NewCounter(prometheus.CounterOpts{
		Name: "src_explicit_permissions_bitbucket_project_query_reset_failures_total",
		Help: "The number of reset failures.",
	})
	observationContext.Registerer.MustRegister(resetFailures)

	resets := prometheus.NewCounter(prometheus.CounterOpts{
		Name: "src_explicit_permissions_bitbucket_project_query_resets_total",
		Help: "The number of records reset.",
	})
	observationContext.Registerer.MustRegister(resets)

	errors := prometheus.NewCounter(prometheus.CounterOpts{
		Name: "src_explicit_permissions_bitbucket_project_query_errors_total",
		Help: "The number of errors that occur during job.",
	})
	observationContext.Registerer.MustRegister(errors)

	return bitbucketProjectPermissionsMetrics{
		workerMetrics: workerutil.NewMetrics(observationContext, "explicit_permissions_bitbucket_project_queries"),
		resets:        resets,
		resetFailures: resetFailures,
		errors:        errors,
	}
}<|MERGE_RESOLUTION|>--- conflicted
+++ resolved
@@ -411,13 +411,8 @@
 
 func newMetricsForBitbucketProjectPermissionsQueries(logger log.Logger) bitbucketProjectPermissionsMetrics {
 	observationContext := &observation.Context{
-<<<<<<< HEAD
-		Logger:     logger.Scoped("Routines", "bitbucket projects explicit permissions job routines"),
-		Tracer:     &trace.Tracer{Tracer: opentracing.GlobalTracer()},
-=======
 		Logger:     logger.Scoped("routines", "bitbucket projects explicit permissions job routines"),
 		Tracer:     &trace.Tracer{TracerProvider: otel.GetTracerProvider()},
->>>>>>> fc1bc40b
 		Registerer: prometheus.DefaultRegisterer,
 	}
 
