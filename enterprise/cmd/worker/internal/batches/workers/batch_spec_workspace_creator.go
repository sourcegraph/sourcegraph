--- conflicted
+++ resolved
@@ -281,11 +281,7 @@
 
 		workspace.dbWorkspace.CachedResultFound = true
 
-<<<<<<< HEAD
 		rawSpecs, err := cache.ChangesetSpecsFromCache(spec.Spec, workspace.repo, *res.Value, workspace.dbWorkspace.Path, author)
-=======
-		rawSpecs, err := cache.ChangesetSpecsFromCache(spec.Spec, workspace.repo, *res.Value, workspace.dbWorkspace.Path, true)
->>>>>>> 5dec1216
 		if err != nil {
 			return err
 		}
