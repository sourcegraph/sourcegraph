--- conflicted
+++ resolved
@@ -25,31 +25,9 @@
 		return err
 	}
 
-<<<<<<< HEAD
 	if !config.IsKubernetes() {
 		// Then, validate all tools that are required are installed.
 		if err := util.ValidateRequiredTools(runner, conf.UseFirecracker); err != nil {
-=======
-	telemetryOptions := newQueueTelemetryOptions(cliCtx.Context, runner, config.UseFirecracker, logger)
-	copts := queueOptions(config, telemetryOptions)
-	client, err := apiclient.NewBaseClient(copts.BaseClientOptions)
-	if err != nil {
-		return err
-	}
-
-	// Validate frontend access token returns status 200.
-	if err = validateAuthorizationToken(cliCtx.Context, copts.BaseClientOptions); err != nil {
-		return err
-	}
-
-	// Validate src-cli is of a good version, rely on the connected instance to tell
-	// us what "good" means.
-	if err = util.ValidateSrcCLIVersion(cliCtx.Context, runner, client, copts.BaseClientOptions.EndpointOptions); err != nil {
-		if errors.Is(err, util.ErrSrcPatchBehind) {
-			// This is ok. The patch just doesn't match but still works.
-			logger.Warn("A newer patch release version of src-cli is available, consider running executor install src-cli to upgrade", log.Error(err))
-		} else {
->>>>>>> 97bee2e7
 			return err
 		}
 
@@ -69,6 +47,11 @@
 				return err
 			}
 		}
+	}
+
+	// Validate frontend access token returns status 200.
+	if err := validateAuthorizationToken(cliCtx.Context, copts.BaseClientOptions); err != nil {
+		return err
 	}
 
 	if conf.UseFirecracker {
