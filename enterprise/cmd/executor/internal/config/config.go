package config

import (
	"encoding/json"
<<<<<<< HEAD
	"path/filepath"
=======
	"net/url"
>>>>>>> 97bee2e7
	"runtime"
	"strconv"
	"strings"
	"time"

	"github.com/c2h5oh/datasize"
	"github.com/google/uuid"
	corev1 "k8s.io/api/core/v1"
	"k8s.io/client-go/util/homedir"

	"github.com/sourcegraph/sourcegraph/enterprise/internal/executor/types"
	"github.com/sourcegraph/sourcegraph/internal/conf/confdefaults"
	"github.com/sourcegraph/sourcegraph/internal/env"
	"github.com/sourcegraph/sourcegraph/internal/hostname"
	"github.com/sourcegraph/sourcegraph/lib/errors"
)

type Config struct {
	env.BaseConfig

<<<<<<< HEAD
	FrontendURL                                    string
	FrontendAuthorizationToken                     string
	QueueName                                      string
	QueuePollInterval                              time.Duration
	MaximumNumJobs                                 int
	FirecrackerImage                               string
	FirecrackerKernelImage                         string
	FirecrackerSandboxImage                        string
	VMStartupScriptPath                            string
	VMPrefix                                       string
	KeepWorkspaces                                 bool
	DockerHostMountPath                            string
	UseFirecracker                                 bool
	JobNumCPUs                                     int
	JobMemory                                      string
	FirecrackerDiskSpace                           string
	FirecrackerBandwidthIngress                    int
	FirecrackerBandwidthEgress                     int
	MaximumRuntimePerJob                           time.Duration
	CleanupTaskInterval                            time.Duration
	NumTotalJobs                                   int
	MaxActiveTime                                  time.Duration
	NodeExporterURL                                string
	DockerRegistryNodeExporterURL                  string
	WorkerHostname                                 string
	DockerRegistryMirrorURL                        string
	DockerAuthConfig                               types.DockerAuthConfig
	KubernetesConfigPath                           string
	KubernetesNodeName                             string
	KubernetesNodeSelector                         string
	KubernetesNodeRequiredAffinityMatchExpressions []corev1.NodeSelectorRequirement
	KubernetesNodeRequiredAffinityMatchFields      []corev1.NodeSelectorRequirement
	KubernetesNamespace                            string
	KubernetesPersistenceVolumeName                string
	KubernetesResourceLimitCPU                     string
	KubernetesResourceLimitMemory                  string
	KubernetesResourceRequestCPU                   string
	KubernetesResourceRequestMemory                string
	KubernetesJobRetryBackoffLimit                 int
	KubernetesJobRetryBackoffDuration              time.Duration

	dockerAuthConfigStr                                          string
	dockerAuthConfigUnmarshalError                               error
	kubernetesNodeRequiredAffinityMatchExpressions               string
	kubernetesNodeRequiredAffinityMatchExpressionsUnmarshalError error
	kubernetesNodeRequiredAffinityMatchFields                    string
	kubernetesNodeRequiredAffinityMatchFieldsUnmarshalError      error
=======
	FrontendURL                    string
	FrontendAuthorizationToken     string
	QueueName                      string
	QueuePollInterval              time.Duration
	MaximumNumJobs                 int
	FirecrackerImage               string
	FirecrackerKernelImage         string
	FirecrackerSandboxImage        string
	VMStartupScriptPath            string
	VMPrefix                       string
	KeepWorkspaces                 bool
	DockerHostMountPath            string
	UseFirecracker                 bool
	JobNumCPUs                     int
	JobMemory                      string
	FirecrackerDiskSpace           string
	FirecrackerBandwidthIngress    int
	FirecrackerBandwidthEgress     int
	MaximumRuntimePerJob           time.Duration
	CleanupTaskInterval            time.Duration
	NumTotalJobs                   int
	MaxActiveTime                  time.Duration
	NodeExporterURL                string
	DockerRegistryNodeExporterURL  string
	WorkerHostname                 string
	DockerRegistryMirrorURL        string
	DockerAddHostGateway           bool
	DockerAuthConfig               types.DockerAuthConfig
	dockerAuthConfigStr            string
	dockerAuthConfigUnmarshalError error

	defaultFrontendPassword string
}

func NewAppConfig() *Config {
	return &Config{
		defaultFrontendPassword: confdefaults.AppInMemoryExecutorPassword,
	}
>>>>>>> 97bee2e7
}

func (c *Config) Load() {
	c.FrontendURL = c.Get("EXECUTOR_FRONTEND_URL", "", "The external URL of the sourcegraph instance.")
	c.FrontendAuthorizationToken = c.Get("EXECUTOR_FRONTEND_PASSWORD", c.defaultFrontendPassword, "The authorization token supplied to the frontend.")
	c.QueueName = c.Get("EXECUTOR_QUEUE_NAME", "", "The name of the queue to listen to.")
	c.QueuePollInterval = c.GetInterval("EXECUTOR_QUEUE_POLL_INTERVAL", "1s", "Interval between dequeue requests.")
	c.MaximumNumJobs = c.GetInt("EXECUTOR_MAXIMUM_NUM_JOBS", "1", "Number of virtual machines or containers that can be running at once.")
	c.UseFirecracker = c.GetBool("EXECUTOR_USE_FIRECRACKER", strconv.FormatBool(runtime.GOOS == "linux" && !IsKubernetes()), "Whether to isolate commands in virtual machines. Requires ignite and firecracker. Linux hosts only. Kubernetes is not supported.")
	c.FirecrackerImage = c.Get("EXECUTOR_FIRECRACKER_IMAGE", DefaultFirecrackerImage, "The base image to use for virtual machines.")
	c.FirecrackerKernelImage = c.Get("EXECUTOR_FIRECRACKER_KERNEL_IMAGE", DefaultFirecrackerKernelImage, "The base image containing the kernel binary to use for virtual machines.")
	c.FirecrackerSandboxImage = c.Get("EXECUTOR_FIRECRACKER_SANDBOX_IMAGE", DefaultFirecrackerSandboxImage, "The OCI image for the ignite VM sandbox.")
	c.VMStartupScriptPath = c.GetOptional("EXECUTOR_VM_STARTUP_SCRIPT_PATH", "A path to a file on the host that is loaded into a fresh virtual machine and executed on startup.")
	c.VMPrefix = c.Get("EXECUTOR_VM_PREFIX", "executor", "A name prefix for virtual machines controlled by this instance.")
	c.KeepWorkspaces = c.GetBool("EXECUTOR_KEEP_WORKSPACES", "false", "Whether to skip deletion of workspaces after a job completes (or fails). Note that when Firecracker is enabled that the workspace is initially copied into the VM, so modifications will not be observed.")
	c.DockerHostMountPath = c.GetOptional("EXECUTOR_DOCKER_HOST_MOUNT_PATH", "The target workspace as it resides on the Docker host (used to enable Docker-in-Docker).")
	c.JobNumCPUs = c.GetInt(env.ChooseFallbackVariableName("EXECUTOR_JOB_NUM_CPUS", "EXECUTOR_FIRECRACKER_NUM_CPUS"), "4", "How many CPUs to allocate to each virtual machine or container. A value of zero sets no resource bound (in Docker, but not VMs).")
	c.JobMemory = c.Get(env.ChooseFallbackVariableName("EXECUTOR_JOB_MEMORY", "EXECUTOR_FIRECRACKER_MEMORY"), "12G", "How much memory to allocate to each virtual machine or container. A value of zero sets no resource bound (in Docker, but not VMs).")
	c.FirecrackerDiskSpace = c.Get("EXECUTOR_FIRECRACKER_DISK_SPACE", "20G", "How much disk space to allocate to each virtual machine.")
	c.FirecrackerBandwidthIngress = c.GetInt("EXECUTOR_FIRECRACKER_BANDWIDTH_INGRESS", "524288000", "How much bandwidth to allow for ingress packets to the VM in bytes/s.")
	c.FirecrackerBandwidthEgress = c.GetInt("EXECUTOR_FIRECRACKER_BANDWIDTH_EGRESS", "524288000", "How much bandwidth to allow for egress packets to the VM in bytes/s.")
	c.MaximumRuntimePerJob = c.GetInterval("EXECUTOR_MAXIMUM_RUNTIME_PER_JOB", "30m", "The maximum wall time that can be spent on a single job.")
	c.CleanupTaskInterval = c.GetInterval("EXECUTOR_CLEANUP_TASK_INTERVAL", "1m", "The frequency with which to run periodic cleanup tasks.")
	c.NumTotalJobs = c.GetInt("EXECUTOR_NUM_TOTAL_JOBS", "0", "The maximum number of jobs that will be dequeued by the worker.")
	c.NodeExporterURL = c.GetOptional("NODE_EXPORTER_URL", "The URL of the node_exporter instance, without the /metrics path.")
	c.DockerRegistryNodeExporterURL = c.GetOptional("DOCKER_REGISTRY_NODE_EXPORTER_URL", "The URL of the Docker Registry instance's node_exporter, without the /metrics path.")
	c.MaxActiveTime = c.GetInterval("EXECUTOR_MAX_ACTIVE_TIME", "0", "The maximum time that can be spent by the worker dequeueing records to be handled.")
	c.DockerRegistryMirrorURL = c.GetOptional("EXECUTOR_DOCKER_REGISTRY_MIRROR_URL", "The address of a docker registry mirror to use in firecracker VMs. Supports multiple values, separated with a comma.")
<<<<<<< HEAD
	c.KubernetesConfigPath = c.Get("EXECUTOR_KUBERNETES_CONFIG_PATH", getKubeConfigPath(), "The path to the Kubernetes config file.")
	c.KubernetesNodeName = c.GetOptional("EXECUTOR_KUBERNETES_NODE_NAME", "The name of the Kubernetes node to run executor jobs in.")
	c.KubernetesNodeSelector = c.GetOptional("EXECUTOR_KUBERNETES_NODE_SELECTOR", "A comma separated list of values to use as a node selector for Kubernetes Jobs. e.g. foo=bar,app=my-app")
	c.kubernetesNodeRequiredAffinityMatchExpressions = c.GetOptional("EXECUTOR_KUBERNETES_NODE_REQUIRED_AFFINITY_MATCH_EXPRESSIONS", "The JSON encoded required affinity match expressions for Kubernetes Jobs. e.g. [{\"key\": \"foo\", \"operator\": \"In\", \"values\": [\"bar\"]}]")
	c.kubernetesNodeRequiredAffinityMatchFields = c.GetOptional("EXECUTOR_KUBERNETES_NODE_REQUIRED_AFFINITY_MATCH_FIELDS", "The JSON encoded required affinity match fields for Kubernetes Jobs. e.g. [{\"key\": \"foo\", \"operator\": \"In\", \"values\": [\"bar\"]}]")
	c.KubernetesNamespace = c.Get("EXECUTOR_KUBERNETES_NAMESPACE", "default", "The namespace to run executor jobs in.")
	c.KubernetesPersistenceVolumeName = c.Get("EXECUTOR_KUBERNETES_PERSISTENCE_VOLUME_NAME", "sg-executor-pvc", "The name of the Kubernetes persistence volume to use for executor jobs.")
	c.KubernetesResourceLimitCPU = c.GetOptional("EXECUTOR_KUBERNETES_RESOURCE_LIMIT_CPU", "The maximum CPU resource for Kubernetes Jobs.")
	c.KubernetesResourceLimitMemory = c.Get("EXECUTOR_KUBERNETES_RESOURCE_LIMIT_MEMORY", "12Gi", "The maximum memory resource for Kubernetes Jobs.")
	c.KubernetesResourceRequestCPU = c.GetOptional("EXECUTOR_KUBERNETES_RESOURCE_REQUEST_CPU", "The minimum CPU resource for Kubernetes Jobs.")
	c.KubernetesResourceRequestMemory = c.Get("EXECUTOR_KUBERNETES_RESOURCE_REQUEST_MEMORY", "12Gi", "The minimum memory resource for Kubernetes Jobs.")
=======
	c.DockerAddHostGateway = c.GetBool("EXECUTOR_DOCKER_ADD_HOST_GATEWAY", "false", "If true, host.docker.internal will be exposed to the docker commands run by the runtime. Warn: Can be insecure. Only use this if you understand what you're doing. This is mostly used for running against a Sourcegraph on the same host.")
>>>>>>> 97bee2e7
	c.dockerAuthConfigStr = c.GetOptional("EXECUTOR_DOCKER_AUTH_CONFIG", "The content of the docker config file including auth for services. If using firecracker, only static credentials are supported, not credential stores nor credential helpers.")
	c.KubernetesJobRetryBackoffLimit = c.GetInt("KUBERNETES_JOB_RETRY_BACKOFF_LIMIT", "600", "The number of retries before giving up on a Kubernetes job.")
	c.KubernetesJobRetryBackoffDuration = c.GetInterval("KUBERNETES_JOB_RETRY_BACKOFF_DURATION", "100ms", "The duration to wait before retrying a Kubernetes job.")

	if c.dockerAuthConfigStr != "" {
		c.dockerAuthConfigUnmarshalError = json.Unmarshal([]byte(c.dockerAuthConfigStr), &c.DockerAuthConfig)
	}

	if c.kubernetesNodeRequiredAffinityMatchExpressions != "" {
		c.kubernetesNodeRequiredAffinityMatchExpressionsUnmarshalError = json.Unmarshal([]byte(c.kubernetesNodeRequiredAffinityMatchExpressions), &c.KubernetesNodeRequiredAffinityMatchExpressions)
	}
	if c.kubernetesNodeRequiredAffinityMatchFields != "" {
		c.kubernetesNodeRequiredAffinityMatchFieldsUnmarshalError = json.Unmarshal([]byte(c.kubernetesNodeRequiredAffinityMatchFields), &c.KubernetesNodeRequiredAffinityMatchFields)
	}

	hn := hostname.Get()
	// Be unique but also descriptive.
	c.WorkerHostname = hn + "-" + uuid.New().String()
}

func getKubeConfigPath() string {
	if home := homedir.HomeDir(); home != "" {
		return filepath.Join(home, ".kube", "config")
	}
	return ""
}

func (c *Config) Validate() error {
	if c.QueueName != "" && c.QueueName != "batches" && c.QueueName != "codeintel" {
		c.AddError(errors.New("EXECUTOR_QUEUE_NAME must be set to 'batches' or 'codeintel'"))
	}

	u, err := url.Parse(c.FrontendURL)
	if err != nil {
		c.AddError(errors.Wrap(err, "failed to parse EXECUTOR_FRONTEND_URL"))
	}
	if u.Scheme == "" || u.Host == "" {
		c.AddError(errors.New("EXECUTOR_FRONTEND_URL must be in the format scheme://host (and optionally :port)"))
	}
	if u.Hostname() == "host.docker.internal" && !c.DockerAddHostGateway {
		c.AddError(errors.New("Making the executor talk to host.docker.internal but not allowing host gateway access using EXECUTOR_DOCKER_ADD_HOST_GATEWAY can cause connectivity problems"))
	}

	if c.dockerAuthConfigUnmarshalError != nil {
		c.AddError(errors.Wrap(c.dockerAuthConfigUnmarshalError, "invalid EXECUTOR_DOCKER_AUTH_CONFIG, failed to parse"))
	}

	if c.UseFirecracker {
		// Validate that firecracker can work on this host.
		if runtime.GOOS != "linux" {
			c.AddError(errors.New("EXECUTOR_USE_FIRECRACKER is only supported on linux hosts."))
		}
		if runtime.GOARCH != "amd64" {
			c.AddError(errors.New("EXECUTOR_USE_FIRECRACKER is only supported on amd64 hosts."))
		}

		// Required by Firecracker: The vCPU number can only be 1 or an even number when hyperthreading is enabled.
		if c.JobNumCPUs != 1 && c.JobNumCPUs%2 != 0 {
			c.AddError(errors.New("EXECUTOR_JOB_NUM_CPUS must be 1 or an even number"))
		}

		// Make sure disk space is a valid datasize string.
		_, err := datasize.ParseString(c.FirecrackerDiskSpace)
		if err != nil {
			c.AddError(errors.Wrapf(err, "invalid disk size provided for EXECUTOR_FIRECRACKER_DISK_SPACE: %q", c.FirecrackerDiskSpace))
		}
	}

	if len(c.KubernetesNodeSelector) > 0 {
		nodeSelectorValues := strings.Split(c.KubernetesNodeSelector, ",")
		for _, value := range nodeSelectorValues {
			parts := strings.Split(value, "=")
			if len(parts) != 2 {
				c.AddError(errors.New("EXECUTOR_KUBERNETES_NODE_SELECTOR must be a comma separated list of key=value pairs"))
			}
		}
	}

	return c.BaseConfig.Validate()
}<|MERGE_RESOLUTION|>--- conflicted
+++ resolved
@@ -2,11 +2,8 @@
 
 import (
 	"encoding/json"
-<<<<<<< HEAD
 	"path/filepath"
-=======
 	"net/url"
->>>>>>> 97bee2e7
 	"runtime"
 	"strconv"
 	"strings"
@@ -27,7 +24,6 @@
 type Config struct {
 	env.BaseConfig
 
-<<<<<<< HEAD
 	FrontendURL                                    string
 	FrontendAuthorizationToken                     string
 	QueueName                                      string
@@ -54,6 +50,7 @@
 	DockerRegistryNodeExporterURL                  string
 	WorkerHostname                                 string
 	DockerRegistryMirrorURL                        string
+	DockerAddHostGateway           bool
 	DockerAuthConfig                               types.DockerAuthConfig
 	KubernetesConfigPath                           string
 	KubernetesNodeName                             string
@@ -75,37 +72,6 @@
 	kubernetesNodeRequiredAffinityMatchExpressionsUnmarshalError error
 	kubernetesNodeRequiredAffinityMatchFields                    string
 	kubernetesNodeRequiredAffinityMatchFieldsUnmarshalError      error
-=======
-	FrontendURL                    string
-	FrontendAuthorizationToken     string
-	QueueName                      string
-	QueuePollInterval              time.Duration
-	MaximumNumJobs                 int
-	FirecrackerImage               string
-	FirecrackerKernelImage         string
-	FirecrackerSandboxImage        string
-	VMStartupScriptPath            string
-	VMPrefix                       string
-	KeepWorkspaces                 bool
-	DockerHostMountPath            string
-	UseFirecracker                 bool
-	JobNumCPUs                     int
-	JobMemory                      string
-	FirecrackerDiskSpace           string
-	FirecrackerBandwidthIngress    int
-	FirecrackerBandwidthEgress     int
-	MaximumRuntimePerJob           time.Duration
-	CleanupTaskInterval            time.Duration
-	NumTotalJobs                   int
-	MaxActiveTime                  time.Duration
-	NodeExporterURL                string
-	DockerRegistryNodeExporterURL  string
-	WorkerHostname                 string
-	DockerRegistryMirrorURL        string
-	DockerAddHostGateway           bool
-	DockerAuthConfig               types.DockerAuthConfig
-	dockerAuthConfigStr            string
-	dockerAuthConfigUnmarshalError error
 
 	defaultFrontendPassword string
 }
@@ -114,7 +80,6 @@
 	return &Config{
 		defaultFrontendPassword: confdefaults.AppInMemoryExecutorPassword,
 	}
->>>>>>> 97bee2e7
 }
 
 func (c *Config) Load() {
@@ -143,7 +108,6 @@
 	c.DockerRegistryNodeExporterURL = c.GetOptional("DOCKER_REGISTRY_NODE_EXPORTER_URL", "The URL of the Docker Registry instance's node_exporter, without the /metrics path.")
 	c.MaxActiveTime = c.GetInterval("EXECUTOR_MAX_ACTIVE_TIME", "0", "The maximum time that can be spent by the worker dequeueing records to be handled.")
 	c.DockerRegistryMirrorURL = c.GetOptional("EXECUTOR_DOCKER_REGISTRY_MIRROR_URL", "The address of a docker registry mirror to use in firecracker VMs. Supports multiple values, separated with a comma.")
-<<<<<<< HEAD
 	c.KubernetesConfigPath = c.Get("EXECUTOR_KUBERNETES_CONFIG_PATH", getKubeConfigPath(), "The path to the Kubernetes config file.")
 	c.KubernetesNodeName = c.GetOptional("EXECUTOR_KUBERNETES_NODE_NAME", "The name of the Kubernetes node to run executor jobs in.")
 	c.KubernetesNodeSelector = c.GetOptional("EXECUTOR_KUBERNETES_NODE_SELECTOR", "A comma separated list of values to use as a node selector for Kubernetes Jobs. e.g. foo=bar,app=my-app")
@@ -155,9 +119,7 @@
 	c.KubernetesResourceLimitMemory = c.Get("EXECUTOR_KUBERNETES_RESOURCE_LIMIT_MEMORY", "12Gi", "The maximum memory resource for Kubernetes Jobs.")
 	c.KubernetesResourceRequestCPU = c.GetOptional("EXECUTOR_KUBERNETES_RESOURCE_REQUEST_CPU", "The minimum CPU resource for Kubernetes Jobs.")
 	c.KubernetesResourceRequestMemory = c.Get("EXECUTOR_KUBERNETES_RESOURCE_REQUEST_MEMORY", "12Gi", "The minimum memory resource for Kubernetes Jobs.")
-=======
 	c.DockerAddHostGateway = c.GetBool("EXECUTOR_DOCKER_ADD_HOST_GATEWAY", "false", "If true, host.docker.internal will be exposed to the docker commands run by the runtime. Warn: Can be insecure. Only use this if you understand what you're doing. This is mostly used for running against a Sourcegraph on the same host.")
->>>>>>> 97bee2e7
 	c.dockerAuthConfigStr = c.GetOptional("EXECUTOR_DOCKER_AUTH_CONFIG", "The content of the docker config file including auth for services. If using firecracker, only static credentials are supported, not credential stores nor credential helpers.")
 	c.KubernetesJobRetryBackoffLimit = c.GetInt("KUBERNETES_JOB_RETRY_BACKOFF_LIMIT", "600", "The number of retries before giving up on a Kubernetes job.")
 	c.KubernetesJobRetryBackoffDuration = c.GetInterval("KUBERNETES_JOB_RETRY_BACKOFF_DURATION", "100ms", "The duration to wait before retrying a Kubernetes job.")
