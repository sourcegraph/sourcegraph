--- conflicted
+++ resolved
@@ -9,16 +9,13 @@
 
 	"github.com/sourcegraph/log"
 
-<<<<<<< HEAD
+	"github.com/sourcegraph/sourcegraph/enterprise/cmd/executor/internal/config"
+	"github.com/sourcegraph/sourcegraph/enterprise/cmd/executor/internal/run"
 	"github.com/sourcegraph/sourcegraph/enterprise/cmd/executor/internal/apiclient/queue"
 	"github.com/sourcegraph/sourcegraph/enterprise/cmd/executor/internal/ignite"
 	"github.com/sourcegraph/sourcegraph/enterprise/cmd/executor/internal/janitor"
 	"github.com/sourcegraph/sourcegraph/enterprise/cmd/executor/internal/worker"
 	"github.com/sourcegraph/sourcegraph/internal/debugserver"
-=======
-	"github.com/sourcegraph/sourcegraph/enterprise/cmd/executor/internal/config"
-	"github.com/sourcegraph/sourcegraph/enterprise/cmd/executor/internal/run"
->>>>>>> 44d04938
 	"github.com/sourcegraph/sourcegraph/internal/env"
 	"github.com/sourcegraph/sourcegraph/internal/hostname"
 	"github.com/sourcegraph/sourcegraph/internal/logging"
@@ -50,67 +47,6 @@
 		}
 	}
 
-<<<<<<< HEAD
-	// Ready immediately
-	ready := make(chan struct{})
-	close(ready)
-	go debugserver.NewServerRoutine(ready).Start()
-
-	// Determine telemetry data.
-	telemetryOptions := func() queue.TelemetryOptions {
-		// Run for at most 5s to get telemetry options.
-		ctx, cancel := context.WithTimeout(context.Background(), 5*time.Second)
-		defer cancel()
-
-		return queue.NewTelemetryOptions(ctx)
-	}()
-	logger.Info("Telemetry information gathered", log.String("info", fmt.Sprintf("%+v", telemetryOptions)))
-
-	nameSet := janitor.NewNameSet()
-	ctx, cancel := context.WithCancel(context.Background())
-	w, err := worker.NewWorker(nameSet, config.APIWorkerOptions(telemetryOptions), observationContext)
-	if err != nil {
-		logger.Error("failed to build worker", log.Error(err))
-		os.Exit(1)
-	}
-
-	routines := []goroutine.BackgroundRoutine{
-		w,
-	}
-
-	if config.UseFirecracker {
-		routines = append(routines, janitor.NewOrphanedVMJanitor(
-			config.VMPrefix,
-			nameSet,
-			config.CleanupTaskInterval,
-			janitor.NewMetrics(observationContext),
-		))
-
-		mustRegisterVMCountMetric(observationContext, config.VMPrefix)
-	}
-
-	go func() {
-		// Block until the worker has exited. The executor worker is unique
-		// in that we want a maximum runtime and/or number of jobs to be
-		// executed by a single instance, after which the service should shut
-		// down without error.
-		w.Wait()
-
-		// Once the worker has finished its current set of jobs and stops
-		// the dequeue loop, we want to finish off the rest of the sibling
-		// routines so that the service can shut down.
-		cancel()
-	}()
-
-	goroutine.MonitorBackgroundRoutines(ctx, routines...)
-}
-
-func makeWorkerMetrics(queueName string) workerutil.WorkerMetrics {
-	observationContext := &observation.Context{
-		Logger:     log.Scoped("executor_processor", "executor worker processor"),
-		Tracer:     &trace.Tracer{TracerProvider: otel.GetTracerProvider()},
-		Registerer: prometheus.DefaultRegisterer,
-=======
 	app := &cli.App{
 		Version: version.Version(),
 		// TODO: More info, link to docs, some inline documentation etc.
@@ -231,6 +167,5 @@
 	if err := app.RunContext(context.Background(), os.Args); err != nil {
 		println(err.Error())
 		os.Exit(1)
->>>>>>> 44d04938
 	}
 }