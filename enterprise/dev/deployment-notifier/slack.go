--- conflicted
+++ resolved
@@ -39,11 +39,7 @@
 	WebURL        string
 }
 
-<<<<<<< HEAD
-func slackSummary(ctx context.Context, teammates team.TeammateResolver, report *DeploymentReport) (string, error) {
-=======
 func slackSummary(ctx context.Context, teammates team.TeammateResolver, report *DeploymentReport, traceURL string) (string, error) {
->>>>>>> a717b2db
 	presenter := &slackSummaryPresenter{
 		Environment: report.Environment,
 		BuildURL:    report.BuildkiteBuildURL,
