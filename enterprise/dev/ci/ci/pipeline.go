// Package ci is responsible for generating a Buildkite pipeline configuration. It is invoked by the
// gen-pipeline.go command.
package ci

import (
	"time"

	bk "github.com/sourcegraph/sourcegraph/internal/buildkite"
)

// GeneratePipeline is the main pipeline generation function. It defines the build pipeline for each of the
// main CI cases, which are defined in the main switch statement in the function.
func GeneratePipeline(c Config) (*bk.Pipeline, error) {
	if err := c.ensureCommit(); err != nil {
		return nil, err
	}

	// Common build env
	bk.OnEveryStepOpts = append(bk.OnEveryStepOpts,
		bk.Env("GO111MODULE", "on"),
		bk.Env("PUPPETEER_SKIP_CHROMIUM_DOWNLOAD", "true"),
		bk.Env("FORCE_COLOR", "1"),
		bk.Env("ENTERPRISE", "1"),
		bk.Env("COMMIT_SHA", c.commit),
		bk.Env("DATE", c.now.Format(time.RFC3339)),
	)

	// Generate pipeline steps. This statement outlines the pipeline steps for each CI case.
	var pipelineOperations []func(*bk.Pipeline)
	switch {
	case c.isPR() && isDocsOnly():
		// If this is a docs-only PR, run only the steps necessary to verify the docs.
		pipelineOperations = []func(*bk.Pipeline){
			addDocs,
		}
	case c.patchNoTest:
		// If this is a no-test branch, then run only the Docker build. No tests are run.
		app := c.branch[27:]
		pipelineOperations = append(pipelineOperations, addDockerImage(c, app, false))

	case c.isBextReleaseBranch:
		// If this is a browser extension release branch, run the browser-extension tests and
		// builds.
		pipelineOperations = []func(*bk.Pipeline){
			addLint,
			addBrowserExt,
			addSharedTests,
			wait,
			addCodeCov,
			addBrowserExtensionReleaseSteps,
		}

	case c.isQuick:
		// Run fast steps only
		pipelineOperations = []func(*bk.Pipeline){
			addCheck,
			addLint,
			addBrowserExt,
			addWebApp,
			addLSIFServer,
			addSharedTests,
			addGoTests,
			addGoBuild,
			addDockerfileLint,
			wait,
			addCodeCov,
		}

	default:
		// Otherwise, run the CI steps for the Sourcegraph web app. Specific
		// steps may be modified or skipped for certain branches; these
		// variations are defined in the functions parameterized by the
		// config.
		//
		// PERF: Try to order steps such that slower steps are first.
		pipelineOperations = []func(*bk.Pipeline){
<<<<<<< HEAD
			triggerE2E(c),
			addCheck,
			addLint,
=======
			addServerDockerImageCandidate(c),
			addLint,    // ~5m
			addWebApp,  // ~3m
			addGoTests, // ~2m
			addGoBuild, // ~2m
			addCheck,   // ~2m
>>>>>>> a7a0c04d
			addBrowserExt,
			addLSIFServer,
			addSharedTests,
			addPostgresBackcompat,
			addDockerfileLint,
			wait,
			addCodeCov,
			addDockerImages(c),
		}
	}

	// Construct pipeline
	pipeline := &bk.Pipeline{}
	for _, p := range pipelineOperations {
		p(pipeline)
	}
	return pipeline, nil
}<|MERGE_RESOLUTION|>--- conflicted
+++ resolved
@@ -74,18 +74,12 @@
 		//
 		// PERF: Try to order steps such that slower steps are first.
 		pipelineOperations = []func(*bk.Pipeline){
-<<<<<<< HEAD
 			triggerE2E(c),
-			addCheck,
-			addLint,
-=======
-			addServerDockerImageCandidate(c),
 			addLint,    // ~5m
 			addWebApp,  // ~3m
 			addGoTests, // ~2m
 			addGoBuild, // ~2m
 			addCheck,   // ~2m
->>>>>>> a7a0c04d
 			addBrowserExt,
 			addLSIFServer,
 			addSharedTests,
