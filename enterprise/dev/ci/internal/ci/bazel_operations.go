package ci

import (
	"fmt"
	"strings"

	bk "github.com/sourcegraph/sourcegraph/enterprise/dev/ci/internal/buildkite"
	"github.com/sourcegraph/sourcegraph/enterprise/dev/ci/internal/ci/operations"
)

const bazelRemoteCacheURL = "https://storage.googleapis.com/sourcegraph_bazel_cache"

func BazelOperations(optional bool) *operations.Set {
	ops := operations.NewNamedSet("Bazel")
	ops.Append(bazelConfigure(optional))
	ops.Append(bazelBuildAndTest(optional, "//..."))
	return ops
}

// BazelIncrementalMainOperations is a set of operations that only run on the main
// branch and whose purpose is to gradually introduce invariants as we progress through
// the migration.
func BazelIncrementalMainOperations() *operations.Set {
	optional := true

	ops := operations.NewNamedSet("Bazel (optional)")
	ops.Append(bazelAnalysisPhase(optional))
	ops.Append(bazelTestWithDepends(optional, "bazel-analysis",
		"//lib/...",
		"/internal/...",
		"//cmd/...",
		"//enterprise/...",
	))

	return ops
}

<<<<<<< HEAD
func bazelRawCmd(args ...string) string {
	pre := []string{
=======
// bazelAnalysisPhase only runs the analasys phase, ensure that the buildfiles
// are correct, but do not actually build anything.
func bazelAnalysisPhase(optional bool) func(*bk.Pipeline) {
	cmd := []string{
>>>>>>> bc55c9f2
		"bazel",
		"--bazelrc=.bazelrc",
		"--bazelrc=.aspect/bazelrc/ci.bazelrc",
		"--bazelrc=.aspect/bazelrc/ci.sourcegraph.bazelrc",
	}

	post := []string{
		"--remote_cache=$$CI_BAZEL_REMOTE_CACHE",
		"--google_credentials=/mnt/gcloud-service-account/gcloud-service-account.json",
	}

	rawCmd := append(pre, args...)
	rawCmd = append(rawCmd, post...)
	return strings.Join(rawCmd, " ")
}

// bazelAnalysisPhase only runs the analasys phase, ensure that the buildfiles
// are correct, but do not actually build anything.
func bazelAnalysisPhase(optional bool) func(*bk.Pipeline) {
	// We run :gazelle since 'configure' causes issues on CI, where it doesn't have the go path available
	cmd := bazelRawCmd(
		"build",
		"--nobuild", // this is the key flag to enable this.
		"//...",
	)

	cmds := []bk.StepOpt{
		bk.Key("bazel-analysis"),
		bk.Env("CI_BAZEL_REMOTE_CACHE", bazelRemoteCacheURL),
		bk.Agent("queue", "bazel"),
		bk.RawCmd(cmd),
	}

	return func(pipeline *bk.Pipeline) {
		if optional {
			cmds = append(cmds, bk.SoftFail())
		}

		pipeline.AddStep(":bazel: Analysis phase",
			cmds...,
		)
	}
}
func bazelConfigure(optional bool) func(*bk.Pipeline) {
<<<<<<< HEAD
	// We run :gazelle since 'configure' causes issues on CI, where it doesn't have the go path available
	configureCmd := bazelRawCmd("run :gazelle")

	// if there are changes diff will exit with 1, and 0 otherwise
	gitDiff := "git diff --exit-code"
=======
>>>>>>> bc55c9f2
	cmds := []bk.StepOpt{
		bk.Key("bazel-configure"),
		bk.Env("CI_BAZEL_REMOTE_CACHE", bazelRemoteCacheURL),
		bk.Agent("queue", "bazel"),
<<<<<<< HEAD
		bk.RawCmd(configureCmd),
		bk.RawCmd(gitDiff),
=======
		bk.AnnotatedCmd("dev/ci/bazel-configure.sh", bk.AnnotatedCmdOpts{
			Annotations: &bk.AnnotationOpts{
				Type:         bk.AnnotationTypeWarning,
				IncludeNames: false,
			},
		}),
>>>>>>> bc55c9f2
	}

	return func(pipeline *bk.Pipeline) {
		if optional {
			cmds = append(cmds, bk.SoftFail())
		}
<<<<<<< HEAD
		pipeline.AddStep(":bazel: Configure",
=======

		pipeline.AddStep(":bazel: Ensure buildfiles are up to date",
>>>>>>> bc55c9f2
			cmds...,
		)
	}
}

// bazelBuildAndTest will perform a build and test on the same agent, which is the preferred method
// over running them in two separate jobs, so we don't build the same code twice.
func bazelBuildAndTest(optional bool, targets ...string) func(*bk.Pipeline) {
	cmds := []bk.StepOpt{
		bk.DependsOn("bazel-configure"),
		bk.Env("CI_BAZEL_REMOTE_CACHE", bazelRemoteCacheURL),
		bk.Agent("queue", "bazel"),
	}

	ts := strings.Join(targets, " ")
	bazelBuildCmd := bazelRawCmd(fmt.Sprintf("build %s", ts))
	bazelTestCmd := bazelRawCmd(
		fmt.Sprintf("test %s", ts),
		"--remote_cache=$$CI_BAZEL_REMOTE_CACHE",
		"--google_credentials=/mnt/gcloud-service-account/gcloud-service-account.json",
	)

	cmds = append(
		cmds,
		bk.RawCmd(bazelBuildCmd),
		bk.RawCmd(bazelTestCmd),
	)

	return func(pipeline *bk.Pipeline) {
		if optional {
			cmds = append(cmds, bk.SoftFail())
		}
		pipeline.AddStep(":bazel: Build && Test",
			cmds...,
		)
	}
}

func bazelTest(optional bool, targets ...string) func(*bk.Pipeline) {
	cmds := []bk.StepOpt{
		bk.Env("CI_BAZEL_REMOTE_CACHE", bazelRemoteCacheURL),
		bk.Agent("queue", "bazel"),
	}

	bazelRawCmd := bazelRawCmd("test %s", strings.Join(targets, " "))
	cmds = append(cmds, bk.RawCmd(bazelRawCmd))

	return func(pipeline *bk.Pipeline) {
		if optional {
			cmds = append(cmds, bk.SoftFail())
		}
		pipeline.AddStep(":bazel: Tests",
			cmds...,
		)
	}
}

func bazelTestWithDepends(optional bool, dependsOn string, targets ...string) func(*bk.Pipeline) {
	cmds := []bk.StepOpt{
		bk.Env("CI_BAZEL_REMOTE_CACHE", bazelRemoteCacheURL),
		bk.Agent("queue", "bazel"),
	}

	bazelRawCmd := bazelRawCmd(fmt.Sprintf("test %s", strings.Join(targets, " ")))
	cmds = append(cmds, bk.RawCmd(bazelRawCmd))
	cmds = append(cmds, bk.DependsOn(dependsOn))

	return func(pipeline *bk.Pipeline) {
		if optional {
			cmds = append(cmds, bk.SoftFail())
		}
		pipeline.AddStep(":bazel: Tests",
			cmds...,
		)
	}
}

func bazelBuild(optional bool, targets ...string) func(*bk.Pipeline) {
	cmds := []bk.StepOpt{
		bk.Env("CI_BAZEL_REMOTE_CACHE", bazelRemoteCacheURL),
		bk.Agent("queue", "bazel"),
	}
	bazelRawCmd := bazelRawCmd(fmt.Sprintf("build %s", strings.Join(targets, " ")))
	cmds = append(cmds, bk.RawCmd(bazelRawCmd))

	return func(pipeline *bk.Pipeline) {
		if optional {
			cmds = append(cmds, bk.SoftFail())
		}
		pipeline.AddStep(":bazel: Build ...",
			cmds...,
		)
	}
}<|MERGE_RESOLUTION|>--- conflicted
+++ resolved
@@ -35,15 +35,8 @@
 	return ops
 }
 
-<<<<<<< HEAD
 func bazelRawCmd(args ...string) string {
 	pre := []string{
-=======
-// bazelAnalysisPhase only runs the analasys phase, ensure that the buildfiles
-// are correct, but do not actually build anything.
-func bazelAnalysisPhase(optional bool) func(*bk.Pipeline) {
-	cmd := []string{
->>>>>>> bc55c9f2
 		"bazel",
 		"--bazelrc=.bazelrc",
 		"--bazelrc=.aspect/bazelrc/ci.bazelrc",
@@ -88,41 +81,30 @@
 	}
 }
 func bazelConfigure(optional bool) func(*bk.Pipeline) {
-<<<<<<< HEAD
 	// We run :gazelle since 'configure' causes issues on CI, where it doesn't have the go path available
 	configureCmd := bazelRawCmd("run :gazelle")
 
 	// if there are changes diff will exit with 1, and 0 otherwise
 	gitDiff := "git diff --exit-code"
-=======
->>>>>>> bc55c9f2
 	cmds := []bk.StepOpt{
 		bk.Key("bazel-configure"),
 		bk.Env("CI_BAZEL_REMOTE_CACHE", bazelRemoteCacheURL),
 		bk.Agent("queue", "bazel"),
-<<<<<<< HEAD
 		bk.RawCmd(configureCmd),
 		bk.RawCmd(gitDiff),
-=======
 		bk.AnnotatedCmd("dev/ci/bazel-configure.sh", bk.AnnotatedCmdOpts{
 			Annotations: &bk.AnnotationOpts{
 				Type:         bk.AnnotationTypeWarning,
 				IncludeNames: false,
 			},
 		}),
->>>>>>> bc55c9f2
-	}
-
-	return func(pipeline *bk.Pipeline) {
-		if optional {
-			cmds = append(cmds, bk.SoftFail())
-		}
-<<<<<<< HEAD
-		pipeline.AddStep(":bazel: Configure",
-=======
-
+	}
+
+	return func(pipeline *bk.Pipeline) {
+		if optional {
+			cmds = append(cmds, bk.SoftFail())
+		}
 		pipeline.AddStep(":bazel: Ensure buildfiles are up to date",
->>>>>>> bc55c9f2
 			cmds...,
 		)
 	}
