--- conflicted
+++ resolved
@@ -535,7 +535,6 @@
 	}
 }
 
-<<<<<<< HEAD
 // ~15m (building executor base VM)
 func buildExecutor(version string, skipHashCompare bool) operations.Operation {
 	return func(pipeline *bk.Pipeline) {
@@ -577,32 +576,4 @@
 
 		pipeline.AddStep(":packer: :white_check_mark: executor image", stepOpts...)
 	}
-}
-=======
-// ~6m (building executor base VM)
-// func buildExecutor(timestamp time.Time, version string) operations.Operation {
-// 	return func(pipeline *bk.Pipeline) {
-// 		cmds := []bk.StepOpt{
-// 			bk.Cmd(`echo "Building executor cloud image..."`),
-// 			bk.Env("VERSION", version),
-// 			bk.Env("BUILD_TIMESTAMP", strconv.Itoa(int(timestamp.UTC().Unix()))),
-// 			bk.Cmd("./enterprise/cmd/executor/build.sh"),
-// 		}
-
-// 		pipeline.AddStep(":packer: :construction: executor image", cmds...)
-// 	}
-// }
-
-// func publishExecutor(timestamp time.Time, version string) operations.Operation {
-// 	return func(pipeline *bk.Pipeline) {
-// 		cmds := []bk.StepOpt{
-// 			bk.Cmd(`echo "Releasing executor cloud image..."`),
-// 			bk.Env("VERSION", version),
-// 			bk.Env("BUILD_TIMESTAMP", strconv.Itoa(int(timestamp.UTC().Unix()))),
-// 			bk.Cmd("./enterprise/cmd/executor/release.sh"),
-// 		}
-
-// 		pipeline.AddStep(":packer: :truck: executor image", cmds...)
-// 	}
-// }
->>>>>>> 99c0db75
+}