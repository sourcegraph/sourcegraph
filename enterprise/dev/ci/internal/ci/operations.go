--- conflicted
+++ resolved
@@ -214,25 +214,6 @@
 func addBrowserExt(pipeline *bk.Pipeline) {
 	// Broken: https://github.com/sourcegraph/sourcegraph/issues/33484
 	// Browser extension integration tests
-<<<<<<< HEAD
-	for _, browser := range []string{"chrome"} {
-		pipeline.AddStep(
-			fmt.Sprintf(":%s: Puppeteer tests for %s extension", browser, browser),
-			withYarnCache(),
-			bk.Env("EXTENSION_PERMISSIONS_ALL_URLS", "true"),
-			bk.Env("BROWSER", browser),
-			bk.Env("LOG_BROWSER_CONSOLE", "true"),
-			bk.Env("SOURCEGRAPH_BASE_URL", "https://sourcegraph.com"),
-			bk.Env("POLLYJS_MODE", "replay"), // ensure that we use existing recordings
-			bk.Cmd("yarn --frozen-lockfile --network-timeout 60000"),
-			bk.Cmd("yarn --cwd client/browser -s run build"),
-			bk.Cmd("yarn run cover-browser-integration"),
-			bk.Cmd("yarn nyc report -r json"),
-			bk.Cmd("dev/ci/codecov.sh -c -F typescript -F integration"),
-			bk.ArtifactPaths("./puppeteer/*.png"),
-		)
-	}
-=======
 	// for _, browser := range []string{"chrome"} {
 	// 	pipeline.AddStep(
 	// 		fmt.Sprintf(":%s: Puppeteer tests for %s extension", browser, browser),
@@ -242,7 +223,6 @@
 	// 		bk.Env("LOG_BROWSER_CONSOLE", "true"),
 	// 		bk.Env("SOURCEGRAPH_BASE_URL", "https://sourcegraph.com"),
 	// 		bk.Env("POLLYJS_MODE", "replay"), // ensure that we use existing recordings
-	// 		bk.Cmd("git-lfs fetch"),
 	// 		bk.Cmd("yarn --frozen-lockfile --network-timeout 60000"),
 	// 		bk.Cmd("yarn --cwd client/browser -s run build"),
 	// 		bk.Cmd("yarn run cover-browser-integration"),
@@ -251,7 +231,6 @@
 	// 		bk.ArtifactPaths("./puppeteer/*.png"),
 	// 	)
 	// }
->>>>>>> 4152ce3a
 
 	// Browser extension unit tests
 	pipeline.AddStep(":jest::chrome: Test (client/browser)",
