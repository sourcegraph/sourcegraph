--- conflicted
+++ resolved
@@ -10,11 +10,8 @@
 	"github.com/sourcegraph/sourcegraph/enterprise/internal/codeintel/codenav"
 	sharedresolvers "github.com/sourcegraph/sourcegraph/enterprise/internal/codeintel/shared/resolvers"
 	"github.com/sourcegraph/sourcegraph/enterprise/internal/codeintel/shared/resolvers/gitresolvers"
-<<<<<<< HEAD
-=======
 	uploadsshared "github.com/sourcegraph/sourcegraph/enterprise/internal/codeintel/uploads/shared"
 	uploadsgraphql "github.com/sourcegraph/sourcegraph/enterprise/internal/codeintel/uploads/transport/graphql"
->>>>>>> 12328311
 	"github.com/sourcegraph/sourcegraph/internal/authz"
 	resolverstubs "github.com/sourcegraph/sourcegraph/internal/codeintel/resolvers"
 	"github.com/sourcegraph/sourcegraph/internal/database"
@@ -28,6 +25,8 @@
 	gitserverClient                gitserver.Client
 	siteAdminChecker               sharedresolvers.SiteAdminChecker
 	repoStore                      database.RepoStore
+	uploadLoaderFactory            uploadsgraphql.UploadLoaderFactory
+	indexLoaderFactory             uploadsgraphql.IndexLoaderFactory
 	locationResolverFactory        *gitresolvers.CachedLocationResolverFactory
 	hunkCache                      codenav.HunkCache
 	indexResolverFactory           *uploadsgraphql.PreciseIndexResolverFactory
@@ -42,11 +41,9 @@
 	gitserverClient gitserver.Client,
 	siteAdminChecker sharedresolvers.SiteAdminChecker,
 	repoStore database.RepoStore,
-<<<<<<< HEAD
-=======
-	prefetcherFactory *uploadsgraphql.PrefetcherFactory,
+	uploadLoaderFactory uploadsgraphql.UploadLoaderFactory,
+	indexLoaderFactory uploadsgraphql.IndexLoaderFactory,
 	indexResolverFactory *uploadsgraphql.PreciseIndexResolverFactory,
->>>>>>> 12328311
 	locationResolverFactory *gitresolvers.CachedLocationResolverFactory,
 	maxIndexSearch int,
 	hunkCacheSize int,
@@ -62,11 +59,9 @@
 		gitserverClient:                gitserverClient,
 		siteAdminChecker:               siteAdminChecker,
 		repoStore:                      repoStore,
-<<<<<<< HEAD
-=======
-		prefetcherFactory:              prefetcherFactory,
+		uploadLoaderFactory:            uploadLoaderFactory,
+		indexLoaderFactory:             indexLoaderFactory,
 		indexResolverFactory:           indexResolverFactory,
->>>>>>> 12328311
 		locationResolverFactory:        locationResolverFactory,
 		hunkCache:                      hunkCache,
 		maximumIndexesPerMonikerSearch: maxIndexSearch,
@@ -115,7 +110,8 @@
 		r.svc,
 		r.indexResolverFactory,
 		reqState,
-		r.prefetcherFactory.Create(),
+		r.uploadLoaderFactory.Create(),
+		r.indexLoaderFactory.Create(),
 		r.locationResolverFactory.Create(),
 		r.operations,
 	), nil
@@ -129,7 +125,8 @@
 	codeNavSvc           CodeNavService
 	indexResolverFactory *uploadsgraphql.PreciseIndexResolverFactory
 	requestState         codenav.RequestState
-	prefetcher           *uploadsgraphql.Prefetcher
+	uploadLoader         uploadsgraphql.UploadLoader
+	indexLoader          uploadsgraphql.IndexLoader
 	locationResolver     *gitresolvers.CachedLocationResolver
 	operations           *operations
 }
@@ -141,13 +138,15 @@
 	codeNavSvc CodeNavService,
 	indexResolverFactory *uploadsgraphql.PreciseIndexResolverFactory,
 	requestState codenav.RequestState,
-	prefetcher *uploadsgraphql.Prefetcher,
+	uploadLoader uploadsgraphql.UploadLoader,
+	indexLoader uploadsgraphql.IndexLoader,
 	locationResolver *gitresolvers.CachedLocationResolver,
 	operations *operations,
 ) resolverstubs.GitBlobLSIFDataResolver {
 	return &gitBlobLSIFDataResolver{
 		codeNavSvc:           codeNavSvc,
-		prefetcher:           prefetcher,
+		uploadLoader:         uploadLoader,
+		indexLoader:          indexLoader,
 		indexResolverFactory: indexResolverFactory,
 		requestState:         requestState,
 		locationResolver:     locationResolver,
@@ -180,7 +179,8 @@
 	for _, u := range visibleUploads {
 		resolver, err := r.indexResolverFactory.Create(
 			ctx,
-			r.prefetcher,
+			r.uploadLoader,
+			r.indexLoader,
 			r.locationResolver,
 			traceErrs,
 			dumpToUpload(u),
