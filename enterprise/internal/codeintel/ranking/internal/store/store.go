--- conflicted
+++ resolved
@@ -164,9 +164,6 @@
 	r.blocked IS NULL
 `
 
-<<<<<<< HEAD
-func (s *store) setDocumentRanks(ctx context.Context, repoName api.RepoName, precision float64, ranks map[string]float64, graphKey string) error {
-=======
 func (s *store) GetReferenceCountStatistics(ctx context.Context) (logmean float64, err error) {
 	rows, err := s.db.Query(ctx, sqlf.Sprintf(`
 		SELECT CASE
@@ -190,12 +187,8 @@
 	return logmean, nil
 }
 
-func (s *store) SetDocumentRanks(ctx context.Context, repoName api.RepoName, precision float64, ranks map[string]float64) error {
-	if ranks == nil {
-		ranks = map[string]float64{}
-	}
-
->>>>>>> 7daabc07
+
+func (s *store) setDocumentRanks(ctx context.Context, repoName api.RepoName, precision float64, ranks map[string]float64, graphKey string) error {
 	serialized, err := json.Marshal(ranks)
 	if err != nil {
 		return err
