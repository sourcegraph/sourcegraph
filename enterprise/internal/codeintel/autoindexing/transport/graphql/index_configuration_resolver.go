--- conflicted
+++ resolved
@@ -43,13 +43,9 @@
 
 func (r *indexConfigurationResolver) InferredConfiguration(ctx context.Context) (_ resolverstubs.InferredConfigurationResolver, err error) {
 	defer r.errTracer.Collect(&err, log.String("indexConfigResolver.field", "inferredConfiguration"))
-<<<<<<< HEAD
-	configuration, _, err := r.autoindexSvc.InferIndexConfiguration(ctx, r.repositoryID, "", "", true)
-=======
 
 	var limitErr error
-	configuration, _, err := r.autoindexSvc.InferIndexConfiguration(ctx, r.repositoryID, "", true)
->>>>>>> fe50452a
+	configuration, _, err := r.autoindexSvc.InferIndexConfiguration(ctx, r.repositoryID, "", "", true)
 	if err != nil {
 		if errors.As(err, &inference.LimitError{}) {
 			limitErr = err
