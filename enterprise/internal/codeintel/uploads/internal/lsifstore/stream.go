--- conflicted
+++ resolved
@@ -28,11 +28,7 @@
 			return err
 		}
 
-<<<<<<< HEAD
-		scipPayload, err := Decompressor.Decompress(bytes.NewReader(compressedSCIPPayload))
-=======
 		scipPayload, err := shared.Decompressor.Decompress(bytes.NewReader(compressedSCIPPayload))
->>>>>>> afb3a5c3
 		if err != nil {
 			return err
 		}
