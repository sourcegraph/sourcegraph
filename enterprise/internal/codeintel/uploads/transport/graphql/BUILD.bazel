load("@io_bazel_rules_go//go:def.bzl", "go_library", "go_test")

go_library(
    name = "graphql",
    srcs = [
        "commitgraph_resolver.go",
        "iface.go",
        "observability.go",
        "root_resolver.go",
        "utils.go",
    ],
    importpath = "github.com/sourcegraph/sourcegraph/enterprise/internal/codeintel/uploads/transport/graphql",
    visibility = ["//enterprise:__subpackages__"],
    deps = [
        "//enterprise/internal/codeintel/shared/resolvers",
        "//internal/api",
        "//internal/codeintel/resolvers",
        "//internal/database",
        "//internal/gitserver",
        "//internal/gqlutil",
        "//internal/metrics",
        "//internal/observation",
        "@com_github_graph_gophers_graphql_go//:graphql-go",
        "@com_github_graph_gophers_graphql_go//relay",
        "@com_github_opentracing_opentracing_go//log",
    ],
)

go_test(
    name = "graphql_test",
    timeout = "short",
    srcs = [
        "mocks_test.go",
        "utils_test.go",
    ],
    embed = [":graphql"],
    deps = [
        "//enterprise/internal/codeintel/autoindexing/shared",
        "//enterprise/internal/codeintel/shared/types",
        "//enterprise/internal/codeintel/uploads/shared",
<<<<<<< HEAD
        "//internal/auth",
        "//internal/codeintel/resolvers",
        "//internal/database",
        "//internal/observation",
        "//internal/types",
        "@com_github_google_go_cmp//cmp",
=======
>>>>>>> 4e049696
        "@com_github_graph_gophers_graphql_go//:graphql-go",
    ],
)<|MERGE_RESOLUTION|>--- conflicted
+++ resolved
@@ -38,15 +38,6 @@
         "//enterprise/internal/codeintel/autoindexing/shared",
         "//enterprise/internal/codeintel/shared/types",
         "//enterprise/internal/codeintel/uploads/shared",
-<<<<<<< HEAD
-        "//internal/auth",
-        "//internal/codeintel/resolvers",
-        "//internal/database",
-        "//internal/observation",
-        "//internal/types",
-        "@com_github_google_go_cmp//cmp",
-=======
->>>>>>> 4e049696
         "@com_github_graph_gophers_graphql_go//:graphql-go",
     ],
 )