--- conflicted
+++ resolved
@@ -18,34 +18,4 @@
         "@com_github_graph_gophers_graphql_go//:graphql-go",
         "@com_github_opentracing_opentracing_go//log",
     ],
-<<<<<<< HEAD
-)
-
-go_test(
-    name = "graphql_test",
-    timeout = "short",
-    srcs = [
-        "mocks_test.go",
-        "root_resolver_test.go",
-        "utils_test.go",
-    ],
-    embed = [":graphql"],
-    deps = [
-        "//enterprise/internal/codeintel/autoindexing/shared",
-        "//enterprise/internal/codeintel/shared/resolvers",
-        "//enterprise/internal/codeintel/shared/types",
-        "//enterprise/internal/codeintel/uploads/shared",
-        "//internal/api",
-        "//internal/auth",
-        "//internal/codeintel/resolvers",
-        "//internal/database",
-        "//internal/gitserver/gitdomain",
-        "//internal/observation",
-        "//internal/types",
-        "@com_github_google_go_cmp//cmp",
-        "@com_github_graph_gophers_graphql_go//:graphql-go",
-        "@com_github_sourcegraph_log//logtest",
-    ],
-=======
->>>>>>> ecd14e65
 )