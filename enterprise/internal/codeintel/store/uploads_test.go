package store

import (
	"context"
	"fmt"
	"sort"
	"testing"
	"time"

	"github.com/google/go-cmp/cmp"
	"github.com/keegancsmith/sqlf"
	"github.com/sourcegraph/sourcegraph/internal/db/dbconn"
	"github.com/sourcegraph/sourcegraph/internal/db/dbtesting"
)

func TestGetUploadByID(t *testing.T) {
	if testing.Short() {
		t.Skip()
	}
	dbtesting.SetupGlobalTestDB(t)
	store := testStore()

	// Upload does not exist initially
	if _, exists, err := store.GetUploadByID(context.Background(), 1); err != nil {
		t.Fatalf("unexpected error getting upload: %s", err)
	} else if exists {
		t.Fatal("unexpected record")
	}

	uploadedAt := time.Unix(1587396557, 0).UTC()
	startedAt := uploadedAt.Add(time.Minute)
	expected := Upload{
		ID:             1,
		Commit:         makeCommit(1),
		Root:           "sub/",
		VisibleAtTip:   true,
		UploadedAt:     uploadedAt,
		State:          "processing",
		FailureMessage: nil,
		StartedAt:      &startedAt,
		FinishedAt:     nil,
		RepositoryID:   123,
		RepositoryName: "n-123",
		Indexer:        "lsif-go",
		NumParts:       1,
		UploadedParts:  []int{},
		Rank:           nil,
	}

	insertUploads(t, dbconn.Global, expected)

	if upload, exists, err := store.GetUploadByID(context.Background(), 1); err != nil {
		t.Fatalf("unexpected error getting upload: %s", err)
	} else if !exists {
		t.Fatal("expected record to exist")
	} else if diff := cmp.Diff(expected, upload); diff != "" {
		t.Errorf("unexpected upload (-want +got):\n%s", diff)
	}
}

func TestGetQueuedUploadRank(t *testing.T) {
	if testing.Short() {
		t.Skip()
	}
	dbtesting.SetupGlobalTestDB(t)
	store := testStore()

	t1 := time.Unix(1587396557, 0).UTC()
	t2 := t1.Add(+time.Minute * 6)
	t3 := t1.Add(+time.Minute * 3)
	t4 := t1.Add(+time.Minute * 1)
	t5 := t1.Add(+time.Minute * 4)
	t6 := t1.Add(+time.Minute * 2)
	t7 := t1.Add(+time.Minute * 5)

	insertUploads(t, dbconn.Global,
		Upload{ID: 1, UploadedAt: t1, State: "queued"},
		Upload{ID: 2, UploadedAt: t2, State: "queued"},
		Upload{ID: 3, UploadedAt: t3, State: "queued"},
		Upload{ID: 4, UploadedAt: t4, State: "queued"},
		Upload{ID: 5, UploadedAt: t5, State: "queued"},
		Upload{ID: 6, UploadedAt: t6, State: "processing"},
		Upload{ID: 7, UploadedAt: t1, State: "queued", ProcessAfter: &t7},
	)

	if upload, _, _ := store.GetUploadByID(context.Background(), 1); upload.Rank == nil || *upload.Rank != 1 {
		t.Errorf("unexpected rank. want=%d have=%s", 1, printableRank{upload.Rank})
	}
	if upload, _, _ := store.GetUploadByID(context.Background(), 2); upload.Rank == nil || *upload.Rank != 6 {
		t.Errorf("unexpected rank. want=%d have=%s", 5, printableRank{upload.Rank})
	}
	if upload, _, _ := store.GetUploadByID(context.Background(), 3); upload.Rank == nil || *upload.Rank != 3 {
		t.Errorf("unexpected rank. want=%d have=%s", 3, printableRank{upload.Rank})
	}
	if upload, _, _ := store.GetUploadByID(context.Background(), 4); upload.Rank == nil || *upload.Rank != 2 {
		t.Errorf("unexpected rank. want=%d have=%s", 2, printableRank{upload.Rank})
	}
	if upload, _, _ := store.GetUploadByID(context.Background(), 5); upload.Rank == nil || *upload.Rank != 4 {
		t.Errorf("unexpected rank. want=%d have=%s", 4, printableRank{upload.Rank})
	}

	// Only considers queued uploads to determine rank
	if upload, _, _ := store.GetUploadByID(context.Background(), 6); upload.Rank != nil {
		t.Errorf("unexpected rank. want=%s have=%s", "nil", printableRank{upload.Rank})
	}

	// Process after takes priority over upload time
	if upload, _, _ := store.GetUploadByID(context.Background(), 7); upload.Rank == nil || *upload.Rank != 5 {
		t.Errorf("unexpected rank. want=%d have=%s", 4, printableRank{upload.Rank})
	}
}

func TestGetUploads(t *testing.T) {
	if testing.Short() {
		t.Skip()
	}
	dbtesting.SetupGlobalTestDB(t)
	store := testStore()

	t1 := time.Unix(1587396557, 0).UTC()
	t2 := t1.Add(-time.Minute * 1)
	t3 := t1.Add(-time.Minute * 2)
	t4 := t1.Add(-time.Minute * 3)
	t5 := t1.Add(-time.Minute * 4)
	t6 := t1.Add(-time.Minute * 5)
	t7 := t1.Add(-time.Minute * 6)
	t8 := t1.Add(-time.Minute * 7)
	t9 := t1.Add(-time.Minute * 8)
	t10 := t1.Add(-time.Minute * 9)
	failureMessage := "unlucky 333"

	insertUploads(t, dbconn.Global,
		Upload{ID: 1, Commit: makeCommit(3331), UploadedAt: t1, Root: "sub1/", State: "queued"},
		Upload{ID: 2, UploadedAt: t2, VisibleAtTip: true, State: "errored", FailureMessage: &failureMessage, Indexer: "lsif-tsc"},
		Upload{ID: 3, Commit: makeCommit(3333), UploadedAt: t3, Root: "sub2/", State: "queued"},
		Upload{ID: 4, UploadedAt: t4, State: "queued", RepositoryID: 51, RepositoryName: "foo bar x"},
		Upload{ID: 5, Commit: makeCommit(3333), UploadedAt: t5, Root: "sub1/", VisibleAtTip: true, State: "processing", Indexer: "lsif-tsc"},
		Upload{ID: 6, UploadedAt: t6, Root: "sub2/", State: "processing", RepositoryID: 52, RepositoryName: "foo bar y"},
		Upload{ID: 7, UploadedAt: t7, Root: "sub1/", VisibleAtTip: true, Indexer: "lsif-tsc"},
		Upload{ID: 8, UploadedAt: t8, VisibleAtTip: true, Indexer: "lsif-tsc"},
		Upload{ID: 9, UploadedAt: t9, State: "queued"},
		Upload{ID: 10, UploadedAt: t10, Root: "sub1/", Indexer: "lsif-tsc"},
	)

	testCases := []struct {
		repositoryID   int
		state          string
		term           string
		visibleAtTip   bool
		uploadedBefore *time.Time
		expectedIDs    []int
	}{
		{expectedIDs: []int{1, 2, 3, 4, 5, 6, 7, 8, 9, 10}},
		{repositoryID: 50, expectedIDs: []int{1, 2, 3, 5, 7, 8, 9, 10}},
		{state: "completed", expectedIDs: []int{7, 8, 10}},
		{term: "sub", expectedIDs: []int{1, 3, 5, 6, 7, 10}}, // searches root
		{term: "003", expectedIDs: []int{1, 3, 5}},           // searches commits
		{term: "333", expectedIDs: []int{1, 2, 3, 5}},        // searches commits and failure message
		{term: "tsc", expectedIDs: []int{2, 5, 7, 8, 10}},    // searches indexer
		{term: "QuEuEd", expectedIDs: []int{1, 3, 4, 9}},     // searches text status
		{term: "bAr", expectedIDs: []int{4, 6}},              // search repo names
		{visibleAtTip: true, expectedIDs: []int{2, 5, 7, 8}},
		{uploadedBefore: &t5, expectedIDs: []int{6, 7, 8, 9, 10}},
	}

	for _, testCase := range testCases {
		for lo := 0; lo < len(testCase.expectedIDs); lo++ {
			hi := lo + 3
			if hi > len(testCase.expectedIDs) {
				hi = len(testCase.expectedIDs)
			}

			name := fmt.Sprintf(
				"repositoryID=%d state=%s term=%s visibleAtTip=%v offset=%d",
				testCase.repositoryID,
				testCase.state,
				testCase.term,
				testCase.visibleAtTip,
				lo,
			)

			t.Run(name, func(t *testing.T) {
				uploads, totalCount, err := store.GetUploads(context.Background(), GetUploadsOptions{
					RepositoryID:   testCase.repositoryID,
					State:          testCase.state,
					Term:           testCase.term,
					VisibleAtTip:   testCase.visibleAtTip,
					UploadedBefore: testCase.uploadedBefore,
					Limit:          3,
					Offset:         lo,
				})
				if err != nil {
					t.Fatalf("unexpected error getting uploads for repo: %s", err)
				}
				if totalCount != len(testCase.expectedIDs) {
					t.Errorf("unexpected total count. want=%d have=%d", len(testCase.expectedIDs), totalCount)
				}

				var ids []int
				for _, upload := range uploads {
					ids = append(ids, upload.ID)
				}

				if diff := cmp.Diff(testCase.expectedIDs[lo:hi], ids); diff != "" {
					t.Errorf("unexpected upload ids at offset %d (-want +got):\n%s", lo, diff)
				}
			})
		}
	}
}

func TestQueueSize(t *testing.T) {
	if testing.Short() {
		t.Skip()
	}
	dbtesting.SetupGlobalTestDB(t)
	store := testStore()

	insertUploads(t, dbconn.Global,
		Upload{ID: 1, State: "queued"},
		Upload{ID: 2, State: "errored"},
		Upload{ID: 3, State: "processing"},
		Upload{ID: 4, State: "completed"},
		Upload{ID: 5, State: "completed"},
		Upload{ID: 6, State: "queued"},
		Upload{ID: 7, State: "processing"},
		Upload{ID: 8, State: "completed"},
		Upload{ID: 9, State: "processing"},
		Upload{ID: 10, State: "queued"},
	)

	count, err := store.QueueSize(context.Background())
	if err != nil {
		t.Fatalf("unexpected error getting queue size: %s", err)
	}
	if count != 3 {
		t.Errorf("unexpected count. want=%d have=%d", 3, count)
	}
}

func TestInsertUploadUploading(t *testing.T) {
	if testing.Short() {
		t.Skip()
	}
	dbtesting.SetupGlobalTestDB(t)
	store := testStore()

	insertRepo(t, dbconn.Global, 50, "")

	id, err := store.InsertUpload(context.Background(), Upload{
		Commit:       makeCommit(1),
		Root:         "sub/",
		State:        "uploading",
		RepositoryID: 50,
		Indexer:      "lsif-go",
		NumParts:     3,
	})
	if err != nil {
		t.Fatalf("unexpected error enqueueing upload: %s", err)
	}

	expected := Upload{
		ID:             id,
		Commit:         makeCommit(1),
		Root:           "sub/",
		VisibleAtTip:   false,
		UploadedAt:     time.Time{},
		State:          "uploading",
		FailureMessage: nil,
		StartedAt:      nil,
		FinishedAt:     nil,
		RepositoryID:   50,
		RepositoryName: "n-50",
		Indexer:        "lsif-go",
		NumParts:       3,
		UploadedParts:  []int{},
	}

	if upload, exists, err := store.GetUploadByID(context.Background(), id); err != nil {
		t.Fatalf("unexpected error getting upload: %s", err)
	} else if !exists {
		t.Fatal("expected record to exist")
	} else {
		// Update auto-generated timestamp
		expected.UploadedAt = upload.UploadedAt

		if diff := cmp.Diff(expected, upload); diff != "" {
			t.Errorf("unexpected upload (-want +got):\n%s", diff)
		}
	}
}

func TestInsertUploadQueued(t *testing.T) {
	if testing.Short() {
		t.Skip()
	}
	dbtesting.SetupGlobalTestDB(t)
	store := rawTestStore()

	insertRepo(t, dbconn.Global, 50, "")

	id, err := store.InsertUpload(context.Background(), Upload{
		Commit:        makeCommit(1),
		Root:          "sub/",
		State:         "queued",
		RepositoryID:  50,
		Indexer:       "lsif-go",
		NumParts:      1,
		UploadedParts: []int{0},
	})
	if err != nil {
		t.Fatalf("unexpected error enqueueing upload: %s", err)
	}

	rank := 1
	expected := Upload{
		ID:             id,
		Commit:         makeCommit(1),
		Root:           "sub/",
		VisibleAtTip:   false,
		UploadedAt:     time.Time{},
		State:          "queued",
		FailureMessage: nil,
		StartedAt:      nil,
		FinishedAt:     nil,
		RepositoryID:   50,
		RepositoryName: "n-50",
		Indexer:        "lsif-go",
		NumParts:       1,
		UploadedParts:  []int{0},
		Rank:           &rank,
	}

	if upload, exists, err := store.GetUploadByID(context.Background(), id); err != nil {
		t.Fatalf("unexpected error getting upload: %s", err)
	} else if !exists {
		t.Fatal("expected record to exist")
	} else {
		// Update auto-generated timestamp
		expected.UploadedAt = upload.UploadedAt

		if diff := cmp.Diff(expected, upload); diff != "" {
			t.Errorf("unexpected upload (-want +got):\n%s", diff)
		}
	}
}

func TestMarkQueued(t *testing.T) {
	if testing.Short() {
		t.Skip()
	}
	dbtesting.SetupGlobalTestDB(t)
	store := rawTestStore()

	insertUploads(t, dbconn.Global, Upload{ID: 1, State: "uploading"})

	uploadSize := 300
	if err := store.MarkQueued(context.Background(), 1, &uploadSize); err != nil {
		t.Fatalf("unexpected error marking upload as queued: %s", err)
	}

	if upload, exists, err := store.GetUploadByID(context.Background(), 1); err != nil {
		t.Fatalf("unexpected error getting upload: %s", err)
	} else if !exists {
		t.Fatal("expected record to exist")
	} else if upload.State != "queued" {
		t.Errorf("unexpected state. want=%q have=%q", "queued", upload.State)
	} else if upload.UploadSize == nil || *upload.UploadSize != 300 {
		t.Errorf("unexpected upload size. want=%v have=%v", 300, upload.UploadSize)
	}
}

func TestAddUploadPart(t *testing.T) {
	if testing.Short() {
		t.Skip()
	}
	dbtesting.SetupGlobalTestDB(t)
	store := rawTestStore()

	insertUploads(t, dbconn.Global, Upload{ID: 1, State: "uploading"})

	for _, part := range []int{1, 5, 2, 3, 2, 2, 1, 6} {
		if err := store.AddUploadPart(context.Background(), 1, part); err != nil {
			t.Fatalf("unexpected error adding upload part: %s", err)
		}
	}
	if upload, exists, err := store.GetUploadByID(context.Background(), 1); err != nil {
		t.Fatalf("unexpected error getting upload: %s", err)
	} else if !exists {
		t.Fatal("expected record to exist")
	} else {
		sort.Ints(upload.UploadedParts)
		if diff := cmp.Diff([]int{1, 2, 3, 5, 6}, upload.UploadedParts); diff != "" {
			t.Errorf("unexpected upload parts (-want +got):\n%s", diff)
		}
	}
}

func TestMarkComplete(t *testing.T) {
	if testing.Short() {
		t.Skip()
	}
	dbtesting.SetupGlobalTestDB(t)
	store := rawTestStore()

	insertUploads(t, dbconn.Global, Upload{ID: 1, State: "queued"})

	if err := store.MarkComplete(context.Background(), 1); err != nil {
		t.Fatalf("unexpected error marking upload as completed: %s", err)
	}

	if upload, exists, err := store.GetUploadByID(context.Background(), 1); err != nil {
		t.Fatalf("unexpected error getting upload: %s", err)
	} else if !exists {
		t.Fatal("expected record to exist")
	} else if upload.State != "completed" {
		t.Errorf("unexpected state. want=%q have=%q", "completed", upload.State)
	}
}

func TestMarkErrored(t *testing.T) {
	if testing.Short() {
		t.Skip()
	}
	dbtesting.SetupGlobalTestDB(t)
	store := rawTestStore()

	insertUploads(t, dbconn.Global, Upload{ID: 1, State: "queued"})

	if err := store.MarkErrored(context.Background(), 1, "oops"); err != nil {
		t.Fatalf("unexpected error marking upload as errored: %s", err)
	}

	if upload, exists, err := store.GetUploadByID(context.Background(), 1); err != nil {
		t.Fatalf("unexpected error getting upload: %s", err)
	} else if !exists {
		t.Fatal("expected record to exist")
	} else if upload.State != "errored" {
		t.Errorf("unexpected state. want=%q have=%q", "errored", upload.State)
	}
}

func TestDequeueConversionSuccess(t *testing.T) {
	if testing.Short() {
		t.Skip()
	}
	dbtesting.SetupGlobalTestDB(t)
	store := testStore()

	// Add dequeueable upload
	insertUploads(t, dbconn.Global, Upload{ID: 1, State: "queued"})

	upload, tx, ok, err := store.Dequeue(context.Background(), 0)
	if err != nil {
		t.Fatalf("unexpected error dequeueing upload: %s", err)
	}
	if !ok {
		t.Fatalf("expected something to be dequeueable")
	}

	if upload.ID != 1 {
		t.Errorf("unexpected upload id. want=%d have=%d", 1, upload.ID)
	}
	if upload.State != "processing" {
		t.Errorf("unexpected state. want=%s have=%s", "processing", upload.State)
	}

	if state, _, err := scanFirstString(dbconn.Global.Query("SELECT state FROM lsif_uploads WHERE id = 1")); err != nil {
		t.Errorf("unexpected error getting state: %s", err)
	} else if state != "processing" {
		t.Errorf("unexpected state outside of txn. want=%s have=%s", "processing", state)
	}

	if err := tx.MarkComplete(context.Background(), upload.ID); err != nil {
		t.Fatalf("unexpected error marking upload complete: %s", err)
	}
	_ = tx.Done(nil)

	if state, _, err := scanFirstString(dbconn.Global.Query("SELECT state FROM lsif_uploads WHERE id = 1")); err != nil {
		t.Errorf("unexpected error getting state: %s", err)
	} else if state != "completed" {
		t.Errorf("unexpected state outside of txn. want=%s have=%s", "completed", state)
	}
}

func TestDequeueConversionError(t *testing.T) {
	if testing.Short() {
		t.Skip()
	}
	dbtesting.SetupGlobalTestDB(t)
	store := testStore()

	// Add dequeueable upload
	insertUploads(t, dbconn.Global, Upload{ID: 1, State: "queued"})

	upload, tx, ok, err := store.Dequeue(context.Background(), 0)
	if err != nil {
		t.Fatalf("unexpected error dequeueing upload: %s", err)
	}
	if !ok {
		t.Fatalf("expected something to be dequeueable")
	}

	if upload.ID != 1 {
		t.Errorf("unexpected upload id. want=%d have=%d", 1, upload.ID)
	}
	if upload.State != "processing" {
		t.Errorf("unexpected state. want=%s have=%s", "processing", upload.State)
	}

	if state, _, err := scanFirstString(dbconn.Global.Query("SELECT state FROM lsif_uploads WHERE id = 1")); err != nil {
		t.Errorf("unexpected error getting state: %s", err)
	} else if state != "processing" {
		t.Errorf("unexpected state outside of txn. want=%s have=%s", "processing", state)
	}

	if err := tx.MarkErrored(context.Background(), upload.ID, "test message"); err != nil {
		t.Fatalf("unexpected error marking upload complete: %s", err)
	}
	_ = tx.Done(nil)

	if state, _, err := scanFirstString(dbconn.Global.Query("SELECT state FROM lsif_uploads WHERE id = 1")); err != nil {
		t.Errorf("unexpected error getting state: %s", err)
	} else if state != "errored" {
		t.Errorf("unexpected state outside of txn. want=%s have=%s", "errored", state)
	}

	if message, _, err := scanFirstString(dbconn.Global.Query("SELECT failure_message FROM lsif_uploads WHERE id = 1")); err != nil {
		t.Errorf("unexpected error getting failure_message: %s", err)
	} else if message != "test message" {
		t.Errorf("unexpected failure message outside of txn. want=%s have=%s", "test message", message)
	}
}

<<<<<<< HEAD
func TestDequeueWithSavepointRollback(t *testing.T) {
	if testing.Short() {
		t.Skip()
	}
	dbtesting.SetupGlobalTestDB(t)
	store := testStore()

	// Add dequeueable upload
	insertUploads(t, dbconn.Global, Upload{ID: 1, State: "queued", Indexer: "lsif-go"})

	ctx := context.Background()
	upload, tx, ok, err := store.Dequeue(ctx, 0)
	if err != nil {
		t.Fatalf("unexpected error dequeueing upload: %s", err)
	}
	if !ok {
		t.Fatalf("expected something to be dequeueable")
	}

	savepointID, err := tx.Savepoint(ctx)
	if err != nil {
		t.Fatalf("unexpected error creating savepoint: %s", err)
	}

	// alter record in the underlying transacted store
	if err := unwrapStore(tx).queryForEffect(ctx, sqlf.Sprintf(`UPDATE lsif_uploads SET indexer = 'lsif-tsc' WHERE id = 1`)); err != nil {
		t.Fatalf("unexpected error altering record: %s", err)
	}

	// undo alteration
	if err := tx.RollbackToSavepoint(ctx, savepointID); err != nil {
		t.Fatalf("unexpected error rolling back to savepoint: %s", err)
	}

	if err := tx.MarkComplete(ctx, upload.ID); err != nil {
		t.Fatalf("unexpected error marking upload complete: %s", err)
	}
	if err := tx.Done(nil); err != nil {
		t.Fatalf("unexpected error closing transaction: %s", err)
	}

	if indexerName, _, err := scanFirstString(dbconn.Global.Query("SELECT indexer FROM lsif_uploads WHERE id = 1")); err != nil {
		t.Errorf("unexpected error getting indexer: %s", err)
	} else if indexerName != "lsif-go" {
		t.Errorf("unexpected failure message outside of txn. want=%s have=%s", "lsif-go", indexerName)
	}
}

=======
>>>>>>> a1d87dc5
func TestDequeueSkipsLocked(t *testing.T) {
	if testing.Short() {
		t.Skip()
	}
	dbtesting.SetupGlobalTestDB(t)
	store := testStore()

	t1 := time.Unix(1587396557, 0).UTC()
	t2 := t1.Add(time.Minute)
	t3 := t2.Add(time.Minute)
	insertUploads(
		t,
		dbconn.Global,
		Upload{ID: 1, State: "queued", UploadedAt: t1},
		Upload{ID: 2, State: "processing", UploadedAt: t2},
		Upload{ID: 3, State: "queued", UploadedAt: t3},
	)

	tx1, err := dbconn.Global.BeginTx(context.Background(), nil)
	if err != nil {
		t.Fatal(err)
	}
	defer func() { _ = tx1.Rollback() }()

	// Row lock upload 1 in a transaction which should be skipped by ResetStalled
	if _, err := tx1.Query(`SELECT * FROM lsif_uploads WHERE id = 1 FOR UPDATE`); err != nil {
		t.Fatal(err)
	}

	upload, tx2, ok, err := store.Dequeue(context.Background(), 0)
	if err != nil {
		t.Fatalf("unexpected error dequeueing upload: %s", err)
	}
	if !ok {
		t.Fatalf("expected something to be dequeueable")
	}
	defer func() { _ = tx2.Done(nil) }()

	if upload.ID != 3 {
		t.Errorf("unexpected upload id. want=%d have=%d", 3, upload.ID)
	}
	if upload.State != "processing" {
		t.Errorf("unexpected state. want=%s have=%s", "processing", upload.State)
	}
}

func TestDequeueSkipsDelayed(t *testing.T) {
	if testing.Short() {
		t.Skip()
	}
	dbtesting.SetupGlobalTestDB(t)
	store := testStore()

	t1 := time.Unix(1587396557, 0).UTC()
	t2 := t1.Add(time.Minute)
	t3 := t2.Add(time.Minute)
	insertUploads(
		t,
		dbconn.Global,
		Upload{ID: 1, State: "queued", UploadedAt: t1, ProcessAfter: &t2},
		Upload{ID: 2, State: "processing", UploadedAt: t2},
		Upload{ID: 3, State: "queued", UploadedAt: t3},
	)

	tx1, err := dbconn.Global.BeginTx(context.Background(), nil)
	if err != nil {
		t.Fatal(err)
	}
	defer func() { _ = tx1.Rollback() }()

	upload, tx2, ok, err := store.Dequeue(context.Background(), 0)
	if err != nil {
		t.Fatalf("unexpected error dequeueing upload: %s", err)
	}
	if !ok {
		t.Fatalf("expected something to be dequeueable")
	}
	defer func() { _ = tx2.Done(nil) }()

	if upload.ID != 3 {
		t.Errorf("unexpected upload id. want=%d have=%d", 3, upload.ID)
	}
	if upload.State != "processing" {
		t.Errorf("unexpected state. want=%s have=%s", "processing", upload.State)
	}
}

func TestDequeueSkipsOversizedUploads(t *testing.T) {
	if testing.Short() {
		t.Skip()
	}
	dbtesting.SetupGlobalTestDB(t)
	store := testStore()

	t1 := time.Unix(1587396557, 0).UTC()
	t2 := t1.Add(time.Minute)
	t3 := t2.Add(time.Minute)

	s1 := 90
	s2 := 45
	s3 := 50

	insertUploads(
		t,
		dbconn.Global,
		Upload{ID: 1, State: "queued", UploadedAt: t1, UploadSize: &s1},
		Upload{ID: 2, State: "queued", UploadedAt: t2, UploadSize: &s2},
		Upload{ID: 3, State: "queued", UploadedAt: t3, UploadSize: &s3},
	)

	tx1, err := dbconn.Global.BeginTx(context.Background(), nil)
	if err != nil {
		t.Fatal(err)
	}
	defer func() { _ = tx1.Rollback() }()

	upload, tx2, ok, err := store.Dequeue(context.Background(), 50)
	if err != nil {
		t.Fatalf("unexpected error dequeueing upload: %s", err)
	}
	if !ok {
		t.Fatalf("expected something to be dequeueable")
	}
	defer func() { _ = tx2.Done(nil) }()

	if upload.ID != 2 {
		t.Errorf("unexpected upload id. want=%d have=%d", 2, upload.ID)
	}
	if upload.State != "processing" {
		t.Errorf("unexpected state. want=%s have=%s", "processing", upload.State)
	}
}

func TestDequeueEmpty(t *testing.T) {
	if testing.Short() {
		t.Skip()
	}
	dbtesting.SetupGlobalTestDB(t)
	store := testStore()

	_, tx, ok, err := store.Dequeue(context.Background(), 0)
	if err != nil {
		t.Fatalf("unexpected error dequeueing upload: %s", err)
	}
	if ok {
		_ = tx.Done(nil)
		t.Fatalf("unexpected dequeue")
	}
}

func TestRequeue(t *testing.T) {
	if testing.Short() {
		t.Skip()
	}
	dbtesting.SetupGlobalTestDB(t)
	store := rawTestStore()

	insertUploads(t, dbconn.Global, Upload{ID: 1, State: "processing"})

	after := time.Unix(1587396557, 0).UTC().Add(time.Hour)

	if err := store.Requeue(context.Background(), 1, after); err != nil {
		t.Fatalf("unexpected error requeueing index: %s", err)
	}

	if upload, exists, err := store.GetUploadByID(context.Background(), 1); err != nil {
		t.Fatalf("unexpected error getting index: %s", err)
	} else if !exists {
		t.Fatal("expected record to exist")
	} else if upload.State != "queued" {
		t.Errorf("unexpected state. want=%q have=%q", "queued", upload.State)
	} else if upload.ProcessAfter == nil || *upload.ProcessAfter != after {
		t.Errorf("unexpected process after. want=%s have=%s", after, upload.ProcessAfter)
	}
}

func TestGetStates(t *testing.T) {
	if testing.Short() {
		t.Skip()
	}
	dbtesting.SetupGlobalTestDB(t)
	store := testStore()

	insertUploads(t, dbconn.Global,
		Upload{ID: 1, State: "queued"},
		Upload{ID: 2},
		Upload{ID: 3, State: "processing"},
		Upload{ID: 4, State: "errored"},
	)

	expected := map[int]string{
		1: "queued",
		2: "completed",
		4: "errored",
	}

	if states, err := store.GetStates(context.Background(), []int{1, 2, 4, 6}); err != nil {
		t.Fatalf("unexpected error getting states: %s", err)
	} else if diff := cmp.Diff(expected, states); diff != "" {
		t.Errorf("unexpected upload states (-want +got):\n%s", diff)
	}
}

func TestDeleteUploadByID(t *testing.T) {
	if testing.Short() {
		t.Skip()
	}
	dbtesting.SetupGlobalTestDB(t)
	store := testStore()

	insertUploads(t, dbconn.Global,
		Upload{ID: 1},
	)

	var called bool
	getTipCommit := func(ctx context.Context, repositoryID int) (string, error) {
		called = true
		return "", nil
	}

	if found, err := store.DeleteUploadByID(context.Background(), 1, getTipCommit); err != nil {
		t.Fatalf("unexpected error deleting upload: %s", err)
	} else if !found {
		t.Fatalf("expected record to exist")
	} else if called {
		t.Fatalf("unexpected call to getTipCommit")
	}

	// Upload no longer exists
	if _, exists, err := store.GetUploadByID(context.Background(), 1); err != nil {
		t.Fatalf("unexpected error getting upload: %s", err)
	} else if exists {
		t.Fatal("unexpected record")
	}
}

func TestDeleteUploadByIDMissingRow(t *testing.T) {
	if testing.Short() {
		t.Skip()
	}
	dbtesting.SetupGlobalTestDB(t)
	store := testStore()

	getTipCommit := func(ctx context.Context, repositoryID int) (string, error) {
		return "", nil
	}

	if found, err := store.DeleteUploadByID(context.Background(), 1, getTipCommit); err != nil {
		t.Fatalf("unexpected error deleting upload: %s", err)
	} else if found {
		t.Fatalf("unexpected record")
	}
}

func TestDeleteUploadByIDUpdatesVisibility(t *testing.T) {
	if testing.Short() {
		t.Skip()
	}
	dbtesting.SetupGlobalTestDB(t)
	store := testStore()

	insertUploads(t, dbconn.Global,
		Upload{ID: 1, Commit: makeCommit(4), Root: "sub1/", VisibleAtTip: true},
		Upload{ID: 2, Commit: makeCommit(3), Root: "sub2/", VisibleAtTip: true},
		Upload{ID: 3, Commit: makeCommit(2), Root: "sub1/", VisibleAtTip: false},
		Upload{ID: 4, Commit: makeCommit(1), Root: "sub2/", VisibleAtTip: false},
	)

	if err := store.UpdateCommits(context.Background(), 50, map[string][]string{
		makeCommit(1): {},
		makeCommit(2): {makeCommit(1)},
		makeCommit(3): {makeCommit(2)},
		makeCommit(4): {makeCommit(3)},
	}); err != nil {
		t.Fatalf("unexpected error updating commits: %s", err)
	}

	var called bool
	getTipCommit := func(ctx context.Context, repositoryID int) (string, error) {
		called = true
		return makeCommit(4), nil
	}

	if found, err := store.DeleteUploadByID(context.Background(), 1, getTipCommit); err != nil {
		t.Fatalf("unexpected error deleting upload: %s", err)
	} else if !found {
		t.Fatalf("expected record to exist")
	} else if !called {
		t.Fatalf("expected call to getTipCommit")
	}

	expected := map[int]bool{2: true, 3: true, 4: false}
	visibilities := getDumpVisibilities(t, dbconn.Global)
	if diff := cmp.Diff(expected, visibilities); diff != "" {
		t.Errorf("unexpected visibility (-want +got):\n%s", diff)
	}
}

func TestDeleteUploadsWithoutRepository(t *testing.T) {
	if testing.Short() {
		t.Skip()
	}
	dbtesting.SetupGlobalTestDB(t)
	store := testStore()

	var uploads []Upload
	for i := 0; i < 25; i++ {
		for j := 0; j < 10+i; j++ {
			uploads = append(uploads, Upload{ID: len(uploads) + 1, RepositoryID: 50 + i})
		}
	}
	insertUploads(t, dbconn.Global, uploads...)

	t1 := time.Unix(1587396557, 0).UTC()
	t2 := t1.Add(-DeletedRepositoryGracePeriod + time.Minute)
	t3 := t1.Add(-DeletedRepositoryGracePeriod - time.Minute)

	deletions := map[int]time.Time{
		52: t2, 54: t2, 56: t2, // deleted too recently
		61: t3, 63: t3, 65: t3, // deleted
	}

	for repositoryID, deletedAt := range deletions {
		query := sqlf.Sprintf(`UPDATE repo SET deleted_at=%s WHERE id=%s`, deletedAt, repositoryID)

		if _, err := dbconn.Global.Query(query.Query(sqlf.PostgresBindVar), query.Args()...); err != nil {
			t.Fatalf("Failed to update repository: %s", err)
		}
	}

	ids, err := store.DeleteUploadsWithoutRepository(context.Background(), t1)
	if err != nil {
		t.Fatalf("unexpected error deleting uploads: %s", err)
	}

	expected := map[int]int{
		61: 21,
		63: 23,
		65: 25,
	}
	if diff := cmp.Diff(expected, ids); diff != "" {
		t.Errorf("unexpected ids (-want +got):\n%s", diff)
	}
}

func TestResetStalled(t *testing.T) {
	if testing.Short() {
		t.Skip()
	}
	dbtesting.SetupGlobalTestDB(t)
	store := testStore()

	now := time.Unix(1587396557, 0).UTC()
	t1 := now.Add(-time.Second * 6) // old
	t2 := now.Add(-time.Second * 2) // new enough
	t3 := now.Add(-time.Second * 3) // new enough
	t4 := now.Add(-time.Second * 8) // old
	t5 := now.Add(-time.Second * 8) // old

	insertUploads(t, dbconn.Global,
		Upload{ID: 1, State: "processing", StartedAt: &t1, NumResets: 1},
		Upload{ID: 2, State: "processing", StartedAt: &t2},
		Upload{ID: 3, State: "processing", StartedAt: &t3},
		Upload{ID: 4, State: "processing", StartedAt: &t4},
		Upload{ID: 5, State: "processing", StartedAt: &t5},
		Upload{ID: 6, State: "processing", StartedAt: &t1, NumResets: UploadMaxNumResets},
		Upload{ID: 7, State: "processing", StartedAt: &t4, NumResets: UploadMaxNumResets},
	)

	tx, err := dbconn.Global.BeginTx(context.Background(), nil)
	if err != nil {
		t.Fatal(err)
	}
	defer func() { _ = tx.Rollback() }()

	// Row lock upload 5 in a transaction which should be skipped by ResetStalled
	if _, err := tx.Query(`SELECT * FROM lsif_uploads WHERE id = 5 FOR UPDATE`); err != nil {
		t.Fatal(err)
	}

	resetIDs, erroredIDs, err := store.ResetStalled(context.Background(), now)
	if err != nil {
		t.Fatalf("unexpected error resetting stalled uploads: %s", err)
	}
	sort.Ints(resetIDs)
	sort.Ints(erroredIDs)

	expectedReset := []int{1, 4}
	if diff := cmp.Diff(expectedReset, resetIDs); diff != "" {
		t.Errorf("unexpected reset ids (-want +got):\n%s", diff)
	}

	expectedErrored := []int{6, 7}
	if diff := cmp.Diff(expectedErrored, erroredIDs); diff != "" {
		t.Errorf("unexpected errored ids (-want +got):\n%s", diff)
	}

	upload, _, err := store.GetUploadByID(context.Background(), 1)
	if err != nil {
		t.Fatalf("unexpected error getting upload: %s", err)
	}
	if upload.NumResets != 2 {
		t.Errorf("unexpected num resets. want=%d have=%d", 2, upload.NumResets)
	}

}<|MERGE_RESOLUTION|>--- conflicted
+++ resolved
@@ -532,57 +532,6 @@
 	}
 }
 
-<<<<<<< HEAD
-func TestDequeueWithSavepointRollback(t *testing.T) {
-	if testing.Short() {
-		t.Skip()
-	}
-	dbtesting.SetupGlobalTestDB(t)
-	store := testStore()
-
-	// Add dequeueable upload
-	insertUploads(t, dbconn.Global, Upload{ID: 1, State: "queued", Indexer: "lsif-go"})
-
-	ctx := context.Background()
-	upload, tx, ok, err := store.Dequeue(ctx, 0)
-	if err != nil {
-		t.Fatalf("unexpected error dequeueing upload: %s", err)
-	}
-	if !ok {
-		t.Fatalf("expected something to be dequeueable")
-	}
-
-	savepointID, err := tx.Savepoint(ctx)
-	if err != nil {
-		t.Fatalf("unexpected error creating savepoint: %s", err)
-	}
-
-	// alter record in the underlying transacted store
-	if err := unwrapStore(tx).queryForEffect(ctx, sqlf.Sprintf(`UPDATE lsif_uploads SET indexer = 'lsif-tsc' WHERE id = 1`)); err != nil {
-		t.Fatalf("unexpected error altering record: %s", err)
-	}
-
-	// undo alteration
-	if err := tx.RollbackToSavepoint(ctx, savepointID); err != nil {
-		t.Fatalf("unexpected error rolling back to savepoint: %s", err)
-	}
-
-	if err := tx.MarkComplete(ctx, upload.ID); err != nil {
-		t.Fatalf("unexpected error marking upload complete: %s", err)
-	}
-	if err := tx.Done(nil); err != nil {
-		t.Fatalf("unexpected error closing transaction: %s", err)
-	}
-
-	if indexerName, _, err := scanFirstString(dbconn.Global.Query("SELECT indexer FROM lsif_uploads WHERE id = 1")); err != nil {
-		t.Errorf("unexpected error getting indexer: %s", err)
-	} else if indexerName != "lsif-go" {
-		t.Errorf("unexpected failure message outside of txn. want=%s have=%s", "lsif-go", indexerName)
-	}
-}
-
-=======
->>>>>>> a1d87dc5
 func TestDequeueSkipsLocked(t *testing.T) {
 	if testing.Short() {
 		t.Skip()
