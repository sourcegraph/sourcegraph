package lsifstore

import (
	"fmt"

	"github.com/sourcegraph/sourcegraph/internal/metrics"
	"github.com/sourcegraph/sourcegraph/internal/observation"
)

type operations struct {
	bulkMonikerResults            *observation.Operation
	clear                         *observation.Operation
	definitions                   *observation.Operation
	diagnostics                   *observation.Operation
	documentationAtPosition       *observation.Operation
	documentationDefinitions      *observation.Operation
	documentationIDsToPathIDs     *observation.Operation
	documentationPage             *observation.Operation
	documentationPathIDToFilePath *observation.Operation
	documentationPathIDToID       *observation.Operation
	documentationPathInfo         *observation.Operation
	documentationReferences       *observation.Operation
	exists                        *observation.Operation
	hover                         *observation.Operation
	monikerResults                *observation.Operation
	monikersByPosition            *observation.Operation
	packageInformation            *observation.Operation
	ranges                        *observation.Operation
	references                    *observation.Operation
	stencil                       *observation.Operation
	writeDefinitions              *observation.Operation
	writeDocumentationPages       *observation.Operation
	writeDocumentationPathInfo    *observation.Operation
	writeDocuments                *observation.Operation
	writeMeta                     *observation.Operation
	writeReferences               *observation.Operation
	writeResultChunks             *observation.Operation
	writeDocumentationMappings    *observation.Operation
	writeDocumentationSearch      *observation.Operation

	locations           *observation.Operation
	locationsWithinFile *observation.Operation
}

func newOperations(observationContext *observation.Context) *operations {
	metrics := metrics.NewOperationMetrics(
		observationContext.Registerer,
		"codeintel_lsifstore",
		metrics.WithLabels("op"),
		metrics.WithCountHelp("Total number of method invocations."),
	)

	op := func(name string) *observation.Operation {
		return observationContext.Operation(observation.Op{
			Name:              fmt.Sprintf("codeintel.lsifstore.%s", name),
			MetricLabelValues: []string{name},
			Metrics:           metrics,
		})
	}

	// suboperations do not have their own metrics but do have their
	// own opentracing spans. This allows us to more granularly track
	// the latency for parts of a request without noising up Prometheus.
	subOp := func(name string) *observation.Operation {
		return observationContext.Operation(observation.Op{
			Name: fmt.Sprintf("codeintel.lsifstore.%s", name),
		})
	}

	return &operations{
		bulkMonikerResults:            op("BulkMonikerResults"),
		clear:                         op("Clear"),
		definitions:                   op("Definitions"),
		diagnostics:                   op("Diagnostics"),
		documentationAtPosition:       op("DocumentationAtPosition"),
		documentationDefinitions:      op("DocumentationDefinitions"),
		documentationIDsToPathIDs:     op("DocumentationIDsToPathIDs"),
		documentationPage:             op("DocumentationPage"),
		documentationPathIDToFilePath: op("DocumentationPathIDToFilePath"),
		documentationPathIDToID:       op("DocumentationPathIDToID"),
		documentationPathInfo:         op("DocumentationPathInfo"),
		documentationReferences:       op("DocumentationReferences"),
		exists:                        op("Exists"),
		hover:                         op("Hover"),
		monikerResults:                op("MonikerResults"),
		monikersByPosition:            op("MonikersByPosition"),
		packageInformation:            op("PackageInformation"),
		ranges:                        op("Ranges"),
		references:                    op("References"),
		stencil:                       op("Stencil"),
		writeDefinitions:              op("WriteDefinitions"),
		writeDocumentationMappings:    op("WriteDocumentationMappings"),
		writeDocumentationPages:       op("WriteDocumentationPages"),
		writeDocumentationPathInfo:    op("WriteDocumentationPathInfo"),
		writeDocuments:                op("WriteDocuments"),
		writeMeta:                     op("WriteMeta"),
		writeReferences:               op("WriteReferences"),
		writeResultChunks:             op("WriteResultChunks"),
<<<<<<< HEAD
=======
		writeDocumentationPages:       op("WriteDocumentationPages"),
		writeDocumentationPathInfo:    op("WriteDocumentationPathInfo"),
		writeDocumentationMappings:    op("WriteDocumentationMappings"),
		writeDocumentationSearch:      op("WriteDocumentationSearch"),
>>>>>>> 1f99dcc9

		locations:           subOp("locations"),
		locationsWithinFile: subOp("locationsWithinFile"),
	}
}<|MERGE_RESOLUTION|>--- conflicted
+++ resolved
@@ -29,14 +29,14 @@
 	references                    *observation.Operation
 	stencil                       *observation.Operation
 	writeDefinitions              *observation.Operation
+	writeDocumentationMappings    *observation.Operation
 	writeDocumentationPages       *observation.Operation
 	writeDocumentationPathInfo    *observation.Operation
+	writeDocumentationSearch      *observation.Operation
 	writeDocuments                *observation.Operation
 	writeMeta                     *observation.Operation
 	writeReferences               *observation.Operation
 	writeResultChunks             *observation.Operation
-	writeDocumentationMappings    *observation.Operation
-	writeDocumentationSearch      *observation.Operation
 
 	locations           *observation.Operation
 	locationsWithinFile *observation.Operation
@@ -92,17 +92,11 @@
 		writeDocumentationMappings:    op("WriteDocumentationMappings"),
 		writeDocumentationPages:       op("WriteDocumentationPages"),
 		writeDocumentationPathInfo:    op("WriteDocumentationPathInfo"),
+		writeDocumentationSearch:      op("WriteDocumentationSearch"),
 		writeDocuments:                op("WriteDocuments"),
 		writeMeta:                     op("WriteMeta"),
 		writeReferences:               op("WriteReferences"),
 		writeResultChunks:             op("WriteResultChunks"),
-<<<<<<< HEAD
-=======
-		writeDocumentationPages:       op("WriteDocumentationPages"),
-		writeDocumentationPathInfo:    op("WriteDocumentationPathInfo"),
-		writeDocumentationMappings:    op("WriteDocumentationMappings"),
-		writeDocumentationSearch:      op("WriteDocumentationSearch"),
->>>>>>> 1f99dcc9
 
 		locations:           subOp("locations"),
 		locationsWithinFile: subOp("locationsWithinFile"),
