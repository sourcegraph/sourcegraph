--- conflicted
+++ resolved
@@ -100,13 +100,8 @@
 }
 
 func (m *committedAtMigrator) handleCommit(ctx context.Context, tx *dbstore.Store, repositoryID int, repositoryName, commit string) error {
-<<<<<<< HEAD
-	commitDate, revisionExists, err := m.gitserverClient.CommitDate(ctx, repositoryID, commit)
+	_, commitDate, revisionExists, err := m.gitserverClient.CommitDate(ctx, repositoryID, commit)
 	if err != nil && !domain.IsRepoNotExist(err) {
-=======
-	_, commitDate, revisionExists, err := m.gitserverClient.CommitDate(ctx, repositoryID, commit)
-	if err != nil && !vcs.IsRepoNotExist(err) {
->>>>>>> 41bc6a13
 		return errors.Wrap(err, "gitserver.CommitDate")
 	}
 
