package store

import (
	"context"
	"fmt"
	"strings"
	"testing"
	"time"

	"github.com/google/go-cmp/cmp"
	"github.com/keegancsmith/sqlf"
	"github.com/lib/pq"
	"github.com/sourcegraph/log/logtest"

	"github.com/sourcegraph/sourcegraph/enterprise/internal/codeintel/sentinel/shared"
	"github.com/sourcegraph/sourcegraph/enterprise/internal/codeintel/shared/types"
	"github.com/sourcegraph/sourcegraph/internal/database"
	"github.com/sourcegraph/sourcegraph/internal/database/basestore"
	"github.com/sourcegraph/sourcegraph/internal/database/dbtest"
	"github.com/sourcegraph/sourcegraph/internal/observation"
)

func TestVulnerabilityMatchByID(t *testing.T) {
	ctx := context.Background()
	logger := logtest.Scoped(t)
	db := database.NewDB(logger, dbtest.NewDB(logger, t))
	store := New(&observation.TestContext, db)

	setupReferences(t, db)

	if _, err := store.InsertVulnerabilities(ctx, testVulnerabilities); err != nil {
		t.Fatalf("unexpected error inserting vulnerabilities: %s", err)
	}

	if _, _, err := store.ScanMatches(ctx, 100); err != nil {
		t.Fatalf("unexpected error inserting vulnerabilities: %s", err)
	}

	match, ok, err := store.VulnerabilityMatchByID(ctx, 3)
	if err != nil {
		t.Fatalf("unexpected error getting vulnerability match: %s", err)
	}
	if !ok {
		t.Fatalf("expected match to exist")
	}

	expectedMatch := shared.VulnerabilityMatch{
		ID:              3,
		UploadID:        52,
		VulnerabilityID: 1,
		AffectedPackage: badConfig,
	}
	if diff := cmp.Diff(expectedMatch, match); diff != "" {
		t.Errorf("unexpected vulnerability match (-want +got):\n%s", diff)
	}
}

func TestGetVulnerabilityMatches(t *testing.T) {
	ctx := context.Background()
	logger := logtest.Scoped(t)
	db := database.NewDB(logger, dbtest.NewDB(logger, t))
	store := New(&observation.TestContext, db)

	/*
	 * Setup references is inserting seven (7) total references.
	 * Five (5) of them are vulnerable versions
	 * (three (3) for go-nacelle/config and two (2) for go-mockgen/xtools)
	 * the remaining two (2) of the references is of the fixed version.
	 */
	setupReferences(t, db)
	highVulnerabilityCount := 3
	mediumVulnerabilityCount := 2
	totalVulnerableVersionsInserted := highVulnerabilityCount + mediumVulnerabilityCount // 5

	highAffectedPackage := shared.AffectedPackage{
		Language:          "go",
		PackageName:       "go-nacelle/config",
		VersionConstraint: []string{"<= v1.2.5"},
	}
	mediumAffectedPackage := shared.AffectedPackage{
		Language:          "go",
		PackageName:       "go-mockgen/xtools",
		VersionConstraint: []string{"<= v1.3.5"},
	}

	mockVulnerabilities := []shared.Vulnerability{
		{ID: 1, SourceID: "CVE-ABC", Severity: "HIGH", AffectedPackages: []shared.AffectedPackage{highAffectedPackage}},
		{ID: 2, SourceID: "CVE-DEF", Severity: "HIGH"},
		{ID: 3, SourceID: "CVE-GHI", Severity: "HIGH"},
		{ID: 4, SourceID: "CVE-JKL", Severity: "MEDIUM", AffectedPackages: []shared.AffectedPackage{mediumAffectedPackage}},
		{ID: 5, SourceID: "CVE-MNO", Severity: "MEDIUM"},
		{ID: 6, SourceID: "CVE-PQR", Severity: "MEDIUM"},
		{ID: 7, SourceID: "CVE-STU", Severity: "LOW"},
		{ID: 8, SourceID: "CVE-VWX", Severity: "LOW"},
		{ID: 9, SourceID: "CVE-Y&Z", Severity: "CRITICAL"},
	}

	if _, err := store.InsertVulnerabilities(ctx, mockVulnerabilities); err != nil {
		t.Fatalf("unexpected error inserting vulnerabilities: %s", err)
	}

	if _, _, err := store.ScanMatches(ctx, 1000); err != nil {
		t.Fatalf("unexpected error inserting vulnerabilities: %s", err)
	}

	/*
	 * Test
	 */

	args := shared.GetVulnerabilityMatchesArgs{Limit: 10, Offset: 0}
	matches, totalCount, err := store.GetVulnerabilityMatches(ctx, args)
	if err != nil {
		t.Fatalf("unexpected error inserting vulnerabilities: %s", err)
	}

	if len(matches) != totalVulnerableVersionsInserted {
		t.Errorf("unexpected total count. want=%d have=%d", len(matches), totalCount)
	}

	/*
	 * Test Severity filter
	 */

	t.Run("Test severity filter", func(t *testing.T) {
		args.Severity = "HIGH"
		high, totalCount, err := store.GetVulnerabilityMatches(ctx, args)
		if err != nil {
			t.Fatalf("unexpected error inserting vulnerabilities: %s", err)
		}

		if len(high) != highVulnerabilityCount {
			t.Errorf("unexpected total count. want=%d have=%d", 3, totalCount)
		}

		args.Severity = "MEDIUM"
		medium, totalCount, err := store.GetVulnerabilityMatches(ctx, args)
		if err != nil {
			t.Fatalf("unexpected error inserting vulnerabilities: %s", err)
		}

		if len(medium) != mediumVulnerabilityCount {
			t.Errorf("unexpected total count. want=%d have=%d", 2, totalCount)
		}
	})

	/*
	 * Test Language filter
	 */

	t.Run("Test language filter", func(t *testing.T) {
		args = shared.GetVulnerabilityMatchesArgs{Limit: 10, Offset: 0, Language: "go", Severity: ""}
		goMatches, totalCount, err := store.GetVulnerabilityMatches(ctx, args)
		if err != nil {
			t.Fatalf("unexpected error inserting vulnerabilities: %s", err)
		}

		if len(goMatches) != totalVulnerableVersionsInserted {
			t.Errorf("unexpected total count. want=%d have=%d", 2, totalCount)
		}

		args = shared.GetVulnerabilityMatchesArgs{Limit: 10, Offset: 0, Language: "typescript", Severity: ""}
		typescriptMatches, totalCount, err := store.GetVulnerabilityMatches(ctx, args)
		if err != nil {
			t.Fatalf("unexpected error inserting vulnerabilities: %s", err)
		}

		if len(typescriptMatches) != 0 {
			t.Errorf("unexpected total count. want=%d have=%d", 2, totalCount)
		}
	})

	/*
	 * Test Repository filter
	 */

	t.Run("Test repository filter", func(t *testing.T) {
		args = shared.GetVulnerabilityMatchesArgs{Limit: 10, Offset: 0, RepositoryName: "github.com/go-nacelle/config"}
		nacelleMatches, totalCount, err := store.GetVulnerabilityMatches(ctx, args)
		if err != nil {
			t.Fatalf("unexpected error inserting vulnerabilities: %s", err)
		}

		if len(nacelleMatches) != highVulnerabilityCount {
			t.Errorf("unexpected total count. want=%d have=%d", 2, totalCount)
		}

		args = shared.GetVulnerabilityMatchesArgs{Limit: 10, Offset: 0, RepositoryName: "github.com/go-mockgen/xtools"}
		xToolsMatches, totalCount, err := store.GetVulnerabilityMatches(ctx, args)
		if err != nil {
			t.Fatalf("unexpected error inserting vulnerabilities: %s", err)
		}

		if len(xToolsMatches) != mediumVulnerabilityCount {
			t.Errorf("unexpected total count. want=%d have=%d", 2, totalCount)
		}
	})
}

<<<<<<< HEAD
func TestGetVulnerabilityMatchesSummaryCount(t *testing.T) {
=======
func TestGetVulberabilityMatchesCountByRepository(t *testing.T) {
>>>>>>> fb39af37
	ctx := context.Background()
	logger := logtest.Scoped(t)
	db := database.NewDB(logger, dbtest.NewDB(logger, t))
	store := New(&observation.TestContext, db)
<<<<<<< HEAD
	handle := basestore.NewWithHandle(db.Handle())

	/* Insert uploads for four (4) repositories */
	insertUploads(t, db,
		types.Upload{ID: 50, RepositoryID: 2, RepositoryName: "github.com/go-nacelle/config"},
		types.Upload{ID: 51, RepositoryID: 2, RepositoryName: "github.com/go-nacelle/config"},
		types.Upload{ID: 52, RepositoryID: 2, RepositoryName: "github.com/go-nacelle/config"},
		types.Upload{ID: 53, RepositoryID: 2, RepositoryName: "github.com/go-nacelle/config"},
		types.Upload{ID: 54, RepositoryID: 75, RepositoryName: "github.com/go-mockgen/xtools"},
		types.Upload{ID: 55, RepositoryID: 75, RepositoryName: "github.com/go-mockgen/xtools"},
		types.Upload{ID: 56, RepositoryID: 75, RepositoryName: "github.com/go-mockgen/xtools"},
		types.Upload{ID: 57, RepositoryID: 90, RepositoryName: "github.com/testify/config"},
		types.Upload{ID: 58, RepositoryID: 90, RepositoryName: "github.com/testify/config"},
		types.Upload{ID: 59, RepositoryID: 90, RepositoryName: "github.com/testify/config"},
		types.Upload{ID: 60, RepositoryID: 90, RepositoryName: "github.com/testify/config"},
		types.Upload{ID: 61, RepositoryID: 90, RepositoryName: "github.com/testify/config"},
		types.Upload{ID: 62, RepositoryID: 200, RepositoryName: "github.com/go-sentinel/config"},
		types.Upload{ID: 63, RepositoryID: 200, RepositoryName: "github.com/go-sentinel/config"},
	)

	/*
	 * Insert ten (10) total vulnerable package reference.
	 *  - Three (3) are high severity
	 *  - Two (2) are medium severity
	 *  - Four (4) are critical severity
	 *  - Low (1) is low severity
	 */
	if err := handle.Exec(context.Background(), sqlf.Sprintf(`
		INSERT INTO lsif_references (scheme, name, version, dump_id)
		VALUES
			('gomod', 'github.com/go-nacelle/config', 'v1.2.3', 50), -- high vulnerability
			('gomod', 'github.com/go-nacelle/config', 'v1.2.4', 51), -- high vulnerability
			('gomod', 'github.com/go-nacelle/config', 'v1.2.5', 52), -- high vulnerability
			('gomod', 'github.com/go-nacelle/config', 'v1.2.6', 53),
			('gomod', 'github.com/go-mockgen/xtools', 'v1.3.2', 54), -- medium vulnerability
			('gomod', 'github.com/go-mockgen/xtools', 'v1.3.3', 55), -- medium vulnerability
			('gomod', 'github.com/go-mockgen/xtools', 'v1.3.6', 56),
			('gomod', 'github.com/testify/config', 'v1.0.1', 57), -- critical vulnerability
			('gomod', 'github.com/testify/config', 'v1.0.2', 58), -- critical vulnerability
			('gomod', 'github.com/testify/config', 'v1.0.3', 59), -- critical vulnerability
			('gomod', 'github.com/testify/config', 'v1.0.5', 60), -- critical vulnerability
			('gomod', 'github.com/testify/config', 'v1.0.6', 61), 
			('gomod', 'github.com/go-sentinel/config', 'v2.3.0', 62), -- low vulnerability
			('gomod', 'github.com/go-sentinel/config', 'v2.3.6', 63)
	`)); err != nil {
		t.Fatalf("failed to insert references: %s", err)
	}

	var critical int32 = 4
	var high int32 = 3
	var medium int32 = 2
	var low int32 = 1
	var totalRepos int32 = 4

	criticalAffectedPackage := shared.AffectedPackage{
		Language:          "go",
		PackageName:       "testify/config",
		VersionConstraint: []string{"<= v1.0.5"},
	}
=======

	/*
	 * Setup references is inserting seven (7) total references.
	 * Five (5) of them are vulnerable versions
	 * (three (3) for go-nacelle/config and two (2) for go-mockgen/xtools)
	 * the remaining two (2) of the references is of the fixed version.
	 */
	setupReferences(t, db)
	var highVulnerabilityCount int32 = 3
	var mediumVulnerabilityCount int32 = 2

>>>>>>> fb39af37
	highAffectedPackage := shared.AffectedPackage{
		Language:          "go",
		PackageName:       "go-nacelle/config",
		VersionConstraint: []string{"<= v1.2.5"},
	}
	mediumAffectedPackage := shared.AffectedPackage{
		Language:          "go",
		PackageName:       "go-mockgen/xtools",
		VersionConstraint: []string{"<= v1.3.5"},
	}
<<<<<<< HEAD
	lowAffectedPackage := shared.AffectedPackage{
		Language:          "go",
		PackageName:       "go-sentinel/config",
		VersionConstraint: []string{"<= v2.3.5"},
	}
=======

>>>>>>> fb39af37
	mockVulnerabilities := []shared.Vulnerability{
		{ID: 1, SourceID: "CVE-ABC", Severity: "HIGH", AffectedPackages: []shared.AffectedPackage{highAffectedPackage}},
		{ID: 2, SourceID: "CVE-DEF", Severity: "HIGH"},
		{ID: 3, SourceID: "CVE-GHI", Severity: "HIGH"},
		{ID: 4, SourceID: "CVE-JKL", Severity: "MEDIUM", AffectedPackages: []shared.AffectedPackage{mediumAffectedPackage}},
		{ID: 5, SourceID: "CVE-MNO", Severity: "MEDIUM"},
		{ID: 6, SourceID: "CVE-PQR", Severity: "MEDIUM"},
<<<<<<< HEAD
		{ID: 7, SourceID: "CVE-STU", Severity: "LOW", AffectedPackages: []shared.AffectedPackage{lowAffectedPackage}},
		{ID: 8, SourceID: "CVE-VWX", Severity: "LOW"},
		{ID: 9, SourceID: "CVE-Y&Z", Severity: "CRITICAL", AffectedPackages: []shared.AffectedPackage{criticalAffectedPackage}},
=======
>>>>>>> fb39af37
	}

	if _, err := store.InsertVulnerabilities(ctx, mockVulnerabilities); err != nil {
		t.Fatalf("unexpected error inserting vulnerabilities: %s", err)
	}

	if _, _, err := store.ScanMatches(ctx, 1000); err != nil {
		t.Fatalf("unexpected error inserting vulnerabilities: %s", err)
	}

<<<<<<< HEAD
	/*
	 * Test
	 */

	summaryCount, err := store.GetVulnerabilityMatchesSummaryCount(ctx)
	if err != nil {
		t.Fatalf("unexpected error getting vulnerability matches summary counts: %s", err)
	}

	expectedSummaryCount := shared.GetVulnerabilityMatchesSummaryCounts{
		Critical:     critical,
		High:         high,
		Medium:       medium,
		Low:          low,
		Repositories: totalRepos,
	}

	if diff := cmp.Diff(expectedSummaryCount, summaryCount); diff != "" {
		t.Errorf("unexpected vulnerability matches summary counts (-want +got):\n%s", diff)
	}
=======
	// Test
	args := shared.GetVulnerabilityMatchesCountByRepositoryArgs{Limit: 10}
	grouping, totalCount, err := store.GetVulnerabilityMatchesCountByRepository(ctx, args)
	if err != nil {
		t.Fatalf("unexpected error getting vulnerability matches: %s", err)
	}

	expectedMatches := []shared.VulnerabilityMatchesByRepository{
		{
			ID:             2,
			RepositoryName: "github.com/go-nacelle/config",
			MatchCount:     highVulnerabilityCount,
		},
		{
			ID:             75,
			RepositoryName: "github.com/go-mockgen/xtools",
			MatchCount:     mediumVulnerabilityCount,
		},
	}

	if diff := cmp.Diff(expectedMatches, grouping); diff != "" {
		t.Errorf("unexpected vulnerability matches (-want +got):\n%s", diff)
	}

	if totalCount != len(expectedMatches) {
		t.Errorf("unexpected total count. want=%d have=%d", len(expectedMatches), totalCount)
	}

>>>>>>> fb39af37
}

func setupReferences(t *testing.T, db database.DB) {
	store := basestore.NewWithHandle(db.Handle())

	insertUploads(t, db,
		types.Upload{ID: 50, RepositoryID: 2, RepositoryName: "github.com/go-nacelle/config"},
		types.Upload{ID: 51, RepositoryID: 2, RepositoryName: "github.com/go-nacelle/config"},
		types.Upload{ID: 52, RepositoryID: 2, RepositoryName: "github.com/go-nacelle/config"},
		types.Upload{ID: 53, RepositoryID: 2, RepositoryName: "github.com/go-nacelle/config"},
		types.Upload{ID: 54, RepositoryID: 75, RepositoryName: "github.com/go-mockgen/xtools"},
		types.Upload{ID: 55, RepositoryID: 75, RepositoryName: "github.com/go-mockgen/xtools"},
		types.Upload{ID: 56, RepositoryID: 75, RepositoryName: "github.com/go-mockgen/xtools"},
	)

	if err := store.Exec(context.Background(), sqlf.Sprintf(`
		-- Insert five (5) total vulnerable package reference.
		INSERT INTO lsif_references (scheme, name, version, dump_id)
		VALUES
			('gomod', 'github.com/go-nacelle/config', 'v1.2.3', 50), -- vulnerability
			('gomod', 'github.com/go-nacelle/config', 'v1.2.4', 51), -- vulnerability
			('gomod', 'github.com/go-nacelle/config', 'v1.2.5', 52), -- vulnerability
			('gomod', 'github.com/go-nacelle/config', 'v1.2.6', 53),
			('gomod', 'github.com/go-mockgen/xtools', 'v1.3.2', 54), -- vulnerability
			('gomod', 'github.com/go-mockgen/xtools', 'v1.3.3', 55), -- vulnerability
			('gomod', 'github.com/go-mockgen/xtools', 'v1.3.6', 56)
	`)); err != nil {
		t.Fatalf("failed to insert references: %s", err)
	}
}

// insertUploads populates the lsif_uploads table with the given upload models.
func insertUploads(t testing.TB, db database.DB, uploads ...types.Upload) {
	for _, upload := range uploads {
		if upload.Commit == "" {
			upload.Commit = makeCommit(upload.ID)
		}
		if upload.State == "" {
			upload.State = "completed"
		}
		if upload.RepositoryID == 0 {
			upload.RepositoryID = 50
		}
		if upload.Indexer == "" {
			upload.Indexer = "lsif-go"
		}
		if upload.IndexerVersion == "" {
			upload.IndexerVersion = "latest"
		}
		if upload.UploadedParts == nil {
			upload.UploadedParts = []int{}
		}

		// Ensure we have a repo for the inner join in select queries
		insertRepo(t, db, upload.RepositoryID, upload.RepositoryName)

		query := sqlf.Sprintf(`
			INSERT INTO lsif_uploads (
				id,
				commit,
				root,
				uploaded_at,
				state,
				failure_message,
				started_at,
				finished_at,
				process_after,
				num_resets,
				num_failures,
				repository_id,
				indexer,
				indexer_version,
				num_parts,
				uploaded_parts,
				upload_size,
				associated_index_id,
				content_type,
				should_reindex
			) VALUES (%s, %s, %s, %s, %s, %s, %s, %s, %s, %s, %s, %s, %s, %s, %s, %s, %s, %s, %s, %s)
		`,
			upload.ID,
			upload.Commit,
			upload.Root,
			upload.UploadedAt,
			upload.State,
			upload.FailureMessage,
			upload.StartedAt,
			upload.FinishedAt,
			upload.ProcessAfter,
			upload.NumResets,
			upload.NumFailures,
			upload.RepositoryID,
			upload.Indexer,
			upload.IndexerVersion,
			upload.NumParts,
			pq.Array(upload.UploadedParts),
			upload.UploadSize,
			upload.AssociatedIndexID,
			upload.ContentType,
			upload.ShouldReindex,
		)

		if _, err := db.ExecContext(context.Background(), query.Query(sqlf.PostgresBindVar), query.Args()...); err != nil {
			t.Fatalf("unexpected error while inserting upload: %s", err)
		}
	}
}

// makeCommit formats an integer as a 40-character git commit hash.
func makeCommit(i int) string {
	return fmt.Sprintf("%040d", i)
}

// insertRepo creates a repository record with the given id and name. If there is already a repository
// with the given identifier, nothing happens
func insertRepo(t testing.TB, db database.DB, id int, name string) {
	if name == "" {
		name = fmt.Sprintf("n-%d", id)
	}

	deletedAt := sqlf.Sprintf("NULL")
	if strings.HasPrefix(name, "DELETED-") {
		deletedAt = sqlf.Sprintf("%s", time.Unix(1587396557, 0).UTC())
	}
	insertRepoQuery := sqlf.Sprintf(
		`INSERT INTO repo (id, name, deleted_at) VALUES (%s, %s, %s) ON CONFLICT (id) DO NOTHING`,
		id,
		name,
		deletedAt,
	)
	if _, err := db.ExecContext(context.Background(), insertRepoQuery.Query(sqlf.PostgresBindVar), insertRepoQuery.Args()...); err != nil {
		t.Fatalf("unexpected error while upserting repository: %s", err)
	}

	status := "cloned"
	if strings.HasPrefix(name, "DELETED-") {
		status = "not_cloned"
	}
	updateGitserverRepoQuery := sqlf.Sprintf(
		`UPDATE gitserver_repos SET clone_status = %s WHERE repo_id = %s`,
		status,
		id,
	)
	if _, err := db.ExecContext(context.Background(), updateGitserverRepoQuery.Query(sqlf.PostgresBindVar), updateGitserverRepoQuery.Args()...); err != nil {
		t.Fatalf("unexpected error while upserting gitserver repository: %s", err)
	}
}<|MERGE_RESOLUTION|>--- conflicted
+++ resolved
@@ -196,16 +196,83 @@
 	})
 }
 
-<<<<<<< HEAD
-func TestGetVulnerabilityMatchesSummaryCount(t *testing.T) {
-=======
 func TestGetVulberabilityMatchesCountByRepository(t *testing.T) {
->>>>>>> fb39af37
 	ctx := context.Background()
 	logger := logtest.Scoped(t)
 	db := database.NewDB(logger, dbtest.NewDB(logger, t))
 	store := New(&observation.TestContext, db)
-<<<<<<< HEAD
+
+	/*
+	 * Setup references is inserting seven (7) total references.
+	 * Five (5) of them are vulnerable versions
+	 * (three (3) for go-nacelle/config and two (2) for go-mockgen/xtools)
+	 * the remaining two (2) of the references is of the fixed version.
+	 */
+	setupReferences(t, db)
+	var highVulnerabilityCount int32 = 3
+	var mediumVulnerabilityCount int32 = 2
+
+	highAffectedPackage := shared.AffectedPackage{
+		Language:          "go",
+		PackageName:       "go-nacelle/config",
+		VersionConstraint: []string{"<= v1.2.5"},
+	}
+	mediumAffectedPackage := shared.AffectedPackage{
+		Language:          "go",
+		PackageName:       "go-mockgen/xtools",
+		VersionConstraint: []string{"<= v1.3.5"},
+	}
+	mockVulnerabilities := []shared.Vulnerability{
+		{ID: 1, SourceID: "CVE-ABC", Severity: "HIGH", AffectedPackages: []shared.AffectedPackage{highAffectedPackage}},
+		{ID: 2, SourceID: "CVE-DEF", Severity: "HIGH"},
+		{ID: 3, SourceID: "CVE-GHI", Severity: "HIGH"},
+		{ID: 4, SourceID: "CVE-JKL", Severity: "MEDIUM", AffectedPackages: []shared.AffectedPackage{mediumAffectedPackage}},
+		{ID: 5, SourceID: "CVE-MNO", Severity: "MEDIUM"},
+		{ID: 6, SourceID: "CVE-PQR", Severity: "MEDIUM"},
+	}
+
+	if _, err := store.InsertVulnerabilities(ctx, mockVulnerabilities); err != nil {
+		t.Fatalf("unexpected error inserting vulnerabilities: %s", err)
+	}
+
+	if _, _, err := store.ScanMatches(ctx, 1000); err != nil {
+		t.Fatalf("unexpected error inserting vulnerabilities: %s", err)
+	}
+
+	// Test
+	args := shared.GetVulnerabilityMatchesCountByRepositoryArgs{Limit: 10}
+	grouping, totalCount, err := store.GetVulnerabilityMatchesCountByRepository(ctx, args)
+	if err != nil {
+		t.Fatalf("unexpected error getting vulnerability matches: %s", err)
+	}
+
+	expectedMatches := []shared.VulnerabilityMatchesByRepository{
+		{
+			ID:             2,
+			RepositoryName: "github.com/go-nacelle/config",
+			MatchCount:     highVulnerabilityCount,
+		},
+		{
+			ID:             75,
+			RepositoryName: "github.com/go-mockgen/xtools",
+			MatchCount:     mediumVulnerabilityCount,
+		},
+	}
+
+	if diff := cmp.Diff(expectedMatches, grouping); diff != "" {
+		t.Errorf("unexpected vulnerability matches (-want +got):\n%s", diff)
+	}
+
+	if totalCount != len(expectedMatches) {
+		t.Errorf("unexpected total count. want=%d have=%d", len(expectedMatches), totalCount)
+	}
+}
+
+func TestGetVulnerabilityMatchesSummaryCount(t *testing.T) {
+	ctx := context.Background()
+	logger := logtest.Scoped(t)
+	db := database.NewDB(logger, dbtest.NewDB(logger, t))
+	store := New(&observation.TestContext, db)
 	handle := basestore.NewWithHandle(db.Handle())
 
 	/* Insert uploads for four (4) repositories */
@@ -247,7 +314,7 @@
 			('gomod', 'github.com/testify/config', 'v1.0.2', 58), -- critical vulnerability
 			('gomod', 'github.com/testify/config', 'v1.0.3', 59), -- critical vulnerability
 			('gomod', 'github.com/testify/config', 'v1.0.5', 60), -- critical vulnerability
-			('gomod', 'github.com/testify/config', 'v1.0.6', 61), 
+			('gomod', 'github.com/testify/config', 'v1.0.6', 61),
 			('gomod', 'github.com/go-sentinel/config', 'v2.3.0', 62), -- low vulnerability
 			('gomod', 'github.com/go-sentinel/config', 'v2.3.6', 63)
 	`)); err != nil {
@@ -265,19 +332,6 @@
 		PackageName:       "testify/config",
 		VersionConstraint: []string{"<= v1.0.5"},
 	}
-=======
-
-	/*
-	 * Setup references is inserting seven (7) total references.
-	 * Five (5) of them are vulnerable versions
-	 * (three (3) for go-nacelle/config and two (2) for go-mockgen/xtools)
-	 * the remaining two (2) of the references is of the fixed version.
-	 */
-	setupReferences(t, db)
-	var highVulnerabilityCount int32 = 3
-	var mediumVulnerabilityCount int32 = 2
-
->>>>>>> fb39af37
 	highAffectedPackage := shared.AffectedPackage{
 		Language:          "go",
 		PackageName:       "go-nacelle/config",
@@ -288,15 +342,11 @@
 		PackageName:       "go-mockgen/xtools",
 		VersionConstraint: []string{"<= v1.3.5"},
 	}
-<<<<<<< HEAD
 	lowAffectedPackage := shared.AffectedPackage{
 		Language:          "go",
 		PackageName:       "go-sentinel/config",
 		VersionConstraint: []string{"<= v2.3.5"},
 	}
-=======
-
->>>>>>> fb39af37
 	mockVulnerabilities := []shared.Vulnerability{
 		{ID: 1, SourceID: "CVE-ABC", Severity: "HIGH", AffectedPackages: []shared.AffectedPackage{highAffectedPackage}},
 		{ID: 2, SourceID: "CVE-DEF", Severity: "HIGH"},
@@ -304,12 +354,9 @@
 		{ID: 4, SourceID: "CVE-JKL", Severity: "MEDIUM", AffectedPackages: []shared.AffectedPackage{mediumAffectedPackage}},
 		{ID: 5, SourceID: "CVE-MNO", Severity: "MEDIUM"},
 		{ID: 6, SourceID: "CVE-PQR", Severity: "MEDIUM"},
-<<<<<<< HEAD
 		{ID: 7, SourceID: "CVE-STU", Severity: "LOW", AffectedPackages: []shared.AffectedPackage{lowAffectedPackage}},
 		{ID: 8, SourceID: "CVE-VWX", Severity: "LOW"},
 		{ID: 9, SourceID: "CVE-Y&Z", Severity: "CRITICAL", AffectedPackages: []shared.AffectedPackage{criticalAffectedPackage}},
-=======
->>>>>>> fb39af37
 	}
 
 	if _, err := store.InsertVulnerabilities(ctx, mockVulnerabilities); err != nil {
@@ -320,7 +367,6 @@
 		t.Fatalf("unexpected error inserting vulnerabilities: %s", err)
 	}
 
-<<<<<<< HEAD
 	/*
 	 * Test
 	 */
@@ -341,36 +387,6 @@
 	if diff := cmp.Diff(expectedSummaryCount, summaryCount); diff != "" {
 		t.Errorf("unexpected vulnerability matches summary counts (-want +got):\n%s", diff)
 	}
-=======
-	// Test
-	args := shared.GetVulnerabilityMatchesCountByRepositoryArgs{Limit: 10}
-	grouping, totalCount, err := store.GetVulnerabilityMatchesCountByRepository(ctx, args)
-	if err != nil {
-		t.Fatalf("unexpected error getting vulnerability matches: %s", err)
-	}
-
-	expectedMatches := []shared.VulnerabilityMatchesByRepository{
-		{
-			ID:             2,
-			RepositoryName: "github.com/go-nacelle/config",
-			MatchCount:     highVulnerabilityCount,
-		},
-		{
-			ID:             75,
-			RepositoryName: "github.com/go-mockgen/xtools",
-			MatchCount:     mediumVulnerabilityCount,
-		},
-	}
-
-	if diff := cmp.Diff(expectedMatches, grouping); diff != "" {
-		t.Errorf("unexpected vulnerability matches (-want +got):\n%s", diff)
-	}
-
-	if totalCount != len(expectedMatches) {
-		t.Errorf("unexpected total count. want=%d have=%d", len(expectedMatches), totalCount)
-	}
-
->>>>>>> fb39af37
 }
 
 func setupReferences(t *testing.T, db database.DB) {
