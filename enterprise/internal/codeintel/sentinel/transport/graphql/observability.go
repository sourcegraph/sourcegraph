package graphql

import (
	"fmt"

	"github.com/sourcegraph/sourcegraph/internal/metrics"
	"github.com/sourcegraph/sourcegraph/internal/observation"
)

type operations struct {
<<<<<<< HEAD
	getVulnerabilities                *observation.Operation
	vulnerabilityByID                 *observation.Operation
	getMatches                        *observation.Operation
	vulnerabilityMatchByID            *observation.Operation
	vulnerabilityMatchesSummaryCounts *observation.Operation
=======
	getVulnerabilities                    *observation.Operation
	vulnerabilityByID                     *observation.Operation
	getMatches                            *observation.Operation
	vulnerabilityMatchByID                *observation.Operation
	vulnerabilityMatchesCountByRepository *observation.Operation
>>>>>>> fb39af37
}

func newOperations(observationCtx *observation.Context) *operations {
	m := metrics.NewREDMetrics(
		observationCtx.Registerer,
		"codeintel_sentinel_transport_graphql",
		metrics.WithLabels("op"),
		metrics.WithCountHelp("Total number of method invocations."),
	)

	op := func(name string) *observation.Operation {
		return observationCtx.Operation(observation.Op{
			Name:              fmt.Sprintf("codeintel.sentinel.transport.graphql.%s", name),
			MetricLabelValues: []string{name},
			Metrics:           m,
		})
	}

	return &operations{
<<<<<<< HEAD
		getVulnerabilities:                op("Vulnerabilities"),
		vulnerabilityByID:                 op("VulnerabilityByID"),
		getMatches:                        op("Matches"),
		vulnerabilityMatchByID:            op("VulnerabilityMatchByID"),
		vulnerabilityMatchesSummaryCounts: op("VulnerabilityMatchesSummaryCounts"),
=======
		getVulnerabilities:                    op("Vulnerabilities"),
		vulnerabilityByID:                     op("VulnerabilityByID"),
		getMatches:                            op("Matches"),
		vulnerabilityMatchByID:                op("VulnerabilityMatchByID"),
		vulnerabilityMatchesCountByRepository: op("VulnerabilityMatchesCountByRepository"),
>>>>>>> fb39af37
	}
}<|MERGE_RESOLUTION|>--- conflicted
+++ resolved
@@ -8,19 +8,12 @@
 )
 
 type operations struct {
-<<<<<<< HEAD
-	getVulnerabilities                *observation.Operation
-	vulnerabilityByID                 *observation.Operation
-	getMatches                        *observation.Operation
-	vulnerabilityMatchByID            *observation.Operation
-	vulnerabilityMatchesSummaryCounts *observation.Operation
-=======
 	getVulnerabilities                    *observation.Operation
 	vulnerabilityByID                     *observation.Operation
 	getMatches                            *observation.Operation
 	vulnerabilityMatchByID                *observation.Operation
+	vulnerabilityMatchesSummaryCounts     *observation.Operation
 	vulnerabilityMatchesCountByRepository *observation.Operation
->>>>>>> fb39af37
 }
 
 func newOperations(observationCtx *observation.Context) *operations {
@@ -40,18 +33,11 @@
 	}
 
 	return &operations{
-<<<<<<< HEAD
-		getVulnerabilities:                op("Vulnerabilities"),
-		vulnerabilityByID:                 op("VulnerabilityByID"),
-		getMatches:                        op("Matches"),
-		vulnerabilityMatchByID:            op("VulnerabilityMatchByID"),
-		vulnerabilityMatchesSummaryCounts: op("VulnerabilityMatchesSummaryCounts"),
-=======
 		getVulnerabilities:                    op("Vulnerabilities"),
 		vulnerabilityByID:                     op("VulnerabilityByID"),
 		getMatches:                            op("Matches"),
 		vulnerabilityMatchByID:                op("VulnerabilityMatchByID"),
+		vulnerabilityMatchesSummaryCounts:     op("VulnerabilityMatchesSummaryCounts"),
 		vulnerabilityMatchesCountByRepository: op("VulnerabilityMatchesCountByRepository"),
->>>>>>> fb39af37
 	}
 }