package shared

import "time"

type GetVulnerabilitiesArgs struct {
	Limit  int
	Offset int
}

type Vulnerability struct {
	ID               int    // internal ID
	SourceID         string // external ID
	Summary          string
	Details          string
	CPEs             []string
	CWEs             []string
	Aliases          []string
	Related          []string
	DataSource       string
	URLs             []string
	Severity         string
	CVSSVector       string
	CVSSScore        string
	PublishedAt      time.Time
	ModifiedAt       *time.Time
	WithdrawnAt      *time.Time
	AffectedPackages []AffectedPackage
}

func (v Vulnerability) RecordID() int {
	return v.ID
}

// Data that varies across instances of a vulnerability
// Need to decide if this will be flat inside Vulnerability (and have multiple duplicate vulns)
// or a separate struct/table
type AffectedPackage struct {
	PackageName       string
	Language          string
	Namespace         string
	VersionConstraint []string
	Fixed             bool
	FixedIn           *string
	AffectedSymbols   []AffectedSymbol
}

type AffectedSymbol struct {
	Path    string   `json:"path"`
	Symbols []string `json:"symbols"`
}

type GetVulnerabilityMatchesArgs struct {
	Limit          int
	Offset         int
	Severity       string
	Language       string
	RepositoryName string
}

type VulnerabilityMatch struct {
	ID              int
	UploadID        int
	VulnerabilityID int
	AffectedPackage AffectedPackage
}

<<<<<<< HEAD
type GetVulnerabilityMatchesGroupByRepositoryArgs struct {
=======
type GetVulnerabilityMatchesCountByRepositoryArgs struct {
>>>>>>> fb39af37
	RepositoryName string
	Limit          int
	Offset         int
}

type VulnerabilityMatchesByRepository struct {
	ID             int
	RepositoryName string
	MatchCount     int32
<<<<<<< HEAD
}

type GetVulnerabilityMatchesSummaryCounts struct {
	Critical     int32
	High         int32
	Medium       int32
	Low          int32
	Repositories int32
=======
>>>>>>> fb39af37
}<|MERGE_RESOLUTION|>--- conflicted
+++ resolved
@@ -64,11 +64,7 @@
 	AffectedPackage AffectedPackage
 }
 
-<<<<<<< HEAD
-type GetVulnerabilityMatchesGroupByRepositoryArgs struct {
-=======
 type GetVulnerabilityMatchesCountByRepositoryArgs struct {
->>>>>>> fb39af37
 	RepositoryName string
 	Limit          int
 	Offset         int
@@ -78,7 +74,6 @@
 	ID             int
 	RepositoryName string
 	MatchCount     int32
-<<<<<<< HEAD
 }
 
 type GetVulnerabilityMatchesSummaryCounts struct {
@@ -87,6 +82,4 @@
 	Medium       int32
 	Low          int32
 	Repositories int32
-=======
->>>>>>> fb39af37
 }