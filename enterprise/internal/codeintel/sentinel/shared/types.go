--- conflicted
+++ resolved
@@ -64,14 +64,14 @@
 	AffectedPackage AffectedPackage
 }
 
-<<<<<<< HEAD
 type GetVulnerabilityMatchesSummaryCounts struct {
 	Critical     int32
 	High         int32
 	Medium       int32
 	Low          int32
 	Repositories int32
-=======
+}
+
 type GetVulnerabilityMatchesCountByRepositoryArgs struct {
 	RepositoryName string
 	Limit          int
@@ -82,5 +82,4 @@
 	ID             int
 	RepositoryName string
 	MatchCount     int32
->>>>>>> fb39af37
 }