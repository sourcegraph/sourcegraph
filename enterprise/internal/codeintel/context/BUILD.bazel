load("@io_bazel_rules_go//go:def.bzl", "go_library", "go_test")

go_library(
    name = "context",
    srcs = [
        "config.go",
        "iface.go",
        "init.go",
        "observability.go",
        "service.go",
        "split.go",
    ],
    importpath = "github.com/sourcegraph/sourcegraph/enterprise/internal/codeintel/context",
    visibility = ["//enterprise:__subpackages__"],
    deps = [
<<<<<<< HEAD
        "//enterprise/internal/codeintel/context/internal/scipstore",
        "//enterprise/internal/codeintel/shared",
        "//internal/codeintel/resolvers",
=======
        "//enterprise/internal/codeintel/context/internal/store",
        "//enterprise/internal/embeddings",
        "//internal/database",
>>>>>>> 561dced5
        "//internal/env",
        "//internal/metrics",
        "//internal/observation",
    ],
)

go_test(
    name = "context_test",
    srcs = [
        "service_test.go",
        "split_test.go",
    ],
    data = glob(["testdata/**"]),
    embed = [":context"],
    deps = ["@com_github_hexops_autogold_v2//:autogold"],
)<|MERGE_RESOLUTION|>--- conflicted
+++ resolved
@@ -13,15 +13,10 @@
     importpath = "github.com/sourcegraph/sourcegraph/enterprise/internal/codeintel/context",
     visibility = ["//enterprise:__subpackages__"],
     deps = [
-<<<<<<< HEAD
         "//enterprise/internal/codeintel/context/internal/scipstore",
         "//enterprise/internal/codeintel/shared",
+        "//enterprise/internal/embeddings",
         "//internal/codeintel/resolvers",
-=======
-        "//enterprise/internal/codeintel/context/internal/store",
-        "//enterprise/internal/embeddings",
-        "//internal/database",
->>>>>>> 561dced5
         "//internal/env",
         "//internal/metrics",
         "//internal/observation",
