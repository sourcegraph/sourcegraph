package a8n

import (
	"context"
	"database/sql"
	"fmt"
	"sort"
	"testing"
	"time"

	"github.com/google/go-cmp/cmp"
	"github.com/sourcegraph/sourcegraph/cmd/frontend/backend"
	"github.com/sourcegraph/sourcegraph/cmd/frontend/db"
	"github.com/sourcegraph/sourcegraph/cmd/frontend/types"
	"github.com/sourcegraph/sourcegraph/cmd/repo-updater/repos"
	"github.com/sourcegraph/sourcegraph/internal/a8n"
	"github.com/sourcegraph/sourcegraph/internal/api"
	"github.com/sourcegraph/sourcegraph/internal/db/dbconn"
	"github.com/sourcegraph/sourcegraph/internal/db/dbtesting"
	"github.com/sourcegraph/sourcegraph/internal/extsvc/github"
	"github.com/sourcegraph/sourcegraph/internal/gitserver/protocol"
	"github.com/sourcegraph/sourcegraph/internal/httpcli"
)

func init() {
	dbtesting.DBNameSuffix = "a8nenterpriserdb"
}

func TestService(t *testing.T) {
	if testing.Short() {
		t.Skip()
	}

	ctx := backend.WithAuthzBypass(context.Background())
	dbtesting.SetupGlobalTestDB(t)

	now := time.Now().UTC().Truncate(time.Microsecond)
	clock := func() time.Time {
		return now.UTC().Truncate(time.Microsecond)
	}

	gitClient := &dummyGitserverClient{response: "testresponse", responseErr: nil}
	cf := httpcli.NewExternalHTTPClientFactory()

	user := createTestUser(ctx, t)

	store := NewStoreWithClock(dbconn.Global, clock)

	var rs []*repos.Repo
	for i := 0; i < 4; i++ {
		rs = append(rs, testRepo(i, github.ServiceType))
	}

	reposStore := repos.NewDBStore(dbconn.Global, sql.TxOptions{})
	err := reposStore.UpsertRepos(ctx, rs...)
	if err != nil {
		t.Fatal(err)
	}

	t.Run("CreateCampaignPlanFromPatches", func(t *testing.T) {
		const commit = "aaaaaaaaaaaaaaaaaaaaaaaaaaaaaaaaaaaaaaaa"
		repoResolveRevision := func(context.Context, *repos.Repo, string) (api.CommitID, error) {
			return commit, nil
		}

		svc := NewServiceWithClock(store, nil, repoResolveRevision, nil, clock)

		const patch = `diff f f
--- f
+++ f
@@ -1,1 +1,2 @@
+x
 y
`
		patches := []a8n.CampaignPlanPatch{
			{Repo: api.RepoID(rs[0].ID), BaseRevision: "b0", Patch: patch},
			{Repo: api.RepoID(rs[1].ID), BaseRevision: "b1", Patch: patch},
		}

		plan, err := svc.CreateCampaignPlanFromPatches(ctx, patches, user.ID)
		if err != nil {
			t.Fatal(err)
		}

		if _, err := store.GetCampaignPlan(ctx, GetCampaignPlanOpts{ID: plan.ID}); err != nil {
			t.Fatal(err)
		}

		jobs, _, err := store.ListCampaignJobs(ctx, ListCampaignJobsOpts{CampaignPlanID: plan.ID})
		if err != nil {
			t.Fatal(err)
		}
		for _, job := range jobs {
			job.ID = 0 // ignore database ID when checking for expected output
		}
		wantJobs := make([]*a8n.CampaignJob, len(patches))
		for i, patch := range patches {
			wantJobs[i] = &a8n.CampaignJob{
				CampaignPlanID: plan.ID,
				RepoID:         patch.Repo,
				BaseRef:        patch.BaseRevision,
				Rev:            commit,
				Diff:           patch.Patch,
				StartedAt:      now,
				FinishedAt:     now,
				CreatedAt:      now,
				UpdatedAt:      now,
			}
		}
		if !cmp.Equal(jobs, wantJobs) {
			t.Error("jobs != wantJobs", cmp.Diff(jobs, wantJobs))
		}
	})

	t.Run("CreateCampaign", func(t *testing.T) {
		plan := &a8n.CampaignPlan{CampaignType: "test", Arguments: `{}`, UserID: user.ID}
		err = store.CreateCampaignPlan(ctx, plan)
		if err != nil {
			t.Fatal(err)
		}

		campaign := testCampaign(user.ID, plan.ID, "test-branch")
		svc := NewServiceWithClock(store, gitClient, nil, cf, clock)

		// Without CampaignJobs it should fail
		err = svc.CreateCampaign(ctx, campaign, false)
		if err != ErrNoCampaignJobs {
			t.Fatal("CreateCampaign did not produce expected error")
		}

		campaignJobs := make([]*a8n.CampaignJob, 0, len(rs))
		for _, repo := range rs {
			campaignJob := testCampaignJob(plan.ID, repo.ID, now)
			err := store.CreateCampaignJob(ctx, campaignJob)
			if err != nil {
				t.Fatal(err)
			}
			campaignJobs = append(campaignJobs, campaignJob)
		}

		// With CampaignJobs it should succeed
		err = svc.CreateCampaign(ctx, campaign, false)
		if err != nil {
			t.Fatal(err)
		}

		_, err = store.GetCampaign(ctx, GetCampaignOpts{ID: campaign.ID})
		if err != nil {
			t.Fatal(err)
		}

		haveJobs, _, err := store.ListChangesetJobs(ctx, ListChangesetJobsOpts{
			CampaignID: campaign.ID,
		})
		if err != nil {
			t.Fatal(err)
		}

		if len(haveJobs) != len(campaignJobs) {
			t.Errorf("wrong number of ChangesetJobs: %d. want=%d", len(haveJobs), len(campaignJobs))
		}
	})

	t.Run("CreateCampaignAsDraft", func(t *testing.T) {
		plan := &a8n.CampaignPlan{CampaignType: "test", Arguments: `{}`, UserID: user.ID}
		err = store.CreateCampaignPlan(ctx, plan)
		if err != nil {
			t.Fatal(err)
		}

		for _, repo := range rs {
			campaignJob := testCampaignJob(plan.ID, repo.ID, now)
			err := store.CreateCampaignJob(ctx, campaignJob)
			if err != nil {
				t.Fatal(err)
			}
		}

		campaign := testCampaign(user.ID, plan.ID, "test-branch")

		svc := NewServiceWithClock(store, gitClient, nil, cf, clock)
		err = svc.CreateCampaign(ctx, campaign, true)
		if err != nil {
			t.Fatal(err)
		}

		_, err = store.GetCampaign(ctx, GetCampaignOpts{ID: campaign.ID})
		if err != nil {
			t.Fatal(err)
		}

		haveJobs, _, err := store.ListChangesetJobs(ctx, ListChangesetJobsOpts{
			CampaignID: campaign.ID,
		})
		if err != nil {
			t.Fatal(err)
		}

		if len(haveJobs) != 0 {
			t.Errorf("wrong number of ChangesetJobs: %d. want=%d", len(haveJobs), 0)
		}
	})

	t.Run("CreateChangesetJobForCampaignJob", func(t *testing.T) {
		plan := &a8n.CampaignPlan{CampaignType: "test", Arguments: `{}`, UserID: user.ID}
		err = store.CreateCampaignPlan(ctx, plan)
		if err != nil {
			t.Fatal(err)
		}

		campaignJob := testCampaignJob(plan.ID, rs[0].ID, now)
		err := store.CreateCampaignJob(ctx, campaignJob)
		if err != nil {
			t.Fatal(err)
		}

		campaign := testCampaign(user.ID, plan.ID, "test-branch")
		err = store.CreateCampaign(ctx, campaign)
		if err != nil {
			t.Fatal(err)
		}

		svc := NewServiceWithClock(store, gitClient, nil, cf, clock)
		err = svc.CreateChangesetJobForCampaignJob(ctx, campaignJob.ID)
		if err != nil {
			t.Fatal(err)
		}

		haveJob, err := store.GetChangesetJob(ctx, GetChangesetJobOpts{
			CampaignID:    campaign.ID,
			CampaignJobID: campaignJob.ID,
		})
		if err != nil {
			t.Fatal(err)
		}

		// Try to create again, check that it's the same one
		err = svc.CreateChangesetJobForCampaignJob(ctx, campaignJob.ID)
		if err != nil {
			t.Fatal(err)
		}
		haveJob2, err := store.GetChangesetJob(ctx, GetChangesetJobOpts{
			CampaignID:    campaign.ID,
			CampaignJobID: campaignJob.ID,
		})
		if err != nil {
			t.Fatal(err)
		}

		if haveJob2.ID != haveJob.ID {
			t.Errorf("wrong changesetJob: %d. want=%d", haveJob2.ID, haveJob.ID)
		}
	})

	t.Run("UpdateCampaignWithUnprocessedChangesetJobs", func(t *testing.T) {
		subTests := []struct {
			name  string
			draft bool
			err   string
		}{
			{
				name:  "published campaign",
				draft: false,
				err:   ErrUpdateProcessingCampaign.Error(),
			},
			{
				name:  "draft campaign",
				draft: true,
			},
		}
		for _, tc := range subTests {
			t.Run(tc.name, func(t *testing.T) {
				if tc.err == "" {
					tc.err = "<nil>"
				}

				plan := &a8n.CampaignPlan{CampaignType: "test", Arguments: `{}`, UserID: user.ID}
				err = store.CreateCampaignPlan(ctx, plan)
				if err != nil {
					t.Fatal(err)
				}

				campaignJob := testCampaignJob(plan.ID, rs[0].ID, now)
				err := store.CreateCampaignJob(ctx, campaignJob)
				if err != nil {
					t.Fatal(err)
				}

				svc := NewServiceWithClock(store, gitClient, nil, cf, clock)
				campaign := testCampaign(user.ID, plan.ID, "test-branch")

				err = svc.CreateCampaign(ctx, campaign, tc.draft)
				if err != nil {
					t.Fatal(err)
				}

				if !tc.draft {
					haveJobs, _, err := store.ListChangesetJobs(ctx, ListChangesetJobsOpts{
						CampaignID: campaign.ID,
					})
					if err != nil {
						t.Fatal(err)
					}

					// sanity checks
					if len(haveJobs) != 1 {
						t.Errorf("wrong number of ChangesetJobs: %d. want=%d", len(haveJobs), 1)
					}

					if !haveJobs[0].StartedAt.IsZero() {
						t.Errorf("ChangesetJobs is not unprocessed. StartedAt=%v", haveJobs[0].StartedAt)
					}
				}

				newName := "this is a new campaign name"
				args := UpdateCampaignArgs{Campaign: campaign.ID, Name: &newName}

				updatedCampaign, _, err := svc.UpdateCampaign(ctx, args)
				if have, want := fmt.Sprint(err), tc.err; have != want {
					t.Errorf("error:\nhave: %q\nwant: %q", have, want)
				}

				if tc.err != "<nil>" {
					return
				}

				if updatedCampaign.Name != newName {
					t.Errorf("Name not updated. want=%q, have=%q", newName, updatedCampaign.Name)
				}
			})
		}
	})
}

type repoNames []string

type newCampaignJobSpec struct {
	repo string

	modifiedDiff bool
	modifiedRev  bool
}

func TestService_UpdateCampaignWithNewCampaignPlanID(t *testing.T) {
	ctx := backend.WithAuthzBypass(context.Background())
	dbtesting.SetupGlobalTestDB(t)

	now := time.Now().UTC().Truncate(time.Microsecond)
	clock := func() time.Time {
		return now.UTC().Truncate(time.Microsecond)
	}

	gitClient := &dummyGitserverClient{response: "testresponse", responseErr: nil}
	cf := httpcli.NewExternalHTTPClientFactory()

	user := createTestUser(ctx, t)

	var rs []*repos.Repo
	for i := 0; i < 4; i++ {
		rs = append(rs, testRepo(i, github.ServiceType))
	}

	reposStore := repos.NewDBStore(dbconn.Global, sql.TxOptions{})
	err := reposStore.UpsertRepos(ctx, rs...)
	if err != nil {
		t.Fatal(err)
	}

	reposByID := make(map[api.RepoID]*repos.Repo, len(rs))
	reposByName := make(map[string]*repos.Repo, len(rs))
	for _, r := range rs {
		reposByID[r.ID] = r
		reposByName[r.Name] = r
	}

	tests := []struct {
		name string

		campaignIsDraft  bool
		campaignIsManual bool

		// Repositories for which we had CampaignJobs attached to the old CampaignPlan
		oldCampaignJobs repoNames

		// Repositories for which the ChangesetJob/Changeset have been
		// individually published while Campaign was in draft mode
		individuallyPublished repoNames

		updatePlan, updateName, updateDescription bool
		newCampaignJobs                           []newCampaignJobSpec

		// Repositories for which we want no Changeset/ChangesetJob after update
		wantDetached repoNames
		// Repositories for which we want to keep Changeset/ChangesetJob unmodified
		wantUnmodified repoNames
		// Repositories for which we want to keep Changeset/ChangesetJob and update them
		wantModified repoNames
		// Repositories for which we want to create a new ChangesetJob (and thus a Changeset)
		wantCreated repoNames
	}{
		{
			name:             "manual campaign, no new plan, name update",
			campaignIsManual: true,
			updateName:       true,
		},
		{
			name:            "1 unmodified",
			updatePlan:      true,
			oldCampaignJobs: repoNames{"repo-0"},
			newCampaignJobs: []newCampaignJobSpec{
				{repo: "repo-0"},
			},
			wantUnmodified: repoNames{"repo-0"},
		},
		{
			name:            "no new plan but name update",
			updateName:      true,
			oldCampaignJobs: repoNames{"repo-0"},
			wantModified:    repoNames{"repo-0"},
		},
		{
			name:              "no new plan but description update",
			updateDescription: true,
			oldCampaignJobs:   repoNames{"repo-0"},
			wantModified:      repoNames{"repo-0"},
		},
		{
			name:            "1 modified diff",
			updatePlan:      true,
			oldCampaignJobs: repoNames{"repo-0"},
			newCampaignJobs: []newCampaignJobSpec{
				{repo: "repo-0", modifiedDiff: true},
			},
			wantModified: repoNames{"repo-0"},
		},
		{
			name:            "1 modified rev",
			updatePlan:      true,
			oldCampaignJobs: repoNames{"repo-0"},
			newCampaignJobs: []newCampaignJobSpec{
				{repo: "repo-0", modifiedRev: true},
			},
			wantModified: repoNames{"repo-0"},
		},
		{
			name:            "1 detached, 1 unmodified, 1 modified, 1 new changeset",
			updatePlan:      true,
			oldCampaignJobs: repoNames{"repo-0", "repo-1", "repo-2"},
			newCampaignJobs: []newCampaignJobSpec{
				{repo: "repo-0"},
				{repo: "repo-1", modifiedDiff: true},
				{repo: "repo-3"},
			},
			wantDetached:   repoNames{"repo-2"},
			wantUnmodified: repoNames{"repo-0"},
			wantModified:   repoNames{"repo-1"},
			wantCreated:    repoNames{"repo-3"},
		},
		{
			name:            "draft campaign, 1 unmodified, 1 modified, 1 new changeset",
			campaignIsDraft: true,
			updatePlan:      true,
			oldCampaignJobs: repoNames{"repo-0", "repo-1", "repo-2"},
			newCampaignJobs: []newCampaignJobSpec{
				{repo: "repo-0"},
				{repo: "repo-1", modifiedDiff: true},
				{repo: "repo-3"},
			},
		},
		{
			name:                  "draft campaign, 1 published unmodified, 1 modified, 1 detached, 1 new changeset",
			campaignIsDraft:       true,
			updatePlan:            true,
			oldCampaignJobs:       repoNames{"repo-0", "repo-1", "repo-2"},
			individuallyPublished: repoNames{"repo-0"},
			newCampaignJobs: []newCampaignJobSpec{
				{repo: "repo-0"},
				{repo: "repo-1", modifiedDiff: true},
				{repo: "repo-3"},
			},
			wantUnmodified: repoNames{"repo-0"},
		},
		{
			name:                  "draft campaign, 1 published unmodified, 1 published modified, 1 detached, 1 new changeset",
			campaignIsDraft:       true,
			updatePlan:            true,
			oldCampaignJobs:       repoNames{"repo-0", "repo-1", "repo-2"},
			individuallyPublished: repoNames{"repo-0", "repo-1"},
			newCampaignJobs: []newCampaignJobSpec{
				{repo: "repo-0"},
				{repo: "repo-1", modifiedDiff: true},
				{repo: "repo-3"},
			},
			wantUnmodified: repoNames{"repo-0"},
			wantModified:   repoNames{"repo-1"},
		},
		{
			name:                  "draft campaign, 1 published unmodified, 1 published modified, 1 published detached, 1 new changeset",
			campaignIsDraft:       true,
			updatePlan:            true,
			oldCampaignJobs:       repoNames{"repo-0", "repo-1", "repo-2"},
			individuallyPublished: repoNames{"repo-0", "repo-1", "repo-2"},
			newCampaignJobs: []newCampaignJobSpec{
				{repo: "repo-0"},
				{repo: "repo-1", modifiedDiff: true},
				{repo: "repo-3"},
			},
			wantUnmodified: repoNames{"repo-0"},
			wantModified:   repoNames{"repo-1"},
			wantDetached:   repoNames{"repo-2"},
		},
	}

	for _, tt := range tests {
		t.Run(tt.name, func(t *testing.T) {
			store := NewStoreWithClock(dbconn.Global, clock)
			svc := NewServiceWithClock(store, gitClient, nil, cf, clock)

			var (
				campaign         *a8n.Campaign
				oldCampaignJobs  []*a8n.CampaignJob
				newCampaignJobs  []*a8n.CampaignJob
				campaignJobsByID map[int64]*a8n.CampaignJob

				oldChangesets []*a8n.Changeset
			)

<<<<<<< HEAD
			if tt.manualCampaign {
				campaign = testCampaign(user.ID, 0, "")
=======
			if tt.campaignIsManual {
				campaign = testCampaign(user.ID, 0)
>>>>>>> 2edd4b17
			} else {
				plan := &a8n.CampaignPlan{CampaignType: "patch", Arguments: `{}`, UserID: user.ID}
				err = store.CreateCampaignPlan(ctx, plan)
				if err != nil {
					t.Fatal(err)
				}

				campaignJobsByID = make(map[int64]*a8n.CampaignJob)
				for _, repoName := range tt.oldCampaignJobs {
					repo, ok := reposByName[repoName]
					if !ok {
						t.Fatalf("unrecognized repo name: %s", repoName)
					}

					j := testCampaignJob(plan.ID, repo.ID, now)
					err := store.CreateCampaignJob(ctx, j)
					if err != nil {
						t.Fatal(err)
					}
					campaignJobsByID[j.ID] = j
					oldCampaignJobs = append(oldCampaignJobs, j)
				}
				campaign = testCampaign(user.ID, plan.ID, "test-branch")
			}

			err = svc.CreateCampaign(ctx, campaign, tt.campaignIsDraft)
			if err != nil {
				t.Fatal(err)
			}

			if !tt.campaignIsDraft && !tt.campaignIsManual {
				// Create Changesets and update ChangesetJobs to look like they ran
				oldChangesets = fakeRunChangesetJobs(ctx, t, store, now, campaign, campaignJobsByID)
			}

			if tt.campaignIsDraft && len(tt.individuallyPublished) != 0 {
				toPublish := make(map[int64]*a8n.CampaignJob)
				for _, name := range tt.individuallyPublished {
					repo, ok := reposByName[name]
					if !ok {
						t.Errorf("unrecognized repo name: %s", name)
					}
					for _, j := range oldCampaignJobs {
						if j.RepoID == repo.ID {
							toPublish[j.ID] = j

							err = svc.CreateChangesetJobForCampaignJob(ctx, j.ID)
							if err != nil {
								t.Fatalf("Failed to individually created ChangesetJob: %s", err)
							}
						}
					}
				}

				oldChangesets = fakeRunChangesetJobs(ctx, t, store, now, campaign, toPublish)
			}

			oldTime := now
			now = now.Add(5 * time.Second)

			newPlan := &a8n.CampaignPlan{CampaignType: "patch", Arguments: `{}`, UserID: user.ID}
			err = store.CreateCampaignPlan(ctx, newPlan)
			if err != nil {
				t.Fatal(err)
			}

			for _, spec := range tt.newCampaignJobs {
				r, ok := reposByName[spec.repo]
				if !ok {
					t.Fatalf("unrecognized repo name: %s", spec.repo)
				}

				j := testCampaignJob(newPlan.ID, r.ID, now)

				if spec.modifiedDiff {
					j.Diff = j.Diff + "-modified"
				}

				if spec.modifiedRev {
					j.Rev = j.Rev + "-modified"
				}

				err := store.CreateCampaignJob(ctx, j)
				if err != nil {
					t.Fatal(err)
				}

				newCampaignJobs = append(newCampaignJobs, j)
				campaignJobsByID[j.ID] = j
			}

			// Update the Campaign
			args := UpdateCampaignArgs{Campaign: campaign.ID}
			if tt.updateName {
				newName := "new campaign Name"
				args.Name = &newName
			}
			if tt.updateDescription {
				newDescription := "new campaign description"
				args.Name = &newDescription
			}
			if tt.updatePlan {
				args.Plan = &newPlan.ID
			}

			updatedCampaign, detachedChangesets, err := svc.UpdateCampaign(ctx, args)
			if err != nil {
				t.Fatal(err)
			}

			if args.Name != nil && updatedCampaign.Name != *args.Name {
				t.Fatalf("campaign name not updated. want=%q, have=%q", *args.Name, updatedCampaign.Name)
			}
			if args.Description != nil && updatedCampaign.Description != *args.Description {
				t.Fatalf("campaign description not updated. want=%q, have=%q", *args.Description, updatedCampaign.Description)
			}

			if args.Plan != nil && updatedCampaign.CampaignPlanID != *args.Plan {
				t.Fatalf("campaign CampaignPlanID not updated. want=%q, have=%q", newPlan.ID, updatedCampaign.CampaignPlanID)
			}

			newChangesetJobs, _, err := store.ListChangesetJobs(ctx, ListChangesetJobsOpts{
				CampaignID: campaign.ID,
				Limit:      -1,
			})
			if err != nil {
				t.Fatal(err)
			}

			// When a campaign is created as a draft, we don't create
			// ChangesetJobs, which means we can return here after checking
			// that we haven't created ChangesetJobs
			if tt.campaignIsDraft && len(tt.individuallyPublished) == 0 {
				if have, want := len(newChangesetJobs), len(tt.individuallyPublished); have != want {
					t.Fatalf("changesetJobs created even though campaign is draft. have=%d, want=%d", have, want)
				}
				return
			}

			var wantChangesetJobLen int
			if tt.updatePlan {
				if len(tt.individuallyPublished) != 0 {
					wantChangesetJobLen = len(tt.individuallyPublished)
				} else {
					wantChangesetJobLen = len(newCampaignJobs)
				}
			} else {
				wantChangesetJobLen = len(oldCampaignJobs)
			}
			if len(newChangesetJobs) != wantChangesetJobLen {
				t.Fatalf("wrong number of new ChangesetJobs. want=%d, have=%d", wantChangesetJobLen, len(newChangesetJobs))
			}

			newChangesetJobsByRepo := map[string]*a8n.ChangesetJob{}
			for _, c := range newChangesetJobs {
				campaignJob, ok := campaignJobsByID[c.CampaignJobID]
				if !ok {
					t.Fatalf("ChangesetJob has invalid CampaignJobID: %+v", c)
				}
				r, ok := reposByID[campaignJob.RepoID]
				if !ok {
					t.Fatalf("ChangesetJob has invalid RepoID: %v", c)
				}
				newChangesetJobsByRepo[r.Name] = c
			}

			wantUnmodifiedChangesetJobs := findChangesetJobsByRepoName(t, newChangesetJobsByRepo, tt.wantUnmodified)
			for _, j := range wantUnmodifiedChangesetJobs {
				if j.StartedAt != oldTime {
					t.Fatalf("ChangesetJob StartedAt changed. want=%v, have=%v", oldTime, j.StartedAt)
				}
				if j.FinishedAt != oldTime {
					t.Fatalf("ChangesetJob FinishedAt changed. want=%v, have=%v", oldTime, j.FinishedAt)
				}
				if j.ChangesetID == 0 {
					t.Fatalf("ChangesetJob does not have ChangesetID")
				}
			}

			wantModifiedChangesetJobs := findChangesetJobsByRepoName(t, newChangesetJobsByRepo, tt.wantModified)
			for _, j := range wantModifiedChangesetJobs {
				if !j.StartedAt.IsZero() {
					t.Fatalf("ChangesetJob StartedAt not reset. have=%v", j.StartedAt)
				}
				if !j.FinishedAt.IsZero() {
					t.Fatalf("ChangesetJob FinishedAt not reset. have=%v", j.FinishedAt)
				}
				if j.ChangesetID == 0 {
					t.Fatalf("ChangesetJob does not have ChangesetID")
				}
			}

			wantCreatedChangesetJobs := findChangesetJobsByRepoName(t, newChangesetJobsByRepo, tt.wantCreated)
			for _, j := range wantCreatedChangesetJobs {
				if !j.StartedAt.IsZero() {
					t.Fatalf("ChangesetJob StartedAt is set. have=%v", j.StartedAt)
				}

				if !j.FinishedAt.IsZero() {
					t.Fatalf("ChangesetJob FinishedAt is set. have=%v", j.FinishedAt)
				}
				if j.ChangesetID != 0 {
					t.Fatalf("ChangesetJob.ChangesetID is not 0")
				}
			}

			// Check that Changesets attached to the unmodified and modified
			// ChangesetJobs are still attached to Campaign.
			var wantAttachedChangesetIDs []int64
			for _, j := range append(wantUnmodifiedChangesetJobs, wantModifiedChangesetJobs...) {
				wantAttachedChangesetIDs = append(wantAttachedChangesetIDs, j.ChangesetID)
			}
			changesets, _, err := store.ListChangesets(ctx, ListChangesetsOpts{IDs: wantAttachedChangesetIDs})
			if err != nil {
				t.Fatal(err)
			}
			if have, want := len(changesets), len(wantAttachedChangesetIDs); have != want {
				t.Fatalf("wrong number of changesets. want=%d, have=%d", have, want)
			}
			for _, c := range changesets {
				if len(c.CampaignIDs) != 1 || c.CampaignIDs[0] != campaign.ID {
					t.Fatalf("changeset has wrong CampaignIDs. want=[%d], have=%v", campaign.ID, c.CampaignIDs)
				}
			}

			// Check that Changesets with RepoID == reposByName[wantDetached].ID
			// are detached from Campaign.
			wantIDs := make([]int64, 0, len(tt.wantDetached))
			for _, repoName := range tt.wantDetached {
				r, ok := reposByName[repoName]
				if !ok {
					t.Fatalf("unrecognized repo name: %s", repoName)
				}

				for _, c := range oldChangesets {
					if c.RepoID == r.ID {
						wantIDs = append(wantIDs, c.ID)
					}
				}
			}
			if len(wantIDs) != len(tt.wantDetached) {
				t.Fatalf("could not find old changeset to be detached")
			}

			haveIDs := make([]int64, 0, len(detachedChangesets))
			for _, c := range detachedChangesets {
				if len(c.CampaignIDs) != 0 {
					t.Fatalf("old changeset still attached to campaign")
				}
				for _, changesetID := range campaign.ChangesetIDs {
					if changesetID == c.ID {
						t.Fatalf("old changeset still attached to campaign")
					}
				}
				haveIDs = append(haveIDs, c.ID)
			}
			sort.Slice(wantIDs, func(i, j int) bool { return wantIDs[i] < wantIDs[j] })
			sort.Slice(haveIDs, func(i, j int) bool { return haveIDs[i] < haveIDs[j] })

			if diff := cmp.Diff(haveIDs, wantIDs); diff != "" {
				t.Fatal(diff)
			}
		})
	}
}

func findChangesetJobsByRepoName(
	t *testing.T,
	jobsByRepo map[string]*a8n.ChangesetJob,
	names repoNames,
) []*a8n.ChangesetJob {
	t.Helper()

	var cs []*a8n.ChangesetJob

	for _, n := range names {
		c, ok := jobsByRepo[n]
		if !ok {
			t.Fatalf("could not find ChangesetJob belonging to repo with name %s", n)
		}
		cs = append(cs, c)
	}

	if want, have := len(names), len(cs); want != have {
		t.Fatalf("could not find all ChangesetJobs. want=%d, have=%d", want, have)
	}
	return cs
}

// fakeRunChangesetJobs does what (&Service).RunChangesetJobs does on a
// database level, but doesn't talk to the codehost. It creates fake Changesets
// for the ChangesetJobs associated with the given Campaign and updates the
// ChangesetJobs so they appear to have run.
func fakeRunChangesetJobs(
	ctx context.Context,
	t *testing.T,
	store *Store,
	now time.Time,
	campaign *a8n.Campaign,
	campaignJobsByID map[int64]*a8n.CampaignJob,
) []*a8n.Changeset {
	jobs, _, err := store.ListChangesetJobs(ctx, ListChangesetJobsOpts{
		CampaignID: campaign.ID,
		Limit:      -1,
	})
	if err != nil {
		t.Fatal(err)
	}

	if have, want := len(jobs), len(campaignJobsByID); have != want {
		t.Fatalf("wrong number of changeset jobs. want=%d, have=%d", want, have)
	}

	cs := make([]*a8n.Changeset, 0, len(campaignJobsByID))
	for _, changesetJob := range jobs {
		campaignJob, ok := campaignJobsByID[changesetJob.CampaignJobID]
		if !ok {
			t.Fatal("no CampaignJob found for ChangesetJob")
		}

		changeset := testChangeset(campaignJob.RepoID, changesetJob.CampaignID, changesetJob.ID)
		err = store.CreateChangesets(ctx, changeset)
		if err != nil {
			t.Fatal(err)
		}

		cs = append(cs, changeset)

		changesetJob.ChangesetID = changeset.ID
		changesetJob.StartedAt = now
		changesetJob.FinishedAt = now

		err := store.UpdateChangesetJob(ctx, changesetJob)
		if err != nil {
			t.Fatal(err)
		}
	}
	return cs
}

var testUser = db.NewUser{
	Email:                 "thorsten@sourcegraph.com",
	Username:              "thorsten",
	DisplayName:           "thorsten",
	Password:              "1234",
	EmailVerificationCode: "foobar",
}

func createTestUser(ctx context.Context, t *testing.T) *types.User {
	t.Helper()
	user, err := db.Users.Create(ctx, testUser)
	if err != nil {
		t.Fatal(err)
	}
	return user
}

func testCampaignJob(plan int64, repo api.RepoID, t time.Time) *a8n.CampaignJob {
	return &a8n.CampaignJob{
		CampaignPlanID: plan,
		RepoID:         api.RepoID(repo),
		Rev:            "deadbeef",
		BaseRef:        "refs/heads/master",
		Diff:           "cool diff",
		StartedAt:      t,
		FinishedAt:     t,
	}
}

func testCampaign(user int32, plan int64, branch string) *a8n.Campaign {
	return &a8n.Campaign{
		Name:            "Testing Campaign",
		Description:     "Testing Campaign",
		AuthorID:        user,
		NamespaceUserID: user,
		CampaignPlanID:  plan,
		Branch:          branch,
	}
}

func testChangeset(repoID api.RepoID, campaign int64, changesetJob int64) *a8n.Changeset {
	return &a8n.Changeset{
		RepoID:              repoID,
		CampaignIDs:         []int64{campaign},
		ExternalServiceType: "github",
		ExternalID:          fmt.Sprintf("ext-id-%d", changesetJob),
	}
}

type dummyGitserverClient struct {
	response    string
	responseErr error
}

func (d *dummyGitserverClient) CreateCommitFromPatch(ctx context.Context, req protocol.CreateCommitFromPatchRequest) (string, error) {
	return d.response, d.responseErr
}<|MERGE_RESOLUTION|>--- conflicted
+++ resolved
@@ -525,13 +525,8 @@
 				oldChangesets []*a8n.Changeset
 			)
 
-<<<<<<< HEAD
-			if tt.manualCampaign {
+			if tt.campaignIsManual {
 				campaign = testCampaign(user.ID, 0, "")
-=======
-			if tt.campaignIsManual {
-				campaign = testCampaign(user.ID, 0)
->>>>>>> 2edd4b17
 			} else {
 				plan := &a8n.CampaignPlan{CampaignType: "patch", Arguments: `{}`, UserID: user.ID}
 				err = store.CreateCampaignPlan(ctx, plan)
