--- conflicted
+++ resolved
@@ -40,11 +40,7 @@
 	id, err := store.Create(ctx, app)
 	require.NoError(t, err)
 
-<<<<<<< HEAD
-	var createdApp types.GitHubApp
-=======
 	var createdApp ghtypes.GitHubApp
->>>>>>> b148eb6f
 	query := sqlf.Sprintf(`SELECT app_id, name, domain, slug, base_url, app_url, client_id, client_secret, private_key, encryption_key_id, logo FROM github_apps WHERE id=%s`, id)
 	err = store.QueryRow(ctx, query).Scan(
 		&createdApp.AppID,
