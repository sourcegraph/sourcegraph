--- conflicted
+++ resolved
@@ -10,13 +10,9 @@
 	"k8s.io/utils/lru"
 
 	"github.com/sourcegraph/sourcegraph/internal/database"
-<<<<<<< HEAD
-	"github.com/sourcegraph/sourcegraph/internal/gitserver/gitdomain"
-=======
 	"github.com/sourcegraph/sourcegraph/internal/database/batch"
 	"github.com/sourcegraph/sourcegraph/internal/database/dbutil"
 	"github.com/sourcegraph/sourcegraph/internal/vcs/git"
->>>>>>> 89ebe8c5
 	"github.com/sourcegraph/sourcegraph/lib/errors"
 )
 
@@ -86,7 +82,7 @@
 
 	tasklog.Start("Log")
 	entriesIndexed := 0
-	err = s.git.LogReverseEach(repo, db, givenCommit, missingCount, func(entry gitdomain.LogEntry) error {
+	err = s.git.LogReverseEach(repo, db, givenCommit, missingCount, func(entry git.LogEntry) error {
 		defer tasklog.Continue("Log")
 
 		threadStatus.SetProgress(entriesIndexed, missingCount)
@@ -128,10 +124,10 @@
 		deletedPaths := []string{}
 		addedPaths := []string{}
 		for _, pathStatus := range entry.PathStatuses {
-			if pathStatus.Status == gitdomain.DeletedAMD || pathStatus.Status == gitdomain.ModifiedAMD {
+			if pathStatus.Status == git.DeletedAMD || pathStatus.Status == git.ModifiedAMD {
 				deletedPaths = append(deletedPaths, pathStatus.Path)
 			}
-			if pathStatus.Status == gitdomain.AddedAMD || pathStatus.Status == gitdomain.ModifiedAMD {
+			if pathStatus.Status == git.AddedAMD || pathStatus.Status == git.ModifiedAMD {
 				addedPaths = append(addedPaths, pathStatus.Path)
 			}
 		}
@@ -204,11 +200,11 @@
 		addedSymbols := map[string]map[string]struct{}{}
 		for _, pathStatus := range entry.PathStatuses {
 			switch pathStatus.Status {
-			case gitdomain.DeletedAMD:
+			case git.DeletedAMD:
 				deletedSymbols[pathStatus.Path] = symbolsFromDeletedFiles[pathStatus.Path]
-			case gitdomain.AddedAMD:
+			case git.AddedAMD:
 				addedSymbols[pathStatus.Path] = symbolsFromAddedFiles[pathStatus.Path]
-			case gitdomain.ModifiedAMD:
+			case git.ModifiedAMD:
 				deletedSymbols[pathStatus.Path] = map[string]struct{}{}
 				addedSymbols[pathStatus.Path] = map[string]struct{}{}
 				for name := range symbolsFromDeletedFiles[pathStatus.Path] {
