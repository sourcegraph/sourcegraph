--- conflicted
+++ resolved
@@ -43,11 +43,7 @@
 	Transact(ctx context.Context) (PermsStore, error)
 	Done(err error) error
 
-<<<<<<< HEAD
-	// LoadUserPermissions loads returns user permissions. An empty slice
-=======
 	// LoadUserPermissions returns user permissions. An empty slice
->>>>>>> 38fa375b
 	// is returned when there are no valid permissions available.
 	LoadUserPermissions(ctx context.Context, userID int32) (p []authz.Permission, err error)
 	// FetchReposByExternalAccount fetches repo ids that the originate from the given external account.
