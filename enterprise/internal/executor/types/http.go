--- conflicted
+++ resolved
@@ -44,21 +44,12 @@
 }
 
 type HeartbeatRequest struct {
-<<<<<<< HEAD
-	// TODO: This field is set to become unneccesary in Sourcegraph 4.4.
-	Version ExecutorAPIVersion `json:"version"`
+	ExecutorName string `json:"executorName"`
 
-	ExecutorName string `json:"executorName"`
-	JobIDs       []int  `json:"jobIds,omitempty"`
-
+	JobIDs []string `json:"jobIds"`
 	// Used by multi-queue executors. One of JobIDsByQueue or JobIDs must be set.
 	JobIDsByQueue []QueueJobIDs `json:"jobIdsByQueue,omitempty"`
 
-=======
-	ExecutorName string   `json:"executorName"`
-	JobIDs       []string `json:"jobIds"`
-
->>>>>>> dc3d0bc8
 	// Telemetry data.
 	OS              string `json:"os"`
 	Architecture    string `json:"architecture"`
@@ -71,30 +62,13 @@
 	PrometheusMetrics string `json:"prometheusMetrics"`
 }
 
-type ExecutorAPIVersion string
-
-const (
-	ExecutorAPIVersion2 ExecutorAPIVersion = "V2"
-)
-
 type HeartbeatResponse struct {
-<<<<<<< HEAD
-	KnownIDs  []int `json:"knownIds,omitempty"`
-	CancelIDs []int `json:"cancelIds,omitempty"`
+	KnownIDs  []string `json:"knownIds"`
+	CancelIDs []string `json:"cancelIds"`
 
 	// Used by multi-queue executors.
 	// One of KnownIDsByQueue or KnownIDs must be set.
 	// One of CancelIDsByQueue or CancelIDs must be set.
 	KnownIDsByQueue  []QueueJobIDs `json:"knownIdsByQueue,omitempty"`
 	CancelIDsByQueue []QueueJobIDs `json:"cancelIdsByQueue,omitempty"`
-=======
-	KnownIDs  []string `json:"knownIds"`
-	CancelIDs []string `json:"cancelIds"`
->>>>>>> dc3d0bc8
-}
-
-// TODO: Deprecated. Can be removed in Sourcegraph 4.4.
-type CanceledJobsRequest struct {
-	KnownJobIDs  []string `json:"knownJobIds"`
-	ExecutorName string   `json:"executorName"`
 }