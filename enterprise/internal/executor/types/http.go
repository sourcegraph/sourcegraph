package types

import (
	"github.com/sourcegraph/sourcegraph/internal/executor"
)

type DequeueRequest struct {
	Queues       []string `json:"queues,omitempty"`
	ExecutorName string   `json:"executorName"`
	Version      string   `json:"version"`
	NumCPUs      int      `json:"numCPUs,omitempty"`
	Memory       string   `json:"memory,omitempty"`
	DiskSpace    string   `json:"diskSpace,omitempty"`
}

type JobOperationRequest struct {
	ExecutorName string `json:"executorName"`
	JobID        int    `json:"jobId"`
}

type AddExecutionLogEntryRequest struct {
	JobOperationRequest
	executor.ExecutionLogEntry
}

type UpdateExecutionLogEntryRequest struct {
	JobOperationRequest
	EntryID int `json:"entryId"`
	executor.ExecutionLogEntry
}

type MarkCompleteRequest struct {
	JobOperationRequest
}

type MarkErroredRequest struct {
	JobOperationRequest
	ErrorMessage string `json:"errorMessage"`
}

type QueueJobIDs struct {
<<<<<<< HEAD
	QueueName string `json:"queueName"`
	JobIDs    []int  `json:"jobIds"`
}

type HeartbeatRequest struct {
	// TODO: This field is set to become unneccesary in Sourcegraph 4.4.
	Version ExecutorAPIVersion `json:"version"`
=======
	QueueName string   `json:"queueName"`
	JobIDs    []string `json:"jobIds"`
}
>>>>>>> 6aed4687

type HeartbeatRequest struct {
	ExecutorName string `json:"executorName"`
<<<<<<< HEAD
	JobIDs       []int  `json:"jobIds,omitempty"`

=======

	JobIDs []string `json:"jobIds"`
>>>>>>> 6aed4687
	// Used by multi-queue executors. One of JobIDsByQueue or JobIDs must be set.
	JobIDsByQueue []QueueJobIDs `json:"jobIdsByQueue,omitempty"`

	// Telemetry data.
	OS              string `json:"os"`
	Architecture    string `json:"architecture"`
	DockerVersion   string `json:"dockerVersion"`
	ExecutorVersion string `json:"executorVersion"`
	GitVersion      string `json:"gitVersion"`
	IgniteVersion   string `json:"igniteVersion"`
	SrcCliVersion   string `json:"srcCliVersion"`

	PrometheusMetrics string `json:"prometheusMetrics"`
}

type HeartbeatResponse struct {
<<<<<<< HEAD
	KnownIDs  []int `json:"knownIds,omitempty"`
	CancelIDs []int `json:"cancelIds,omitempty"`
=======
	KnownIDs  []string `json:"knownIds,omitempty"`
	CancelIDs []string `json:"cancelIds,omitempty"`
>>>>>>> 6aed4687

	// Used by multi-queue executors.
	// One of KnownIDsByQueue or KnownIDs must be set.
	// One of CancelIDsByQueue or CancelIDs must be set.
	KnownIDsByQueue  []QueueJobIDs `json:"knownIdsByQueue,omitempty"`
	CancelIDsByQueue []QueueJobIDs `json:"cancelIdsByQueue,omitempty"`
<<<<<<< HEAD
}

// TODO: Deprecated. Can be removed in Sourcegraph 4.4.
type CanceledJobsRequest struct {
	KnownJobIDs  []int  `json:"knownJobIds"`
	ExecutorName string `json:"executorName"`
=======
>>>>>>> 6aed4687
}<|MERGE_RESOLUTION|>--- conflicted
+++ resolved
@@ -39,29 +39,14 @@
 }
 
 type QueueJobIDs struct {
-<<<<<<< HEAD
-	QueueName string `json:"queueName"`
-	JobIDs    []int  `json:"jobIds"`
+	QueueName string   `json:"queueName"`
+	JobIDs    []string `json:"jobIds"`
 }
 
 type HeartbeatRequest struct {
-	// TODO: This field is set to become unneccesary in Sourcegraph 4.4.
-	Version ExecutorAPIVersion `json:"version"`
-=======
-	QueueName string   `json:"queueName"`
-	JobIDs    []string `json:"jobIds"`
-}
->>>>>>> 6aed4687
-
-type HeartbeatRequest struct {
 	ExecutorName string `json:"executorName"`
-<<<<<<< HEAD
-	JobIDs       []int  `json:"jobIds,omitempty"`
-
-=======
 
 	JobIDs []string `json:"jobIds"`
->>>>>>> 6aed4687
 	// Used by multi-queue executors. One of JobIDsByQueue or JobIDs must be set.
 	JobIDsByQueue []QueueJobIDs `json:"jobIdsByQueue,omitempty"`
 
@@ -78,26 +63,12 @@
 }
 
 type HeartbeatResponse struct {
-<<<<<<< HEAD
-	KnownIDs  []int `json:"knownIds,omitempty"`
-	CancelIDs []int `json:"cancelIds,omitempty"`
-=======
 	KnownIDs  []string `json:"knownIds,omitempty"`
 	CancelIDs []string `json:"cancelIds,omitempty"`
->>>>>>> 6aed4687
 
 	// Used by multi-queue executors.
 	// One of KnownIDsByQueue or KnownIDs must be set.
 	// One of CancelIDsByQueue or CancelIDs must be set.
 	KnownIDsByQueue  []QueueJobIDs `json:"knownIdsByQueue,omitempty"`
 	CancelIDsByQueue []QueueJobIDs `json:"cancelIdsByQueue,omitempty"`
-<<<<<<< HEAD
-}
-
-// TODO: Deprecated. Can be removed in Sourcegraph 4.4.
-type CanceledJobsRequest struct {
-	KnownJobIDs  []int  `json:"knownJobIds"`
-	ExecutorName string `json:"executorName"`
-=======
->>>>>>> 6aed4687
 }