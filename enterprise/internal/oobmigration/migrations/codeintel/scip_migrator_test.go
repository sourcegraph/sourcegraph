package codeintel

import (
	"context"
	"os"
	"testing"

	"github.com/sourcegraph/log/logtest"

	stores "github.com/sourcegraph/sourcegraph/enterprise/internal/codeintel/shared"
	"github.com/sourcegraph/sourcegraph/internal/database"
	"github.com/sourcegraph/sourcegraph/internal/database/basestore"
	"github.com/sourcegraph/sourcegraph/internal/database/dbtest"
)

func init() {
	scipMigratorUploadBatchSize = 1
	scipMigratorDocumentBatchSize = 4
	scipMigratorResultChunkDefaultCacheSize = 16
}

func TestSCIPMigrator(t *testing.T) {
	logger := logtest.Scoped(t)
	// TODO - use the AtRev constructor after this has been deprecated
	rawDB := dbtest.NewDB(logger, t)
	// rawDB := dbtest.NewDBAtRev(logger, t, "4.3.0")
	db := database.NewDB(logger, rawDB)
	codeIntelDB := stores.NewCodeIntelDB(logger, rawDB)
	store := basestore.NewWithHandle(db.Handle())
	codeIntelStore := basestore.NewWithHandle(codeIntelDB.Handle())
	migrator := NewSCIPMigrator(store, codeIntelStore)
	ctx := context.Background()

	contents, err := os.ReadFile("./testdata/lsif.sql")
	if err != nil {
		t.Fatalf("unexpected error reading file: %s", err)
	}
	if _, err := codeIntelDB.ExecContext(ctx, string(contents)); err != nil {
		t.Fatalf("unexpected error executing test file: %s", err)
	}

	assertProgress := func(expectedProgress float64, applyReverse bool) {
		if progress, err := migrator.Progress(context.Background(), applyReverse); err != nil {
			t.Fatalf("unexpected error querying progress: %s", err)
		} else if progress != expectedProgress {
			t.Errorf("unexpected progress. want=%.2f have=%.2f", expectedProgress, progress)
		}
	}

	// Initial state
	assertProgress(0, false)

	// Migrate first upload record
	if err := migrator.Up(context.Background()); err != nil {
		t.Fatalf("unexpected error performing up migration: %s", err)
	}
	assertProgress(0.5, false)

	// Migrate second upload record
	if err := migrator.Up(context.Background()); err != nil {
		t.Fatalf("unexpected error performing up migration: %s", err)
	}
	assertProgress(1, false)

	// Assert no-op downwards progress
	assertProgress(0, true)

	// Assert migrated state
	documentsCount, _, err := basestore.ScanFirstInt(codeIntelDB.QueryContext(ctx, `SELECT COUNT(*) FROM codeintel_scip_documents`))
	if err != nil {
		t.Fatalf("unexpected error counting documents: %s", err)
	}
	if expected := 59; documentsCount != expected {
		t.Fatalf("unexpected number of documents. want=%d have=%d", expected, documentsCount)
	}
	symbolsCount, _, err := basestore.ScanFirstInt(codeIntelDB.QueryContext(ctx, `SELECT COUNT(*) FROM codeintel_scip_symbols`))
	if err != nil {
		t.Fatalf("unexpected error counting symbols: %s", err)
	}
<<<<<<< HEAD
	if expected := 2870; symbolsCount != expected {
=======
	if expected := 7873; symbolsCount != expected {
>>>>>>> 9dad8ec3
		t.Fatalf("unexpected number of documents. want=%d have=%d", expected, symbolsCount)
	}
}<|MERGE_RESOLUTION|>--- conflicted
+++ resolved
@@ -77,11 +77,7 @@
 	if err != nil {
 		t.Fatalf("unexpected error counting symbols: %s", err)
 	}
-<<<<<<< HEAD
-	if expected := 2870; symbolsCount != expected {
-=======
-	if expected := 7873; symbolsCount != expected {
->>>>>>> 9dad8ec3
+	if expected := 3307; symbolsCount != expected {
 		t.Fatalf("unexpected number of documents. want=%d have=%d", expected, symbolsCount)
 	}
 }