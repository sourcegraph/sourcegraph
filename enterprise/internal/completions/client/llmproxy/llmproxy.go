--- conflicted
+++ resolved
@@ -19,11 +19,7 @@
 )
 
 func NewClient(cli httpcli.Doer, endpoint, accessToken string, model string) (types.CompletionsClient, error) {
-<<<<<<< HEAD
-	// Backcompat with older configs: We can remove this once S2 and k8s are migrated.
-=======
 	// TODO: Backcompat with older configs: We can remove this once S2 and k8s are migrated.
->>>>>>> dd5d2d47
 	endpoint = strings.TrimSuffix(endpoint, "/v1/completions/anthropic")
 	llmProxyURL, err := url.Parse(endpoint)
 	if err != nil {
