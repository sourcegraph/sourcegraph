package client

import (
	"github.com/sourcegraph/sourcegraph/enterprise/internal/completions/client/anthropic"
	"github.com/sourcegraph/sourcegraph/enterprise/internal/completions/client/codygateway"
	"github.com/sourcegraph/sourcegraph/enterprise/internal/completions/client/dotcom"
	"github.com/sourcegraph/sourcegraph/enterprise/internal/completions/client/openai"
	"github.com/sourcegraph/sourcegraph/enterprise/internal/completions/types"
	"github.com/sourcegraph/sourcegraph/enterprise/internal/licensing"
	"github.com/sourcegraph/sourcegraph/internal/conf"
	"github.com/sourcegraph/sourcegraph/internal/conf/deploy"
	"github.com/sourcegraph/sourcegraph/internal/httpcli"
	"github.com/sourcegraph/sourcegraph/lib/errors"
	"github.com/sourcegraph/sourcegraph/schema"
)

func Get(endpoint, provider, accessToken string) (types.CompletionsClient, error) {
	switch provider {
	case anthropic.ProviderName:
		return anthropic.NewClient(httpcli.ExternalDoer, endpoint, accessToken), nil
	case openai.ProviderName:
		return openai.NewClient(httpcli.ExternalDoer, endpoint, accessToken), nil
	case dotcom.ProviderName:
		return dotcom.NewClient(httpcli.ExternalDoer, accessToken), nil
	case codygateway.ProviderName:
		return codygateway.NewClient(httpcli.ExternalDoer, endpoint, accessToken)
	default:
		return nil, errors.Newf("unknown completion stream provider: %s", provider)
	}
}

// GetCompletionsConfig evaluates a complete completions configuration based on
// site configuration. The configuration may be nil if completions is disabled.
func GetCompletionsConfig(siteConfig schema.SiteConfiguration) *schema.Completions {
	codyEnabled := siteConfig.CodyEnabled
	completionsConfig := siteConfig.Completions

	// If App is running and there wasn't a completions config
	// use a provider that sends the request to dotcom
	if deploy.IsApp() {
		// If someone explicitly turned Cody off, no config
		if codyEnabled != nil && !*codyEnabled {
			return nil
		}

		// If Cody is on or not explicitly turned off and no config, assume default
		if completionsConfig == nil {
			appConfig := conf.Get().App
			if appConfig == nil {
				return nil
			}
			// Only the Provider, Access Token and Enabled required to forward the request to dotcom
			return &schema.Completions{
				AccessToken: appConfig.DotcomAuthToken,
				Provider:    dotcom.ProviderName,
				// TODO: These are not required right now as upstream overwrites this,
				// but should we switch to Cody Gateway they will be.
				ChatModel:       "claude-v1",
				CompletionModel: "claude-instant-v1",
			}
		}
	}

	// If `cody.enabled` is used but no completions config, we assume defaults
	if codyEnabled != nil && *codyEnabled {
		if completionsConfig == nil {
			completionsConfig = &schema.Completions{}
		}
		// Since `cody.enabled` is true, we override the `completions.enabled` value
		completionsConfig.Enabled = true
	}

	// Otherwise, if we don't have a config, or it's disabled, we return nil
	if completionsConfig == nil || (completionsConfig != nil && !completionsConfig.Enabled) {
		return nil
	}

	// If a provider is not set, or if the provider is Cody Gateway, set up
	// magic defaults. Note that we do NOT enable completions for the user -
	// that still needs to be explicitly configured.
	if completionsConfig.Provider == "" || completionsConfig.Provider == codygateway.ProviderName {
		// Set provider to Cody Gateway in case it's empty.
		completionsConfig.Provider = codygateway.ProviderName

		// Configure accessToken. We don't validate the license here because
		// Cody Gateway will check and reject the request.
		if completionsConfig.AccessToken == "" && siteConfig.LicenseKey != "" {
			completionsConfig.AccessToken = licensing.GenerateLicenseKeyBasedAccessToken(siteConfig.LicenseKey)
		}

		// Configure endpoint
		if completionsConfig.Endpoint == "" {
			completionsConfig.Endpoint = codygateway.DefaultEndpoint
		}
		// Configure chatModel
		if completionsConfig.ChatModel == "" {
			completionsConfig.ChatModel = "anthropic/claude-v1"
		}
<<<<<<< HEAD
		// Configure completionModel
=======

		if completionsConfig.FastChatModel == "" {
			completionsConfig.FastChatModel = completionsConfig.ChatModel
		}

		// TODO: Temporary workaround to fix instances where no completion model is set.
>>>>>>> 75dd6992
		if completionsConfig.CompletionModel == "" {
			completionsConfig.CompletionModel = "anthropic/claude-instant-v1"
		}

		// NOTE: We explicitly aren't adding back-compat for completions.model
		// because Cody Gateway disallows the use of most chat models for
		// code completions, so in most cases the back-compat wouldn't work
		// anyway.

		return completionsConfig
	}

	if completionsConfig.ChatModel == "" {
		// If no model for chat is configured, nothing we can do.
		if completionsConfig.Model == "" {
			return nil
		}
<<<<<<< HEAD
		completionsConfig.ChatModel = completionsConfig.Model
=======
		// Only the Provider, Access Token and Enabled required to forward the request to dotcom
		return &schema.Completions{
			AccessToken: appConfig.DotcomAuthToken,
			Enabled:     len(appConfig.DotcomAuthToken) > 0,
			Provider:    dotcom.ProviderName,
			// TODO: These are not required right now as upstream overwrites this,
			// but should we switch to Cody Gateway they will be.
			ChatModel:       "claude-v1",
			FastChatModel:   "claude-instant-v1",
			CompletionModel: "claude-instant-v1",
		}
>>>>>>> 75dd6992
	}

	// TODO: Temporary workaround to fix instances where no completion model is set.
	if completionsConfig.CompletionModel == "" {
		completionsConfig.CompletionModel = "claude-instant-v1"
	}

	return completionsConfig
}<|MERGE_RESOLUTION|>--- conflicted
+++ resolved
@@ -56,6 +56,7 @@
 				// TODO: These are not required right now as upstream overwrites this,
 				// but should we switch to Cody Gateway they will be.
 				ChatModel:       "claude-v1",
+				FastChatModel:   "claude-instant-v1",
 				CompletionModel: "claude-instant-v1",
 			}
 		}
@@ -96,16 +97,7 @@
 		if completionsConfig.ChatModel == "" {
 			completionsConfig.ChatModel = "anthropic/claude-v1"
 		}
-<<<<<<< HEAD
 		// Configure completionModel
-=======
-
-		if completionsConfig.FastChatModel == "" {
-			completionsConfig.FastChatModel = completionsConfig.ChatModel
-		}
-
-		// TODO: Temporary workaround to fix instances where no completion model is set.
->>>>>>> 75dd6992
 		if completionsConfig.CompletionModel == "" {
 			completionsConfig.CompletionModel = "anthropic/claude-instant-v1"
 		}
@@ -123,21 +115,7 @@
 		if completionsConfig.Model == "" {
 			return nil
 		}
-<<<<<<< HEAD
 		completionsConfig.ChatModel = completionsConfig.Model
-=======
-		// Only the Provider, Access Token and Enabled required to forward the request to dotcom
-		return &schema.Completions{
-			AccessToken: appConfig.DotcomAuthToken,
-			Enabled:     len(appConfig.DotcomAuthToken) > 0,
-			Provider:    dotcom.ProviderName,
-			// TODO: These are not required right now as upstream overwrites this,
-			// but should we switch to Cody Gateway they will be.
-			ChatModel:       "claude-v1",
-			FastChatModel:   "claude-instant-v1",
-			CompletionModel: "claude-instant-v1",
-		}
->>>>>>> 75dd6992
 	}
 
 	// TODO: Temporary workaround to fix instances where no completion model is set.
