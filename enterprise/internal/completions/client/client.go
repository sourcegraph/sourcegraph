--- conflicted
+++ resolved
@@ -43,22 +43,11 @@
 			return nil
 		}
 
-<<<<<<< HEAD
 		// If Cody is on or not explicitly turned off and no config, assume default
 		if completionsConfig == nil {
 			appConfig := conf.Get().App
 			if appConfig == nil {
 				return nil
-=======
-			// Configure endpoint
-			if completionsConfig.Endpoint == "" {
-				completionsConfig.Endpoint = codygateway.DefaultEndpoint
-			}
-
-			// Configure chatModel
-			if completionsConfig.ChatModel == "" {
-				completionsConfig.ChatModel = "anthropic/claude-v1"
->>>>>>> d99f0509
 			}
 			// Only the Provider, Access Token and Enabled required to forward the request to dotcom
 			return &schema.Completions{
@@ -72,19 +61,10 @@
 		}
 	}
 
-<<<<<<< HEAD
 	// If `cody.enabled` is used but no completions config, we assume defaults
 	if codyEnabled != nil && *codyEnabled {
 		if completionsConfig == nil {
 			completionsConfig = &schema.Completions{}
-=======
-			// NOTE: We explicitly aren't adding back-compat for completions.model
-			// because Cody Gateway disallows the use of most chat models for
-			// code completions, so in most cases the back-compat wouldn't work
-			// anyway.
-
-			return completionsConfig
->>>>>>> d99f0509
 		}
 		// Since `cody.enabled` is true, we override the `completions.enabled` value
 		completionsConfig.Enabled = true
@@ -114,12 +94,17 @@
 		}
 		// Configure chatModel
 		if completionsConfig.ChatModel == "" {
-			completionsConfig.CompletionModel = "anthropic/claude-v1"
+			completionsConfig.ChatModel = "anthropic/claude-v1"
 		}
 		// Configure completionModel
 		if completionsConfig.CompletionModel == "" {
 			completionsConfig.CompletionModel = "anthropic/claude-instant-v1"
 		}
+
+		// NOTE: We explicitly aren't adding back-compat for completions.model
+		// because Cody Gateway disallows the use of most chat models for
+		// code completions, so in most cases the back-compat wouldn't work
+		// anyway.
 
 		return completionsConfig
 	}
