--- conflicted
+++ resolved
@@ -364,8 +364,7 @@
 
 // 🚨 SECURITY: The caller must ensure that the actor has permission to create the star for the notebook.
 func (s *notebooksStore) GetNotebookStar(ctx context.Context, notebookID int64, userID int32) (*NotebookStar, error) {
-<<<<<<< HEAD
-	row := s.QueryRow(ctx, sqlf.Sprintf(getNotebookStarFmtStr, userID, notebookID))
+	row := s.QueryRow(ctx, sqlf.Sprintf(getNotebookStarFmtStr, notebookID, userID))
 	star, err := scanNotebookStar(row)
 	if errors.Is(err, sql.ErrNoRows) {
 		return nil, ErrNotebookStarNotFound
@@ -373,10 +372,6 @@
 		return nil, err
 	}
 	return star, nil
-=======
-	row := s.QueryRow(ctx, sqlf.Sprintf(getNotebookStarFmtStr, notebookID, userID))
-	return scanNotebookStar(row)
->>>>>>> d5d3f0e3
 }
 
 const insertNotebookStarFmtStr = `INSERT INTO notebook_stars (notebook_id, user_id) VALUES (%d, %d) RETURNING notebook_id, user_id, created_at`
