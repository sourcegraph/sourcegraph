package store

import (
	"context"
	"encoding/json"
	"sort"
	"strconv"

	"github.com/dineshappavoo/basex"
	"github.com/keegancsmith/sqlf"
	"github.com/pkg/errors"

	"github.com/sourcegraph/sourcegraph/enterprise/internal/campaigns/search"
	"github.com/sourcegraph/sourcegraph/internal/api"
	"github.com/sourcegraph/sourcegraph/internal/campaigns"
	"github.com/sourcegraph/sourcegraph/internal/db"
	"github.com/sourcegraph/sourcegraph/internal/db/dbutil"
	"github.com/sourcegraph/sourcegraph/internal/types"
)

// changesetSpecInsertColumns is the list of changeset_specs columns that are
// modified when inserting or updating a changeset spec.
var changesetSpecInsertColumns = []*sqlf.Query{
	sqlf.Sprintf("rand_id"),
	sqlf.Sprintf("raw_spec"),
	sqlf.Sprintf("spec"),
	sqlf.Sprintf("campaign_spec_id"),
	sqlf.Sprintf("repo_id"),
	sqlf.Sprintf("user_id"),
	sqlf.Sprintf("diff_stat_added"),
	sqlf.Sprintf("diff_stat_changed"),
	sqlf.Sprintf("diff_stat_deleted"),
	sqlf.Sprintf("created_at"),
	sqlf.Sprintf("updated_at"),
}

// changesetSpecColumns are used by the changeset spec related Store methods to
// insert, update and query changeset specs.
var changesetSpecColumns = []*sqlf.Query{
	sqlf.Sprintf("changeset_specs.id"),
	sqlf.Sprintf("changeset_specs.rand_id"),
	sqlf.Sprintf("changeset_specs.raw_spec"),
	sqlf.Sprintf("changeset_specs.spec"),
	sqlf.Sprintf("changeset_specs.campaign_spec_id"),
	sqlf.Sprintf("changeset_specs.repo_id"),
	sqlf.Sprintf("changeset_specs.user_id"),
	sqlf.Sprintf("changeset_specs.diff_stat_added"),
	sqlf.Sprintf("changeset_specs.diff_stat_changed"),
	sqlf.Sprintf("changeset_specs.diff_stat_deleted"),
	sqlf.Sprintf("changeset_specs.created_at"),
	sqlf.Sprintf("changeset_specs.updated_at"),
}

// CreateChangesetSpec creates the given ChangesetSpec.
func (s *Store) CreateChangesetSpec(ctx context.Context, c *campaigns.ChangesetSpec) error {
	q, err := s.createChangesetSpecQuery(c)
	if err != nil {
		return err
	}

	return s.query(ctx, q, func(sc scanner) error { return scanChangesetSpec(c, sc) })
}

var createChangesetSpecQueryFmtstr = `
-- source: enterprise/internal/campaigns/store_changeset_specs.go:CreateChangesetSpec
INSERT INTO changeset_specs (%s)
VALUES (%s, %s, %s, %s, %s, %s, %s, %s, %s, %s, %s)
RETURNING %s`

func (s *Store) createChangesetSpecQuery(c *campaigns.ChangesetSpec) (*sqlf.Query, error) {
	spec, err := jsonbColumn(c.Spec)
	if err != nil {
		return nil, err
	}

	if c.CreatedAt.IsZero() {
		c.CreatedAt = s.now()
	}

	if c.UpdatedAt.IsZero() {
		c.UpdatedAt = c.CreatedAt
	}

	if c.RandID == "" {
		if c.RandID, err = basex.Encode(strconv.Itoa(seededRand.Int())); err != nil {
			return nil, errors.Wrap(err, "creating RandID failed")
		}
	}

	return sqlf.Sprintf(
		createChangesetSpecQueryFmtstr,
		sqlf.Join(changesetSpecInsertColumns, ", "),
		c.RandID,
		c.RawSpec,
		spec,
		nullInt64Column(c.CampaignSpecID),
		c.RepoID,
		nullInt32Column(c.UserID),
		c.DiffStatAdded,
		c.DiffStatChanged,
		c.DiffStatDeleted,
		c.CreatedAt,
		c.UpdatedAt,
		sqlf.Join(changesetSpecColumns, ", "),
	), nil
}

// UpdateChangesetSpec updates the given ChangesetSpec.
func (s *Store) UpdateChangesetSpec(ctx context.Context, c *campaigns.ChangesetSpec) error {
	q, err := s.updateChangesetSpecQuery(c)
	if err != nil {
		return err
	}

	return s.query(ctx, q, func(sc scanner) error {
		return scanChangesetSpec(c, sc)
	})
}

var updateChangesetSpecQueryFmtstr = `
-- source: enterprise/internal/campaigns/store_changeset_specs.go:UpdateChangesetSpec
UPDATE changeset_specs
SET (%s) = (%s, %s, %s, %s, %s, %s, %s, %s, %s, %s, %s)
WHERE id = %s
RETURNING %s`

func (s *Store) updateChangesetSpecQuery(c *campaigns.ChangesetSpec) (*sqlf.Query, error) {
	spec, err := jsonbColumn(c.Spec)
	if err != nil {
		return nil, err
	}

	c.UpdatedAt = s.now()

	return sqlf.Sprintf(
		updateChangesetSpecQueryFmtstr,
		sqlf.Join(changesetSpecInsertColumns, ", "),
		c.RandID,
		c.RawSpec,
		spec,
		nullInt64Column(c.CampaignSpecID),
		c.RepoID,
		nullInt32Column(c.UserID),
		c.DiffStatAdded,
		c.DiffStatChanged,
		c.DiffStatDeleted,
		c.CreatedAt,
		c.UpdatedAt,
		c.ID,
		sqlf.Join(changesetSpecColumns, ", "),
	), nil
}

// DeleteChangesetSpec deletes the ChangesetSpec with the given ID.
func (s *Store) DeleteChangesetSpec(ctx context.Context, id int64) error {
	return s.Store.Exec(ctx, sqlf.Sprintf(deleteChangesetSpecQueryFmtstr, id))
}

var deleteChangesetSpecQueryFmtstr = `
-- source: enterprise/internal/campaigns/store_changeset_specs.go:DeleteChangesetSpec
DELETE FROM changeset_specs WHERE id = %s
`

// CountChangesetSpecsOpts captures the query options needed for counting
// ChangesetSpecs.
type CountChangesetSpecsOpts struct {
	CampaignSpecID int64
}

// CountChangesetSpecs returns the number of changeset specs in the database.
func (s *Store) CountChangesetSpecs(ctx context.Context, opts CountChangesetSpecsOpts) (int, error) {
	return s.queryCount(ctx, countChangesetSpecsQuery(&opts))
}

var countChangesetSpecsQueryFmtstr = `
-- source: enterprise/internal/campaigns/store_changeset_specs.go:CountChangesetSpecs
SELECT COUNT(changeset_specs.id)
FROM changeset_specs
INNER JOIN repo ON repo.id = changeset_specs.repo_id
WHERE %s
`

func countChangesetSpecsQuery(opts *CountChangesetSpecsOpts) *sqlf.Query {
	preds := []*sqlf.Query{
		sqlf.Sprintf("repo.deleted_at IS NULL"),
	}

	if opts.CampaignSpecID != 0 {
		cond := sqlf.Sprintf("changeset_specs.campaign_spec_id = %s", opts.CampaignSpecID)
		preds = append(preds, cond)
	}

	if len(preds) == 0 {
		preds = append(preds, sqlf.Sprintf("TRUE"))
	}

	return sqlf.Sprintf(countChangesetSpecsQueryFmtstr, sqlf.Join(preds, "\n AND "))
}

// GetChangesetSpecOpts captures the query options needed for getting a ChangesetSpec
type GetChangesetSpecOpts struct {
	ID     int64
	RandID string
}

// GetChangesetSpec gets a changeset spec matching the given options.
func (s *Store) GetChangesetSpec(ctx context.Context, opts GetChangesetSpecOpts) (*campaigns.ChangesetSpec, error) {
	q := getChangesetSpecQuery(&opts)

	var c campaigns.ChangesetSpec
	err := s.query(ctx, q, func(sc scanner) error {
		return scanChangesetSpec(&c, sc)
	})
	if err != nil {
		return nil, err
	}

	if c.ID == 0 {
		return nil, ErrNoResults
	}

	return &c, nil
}

// GetChangesetSpecByID gets a changeset spec with the given ID.
func (s *Store) GetChangesetSpecByID(ctx context.Context, id int64) (*campaigns.ChangesetSpec, error) {
	return s.GetChangesetSpec(ctx, GetChangesetSpecOpts{ID: id})
}

var getChangesetSpecsQueryFmtstr = `
-- source: enterprise/internal/campaigns/store_changeset_specs.go:GetChangesetSpec
SELECT %s FROM changeset_specs
INNER JOIN repo ON repo.id = changeset_specs.repo_id
WHERE %s
LIMIT 1
`

func getChangesetSpecQuery(opts *GetChangesetSpecOpts) *sqlf.Query {
	preds := []*sqlf.Query{
		sqlf.Sprintf("repo.deleted_at IS NULL"),
	}

	if opts.ID != 0 {
		preds = append(preds, sqlf.Sprintf("changeset_specs.id = %s", opts.ID))
	}

	if opts.RandID != "" {
		preds = append(preds, sqlf.Sprintf("changeset_specs.rand_id = %s", opts.RandID))
	}

	if len(preds) == 0 {
		preds = append(preds, sqlf.Sprintf("TRUE"))
	}

	return sqlf.Sprintf(
		getChangesetSpecsQueryFmtstr,
		sqlf.Join(changesetSpecColumns, ", "),
		sqlf.Join(preds, "\n AND "),
	)
}

// ListChangesetSpecsOpts captures the query options needed for
// listing code mods.
type ListChangesetSpecsOpts struct {
	LimitOpts
	Cursor int64

	CampaignSpecID int64
	RandIDs        []string
	IDs            []int64
}

// ListChangesetSpecs lists ChangesetSpecs with the given filters.
func (s *Store) ListChangesetSpecs(ctx context.Context, opts ListChangesetSpecsOpts) (cs campaigns.ChangesetSpecs, next int64, err error) {
	q := listChangesetSpecsQuery(&opts)

	cs = make(campaigns.ChangesetSpecs, 0, opts.DBLimit())
	err = s.query(ctx, q, func(sc scanner) error {
		var c campaigns.ChangesetSpec
		if err := scanChangesetSpec(&c, sc); err != nil {
			return err
		}
		cs = append(cs, &c)
		return nil
	})

	if opts.Limit != 0 && len(cs) == opts.DBLimit() {
		next = cs[len(cs)-1].ID
		cs = cs[:len(cs)-1]
	}

	return cs, next, err
}

var listChangesetSpecsQueryFmtstr = `
-- source: enterprise/internal/campaigns/store_changeset_specs.go:ListChangesetSpecs
SELECT %s FROM changeset_specs
INNER JOIN repo ON repo.id = changeset_specs.repo_id
WHERE %s
ORDER BY changeset_specs.id ASC
`

func listChangesetSpecsQuery(opts *ListChangesetSpecsOpts) *sqlf.Query {
	preds := []*sqlf.Query{
		sqlf.Sprintf("changeset_specs.id >= %s", opts.Cursor),
		sqlf.Sprintf("repo.deleted_at IS NULL"),
	}

	if opts.CampaignSpecID != 0 {
		preds = append(preds, sqlf.Sprintf("changeset_specs.campaign_spec_id = %d", opts.CampaignSpecID))
	}

	if len(opts.RandIDs) != 0 {
		ids := make([]*sqlf.Query, 0, len(opts.RandIDs))
		for _, id := range opts.RandIDs {
			if id != "" {
				ids = append(ids, sqlf.Sprintf("%s", id))
			}
		}
		preds = append(preds, sqlf.Sprintf("changeset_specs.rand_id IN (%s)", sqlf.Join(ids, ",")))
	}

	if len(opts.IDs) != 0 {
		ids := make([]*sqlf.Query, 0, len(opts.IDs))
		for _, id := range opts.IDs {
			if id != 0 {
				ids = append(ids, sqlf.Sprintf("%s", id))
			}
		}
		preds = append(preds, sqlf.Sprintf("changeset_specs.id IN (%s)", sqlf.Join(ids, ",")))
	}

	return sqlf.Sprintf(
		listChangesetSpecsQueryFmtstr+opts.LimitOpts.ToDB(),
		sqlf.Join(changesetSpecColumns, ", "),
		sqlf.Join(preds, "\n AND "),
	)
}

// DeleteExpiredChangesetSpecs deletes ChangesetSpecs that have not been
// attached to a CampaignSpec within ChangesetSpecTTL.
func (s *Store) DeleteExpiredChangesetSpecs(ctx context.Context) error {
	expirationTime := s.now().Add(-campaigns.ChangesetSpecTTL)
	q := sqlf.Sprintf(deleteExpiredChangesetSpecsQueryFmtstr, expirationTime)
	return s.Store.Exec(ctx, q)
}

var deleteExpiredChangesetSpecsQueryFmtstr = `
-- source: enterprise/internal/campaigns/store.go:DeleteExpiredChangesetSpecs
DELETE FROM
  changeset_specs cspecs
WHERE
  created_at < %s
AND
(
  -- It was never attached to a campaign_spec
  campaign_spec_id IS NULL

  OR

  (
    -- The campaign_spec is not applied to a campaign
    NOT EXISTS(SELECT 1 FROM campaigns WHERE campaign_spec_id = cspecs.campaign_spec_id)
    AND
    -- and the changeset_spec is not attached to a changeset
    NOT EXISTS(SELECT 1 FROM changesets WHERE current_spec_id = cspecs.id OR previous_spec_id = cspecs.id)
  )
);
`

func scanChangesetSpec(c *campaigns.ChangesetSpec, s scanner) error {
	var spec json.RawMessage

	err := s.Scan(
		&c.ID,
		&c.RandID,
		&c.RawSpec,
		&spec,
		&dbutil.NullInt64{N: &c.CampaignSpecID},
		&c.RepoID,
		&dbutil.NullInt32{N: &c.UserID},
		&c.DiffStatAdded,
		&c.DiffStatChanged,
		&c.DiffStatDeleted,
		&c.CreatedAt,
		&c.UpdatedAt,
	)

	if err != nil {
		return errors.Wrap(err, "scanning campaign spec")
	}

	c.Spec = new(campaigns.ChangesetSpecDescription)
	if err = json.Unmarshal(spec, c.Spec); err != nil {
		return errors.Wrap(err, "scanChangesetSpec: failed to unmarshal spec")
	}

	return nil
}

// RewirerMapping maps a connection between ChangesetSpec and Changeset.
// If the ChangesetSpec doesn't match a Changeset (ie. it describes a to-be-created Changeset), ChangesetID is 0.
// If the ChangesetSpec is 0, the Changeset will be non-zero and means "to be closed".
// If both are non-zero values, the changeset should be updated with the changeset spec in the mapping.
type RewirerMapping struct {
	ChangesetSpecID int64
	ChangesetSpec   *campaigns.ChangesetSpec
	ChangesetID     int64
	Changeset       *campaigns.Changeset
	RepoID          api.RepoID
	Repo            *types.Repo
}

type RewirerMappings []*RewirerMapping

func (rm RewirerMappings) Hydrate(ctx context.Context, store *Store) error {
	changesetSpecs, _, err := store.ListChangesetSpecs(ctx, ListChangesetSpecsOpts{
		IDs: rm.ChangesetSpecIDs(),
	})
	if err != nil {
		return err
	}
	changesets, _, err := store.ListChangesets(ctx, ListChangesetsOpts{IDs: rm.ChangesetIDs()})
	if err != nil {
		return err
	}
	accessibleReposByID, err := db.Repos.GetReposSetByIDs(ctx, rm.RepoIDs()...)
	if err != nil {
		return err
	}

	changesetsByID := map[int64]*campaigns.Changeset{}
	changesetSpecsByID := map[int64]*campaigns.ChangesetSpec{}

	for _, c := range changesets {
		changesetsByID[c.ID] = c
	}
	for _, c := range changesetSpecs {
		changesetSpecsByID[c.ID] = c
	}

	for _, m := range rm {
		if m.ChangesetID != 0 {
			m.Changeset = changesetsByID[m.ChangesetID]
		}
		if m.ChangesetSpecID != 0 {
			m.ChangesetSpec = changesetSpecsByID[m.ChangesetSpecID]
		}
		if m.RepoID != 0 {
			// This can be nil, but that's okay. It just means the ctx actor has no access to the repo.
			m.Repo = accessibleReposByID[m.RepoID]
		}
	}
	return nil
}

// ChangesetIDs returns a list of unique changeset IDs in the slice of mappings.
func (rm RewirerMappings) ChangesetIDs() []int64 {
	changesetIDMap := make(map[int64]struct{})
	for _, m := range rm {
		if m.ChangesetID != 0 {
			changesetIDMap[m.ChangesetID] = struct{}{}
		}
	}
	changesetIDs := make([]int64, 0, len(changesetIDMap))
	for id := range changesetIDMap {
		changesetIDs = append(changesetIDs, id)
	}
	sort.Slice(changesetIDs, func(i, j int) bool { return changesetIDs[i] < changesetIDs[j] })
	return changesetIDs
}

// ChangesetSpecIDs returns a list of unique changeset spec IDs in the slice of mappings.
func (rm RewirerMappings) ChangesetSpecIDs() []int64 {
	changesetSpecIDMap := make(map[int64]struct{})
	for _, m := range rm {
		if m.ChangesetSpecID != 0 {
			changesetSpecIDMap[m.ChangesetSpecID] = struct{}{}
		}
	}
	changesetSpecIDs := make([]int64, 0, len(changesetSpecIDMap))
	for id := range changesetSpecIDMap {
		changesetSpecIDs = append(changesetSpecIDs, id)
	}
	sort.Slice(changesetSpecIDs, func(i, j int) bool { return changesetSpecIDs[i] < changesetSpecIDs[j] })
	return changesetSpecIDs
}

// RepoIDs returns a list of unique repo IDs in the slice of mappings.
func (rm RewirerMappings) RepoIDs() []api.RepoID {
	repoIDMap := make(map[api.RepoID]struct{})
	for _, m := range rm {
		repoIDMap[m.RepoID] = struct{}{}
	}
	repoIDs := make([]api.RepoID, 0, len(repoIDMap))
	for id := range repoIDMap {
		repoIDs = append(repoIDs, id)
	}
	sort.Slice(repoIDs, func(i, j int) bool { return repoIDs[i] < repoIDs[j] })
	return repoIDs
}

type GetRewirerMappingsOpts struct {
	CampaignSpecID int64
	CampaignID     int64

	LimitOffset *db.LimitOffset
	TextSearch  []search.TextSearchTerm
}

// GetRewirerMappings returns RewirerMappings between changeset specs and changesets.
//
// We have two imaginary lists, the current changesets in the campaign and the new changeset specs:
//
// ┌───────────────────────────────────────┐   ┌───────────────────────────────┐
// │Changeset 1 | Repo A | #111 | run-gofmt│   │  Spec 1 | Repo A | run-gofmt  │
// └───────────────────────────────────────┘   └───────────────────────────────┘
// ┌───────────────────────────────────────┐   ┌───────────────────────────────┐
// │Changeset 2 | Repo B |      | run-gofmt│   │  Spec 2 | Repo B | run-gofmt  │
// └───────────────────────────────────────┘   └───────────────────────────────┘
// ┌───────────────────────────────────────┐   ┌───────────────────────────────────┐
// │Changeset 3 | Repo C | #222 | run-gofmt│   │  Spec 3 | Repo C | run-goimports  │
// └───────────────────────────────────────┘   └───────────────────────────────────┘
// ┌───────────────────────────────────────┐   ┌───────────────────────────────┐
// │Changeset 4 | Repo C | #333 | older-pr │   │    Spec 4 | Repo C | #333     │
// └───────────────────────────────────────┘   └───────────────────────────────┘
//
// We need to:
// 1. Find out whether our new specs should _update_ an existing
//    changeset (ChangesetSpec != 0, Changeset != 0), or whether we need to create a new one.
// 2. Since we can have multiple changesets per repository, we need to match
//    based on repo and external ID for imported changesets and on repo and head_ref for 'branch' changesets.
// 3. If a changeset wasn't published yet, it doesn't have an external ID nor does it have an external head_ref.
//    In that case, we need to check whether the branch on which we _might_
//    push the commit (because the changeset might not be published
//    yet) is the same or compare the external IDs in the current and new specs.
//
// What we want:
//
// ┌───────────────────────────────────────┐    ┌───────────────────────────────┐
// │Changeset 1 | Repo A | #111 | run-gofmt│───▶│  Spec 1 | Repo A | run-gofmt  │
// └───────────────────────────────────────┘    └───────────────────────────────┘
// ┌───────────────────────────────────────┐    ┌───────────────────────────────┐
// │Changeset 2 | Repo B |      | run-gofmt│───▶│  Spec 2 | Repo B | run-gofmt  │
// └───────────────────────────────────────┘    └───────────────────────────────┘
// ┌───────────────────────────────────────┐
// │Changeset 3 | Repo C | #222 | run-gofmt│
// └───────────────────────────────────────┘
// ┌───────────────────────────────────────┐    ┌───────────────────────────────┐
// │Changeset 4 | Repo C | #333 | older-pr │───▶│    Spec 4 | Repo C | #333     │
// └───────────────────────────────────────┘    └───────────────────────────────┘
// ┌───────────────────────────────────────┐    ┌───────────────────────────────────┐
// │Changeset 5 | Repo C | | run-goimports │───▶│  Spec 3 | Repo C | run-goimports  │
// └───────────────────────────────────────┘    └───────────────────────────────────┘
//
// Spec 1 should be attached to Changeset 1 and (possibly) update its title/body/diff. (ChangesetSpec = 1, Changeset = 1)
// Spec 2 should be attached to Changeset 2 and publish it on the code host. (ChangesetSpec = 2, Changeset = 2)
// Spec 3 should get a new Changeset, since its branch doesn't match Changeset 3's branch. (ChangesetSpec = 3, Changeset = 0)
// Spec 4 should be attached to Changeset 4, since it tracks PR #333 in Repo C. (ChangesetSpec = 4, Changeset = 4)
// Changeset 3 doesn't have a matching spec and should be detached from the campaign (and closed) (ChangesetSpec == 0, Changeset = 3).
func (s *Store) GetRewirerMappings(ctx context.Context, opts GetRewirerMappingsOpts) (mappings RewirerMappings, err error) {
	q := getRewirerMappingsQuery(opts)

	err = s.query(ctx, q, func(sc scanner) error {
		var c RewirerMapping
		if err := sc.Scan(&c.ChangesetSpecID, &c.ChangesetID, &c.RepoID); err != nil {
			return err
		}
		mappings = append(mappings, &c)
		return nil
	})
	return mappings, err
}

func getRewirerMappingsQuery(opts GetRewirerMappingsOpts) *sqlf.Query {
<<<<<<< HEAD
	campaignID := strconv.Itoa(int(opts.CampaignID))
=======
	// If there's a text search, we want to add the appropriate WHERE clauses to
	// the query.
	//
	// This gets a little tricky: we want to search both the changeset name and
	// the repository name. These are exposed somewhat differently depending on
	// which subquery we're adding the clause to in the big UNION query that's
	// going to get run: the two views expose changeset_name and repo_name
	// fields, whereas the detached changeset subquery has to query the fields
	// directly, since it's just a simple JOIN. As a result, we need two sets of
	// everything.
	var detachTextSearch *sqlf.Query
	var viewTextSearch *sqlf.Query
	if len(opts.TextSearch) > 0 {
		detachSearches := make([]*sqlf.Query, len(opts.TextSearch))
		viewSearches := make([]*sqlf.Query, len(opts.TextSearch))

		for i, term := range opts.TextSearch {
			detachSearches[i] = textSearchTermToClause(
				term,
				sqlf.Sprintf("COALESCE(changesets.metadata->>'Title', changesets.metadata->>'title')"),
				sqlf.Sprintf("repo.name"),
			)

			viewSearches[i] = textSearchTermToClause(
				term,
				sqlf.Sprintf("changeset_name"),
				sqlf.Sprintf("repo_name"),
			)
		}

		detachTextSearch = sqlf.Sprintf("AND %s", sqlf.Join(detachSearches, " AND "))
		viewTextSearch = sqlf.Sprintf("AND %s", sqlf.Join(viewSearches, " AND "))
	} else {
		detachTextSearch = sqlf.Sprintf("")
		viewTextSearch = sqlf.Sprintf("")
	}

>>>>>>> d0b5dc5b
	return sqlf.Sprintf(
		getRewirerMappingsQueryFmtstr,
		opts.CampaignSpecID,
		viewTextSearch,
		opts.CampaignID,
		opts.CampaignSpecID,
		viewTextSearch,
		opts.CampaignSpecID,
		opts.CampaignID,
		opts.CampaignSpecID,
<<<<<<< HEAD
		campaignID,
=======
		opts.CampaignID,
		detachTextSearch,
>>>>>>> d0b5dc5b
		opts.LimitOffset.SQL(),
	)
}

var getRewirerMappingsQueryFmtstr = `
-- source: enterprise/internal/campaigns/store_changeset_specs.go:GetRewirerMappings

SELECT mappings.changeset_spec_id, mappings.changeset_id, mappings.repo_id FROM (
	-- Fetch all changeset specs in the campaign spec that want to import/track an ChangesetSpecDescriptionTypeExisting changeset.
	-- Match the entries to changesets in the target campaign by external ID and repo.
	SELECT
		changeset_spec_id, changeset_id, repo_id
	FROM
		tracking_changeset_specs_and_changesets
	WHERE
		campaign_spec_id = %s
		%s -- text search query, if provided

	UNION ALL

	-- Fetch all changeset specs in the campaign spec that are of type ChangesetSpecDescriptionTypeBranch.
	-- Match the entries to changesets in the target campaign by head ref and repo.
	SELECT
		changeset_spec_id, MAX(CASE WHEN owner_campaign_id = %s THEN changeset_id ELSE 0 END), repo_id
	FROM
		branch_changeset_specs_and_changesets
	WHERE
		campaign_spec_id = %s
		%s -- text search query, if provided
	GROUP BY changeset_spec_id, repo_id

	UNION ALL

	-- Finally, fetch all changesets that didn't match a changeset spec in the campaign spec and that aren't part of tracked_mappings and branch_mappings. Those are to be closed or detached.
	SELECT 0 as changeset_spec_id, changesets.id as changeset_id, changesets.repo_id as repo_id
	FROM changesets
	INNER JOIN repo ON changesets.repo_id = repo.id
	WHERE
		repo.deleted_at IS NULL AND
		changesets.id NOT IN (
				SELECT
					changeset_id
				FROM
					tracking_changeset_specs_and_changesets
				WHERE
					campaign_spec_id = %s
			UNION
				SELECT
					MAX(CASE WHEN owner_campaign_id = %s THEN changeset_id ELSE 0 END)
				FROM
					branch_changeset_specs_and_changesets
				WHERE
					campaign_spec_id = %s
				GROUP BY changeset_spec_id, repo_id
		) AND
		changesets.campaign_ids ? %s
		%s -- text search query, if provided
) AS mappings
ORDER BY mappings.changeset_spec_id ASC, mappings.changeset_id ASC
-- LIMIT, OFFSET
%s
`<|MERGE_RESOLUTION|>--- conflicted
+++ resolved
@@ -573,9 +573,7 @@
 }
 
 func getRewirerMappingsQuery(opts GetRewirerMappingsOpts) *sqlf.Query {
-<<<<<<< HEAD
 	campaignID := strconv.Itoa(int(opts.CampaignID))
-=======
 	// If there's a text search, we want to add the appropriate WHERE clauses to
 	// the query.
 	//
@@ -613,7 +611,6 @@
 		viewTextSearch = sqlf.Sprintf("")
 	}
 
->>>>>>> d0b5dc5b
 	return sqlf.Sprintf(
 		getRewirerMappingsQueryFmtstr,
 		opts.CampaignSpecID,
@@ -624,12 +621,8 @@
 		opts.CampaignSpecID,
 		opts.CampaignID,
 		opts.CampaignSpecID,
-<<<<<<< HEAD
 		campaignID,
-=======
-		opts.CampaignID,
 		detachTextSearch,
->>>>>>> d0b5dc5b
 		opts.LimitOffset.SQL(),
 	)
 }
