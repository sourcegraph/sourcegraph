package testing

import (
	"context"
	"database/sql"
	"fmt"
	"strings"
	"testing"
	"time"

	"github.com/sourcegraph/sourcegraph/internal/api"
	idb "github.com/sourcegraph/sourcegraph/internal/db"
	"github.com/sourcegraph/sourcegraph/internal/db/dbtesting"
	"github.com/sourcegraph/sourcegraph/internal/extsvc"
	"github.com/sourcegraph/sourcegraph/internal/repos"
	"github.com/sourcegraph/sourcegraph/internal/types"
	"github.com/sourcegraph/sourcegraph/schema"
)

func TestRepo(t *testing.T, store repos.Store, serviceKind string) *types.Repo {
	t.Helper()

	clock := dbtesting.NewFakeClock(time.Now(), 0)
	now := clock.Now()

	svc := types.ExternalService{
		Kind:        serviceKind,
		DisplayName: serviceKind + " - Test",
		Config:      `{"url": "https://github.com"}`,
		CreatedAt:   now,
		UpdatedAt:   now,
	}

	if err := store.UpsertExternalServices(context.Background(), &svc); err != nil {
		t.Fatalf("failed to insert external services: %v", err)
	}

	return &types.Repo{
		Name:    api.RepoName(fmt.Sprintf("repo-%d", svc.ID)),
<<<<<<< HEAD
=======
		URI:     fmt.Sprintf("repo-%d", svc.ID),
>>>>>>> b23a28ce
		Private: true,
		ExternalRepo: api.ExternalRepoSpec{
			ID:          fmt.Sprintf("external-id-%d", svc.ID),
			ServiceType: extsvc.KindToType(serviceKind),
			ServiceID:   fmt.Sprintf("https://%s.com/", strings.ToLower(serviceKind)),
		},
<<<<<<< HEAD
		RepoFields: &types.RepoFields{
			URI: fmt.Sprintf("repo-%d", svc.ID),
			Sources: map[string]*types.SourceInfo{
				svc.URN(): {
					ID:       svc.URN(),
					CloneURL: "https://secrettoken@github.com/sourcegraph/sourcegraph",
				},
=======
		Sources: map[string]*types.SourceInfo{
			svc.URN(): {
				ID:       svc.URN(),
				CloneURL: "https://secrettoken@github.com/sourcegraph/sourcegraph",
>>>>>>> b23a28ce
			},
		},
	}
}

func CreateTestRepos(t *testing.T, ctx context.Context, db *sql.DB, count int) ([]*types.Repo, *types.ExternalService) {
	t.Helper()

	rstore := repos.NewDBStore(db, sql.TxOptions{})
	repoStore := idb.NewRepoStoreWithDB(db)

	ext := &types.ExternalService{
		Kind:        extsvc.KindGitHub,
		DisplayName: "GitHub",
		Config: MarshalJSON(t, &schema.GitHubConnection{
			Url:   "https://github.com",
			Token: "SECRETTOKEN",
		}),
	}
	if err := rstore.UpsertExternalServices(ctx, ext); err != nil {
		t.Fatal(err)
	}

	var rs []*types.Repo
	for i := 0; i < count; i++ {
		r := TestRepo(t, rstore, extsvc.KindGitHub)
		r.Sources = map[string]*types.SourceInfo{ext.URN(): {
			ID:       ext.URN(),
			CloneURL: "https://secrettoken@github.com/" + string(r.Name),
		}}

		rs = append(rs, r)
	}

	err := repoStore.Create(ctx, rs...)
	if err != nil {
		t.Fatal(err)
	}

	return rs, ext
}

func CreateGitlabTestRepos(t *testing.T, ctx context.Context, db *sql.DB, count int) ([]*types.Repo, *types.ExternalService) {
	t.Helper()

	rstore := repos.NewDBStore(db, sql.TxOptions{})
	repoStore := idb.NewRepoStoreWithDB(db)

	ext := &types.ExternalService{
		Kind:        extsvc.KindGitLab,
		DisplayName: "GitLab",
		Config: MarshalJSON(t, &schema.GitLabConnection{
			Url:   "https://gitlab.com",
			Token: "SECRETTOKEN",
		}),
	}
	if err := rstore.UpsertExternalServices(ctx, ext); err != nil {
		t.Fatal(err)
	}

	var rs []*types.Repo
	for i := 0; i < count; i++ {
		r := TestRepo(t, rstore, extsvc.KindGitLab)
		r.Sources = map[string]*types.SourceInfo{ext.URN(): {
			ID:       ext.URN(),
			CloneURL: "https://git:gitlab-token@gitlab.com/" + string(r.Name),
		}}

		rs = append(rs, r)
	}

	err := repoStore.Create(ctx, rs...)
	if err != nil {
		t.Fatal(err)
	}

	return rs, ext
}

func CreateBbsTestRepos(t *testing.T, ctx context.Context, db *sql.DB, count int) ([]*types.Repo, *types.ExternalService) {
	t.Helper()

	rstore := repos.NewDBStore(db, sql.TxOptions{})
	repoStore := idb.NewRepoStoreWithDB(db)

	ext := &types.ExternalService{
		Kind:        extsvc.KindBitbucketServer,
		DisplayName: "Bitbucket Server",
		Config: MarshalJSON(t, &schema.BitbucketServerConnection{
			Url:   "https://bitbucket.sourcegraph.com",
			Token: "SECRETTOKEN",
		}),
	}
	if err := rstore.UpsertExternalServices(ctx, ext); err != nil {
		t.Fatal(err)
	}

	var rs []*types.Repo
	for i := 0; i < count; i++ {
		r := TestRepo(t, rstore, extsvc.KindBitbucketServer)
		r.Sources = map[string]*types.SourceInfo{
			ext.URN(): {
				ID:       ext.URN(),
				CloneURL: "https://bbs-user:bbs-token@bitbucket.sourcegraph.com/scm/" + string(r.Name),
			},
		}

		rs = append(rs, r)
	}

	err := repoStore.Create(ctx, rs...)
	if err != nil {
		t.Fatal(err)
	}

	return rs, ext
}<|MERGE_RESOLUTION|>--- conflicted
+++ resolved
@@ -37,30 +37,17 @@
 
 	return &types.Repo{
 		Name:    api.RepoName(fmt.Sprintf("repo-%d", svc.ID)),
-<<<<<<< HEAD
-=======
 		URI:     fmt.Sprintf("repo-%d", svc.ID),
->>>>>>> b23a28ce
 		Private: true,
 		ExternalRepo: api.ExternalRepoSpec{
 			ID:          fmt.Sprintf("external-id-%d", svc.ID),
 			ServiceType: extsvc.KindToType(serviceKind),
 			ServiceID:   fmt.Sprintf("https://%s.com/", strings.ToLower(serviceKind)),
 		},
-<<<<<<< HEAD
-		RepoFields: &types.RepoFields{
-			URI: fmt.Sprintf("repo-%d", svc.ID),
-			Sources: map[string]*types.SourceInfo{
-				svc.URN(): {
-					ID:       svc.URN(),
-					CloneURL: "https://secrettoken@github.com/sourcegraph/sourcegraph",
-				},
-=======
 		Sources: map[string]*types.SourceInfo{
 			svc.URN(): {
 				ID:       svc.URN(),
 				CloneURL: "https://secrettoken@github.com/sourcegraph/sourcegraph",
->>>>>>> b23a28ce
 			},
 		},
 	}
