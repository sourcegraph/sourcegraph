--- conflicted
+++ resolved
@@ -34,15 +34,9 @@
 		t.Fatalf("failed to insert external services: %v", err)
 	}
 
-<<<<<<< HEAD
 	return &types.Repo{
-		Name: api.RepoName(fmt.Sprintf("repo-%d", svc.ID)),
-=======
-	return &repos.Repo{
-		Name:    fmt.Sprintf("repo-%d", svc.ID),
-		URI:     fmt.Sprintf("repo-%d", svc.ID),
+		Name:    api.RepoName(fmt.Sprintf("repo-%d", svc.ID)),
 		Private: true,
->>>>>>> 090868f3
 		ExternalRepo: api.ExternalRepoSpec{
 			ID:          fmt.Sprintf("external-id-%d", svc.ID),
 			ServiceType: extsvc.KindToType(serviceKind),
