--- conflicted
+++ resolved
@@ -849,15 +849,9 @@
 	}
 
 	mutations := []string{
-<<<<<<< HEAD
-		fmt.Sprintf(`mutation { retryCampaign(campaign: %q) { id } }`, cmpgns.MarshalCampaignID(0)),
+		fmt.Sprintf(`mutation { retryCampaignChangesets(campaign: %q) { id } }`, cmpgns.MarshalCampaignID(0)),
 		fmt.Sprintf(`mutation { closeCampaign(campaign: %q) { id } }`, cmpgns.MarshalCampaignID(0)),
 		fmt.Sprintf(`mutation { deleteCampaign(campaign: %q) { alwaysNil } }`, cmpgns.MarshalCampaignID(0)),
-=======
-		fmt.Sprintf(`mutation { retryCampaignChangesets(campaign: %q) { id } }`, campaigns.MarshalCampaignID(0)),
-		fmt.Sprintf(`mutation { closeCampaign(campaign: %q) { id } }`, campaigns.MarshalCampaignID(0)),
-		fmt.Sprintf(`mutation { deleteCampaign(campaign: %q) { alwaysNil } }`, campaigns.MarshalCampaignID(0)),
->>>>>>> 29387dc7
 		fmt.Sprintf(`mutation { publishChangeset(patch: %q) { alwaysNil } }`, marshalPatchID(0)),
 		fmt.Sprintf(`mutation { syncChangeset(changeset: %q) { alwaysNil } }`, marshalExternalChangesetID(0)),
 	}
