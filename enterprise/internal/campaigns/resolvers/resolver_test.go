--- conflicted
+++ resolved
@@ -1552,411 +1552,6 @@
 	}
 }
 
-<<<<<<< HEAD
-func TestPermissionLevels(t *testing.T) {
-	if testing.Short() {
-		t.Skip()
-	}
-
-	dbtesting.SetupGlobalTestDB(t)
-
-	store := ee.NewStore(dbconn.Global)
-	sr := &Resolver{store: store}
-	s, err := graphqlbackend.NewSchema(sr, nil, nil)
-	if err != nil {
-		t.Fatal(err)
-	}
-
-	ctx := context.Background()
-
-	// Global test data that we reuse in every test
-	adminID := insertTestUser(t, dbconn.Global, "perm-level-admin", true)
-	userID := insertTestUser(t, dbconn.Global, "perm-level-user", false)
-
-	reposStore := repos.NewDBStore(dbconn.Global, sql.TxOptions{})
-	repo := newGitHubTestRepo("github.com/sourcegraph/sourcegraph", 1)
-	if err := reposStore.UpsertRepos(ctx, repo); err != nil {
-		t.Fatal(err)
-	}
-
-	changeset := &campaigns.Changeset{
-		RepoID:              repo.ID,
-		ExternalServiceType: extsvc.TypeGitHub,
-		ExternalID:          "1234",
-	}
-	if err := store.CreateChangesets(ctx, changeset); err != nil {
-		t.Fatal(err)
-	}
-
-	createTestData := func(t *testing.T, s *ee.Store, name string, userID int32) (campaignID int64, patchID int64) {
-		t.Helper()
-
-		patchSet := &campaigns.PatchSet{UserID: userID}
-		if err := s.CreatePatchSet(ctx, patchSet); err != nil {
-			t.Fatal(err)
-		}
-
-		patch := &campaigns.Patch{
-			PatchSetID: patchSet.ID,
-			RepoID:     repo.ID,
-			BaseRef:    "refs/heads/master",
-		}
-		if err := s.CreatePatch(ctx, patch); err != nil {
-			t.Fatal(err)
-		}
-
-		c := &campaigns.Campaign{
-			PatchSetID:      patchSet.ID,
-			Name:            name,
-			AuthorID:        userID,
-			NamespaceUserID: userID,
-			// We attach the changeset to the campaign so we can test syncChangeset
-			ChangesetIDs: []int64{changeset.ID},
-		}
-		if err := s.CreateCampaign(ctx, c); err != nil {
-			t.Fatal(err)
-		}
-
-		job := &campaigns.ChangesetJob{CampaignID: c.ID, PatchID: patch.ID, Error: "This is an error"}
-		if err := s.CreateChangesetJob(ctx, job); err != nil {
-			t.Fatal(err)
-		}
-
-		return c.ID, patch.ID
-	}
-
-	cleanUpCampaigns := func(t *testing.T, s *ee.Store) {
-		t.Helper()
-
-		campaigns, next, err := store.ListCampaigns(ctx, ee.ListCampaignsOpts{Limit: 1000})
-		if err != nil {
-			t.Fatal(err)
-		}
-		if next != 0 {
-			t.Fatalf("more campaigns in store")
-		}
-
-		for _, c := range campaigns {
-			if err := store.DeleteCampaign(ctx, c.ID); err != nil {
-				t.Fatal(err)
-			}
-		}
-	}
-
-	t.Run("queries", func(t *testing.T) {
-		// We need to enable read access so that non-site-admin users can access
-		// the API and we can check for their admin rights.
-		// This can be removed once we enable campaigns for all users and only
-		// check for permissions.
-		readAccessEnabled := true
-		conf.Mock(&conf.Unified{SiteConfiguration: schema.SiteConfiguration{
-			CampaignsReadAccessEnabled: &readAccessEnabled,
-		}})
-		defer conf.Mock(nil)
-
-		cleanUpCampaigns(t, store)
-
-		adminCampaign, _ := createTestData(t, store, "admin", adminID)
-		userCampaign, _ := createTestData(t, store, "user", userID)
-
-		tests := []struct {
-			name                    string
-			currentUser             int32
-			campaign                int64
-			wantViewerCanAdminister bool
-			wantErrors              []string
-		}{
-			{
-				name:                    "site-admin viewing own campaign",
-				currentUser:             adminID,
-				campaign:                adminCampaign,
-				wantViewerCanAdminister: true,
-				wantErrors:              []string{"This is an error"},
-			},
-			{
-				name:                    "non-site-admin viewing other's campaign",
-				currentUser:             userID,
-				campaign:                adminCampaign,
-				wantViewerCanAdminister: false,
-				wantErrors:              []string{},
-			},
-			{
-				name:                    "site-admin viewing other's campaign",
-				currentUser:             adminID,
-				campaign:                userCampaign,
-				wantViewerCanAdminister: true,
-				wantErrors:              []string{"This is an error"},
-			},
-			{
-				name:                    "non-site-admin viewing own campaign",
-				currentUser:             userID,
-				campaign:                userCampaign,
-				wantViewerCanAdminister: true,
-				wantErrors:              []string{"This is an error"},
-			},
-		}
-
-		for _, tc := range tests {
-			t.Run(tc.name, func(t *testing.T) {
-				graphqlID := string(campaigns.MarshalCampaignID(tc.campaign))
-
-				var res struct{ Node apitest.Campaign }
-
-				input := map[string]interface{}{"campaign": graphqlID}
-				queryCampaign := `
-				  query($campaign: ID!) {
-				    node(id: $campaign) { ... on Campaign { id, viewerCanAdminister, status { errors } } }
-				  }
-                `
-
-				actorCtx := actor.WithActor(ctx, actor.FromUser(tc.currentUser))
-				apitest.MustExec(actorCtx, t, s, input, &res, queryCampaign)
-
-				if have, want := res.Node.ID, graphqlID; have != want {
-					t.Fatalf("queried campaign has wrong id %q, want %q", have, want)
-				}
-				if have, want := res.Node.ViewerCanAdminister, tc.wantViewerCanAdminister; have != want {
-					t.Fatalf("queried campaign's ViewerCanAdminister is wrong %t, want %t", have, want)
-				}
-				if diff := cmp.Diff(res.Node.Status.Errors, tc.wantErrors); diff != "" {
-					t.Fatalf("queried campaign's Errors is wrong: %s", diff)
-				}
-			})
-		}
-
-		t.Run("Campaigns", func(t *testing.T) {
-			tests := []struct {
-				name                string
-				currentUser         int32
-				viewerCanAdminister bool
-				wantCampaigns       []int64
-			}{
-				{
-					name:                "admin listing viewerCanAdminister: true",
-					currentUser:         adminID,
-					viewerCanAdminister: true,
-					wantCampaigns:       []int64{adminCampaign, userCampaign},
-				},
-				{
-					name:                "user listing viewerCanAdminister: true",
-					currentUser:         userID,
-					viewerCanAdminister: true,
-					wantCampaigns:       []int64{userCampaign},
-				},
-				{
-					name:                "admin listing viewerCanAdminister: false",
-					currentUser:         adminID,
-					viewerCanAdminister: false,
-					wantCampaigns:       []int64{adminCampaign, userCampaign},
-				},
-				{
-					name:                "user listing viewerCanAdminister: false",
-					currentUser:         userID,
-					viewerCanAdminister: false,
-					wantCampaigns:       []int64{adminCampaign, userCampaign},
-				},
-			}
-			for _, tc := range tests {
-				t.Run(tc.name, func(t *testing.T) {
-					actorCtx := actor.WithActor(context.Background(), actor.FromUser(tc.currentUser))
-					expectedIDs := make(map[string]bool, len(tc.wantCampaigns))
-					for _, c := range tc.wantCampaigns {
-						graphqlID := string(campaigns.MarshalCampaignID(c))
-						expectedIDs[graphqlID] = true
-					}
-
-					query := fmt.Sprintf(`
-				query {
-					campaigns(viewerCanAdminister: %t) { totalCount, nodes { id } }
-					node(id: %q) {
-						id
-						... on ExternalChangeset {
-							campaigns(viewerCanAdminister: %t) { totalCount, nodes { id } }
-						}
-					}
-					}`, tc.viewerCanAdminister, marshalExternalChangesetID(changeset.ID), tc.viewerCanAdminister)
-					var res struct {
-						Campaigns apitest.CampaignConnection
-						Node      apitest.Changeset
-					}
-					apitest.MustExec(actorCtx, t, s, nil, &res, query)
-					for _, conn := range []apitest.CampaignConnection{res.Campaigns, res.Node.Campaigns} {
-						if have, want := conn.TotalCount, len(tc.wantCampaigns); have != want {
-							t.Fatalf("wrong count of campaigns returned, want=%d have=%d", want, have)
-						}
-						if have, want := conn.TotalCount, len(conn.Nodes); have != want {
-							t.Fatalf("totalCount and nodes length don't match, want=%d have=%d", want, have)
-						}
-						for _, node := range conn.Nodes {
-							if _, ok := expectedIDs[node.ID]; !ok {
-								t.Fatalf("received wrong campaign with id %q", node.ID)
-							}
-						}
-					}
-				})
-			}
-		})
-	})
-
-	t.Run("mutations", func(t *testing.T) {
-		mutations := []struct {
-			name         string
-			mutationFunc func(campaignID string, changesetID string, patchID string) string
-		}{
-			{
-				name: "closeCampaign",
-				mutationFunc: func(campaignID string, changesetID string, patchID string) string {
-					return fmt.Sprintf(`mutation { closeCampaign(campaign: %q, closeChangesets: false) { id } }`, campaignID)
-				},
-			},
-			{
-				name: "deleteCampaign",
-				mutationFunc: func(campaignID string, changesetID string, patchID string) string {
-					return fmt.Sprintf(`mutation { deleteCampaign(campaign: %q, closeChangesets: false) { alwaysNil } } `, campaignID)
-				},
-			},
-			{
-				name: "retryCampaignChangesets",
-				mutationFunc: func(campaignID string, changesetID string, patchID string) string {
-					return fmt.Sprintf(`mutation { retryCampaignChangesets(campaign: %q) { id } }`, campaignID)
-				},
-			},
-			{
-				name: "updateCampaign",
-				mutationFunc: func(campaignID string, changesetID string, patchID string) string {
-					return fmt.Sprintf(`mutation { updateCampaign(input: {id: %q, name: "new name"}) { id } }`, campaignID)
-				},
-			},
-			{
-				name: "addChangesetsToCampaign",
-				mutationFunc: func(campaignID string, changesetID string, patchID string) string {
-					return fmt.Sprintf(
-						`mutation { addChangesetsToCampaign(campaign: %q, changesets: [%q]) { id } }`,
-						campaignID,
-						changesetID,
-					)
-				},
-			},
-			{
-				name: "publishCampaignChangesets",
-				mutationFunc: func(campaignID string, changesetID string, patchID string) string {
-					return fmt.Sprintf(
-						`mutation { publishCampaignChangesets(campaign: %q) { id } }`,
-						campaignID,
-					)
-				},
-			},
-			{
-				name: "publishChangeset",
-				mutationFunc: func(campaignID string, changesetID string, patchID string) string {
-					return fmt.Sprintf(
-						`mutation { publishChangeset(patch: %q) { alwaysNil } }`,
-						patchID,
-					)
-				},
-			},
-			{
-				name: "syncChangeset",
-				mutationFunc: func(campaignID string, changesetID string, patchID string) string {
-					return fmt.Sprintf(
-						`mutation { syncChangeset(changeset: %q) { alwaysNil } }`,
-						changesetID,
-					)
-				},
-			},
-		}
-
-		for _, m := range mutations {
-			t.Run(m.name, func(t *testing.T) {
-				tests := []struct {
-					name           string
-					currentUser    int32
-					campaignAuthor int32
-					wantAuthErr    bool
-				}{
-					{
-						name:           "unauthorized",
-						currentUser:    userID,
-						campaignAuthor: adminID,
-						wantAuthErr:    true,
-					},
-					{
-						name:           "authorized campaign owner",
-						currentUser:    userID,
-						campaignAuthor: userID,
-						wantAuthErr:    false,
-					},
-					{
-						name:           "authorized site-admin",
-						currentUser:    adminID,
-						campaignAuthor: userID,
-						wantAuthErr:    false,
-					},
-				}
-
-				for _, tc := range tests {
-					t.Run(tc.name, func(t *testing.T) {
-						cleanUpCampaigns(t, store)
-
-						campaignID, patchID := createTestData(t, store, "test-campaign", tc.campaignAuthor)
-
-						// We add the changeset to the campaign. It doesn't matter
-						// for the addChangesetsToCampaign mutation, since that is
-						// idempotent and we want to solely check for auth errors.
-						changeset.CampaignIDs = []int64{campaignID}
-						if err := store.UpdateChangesets(ctx, changeset); err != nil {
-							t.Fatal(err)
-						}
-
-						mutation := m.mutationFunc(
-							string(campaigns.MarshalCampaignID(campaignID)),
-							string(marshalExternalChangesetID(changeset.ID)),
-							string(marshalPatchID(patchID)),
-						)
-
-						actorCtx := actor.WithActor(ctx, actor.FromUser(tc.currentUser))
-
-						var response struct{}
-						errs := apitest.Exec(actorCtx, t, s, nil, &response, mutation)
-
-						if tc.wantAuthErr {
-							if len(errs) != 1 {
-								t.Fatalf("expected 1 error, but got %d: %s", len(errs), errs)
-							}
-							if !strings.Contains(errs[0].Error(), "must be authenticated") {
-								t.Fatalf("wrong error: %s %T", errs[0], errs[0])
-							}
-						} else {
-							// We don't care about other errors, we only want to
-							// check that we didn't get an auth error.
-							for _, e := range errs {
-								if strings.Contains(e.Error(), "must be authenticated") {
-									t.Fatalf("auth error wrongly returned: %s %T", errs[0], errs[0])
-								}
-							}
-						}
-					})
-				}
-			})
-		}
-	})
-}
-
-func insertTestUser(t *testing.T, db *sql.DB, name string, isAdmin bool) (userID int32) {
-	t.Helper()
-
-	q := sqlf.Sprintf("INSERT INTO users (username, site_admin) VALUES (%s, %t) RETURNING id", name, isAdmin)
-
-	err := db.QueryRow(q.Query(sqlf.PostgresBindVar), q.Args()...).Scan(&userID)
-	if err != nil {
-		t.Fatal(err)
-	}
-
-	return userID
-}
-
-=======
->>>>>>> 00ce366b
 func newGithubClientFactory(t testing.TB, name string) (*httpcli.Factory, func()) {
 	t.Helper()
 
