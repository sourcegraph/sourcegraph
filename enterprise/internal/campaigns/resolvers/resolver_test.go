--- conflicted
+++ resolved
@@ -95,11 +95,7 @@
 
 	cstore := store.New(dbconn.Global)
 	reposStore := repos.NewDBStore(dbconn.Global, sql.TxOptions{})
-<<<<<<< HEAD
-	repoStore := db.NewRepoStoreWith(store)
-=======
 	repoStore := db.NewRepoStoreWith(cstore)
->>>>>>> 59e966fa
 
 	repo := newGitHubTestRepo("github.com/sourcegraph/sourcegraph", newGitHubExternalService(t, reposStore))
 	if err := repoStore.Create(ctx, repo); err != nil {
@@ -214,11 +210,7 @@
 
 	cstore := store.New(dbconn.Global)
 	reposStore := repos.NewDBStore(dbconn.Global, sql.TxOptions{})
-<<<<<<< HEAD
-	repoStore := db.NewRepoStoreWith(store)
-=======
 	repoStore := db.NewRepoStoreWith(cstore)
->>>>>>> 59e966fa
 
 	repo := newGitHubTestRepo("github.com/sourcegraph/sourcegraph", newGitHubExternalService(t, reposStore))
 	if err := repoStore.Create(ctx, repo); err != nil {
@@ -293,11 +285,7 @@
 	clock := func() time.Time { return now }
 	cstore := store.NewWithClock(dbconn.Global, clock)
 	reposStore := repos.NewDBStore(dbconn.Global, sql.TxOptions{})
-<<<<<<< HEAD
-	repoStore := db.NewRepoStoreWith(store)
-=======
 	repoStore := db.NewRepoStoreWith(cstore)
->>>>>>> 59e966fa
 
 	repo := newGitHubTestRepo("github.com/sourcegraph/sourcegraph", newGitHubExternalService(t, reposStore))
 	if err := repoStore.Create(ctx, repo); err != nil {
