--- conflicted
+++ resolved
@@ -664,23 +664,23 @@
 		},
 		{
 			name:             "update plan on manual campaign",
-			updatePlan:       true,
+			updatePatchSet:   true,
 			campaignIsManual: true,
-			newCampaignJobs: []newCampaignJobSpec{
+			newPatches: []newPatchSpec{
 				{repo: "repo-0", modifiedDiff: true},
 			},
-			wantErr: ErrManualCampaignUpdatePlanIllegal,
+			wantErr: ErrManualCampaignUpdatePatchIllegal,
 		},
 		{
 			name:             "update plan on closed campaign",
-			updatePlan:       true,
+			updatePatchSet:   true,
 			campaignIsClosed: true,
-			oldCampaignJobs:  repoNames{"repo-0"},
+			oldPatches:       repoNames{"repo-0"},
 			changesetStates:  map[string]campaigns.ChangesetState{"repo-0": campaigns.ChangesetStateOpen},
-			newCampaignJobs: []newCampaignJobSpec{
+			newPatches: []newPatchSpec{
 				{repo: "repo-0", modifiedDiff: true},
 			},
-			wantErr: ErrClosedCampaignUpdatePlanIllegal,
+			wantErr: ErrClosedCampaignUpdatePatchIllegal,
 		},
 	}
 
@@ -700,7 +700,7 @@
 				oldChangesets []*campaigns.Changeset
 			)
 
-			campaignJobsByID = make(map[int64]*campaigns.CampaignJob)
+			patchesByID = make(map[int64]*campaigns.Patch)
 
 			if tt.campaignIsManual {
 				campaign = testCampaign(user.ID, 0)
@@ -710,15 +710,8 @@
 				if err != nil {
 					t.Fatal(err)
 				}
-<<<<<<< HEAD
-
-				patchesByID = make(map[int64]*campaigns.Patch)
 				changesetStateByPatchID = make(map[int64]campaigns.ChangesetState)
 				for _, repoName := range tt.oldPatches {
-=======
-				changesetStateByCampaignJobID = make(map[int64]campaigns.ChangesetState)
-				for _, repoName := range tt.oldCampaignJobs {
->>>>>>> 715b120f
 					repo, ok := reposByName[repoName]
 					if !ok {
 						t.Fatalf("unrecognized repo name: %s", repoName)
