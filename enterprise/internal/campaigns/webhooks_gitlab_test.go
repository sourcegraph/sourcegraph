--- conflicted
+++ resolved
@@ -19,10 +19,6 @@
 	ct "github.com/sourcegraph/sourcegraph/enterprise/internal/campaigns/testing"
 	"github.com/sourcegraph/sourcegraph/internal/api"
 	"github.com/sourcegraph/sourcegraph/internal/campaigns"
-<<<<<<< HEAD
-	"github.com/sourcegraph/sourcegraph/internal/db"
-=======
->>>>>>> 59e966fa
 	idb "github.com/sourcegraph/sourcegraph/internal/db"
 	"github.com/sourcegraph/sourcegraph/internal/db/dbtest"
 	"github.com/sourcegraph/sourcegraph/internal/db/dbutil"
@@ -243,11 +239,7 @@
 			t.Run("error from handleEvent", func(t *testing.T) {
 				store, rstore, clock := gitLabTestSetup(t, db)
 				repoStore := idb.NewRepoStoreWith(store)
-<<<<<<< HEAD
-				h := NewGitLabWebhook(store, rstore, clock.now)
-=======
-				h := NewGitLabWebhook(store, rstore, clock.Now)
->>>>>>> 59e966fa
+				h := NewGitLabWebhook(store, rstore, clock.Now)
 				es := createGitLabExternalService(t, ctx, rstore)
 				repo := createGitLabRepo(t, ctx, repoStore, es)
 				changeset := createGitLabChangeset(t, ctx, store, repo)
@@ -294,11 +286,7 @@
 					t.Run(action, func(t *testing.T) {
 						store, rstore, clock := gitLabTestSetup(t, db)
 						repoStore := idb.NewRepoStoreWith(store)
-<<<<<<< HEAD
-						h := NewGitLabWebhook(store, rstore, clock.now)
-=======
 						h := NewGitLabWebhook(store, rstore, clock.Now)
->>>>>>> 59e966fa
 						es := createGitLabExternalService(t, ctx, rstore)
 						repo := createGitLabRepo(t, ctx, repoStore, es)
 						changeset := createGitLabChangeset(t, ctx, store, repo)
@@ -344,11 +332,7 @@
 					t.Run(action, func(t *testing.T) {
 						store, rstore, clock := gitLabTestSetup(t, db)
 						repoStore := idb.NewRepoStoreWith(store)
-<<<<<<< HEAD
-						h := NewGitLabWebhook(store, rstore, clock.now)
-=======
 						h := NewGitLabWebhook(store, rstore, clock.Now)
->>>>>>> 59e966fa
 						es := createGitLabExternalService(t, ctx, rstore)
 						repo := createGitLabRepo(t, ctx, repoStore, es)
 						changeset := createGitLabChangeset(t, ctx, store, repo)
@@ -378,11 +362,7 @@
 			t.Run("valid pipeline events", func(t *testing.T) {
 				store, rstore, clock := gitLabTestSetup(t, db)
 				repoStore := idb.NewRepoStoreWith(store)
-<<<<<<< HEAD
-				h := NewGitLabWebhook(store, rstore, clock.now)
-=======
-				h := NewGitLabWebhook(store, rstore, clock.Now)
->>>>>>> 59e966fa
+				h := NewGitLabWebhook(store, rstore, clock.Now)
 				es := createGitLabExternalService(t, ctx, rstore)
 				repo := createGitLabRepo(t, ctx, repoStore, es)
 				changeset := createGitLabChangeset(t, ctx, store, repo)
@@ -591,11 +571,7 @@
 			// the same database setup.
 			store, rstore, clock := gitLabTestSetup(t, db)
 			repoStore := idb.NewRepoStoreWith(store)
-<<<<<<< HEAD
-			h := NewGitLabWebhook(store, rstore, clock.now)
-=======
 			h := NewGitLabWebhook(store, rstore, clock.Now)
->>>>>>> 59e966fa
 			es := createGitLabExternalService(t, ctx, rstore)
 			repo := createGitLabRepo(t, ctx, repoStore, es)
 			changeset := createGitLabChangeset(t, ctx, store, repo)
@@ -919,26 +895,16 @@
 
 // createGitLabRepo creates a mock GitLab repo attached to the given external
 // service.
-<<<<<<< HEAD
-func createGitLabRepo(t *testing.T, ctx context.Context, rstore *db.RepoStore, es *types.ExternalService) *types.Repo {
-=======
 func createGitLabRepo(t *testing.T, ctx context.Context, rstore *idb.RepoStore, es *types.ExternalService) *types.Repo {
->>>>>>> 59e966fa
 	repo := (&types.Repo{
 		Name: "gitlab.com/sourcegraph/test",
+		URI:  "gitlab.com/sourcegraph/test",
 		ExternalRepo: api.ExternalRepoSpec{
 			ID:          "123",
 			ServiceType: extsvc.TypeGitLab,
 			ServiceID:   "https://gitlab.com/",
 		},
-<<<<<<< HEAD
-		RepoFields: &types.RepoFields{
-			URI: "gitlab.com/sourcegraph/test",
-		},
-	}).With(repos.Opt.RepoSources(es.URN()))
-=======
 	}).With(types.Opt.RepoSources(es.URN()))
->>>>>>> 59e966fa
 	if err := rstore.Create(ctx, repo); err != nil {
 		t.Fatal(err)
 	}
@@ -947,11 +913,7 @@
 }
 
 // createGitLabChangeset creates a mock GitLab changeset.
-<<<<<<< HEAD
-func createGitLabChangeset(t *testing.T, ctx context.Context, store *Store, repo *types.Repo) *campaigns.Changeset {
-=======
 func createGitLabChangeset(t *testing.T, ctx context.Context, store *store.Store, repo *types.Repo) *campaigns.Changeset {
->>>>>>> 59e966fa
 	c := &campaigns.Changeset{
 		RepoID:              repo.ID,
 		ExternalID:          "1",
