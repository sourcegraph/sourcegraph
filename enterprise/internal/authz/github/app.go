--- conflicted
+++ resolved
@@ -37,11 +37,7 @@
 	}
 
 	apiURL, _ := github.APIRoot(baseURL)
-<<<<<<< HEAD
 	appClient := github.NewV3Client(apiURL, auther, nil, nil)
-=======
-	appClient := github.NewV3Client(apiURL, auther, cli)
->>>>>>> 072969e2
 	return &Provider{
 		urn:      urn,
 		codeHost: extsvc.NewCodeHost(baseURL, extsvc.TypeGitHub),
@@ -53,11 +49,7 @@
 
 			auther = &auth.OAuthBearerToken{Token: token}
 			return &ClientAdapter{
-<<<<<<< HEAD
 				V3Client: github.NewV3Client(apiURL, auther, nil, nil),
-=======
-				V3Client: github.NewV3Client(apiURL, auther, cli),
->>>>>>> 072969e2
 			}, nil
 		},
 	}, nil
