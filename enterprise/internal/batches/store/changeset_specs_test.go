package store

import (
	"context"
	"fmt"
	"strconv"
	"testing"
	"time"

	"github.com/google/go-cmp/cmp"

	"github.com/sourcegraph/log/logtest"

	"github.com/sourcegraph/sourcegraph/enterprise/internal/batches/search"
	bt "github.com/sourcegraph/sourcegraph/enterprise/internal/batches/testing"
	btypes "github.com/sourcegraph/sourcegraph/enterprise/internal/batches/types"
	"github.com/sourcegraph/sourcegraph/internal/api"
	"github.com/sourcegraph/sourcegraph/internal/database"
	"github.com/sourcegraph/sourcegraph/internal/extsvc"
	"github.com/sourcegraph/sourcegraph/internal/types"
	"github.com/sourcegraph/sourcegraph/internal/types/typestest"
	batcheslib "github.com/sourcegraph/sourcegraph/lib/batches"
)

// Comparing the IDs is good enough, no need to bloat the tests here.
var cmtRewirerMappingsOpts = cmp.FilterPath(func(p cmp.Path) bool {
	switch p.String() {
	case "Changeset", "ChangesetSpec", "Repo":
		return true
	default:
		return false
	}
}, cmp.Ignore())

func testStoreChangesetSpecs(t *testing.T, ctx context.Context, s *Store, clock bt.Clock) {
	logger := logtest.Scoped(t)
	repoStore := database.ReposWith(logger, s)
	esStore := database.ExternalServicesWith(logger, s)

	repo := bt.TestRepo(t, esStore, extsvc.KindGitHub)
	deletedRepo := bt.TestRepo(t, esStore, extsvc.KindGitHub).With(typestest.Opt.RepoDeletedAt(clock.Now()))

	if err := repoStore.Create(ctx, repo); err != nil {
		t.Fatal(err)
	}
	if err := repoStore.Delete(ctx, deletedRepo.ID); err != nil {
		t.Fatal(err)
	}

	changesetSpecs := make(btypes.ChangesetSpecs, 0, 3)
	for i := 0; i < cap(changesetSpecs); i++ {
		c := &btypes.ChangesetSpec{
			Spec: &batcheslib.ChangesetSpec{
				ExternalID: "123456",
			},
			UserID:      int32(i + 1234),
			BatchSpecID: int64(i + 910),
			RepoID:      repo.ID,

			DiffStatAdded:   123,
			DiffStatChanged: 456,
			DiffStatDeleted: 789,
		}

		if i == cap(changesetSpecs)-1 {
			c.BatchSpecID = 0
			forkNamespace := "fork"
			c.ForkNamespace = &forkNamespace
		}
		changesetSpecs = append(changesetSpecs, c)
	}

	// We create this ChangesetSpec to make sure that it's not returned when
	// listing or getting ChangesetSpecs, since we don't want to load
	// ChangesetSpecs whose repository has been (soft-)deleted.
	changesetSpecDeletedRepo := &btypes.ChangesetSpec{
		UserID:      int32(424242),
		Spec:        &batcheslib.ChangesetSpec{},
		BatchSpecID: int64(424242),
		RepoID:      deletedRepo.ID,
	}

	t.Run("Create", func(t *testing.T) {
		toCreate := make(btypes.ChangesetSpecs, 0, len(changesetSpecs)+1)
		toCreate = append(toCreate, changesetSpecDeletedRepo)
		toCreate = append(toCreate, changesetSpecs...)

		for _, c := range toCreate {
			want := c.Clone()
			have := c

			err := s.CreateChangesetSpec(ctx, have)
			if err != nil {
				t.Fatal(err)
			}

			if have.ID == 0 {
				t.Fatal("ID should not be zero")
			}

			if have.RandID == "" {
				t.Fatal("RandID should not be empty")
			}

			want.ID = have.ID
			want.RandID = have.RandID
			want.CreatedAt = clock.Now()
			want.UpdatedAt = clock.Now()

			if diff := cmp.Diff(have, want); diff != "" {
				t.Fatal(diff)
			}
		}
	})

	t.Run("Count", func(t *testing.T) {
		count, err := s.CountChangesetSpecs(ctx, CountChangesetSpecsOpts{})
		if err != nil {
			t.Fatal(err)
		}

		if have, want := count, len(changesetSpecs); have != want {
			t.Fatalf("have count: %d, want: %d", have, want)
		}

		t.Run("WithBatchSpecID", func(t *testing.T) {
			testsRan := false
			for _, c := range changesetSpecs {
				if c.BatchSpecID == 0 {
					continue
				}

				opts := CountChangesetSpecsOpts{BatchSpecID: c.BatchSpecID}
				subCount, err := s.CountChangesetSpecs(ctx, opts)
				if err != nil {
					t.Fatal(err)
				}

				if have, want := subCount, 1; have != want {
					t.Fatalf("have count: %d, want: %d", have, want)
				}
				testsRan = true
			}

			if !testsRan {
				t.Fatal("no changesetSpec has a non-zero BatchSpecID")
			}
		})
	})

	t.Run("List", func(t *testing.T) {
		t.Run("NoLimit", func(t *testing.T) {
			// Empty limit should return all entries.
			opts := ListChangesetSpecsOpts{}
			ts, next, err := s.ListChangesetSpecs(ctx, opts)
			if err != nil {
				t.Fatal(err)
			}

			if have, want := next, int64(0); have != want {
				t.Fatalf("opts: %+v: have next %v, want %v", opts, have, want)
			}

			have, want := ts, changesetSpecs
			if len(have) != len(want) {
				t.Fatalf("listed %d changesetSpecs, want: %d", len(have), len(want))
			}

			if diff := cmp.Diff(have, want); diff != "" {
				t.Fatalf("opts: %+v, diff: %s", opts, diff)
			}
		})

		t.Run("WithLimit", func(t *testing.T) {
			for i := 1; i <= len(changesetSpecs); i++ {
				cs, next, err := s.ListChangesetSpecs(ctx, ListChangesetSpecsOpts{LimitOpts: LimitOpts{Limit: i}})
				if err != nil {
					t.Fatal(err)
				}

				{
					have, want := next, int64(0)
					if i < len(changesetSpecs) {
						want = changesetSpecs[i].ID
					}

					if have != want {
						t.Fatalf("limit: %v: have next %v, want %v", i, have, want)
					}
				}

				{
					have, want := cs, changesetSpecs[:i]
					if len(have) != len(want) {
						t.Fatalf("listed %d changesetSpecs, want: %d", len(have), len(want))
					}

					if diff := cmp.Diff(have, want); diff != "" {
						t.Fatal(diff)
					}
				}
			}
		})

		t.Run("WithLimitAndCursor", func(t *testing.T) {
			var cursor int64
			for i := 1; i <= len(changesetSpecs); i++ {
				opts := ListChangesetSpecsOpts{Cursor: cursor, LimitOpts: LimitOpts{Limit: 1}}
				have, next, err := s.ListChangesetSpecs(ctx, opts)
				if err != nil {
					t.Fatal(err)
				}

				want := changesetSpecs[i-1 : i]
				if diff := cmp.Diff(have, want); diff != "" {
					t.Fatalf("opts: %+v, diff: %s", opts, diff)
				}

				cursor = next
			}
		})

		t.Run("WithBatchSpecID", func(t *testing.T) {
			for _, c := range changesetSpecs {
				if c.BatchSpecID == 0 {
					continue
				}
				opts := ListChangesetSpecsOpts{BatchSpecID: c.BatchSpecID}
				have, _, err := s.ListChangesetSpecs(ctx, opts)
				if err != nil {
					t.Fatal(err)
				}

				want := btypes.ChangesetSpecs{c}
				if diff := cmp.Diff(have, want); diff != "" {
					t.Fatalf("opts: %+v, diff: %s", opts, diff)
				}
			}
		})

		t.Run("WithRandIDs", func(t *testing.T) {
			for _, c := range changesetSpecs {
				opts := ListChangesetSpecsOpts{RandIDs: []string{c.RandID}}
				have, _, err := s.ListChangesetSpecs(ctx, opts)
				if err != nil {
					t.Fatal(err)
				}

				want := btypes.ChangesetSpecs{c}
				if diff := cmp.Diff(have, want); diff != "" {
					t.Fatalf("opts: %+v, diff: %s", opts, diff)
				}
			}

			opts := ListChangesetSpecsOpts{}
			for _, c := range changesetSpecs {
				opts.RandIDs = append(opts.RandIDs, c.RandID)
			}

			have, _, err := s.ListChangesetSpecs(ctx, opts)
			if err != nil {
				t.Fatal(err)
			}

			// ListChangesetSpecs should not return ChangesetSpecs whose
			// repository was (soft-)deleted.
			if diff := cmp.Diff(have, changesetSpecs); diff != "" {
				t.Fatalf("opts: %+v, diff: %s", opts, diff)
			}
		})

		t.Run("WithIDs", func(t *testing.T) {
			for _, c := range changesetSpecs {
				opts := ListChangesetSpecsOpts{IDs: []int64{c.ID}}
				have, _, err := s.ListChangesetSpecs(ctx, opts)
				if err != nil {
					t.Fatal(err)
				}

				want := btypes.ChangesetSpecs{c}
				if diff := cmp.Diff(have, want); diff != "" {
					t.Fatalf("opts: %+v, diff: %s", opts, diff)
				}
			}

			opts := ListChangesetSpecsOpts{}
			for _, c := range changesetSpecs {
				opts.IDs = append(opts.IDs, c.ID)
			}

			have, _, err := s.ListChangesetSpecs(ctx, opts)
			if err != nil {
				t.Fatal(err)
			}

			// ListChangesetSpecs should not return ChangesetSpecs whose
			// repository was (soft-)deleted.
			if diff := cmp.Diff(have, changesetSpecs); diff != "" {
				t.Fatalf("opts: %+v, diff: %s", opts, diff)
			}
		})
	})

	t.Run("UpdateChangesetSpecBatchSpecID", func(t *testing.T) {
		for _, c := range changesetSpecs {
			c.BatchSpecID = 10001
			want := c.Clone()
			if err := s.UpdateChangesetSpecBatchSpecID(ctx, []int64{c.ID}, 10001); err != nil {
				t.Fatal(err)
			}
			have, err := s.GetChangesetSpecByID(ctx, c.ID)
			if err != nil {
				t.Fatal(err)
			}
			if diff := cmp.Diff(have, want); diff != "" {
				t.Fatal(diff)
			}
		}
	})

	t.Run("Get", func(t *testing.T) {
		want := changesetSpecs[1]
		tests := map[string]GetChangesetSpecOpts{
			"ByID":          {ID: want.ID},
			"ByRandID":      {RandID: want.RandID},
			"ByIDAndRandID": {ID: want.ID, RandID: want.RandID},
		}

		for name, opts := range tests {
			t.Run(name, func(t *testing.T) {
				have, err := s.GetChangesetSpec(ctx, opts)
				if err != nil {
					t.Fatal(err)
				}

				if diff := cmp.Diff(have, want); diff != "" {
					t.Fatal(diff)
				}
			})
		}

		t.Run("NoResults", func(t *testing.T) {
			opts := GetChangesetSpecOpts{ID: 0xdeadbeef}

			_, have := s.GetChangesetSpec(ctx, opts)
			want := ErrNoResults

			if have != want {
				t.Fatalf("have err %v, want %v", have, want)
			}
		})
	})

	t.Run("DeleteChangesetSpec", func(t *testing.T) {
		for i := range changesetSpecs {
			err := s.DeleteChangesetSpec(ctx, changesetSpecs[i].ID)
			if err != nil {
				t.Fatal(err)
			}

			count, err := s.CountChangesetSpecs(ctx, CountChangesetSpecsOpts{})
			if err != nil {
				t.Fatal(err)
			}

			if have, want := count, len(changesetSpecs)-(i+1); have != want {
				t.Fatalf("have count: %d, want: %d", have, want)
			}
		}
	})

	t.Run("DeleteChangesetSpecs", func(t *testing.T) {
		t.Run("ByBatchSpecID", func(t *testing.T) {

			for i := 0; i < 3; i++ {
				spec := &btypes.ChangesetSpec{
					BatchSpecID: int64(i + 1),
					RepoID:      repo.ID,
				}
				err := s.CreateChangesetSpec(ctx, spec)
				if err != nil {
					t.Fatal(err)
				}

				if err := s.DeleteChangesetSpecs(ctx, DeleteChangesetSpecsOpts{
					BatchSpecID: spec.BatchSpecID,
				}); err != nil {
					t.Fatal(err)
				}

				count, err := s.CountChangesetSpecs(ctx, CountChangesetSpecsOpts{BatchSpecID: spec.ID})
				if err != nil {
					t.Fatal(err)
				}

				if have, want := count, 0; have != want {
					t.Fatalf("have count: %d, want: %d", have, want)
				}
			}
		})

		t.Run("ByID", func(t *testing.T) {
			for i := 0; i < 3; i++ {
				spec := &btypes.ChangesetSpec{
					BatchSpecID: int64(i + 1),
					RepoID:      repo.ID,
				}
				err := s.CreateChangesetSpec(ctx, spec)
				if err != nil {
					t.Fatal(err)
				}

				if err := s.DeleteChangesetSpecs(ctx, DeleteChangesetSpecsOpts{
					IDs: []int64{spec.ID},
				}); err != nil {
					t.Fatal(err)
				}

				_, err = s.GetChangesetSpec(ctx, GetChangesetSpecOpts{ID: spec.ID})
				if err != ErrNoResults {
					t.Fatal("changeset spec not deleted")
				}
			}
		})
	})

	t.Run("DeleteUnattachedExpiredChangesetSpecs", func(t *testing.T) {
		underTTL := clock.Now().Add(-btypes.ChangesetSpecTTL + 24*time.Hour)
		overTTL := clock.Now().Add(-btypes.ChangesetSpecTTL - 24*time.Hour)

		type testCase struct {
			createdAt   time.Time
			wantDeleted bool
		}

		printTestCase := func(tc testCase) string {
			var tooOld bool
			if tc.createdAt.Equal(overTTL) {
				tooOld = true
			}

			return fmt.Sprintf("[tooOld=%t]", tooOld)
		}

		tests := []testCase{
			// ChangesetSpec was created but never attached to a BatchSpec
			{createdAt: underTTL, wantDeleted: false},
			{createdAt: overTTL, wantDeleted: true},
		}

		for _, tc := range tests {

			changesetSpec := &btypes.ChangesetSpec{
				// Need to set a RepoID otherwise GetChangesetSpec filters it out.
				RepoID:    repo.ID,
				CreatedAt: tc.createdAt,
			}

			if err := s.CreateChangesetSpec(ctx, changesetSpec); err != nil {
				t.Fatal(err)
			}

			if err := s.DeleteUnattachedExpiredChangesetSpecs(ctx); err != nil {
				t.Fatal(err)
			}

			_, err := s.GetChangesetSpec(ctx, GetChangesetSpecOpts{ID: changesetSpec.ID})
			if err != nil && err != ErrNoResults {
				t.Fatal(err)
			}

			if tc.wantDeleted && err == nil {
				t.Fatalf("tc=%s\n\t want changeset spec to be deleted, but was NOT", printTestCase(tc))
			}

			if !tc.wantDeleted && err == ErrNoResults {
				t.Fatalf("tc=%s\n\t want changeset spec NOT to be deleted, but got deleted", printTestCase(tc))
			}
		}
	})

	t.Run("DeleteExpiredChangesetSpecs", func(t *testing.T) {
		underTTL := clock.Now().Add(-btypes.ChangesetSpecTTL + 24*time.Hour)
		overTTL := clock.Now().Add(-btypes.ChangesetSpecTTL - 24*time.Hour)
		overBatchSpecTTL := clock.Now().Add(-btypes.BatchSpecTTL - 24*time.Hour)

		type testCase struct {
			createdAt time.Time

			batchSpecApplied bool

			isCurrentSpec  bool
			isPreviousSpec bool

			wantDeleted bool
		}

		printTestCase := func(tc testCase) string {
			var tooOld bool
			if tc.createdAt.Equal(overTTL) || tc.createdAt.Equal(overBatchSpecTTL) {
				tooOld = true
			}

			return fmt.Sprintf(
				"[tooOld=%t, batchSpecApplied=%t, isCurrentSpec=%t, isPreviousSpec=%t]",
				tooOld, tc.batchSpecApplied, tc.isCurrentSpec, tc.isPreviousSpec,
			)
		}

		tests := []testCase{
			// Attached to BatchSpec that's applied to a BatchChange
			{batchSpecApplied: true, isCurrentSpec: true, createdAt: underTTL, wantDeleted: false},
			{batchSpecApplied: true, isCurrentSpec: true, createdAt: overTTL, wantDeleted: false},

			// BatchSpec is not applied to a BatchChange anymore and the
			// ChangesetSpecs are now the PreviousSpec.
			{isPreviousSpec: true, createdAt: underTTL, wantDeleted: false},
			{isPreviousSpec: true, createdAt: overTTL, wantDeleted: false},

			// Has a BatchSpec, but that BatchSpec is not applied
			// anymore, and the ChangesetSpec is neither the current, nor the
			// previous spec.
			{createdAt: underTTL, wantDeleted: false},
			{createdAt: overTTL, wantDeleted: false},
			{createdAt: overBatchSpecTTL, wantDeleted: true},
		}

		for _, tc := range tests {
			batchSpec := &btypes.BatchSpec{UserID: 4567, NamespaceUserID: 4567}

			if err := s.CreateBatchSpec(ctx, batchSpec); err != nil {
				t.Fatal(err)
			}

			if tc.batchSpecApplied {
				batchChange := &btypes.BatchChange{
					Name:            fmt.Sprintf("batch change for spec %d", batchSpec.ID),
					BatchSpecID:     batchSpec.ID,
					CreatorID:       batchSpec.UserID,
					NamespaceUserID: batchSpec.NamespaceUserID,
					LastApplierID:   batchSpec.UserID,
					LastAppliedAt:   time.Now(),
				}
				if err := s.CreateBatchChange(ctx, batchChange); err != nil {
					t.Fatal(err)
				}
			}

			changesetSpec := &btypes.ChangesetSpec{
				BatchSpecID: batchSpec.ID,
				// Need to set a RepoID otherwise GetChangesetSpec filters it out.
				RepoID:    repo.ID,
				CreatedAt: tc.createdAt,
			}

			if err := s.CreateChangesetSpec(ctx, changesetSpec); err != nil {
				t.Fatal(err)
			}

			if tc.isCurrentSpec {
				changeset := &btypes.Changeset{
					ExternalServiceType: "github",
					RepoID:              1,
					CurrentSpecID:       changesetSpec.ID,
				}
				if err := s.CreateChangeset(ctx, changeset); err != nil {
					t.Fatal(err)
				}
			}

			if tc.isPreviousSpec {
				changeset := &btypes.Changeset{
					ExternalServiceType: "github",
					RepoID:              1,
					PreviousSpecID:      changesetSpec.ID,
				}
				if err := s.CreateChangeset(ctx, changeset); err != nil {
					t.Fatal(err)
				}
			}

			if err := s.DeleteExpiredChangesetSpecs(ctx); err != nil {
				t.Fatal(err)
			}

			_, err := s.GetChangesetSpec(ctx, GetChangesetSpecOpts{ID: changesetSpec.ID})
			if err != nil && err != ErrNoResults {
				t.Fatal(err)
			}

			if tc.wantDeleted && err == nil {
				t.Fatalf("tc=%s\n\t want changeset spec to be deleted, but was NOT", printTestCase(tc))
			}

			if !tc.wantDeleted && err == ErrNoResults {
				t.Fatalf("tc=%s\n\t want changeset spec NOT to be deleted, but got deleted", printTestCase(tc))
			}
		}
	})

	t.Run("GetRewirerMappings", func(t *testing.T) {
		// Create some test data
<<<<<<< HEAD
		user := bt.CreateTestUser(t, s.DatabaseDB(), true)
		batchSpec := bt.CreateBatchSpec(t, ctx, s, "get-rewirer-mappings", user.ID)
=======
		user := ct.CreateTestUser(t, s.DatabaseDB(), true)
		batchSpec := ct.CreateBatchSpec(t, ctx, s, "get-rewirer-mappings", user.ID, 0)
>>>>>>> fcc0d60b
		var mappings = make(btypes.RewirerMappings, 3)
		changesetSpecIDs := make([]int64, 0, cap(mappings))
		for i := 0; i < cap(mappings); i++ {
			spec := bt.CreateChangesetSpec(t, ctx, s, bt.TestSpecOpts{
				HeadRef:   fmt.Sprintf("refs/heads/test-get-rewirer-mappings-%d", i),
				Repo:      repo.ID,
				BatchSpec: batchSpec.ID,
			})
			changesetSpecIDs = append(changesetSpecIDs, spec.ID)
			mappings[i] = &btypes.RewirerMapping{
				ChangesetSpecID: spec.ID,
				RepoID:          repo.ID,
			}
		}

		t.Run("NoLimit", func(t *testing.T) {
			// Empty limit should return all entries.
			opts := GetRewirerMappingsOpts{
				BatchSpecID: batchSpec.ID,
			}
			ts, err := s.GetRewirerMappings(ctx, opts)
			if err != nil {
				t.Fatal(err)
			}

			{
				have, want := ts.RepoIDs(), []api.RepoID{repo.ID}
				if len(have) != len(want) {
					t.Fatalf("listed %d repo ids, want: %d", len(have), len(want))
				}

				if diff := cmp.Diff(have, want, cmtRewirerMappingsOpts); diff != "" {
					t.Fatalf("opts: %+v, diff: %s", opts, diff)
				}
			}

			{
				have, want := ts.ChangesetIDs(), []int64{}
				if len(have) != len(want) {
					t.Fatalf("listed %d changeset ids, want: %d", len(have), len(want))
				}

				if diff := cmp.Diff(have, want, cmtRewirerMappingsOpts); diff != "" {
					t.Fatalf("opts: %+v, diff: %s", opts, diff)
				}
			}

			{
				have, want := ts.ChangesetSpecIDs(), changesetSpecIDs
				if len(have) != len(want) {
					t.Fatalf("listed %d changeset spec ids, want: %d", len(have), len(want))
				}

				if diff := cmp.Diff(have, want, cmtRewirerMappingsOpts); diff != "" {
					t.Fatalf("opts: %+v, diff: %s", opts, diff)
				}
			}

			{
				have, want := ts, mappings
				if len(have) != len(want) {
					t.Fatalf("listed %d mappings, want: %d", len(have), len(want))
				}

				if diff := cmp.Diff(have, want, cmtRewirerMappingsOpts); diff != "" {
					t.Fatalf("opts: %+v, diff: %s", opts, diff)
				}
			}
		})

		t.Run("WithLimit", func(t *testing.T) {
			for i := 1; i <= len(mappings); i++ {
				t.Run(strconv.Itoa(i), func(t *testing.T) {
					opts := GetRewirerMappingsOpts{
						BatchSpecID: batchSpec.ID,
						LimitOffset: &database.LimitOffset{Limit: i},
					}
					ts, err := s.GetRewirerMappings(ctx, opts)
					if err != nil {
						t.Fatal(err)
					}

					{
						have, want := ts.RepoIDs(), []api.RepoID{repo.ID}
						if len(have) != len(want) {
							t.Fatalf("listed %d repo ids, want: %d", len(have), len(want))
						}

						if diff := cmp.Diff(have, want, cmtRewirerMappingsOpts); diff != "" {
							t.Fatalf("opts: %+v, diff: %s", opts, diff)
						}
					}

					{
						have, want := ts.ChangesetIDs(), []int64{}
						if len(have) != len(want) {
							t.Fatalf("listed %d changeset ids, want: %d", len(have), len(want))
						}

						if diff := cmp.Diff(have, want, cmtRewirerMappingsOpts); diff != "" {
							t.Fatalf("opts: %+v, diff: %s", opts, diff)
						}
					}

					{
						have, want := ts.ChangesetSpecIDs(), changesetSpecIDs[:i]
						if len(have) != len(want) {
							t.Fatalf("listed %d changeset spec ids, want: %d", len(have), len(want))
						}

						if diff := cmp.Diff(have, want, cmtRewirerMappingsOpts); diff != "" {
							t.Fatalf("opts: %+v, diff: %s", opts, diff)
						}
					}

					{
						have, want := ts, mappings[:i]
						if len(have) != len(want) {
							t.Fatalf("listed %d mappings, want: %d", len(have), len(want))
						}

						if diff := cmp.Diff(have, want, cmtRewirerMappingsOpts); diff != "" {
							t.Fatal(diff)
						}
					}
				})
			}
		})

		t.Run("WithLimitAndOffset", func(t *testing.T) {
			offset := 0
			for i := 1; i <= len(mappings); i++ {
				t.Run(strconv.Itoa(i), func(t *testing.T) {
					opts := GetRewirerMappingsOpts{
						BatchSpecID: batchSpec.ID,
						LimitOffset: &database.LimitOffset{Limit: 1, Offset: offset},
					}
					ts, err := s.GetRewirerMappings(ctx, opts)
					if err != nil {
						t.Fatal(err)
					}

					{
						have, want := ts.RepoIDs(), []api.RepoID{repo.ID}
						if len(have) != len(want) {
							t.Fatalf("listed %d repo ids, want: %d", len(have), len(want))
						}

						if diff := cmp.Diff(have, want, cmtRewirerMappingsOpts); diff != "" {
							t.Fatalf("opts: %+v, diff: %s", opts, diff)
						}
					}

					{
						have, want := ts.ChangesetIDs(), []int64{}
						if len(have) != len(want) {
							t.Fatalf("listed %d changeset ids, want: %d", len(have), len(want))
						}

						if diff := cmp.Diff(have, want, cmtRewirerMappingsOpts); diff != "" {
							t.Fatalf("opts: %+v, diff: %s", opts, diff)
						}
					}

					{
						have, want := ts.ChangesetSpecIDs(), changesetSpecIDs[i-1:i]
						if len(have) != len(want) {
							t.Fatalf("listed %d changeset spec ids, want: %d", len(have), len(want))
						}

						if diff := cmp.Diff(have, want, cmtRewirerMappingsOpts); diff != "" {
							t.Fatalf("opts: %+v, diff: %s", opts, diff)
						}
					}

					{
						have, want := ts, mappings[i-1:i]
						if diff := cmp.Diff(have, want, cmtRewirerMappingsOpts); diff != "" {
							t.Fatalf("opts: %+v, diff: %s", opts, diff)
						}
					}

					offset++
				})
			}
		})
	})

	t.Run("ListChangesetSpecsWithConflictingHeadRef", func(t *testing.T) {
		user := bt.CreateTestUser(t, s.DatabaseDB(), true)

		repo2 := bt.TestRepo(t, esStore, extsvc.KindGitHub)
		if err := repoStore.Create(ctx, repo2); err != nil {
			t.Fatal(err)
		}
		repo3 := bt.TestRepo(t, esStore, extsvc.KindGitHub)
		if err := repoStore.Create(ctx, repo3); err != nil {
			t.Fatal(err)
		}

<<<<<<< HEAD
		conflictingBatchSpec := bt.CreateBatchSpec(t, ctx, s, "no-conflicts", user.ID)
=======
		conflictingBatchSpec := ct.CreateBatchSpec(t, ctx, s, "no-conflicts", user.ID, 0)
>>>>>>> fcc0d60b
		conflictingRef := "refs/heads/conflicting-head-ref"
		for _, opts := range []bt.TestSpecOpts{
			{ExternalID: "4321", Repo: repo.ID, BatchSpec: conflictingBatchSpec.ID},
			{HeadRef: conflictingRef, Repo: repo.ID, BatchSpec: conflictingBatchSpec.ID},
			{HeadRef: conflictingRef, Repo: repo.ID, BatchSpec: conflictingBatchSpec.ID},
			{HeadRef: conflictingRef, Repo: repo2.ID, BatchSpec: conflictingBatchSpec.ID},
			{HeadRef: conflictingRef, Repo: repo2.ID, BatchSpec: conflictingBatchSpec.ID},
			{HeadRef: conflictingRef, Repo: repo3.ID, BatchSpec: conflictingBatchSpec.ID},
		} {
			bt.CreateChangesetSpec(t, ctx, s, opts)
		}

		conflicts, err := s.ListChangesetSpecsWithConflictingHeadRef(ctx, conflictingBatchSpec.ID)
		if err != nil {
			t.Fatal(err)
		}
		if have, want := len(conflicts), 2; have != want {
			t.Fatalf("wrong number of conflicts. want=%d, have=%d", want, have)
		}
		for _, c := range conflicts {
			if c.RepoID != repo.ID && c.RepoID != repo2.ID {
				t.Fatalf("conflict has wrong RepoID: %d", c.RepoID)
			}
		}

<<<<<<< HEAD
		nonConflictingBatchSpec := bt.CreateBatchSpec(t, ctx, s, "no-conflicts", user.ID)
		for _, opts := range []bt.TestSpecOpts{
=======
		nonConflictingBatchSpec := ct.CreateBatchSpec(t, ctx, s, "no-conflicts", user.ID, 0)
		for _, opts := range []ct.TestSpecOpts{
>>>>>>> fcc0d60b
			{ExternalID: "1234", Repo: repo.ID, BatchSpec: nonConflictingBatchSpec.ID},
			{HeadRef: "refs/heads/branch-1", Repo: repo.ID, BatchSpec: nonConflictingBatchSpec.ID},
			{HeadRef: "refs/heads/branch-2", Repo: repo.ID, BatchSpec: nonConflictingBatchSpec.ID},
			{HeadRef: "refs/heads/branch-1", Repo: repo2.ID, BatchSpec: nonConflictingBatchSpec.ID},
			{HeadRef: "refs/heads/branch-2", Repo: repo2.ID, BatchSpec: nonConflictingBatchSpec.ID},
			{HeadRef: "refs/heads/branch-1", Repo: repo3.ID, BatchSpec: nonConflictingBatchSpec.ID},
		} {
			bt.CreateChangesetSpec(t, ctx, s, opts)
		}

		conflicts, err = s.ListChangesetSpecsWithConflictingHeadRef(ctx, nonConflictingBatchSpec.ID)
		if err != nil {
			t.Fatal(err)
		}
		if have, want := len(conflicts), 0; have != want {
			t.Fatalf("wrong number of conflicts. want=%d, have=%d", want, have)
		}
	})
}

func testStoreGetRewirerMappingWithArchivedChangesets(t *testing.T, ctx context.Context, s *Store, clock bt.Clock) {
	logger := logtest.Scoped(t)
	repoStore := database.ReposWith(logger, s)
	esStore := database.ExternalServicesWith(logger, s)

	repo := bt.TestRepo(t, esStore, extsvc.KindGitHub)
	if err := repoStore.Create(ctx, repo); err != nil {
		t.Fatal(err)
	}

	user := bt.CreateTestUser(t, s.DatabaseDB(), false)

	// Create old batch spec and batch change
<<<<<<< HEAD
	oldBatchSpec := bt.CreateBatchSpec(t, ctx, s, "old", user.ID)
	batchChange := bt.CreateBatchChange(t, ctx, s, "text", user.ID, oldBatchSpec.ID)
=======
	oldBatchSpec := ct.CreateBatchSpec(t, ctx, s, "old", user.ID, 0)
	batchChange := ct.CreateBatchChange(t, ctx, s, "text", user.ID, oldBatchSpec.ID)
>>>>>>> fcc0d60b

	// Create an archived changeset with a changeset spec
	oldSpec := bt.CreateChangesetSpec(t, ctx, s, bt.TestSpecOpts{
		User:      user.ID,
		Repo:      repo.ID,
		BatchSpec: oldBatchSpec.ID,
		Title:     "foobar",
		Published: true,
		HeadRef:   "refs/heads/foobar",
	})

	opts := bt.TestChangesetOpts{}
	opts.ExternalState = btypes.ChangesetExternalStateOpen
	opts.ExternalID = "1223"
	opts.ExternalServiceType = repo.ExternalRepo.ServiceType
	opts.Repo = repo.ID
	opts.BatchChange = batchChange.ID
	opts.PreviousSpec = oldSpec.ID
	opts.CurrentSpec = oldSpec.ID
	opts.OwnedByBatchChange = batchChange.ID
	opts.IsArchived = true

	bt.CreateChangeset(t, ctx, s, opts)

	// Get preview for new batch spec without any changeset specs
<<<<<<< HEAD
	newBatchSpec := bt.CreateBatchSpec(t, ctx, s, "new", user.ID)
=======
	newBatchSpec := ct.CreateBatchSpec(t, ctx, s, "new", user.ID, 0)
>>>>>>> fcc0d60b
	mappings, err := s.GetRewirerMappings(ctx, GetRewirerMappingsOpts{
		BatchSpecID:   newBatchSpec.ID,
		BatchChangeID: batchChange.ID,
	})
	if err != nil {
		t.Errorf("unexpected error: %+v", err)
	}

	if len(mappings) != 0 {
		t.Errorf("mappings returned, but none were expected")
	}
}

func testStoreChangesetSpecsCurrentState(t *testing.T, ctx context.Context, s *Store, clock bt.Clock) {
	logger := logtest.Scoped(t)
	repoStore := database.ReposWith(logger, s)
	esStore := database.ExternalServicesWith(logger, s)

	// Let's set up a batch change with one of every changeset state.

	// First up, let's create a repo.
	repo := bt.TestRepo(t, esStore, extsvc.KindGitHub)
	if err := repoStore.Create(ctx, repo); err != nil {
		t.Fatal(err)
	}

	// Create a user.
	user := bt.CreateTestUser(t, s.DatabaseDB(), false)

	// Next, we need old and new batch specs.
<<<<<<< HEAD
	oldBatchSpec := bt.CreateBatchSpec(t, ctx, s, "old", user.ID)
	newBatchSpec := bt.CreateBatchSpec(t, ctx, s, "new", user.ID)
=======
	oldBatchSpec := ct.CreateBatchSpec(t, ctx, s, "old", user.ID, 0)
	newBatchSpec := ct.CreateBatchSpec(t, ctx, s, "new", user.ID, 0)
>>>>>>> fcc0d60b

	// That's enough to create a batch change, so let's do that.
	batchChange := bt.CreateBatchChange(t, ctx, s, "text", user.ID, oldBatchSpec.ID)

	// Now for some changeset specs.
	var (
		changesets = map[btypes.ChangesetState]*btypes.Changeset{}
		oldSpecs   = map[btypes.ChangesetState]*btypes.ChangesetSpec{}
		newSpecs   = map[btypes.ChangesetState]*btypes.ChangesetSpec{}

		// The keys are the desired current state that we'll search for; the
		// values the changeset options we need to set on the changeset.
		states = map[btypes.ChangesetState]*bt.TestChangesetOpts{
			btypes.ChangesetStateRetrying:    {ReconcilerState: btypes.ReconcilerStateErrored},
			btypes.ChangesetStateFailed:      {ReconcilerState: btypes.ReconcilerStateFailed},
			btypes.ChangesetStateScheduled:   {ReconcilerState: btypes.ReconcilerStateScheduled},
			btypes.ChangesetStateProcessing:  {ReconcilerState: btypes.ReconcilerStateQueued, PublicationState: btypes.ChangesetPublicationStateUnpublished},
			btypes.ChangesetStateUnpublished: {ReconcilerState: btypes.ReconcilerStateCompleted, PublicationState: btypes.ChangesetPublicationStateUnpublished},
			btypes.ChangesetStateDraft:       {ReconcilerState: btypes.ReconcilerStateCompleted, PublicationState: btypes.ChangesetPublicationStatePublished, ExternalState: btypes.ChangesetExternalStateDraft},
			btypes.ChangesetStateOpen:        {ReconcilerState: btypes.ReconcilerStateCompleted, PublicationState: btypes.ChangesetPublicationStatePublished, ExternalState: btypes.ChangesetExternalStateOpen},
			btypes.ChangesetStateClosed:      {ReconcilerState: btypes.ReconcilerStateCompleted, PublicationState: btypes.ChangesetPublicationStatePublished, ExternalState: btypes.ChangesetExternalStateClosed},
			btypes.ChangesetStateMerged:      {ReconcilerState: btypes.ReconcilerStateCompleted, PublicationState: btypes.ChangesetPublicationStatePublished, ExternalState: btypes.ChangesetExternalStateMerged},
			btypes.ChangesetStateDeleted:     {ReconcilerState: btypes.ReconcilerStateCompleted, PublicationState: btypes.ChangesetPublicationStatePublished, ExternalState: btypes.ChangesetExternalStateDeleted},
			btypes.ChangesetStateReadOnly:    {ReconcilerState: btypes.ReconcilerStateCompleted, PublicationState: btypes.ChangesetPublicationStatePublished, ExternalState: btypes.ChangesetExternalStateReadOnly},
		}
	)
	for state, opts := range states {
		specOpts := bt.TestSpecOpts{
			User:      user.ID,
			Repo:      repo.ID,
			BatchSpec: oldBatchSpec.ID,
			Title:     string(state),
			Published: true,
			HeadRef:   string(state),
		}
		oldSpecs[state] = bt.CreateChangesetSpec(t, ctx, s, specOpts)

		specOpts.BatchSpec = newBatchSpec.ID
		newSpecs[state] = bt.CreateChangesetSpec(t, ctx, s, specOpts)

		if opts.ExternalState != "" {
			opts.ExternalID = string(state)
		}
		opts.ExternalServiceType = repo.ExternalRepo.ServiceType
		opts.Repo = repo.ID
		opts.BatchChange = batchChange.ID
		opts.CurrentSpec = oldSpecs[state].ID
		opts.OwnedByBatchChange = batchChange.ID
		opts.Metadata = map[string]any{"Title": string(state)}
		changesets[state] = bt.CreateChangeset(t, ctx, s, *opts)
	}

	// OK, there's lots of good stuff here. Let's work our way through the
	// rewirer options and see what we get.
	for state := range states {
		t.Run(string(state), func(t *testing.T) {
			mappings, err := s.GetRewirerMappings(ctx, GetRewirerMappingsOpts{
				BatchSpecID:   newBatchSpec.ID,
				BatchChangeID: batchChange.ID,
				CurrentState:  &state,
			})
			if err != nil {
				t.Errorf("unexpected error: %+v", err)
			}

			have := []int64{}
			for _, mapping := range mappings {
				have = append(have, mapping.ChangesetID)
			}

			want := []int64{changesets[state].ID}
			if diff := cmp.Diff(have, want, cmtRewirerMappingsOpts); diff != "" {
				t.Errorf("unexpected changesets (-have +want):\n%s", diff)
			}
		})
	}
}

func testStoreChangesetSpecsCurrentStateAndTextSearch(t *testing.T, ctx context.Context, s *Store, _ bt.Clock) {
	logger := logtest.Scoped(t)
	repoStore := database.ReposWith(logger, s)
	esStore := database.ExternalServicesWith(logger, s)

	// Let's set up a batch change with one of every changeset state.

	// First up, let's create a repo.
	repo := bt.TestRepo(t, esStore, extsvc.KindGitHub)
	if err := repoStore.Create(ctx, repo); err != nil {
		t.Fatal(err)
	}

	// Create a user.
	user := bt.CreateTestUser(t, s.DatabaseDB(), false)

	// Next, we need old and new batch specs.
<<<<<<< HEAD
	oldBatchSpec := bt.CreateBatchSpec(t, ctx, s, "old", user.ID)
	newBatchSpec := bt.CreateBatchSpec(t, ctx, s, "new", user.ID)
=======
	oldBatchSpec := ct.CreateBatchSpec(t, ctx, s, "old", user.ID, 0)
	newBatchSpec := ct.CreateBatchSpec(t, ctx, s, "new", user.ID, 0)
>>>>>>> fcc0d60b

	// That's enough to create a batch change, so let's do that.
	batchChange := bt.CreateBatchChange(t, ctx, s, "text", user.ID, oldBatchSpec.ID)

	// Now we'll add three old and new pairs of changeset specs. Two will have
	// matching statuses, and a different two will have matching names.
	createChangesetSpecPair := func(t *testing.T, ctx context.Context, s *Store, oldBatchSpec, newBatchSpec *btypes.BatchSpec, opts bt.TestSpecOpts) (old *btypes.ChangesetSpec) {
		opts.BatchSpec = oldBatchSpec.ID
		old = bt.CreateChangesetSpec(t, ctx, s, opts)

		opts.BatchSpec = newBatchSpec.ID
		_ = bt.CreateChangesetSpec(t, ctx, s, opts)

		return old
	}
	oldOpenFoo := createChangesetSpecPair(t, ctx, s, oldBatchSpec, newBatchSpec, bt.TestSpecOpts{
		User:      user.ID,
		Repo:      repo.ID,
		BatchSpec: oldBatchSpec.ID,
		Title:     "foo",
		Published: true,
		HeadRef:   "open-foo",
	})
	oldOpenBar := createChangesetSpecPair(t, ctx, s, oldBatchSpec, newBatchSpec, bt.TestSpecOpts{
		User:      user.ID,
		Repo:      repo.ID,
		BatchSpec: oldBatchSpec.ID,
		Title:     "bar",
		Published: true,
		HeadRef:   "open-bar",
	})
	oldClosedFoo := createChangesetSpecPair(t, ctx, s, oldBatchSpec, newBatchSpec, bt.TestSpecOpts{
		User:      user.ID,
		Repo:      repo.ID,
		BatchSpec: oldBatchSpec.ID,
		Title:     "foo",
		Published: true,
		HeadRef:   "closed-foo",
	})

	// Finally, the changesets.
	openFoo := bt.CreateChangeset(t, ctx, s, bt.TestChangesetOpts{
		Repo:                repo.ID,
		BatchChange:         batchChange.ID,
		CurrentSpec:         oldOpenFoo.ID,
		ExternalServiceType: repo.ExternalRepo.ServiceType,
		ExternalID:          "5678",
		ExternalState:       btypes.ChangesetExternalStateOpen,
		ReconcilerState:     btypes.ReconcilerStateCompleted,
		PublicationState:    btypes.ChangesetPublicationStatePublished,
		OwnedByBatchChange:  batchChange.ID,
		Metadata: map[string]any{
			"Title": "foo",
		},
	})
	openBar := bt.CreateChangeset(t, ctx, s, bt.TestChangesetOpts{
		Repo:                repo.ID,
		BatchChange:         batchChange.ID,
		CurrentSpec:         oldOpenBar.ID,
		ExternalServiceType: repo.ExternalRepo.ServiceType,
		ExternalID:          "5679",
		ExternalState:       btypes.ChangesetExternalStateOpen,
		ReconcilerState:     btypes.ReconcilerStateCompleted,
		PublicationState:    btypes.ChangesetPublicationStatePublished,
		OwnedByBatchChange:  batchChange.ID,
		Metadata: map[string]any{
			"Title": "bar",
		},
	})
	_ = bt.CreateChangeset(t, ctx, s, bt.TestChangesetOpts{
		Repo:                repo.ID,
		BatchChange:         batchChange.ID,
		CurrentSpec:         oldClosedFoo.ID,
		ExternalServiceType: repo.ExternalRepo.ServiceType,
		ExternalID:          "5680",
		ExternalState:       btypes.ChangesetExternalStateClosed,
		ReconcilerState:     btypes.ReconcilerStateCompleted,
		PublicationState:    btypes.ChangesetPublicationStatePublished,
		OwnedByBatchChange:  batchChange.ID,
		Metadata: map[string]any{
			"Title": "foo",
		},
	})

	statePtr := func(state btypes.ChangesetState) *btypes.ChangesetState {
		return &state
	}

	for name, tc := range map[string]struct {
		opts GetRewirerMappingsOpts
		want []*btypes.Changeset
	}{
		"state and text": {
			opts: GetRewirerMappingsOpts{
				TextSearch:   []search.TextSearchTerm{{Term: "foo"}},
				CurrentState: statePtr(btypes.ChangesetStateOpen),
			},
			want: []*btypes.Changeset{openFoo},
		},
		"state and not text": {
			opts: GetRewirerMappingsOpts{
				TextSearch:   []search.TextSearchTerm{{Term: "foo", Not: true}},
				CurrentState: statePtr(btypes.ChangesetStateOpen),
			},
			want: []*btypes.Changeset{openBar},
		},
		"state match only": {
			opts: GetRewirerMappingsOpts{
				TextSearch:   []search.TextSearchTerm{{Term: "bar"}},
				CurrentState: statePtr(btypes.ChangesetStateClosed),
			},
			want: []*btypes.Changeset{},
		},
		"text match only": {
			opts: GetRewirerMappingsOpts{
				TextSearch:   []search.TextSearchTerm{{Term: "foo"}},
				CurrentState: statePtr(btypes.ChangesetStateMerged),
			},
			want: []*btypes.Changeset{},
		},
	} {
		t.Run(name, func(t *testing.T) {
			tc.opts.BatchSpecID = newBatchSpec.ID
			tc.opts.BatchChangeID = batchChange.ID
			mappings, err := s.GetRewirerMappings(ctx, tc.opts)
			if err != nil {
				t.Errorf("unexpected error: %+v", err)
			}

			have := []int64{}
			for _, mapping := range mappings {
				have = append(have, mapping.ChangesetID)
			}

			want := []int64{}
			for _, changeset := range tc.want {
				want = append(want, changeset.ID)
			}

			if diff := cmp.Diff(have, want, cmtRewirerMappingsOpts); diff != "" {
				t.Errorf("unexpected changesets (-have +want):\n%s", diff)
			}
		})
	}
}

func testStoreChangesetSpecsTextSearch(t *testing.T, ctx context.Context, s *Store, clock bt.Clock) {
	logger := logtest.Scoped(t)
	repoStore := database.ReposWith(logger, s)
	esStore := database.ExternalServicesWith(logger, s)

	// OK, let's set up an interesting scenario. We're going to set up a
	// batch change that tracks two changesets in different repositories, and
	// creates two changesets in those same repositories with different names.

	// First up, let's create the repos.
	repos := []*types.Repo{
		bt.TestRepo(t, esStore, extsvc.KindGitHub),
		bt.TestRepo(t, esStore, extsvc.KindGitLab),
	}
	for _, repo := range repos {
		if err := repoStore.Create(ctx, repo); err != nil {
			t.Fatal(err)
		}
	}

	// Create a user.
	user := bt.CreateTestUser(t, s.DatabaseDB(), false)

	// Next, we need a batch spec.
<<<<<<< HEAD
	oldBatchSpec := bt.CreateBatchSpec(t, ctx, s, "text", user.ID)
=======
	oldBatchSpec := ct.CreateBatchSpec(t, ctx, s, "text", user.ID, 0)
>>>>>>> fcc0d60b

	// That's enough to create a batch change, so let's do that.
	batchChange := bt.CreateBatchChange(t, ctx, s, "text", user.ID, oldBatchSpec.ID)

	// Now we can create the changeset specs.
	oldTrackedGitHubSpec := bt.CreateChangesetSpec(t, ctx, s, bt.TestSpecOpts{
		User:       user.ID,
		Repo:       repos[0].ID,
		BatchSpec:  oldBatchSpec.ID,
		ExternalID: "1234",
	})
	oldTrackedGitLabSpec := bt.CreateChangesetSpec(t, ctx, s, bt.TestSpecOpts{
		User:       user.ID,
		Repo:       repos[1].ID,
		BatchSpec:  oldBatchSpec.ID,
		ExternalID: "1234",
	})
	oldBranchGitHubSpec := bt.CreateChangesetSpec(t, ctx, s, bt.TestSpecOpts{
		User:      user.ID,
		Repo:      repos[0].ID,
		BatchSpec: oldBatchSpec.ID,
		HeadRef:   "main",
		Published: true,
		Title:     "GitHub branch",
	})
	oldBranchGitLabSpec := bt.CreateChangesetSpec(t, ctx, s, bt.TestSpecOpts{
		User:      user.ID,
		Repo:      repos[1].ID,
		BatchSpec: oldBatchSpec.ID,
		HeadRef:   "main",
		Published: true,
		Title:     "GitLab branch",
	})

	// We also need actual changesets.
	oldTrackedGitHub := bt.CreateChangeset(t, ctx, s, bt.TestChangesetOpts{
		Repo:                repos[0].ID,
		BatchChange:         batchChange.ID,
		CurrentSpec:         oldTrackedGitHubSpec.ID,
		ExternalServiceType: repos[0].ExternalRepo.ServiceType,
		ExternalID:          "1234",
		OwnedByBatchChange:  batchChange.ID,
		Metadata: map[string]any{
			"Title": "Tracked GitHub",
		},
	})
	oldTrackedGitLab := bt.CreateChangeset(t, ctx, s, bt.TestChangesetOpts{
		Repo:                repos[1].ID,
		BatchChange:         batchChange.ID,
		CurrentSpec:         oldTrackedGitLabSpec.ID,
		ExternalServiceType: repos[1].ExternalRepo.ServiceType,
		ExternalID:          "1234",
		OwnedByBatchChange:  batchChange.ID,
		Metadata: map[string]any{
			"title": "Tracked GitLab",
		},
	})
	oldBranchGitHub := bt.CreateChangeset(t, ctx, s, bt.TestChangesetOpts{
		Repo:                repos[0].ID,
		BatchChange:         batchChange.ID,
		CurrentSpec:         oldBranchGitHubSpec.ID,
		ExternalServiceType: repos[0].ExternalRepo.ServiceType,
		ExternalID:          "5678",
		OwnedByBatchChange:  batchChange.ID,
		Metadata: map[string]any{
			"Title": "GitHub branch",
		},
	})
	oldBranchGitLab := bt.CreateChangeset(t, ctx, s, bt.TestChangesetOpts{
		Repo:                repos[1].ID,
		BatchChange:         batchChange.ID,
		CurrentSpec:         oldBranchGitLabSpec.ID,
		ExternalServiceType: repos[1].ExternalRepo.ServiceType,
		ExternalID:          "5678",
		OwnedByBatchChange:  batchChange.ID,
		Metadata: map[string]any{
			"title": "GitLab branch",
		},
	})
	// Cool. Now let's set up a new batch spec.
<<<<<<< HEAD
	newBatchSpec := bt.CreateBatchSpec(t, ctx, s, "text", user.ID)
=======
	newBatchSpec := ct.CreateBatchSpec(t, ctx, s, "text", user.ID, 0)
>>>>>>> fcc0d60b

	// And we need all new changeset specs to go into that spec.
	newTrackedGitHub := bt.CreateChangesetSpec(t, ctx, s, bt.TestSpecOpts{
		User:       user.ID,
		Repo:       repos[0].ID,
		BatchSpec:  newBatchSpec.ID,
		ExternalID: "1234",
	})
	newTrackedGitLab := bt.CreateChangesetSpec(t, ctx, s, bt.TestSpecOpts{
		User:       user.ID,
		Repo:       repos[1].ID,
		BatchSpec:  newBatchSpec.ID,
		ExternalID: "1234",
	})
	newBranchGitHub := bt.CreateChangesetSpec(t, ctx, s, bt.TestSpecOpts{
		User:      user.ID,
		Repo:      repos[0].ID,
		BatchSpec: newBatchSpec.ID,
		HeadRef:   "main",
		Published: true,
		Title:     "New GitHub branch",
	})
	newBranchGitLab := bt.CreateChangesetSpec(t, ctx, s, bt.TestSpecOpts{
		User:      user.ID,
		Repo:      repos[1].ID,
		BatchSpec: newBatchSpec.ID,
		HeadRef:   "main",
		Published: true,
		Title:     "New GitLab branch",
	})

	// A couple of hundred lines of boilerplate later, we have a scenario! Let's
	// use it.

	// Well, OK, I lied: we're not _quite_ done with the boilerplate. To keep
	// the test cases somewhat readable, we'll define the four possible mappings
	// we can get before we get to defining the test cases.
	trackedGitHub := &btypes.RewirerMapping{
		ChangesetSpecID: newTrackedGitHub.ID,
		ChangesetID:     oldTrackedGitHub.ID,
		RepoID:          repos[0].ID,
	}
	trackedGitLab := &btypes.RewirerMapping{
		ChangesetSpecID: newTrackedGitLab.ID,
		ChangesetID:     oldTrackedGitLab.ID,
		RepoID:          repos[1].ID,
	}
	branchGitHub := &btypes.RewirerMapping{
		ChangesetSpecID: newBranchGitHub.ID,
		ChangesetID:     oldBranchGitHub.ID,
		RepoID:          repos[0].ID,
	}
	branchGitLab := &btypes.RewirerMapping{
		ChangesetSpecID: newBranchGitLab.ID,
		ChangesetID:     oldBranchGitLab.ID,
		RepoID:          repos[1].ID,
	}

	for name, tc := range map[string]struct {
		search []search.TextSearchTerm
		want   btypes.RewirerMappings
	}{
		"nil search": {
			want: btypes.RewirerMappings{trackedGitHub, trackedGitLab, branchGitHub, branchGitLab},
		},
		"empty search": {
			search: []search.TextSearchTerm{},
			want:   btypes.RewirerMappings{trackedGitHub, trackedGitLab, branchGitHub, branchGitLab},
		},
		"no matches": {
			search: []search.TextSearchTerm{{Term: "this is not a thing"}},
			want:   nil,
		},
		"no matches due to conflicting requirements": {
			search: []search.TextSearchTerm{
				{Term: "GitHub"},
				{Term: "GitLab"},
			},
			want: nil,
		},
		"no matches due to even more conflicting requirements": {
			search: []search.TextSearchTerm{
				{Term: "GitHub"},
				{Term: "GitHub", Not: true},
			},
			want: nil,
		},
		"one term, matched on title": {
			search: []search.TextSearchTerm{{Term: "New GitHub branch"}},
			want:   btypes.RewirerMappings{branchGitHub},
		},
		"two terms, matched on title AND title": {
			search: []search.TextSearchTerm{
				{Term: "New GitHub"},
				{Term: "branch"},
			},
			want: btypes.RewirerMappings{branchGitHub},
		},
		"two terms, matched on title AND repo": {
			search: []search.TextSearchTerm{
				{Term: "New"},
				{Term: string(repos[0].Name)},
			},
			want: btypes.RewirerMappings{branchGitHub},
		},
		"one term, matched on repo": {
			search: []search.TextSearchTerm{{Term: string(repos[0].Name)}},
			want:   btypes.RewirerMappings{trackedGitHub, branchGitHub},
		},
		"one negated term, three title matches": {
			search: []search.TextSearchTerm{{Term: "New GitHub branch", Not: true}},
			want:   btypes.RewirerMappings{trackedGitHub, trackedGitLab, branchGitLab},
		},
		"two negated terms, one title AND repo match": {
			search: []search.TextSearchTerm{
				{Term: "New", Not: true},
				{Term: string(repos[0].Name), Not: true},
			},
			want: btypes.RewirerMappings{trackedGitLab},
		},
		"mixed positive and negative terms": {
			search: []search.TextSearchTerm{
				{Term: "New", Not: true},
				{Term: string(repos[0].Name)},
			},
			want: btypes.RewirerMappings{trackedGitHub},
		},
	} {
		t.Run(name, func(t *testing.T) {
			t.Run("no limits", func(t *testing.T) {
				have, err := s.GetRewirerMappings(ctx, GetRewirerMappingsOpts{
					BatchSpecID:   newBatchSpec.ID,
					BatchChangeID: batchChange.ID,
					TextSearch:    tc.search,
				})
				if err != nil {
					t.Errorf("unexpected error: %+v", err)
				}

				if diff := cmp.Diff(have, tc.want, cmtRewirerMappingsOpts); diff != "" {
					t.Errorf("unexpected mappings (-have +want):\n%s", diff)
				}
			})

			t.Run("with limit", func(t *testing.T) {
				have, err := s.GetRewirerMappings(ctx, GetRewirerMappingsOpts{
					BatchSpecID:   newBatchSpec.ID,
					BatchChangeID: batchChange.ID,
					LimitOffset:   &database.LimitOffset{Limit: 1},
					TextSearch:    tc.search,
				})
				if err != nil {
					t.Errorf("unexpected error: %+v", err)
				}

				var want btypes.RewirerMappings
				if len(tc.want) > 0 {
					want = tc.want[0:1]
				}
				if diff := cmp.Diff(have, want, cmtRewirerMappingsOpts); diff != "" {
					t.Errorf("unexpected mappings (-have +want):\n%s", diff)
				}
			})

			t.Run("with offset and limit", func(t *testing.T) {
				have, err := s.GetRewirerMappings(ctx, GetRewirerMappingsOpts{
					BatchSpecID:   newBatchSpec.ID,
					BatchChangeID: batchChange.ID,
					LimitOffset:   &database.LimitOffset{Offset: 1, Limit: 1},
					TextSearch:    tc.search,
				})
				if err != nil {
					t.Errorf("unexpected error: %+v", err)
				}

				var want btypes.RewirerMappings
				if len(tc.want) > 1 {
					want = tc.want[1:2]
				}
				if diff := cmp.Diff(have, want, cmtRewirerMappingsOpts); diff != "" {
					t.Errorf("unexpected mappings (-have +want):\n%s", diff)
				}
			})
		})
	}
}<|MERGE_RESOLUTION|>--- conflicted
+++ resolved
@@ -600,13 +600,8 @@
 
 	t.Run("GetRewirerMappings", func(t *testing.T) {
 		// Create some test data
-<<<<<<< HEAD
 		user := bt.CreateTestUser(t, s.DatabaseDB(), true)
-		batchSpec := bt.CreateBatchSpec(t, ctx, s, "get-rewirer-mappings", user.ID)
-=======
-		user := ct.CreateTestUser(t, s.DatabaseDB(), true)
-		batchSpec := ct.CreateBatchSpec(t, ctx, s, "get-rewirer-mappings", user.ID, 0)
->>>>>>> fcc0d60b
+		batchSpec := bt.CreateBatchSpec(t, ctx, s, "get-rewirer-mappings", user.ID, 0)
 		var mappings = make(btypes.RewirerMappings, 3)
 		changesetSpecIDs := make([]int64, 0, cap(mappings))
 		for i := 0; i < cap(mappings); i++ {
@@ -807,11 +802,7 @@
 			t.Fatal(err)
 		}
 
-<<<<<<< HEAD
-		conflictingBatchSpec := bt.CreateBatchSpec(t, ctx, s, "no-conflicts", user.ID)
-=======
-		conflictingBatchSpec := ct.CreateBatchSpec(t, ctx, s, "no-conflicts", user.ID, 0)
->>>>>>> fcc0d60b
+		conflictingBatchSpec := bt.CreateBatchSpec(t, ctx, s, "no-conflicts", user.ID, 0)
 		conflictingRef := "refs/heads/conflicting-head-ref"
 		for _, opts := range []bt.TestSpecOpts{
 			{ExternalID: "4321", Repo: repo.ID, BatchSpec: conflictingBatchSpec.ID},
@@ -837,13 +828,8 @@
 			}
 		}
 
-<<<<<<< HEAD
-		nonConflictingBatchSpec := bt.CreateBatchSpec(t, ctx, s, "no-conflicts", user.ID)
+		nonConflictingBatchSpec := bt.CreateBatchSpec(t, ctx, s, "no-conflicts", user.ID, 0)
 		for _, opts := range []bt.TestSpecOpts{
-=======
-		nonConflictingBatchSpec := ct.CreateBatchSpec(t, ctx, s, "no-conflicts", user.ID, 0)
-		for _, opts := range []ct.TestSpecOpts{
->>>>>>> fcc0d60b
 			{ExternalID: "1234", Repo: repo.ID, BatchSpec: nonConflictingBatchSpec.ID},
 			{HeadRef: "refs/heads/branch-1", Repo: repo.ID, BatchSpec: nonConflictingBatchSpec.ID},
 			{HeadRef: "refs/heads/branch-2", Repo: repo.ID, BatchSpec: nonConflictingBatchSpec.ID},
@@ -877,13 +863,8 @@
 	user := bt.CreateTestUser(t, s.DatabaseDB(), false)
 
 	// Create old batch spec and batch change
-<<<<<<< HEAD
-	oldBatchSpec := bt.CreateBatchSpec(t, ctx, s, "old", user.ID)
+	oldBatchSpec := bt.CreateBatchSpec(t, ctx, s, "old", user.ID, 0)
 	batchChange := bt.CreateBatchChange(t, ctx, s, "text", user.ID, oldBatchSpec.ID)
-=======
-	oldBatchSpec := ct.CreateBatchSpec(t, ctx, s, "old", user.ID, 0)
-	batchChange := ct.CreateBatchChange(t, ctx, s, "text", user.ID, oldBatchSpec.ID)
->>>>>>> fcc0d60b
 
 	// Create an archived changeset with a changeset spec
 	oldSpec := bt.CreateChangesetSpec(t, ctx, s, bt.TestSpecOpts{
@@ -909,11 +890,7 @@
 	bt.CreateChangeset(t, ctx, s, opts)
 
 	// Get preview for new batch spec without any changeset specs
-<<<<<<< HEAD
-	newBatchSpec := bt.CreateBatchSpec(t, ctx, s, "new", user.ID)
-=======
-	newBatchSpec := ct.CreateBatchSpec(t, ctx, s, "new", user.ID, 0)
->>>>>>> fcc0d60b
+	newBatchSpec := bt.CreateBatchSpec(t, ctx, s, "new", user.ID, 0)
 	mappings, err := s.GetRewirerMappings(ctx, GetRewirerMappingsOpts{
 		BatchSpecID:   newBatchSpec.ID,
 		BatchChangeID: batchChange.ID,
@@ -944,13 +921,8 @@
 	user := bt.CreateTestUser(t, s.DatabaseDB(), false)
 
 	// Next, we need old and new batch specs.
-<<<<<<< HEAD
-	oldBatchSpec := bt.CreateBatchSpec(t, ctx, s, "old", user.ID)
-	newBatchSpec := bt.CreateBatchSpec(t, ctx, s, "new", user.ID)
-=======
-	oldBatchSpec := ct.CreateBatchSpec(t, ctx, s, "old", user.ID, 0)
-	newBatchSpec := ct.CreateBatchSpec(t, ctx, s, "new", user.ID, 0)
->>>>>>> fcc0d60b
+	oldBatchSpec := bt.CreateBatchSpec(t, ctx, s, "old", user.ID, 0)
+	newBatchSpec := bt.CreateBatchSpec(t, ctx, s, "new", user.ID, 0)
 
 	// That's enough to create a batch change, so let's do that.
 	batchChange := bt.CreateBatchChange(t, ctx, s, "text", user.ID, oldBatchSpec.ID)
@@ -1046,13 +1018,8 @@
 	user := bt.CreateTestUser(t, s.DatabaseDB(), false)
 
 	// Next, we need old and new batch specs.
-<<<<<<< HEAD
-	oldBatchSpec := bt.CreateBatchSpec(t, ctx, s, "old", user.ID)
-	newBatchSpec := bt.CreateBatchSpec(t, ctx, s, "new", user.ID)
-=======
-	oldBatchSpec := ct.CreateBatchSpec(t, ctx, s, "old", user.ID, 0)
-	newBatchSpec := ct.CreateBatchSpec(t, ctx, s, "new", user.ID, 0)
->>>>>>> fcc0d60b
+	oldBatchSpec := bt.CreateBatchSpec(t, ctx, s, "old", user.ID, 0)
+	newBatchSpec := bt.CreateBatchSpec(t, ctx, s, "new", user.ID, 0)
 
 	// That's enough to create a batch change, so let's do that.
 	batchChange := bt.CreateBatchChange(t, ctx, s, "text", user.ID, oldBatchSpec.ID)
@@ -1223,11 +1190,7 @@
 	user := bt.CreateTestUser(t, s.DatabaseDB(), false)
 
 	// Next, we need a batch spec.
-<<<<<<< HEAD
-	oldBatchSpec := bt.CreateBatchSpec(t, ctx, s, "text", user.ID)
-=======
-	oldBatchSpec := ct.CreateBatchSpec(t, ctx, s, "text", user.ID, 0)
->>>>>>> fcc0d60b
+	oldBatchSpec := bt.CreateBatchSpec(t, ctx, s, "text", user.ID, 0)
 
 	// That's enough to create a batch change, so let's do that.
 	batchChange := bt.CreateBatchChange(t, ctx, s, "text", user.ID, oldBatchSpec.ID)
@@ -1308,11 +1271,7 @@
 		},
 	})
 	// Cool. Now let's set up a new batch spec.
-<<<<<<< HEAD
-	newBatchSpec := bt.CreateBatchSpec(t, ctx, s, "text", user.ID)
-=======
-	newBatchSpec := ct.CreateBatchSpec(t, ctx, s, "text", user.ID, 0)
->>>>>>> fcc0d60b
+	newBatchSpec := bt.CreateBatchSpec(t, ctx, s, "text", user.ID, 0)
 
 	// And we need all new changeset specs to go into that spec.
 	newTrackedGitHub := bt.CreateChangesetSpec(t, ctx, s, bt.TestSpecOpts{
