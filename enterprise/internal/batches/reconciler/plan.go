--- conflicted
+++ resolved
@@ -142,15 +142,10 @@
 		pl.SetOp(btypes.ReconcilerOperationArchive)
 	}
 
-<<<<<<< HEAD
 	if wantedChangeset.Closing {
-		pl.AddOp(btypes.ReconcilerOperationClose)
-=======
-	if ch.Closing {
-		if ch.ExternalState != btypes.ChangesetExternalStateReadOnly {
+		if wantedChangeset.ExternalState != btypes.ChangesetExternalStateReadOnly {
 			pl.AddOp(btypes.ReconcilerOperationClose)
 		}
->>>>>>> f02dd1bd
 		// Close is a final operation, nothing else should overwrite it.
 		return pl, nil
 	} else if wantDetachFromOwnerBatchChange || wantArchive || isArchived {
@@ -203,14 +198,9 @@
 		// the same as being unpublished.
 
 	case btypes.ChangesetPublicationStatePublished:
-<<<<<<< HEAD
-		// Don't take any actions for merged changesets.
-		if wantedChangeset.ExternalState == btypes.ChangesetExternalStateMerged {
-=======
 		// Don't take any actions for merged or read-only changesets.
-		if ch.ExternalState == btypes.ChangesetExternalStateMerged ||
-			ch.ExternalState == btypes.ChangesetExternalStateReadOnly {
->>>>>>> f02dd1bd
+		if wantedChangeset.ExternalState == btypes.ChangesetExternalStateMerged ||
+			wantedChangeset.ExternalState == btypes.ChangesetExternalStateReadOnly {
 			return pl, nil
 		}
 		if reopenAfterDetach(wantedChangeset) {
