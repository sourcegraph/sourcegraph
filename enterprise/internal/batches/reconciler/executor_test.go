--- conflicted
+++ resolved
@@ -526,7 +526,7 @@
 		},
 		"detach changeset": {
 			hasCurrentSpec: false,
-			changeset: ct.TestChangesetOpts{
+			changeset: bt.TestChangesetOpts{
 				PublicationState: btypes.ChangesetPublicationStatePublished,
 				ExternalID:       githubPR.ID,
 				ExternalBranch:   githubHeadRef,
@@ -544,7 +544,7 @@
 
 			wantCloseOnCodeHost: false,
 
-			wantChangeset: ct.ChangesetAssertions{
+			wantChangeset: bt.ChangesetAssertions{
 				PublicationState: btypes.ChangesetPublicationStatePublished,
 				Closing:          false,
 
@@ -560,13 +560,8 @@
 	for name, tc := range tests {
 		t.Run(name, func(t *testing.T) {
 			// Create necessary associations.
-<<<<<<< HEAD
-			batchSpec := bt.CreateBatchSpec(t, ctx, cstore, "executor-test-batch-change", admin.ID)
+			batchSpec := bt.CreateBatchSpec(t, ctx, cstore, "executor-test-batch-change", admin.ID, 0)
 			batchChange := bt.CreateBatchChange(t, ctx, cstore, "executor-test-batch-change", admin.ID, batchSpec.ID)
-=======
-			batchSpec := ct.CreateBatchSpec(t, ctx, cstore, "executor-test-batch-change", admin.ID, 0)
-			batchChange := ct.CreateBatchChange(t, ctx, cstore, "executor-test-batch-change", admin.ID, batchSpec.ID)
->>>>>>> fcc0d60b
 
 			// Create the changesetSpec with associations wired up correctly.
 			var changesetSpec *btypes.ChangesetSpec
@@ -842,15 +837,9 @@
 
 	repo, _ := bt.CreateTestRepo(t, ctx, db)
 
-<<<<<<< HEAD
-	batchSpec := bt.CreateBatchSpec(t, ctx, cstore, "reconciler-test-batch-change", admin.ID)
+	batchSpec := bt.CreateBatchSpec(t, ctx, cstore, "reconciler-test-batch-change", admin.ID, 0)
 	adminBatchChange := bt.CreateBatchChange(t, ctx, cstore, "reconciler-test-batch-change", admin.ID, batchSpec.ID)
 	userBatchChange := bt.CreateBatchChange(t, ctx, cstore, "reconciler-test-batch-change", user.ID, batchSpec.ID)
-=======
-	batchSpec := ct.CreateBatchSpec(t, ctx, cstore, "reconciler-test-batch-change", admin.ID, 0)
-	adminBatchChange := ct.CreateBatchChange(t, ctx, cstore, "reconciler-test-batch-change", admin.ID, batchSpec.ID)
-	userBatchChange := ct.CreateBatchChange(t, ctx, cstore, "reconciler-test-batch-change", user.ID, batchSpec.ID)
->>>>>>> fcc0d60b
 
 	t.Run("imported changeset uses global token when no site-credential exists", func(t *testing.T) {
 		fakeSource := &stesting.FakeChangesetSource{}
@@ -1157,13 +1146,8 @@
 				defer func() { cstore.UserCredentials().Delete(ctx, cred.ID) }()
 			}
 
-<<<<<<< HEAD
-			batchSpec := bt.CreateBatchSpec(t, ctx, cstore, fmt.Sprintf("reconciler-credentials-%d", i), tt.user.ID)
+			batchSpec := bt.CreateBatchSpec(t, ctx, cstore, fmt.Sprintf("reconciler-credentials-%d", i), tt.user.ID, 0)
 			batchChange := bt.CreateBatchChange(t, ctx, cstore, fmt.Sprintf("reconciler-credentials-%d", i), tt.user.ID, batchSpec.ID)
-=======
-			batchSpec := ct.CreateBatchSpec(t, ctx, cstore, fmt.Sprintf("reconciler-credentials-%d", i), tt.user.ID, 0)
-			batchChange := ct.CreateBatchChange(t, ctx, cstore, fmt.Sprintf("reconciler-credentials-%d", i), tt.user.ID, batchSpec.ID)
->>>>>>> fcc0d60b
 
 			plan.Changeset = &btypes.Changeset{
 				OwnedByBatchChangeID: batchChange.ID,
