package reconciler

import (
	"bytes"
	"context"
	"fmt"
	"strings"
	"sync"
	"text/template"
	"time"

	"github.com/inconshreveable/log15"

	"github.com/sourcegraph/log"

	bgql "github.com/sourcegraph/sourcegraph/enterprise/internal/batches/graphql"
	"github.com/sourcegraph/sourcegraph/enterprise/internal/batches/sources"
	"github.com/sourcegraph/sourcegraph/enterprise/internal/batches/state"
	"github.com/sourcegraph/sourcegraph/enterprise/internal/batches/store"
	btypes "github.com/sourcegraph/sourcegraph/enterprise/internal/batches/types"
	"github.com/sourcegraph/sourcegraph/enterprise/internal/batches/webhooks"
	"github.com/sourcegraph/sourcegraph/internal/api"
	"github.com/sourcegraph/sourcegraph/internal/database"
	"github.com/sourcegraph/sourcegraph/internal/errcode"
	"github.com/sourcegraph/sourcegraph/internal/gitserver"
	"github.com/sourcegraph/sourcegraph/internal/gitserver/protocol"
	"github.com/sourcegraph/sourcegraph/internal/repos"
	"github.com/sourcegraph/sourcegraph/internal/types"
	"github.com/sourcegraph/sourcegraph/lib/errors"
)

// executePlan executes the given reconciler plan.
func executePlan(ctx context.Context, logger log.Logger, client gitserver.Client, sourcer sources.Sourcer, noSleepBeforeSync bool, tx *store.Store, plan *Plan) (afterDone func(store *store.Store), err error) {
	e := &executor{
		client:            client,
		logger:            logger.Scoped("executor", "An executor for a single Batch Changes reconciler plan"),
		sourcer:           sourcer,
		noSleepBeforeSync: noSleepBeforeSync,
		tx:                tx,
		ch:                plan.Changeset,
		spec:              plan.ChangesetSpec,
	}

	return e.Run(ctx, plan)
}

type executor struct {
	client            gitserver.Client
	logger            log.Logger
	sourcer           sources.Sourcer
	noSleepBeforeSync bool
	tx                *store.Store
	ch                *btypes.Changeset
	spec              *btypes.ChangesetSpec

	// targetRepo represents the repo where the changeset should be opened.
	targetRepo *types.Repo

	// css represents the changeset source, and must be accessed via the
	// changesetSource method.
	css     sources.ChangesetSource
	cssErr  error
	cssOnce sync.Once

	// remote represents the repo that should be pushed to, and must be accessed
	// via the remoteRepo method.
	remote     *types.Repo
	remoteErr  error
	remoteOnce sync.Once
}

func (e *executor) Run(ctx context.Context, plan *Plan) (afterDone func(store *store.Store), err error) {
	if plan.Ops.IsNone() {
		return nil, nil
	}

	// Load the target repo.
	//
	// Note that the remote repo is lazily set when a changeset source is
	// requested, since it isn't useful outside of that context.
	e.targetRepo, err = e.tx.Repos().Get(ctx, e.ch.RepoID)
	if err != nil {
		return nil, errors.Wrap(err, "failed to load repository")
	}

	// If we are only pushing, without publishing or updating, we want to be sure to
	// trigger a webhooks.ChangesetUpdate event for this operation as well.
	var triggerUpdateWebhook bool
	if plan.Ops.Contains(btypes.ReconcilerOperationPush) && !plan.Ops.Contains(btypes.ReconcilerOperationPublish) && !plan.Ops.Contains(btypes.ReconcilerOperationUpdate) {
		triggerUpdateWebhook = true
	}

	for _, op := range plan.Ops.ExecutionOrder() {
		switch op {
		case btypes.ReconcilerOperationSync:
			err = e.syncChangeset(ctx)

		case btypes.ReconcilerOperationImport:
			err = e.importChangeset(ctx)

		case btypes.ReconcilerOperationPush:
			afterDone, err = e.pushChangesetPatch(ctx, triggerUpdateWebhook)

		case btypes.ReconcilerOperationPublish:
			afterDone, err = e.publishChangeset(ctx, false)

		case btypes.ReconcilerOperationPublishDraft:
			afterDone, err = e.publishChangeset(ctx, true)

		case btypes.ReconcilerOperationReopen:
			afterDone, err = e.reopenChangeset(ctx)

		case btypes.ReconcilerOperationUpdate:
			afterDone, err = e.updateChangeset(ctx)

		case btypes.ReconcilerOperationUndraft:
			afterDone, err = e.undraftChangeset(ctx)

		case btypes.ReconcilerOperationClose:
			afterDone, err = e.closeChangeset(ctx)

		case btypes.ReconcilerOperationSleep:
			e.sleep()

		case btypes.ReconcilerOperationDetach:
			e.detachChangeset()

		case btypes.ReconcilerOperationArchive:
			e.archiveChangeset()

		case btypes.ReconcilerOperationReattach:
			e.reattachChangeset()

		default:
			err = errors.Errorf("executor operation %q not implemented", op)
		}

		if err != nil {
			return afterDone, err
		}
	}

	events, err := e.ch.Events()
	if err != nil {
		log15.Error("Events", "err", err)
		return afterDone, errcode.MakeNonRetryable(err)
	}
	state.SetDerivedState(ctx, e.tx.Repos(), e.client, e.ch, events)

	if err := e.tx.UpsertChangesetEvents(ctx, events...); err != nil {
		log15.Error("UpsertChangesetEvents", "err", err)
		return afterDone, err
	}

	e.ch.PreviousFailureMessage = nil

	return afterDone, e.tx.UpdateChangeset(ctx, e.ch)
}

var errCannotPushToArchivedRepo = errcode.MakeNonRetryable(errors.New("cannot push to an archived repo"))

// pushChangesetPatch creates the commits for the changeset on its codehost. If the option
// triggerUpdateWebhook is set, it will also enqueue an update webhook for the changeset.
func (e *executor) pushChangesetPatch(ctx context.Context, triggerUpdateWebhook bool) (afterDone func(store *store.Store), err error) {
	if triggerUpdateWebhook {
		afterDone = func(store *store.Store) { e.enqueueWebhook(ctx, store, webhooks.ChangesetUpdateError) }
	}

	existingSameBranch, err := e.tx.GetChangeset(ctx, store.GetChangesetOpts{
		ExternalServiceType: e.ch.ExternalServiceType,
		RepoID:              e.ch.RepoID,
		ExternalBranch:      e.spec.HeadRef,
		// TODO: Do we need to check whether it's published or not?
	})
	if err != nil && err != store.ErrNoResults {
		return afterDone, err
	}

	if existingSameBranch != nil && existingSameBranch.ID != e.ch.ID {
		return afterDone, errPublishSameBranch{}
	}

	// Create a commit and push it
	// Figure out which authenticator we should use to modify the changeset.
	css, err := e.changesetSource(ctx)
	if err != nil {
		return afterDone, err
	}
	remoteRepo, err := e.remoteRepo(ctx)
	if err != nil {
		return afterDone, err
	}

	// Short circuit any attempt to push to an archived repo, since we can save
	// gitserver the work (and it'll keep retrying).
	if remoteRepo.Archived {
		return afterDone, errCannotPushToArchivedRepo
	}

	pushConf, err := css.GitserverPushConfig(remoteRepo)
	if err != nil {
		return afterDone, err
	}
	opts := buildCommitOpts(e.targetRepo, e.spec, pushConf)

<<<<<<< HEAD
	rev, err := e.pushCommit(ctx, opts)
=======
	_, err = e.pushCommit(ctx, opts)
>>>>>>> 2c6719fb
	var pce pushCommitError
	if errors.As(err, &pce) {
		if acss, ok := css.(sources.ArchivableChangesetSource); ok {
			if acss.IsArchivedPushError(pce.CombinedOutput) {
				if err := e.handleArchivedRepo(ctx); err != nil {
					return afterDone, errors.Wrap(err, "handling archived repo")
				}
				return afterDone, errCannotPushToArchivedRepo
			}
		}
	}

	if err = e.runAfterCommit(ctx, css, rev, remoteRepo, opts); err != nil {
		return afterDone, errors.Wrap(err, "running after commit routine")
	}

	if triggerUpdateWebhook && err == nil {
		afterDone = func(store *store.Store) { e.enqueueWebhook(ctx, store, webhooks.ChangesetUpdate) }
	}
	return afterDone, err
}

// publishChangeset creates the given changeset on its code host.
func (e *executor) publishChangeset(ctx context.Context, asDraft bool) (afterDone func(store *store.Store), err error) {
	afterDoneUpdate := func(store *store.Store) { e.enqueueWebhook(ctx, store, webhooks.ChangesetUpdateError) }
	afterDonePublish := func(store *store.Store) { e.enqueueWebhook(ctx, store, webhooks.ChangesetUpdateError) }

	// Depending on the changeset, we may want to add to the body (for example,
	// to add a backlink to Sourcegraph).
	body, err := e.decorateChangesetBody(ctx)
	if err != nil {
		// At this point in time, we haven't yet established if the changeset has already
		// been published or not. When in doubt, we record a more generic "update error"
		// event.
		return afterDoneUpdate, errors.Wrapf(err, "decorating body for changeset %d", e.ch.ID)
	}

	css, err := e.changesetSource(ctx)
	if err != nil {
		return afterDoneUpdate, err
	}

	remoteRepo, err := e.remoteRepo(ctx)
	if err != nil {
		return afterDoneUpdate, err
	}

	cs := &sources.Changeset{
		Title:      e.spec.Title,
		Body:       body,
		BaseRef:    e.spec.BaseRef,
		HeadRef:    e.spec.HeadRef,
		RemoteRepo: remoteRepo,
		TargetRepo: e.targetRepo,
		Changeset:  e.ch,
	}

	var exists, outdated bool
	if asDraft {
		// If the changeset shall be published in draft mode, make sure the changeset source implements DraftChangesetSource.
		draftCss, err := sources.ToDraftChangesetSource(css)
		if err != nil {
			return afterDoneUpdate, err
		}
		exists, err = draftCss.CreateDraftChangeset(ctx, cs)
		if err != nil {
			// For several code hosts, it's also impossible to tell if a changeset exists
			// already or not, yet. Since we're here *intending* to publish, we'll just
			// emit ChangesetPublish webhook events here.
			return afterDonePublish, errors.Wrap(err, "creating draft changeset")
		}
	} else {
		// If we're running this method a second time, because we failed due to an
		// ephemeral error, there's a race condition here.
		// It's possible that `CreateChangeset` doesn't return the newest head ref
		// commit yet, because the API of the codehost doesn't return it yet.
		exists, err = css.CreateChangeset(ctx, cs)
		if err != nil {
			// For several code hosts, it's also impossible to tell if a changeset exists
			// already or not, yet. Since we're here *intending* to publish, we'll just
			// emit ChangesetPublish webhook events here.
			return afterDonePublish, errors.Wrap(err, "creating changeset")
		}
	}

	// If the Changeset already exists and our source can update it, we try to update it
	if exists {
		outdated, err = cs.IsOutdated()
		if err != nil {
			return afterDonePublish, errors.Wrap(err, "could not determine whether changeset needs update")
		}

		// If the changeset is actually outdated, we can be reasonably sure it already
		// exists on the code host. Here, we'll emit a ChangesetUpdate webhook event.
		if outdated {
			if err := css.UpdateChangeset(ctx, cs); err != nil {
				return afterDoneUpdate, errors.Wrap(err, "updating changeset")
			}
		}
	}

	// Set the changeset to published.
	e.ch.PublicationState = btypes.ChangesetPublicationStatePublished

	// Enqueue the appropriate webhook.
	if exists && outdated {
		afterDone = func(store *store.Store) { e.enqueueWebhook(ctx, store, webhooks.ChangesetUpdate) }
	} else {
		afterDone = func(store *store.Store) { e.enqueueWebhook(ctx, store, webhooks.ChangesetPublish) }
	}

	return afterDone, nil
}

func (e *executor) syncChangeset(ctx context.Context) error {
	if err := e.loadChangeset(ctx); err != nil {
		if !errors.HasType(err, sources.ChangesetNotFoundError{}) {
			return err
		}

		// If we're syncing a changeset and it can't be found anymore, we mark
		// it as deleted.
		if !e.ch.IsDeleted() {
			e.ch.SetDeleted()
		}
	}

	return nil
}

func (e *executor) importChangeset(ctx context.Context) error {
	if err := e.loadChangeset(ctx); err != nil {
		return err
	}

	// The changeset finished importing, so it is published now.
	e.ch.PublicationState = btypes.ChangesetPublicationStatePublished

	return nil
}

func (e *executor) loadChangeset(ctx context.Context) error {
	css, err := e.changesetSource(ctx)
	if err != nil {
		return err
	}

	remoteRepo, err := e.remoteRepo(ctx)
	if err != nil {
		return err
	}

	repoChangeset := &sources.Changeset{
		RemoteRepo: remoteRepo,
		TargetRepo: e.targetRepo,
		Changeset:  e.ch,
	}
	return css.LoadChangeset(ctx, repoChangeset)
}

// updateChangeset updates the given changeset's attribute on the code host
// according to its ChangesetSpec and the delta previously computed.
func (e *executor) updateChangeset(ctx context.Context) (afterDone func(store *store.Store), err error) {
	afterDone = func(store *store.Store) { e.enqueueWebhook(ctx, store, webhooks.ChangesetUpdateError) }
	// Depending on the changeset, we may want to add to the body (for example,
	// to add a backlink to Sourcegraph).
	body, err := e.decorateChangesetBody(ctx)
	if err != nil {
		return afterDone, errors.Wrapf(err, "decorating body for changeset %d", e.ch.ID)
	}

	css, err := e.changesetSource(ctx)
	if err != nil {
		return afterDone, err
	}

	remoteRepo, err := e.remoteRepo(ctx)
	if err != nil {
		return afterDone, err
	}

	// We must construct the sources.Changeset after invoking changesetSource,
	// since that may change the remoteRepo.
	cs := sources.Changeset{
		Title:      e.spec.Title,
		Body:       body,
		BaseRef:    e.spec.BaseRef,
		HeadRef:    e.spec.HeadRef,
		RemoteRepo: remoteRepo,
		TargetRepo: e.targetRepo,
		Changeset:  e.ch,
	}

	if err := css.UpdateChangeset(ctx, &cs); err != nil {
		if errcode.IsArchived(err) {
			if err := e.handleArchivedRepo(ctx); err != nil {
				return afterDone, err
			}
		} else {
			return afterDone, errors.Wrap(err, "updating changeset")
		}
	}

	afterDone = func(store *store.Store) { e.enqueueWebhook(ctx, store, webhooks.ChangesetUpdate) }
	return afterDone, nil
}

// reopenChangeset reopens the given changeset attribute on the code host.
func (e *executor) reopenChangeset(ctx context.Context) (afterDone func(store *store.Store), err error) {
	afterDone = func(store *store.Store) { e.enqueueWebhook(ctx, store, webhooks.ChangesetUpdateError) }

	css, err := e.changesetSource(ctx)
	if err != nil {
		return afterDone, err
	}

	remoteRepo, err := e.remoteRepo(ctx)
	if err != nil {
		return afterDone, err
	}

	cs := sources.Changeset{
		Title:      e.spec.Title,
		Body:       e.spec.Body,
		BaseRef:    e.spec.BaseRef,
		HeadRef:    e.spec.HeadRef,
		RemoteRepo: remoteRepo,
		TargetRepo: e.targetRepo,
		Changeset:  e.ch,
	}
	if err := css.ReopenChangeset(ctx, &cs); err != nil {
		return afterDone, errors.Wrap(err, "reopening changeset")
	}

	afterDone = func(store *store.Store) { e.enqueueWebhook(ctx, store, webhooks.ChangesetUpdate) }
	return afterDone, nil
}

func (e *executor) detachChangeset() {
	for _, assoc := range e.ch.BatchChanges {
		if assoc.Detach {
			e.ch.RemoveBatchChangeID(assoc.BatchChangeID)
		}
	}
	// A changeset can be associated with multiple batch changes. Only set the detached_at field when the changeset is
	// no longer associated with any batch changes.
	if len(e.ch.BatchChanges) == 0 {
		e.ch.DetachedAt = time.Now()
	}
}

// archiveChangeset sets all associations to archived that are marked as "to-be-archived".
func (e *executor) archiveChangeset() {
	for i, assoc := range e.ch.BatchChanges {
		if assoc.Archive {
			e.ch.BatchChanges[i].IsArchived = true
			e.ch.BatchChanges[i].Archive = false
		}
	}
}

// reattachChangeset resets detached_at to zero.
func (e *executor) reattachChangeset() {
	if !e.ch.DetachedAt.IsZero() {
		e.ch.DetachedAt = time.Time{}
	}
}

// closeChangeset closes the given changeset on its code host if its ExternalState is OPEN or DRAFT.
func (e *executor) closeChangeset(ctx context.Context) (afterDone func(store *store.Store), err error) {
	afterDone = func(store *store.Store) { e.enqueueWebhook(ctx, store, webhooks.ChangesetUpdateError) }

	e.ch.Closing = false

	if e.ch.ExternalState != btypes.ChangesetExternalStateDraft && e.ch.ExternalState != btypes.ChangesetExternalStateOpen {
		// no-op
		return nil, nil
	}

	css, err := e.changesetSource(ctx)
	if err != nil {
		return afterDone, err
	}

	remoteRepo, err := e.remoteRepo(ctx)
	if err != nil {
		return afterDone, err
	}

	cs := &sources.Changeset{
		Changeset:  e.ch,
		RemoteRepo: remoteRepo,
		TargetRepo: e.targetRepo,
	}

	if err := css.CloseChangeset(ctx, cs); err != nil {
		return afterDone, errors.Wrap(err, "closing changeset")
	}

	afterDone = func(store *store.Store) { e.enqueueWebhook(ctx, store, webhooks.ChangesetClose) }
	return afterDone, nil
}

// undraftChangeset marks the given changeset on its code host as ready for review.
func (e *executor) undraftChangeset(ctx context.Context) (afterDone func(store *store.Store), err error) {
	afterDone = func(store *store.Store) { e.enqueueWebhook(ctx, store, webhooks.ChangesetUpdateError) }

	css, err := e.changesetSource(ctx)
	if err != nil {
		return afterDone, err
	}

	draftCss, err := sources.ToDraftChangesetSource(css)
	if err != nil {
		return afterDone, err
	}

	remoteRepo, err := e.remoteRepo(ctx)
	if err != nil {
		return afterDone, nil
	}

	cs := &sources.Changeset{
		Title:      e.spec.Title,
		Body:       e.spec.Body,
		BaseRef:    e.spec.BaseRef,
		HeadRef:    e.spec.HeadRef,
		RemoteRepo: remoteRepo,
		TargetRepo: e.targetRepo,
		Changeset:  e.ch,
	}

	if err := draftCss.UndraftChangeset(ctx, cs); err != nil {
		return afterDone, errors.Wrap(err, "undrafting changeset")
	}

	afterDone = func(store *store.Store) { e.enqueueWebhook(ctx, store, webhooks.ChangesetUpdate) }
	return afterDone, nil
}

// sleep sleeps for 3 seconds.
func (e *executor) sleep() {
	if !e.noSleepBeforeSync {
		time.Sleep(3 * time.Second)
	}
}

func (e *executor) changesetSource(ctx context.Context) (sources.ChangesetSource, error) {
	e.cssOnce.Do(func() {
		e.css, e.cssErr = loadChangesetSource(ctx, e.tx, e.sourcer, e.ch, e.targetRepo)
		if e.cssErr != nil {
			return
		}
	})

	return e.css, e.cssErr
}

func (e *executor) remoteRepo(ctx context.Context) (*types.Repo, error) {
	e.remoteOnce.Do(func() {
		css, err := e.changesetSource(ctx)
		if err != nil {
			e.remoteErr = errors.Wrap(err, "getting changeset source")
			return
		}

		// Set the remote repo, which may not be the same as the target repo if
		// forking is enabled.
		e.remote, e.remoteErr = sources.GetRemoteRepo(ctx, css, e.targetRepo, e.ch, e.spec)
	})

	return e.remote, e.remoteErr
}

func (e *executor) decorateChangesetBody(ctx context.Context) (string, error) {
	return decorateChangesetBody(ctx, e.tx, database.NamespacesWith(e.tx), e.ch, e.spec.Body)
}

func loadChangesetSource(ctx context.Context, s *store.Store, sourcer sources.Sourcer, ch *btypes.Changeset, repo *types.Repo) (sources.ChangesetSource, error) {
	css, err := sourcer.ForChangeset(ctx, s, ch, sources.AuthenticationStrategyUserCredential)
	if err != nil {
		switch err {
		case sources.ErrMissingCredentials:
			return nil, &errMissingCredentials{repo: string(repo.Name)}
		case sources.ErrNoSSHCredential:
			return nil, &errNoSSHCredential{}
		default:
			var e sources.ErrNoPushCredentials
			if errors.As(err, &e) {
				return nil, &errNoPushCredentials{credentialsType: e.CredentialsType}
			}
			return nil, err
		}
	}

	return css, nil
}

type pushCommitError struct {
	*protocol.CreateCommitFromPatchError
}

func (e pushCommitError) Error() string {
	return fmt.Sprintf(
		"creating commit from patch for repository %q: %s\n"+
			"```\n"+
			"$ %s\n"+
			"%s\n"+
			"```",
		e.RepositoryName, e.InternalError, e.Command, strings.TrimSpace(e.CombinedOutput))
}

<<<<<<< HEAD
func (e *executor) pushCommit(ctx context.Context, opts protocol.CreateCommitFromPatchRequest) (rev string, err error) {
	rev, err = e.client.CreateCommitFromPatch(ctx, opts)
=======
func (e *executor) pushCommit(ctx context.Context, opts protocol.CreateCommitFromPatchRequest) (*protocol.CreateCommitFromPatchResponse, error) {
	res, err := e.client.CreateCommitFromPatch(ctx, opts)
>>>>>>> 2c6719fb
	if err != nil {
		var e *protocol.CreateCommitFromPatchError
		if errors.As(err, &e) {
			// Make "patch does not apply" errors a fatal error. Retrying the changeset
			// rollout won't help here and just causes noise.
			if strings.Contains(e.CombinedOutput, "patch does not apply") {
<<<<<<< HEAD
				return "", errcode.MakeNonRetryable(pushCommitError{e})
			}
			return "", pushCommitError{e}
		}
		return "", err
	}

	return rev, nil
}

func (e *executor) runAfterCommit(ctx context.Context, css sources.ChangesetSource, rev string, remoteRepo *types.Repo, opts protocol.CreateCommitFromPatchRequest) (err error) {
	// If we're pushing to a GitHub code host, we should check if a GitHub App is
	// configured for Batch Changes to sign commits on this code host with.
	if _, ok := css.(*sources.GitHubSource); ok {
		// Attempt to get a ChangesetSource authenticated with a GitHub App.
		css, err = e.sourcer.ForChangeset(ctx, e.tx, e.ch, sources.AuthenticationStrategyGitHubApp)
		if err != nil {
			switch err {
			case sources.ErrNoGitHubAppConfigured:
				// If we didn't find any GitHub Apps configured for this code host, it's a
				// noop; commit signing is not set up for this code host.
				break
			default:
				// We shouldn't block on this error, but we should still log it.
				log15.Error("Failed to get GitHub App authenticated ChangesetSource", "err", err)
			}
		} else {
			// We found a GitHub App configured for Batch Changes; we should try to use it
			// to sign the commit.
			gcss, ok := css.(*sources.GitHubSource)
			if !ok {
				return errors.Wrap(err, "got non-GitHubSource for ChangesetSource when using GitHub App authentication strategy")
			}
			// We use the existing commit as the basis for the new commit, duplicating it
			// over the REST API in order to produce a signed version of it and then
			// deleting the original one.
			err = gcss.DuplicateCommit(ctx, opts, remoteRepo, rev)
			if err != nil {
				return errors.Wrap(err, "failed to duplicate commit")
			}
		}
	}
	return nil
=======
				return nil, errcode.MakeNonRetryable(pushCommitError{e})
			}
			return nil, pushCommitError{e}
		}
		return nil, err
	}

	return res, nil
>>>>>>> 2c6719fb
}

// handleArchivedRepo updates the changeset and repo once it has been
// determined that the repo has been archived.
func (e *executor) handleArchivedRepo(ctx context.Context) error {
	repo, err := e.remoteRepo(ctx)
	if err != nil {
		return errors.Wrap(err, "getting the archived remote repo")
	}

	return handleArchivedRepo(
		ctx,
		repos.NewStore(e.logger, e.tx.DatabaseDB()),
		repo,
		e.ch,
	)
}

func handleArchivedRepo(
	ctx context.Context,
	store repos.Store,
	repo *types.Repo,
	ch *btypes.Changeset,
) error {
	// We need to mark the repo as archived so that the later check for whether
	// the repo is still archived isn't confused.
	repo.Archived = true
	if _, err := store.UpdateRepo(ctx, repo); err != nil {
		return errors.Wrapf(err, "updating archived status of repo %d", int(repo.ID))
	}

	// Now we can set the ExternalState, and SetDerivedState will do the rest
	// later with that and the updated repo.
	ch.ExternalState = btypes.ChangesetExternalStateReadOnly

	return nil
}

func (e *executor) enqueueWebhook(ctx context.Context, store *store.Store, eventType string) {
	webhooks.EnqueueChangeset(ctx, e.logger, store, eventType, bgql.MarshalChangesetID(e.ch.ID))
}

func buildCommitOpts(repo *types.Repo, spec *btypes.ChangesetSpec, pushOpts *protocol.PushConfig) protocol.CreateCommitFromPatchRequest {
	// IMPORTANT: We add a trailing newline here, otherwise `git apply`
	// will fail with "corrupt patch at line <N>" where N is the last line.
	patch := append([]byte{}, spec.Diff...)
	patch = append(patch, []byte("\n")...)
	opts := protocol.CreateCommitFromPatchRequest{
		Repo:       repo.Name,
		BaseCommit: api.CommitID(spec.BaseRev),
		Patch:      patch,
		TargetRef:  spec.HeadRef,

		// CAUTION: `UniqueRef` means that we'll push to a generated branch if it
		// already exists.
		// So when we retry publishing a changeset, this will overwrite what we
		// pushed before.
		UniqueRef: false,

		CommitInfo: protocol.PatchCommitInfo{
			Message:     spec.CommitMessage,
			AuthorName:  spec.CommitAuthorName,
			AuthorEmail: spec.CommitAuthorEmail,
			Date:        spec.CreatedAt,
		},
		// We use unified diffs, not git diffs, which means they're missing the
		// `a/` and `b/` filename prefixes. `-p0` tells `git apply` to not
		// expect and strip prefixes.
		GitApplyArgs: []string{"-p0"},
		Push:         pushOpts,
	}

	return opts
}

type getBatchChanger interface {
	GetBatchChange(ctx context.Context, opts store.GetBatchChangeOpts) (*btypes.BatchChange, error)
}

func loadBatchChange(ctx context.Context, tx getBatchChanger, id int64) (*btypes.BatchChange, error) {
	if id == 0 {
		return nil, errors.New("changeset has no owning batch change")
	}

	batchChange, err := tx.GetBatchChange(ctx, store.GetBatchChangeOpts{ID: id})
	if err != nil && err != store.ErrNoResults {
		return nil, errors.Wrapf(err, "retrieving owning batch change: %d", id)
	} else if batchChange == nil {
		return nil, errors.Errorf("batch change not found: %d", id)
	}

	return batchChange, nil
}

type getNamespacer interface {
	GetByID(ctx context.Context, orgID, userID int32) (*database.Namespace, error)
}

func decorateChangesetBody(ctx context.Context, tx getBatchChanger, nsStore getNamespacer, cs *btypes.Changeset, body string) (string, error) {
	batchChange, err := loadBatchChange(ctx, tx, cs.OwnedByBatchChangeID)
	if err != nil {
		return "", errors.Wrap(err, "failed to load batch change")
	}

	// We need to get the namespace, since external batch change URLs are
	// namespaced.
	ns, err := nsStore.GetByID(ctx, batchChange.NamespaceOrgID, batchChange.NamespaceUserID)
	if err != nil {
		return "", errors.Wrap(err, "retrieving namespace")
	}

	u, err := batchChange.URL(ctx, ns.Name)
	if err != nil {
		return "", errors.Wrap(err, "building URL")
	}

	bcl := fmt.Sprintf("[_Created by Sourcegraph batch change `%s/%s`._](%s)", ns.Name, batchChange.Name, u)

	// Check if the batch change link template variable is present in the changeset
	// template body.
	if strings.Contains(body, "batch_change_link") {
		// Since we already ran this template before, `cs.Body` should only contain valid templates for `batch_change_link` at this point.
		t, err := template.New("changeset_template").Delims("${{", "}}").Funcs(template.FuncMap{"batch_change_link": func() string { return bcl }}).Parse(body)
		if err != nil {
			return "", errors.Wrap(err, "handling batch_change_link: parsing changeset template")
		}

		var out bytes.Buffer
		if err := t.Execute(&out, nil); err != nil {
			return "", errors.Wrap(err, "handling batch_change_link: executing changeset template")
		}

		return out.String(), nil
	}

	// Otherwise, append to the end of the body.
	return fmt.Sprintf("%s\n\n%s", body, bcl), nil
}

// errPublishSameBranch is returned by publish changeset if a changeset with
// the same external branch already exists in the database and is owned by
// another batch change.
// It is a terminal error that won't be fixed by retrying to publish the
// changeset with the same spec.
type errPublishSameBranch struct{}

func (e errPublishSameBranch) Error() string {
	return "cannot create changeset on the same branch in multiple batch changes"
}

func (e errPublishSameBranch) NonRetryable() bool { return true }

// errNoSSHCredential is returned, if the  clone URL of the repository uses the
// ssh:// scheme, but the authenticator doesn't support SSH pushes.
type errNoSSHCredential struct{}

func (e errNoSSHCredential) Error() string {
	return "The used credential doesn't support SSH pushes, but the repo requires pushing over SSH."
}

func (e errNoSSHCredential) NonRetryable() bool { return true }

// errMissingCredentials is returned if the user that applied the last batch change
// /changeset spec doesn't have a user credential for the given repository and is
// not a site-admin (so no fallback to the global credentials is possible).
type errMissingCredentials struct{ repo string }

func (e errMissingCredentials) Error() string {
	return fmt.Sprintf("user does not have a valid credential for repository %q", e.repo)
}

func (e errMissingCredentials) NonRetryable() bool { return true }

func (e errMissingCredentials) Is(target error) bool {
	if t, ok := target.(errMissingCredentials); ok && t.repo == e.repo {
		return true
	}
	return false
}

// errNoPushCredentials is returned if the authenticator cannot be used by git to
// authenticate a `git push`.
type errNoPushCredentials struct{ credentialsType string }

func (e errNoPushCredentials) Error() string {
	return fmt.Sprintf("cannot use credentials of type %s to push commits", e.credentialsType)
}

func (e errNoPushCredentials) NonRetryable() bool { return true }<|MERGE_RESOLUTION|>--- conflicted
+++ resolved
@@ -203,11 +203,7 @@
 	}
 	opts := buildCommitOpts(e.targetRepo, e.spec, pushConf)
 
-<<<<<<< HEAD
-	rev, err := e.pushCommit(ctx, opts)
-=======
-	_, err = e.pushCommit(ctx, opts)
->>>>>>> 2c6719fb
+	resp, err := e.pushCommit(ctx, opts)
 	var pce pushCommitError
 	if errors.As(err, &pce) {
 		if acss, ok := css.(sources.ArchivableChangesetSource); ok {
@@ -220,7 +216,7 @@
 		}
 	}
 
-	if err = e.runAfterCommit(ctx, css, rev, remoteRepo, opts); err != nil {
+	if err = e.runAfterCommit(ctx, css, resp, remoteRepo, opts); err != nil {
 		return afterDone, errors.Wrap(err, "running after commit routine")
 	}
 
@@ -620,31 +616,25 @@
 		e.RepositoryName, e.InternalError, e.Command, strings.TrimSpace(e.CombinedOutput))
 }
 
-<<<<<<< HEAD
-func (e *executor) pushCommit(ctx context.Context, opts protocol.CreateCommitFromPatchRequest) (rev string, err error) {
-	rev, err = e.client.CreateCommitFromPatch(ctx, opts)
-=======
 func (e *executor) pushCommit(ctx context.Context, opts protocol.CreateCommitFromPatchRequest) (*protocol.CreateCommitFromPatchResponse, error) {
 	res, err := e.client.CreateCommitFromPatch(ctx, opts)
->>>>>>> 2c6719fb
 	if err != nil {
 		var e *protocol.CreateCommitFromPatchError
 		if errors.As(err, &e) {
 			// Make "patch does not apply" errors a fatal error. Retrying the changeset
 			// rollout won't help here and just causes noise.
 			if strings.Contains(e.CombinedOutput, "patch does not apply") {
-<<<<<<< HEAD
-				return "", errcode.MakeNonRetryable(pushCommitError{e})
+				return nil, errcode.MakeNonRetryable(pushCommitError{e})
 			}
-			return "", pushCommitError{e}
-		}
-		return "", err
-	}
-
-	return rev, nil
-}
-
-func (e *executor) runAfterCommit(ctx context.Context, css sources.ChangesetSource, rev string, remoteRepo *types.Repo, opts protocol.CreateCommitFromPatchRequest) (err error) {
+			return nil, pushCommitError{e}
+		}
+		return nil, err
+	}
+
+	return res, nil
+}
+
+func (e *executor) runAfterCommit(ctx context.Context, css sources.ChangesetSource, resp *protocol.CreateCommitFromPatchResponse, remoteRepo *types.Repo, opts protocol.CreateCommitFromPatchRequest) (err error) {
 	// If we're pushing to a GitHub code host, we should check if a GitHub App is
 	// configured for Batch Changes to sign commits on this code host with.
 	if _, ok := css.(*sources.GitHubSource); ok {
@@ -667,6 +657,11 @@
 			if !ok {
 				return errors.Wrap(err, "got non-GitHubSource for ChangesetSource when using GitHub App authentication strategy")
 			}
+			// Find the revision from the response from CreateCommitFromPatch.
+			if resp == nil {
+				return errors.New("no response from CreateCommitFromPatch")
+			}
+			rev := resp.Rev
 			// We use the existing commit as the basis for the new commit, duplicating it
 			// over the REST API in order to produce a signed version of it and then
 			// deleting the original one.
@@ -677,16 +672,6 @@
 		}
 	}
 	return nil
-=======
-				return nil, errcode.MakeNonRetryable(pushCommitError{e})
-			}
-			return nil, pushCommitError{e}
-		}
-		return nil, err
-	}
-
-	return res, nil
->>>>>>> 2c6719fb
 }
 
 // handleArchivedRepo updates the changeset and repo once it has been
