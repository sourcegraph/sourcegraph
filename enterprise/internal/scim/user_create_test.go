--- conflicted
+++ resolved
@@ -139,14 +139,8 @@
 
 	for _, tc := range testCases {
 		t.Run(tc.name, func(t *testing.T) {
-<<<<<<< HEAD
 			conf.Mock(&conf.Unified{})
 			defer conf.Mock(nil)
-			userRes, err := userResourceHandler.Create(&http.Request{}, createUserResourceAttributes(tc.username))
-			newUser, _ := db.Users().GetByID(context.Background(), 2)
-			tc.testFunc(t, newUser.Username, userRes.Attributes[AttrUserName].(string), err)
-			_ = db.Users().Delete(context.Background(), 2)
-=======
 			userRes, err := userResourceHandler.Create(createDummyRequest(), createUserResourceAttributes(tc.username, tc.attrEmails))
 			id, _ := strconv.Atoi(userRes.ID)
 			usernameInDB := ""
@@ -160,7 +154,6 @@
 			if err == nil && id > 6 {
 				_ = db.Users().HardDelete(context.Background(), int32(id))
 			}
->>>>>>> 6ed79fc0
 		})
 	}
 
