--- conflicted
+++ resolved
@@ -3,8 +3,6 @@
 type Text struct {
 	Value string `json:"value"`
 	Kind  string `json:"kind"`
-<<<<<<< HEAD
-=======
 }
 
 // TextExtra provides extra contextual information on top of the Text result.
@@ -12,5 +10,4 @@
 	Text
 	RepositoryID int32  `json:"repositoryID"`
 	Repository   string `json:"repository"`
->>>>>>> 943b679d
 }