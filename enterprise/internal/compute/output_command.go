--- conflicted
+++ resolved
@@ -137,15 +137,6 @@
 		return nil, err
 	}
 
-<<<<<<< HEAD
-	if c.Selector != "" {
-		// Don't run the search pattern over the search result content
-		// when there's an explicit `select:` value.
-		return &Text{Value: outputPattern, Kind: "output"}, nil
-	}
-
-	return output(ctx, content, c.SearchPattern, outputPattern, c.Separator)
-=======
 	result, err := toTextResult(ctx, content, c.SearchPattern, outputPattern, c.Separator, c.Selector)
 	if err != nil {
 		return nil, err
@@ -157,5 +148,4 @@
 	default:
 		return result, nil
 	}
->>>>>>> 943b679d
 }