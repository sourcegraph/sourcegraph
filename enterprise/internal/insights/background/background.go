package background

import (
	"context"
	"database/sql"
	"os"
	"strconv"

	"github.com/sourcegraph/sourcegraph/enterprise/internal/insights/background/pings"

	"github.com/sourcegraph/sourcegraph/enterprise/internal/insights/discovery"

	"github.com/sourcegraph/sourcegraph/enterprise/internal/insights/compression"

	"github.com/inconshreveable/log15"
	"github.com/opentracing/opentracing-go"
	"github.com/prometheus/client_golang/prometheus"

	"github.com/sourcegraph/sourcegraph/enterprise/internal/insights/background/queryrunner"
	"github.com/sourcegraph/sourcegraph/enterprise/internal/insights/store"
	"github.com/sourcegraph/sourcegraph/internal/database/basestore"
	"github.com/sourcegraph/sourcegraph/internal/goroutine"
	"github.com/sourcegraph/sourcegraph/internal/observation"
	"github.com/sourcegraph/sourcegraph/internal/trace"
	"github.com/sourcegraph/sourcegraph/internal/workerutil"
	"github.com/sourcegraph/sourcegraph/internal/workerutil/dbworker"
)

// GetBackgroundJobs is the main entrypoint which starts background jobs for code insights. It is
// called from the worker service.
func GetBackgroundJobs(ctx context.Context, mainAppDB *sql.DB, insightsDB *sql.DB) []goroutine.BackgroundRoutine {
	insightPermStore := store.NewInsightPermissionStore(mainAppDB)
	insightsStore := store.New(insightsDB, insightPermStore)

	// Create a base store to be used for storing worker state. We store this in the main app Postgres
	// DB, not the TimescaleDB (which we use only for storing insights data.)
	workerBaseStore := basestore.NewWithDB(mainAppDB, sql.TxOptions{})

	// Create basic metrics for recording information about background jobs.
	observationContext := &observation.Context{
		Logger:     log15.Root(),
		Tracer:     &trace.Tracer{Tracer: opentracing.GlobalTracer()},
		Registerer: prometheus.DefaultRegisterer,
	}
	queryRunnerWorkerMetrics, queryRunnerResetterMetrics := newWorkerMetrics(observationContext, "insights_search_queue")

	insightsMetadataStore := store.NewInsightStore(insightsDB)

	workerStore := queryrunner.CreateDBWorkerStore(workerBaseStore, observationContext)

	// Start background goroutines for all of our workers.
	routines := []goroutine.BackgroundRoutine{
		// Register the background goroutine which discovers and enqueues insights work.
		newInsightEnqueuer(ctx, workerBaseStore, insightsMetadataStore, observationContext),

		// Register the query-runner worker and resetter, which executes search queries and records
		// results to TimescaleDB.
		queryrunner.NewWorker(ctx, workerStore, insightsStore, queryRunnerWorkerMetrics),
		queryrunner.NewResetter(ctx, workerStore, queryRunnerResetterMetrics),
		// disabling the cleaner job while we debug mismatched results from historical insights
		queryrunner.NewCleaner(ctx, workerBaseStore, observationContext),

		// TODO(slimsag): future: register another worker here for webhook querying.
	}

	// todo(insights) add setting to disable this indexer
	routines = append(routines, compression.NewCommitIndexerWorker(ctx, mainAppDB, insightsDB, observationContext))

	// Register the background goroutine which discovers historical gaps in data and enqueues
	// work to fill them - if not disabled.
	disableHistorical, _ := strconv.ParseBool(os.Getenv("DISABLE_CODE_INSIGHTS_HISTORICAL"))
	if !disableHistorical {
		routines = append(routines, newInsightHistoricalEnqueuer(ctx, workerBaseStore, insightsMetadataStore, insightsStore, observationContext))
	}

<<<<<<< HEAD
	// this flag will allow users to ENABLE the settings sync job. This is a last resort option if for some reason the new GraphQL API does not work. This
	// should not be published as an option externally, and will be deprecated as soon as possible.
	enableSync, _ := strconv.ParseBool(os.Getenv("ENABLE_CODE_INSIGHTS_SETTINGS_STORAGE"))
	if enableSync {
		log15.Warn("Enabling Code Insights Settings Storage - This is a deprecated functionality!")
		routines = append(routines, discovery.NewMigrateSettingInsightsJob(ctx, mainAppDB, insightsDB))
	}
=======
	routines = append(routines, discovery.NewMigrateSettingInsightsJob(ctx, mainAppDB, insightsDB))
	routines = append(routines, pings.NewInsightsPingEmitterJob(ctx, mainAppDB, insightsDB))
>>>>>>> 8ab6aff7

	return routines
}

// newWorkerMetrics returns a basic set of metrics to be used for a worker and its resetter:
//
// * WorkerMetrics records worker operations & number of jobs.
// * ResetterMetrics records the number of jobs that got reset because workers timed out / took too
//   long.
//
// Individual insights workers may then _also_ want to register their own metrics, if desired, in
// their NewWorker functions.
func newWorkerMetrics(observationContext *observation.Context, workerName string) (workerutil.WorkerMetrics, dbworker.ResetterMetrics) {
	workerMetrics := workerutil.NewMetrics(observationContext, workerName+"_processor")
	resetterMetrics := dbworker.NewMetrics(observationContext, workerName)
	return workerMetrics, *resetterMetrics
}<|MERGE_RESOLUTION|>--- conflicted
+++ resolved
@@ -73,7 +73,6 @@
 		routines = append(routines, newInsightHistoricalEnqueuer(ctx, workerBaseStore, insightsMetadataStore, insightsStore, observationContext))
 	}
 
-<<<<<<< HEAD
 	// this flag will allow users to ENABLE the settings sync job. This is a last resort option if for some reason the new GraphQL API does not work. This
 	// should not be published as an option externally, and will be deprecated as soon as possible.
 	enableSync, _ := strconv.ParseBool(os.Getenv("ENABLE_CODE_INSIGHTS_SETTINGS_STORAGE"))
@@ -81,10 +80,7 @@
 		log15.Warn("Enabling Code Insights Settings Storage - This is a deprecated functionality!")
 		routines = append(routines, discovery.NewMigrateSettingInsightsJob(ctx, mainAppDB, insightsDB))
 	}
-=======
-	routines = append(routines, discovery.NewMigrateSettingInsightsJob(ctx, mainAppDB, insightsDB))
 	routines = append(routines, pings.NewInsightsPingEmitterJob(ctx, mainAppDB, insightsDB))
->>>>>>> 8ab6aff7
 
 	return routines
 }
