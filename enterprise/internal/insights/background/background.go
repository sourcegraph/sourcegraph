--- conflicted
+++ resolved
@@ -71,17 +71,12 @@
 		log15.Warn("Enabling Code Insights Settings Storage - This is a deprecated functionality!")
 		routines = append(routines, discovery.NewMigrateSettingInsightsJob(ctx, mainAppDB, insightsDB))
 	}
-<<<<<<< HEAD
 	routines = append(
 		routines,
 		pings.NewInsightsPingEmitterJob(ctx, mainAppDB, insightsDB),
 		NewInsightsDataPrunerJob(ctx, mainAppDB, insightsDB),
+		NewLicenseCheckJob(ctx, mainAppDB, insightsDB),
 	)
-=======
-	routines = append(routines, pings.NewInsightsPingEmitterJob(ctx, mainAppDB, insightsDB))
-	routines = append(routines, NewInsightsDataPrunerJob(ctx, mainAppDB, insightsDB))
-	routines = append(routines, NewLicenseCheckJob(ctx, mainAppDB, insightsDB))
->>>>>>> b647b4fa
 
 	return routines
 }
