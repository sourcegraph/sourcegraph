package background

import (
	"context"
	"os"
	"strconv"
	"time"

	"github.com/sourcegraph/log"
	"go.opentelemetry.io/otel"

	"github.com/prometheus/client_golang/prometheus"

	"github.com/sourcegraph/sourcegraph/cmd/frontend/envvar"
	edb "github.com/sourcegraph/sourcegraph/enterprise/internal/database"
	"github.com/sourcegraph/sourcegraph/enterprise/internal/insights/background/pings"
	"github.com/sourcegraph/sourcegraph/enterprise/internal/insights/background/queryrunner"
	"github.com/sourcegraph/sourcegraph/enterprise/internal/insights/background/queryrunner/limiter"
	"github.com/sourcegraph/sourcegraph/enterprise/internal/insights/compression"
	"github.com/sourcegraph/sourcegraph/enterprise/internal/insights/discovery"
	"github.com/sourcegraph/sourcegraph/enterprise/internal/insights/pipeline"
	"github.com/sourcegraph/sourcegraph/enterprise/internal/insights/scheduler"
	"github.com/sourcegraph/sourcegraph/enterprise/internal/insights/store"
	"github.com/sourcegraph/sourcegraph/internal/database"
	"github.com/sourcegraph/sourcegraph/internal/database/basestore"
	"github.com/sourcegraph/sourcegraph/internal/database/dbcache"
	"github.com/sourcegraph/sourcegraph/internal/goroutine"
	"github.com/sourcegraph/sourcegraph/internal/observation"
	"github.com/sourcegraph/sourcegraph/internal/trace"
	"github.com/sourcegraph/sourcegraph/internal/workerutil"
	"github.com/sourcegraph/sourcegraph/internal/workerutil/dbworker"
)

// GetBackgroundJobs is the main entrypoint which starts background jobs for code insights. It is
// called from the worker service.
func GetBackgroundJobs(ctx context.Context, logger log.Logger, mainAppDB database.DB, insightsDB edb.InsightsDB) []goroutine.BackgroundRoutine {
	insightPermStore := store.NewInsightPermissionStore(mainAppDB)
	insightsStore := store.New(insightsDB, insightPermStore)

	// Create a base store to be used for storing worker state. We store this in the main app Postgres
	// DB, not the insights DB (which we use only for storing insights data.)
	workerBaseStore := basestore.NewWithHandle(mainAppDB.Handle())

	// Create basic metrics for recording information about background jobs.
	observationContext := &observation.Context{
		Logger:     logger.Scoped("background", "insights background jobs"),
		Tracer:     &trace.Tracer{TracerProvider: otel.GetTracerProvider()},
		Registerer: prometheus.DefaultRegisterer,
	}

	insightsMetadataStore := store.NewInsightStore(insightsDB)
	featureFlagStore := mainAppDB.FeatureFlags()
	backfillerV2Enabled := false
	backfillerV2Flag, err := featureFlagStore.GetFeatureFlag(ctx, "insights-backfiller-v2")
	if err == nil && backfillerV2Flag != nil && backfillerV2Flag.Bool.Value {
		backfillerV2Enabled = true
	}

	// Start background goroutines for all of our workers.
	// The query runner worker is started in a separate routine so it can benefit from horizontal scaling.
	routines := []goroutine.BackgroundRoutine{
		// Register the background goroutine which discovers and enqueues insights work.
		newInsightEnqueuer(ctx, workerBaseStore, insightsMetadataStore, featureFlagStore, observationContext),

		// TODO(slimsag): future: register another worker here for webhook querying.
	}

	// todo(insights) add setting to disable this indexer
	routines = append(routines, compression.NewCommitIndexerWorker(ctx, mainAppDB, insightsDB, time.Now, observationContext))

	// Register the background goroutine which discovers historical gaps in data and enqueues
	// work to fill them - if not disabled.
	disableHistorical, _ := strconv.ParseBool(os.Getenv("DISABLE_CODE_INSIGHTS_HISTORICAL"))
	if !disableHistorical {
		if backfillerV2Enabled {
<<<<<<< HEAD
			searchRateLimiter := limiter.SearchQueryRate()
=======
>>>>>>> 53142e9d
			backfillConfig := pipeline.BackfillerConfig{
				CompressionPlan:         compression.NewHistoricalFilter(true, time.Now().Add(-1*365*24*time.Hour), edb.NewInsightsDBWith(insightsStore)),
				SearchHandlers:          queryrunner.GetSearchHandlers(),
				InsightStore:            insightsStore,
				CommitClient:            discovery.NewGitCommitClient(mainAppDB),
				SearchPlanWorkerLimit:   1,
<<<<<<< HEAD
				SearchRunnerWorkerLimit: 12,
				SearchRateLimiter:       searchRateLimiter,
=======
				SearchRunnerWorkerLimit: 20,
>>>>>>> 53142e9d
			}
			backfillRunner := pipeline.NewDefaultBackfiller(backfillConfig)
			config := scheduler.JobMonitorConfig{
				InsightsDB:     insightsDB,
<<<<<<< HEAD
=======
				InsightStore:   insightsStore,
>>>>>>> 53142e9d
				RepoStore:      mainAppDB.Repos(),
				BackfillRunner: backfillRunner,
				ObsContext:     observationContext,
				AllRepoIterator: discovery.NewAllReposIterator(dbcache.NewIndexableReposLister(observationContext.Logger, mainAppDB.Repos()),
					mainAppDB.Repos(),
					time.Now,
					envvar.SourcegraphDotComMode(),
					15*time.Minute,
					&prometheus.CounterOpts{
						Namespace: "src",
						Name:      "insight_backfill_new_index_repositories_analyzed",
						Help:      "Counter of the number of repositories analyzed in the backfiller new state.",
					}),
			}
			monitor := scheduler.NewBackgroundJobMonitor(ctx, config)
			routines = append(routines, monitor.Routines()...)
		} else {
			routines = append(routines, newInsightHistoricalEnqueuer(ctx, workerBaseStore, insightsMetadataStore, insightsStore, featureFlagStore, observationContext))
		}

	}

	// this flag will allow users to ENABLE the settings sync job. This is a last resort option if for some reason the new GraphQL API does not work. This
	// should not be published as an option externally, and will be deprecated as soon as possible.
	enableSync, _ := strconv.ParseBool(os.Getenv("ENABLE_CODE_INSIGHTS_SETTINGS_STORAGE"))
	if enableSync {
		observationContext.Logger.Info("Enabling Code Insights Settings Storage - This is a deprecated functionality!")
		routines = append(routines, discovery.NewMigrateSettingInsightsJob(ctx, mainAppDB, insightsDB))
	}
	routines = append(
		routines,
		pings.NewInsightsPingEmitterJob(ctx, mainAppDB, insightsDB),
		NewInsightsDataPrunerJob(ctx, mainAppDB, insightsDB),
		NewLicenseCheckJob(ctx, mainAppDB, insightsDB),
		NewBackfillCompletedCheckJob(ctx, mainAppDB, insightsDB),
	)

	return routines
}

// GetBackgroundQueryRunnerJob is the main entrypoint for starting the background jobs for code
// insights query runner. It is called from the worker service.
func GetBackgroundQueryRunnerJob(ctx context.Context, logger log.Logger, mainAppDB database.DB, insightsDB edb.InsightsDB) []goroutine.BackgroundRoutine {
	insightPermStore := store.NewInsightPermissionStore(mainAppDB)
	insightsStore := store.New(insightsDB, insightPermStore)

	// Create a base store to be used for storing worker state. We store this in the main app Postgres
	// DB, not the insights DB (which we use only for storing insights data.)
	workerBaseStore := basestore.NewWithHandle(mainAppDB.Handle())
	repoStore := mainAppDB.Repos()

	// Create basic metrics for recording information about background jobs.
	observationContext := &observation.Context{
		Logger:     logger.Scoped("background", "background query runner job"),
		Tracer:     &trace.Tracer{TracerProvider: otel.GetTracerProvider()},
		Registerer: prometheus.DefaultRegisterer,
	}
	queryRunnerWorkerMetrics, queryRunnerResetterMetrics := newWorkerMetrics(observationContext, "query_runner_worker")

	workerStore := queryrunner.CreateDBWorkerStore(workerBaseStore, observationContext)
	seachQueryLimiter := limiter.SearchQueryRate()

	return []goroutine.BackgroundRoutine{
		// Register the query-runner worker and resetter, which executes search queries and records
		// results to the insights DB.
		queryrunner.NewWorker(ctx, logger.Scoped("queryrunner.Worker", ""), workerStore, insightsStore, repoStore, queryRunnerWorkerMetrics, seachQueryLimiter),
		queryrunner.NewResetter(ctx, logger.Scoped("queryrunner.Resetter", ""), workerStore, queryRunnerResetterMetrics),
		queryrunner.NewCleaner(ctx, workerBaseStore, observationContext),
	}
}

// newWorkerMetrics returns a basic set of metrics to be used for a worker and its resetter:
//
//   - WorkerMetrics records worker operations & number of jobs.
//   - ResetterMetrics records the number of jobs that got reset because workers timed out / took too
//     long.
//
// Individual insights workers may then _also_ want to register their own metrics, if desired, in
// their NewWorker functions.
func newWorkerMetrics(observationContext *observation.Context, workerName string) (workerutil.WorkerObservability, dbworker.ResetterMetrics) {
	workerMetrics := workerutil.NewMetrics(observationContext, workerName+"_processor")
	resetterMetrics := dbworker.NewMetrics(observationContext, workerName)
	return workerMetrics, *resetterMetrics
}<|MERGE_RESOLUTION|>--- conflicted
+++ resolved
@@ -23,7 +23,6 @@
 	"github.com/sourcegraph/sourcegraph/enterprise/internal/insights/store"
 	"github.com/sourcegraph/sourcegraph/internal/database"
 	"github.com/sourcegraph/sourcegraph/internal/database/basestore"
-	"github.com/sourcegraph/sourcegraph/internal/database/dbcache"
 	"github.com/sourcegraph/sourcegraph/internal/goroutine"
 	"github.com/sourcegraph/sourcegraph/internal/observation"
 	"github.com/sourcegraph/sourcegraph/internal/trace"
@@ -73,30 +72,19 @@
 	disableHistorical, _ := strconv.ParseBool(os.Getenv("DISABLE_CODE_INSIGHTS_HISTORICAL"))
 	if !disableHistorical {
 		if backfillerV2Enabled {
-<<<<<<< HEAD
 			searchRateLimiter := limiter.SearchQueryRate()
-=======
->>>>>>> 53142e9d
 			backfillConfig := pipeline.BackfillerConfig{
 				CompressionPlan:         compression.NewHistoricalFilter(true, time.Now().Add(-1*365*24*time.Hour), edb.NewInsightsDBWith(insightsStore)),
 				SearchHandlers:          queryrunner.GetSearchHandlers(),
 				InsightStore:            insightsStore,
 				CommitClient:            discovery.NewGitCommitClient(mainAppDB),
 				SearchPlanWorkerLimit:   1,
-<<<<<<< HEAD
 				SearchRunnerWorkerLimit: 12,
 				SearchRateLimiter:       searchRateLimiter,
-=======
-				SearchRunnerWorkerLimit: 20,
->>>>>>> 53142e9d
 			}
 			backfillRunner := pipeline.NewDefaultBackfiller(backfillConfig)
 			config := scheduler.JobMonitorConfig{
 				InsightsDB:     insightsDB,
-<<<<<<< HEAD
-=======
-				InsightStore:   insightsStore,
->>>>>>> 53142e9d
 				RepoStore:      mainAppDB.Repos(),
 				BackfillRunner: backfillRunner,
 				ObsContext:     observationContext,
