package queryrunner

import (
	"context"
	"fmt"
	"sync"
	"time"

	"github.com/graph-gophers/graphql-go"
	"github.com/inconshreveable/log15"
	"golang.org/x/time/rate"

	"github.com/sourcegraph/sourcegraph/cmd/frontend/graphqlbackend"
	"github.com/sourcegraph/sourcegraph/enterprise/internal/insights/query"
	"github.com/sourcegraph/sourcegraph/enterprise/internal/insights/query/streaming"
	"github.com/sourcegraph/sourcegraph/enterprise/internal/insights/store"
	"github.com/sourcegraph/sourcegraph/enterprise/internal/insights/types"
	"github.com/sourcegraph/sourcegraph/internal/actor"
	"github.com/sourcegraph/sourcegraph/internal/api"
	"github.com/sourcegraph/sourcegraph/internal/authz"
	"github.com/sourcegraph/sourcegraph/internal/conf"
	"github.com/sourcegraph/sourcegraph/internal/database/basestore"
	"github.com/sourcegraph/sourcegraph/internal/workerutil"
	"github.com/sourcegraph/sourcegraph/lib/errors"
	"github.com/sourcegraph/sourcegraph/lib/log"
)

var _ workerutil.Handler = &workHandler{}

// workHandler implements the dbworker.Handler interface by executing search queries and
// inserting insights about them to the insights database.
type workHandler struct {
	baseWorkerStore *basestore.Store
	insightsStore   *store.Store
	metadadataStore *store.InsightStore
	limiter         *rate.Limiter

	mu          sync.RWMutex
	seriesCache map[string]*types.InsightSeries

	computeSearch       func(context.Context, string) ([]query.ComputeResult, error)
	computeSearchStream func(ctx context.Context, query string) (*streaming.ComputeTabulationResult, error)
}

func (r *workHandler) getSeries(ctx context.Context, seriesID string) (*types.InsightSeries, error) {
	var val *types.InsightSeries
	var ok bool

	r.mu.RLock()
	val, ok = r.seriesCache[seriesID]
	r.mu.RUnlock()

	if !ok {
		series, err := r.fetchSeries(ctx, seriesID)
		if err != nil {
			return nil, err
		} else if series == nil {
			return nil, errors.Newf("workHandler.getSeries: insight definition not found for series_id: %s", seriesID)
		}

		r.mu.Lock()
		defer r.mu.Unlock()
		r.seriesCache[seriesID] = series
		val = series
	}
	return val, nil
}

func (r *workHandler) fetchSeries(ctx context.Context, seriesID string) (*types.InsightSeries, error) {
	result, err := r.metadadataStore.GetDataSeries(ctx, store.GetDataSeriesArgs{SeriesID: seriesID})
	if err != nil || len(result) < 1 {
		return nil, err
	}
	return &result[0], nil
}

func ToRecording(record *Job, value float64, recordTime time.Time, repoName string, repoID api.RepoID, capture *string) []store.RecordSeriesPointArgs {
	args := make([]store.RecordSeriesPointArgs, 0, len(record.DependentFrames)+1)
	base := store.RecordSeriesPointArgs{
		SeriesID: record.SeriesID,
		Point: store.SeriesPoint{
			SeriesID: record.SeriesID,
			Time:     recordTime,
			Value:    value,
			Capture:  capture,
		},
		RepoName:    &repoName,
		RepoID:      &repoID,
		PersistMode: store.PersistMode(record.PersistMode),
	}
	args = append(args, base)
	for _, dependent := range record.DependentFrames {
		arg := base
		arg.Point.Time = dependent
		args = append(args, arg)
	}
	return args
}

func (r *workHandler) generateComputeRecordings(ctx context.Context, job *Job, recordTime time.Time) (_ []store.RecordSeriesPointArgs, err error) {
	results, err := r.computeSearch(ctx, job.SearchQuery)
	if err != nil {
		return nil, err
	}

	var recordings []store.RecordSeriesPointArgs
	groupedByRepo := query.GroupByRepository(results)
	checker := authz.DefaultSubRepoPermsChecker
	for repoKey, byRepo := range groupedByRepo {
		groupedByCapture := query.GroupByCaptureMatch(byRepo)
		repoId, idErr := graphqlbackend.UnmarshalRepositoryID(graphql.ID(repoKey))
		if idErr != nil {
			err = errors.Append(err, errors.Wrap(idErr, "UnmarshalRepositoryIDCapture"))
			continue
		}
		// sub-repo permissions filtering. If the repo supports it, then it should be excluded from search results
		var subRepoEnabled bool
		subRepoEnabled, err = checkSubRepoPermissions(ctx, checker, repoId, err)
		if subRepoEnabled {
			continue
		}
		for _, group := range groupedByCapture {
			capture := group.Value
			recordings = append(recordings, ToRecording(job, float64(group.Count), recordTime, byRepo[0].RepoName(), repoId, &capture)...)
		}
	}
	return recordings, nil
}

func (r *workHandler) generateComputeRecordingsStream(ctx context.Context, job *Job, recordTime time.Time) (_ []store.RecordSeriesPointArgs, err error) {
	streamResults, err := r.computeSearchStream(ctx, job.SearchQuery)
	if err != nil {
		return nil, err
	}
<<<<<<< HEAD
	if len(streamResults.Errors) > 0 {
		return nil, ComputeStreamingError{Messages: streamResults.Errors}
	}

=======
>>>>>>> 86c9b9bc
	checker := authz.DefaultSubRepoPermsChecker
	var recordings []store.RecordSeriesPointArgs

	for _, match := range streamResults.RepoCounts {
		var subRepoEnabled bool
		subRepoEnabled, err = checkSubRepoPermissions(ctx, checker, match.RepositoryID, err)
		if subRepoEnabled {
			continue
		}

		for capturedValue, count := range match.ValueCounts {
			capture := capturedValue
			recordings = append(recordings, ToRecording(job, float64(count), recordTime, match.RepositoryName, api.RepoID(match.RepositoryID), &capture)...)
		}
	}
	return recordings, nil
}

// checkSubRepoPermissions returns true if the repo has sub-repo permissions or any error occurred while checking it
// Returns false only if the repo doesn't have sub-repo permissions or these are disabled in settings.
// Note that repo ID is received untyped and being cast to api.RepoID
// err is an upstream error to which any new occurring error is appended
func checkSubRepoPermissions(ctx context.Context, checker authz.SubRepoPermissionChecker, untypedRepoID any, err error) (bool, error) {
	if !authz.SubRepoEnabled(checker) {
		return false, err
	}

	// casting repoID
	var repoID api.RepoID
	switch untypedRepoID := untypedRepoID.(type) {
	case api.RepoID:
		repoID = untypedRepoID
	case string:
		var idErr error
		repoID, idErr = graphqlbackend.UnmarshalRepositoryID(graphql.ID(untypedRepoID))
		if idErr != nil {
			log15.Error("Error during sub-repo permissions check", "repoID", untypedRepoID, "error", "unmarshalling repoID")
			err = errors.Append(err, errors.Wrap(idErr, "Checking sub-repo permissions: UnmarshalRepositoryID"))
			return true, err
		}
	default:
		log15.Error("Error during sub-repo permissions check: Unsupported untypedRepoID type",
			"repoID", untypedRepoID, "type", fmt.Sprintf("%T", untypedRepoID))
		return true, errors.Append(err, errors.Newf("Checking sub-repo permissions for repoID=%v: Unsupported untypedRepoID type=%T",
			untypedRepoID, untypedRepoID))
	}

	// performing the check itself
	enabled, checkErr := authz.SubRepoEnabledForRepoID(ctx, checker, repoID)
	if checkErr != nil {
		log15.Error("Error during sub-repo permissions check", "error", checkErr)
		err = errors.Append(err, errors.Wrap(checkErr, "Checking sub-repo permissions"))
		return true, err
	}
	return enabled, err
}

type insightsHandler func(ctx context.Context, job *Job, series *types.InsightSeries, recordTime time.Time) error

func (r *workHandler) searchHandler(ctx context.Context, job *Job, series *types.InsightSeries, recordTime time.Time) (err error) {
	var results *query.GqlSearchResponse
	results, err = query.Search(ctx, job.SearchQuery)
	if err != nil {
		return err
	}

	if len(results.Errors) > 0 {
		return errors.Errorf("GraphQL errors: %v", results.Errors)
	}
	if alert := results.Data.Search.Results.Alert; alert != nil {
		if alert.Title == "No repositories found" {
			// We got zero results and no repositories matched. This could be for a few reasons:
			//
			// 1. The repo hasn't been cloned by Sourcegraph yet.
			// 2. The repo has been cloned by Sourcegraph, but the user hasn't actually pushed it
			//    to the code host yet so it's empty.
			// 3. This is a search query for backfilling data, and the repository is a fork/archive
			//    which are excluded from search results by default (and the user didn't put `fork:yes`
			//    etc. in their search query.)
			//
			// In any case, this is not a problem - we want to record that we got zero results in
			// general.
		} else {
			// Maybe the user's search query is actually wrong.
			return errors.Errorf("insights query issue: alert: %v query=%q", alert, job.SearchQuery)
		}
	}
	if results.Data.Search.Results.LimitHit {
		log15.Error("insights query issue", "problem", "limit hit", "query", job.SearchQuery)
		dq := types.DirtyQuery{
			Query:   job.SearchQuery,
			ForTime: recordTime,
			Reason:  "limit hit",
		}
		if err := r.metadadataStore.InsertDirtyQuery(ctx, series, &dq); err != nil {
			return errors.Wrap(err, "failed to write dirty query record")
		}
	}
	if cloning := len(results.Data.Search.Results.Cloning); cloning > 0 {
		log15.Error("insights query issue", "cloning_repos", cloning, "query", job.SearchQuery)
	}
	if missing := len(results.Data.Search.Results.Missing); missing > 0 {
		log15.Error("insights query issue", "missing_repos", missing, "query", job.SearchQuery)
	}
	if timedout := len(results.Data.Search.Results.Timedout); timedout > 0 {
		log15.Error("insights query issue", "timedout_repos", timedout, "query", job.SearchQuery)
	}
	matchesPerRepo := make(map[string]int, len(results.Data.Search.Results.Results)*4)
	repoNames := make(map[string]string, len(matchesPerRepo))
	checker := authz.DefaultSubRepoPermsChecker
	for _, result := range results.Data.Search.Results.Results {
		decoded, err := query.DecodeResult(result)
		if err != nil {
			return errors.Wrap(err, fmt.Sprintf(`for query "%s"`, job.SearchQuery))
		}
		// sub-repo permissions filtering. If the repo supports it, then it should be excluded from search results
		var subRepoEnabled bool
		subRepoEnabled, _ = checkSubRepoPermissions(ctx, checker, decoded.RepoID(), err)
		if subRepoEnabled {
			continue
		}
		repoNames[decoded.RepoID()] = decoded.RepoName()
		matchesPerRepo[decoded.RepoID()] = matchesPerRepo[decoded.RepoID()] + decoded.MatchCount()
	}

	tx, err := r.insightsStore.Transact(ctx)
	if err != nil {
		return err
	}
	defer func() { err = tx.Done(err) }()

	if store.PersistMode(job.PersistMode) == store.SnapshotMode {
		// The purpose of the snapshot is for low fidelity but recently updated data points.
		// We store one snapshot of an insight at any time, so we prune the table whenever adding a new series.
		if err := tx.DeleteSnapshots(ctx, series); err != nil {
			return err
		}
	}

	// Record the number of results we got, one data point per-repository.
	for graphQLRepoID, matchCount := range matchesPerRepo {
		dbRepoID, idErr := graphqlbackend.UnmarshalRepositoryID(graphql.ID(graphQLRepoID))
		if idErr != nil {
			err = errors.Append(err, errors.Wrap(idErr, "UnmarshalRepositoryID"))
			continue
		}
		repoName := repoNames[graphQLRepoID]
		if len(repoName) == 0 {
			// this really should never happen, expect if for some reason the gql response is broken
			err = errors.Append(err, errors.Newf("MissingRepositoryName for repo_id: %v", string(dbRepoID)))
			continue
		}

		args := ToRecording(job, float64(matchCount), recordTime, repoName, dbRepoID, nil)
		if recordErr := tx.RecordSeriesPoints(ctx, args); recordErr != nil {
			err = errors.Append(err, errors.Wrap(recordErr, "RecordSeriesPoints"))
		}
	}
	return err
}

func (r *workHandler) computeHandler(ctx context.Context, job *Job, series *types.InsightSeries, recordTime time.Time) (err error) {
	if series.JustInTime {
		return errors.Newf("just in time series are not eligible for background processing, series_id: %s", series.ID)
	}

	tx, err := r.insightsStore.Transact(ctx)
	if err != nil {
		return err
	}
	defer func() { err = tx.Done(err) }()

	if store.PersistMode(job.PersistMode) == store.SnapshotMode {
		// The purpose of the snapshot is for low fidelity but recently updated data points.
		// We store one snapshot of an insight at any time, so we prune the table whenever adding a new series.
		if err := tx.DeleteSnapshots(ctx, series); err != nil {
			return err
		}
	}

	computeDelegate := r.generateComputeRecordingsStream
	useGraphQL := conf.Get().InsightsComputeGraphql
	if useGraphQL != nil && *useGraphQL {
		computeDelegate = r.generateComputeRecordings
	}

	recordings, err := computeDelegate(ctx, job, recordTime)
	if err != nil {
		return err
	}
	if recordErr := tx.RecordSeriesPoints(ctx, recordings); recordErr != nil {
		err = errors.Append(err, errors.Wrap(recordErr, "RecordSeriesPointsCapture"))
	}
	return err
}

func (r *workHandler) searchStreamHandler(ctx context.Context, job *Job, series *types.InsightSeries, recordTime time.Time) (err error) {
	decoder, tabulationResult := streaming.TabulationDecoder()
	err = streaming.Search(ctx, job.SearchQuery, decoder)
	if err != nil {
		return errors.Wrap(err, "streaming.Search")
	}

	tr := *tabulationResult

	log15.Info("Search Counts", "streaming", tr.TotalCount)
	if len(tr.SkippedReasons) > 0 {
		log15.Error("insights query issue", "reasons", tr.SkippedReasons, "query", job.SearchQuery)
	}
	if len(tr.Errors) > 0 {
		return StreamingError{Messages: tr.Errors}
	}

	tx, err := r.insightsStore.Transact(ctx)
	if err != nil {
		return err
	}
	defer func() { err = tx.Done(err) }()

	if store.PersistMode(job.PersistMode) == store.SnapshotMode {
		// The purpose of the snapshot is for low fidelity but recently updated data points.
		// We store one snapshot of an insight at any time, so we prune the table whenever adding a new series.
		if err := tx.DeleteSnapshots(ctx, series); err != nil {
			return err
		}
	}

	checker := authz.DefaultSubRepoPermsChecker
	for _, match := range tr.RepoCounts {
		// sub-repo permissions filtering. If the repo supports it, then it should be excluded from search results
		var subRepoEnabled bool
		repoID := api.RepoID(match.RepositoryID)
		subRepoEnabled, err = checkSubRepoPermissions(ctx, checker, repoID, err)
		if subRepoEnabled {
			continue
		}
		args := ToRecording(job, float64(match.MatchCount), recordTime, match.RepositoryName, repoID, nil)
		if recordErr := tx.RecordSeriesPoints(ctx, args); recordErr != nil {
			err = errors.Append(err, errors.Wrap(recordErr, "RecordSeriesPoints"))
		}
	}
	return err
}

func (r *workHandler) Handle(ctx context.Context, logger log.Logger, record workerutil.Record) (err error) {
	// 🚨 SECURITY: The request is performed without authentication, we get back results from every
	// repository on Sourcegraph - results will be filtered when users query for insight data based on the
	// repositories they can see.
	ctx = actor.WithInternalActor(ctx)
	defer func() {
		if err != nil {
			log15.Error("insights.queryrunner.workHandler", "error", err)
		}
	}()
	err = r.limiter.Wait(ctx)
	if err != nil {
		return errors.Wrap(err, "limiter.Wait")
	}
	job, err := dequeueJob(ctx, r.baseWorkerStore, record.RecordID())
	if err != nil {
		return errors.Wrap(err, "dequeueJob")
	}

	series, err := r.getSeries(ctx, job.SeriesID)
	if err != nil {
		return errors.Wrap(err, "getSeries")
	}

	recordTime := time.Now()
	if job.RecordTime != nil {
		recordTime = *job.RecordTime
	}

	handlersByType := map[types.GenerationMethod]insightsHandler{
		types.SearchCompute: r.computeHandler,
		types.SearchStream:  r.searchStreamHandler,
		types.Search:        r.searchHandler,
	}

	executableHandler, ok := handlersByType[series.GenerationMethod]
	if !ok {
		return errors.Newf("unable to handle record for series_id: %s and generation_method: %s", series.SeriesID, series.GenerationMethod)
	}
	return executableHandler(ctx, job, series, recordTime)
}<|MERGE_RESOLUTION|>--- conflicted
+++ resolved
@@ -132,13 +132,6 @@
 	if err != nil {
 		return nil, err
 	}
-<<<<<<< HEAD
-	if len(streamResults.Errors) > 0 {
-		return nil, ComputeStreamingError{Messages: streamResults.Errors}
-	}
-
-=======
->>>>>>> 86c9b9bc
 	checker := authz.DefaultSubRepoPermsChecker
 	var recordings []store.RecordSeriesPointArgs
 
