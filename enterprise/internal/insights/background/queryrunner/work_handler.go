--- conflicted
+++ resolved
@@ -132,13 +132,10 @@
 	if err != nil {
 		return nil, err
 	}
-<<<<<<< HEAD
 	if len(streamResults.Errors) > 0 {
 		return nil, ComputeStreamingError{Messages: streamResults.Errors}
 	}
 
-=======
->>>>>>> 32fbe2c8
 	checker := authz.DefaultSubRepoPermsChecker
 	var recordings []store.RecordSeriesPointArgs
 
