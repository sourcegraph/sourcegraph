package queryrunner

import (
	"context"
	"fmt"
	"sync"
	"time"

	"github.com/graph-gophers/graphql-go"
	"github.com/inconshreveable/log15"
	"golang.org/x/time/rate"

	"github.com/sourcegraph/sourcegraph/cmd/frontend/graphqlbackend"
	"github.com/sourcegraph/sourcegraph/enterprise/internal/insights/query"
	"github.com/sourcegraph/sourcegraph/enterprise/internal/insights/query/streaming"
	"github.com/sourcegraph/sourcegraph/enterprise/internal/insights/store"
	"github.com/sourcegraph/sourcegraph/enterprise/internal/insights/types"
	"github.com/sourcegraph/sourcegraph/internal/actor"
	"github.com/sourcegraph/sourcegraph/internal/api"
	"github.com/sourcegraph/sourcegraph/internal/authz"
	"github.com/sourcegraph/sourcegraph/internal/conf"
	"github.com/sourcegraph/sourcegraph/internal/database/basestore"
	"github.com/sourcegraph/sourcegraph/internal/workerutil"
	"github.com/sourcegraph/sourcegraph/lib/errors"
	"github.com/sourcegraph/sourcegraph/lib/log"
)

var _ workerutil.Handler = &workHandler{}

// workHandler implements the dbworker.Handler interface by executing search queries and
// inserting insights about them to the insights database.
type workHandler struct {
	baseWorkerStore *basestore.Store
	insightsStore   *store.Store
	metadadataStore *store.InsightStore
	limiter         *rate.Limiter

	mu          sync.RWMutex
	seriesCache map[string]*types.InsightSeries

	computeSearch       func(context.Context, string) ([]query.ComputeResult, error)
	computeSearchStream func(ctx context.Context, query string) (*streaming.ComputeTabulationResult, error)
}

type insightsHandler func(ctx context.Context, job *Job, series *types.InsightSeries, recordTime time.Time) error

func (r *workHandler) getSeries(ctx context.Context, seriesID string) (*types.InsightSeries, error) {
	var val *types.InsightSeries
	var ok bool

	r.mu.RLock()
	val, ok = r.seriesCache[seriesID]
	r.mu.RUnlock()

	if !ok {
		series, err := r.fetchSeries(ctx, seriesID)
		if err != nil {
			return nil, err
		} else if series == nil {
			return nil, errors.Newf("workHandler.getSeries: insight definition not found for series_id: %s", seriesID)
		}

		r.mu.Lock()
		defer r.mu.Unlock()
		r.seriesCache[seriesID] = series
		val = series
	}
	return val, nil
}

func (r *workHandler) fetchSeries(ctx context.Context, seriesID string) (*types.InsightSeries, error) {
	result, err := r.metadadataStore.GetDataSeries(ctx, store.GetDataSeriesArgs{SeriesID: seriesID})
	if err != nil || len(result) < 1 {
		return nil, err
	}
	return &result[0], nil
}

// checkSubRepoPermissions returns true if the repo has sub-repo permissions or any error occurred while checking it
// Returns false only if the repo doesn't have sub-repo permissions or these are disabled in settings.
// Note that repo ID is received untyped and being cast to api.RepoID
// err is an upstream error to which any new occurring error is appended
func checkSubRepoPermissions(ctx context.Context, checker authz.SubRepoPermissionChecker, untypedRepoID any, err error) (bool, error) {
	if !authz.SubRepoEnabled(checker) {
		return false, err
	}

	// casting repoID
	var repoID api.RepoID
	switch untypedRepoID := untypedRepoID.(type) {
	case api.RepoID:
		repoID = untypedRepoID
	case string:
		var idErr error
		repoID, idErr = graphqlbackend.UnmarshalRepositoryID(graphql.ID(untypedRepoID))
		if idErr != nil {
			log15.Error("Error during sub-repo permissions check", "repoID", untypedRepoID, "error", "unmarshalling repoID")
			err = errors.Append(err, errors.Wrap(idErr, "Checking sub-repo permissions: UnmarshalRepositoryID"))
			return true, err
		}
	default:
		log15.Error("Error during sub-repo permissions check: Unsupported untypedRepoID type",
			"repoID", untypedRepoID, "type", fmt.Sprintf("%T", untypedRepoID))
		return true, errors.Append(err, errors.Newf("Checking sub-repo permissions for repoID=%v: Unsupported untypedRepoID type=%T",
			untypedRepoID, untypedRepoID))
	}

	// performing the check itself
	enabled, checkErr := authz.SubRepoEnabledForRepoID(ctx, checker, repoID)
	if checkErr != nil {
		log15.Error("Error during sub-repo permissions check", "error", checkErr)
		err = errors.Append(err, errors.Wrap(checkErr, "Checking sub-repo permissions"))
		return true, err
	}
	return enabled, err
}

func ToRecording(record *Job, value float64, recordTime time.Time, repoName string, repoID api.RepoID, capture *string) []store.RecordSeriesPointArgs {
	args := make([]store.RecordSeriesPointArgs, 0, len(record.DependentFrames)+1)
	base := store.RecordSeriesPointArgs{
		SeriesID: record.SeriesID,
		Point: store.SeriesPoint{
			SeriesID: record.SeriesID,
			Time:     recordTime,
			Value:    value,
			Capture:  capture,
		},
		RepoName:    &repoName,
		RepoID:      &repoID,
		PersistMode: store.PersistMode(record.PersistMode),
	}
	args = append(args, base)
	for _, dependent := range record.DependentFrames {
		arg := base
		arg.Point.Time = dependent
		args = append(args, arg)
	}
	return args
}

func (r *workHandler) generateComputeRecordings(ctx context.Context, job *Job, recordTime time.Time) (_ []store.RecordSeriesPointArgs, err error) {
	results, err := r.computeSearch(ctx, job.SearchQuery)
	if err != nil {
		return nil, err
	}

	var recordings []store.RecordSeriesPointArgs
	groupedByRepo := query.GroupByRepository(results)
	checker := authz.DefaultSubRepoPermsChecker
	for repoKey, byRepo := range groupedByRepo {
		groupedByCapture := query.GroupByCaptureMatch(byRepo)
		repoId, idErr := graphqlbackend.UnmarshalRepositoryID(graphql.ID(repoKey))
		if idErr != nil {
			err = errors.Append(err, errors.Wrap(idErr, "UnmarshalRepositoryIDCapture"))
			continue
		}
		// sub-repo permissions filtering. If the repo supports it, then it should be excluded from search results
		var subRepoEnabled bool
		subRepoEnabled, err = checkSubRepoPermissions(ctx, checker, repoId, err)
		if subRepoEnabled {
			continue
		}
		for _, group := range groupedByCapture {
			capture := group.Value
			recordings = append(recordings, ToRecording(job, float64(group.Count), recordTime, byRepo[0].RepoName(), repoId, &capture)...)
		}
	}
	return recordings, nil
}

func (r *workHandler) generateComputeRecordingsStream(ctx context.Context, job *Job, recordTime time.Time) (_ []store.RecordSeriesPointArgs, err error) {
	streamResults, err := r.computeSearchStream(ctx, job.SearchQuery)
	if err != nil {
		return nil, err
	}
	checker := authz.DefaultSubRepoPermsChecker
	var recordings []store.RecordSeriesPointArgs

	for _, match := range streamResults.RepoCounts {
		var subRepoEnabled bool
		subRepoEnabled, err = checkSubRepoPermissions(ctx, checker, match.RepositoryID, err)
		if subRepoEnabled {
			continue
		}

		for capturedValue, count := range match.ValueCounts {
			capture := capturedValue
			recordings = append(recordings, ToRecording(job, float64(count), recordTime, match.RepositoryName, api.RepoID(match.RepositoryID), &capture)...)
		}
	}
	return recordings, nil
}

func (r *workHandler) generateSearchRecordings(ctx context.Context, job *Job, series *types.InsightSeries, recordTime time.Time) ([]store.RecordSeriesPointArgs, error) {
	results, err := query.Search(ctx, job.SearchQuery)
	if err != nil {
		return nil, err
	}

	if len(results.Errors) > 0 {
		return nil, errors.Errorf("GraphQL errors: %v", results.Errors)
	}
	if alert := results.Data.Search.Results.Alert; alert != nil {
		if alert.Title == "No repositories satisfied your repo: filter" {
			// We got zero results and no repositories matched. This could be for a few reasons:
			//
			// 1. The repo hasn't been cloned by Sourcegraph yet.
			// 2. The repo has been cloned by Sourcegraph, but the user hasn't actually pushed it
			//    to the code host yet so it's empty.
			// 3. This is a search query for backfilling data, and the repository is a fork/archive
			//    which are excluded from search results by default (and the user didn't put `fork:yes`
			//    etc. in their search query.)
			//
			// In any case, this is not a problem - we want to record that we got zero results in
			// general.
		} else {
			// Maybe the user's search query is actually wrong.
			return nil, errors.Errorf("insights query issue: alert: %v query=%q", alert, job.SearchQuery)
		}
	}
	if results.Data.Search.Results.LimitHit {
		log15.Error("insights query issue", "problem", "limit hit", "query", job.SearchQuery)
		dq := types.DirtyQuery{
			Query:   job.SearchQuery,
			ForTime: recordTime,
			Reason:  "limit hit",
		}
		if err := r.metadadataStore.InsertDirtyQuery(ctx, series, &dq); err != nil {
			return nil, errors.Wrap(err, "failed to write dirty query record")
		}
	}
	if cloning := len(results.Data.Search.Results.Cloning); cloning > 0 {
		log15.Error("insights query issue", "cloning_repos", cloning, "query", job.SearchQuery)
	}
	if missing := len(results.Data.Search.Results.Missing); missing > 0 {
		log15.Error("insights query issue", "missing_repos", missing, "query", job.SearchQuery)
	}
	if timedout := len(results.Data.Search.Results.Timedout); timedout > 0 {
		log15.Error("insights query issue", "timedout_repos", timedout, "query", job.SearchQuery)
	}
	matchesPerRepo := make(map[string]int, len(results.Data.Search.Results.Results)*4)
	repoNames := make(map[string]string, len(matchesPerRepo))
	checker := authz.DefaultSubRepoPermsChecker
	var recordings []store.RecordSeriesPointArgs
	for _, result := range results.Data.Search.Results.Results {
		decoded, err := query.DecodeResult(result)
		if err != nil {
			return nil, errors.Wrap(err, fmt.Sprintf(`for query "%s"`, job.SearchQuery))
		}
		// sub-repo permissions filtering. If the repo supports it, then it should be excluded from search results
		var subRepoEnabled bool
		subRepoEnabled, _ = checkSubRepoPermissions(ctx, checker, decoded.RepoID(), err)
		if subRepoEnabled {
			continue
		}
		repoNames[decoded.RepoID()] = decoded.RepoName()
		matchesPerRepo[decoded.RepoID()] = matchesPerRepo[decoded.RepoID()] + decoded.MatchCount()
	}

	// Record the number of results we got, one data point per-repository.
	for graphQLRepoID, matchCount := range matchesPerRepo {
		dbRepoID, idErr := graphqlbackend.UnmarshalRepositoryID(graphql.ID(graphQLRepoID))
		if idErr != nil {
			err = errors.Append(err, errors.Wrap(idErr, "UnmarshalRepositoryID"))
			continue
		}
		repoName := repoNames[graphQLRepoID]
		if len(repoName) == 0 {
			// this really should never happen, expect if for some reason the gql response is broken
			err = errors.Append(err, errors.Newf("MissingRepositoryName for repo_id: %v", string(dbRepoID)))
			continue
		}

		recordings = append(recordings, ToRecording(job, float64(matchCount), recordTime, repoName, dbRepoID, nil)...)
	}
	return recordings, nil
}

func (r *workHandler) generateSearchRecordingsStream(ctx context.Context, job *Job, _ *types.InsightSeries, recordTime time.Time) ([]store.RecordSeriesPointArgs, error) {
	decoder, tabulationResult := streaming.TabulationDecoder()
	err := streaming.Search(ctx, job.SearchQuery, decoder)
	if err != nil {
		return nil, errors.Wrap(err, "streaming.Search")
	}

	tr := *tabulationResult

	log15.Info("Search Counts", "streaming", tr.TotalCount)
	if len(tr.SkippedReasons) > 0 {
		log15.Error("insights query issue", "reasons", tr.SkippedReasons, "query", job.SearchQuery)
	}
	if len(tr.Errors) > 0 {
		return nil, StreamingError{Messages: tr.Errors}
	}

	checker := authz.DefaultSubRepoPermsChecker
	var recordings []store.RecordSeriesPointArgs
	for _, match := range tr.RepoCounts {
		// sub-repo permissions filtering. If the repo supports it, then it should be excluded from search results
		var subRepoEnabled bool
		repoID := api.RepoID(match.RepositoryID)
		subRepoEnabled, err = checkSubRepoPermissions(ctx, checker, repoID, err)
		if subRepoEnabled {
			continue
		}
		recordings = append(recordings, ToRecording(job, float64(match.MatchCount), recordTime, match.RepositoryName, repoID, nil)...)
	}
	return recordings, nil
}

func (r *workHandler) searchHandler(ctx context.Context, job *Job, series *types.InsightSeries, recordTime time.Time) (err error) {
	if series.JustInTime {
		return errors.Newf("just in time series are not eligible for background processing, series_id: %s", series.ID)
	}

	searchDelegate := r.generateSearchRecordingsStream
	useGraphQL := conf.Get().InsightsSearchGraphql
	if useGraphQL != nil && *useGraphQL {
		searchDelegate = r.generateSearchRecordings
	}

	recordings, err := searchDelegate(ctx, job, series, recordTime)
	if err != nil {
		return err
	}

	tx, err := r.insightsStore.Transact(ctx)
	if err != nil {
		return err
	}
	defer func() { err = tx.Done(err) }()

	if store.PersistMode(job.PersistMode) == store.SnapshotMode {
		// The purpose of the snapshot is for low fidelity but recently updated data points.
		// We store one snapshot of an insight at any time, so we prune the table whenever adding a new series.
		if err := tx.DeleteSnapshots(ctx, series); err != nil {
			return err
		}
	}

	if recordErr := tx.RecordSeriesPoints(ctx, recordings); recordErr != nil {
		err = errors.Append(err, errors.Wrap(recordErr, "RecordSeriesPoints"))
	}
	return err
}

func (r *workHandler) computeHandler(ctx context.Context, job *Job, series *types.InsightSeries, recordTime time.Time) (err error) {
	if series.JustInTime {
		return errors.Newf("just in time series are not eligible for background processing, series_id: %s", series.ID)
	}

	computeDelegate := r.generateComputeRecordingsStream
	useGraphQL := conf.Get().InsightsComputeGraphql
	if useGraphQL != nil && *useGraphQL {
		computeDelegate = r.generateComputeRecordings
	}

	recordings, err := computeDelegate(ctx, job, recordTime)
	if err != nil {
		return err
	}
<<<<<<< HEAD
=======
	if recordErr := tx.RecordSeriesPoints(ctx, recordings); recordErr != nil {
		err = errors.Append(err, errors.Wrap(recordErr, "RecordSeriesPointsCapture"))
	}
	return err
}

func (r *workHandler) searchStreamHandler(ctx context.Context, job *Job, series *types.InsightSeries, recordTime time.Time) (err error) {
	decoder, tabulationResult := streaming.TabulationDecoder()
	err = streaming.Search(ctx, job.SearchQuery, decoder)
	if err != nil {
		return errors.Wrap(err, "streaming.Search")
	}

	tr := *tabulationResult

	log15.Info("Search Counts", "streaming", tr.TotalCount)
	if len(tr.SkippedReasons) > 0 {
		log15.Error("insights query issue", "reasons", tr.SkippedReasons, "query", job.SearchQuery)
	}
	if len(tr.Errors) > 0 {
		log15.Error("streaming errors", "errors", tr.Errors)
	}
>>>>>>> d554d3a3

	tx, err := r.insightsStore.Transact(ctx)
	if err != nil {
		return err
	}
	defer func() { err = tx.Done(err) }()

	if store.PersistMode(job.PersistMode) == store.SnapshotMode {
		// The purpose of the snapshot is for low fidelity but recently updated data points.
		// We store one snapshot of an insight at any time, so we prune the table whenever adding a new series.
		if err := tx.DeleteSnapshots(ctx, series); err != nil {
			return err
		}
	}

	if recordErr := tx.RecordSeriesPoints(ctx, recordings); recordErr != nil {
		err = errors.Append(err, errors.Wrap(recordErr, "RecordSeriesPointsCapture"))
	}
	return err
}

func (r *workHandler) Handle(ctx context.Context, logger log.Logger, record workerutil.Record) (err error) {
	// 🚨 SECURITY: The request is performed without authentication, we get back results from every
	// repository on Sourcegraph - results will be filtered when users query for insight data based on the
	// repositories they can see.
	ctx = actor.WithInternalActor(ctx)
	defer func() {
		if err != nil {
			log15.Error("insights.queryrunner.workHandler", "error", err)
		}
	}()
	err = r.limiter.Wait(ctx)
	if err != nil {
		return errors.Wrap(err, "limiter.Wait")
	}
	job, err := dequeueJob(ctx, r.baseWorkerStore, record.RecordID())
	if err != nil {
		return errors.Wrap(err, "dequeueJob")
	}

	series, err := r.getSeries(ctx, job.SeriesID)
	if err != nil {
		return errors.Wrap(err, "getSeries")
	}

	recordTime := time.Now()
	if job.RecordTime != nil {
		recordTime = *job.RecordTime
	}

	handlersByType := map[types.GenerationMethod]insightsHandler{
		types.SearchCompute: r.computeHandler,
		types.Search:        r.searchHandler,
	}

	executableHandler, ok := handlersByType[series.GenerationMethod]
	if !ok {
		return errors.Newf("unable to handle record for series_id: %s and generation_method: %s", series.SeriesID, series.GenerationMethod)
	}
	return executableHandler(ctx, job, series, recordTime)
}<|MERGE_RESOLUTION|>--- conflicted
+++ resolved
@@ -359,31 +359,6 @@
 	if err != nil {
 		return err
 	}
-<<<<<<< HEAD
-=======
-	if recordErr := tx.RecordSeriesPoints(ctx, recordings); recordErr != nil {
-		err = errors.Append(err, errors.Wrap(recordErr, "RecordSeriesPointsCapture"))
-	}
-	return err
-}
-
-func (r *workHandler) searchStreamHandler(ctx context.Context, job *Job, series *types.InsightSeries, recordTime time.Time) (err error) {
-	decoder, tabulationResult := streaming.TabulationDecoder()
-	err = streaming.Search(ctx, job.SearchQuery, decoder)
-	if err != nil {
-		return errors.Wrap(err, "streaming.Search")
-	}
-
-	tr := *tabulationResult
-
-	log15.Info("Search Counts", "streaming", tr.TotalCount)
-	if len(tr.SkippedReasons) > 0 {
-		log15.Error("insights query issue", "reasons", tr.SkippedReasons, "query", job.SearchQuery)
-	}
-	if len(tr.Errors) > 0 {
-		log15.Error("streaming errors", "errors", tr.Errors)
-	}
->>>>>>> d554d3a3
 
 	tx, err := r.insightsStore.Transact(ctx)
 	if err != nil {
