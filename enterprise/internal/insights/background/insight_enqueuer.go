package background

import (
	"context"
	"strings"
	"time"

<<<<<<< HEAD
	"github.com/sourcegraph/sourcegraph/enterprise/internal/insights/types"

	"github.com/sourcegraph/sourcegraph/enterprise/internal/insights/store"
=======
	"github.com/sourcegraph/sourcegraph/internal/insights/priority"

	"github.com/sourcegraph/sourcegraph/internal/insights"
>>>>>>> d2b78b1e

	"github.com/cockroachdb/errors"
	"github.com/hashicorp/go-multierror"

	"github.com/sourcegraph/sourcegraph/enterprise/internal/insights/background/queryrunner"
	"github.com/sourcegraph/sourcegraph/internal/database/basestore"
	"github.com/sourcegraph/sourcegraph/internal/goroutine"
	"github.com/sourcegraph/sourcegraph/internal/metrics"
	"github.com/sourcegraph/sourcegraph/internal/observation"
)

// newInsightEnqueuer returns a background goroutine which will periodically find all of the search
// and webhook insights across all user settings, and enqueue work for the query runner and webhook
// runner workers to perform.
func newInsightEnqueuer(ctx context.Context, workerBaseStore *basestore.Store, insightStore store.DataSeriesStore, observationContext *observation.Context) goroutine.BackgroundRoutine {
	metrics := metrics.NewOperationMetrics(
		observationContext.Registerer,
		"insights_enqueuer",
		metrics.WithCountHelp("Total number of insights enqueuer executions"),
	)
	operation := observationContext.Operation(observation.Op{
		Name:    "Enqueuer.Run",
		Metrics: metrics,
	})

	// Note: We run this goroutine once every 10 minutes, and StalledMaxAge in queryrunner/ is
	// set to 60s. If you change this, make sure the StalledMaxAge is less than this period
	// otherwise there is a fair chance we could enqueue work faster than it can be completed.
	//
	// See also https://github.com/sourcegraph/sourcegraph/pull/17227#issuecomment-779515187 for some very rough
	// data retention / scale concerns.
	return goroutine.NewPeriodicGoroutineWithMetrics(ctx, 12*time.Hour, goroutine.NewHandlerWithErrorMessage(
		"insights_enqueuer",
		func(ctx context.Context) error {
			queryRunnerEnqueueJob := func(ctx context.Context, job *queryrunner.Job) error {
				_, err := queryrunner.EnqueueJob(ctx, workerBaseStore, job)
				return err
			}
			return discoverAndEnqueueInsights(ctx, time.Now, insightStore, queryRunnerEnqueueJob)
		},
	), operation)
}

const queryJobOffsetTime = 30 * time.Second

// discoverAndEnqueueInsights discovers insights defined in the given setting store from user/org/global
// settings and enqueues them to be executed and have insights recorded.
func discoverAndEnqueueInsights(
	ctx context.Context,
	now func() time.Time,
	insightStore store.DataSeriesStore,
	enqueueQueryRunnerJob func(ctx context.Context, job *queryrunner.Job) error,
) error {
	// foundInsights, err := discovery.Discover(ctx, settingStore, loader, discovery.InsightFilterArgs{})
	dataSeries, err := insightStore.GetDataSeries(ctx, store.GetDataSeriesArgs{NextRecordingBefore: now()})
	if err != nil {
		return errors.Wrap(err, "Discover")
	}

	// Deduplicate series that may be unique (e.g. different name/description) but do not have
	// unique data (i.e. use the same exact search query or webhook URL.)
	var (
		uniqueSeries = map[string]types.InsightSeries{}
		multi        error
		offset       time.Duration
	)
	for _, series := range dataSeries {
		seriesID := series.SeriesID
		_, enqueuedAlready := uniqueSeries[seriesID]
		if enqueuedAlready {
			continue
		}
		uniqueSeries[seriesID] = series

<<<<<<< HEAD
		// Enqueue jobs for each unique series, offsetting each job execution by a minute so we
		// don't execute all queries at once and harm search performance in general.
		processAfter := now().Add(offset)
		offset += queryJobOffsetTime
		err = enqueueQueryRunnerJob(ctx, &queryrunner.Job{
			SeriesID:     seriesID,
			SearchQuery:  withCountUnlimited(series.Query),
			ProcessAfter: &processAfter,
			State:        "queued",
		})
		if err != nil {
			multi = multierror.Append(multi, err)
=======
			// Enqueue jobs for each unique series, offsetting each job execution by a minute so we
			// don't execute all queries at once and harm search performance in general.
			processAfter := now().Add(offset)
			offset += queryJobOffsetTime
			err = enqueueQueryRunnerJob(ctx, &queryrunner.Job{
				SeriesID:     seriesID,
				SearchQuery:  withCountUnlimited(series.Query),
				ProcessAfter: &processAfter,
				State:        "queued",
				Priority:     int(priority.High),
				Cost:         int(priority.Indexed),
			})
			if err != nil {
				multi = multierror.Append(multi, err)
			}
>>>>>>> d2b78b1e
		}

		// The recording timestamp update can't be transactional because this is a separate database currently, so we will use
		// at-least-once semantics by waiting until the queue transaction is complete and without error.
		insightStore.StampRecording(ctx, series)
	}
	return multi
}

// withCountUnlimited adds `count:9999999` to the given search query string iff `count:` does not
// exist in the query string. This is extremely important as otherwise the number of results our
// search query would return would be incomplete and fluctuate.
//
// TODO(slimsag): future: we should pull in the search query parser to avoid cases where `count:`
// is actually e.g. a search query like `content:"count:"`.
func withCountUnlimited(s string) string {
	if strings.Contains(s, "count:") {
		return s
	}
	return s + " count:9999999"
}<|MERGE_RESOLUTION|>--- conflicted
+++ resolved
@@ -5,15 +5,12 @@
 	"strings"
 	"time"
 
-<<<<<<< HEAD
+	"github.com/sourcegraph/sourcegraph/internal/insights/priority"
+
+	"github.com/sourcegraph/sourcegraph/internal/insights"
 	"github.com/sourcegraph/sourcegraph/enterprise/internal/insights/types"
 
 	"github.com/sourcegraph/sourcegraph/enterprise/internal/insights/store"
-=======
-	"github.com/sourcegraph/sourcegraph/internal/insights/priority"
-
-	"github.com/sourcegraph/sourcegraph/internal/insights"
->>>>>>> d2b78b1e
 
 	"github.com/cockroachdb/errors"
 	"github.com/hashicorp/go-multierror"
@@ -88,20 +85,6 @@
 		}
 		uniqueSeries[seriesID] = series
 
-<<<<<<< HEAD
-		// Enqueue jobs for each unique series, offsetting each job execution by a minute so we
-		// don't execute all queries at once and harm search performance in general.
-		processAfter := now().Add(offset)
-		offset += queryJobOffsetTime
-		err = enqueueQueryRunnerJob(ctx, &queryrunner.Job{
-			SeriesID:     seriesID,
-			SearchQuery:  withCountUnlimited(series.Query),
-			ProcessAfter: &processAfter,
-			State:        "queued",
-		})
-		if err != nil {
-			multi = multierror.Append(multi, err)
-=======
 			// Enqueue jobs for each unique series, offsetting each job execution by a minute so we
 			// don't execute all queries at once and harm search performance in general.
 			processAfter := now().Add(offset)
@@ -117,7 +100,6 @@
 			if err != nil {
 				multi = multierror.Append(multi, err)
 			}
->>>>>>> d2b78b1e
 		}
 
 		// The recording timestamp update can't be transactional because this is a separate database currently, so we will use
