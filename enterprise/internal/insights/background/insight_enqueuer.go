--- conflicted
+++ resolved
@@ -123,24 +123,10 @@
 		if err := ie.EnqueueSingle(ctx, series, mode, stampFunc); err != nil {
 			multi = errors.Append(multi, err)
 		}
-<<<<<<< HEAD
 	}
 
 	return multi
 }
-=======
-		if err != nil {
-			multi = errors.Append(multi, errors.Wrapf(err, "GlobalQuery series_id:%s", seriesID))
-			continue
-		}
-		if series.GroupBy != nil {
-			modifiedQuery, err = querybuilder.ComputeInsightCommandQuery(modifiedQuery, querybuilder.MapType(*series.GroupBy))
-			if err != nil {
-				multi = errors.Append(multi, errors.Wrapf(err, "ComputeInsightCommandQuery series_id:%s", seriesID))
-				continue
-			}
-		}
->>>>>>> 5041c1a6
 
 func (ie *InsightEnqueuer) EnqueueSingle(
 	ctx context.Context,
@@ -153,14 +139,20 @@
 	seriesID := series.SeriesID
 	var modifiedQuery string
 	var err error
+
 	if len(series.Repositories) > 0 {
 		modifiedQuery, err = querybuilder.MultiRepoQuery(series.Query, series.Repositories, defaultQueryParams)
 	} else {
 		modifiedQuery, err = querybuilder.GlobalQuery(series.Query, defaultQueryParams)
 	}
-
 	if err != nil {
 		return errors.Wrapf(err, "GlobalQuery series_id:%s", seriesID)
+	}
+	if series.GroupBy != nil {
+		modifiedQuery, err = querybuilder.ComputeInsightCommandQuery(modifiedQuery, querybuilder.MapType(*series.GroupBy))
+		if err != nil {
+			return errors.Wrapf(err, "ComputeInsightCommandQuery series_id:%s", seriesID)
+		}
 	}
 
 	err = ie.enqueueQueryRunnerJob(ctx, &queryrunner.Job{
