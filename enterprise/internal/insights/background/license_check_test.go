package background

import (
	"context"
	"fmt"

	"testing"

	"github.com/hexops/autogold"

	"github.com/sourcegraph/sourcegraph/enterprise/internal/licensing"
	"github.com/sourcegraph/sourcegraph/internal/database/basestore"
	"github.com/sourcegraph/sourcegraph/lib/errors"

	insightsdbtesting "github.com/sourcegraph/sourcegraph/enterprise/internal/insights/dbtesting"
	"github.com/sourcegraph/sourcegraph/enterprise/internal/insights/store"
)

func TestCheckAndEnforceLicense(t *testing.T) {
	if testing.Short() {
		t.Skip()
	}

	ctx := context.Background()
	insightsDB, cleanup := insightsdbtesting.CodeInsightsDB(t)
	defer cleanup()

	defer func() {
		licensing.MockParseProductLicenseKeyWithBuiltinOrGenerationKey = nil
	}()

	setMockLicenseCheck := func(hasCodeInsights bool) {
		licensing.MockCheckFeature = func(feature licensing.Feature) error {
			err := errors.New("error")
			if hasCodeInsights {
				err = nil
			}
			return err
		}
	}

	getNumFrozenInsights := func() (int, error) {
<<<<<<< HEAD
		return basestore.ScanInt(insightsDB.QueryRow(`SELECT COUNT(*) from insight_view where is_frozen = TRUE`))
=======
		return basestore.ScanInt(timescale.QueryRow(`SELECT COUNT(*) FROM insight_view WHERE is_frozen = TRUE`))
	}
	getLAMDashboardCount := func() (int, error) {
		return basestore.ScanInt(timescale.QueryRow(fmt.Sprintf("SELECT COUNT(*) FROM dashboard WHERE type = '%s'", store.LimitedAccessMode)))
>>>>>>> 9a9b3d15
	}

	_, err := insightsDB.Exec(`INSERT INTO insight_view (id, title, description, unique_id, is_frozen)
										VALUES (1, 'unattached insight', 'test description', 'unique-1', true),
											   (2, 'private insight 2', 'test description', 'unique-2', true),
											   (3, 'org insight 1', 'test description', 'unique-3', true),
											   (4, 'global insight 1', 'test description', 'unique-4', false),
											   (5, 'global insight 2', 'test description', 'unique-5', false),
											   (6, 'global insight 3', 'test description', 'unique-6', true)`)
	if err != nil {
		t.Fatal(err)
	}
<<<<<<< HEAD
	_, err = insightsDB.Exec(`INSERT INTO dashboard (id, title)
										VALUES (1, 'private dashboard 1'),
											   (2, 'org dashboard 1'),
										 	   (3, 'global dashboard 1'),
										 	   (4, 'global dashboard 2');`)
=======
	_, err = timescale.Exec(`INSERT INTO dashboard (title)
										VALUES ('private dashboard 1'),
											   ('org dashboard 1'),
										 	   ('global dashboard 1'),
										 	   ('global dashboard 2');`)
>>>>>>> 9a9b3d15
	if err != nil {
		t.Fatal(err)
	}
	_, err = insightsDB.Exec(`INSERT INTO dashboard_insight_view (dashboard_id, insight_view_id)
										VALUES  (1, 2),
												(2, 3),
												(3, 4),
												(4, 5),
												(4, 6);`)
	if err != nil {
		t.Fatal(err)
	}
<<<<<<< HEAD
	_, err = insightsDB.Exec(`INSERT INTO dashboard_grants (id, dashboard_id, user_id, org_id, global)
										VALUES  (1, 1, 1, NULL, NULL),
												(2, 2, NULL, 1, NULL),
												(3, 3, NULL, NULL, TRUE),
												(4, 4, NULL, NULL, TRUE);`)
=======
	_, err = timescale.Exec(`INSERT INTO dashboard_grants (dashboard_id, user_id, org_id, global)
										VALUES  (1, 1, NULL, NULL),
												(2, NULL, 1, NULL),
												(3, NULL, NULL, TRUE),
												(4, NULL, NULL, TRUE);`)
>>>>>>> 9a9b3d15
	if err != nil {
		t.Fatal(err)
	}

	t.Run("Unfreezes all insights if there is a license", func(t *testing.T) {
		numFrozen, err := getNumFrozenInsights()
		if err != nil {
			t.Fatal(err)
		}
		autogold.Want("NumFrozen", numFrozen).Equal(t, 4)

		setMockLicenseCheck(true)
		checkAndEnforceLicense(ctx, insightsDB)
		numFrozen, err = getNumFrozenInsights()
		if err != nil {
			t.Fatal(err)
		}
		autogold.Want("NumFrozen", numFrozen).Equal(t, 0)
	})

	t.Run("Freezes insights if there is no license and insights are not already frozen", func(t *testing.T) {
		numFrozen, err := getNumFrozenInsights()
		if err != nil {
			t.Fatal(err)
		}
		autogold.Want("NumFrozen", numFrozen).Equal(t, 0)

		setMockLicenseCheck(false)
		checkAndEnforceLicense(ctx, insightsDB)
		numFrozen, err = getNumFrozenInsights()
		if err != nil {
			t.Fatal(err)
		}
		autogold.Want("NumFrozen", numFrozen).Equal(t, 4)

		lamDashboardCount, err := getLAMDashboardCount()
		if err != nil {
			t.Fatal(err)
		}
		autogold.Want("NumFrozen", lamDashboardCount).Equal(t, 1)

	})
	t.Run("Does nothing if there is no license and insights are already frozen", func(t *testing.T) {
		numFrozen, err := getNumFrozenInsights()
		if err != nil {
			t.Fatal(err)
		}
		autogold.Want("NumFrozen", numFrozen).Equal(t, 4)

		setMockLicenseCheck(false)
		checkAndEnforceLicense(ctx, insightsDB)
		numFrozen, err = getNumFrozenInsights()
		if err != nil {
			t.Fatal(err)
		}
		autogold.Want("NumFrozen", numFrozen).Equal(t, 4)

		lamDashboardCount, err := getLAMDashboardCount()
		if err != nil {
			t.Fatal(err)
		}
		autogold.Want("NumFrozen", lamDashboardCount).Equal(t, 1)
	})
}<|MERGE_RESOLUTION|>--- conflicted
+++ resolved
@@ -40,14 +40,10 @@
 	}
 
 	getNumFrozenInsights := func() (int, error) {
-<<<<<<< HEAD
-		return basestore.ScanInt(insightsDB.QueryRow(`SELECT COUNT(*) from insight_view where is_frozen = TRUE`))
-=======
-		return basestore.ScanInt(timescale.QueryRow(`SELECT COUNT(*) FROM insight_view WHERE is_frozen = TRUE`))
+		return basestore.ScanInt(insightsDB.QueryRow(`SELECT COUNT(*) FROM insight_view WHERE is_frozen = TRUE`))
 	}
 	getLAMDashboardCount := func() (int, error) {
-		return basestore.ScanInt(timescale.QueryRow(fmt.Sprintf("SELECT COUNT(*) FROM dashboard WHERE type = '%s'", store.LimitedAccessMode)))
->>>>>>> 9a9b3d15
+		return basestore.ScanInt(insightsDB.QueryRow(fmt.Sprintf("SELECT COUNT(*) FROM dashboard WHERE type = '%s'", store.LimitedAccessMode)))
 	}
 
 	_, err := insightsDB.Exec(`INSERT INTO insight_view (id, title, description, unique_id, is_frozen)
@@ -60,19 +56,11 @@
 	if err != nil {
 		t.Fatal(err)
 	}
-<<<<<<< HEAD
-	_, err = insightsDB.Exec(`INSERT INTO dashboard (id, title)
-										VALUES (1, 'private dashboard 1'),
-											   (2, 'org dashboard 1'),
-										 	   (3, 'global dashboard 1'),
-										 	   (4, 'global dashboard 2');`)
-=======
-	_, err = timescale.Exec(`INSERT INTO dashboard (title)
+	_, err = insightsDB.Exec(`INSERT INTO dashboard (title)
 										VALUES ('private dashboard 1'),
 											   ('org dashboard 1'),
 										 	   ('global dashboard 1'),
 										 	   ('global dashboard 2');`)
->>>>>>> 9a9b3d15
 	if err != nil {
 		t.Fatal(err)
 	}
@@ -85,19 +73,11 @@
 	if err != nil {
 		t.Fatal(err)
 	}
-<<<<<<< HEAD
-	_, err = insightsDB.Exec(`INSERT INTO dashboard_grants (id, dashboard_id, user_id, org_id, global)
-										VALUES  (1, 1, 1, NULL, NULL),
-												(2, 2, NULL, 1, NULL),
-												(3, 3, NULL, NULL, TRUE),
-												(4, 4, NULL, NULL, TRUE);`)
-=======
-	_, err = timescale.Exec(`INSERT INTO dashboard_grants (dashboard_id, user_id, org_id, global)
+	_, err = insightsDB.Exec(`INSERT INTO dashboard_grants (dashboard_id, user_id, org_id, global)
 										VALUES  (1, 1, NULL, NULL),
 												(2, NULL, 1, NULL),
 												(3, NULL, NULL, TRUE),
 												(4, NULL, NULL, TRUE);`)
->>>>>>> 9a9b3d15
 	if err != nil {
 		t.Fatal(err)
 	}
