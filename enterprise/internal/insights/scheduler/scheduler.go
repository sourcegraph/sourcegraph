package scheduler

import (
	"context"
	"time"

	"github.com/lib/pq"

	"github.com/keegancsmith/sqlf"

	edb "github.com/sourcegraph/sourcegraph/enterprise/internal/database"
	"github.com/sourcegraph/sourcegraph/enterprise/internal/insights/discovery"
	"github.com/sourcegraph/sourcegraph/enterprise/internal/insights/pipeline"
	"github.com/sourcegraph/sourcegraph/enterprise/internal/insights/store"
	"github.com/sourcegraph/sourcegraph/enterprise/internal/insights/types"
	"github.com/sourcegraph/sourcegraph/internal/database"
	"github.com/sourcegraph/sourcegraph/internal/database/basestore"
	"github.com/sourcegraph/sourcegraph/internal/database/dbutil"
	"github.com/sourcegraph/sourcegraph/internal/goroutine"
	"github.com/sourcegraph/sourcegraph/internal/observation"
	"github.com/sourcegraph/sourcegraph/internal/workerutil"
	"github.com/sourcegraph/sourcegraph/internal/workerutil/dbworker"
	dbworkerstore "github.com/sourcegraph/sourcegraph/internal/workerutil/dbworker/store"
	"github.com/sourcegraph/sourcegraph/lib/errors"
)

type BaseJob struct {
	ID              int
	State           string
	FailureMessage  *string
	QueuedAt        time.Time
	StartedAt       *time.Time
	FinishedAt      *time.Time
	ProcessAfter    *time.Time
	NumResets       int
	NumFailures     int
	LastHeartbeatAt time.Time
	ExecutionLogs   []workerutil.ExecutionLogEntry
	WorkerHostname  string
	Cancel          bool
	backfillId      int
}

func (b *BaseJob) RecordID() int {
	return b.ID
}

var baseJobColumns = []*sqlf.Query{
	sqlf.Sprintf("id"),
	sqlf.Sprintf("state"),
	sqlf.Sprintf("failure_message"),
	sqlf.Sprintf("queued_at"),
	sqlf.Sprintf("started_at"),
	sqlf.Sprintf("finished_at"),
	sqlf.Sprintf("process_after"),
	sqlf.Sprintf("num_resets"),
	sqlf.Sprintf("num_failures"),
	sqlf.Sprintf("last_heartbeat_at"),
	sqlf.Sprintf("execution_logs"),
	sqlf.Sprintf("worker_hostname"),
	sqlf.Sprintf("cancel"),
	sqlf.Sprintf("backfill_id"),
}

func scanBaseJob(s dbutil.Scanner) (*BaseJob, error) {
	var job BaseJob
	var executionLogs []dbworkerstore.ExecutionLogEntry

	if err := s.Scan(
		&job.ID,
		&job.State,
		&job.FailureMessage,
		&job.QueuedAt,
		&job.StartedAt,
		&job.FinishedAt,
		&job.ProcessAfter,
		&job.NumResets,
		&job.NumFailures,
		&job.LastHeartbeatAt,
		pq.Array(&executionLogs),
		&job.WorkerHostname,
		&job.Cancel,
		&dbutil.NullInt{N: &job.backfillId},
	); err != nil {
		return nil, err
	}

	for _, entry := range executionLogs {
		job.ExecutionLogs = append(job.ExecutionLogs, workerutil.ExecutionLogEntry(entry))
	}

	return &job, nil
}

type BackgroundJobMonitor struct {
	inProgressWorker   *workerutil.Worker
	inProgressResetter *dbworker.Resetter
	inProgressStore    dbworkerstore.Store

	newBackfillWorker   *workerutil.Worker
	newBackfillResetter *dbworker.Resetter
	newBackfillStore    dbworkerstore.Store
}

type JobMonitorConfig struct {
	InsightsDB      edb.InsightsDB
<<<<<<< HEAD
=======
	InsightStore    store.Interface
>>>>>>> 53142e9d
	RepoStore       database.RepoStore
	BackfillRunner  pipeline.Backfiller
	ObsContext      *observation.Context
	AllRepoIterator *discovery.AllReposIterator
}

func NewBackgroundJobMonitor(ctx context.Context, config JobMonitorConfig) *BackgroundJobMonitor {
	monitor := &BackgroundJobMonitor{}

	monitor.inProgressWorker, monitor.inProgressResetter, monitor.inProgressStore = makeInProgressWorker(ctx, config)
	monitor.newBackfillWorker, monitor.newBackfillResetter, monitor.newBackfillStore = makeNewBackfillWorker(ctx, config)

	return monitor
}

func (s *BackgroundJobMonitor) Routines() []goroutine.BackgroundRoutine {
	return []goroutine.BackgroundRoutine{
		s.inProgressWorker,
		s.inProgressResetter,
		s.newBackfillWorker,
		s.newBackfillResetter,
	}
}

type SeriesReader interface {
	GetDataSeriesByID(ctx context.Context, id int) (*types.InsightSeries, error)
}

type Scheduler struct {
	backfillStore *BackfillStore
}

func NewScheduler(db edb.InsightsDB) *Scheduler {
	return &Scheduler{backfillStore: NewBackfillStore(db)}
}

func enqueueBackfill(ctx context.Context, handle basestore.TransactableHandle, backfill *SeriesBackfill) error {
	if backfill == nil || backfill.Id == 0 {
		return errors.New("invalid series backfill")
	}
	return basestore.NewWithHandle(handle).Exec(ctx, sqlf.Sprintf("insert into insights_background_jobs (backfill_id) VALUES (%s)", backfill.Id))
}

func (s *Scheduler) With(other basestore.ShareableStore) *Scheduler {
	return &Scheduler{backfillStore: s.backfillStore.With(other)}
}

func (s *Scheduler) InitialBackfill(ctx context.Context, series types.InsightSeries) (_ *SeriesBackfill, err error) {
	tx, err := s.backfillStore.Transact(ctx)
	if err != nil {
		return nil, err
	}
	defer func() { err = tx.Done(err) }()

	bf, err := tx.NewBackfill(ctx, series)
	if err != nil {
		return nil, errors.Wrap(err, "NewBackfill")
	}

	err = enqueueBackfill(ctx, tx.Handle(), bf)
	if err != nil {
		return nil, errors.Wrap(err, "enqueueBackfill")
	}
	return bf, nil
}<|MERGE_RESOLUTION|>--- conflicted
+++ resolved
@@ -104,10 +104,7 @@
 
 type JobMonitorConfig struct {
 	InsightsDB      edb.InsightsDB
-<<<<<<< HEAD
-=======
 	InsightStore    store.Interface
->>>>>>> 53142e9d
 	RepoStore       database.RepoStore
 	BackfillRunner  pipeline.Backfiller
 	ObsContext      *observation.Context
