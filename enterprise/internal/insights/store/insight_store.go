package store

import (
	"context"
	"database/sql"
	"sort"
	"time"

	"github.com/inconshreveable/log15"

	"github.com/lib/pq"

	"github.com/sourcegraph/sourcegraph/internal/insights"

	"github.com/cockroachdb/errors"

	"github.com/sourcegraph/sourcegraph/enterprise/internal/insights/types"

	"github.com/keegancsmith/sqlf"

	"github.com/sourcegraph/sourcegraph/internal/database/basestore"
	"github.com/sourcegraph/sourcegraph/internal/database/dbutil"
)

type InsightStore struct {
	*basestore.Store
	Now func() time.Time
}

// NewInsightStore returns a new InsightStore backed by the given Timescale db.
func NewInsightStore(db dbutil.DB) *InsightStore {
	return &InsightStore{Store: basestore.NewWithDB(db, sql.TxOptions{}), Now: time.Now}
}

// Handle returns the underlying transactable database handle.
// Needed to implement the ShareableStore interface.
func (s *InsightStore) Handle() *basestore.TransactableHandle { return s.Store.Handle() }

// With creates a new InsightStore with the given basestore.Shareable store as the underlying basestore.Store.
// Needed to implement the basestore.Store interface
func (s *InsightStore) With(other *InsightStore) *InsightStore {
	return &InsightStore{Store: s.Store.With(other.Store), Now: other.Now}
}

func (s *InsightStore) Transact(ctx context.Context) (*InsightStore, error) {
	txBase, err := s.Store.Transact(ctx)
	return &InsightStore{Store: txBase, Now: s.Now}, err
}

// InsightQueryArgs contains query predicates for fetching viewable insight series. Any provided values will be
// included as query arguments.
type InsightQueryArgs struct {
	UniqueIDs   []string
	UniqueID    string
	UserID      []int
	OrgID       []int
	DashboardID int

	After string
	Limit int

	// This field will disable user level authorization checks on the insight views. This should only be used
	// when fetching insights from a container that also has authorization checks, such as a dashboard.
	WithoutAuthorization bool
}

// Get returns all matching insight series for insights without any other associations (such as dashboards).
func (s *InsightStore) Get(ctx context.Context, args InsightQueryArgs) ([]types.InsightViewSeries, error) {
	preds := make([]*sqlf.Query, 0, 4)
	var viewConditions []*sqlf.Query

	if len(args.UniqueIDs) > 0 {
		elems := make([]*sqlf.Query, 0, len(args.UniqueIDs))
		for _, id := range args.UniqueIDs {
			elems = append(elems, sqlf.Sprintf("%s", id))
		}
		viewConditions = append(viewConditions, sqlf.Sprintf("unique_id IN (%s)", sqlf.Join(elems, ",")))
	}
	if len(args.UniqueID) > 0 {
		viewConditions = append(viewConditions, sqlf.Sprintf("unique_id = %s", args.UniqueID))
	}
	if args.DashboardID > 0 {
		viewConditions = append(viewConditions, sqlf.Sprintf("id in (select insight_view_id from dashboard_insight_view where dashboard_id = %s)", args.DashboardID))
	}
	preds = append(preds, sqlf.Sprintf("i.deleted_at IS NULL"))
	if !args.WithoutAuthorization {
		viewConditions = append(viewConditions, sqlf.Sprintf("id in (%s)", visibleViewsQuery(args.UserID, args.OrgID)))
	}
<<<<<<< HEAD

	cursor := insightViewPageCursor{
		after: args.After,
		limit: args.Limit,
=======
	if args.After != "" {
		log15.Info("after_page", "after", args.After)
		preds = append(preds, sqlf.Sprintf("iv.id > (select id from insight_view where unique_id = %s)", args.After))
	}

	var limitClause *sqlf.Query
	if args.Limit > 0 {
		limitClause = sqlf.Sprintf("LIMIT %s", args.Limit)
	} else {
		limitClause = sqlf.Sprintf("")
>>>>>>> 4a661645
	}

	q := sqlf.Sprintf(getInsightByViewSql, insightViewQuery(cursor, viewConditions), sqlf.Join(preds, "\n AND"))
	log15.Info("GetInsightViews", "query", q.Query(sqlf.PostgresBindVar), "args", q.Args())
	return scanInsightViewSeries(s.Query(ctx, q))
}

// GetAll returns all matching viewable insight series for the provided context, including associated insights (dashboards).
func (s *InsightStore) GetAll(ctx context.Context, args InsightQueryArgs) ([]types.InsightViewSeries, error) {
	preds := make([]*sqlf.Query, 0, 3)
	var viewConditions []*sqlf.Query

	if len(args.UniqueIDs) > 0 {
		elems := make([]*sqlf.Query, 0, len(args.UniqueIDs))
		for _, id := range args.UniqueIDs {
			elems = append(elems, sqlf.Sprintf("%s", id))
		}
		viewConditions = append(viewConditions, sqlf.Sprintf("unique_id IN (%s)", sqlf.Join(elems, ",")))
	}
	if len(args.UniqueID) > 0 {
		viewConditions = append(viewConditions, sqlf.Sprintf("unique_id = %s", args.UniqueID))
	}
	if args.DashboardID > 0 {
		viewConditions = append(viewConditions, sqlf.Sprintf("id in (select insight_view_id from dashboard_insight_view where dashboard_id = %s)", args.DashboardID))
	}
	preds = append(preds, sqlf.Sprintf("i.deleted_at IS NULL"))
<<<<<<< HEAD

	cursor := insightViewPageCursor{
		after: args.After,
		limit: args.Limit,
=======
	if args.After != "" {
		preds = append(preds, sqlf.Sprintf("iv.id > (select id from insight_view where unique_id = %s)", args.After))
	}

	var limitClause *sqlf.Query
	if args.Limit > 0 {
		limitClause = sqlf.Sprintf("LIMIT %s", args.Limit)
	} else {
		limitClause = sqlf.Sprintf("")
>>>>>>> 4a661645
	}

	q := sqlf.Sprintf(getInsightsVisibleToUserSql,
		insightViewQuery(cursor, viewConditions),
		visibleDashboardsQuery(args.UserID, args.OrgID),
		visibleViewsQuery(args.UserID, args.OrgID), sqlf.Join(preds, "AND"))
	log15.Info("GetInsightViews", "query", q.Query(sqlf.PostgresBindVar), "args", q.Args())
	return scanInsightViewSeries(s.Query(ctx, q))
}

// visibleViewsQuery generates the SQL query for filtering insight views based on granted permissions.
// This returns a query that will generate a set of insight_view.id that the provided context can see.
func visibleViewsQuery(userIDs, orgIDs []int) *sqlf.Query {
	permsPreds := make([]*sqlf.Query, 0, 2)
	if len(orgIDs) > 0 {
		elems := make([]*sqlf.Query, 0, len(orgIDs))
		for _, id := range orgIDs {
			elems = append(elems, sqlf.Sprintf("%s", id))
		}
		permsPreds = append(permsPreds, sqlf.Sprintf("org_id IN (%s)", sqlf.Join(elems, ",")))
	}
	if len(userIDs) > 0 {
		elems := make([]*sqlf.Query, 0, len(userIDs))
		for _, id := range userIDs {
			elems = append(elems, sqlf.Sprintf("%s", id))
		}
		permsPreds = append(permsPreds, sqlf.Sprintf("user_id IN (%s)", sqlf.Join(elems, ",")))
	}
	permsPreds = append(permsPreds, sqlf.Sprintf("global is true"))

	return sqlf.Sprintf("SELECT insight_view_id FROM insight_view_grants WHERE %s", sqlf.Join(permsPreds, "OR"))
}

func (s *InsightStore) GetMapped(ctx context.Context, args InsightQueryArgs) ([]types.Insight, error) {
	viewSeries, err := s.Get(ctx, args)
	if err != nil {
		return nil, err
	}

	return s.GroupByView(ctx, viewSeries), nil
}

func (s *InsightStore) GroupByView(ctx context.Context, viewSeries []types.InsightViewSeries) []types.Insight {
	mapped := make(map[string][]types.InsightViewSeries, len(viewSeries))
	for _, series := range viewSeries {
		mapped[series.UniqueID] = append(mapped[series.UniqueID], series)
	}

	results := make([]types.Insight, 0, len(mapped))
	for _, seriesSet := range mapped {
		results = append(results, types.Insight{
			ViewID:      seriesSet[0].ViewID,
			UniqueID:    seriesSet[0].UniqueID,
			Title:       seriesSet[0].Title,
			Description: seriesSet[0].Description,
			Series:      seriesSet,
			Filters: types.InsightViewFilters{
				IncludeRepoRegex: seriesSet[0].DefaultFilterIncludeRepoRegex,
				ExcludeRepoRegex: seriesSet[0].DefaultFilterExcludeRepoRegex,
			},
		})
	}

	sort.Slice(results, func(i, j int) bool {
		return results[i].ViewID < results[j].ViewID
	})

	return results
}

func (s *InsightStore) InsertDirtyQuery(ctx context.Context, series *types.InsightSeries, query *types.DirtyQuery) error {
	q := sqlf.Sprintf(insertDirtyQuerySql, series.ID, query.Query, query.Reason, query.ForTime, s.Now())
	return s.Exec(ctx, q)
}

// GetDirtyQueries returns up to 100 dirty queries for a given insight series.
func (s *InsightStore) GetDirtyQueries(ctx context.Context, series *types.InsightSeries) ([]*types.DirtyQuery, error) {
	// We are going to limit this for now to some fixed value, and in the future if necessary add pagination.
	limit := 100
	q := sqlf.Sprintf(getDirtyQueriesSql, series.ID, limit)
	return scanDirtyQueries(s.Query(ctx, q))
}

func scanDirtyQueries(rows *sql.Rows, queryErr error) (_ []*types.DirtyQuery, err error) {
	if queryErr != nil {
		return nil, queryErr
	}
	defer func() { err = basestore.CloseRows(rows, err) }()

	results := make([]*types.DirtyQuery, 0)
	for rows.Next() {
		var temp types.DirtyQuery
		if err := rows.Scan(
			&temp.ID,
			&temp.Query,
			&temp.Reason,
			&temp.ForTime,
			&temp.DirtyAt,
		); err != nil {
			return nil, err
		}
		results = append(results, &temp)
	}
	return results, nil
}

// GetDirtyQueriesAggregated returns aggregated information about dirty queries for a given series.
func (s *InsightStore) GetDirtyQueriesAggregated(ctx context.Context, seriesID string) ([]*types.DirtyQueryAggregate, error) {
	q := sqlf.Sprintf(getDirtyQueriesAggregatedSql, seriesID)
	return scanDirtyQueriesAggregated(s.Query(ctx, q))
}

func scanDirtyQueriesAggregated(rows *sql.Rows, queryErr error) (_ []*types.DirtyQueryAggregate, err error) {
	if queryErr != nil {
		return nil, queryErr
	}
	defer func() { err = basestore.CloseRows(rows, err) }()

	results := make([]*types.DirtyQueryAggregate, 0)
	for rows.Next() {
		var temp types.DirtyQueryAggregate
		if err := rows.Scan(
			&temp.Count,
			&temp.ForTime,
			&temp.Reason,
		); err != nil {
			return nil, err
		}
		results = append(results, &temp)
	}
	return results, nil
}

const insertDirtyQuerySql = `
-- source: enterprise/internal/insights/store/insight_store.go:InsertDirtyQuery
INSERT INTO insight_dirty_queries (insight_series_id, query, reason, for_time, dirty_at)
VALUES (%s, %s, %s, %s, %s);
`

const getDirtyQueriesSql = `
-- source: enterprise/internal/insights/store/insight_store.go:GetDirtyQueries
select id, query, reason, for_time, dirty_at from insight_dirty_queries
where insight_series_id = %s
limit %s;`

const getDirtyQueriesAggregatedSql = `
-- source: enterprise/internal/insights/store/insight_store.go:GetDirtyQueriesAggregated
select count(*) as count, for_time, reason from insight_dirty_queries
where insight_dirty_queries.insight_series_id = (select id from insight_series where series_id = %s)
group by for_time, reason;
`

type GetDataSeriesArgs struct {
	// NextRecordingBefore will filter for results for which the next_recording_after field falls before the specified time.
	NextRecordingBefore time.Time
	NextSnapshotBefore  time.Time
	IncludeDeleted      bool
	BackfillIncomplete  bool
	SeriesID            string
	GlobalOnly          bool
}

func (s *InsightStore) GetDataSeries(ctx context.Context, args GetDataSeriesArgs) ([]types.InsightSeries, error) {
	preds := make([]*sqlf.Query, 0, 1)

	if !args.NextRecordingBefore.IsZero() {
		preds = append(preds, sqlf.Sprintf("next_recording_after < %s", args.NextRecordingBefore))
	}
	if !args.NextSnapshotBefore.IsZero() {
		preds = append(preds, sqlf.Sprintf("next_snapshot_after < %s", args.NextSnapshotBefore))
	}
	if !args.IncludeDeleted {
		preds = append(preds, sqlf.Sprintf("deleted_at IS NULL"))
	}
	if len(preds) == 0 {
		preds = append(preds, sqlf.Sprintf("%s", "TRUE"))
	}
	if args.BackfillIncomplete {
		preds = append(preds, sqlf.Sprintf("backfill_queued_at IS NULL"))
	}
	if len(args.SeriesID) > 0 {
		preds = append(preds, sqlf.Sprintf("series_id = %s", args.SeriesID))
	}
	if args.GlobalOnly {
		preds = append(preds, sqlf.Sprintf("repositories is null"))
	}

	q := sqlf.Sprintf(getInsightDataSeriesSql, sqlf.Join(preds, "\n AND"))
	return scanDataSeries(s.Query(ctx, q))
}

func scanDataSeries(rows *sql.Rows, queryErr error) (_ []types.InsightSeries, err error) {
	if queryErr != nil {
		return nil, queryErr
	}
	defer func() { err = basestore.CloseRows(rows, err) }()

	results := make([]types.InsightSeries, 0)
	for rows.Next() {
		var temp types.InsightSeries
		if err := rows.Scan(
			&temp.ID,
			&temp.SeriesID,
			&temp.Query,
			&temp.CreatedAt,
			&temp.OldestHistoricalAt,
			&temp.LastRecordedAt,
			&temp.NextRecordingAfter,
			&temp.LastSnapshotAt,
			&temp.NextSnapshotAfter,
			&temp.Enabled,
			&temp.SampleIntervalUnit,
			&temp.SampleIntervalValue,
		); err != nil {
			return []types.InsightSeries{}, err
		}
		results = append(results, temp)
	}
	return results, nil
}

func scanInsightViewSeries(rows *sql.Rows, queryErr error) (_ []types.InsightViewSeries, err error) {
	if queryErr != nil {
		return nil, queryErr
	}
	defer func() { err = basestore.CloseRows(rows, err) }()

	results := make([]types.InsightViewSeries, 0)
	for rows.Next() {
		var temp types.InsightViewSeries
		if err := rows.Scan(
			&temp.ViewID,
			&temp.UniqueID,
			&temp.Title,
			&temp.Description,
			&temp.Label,
			&temp.LineColor,
			&temp.SeriesID,
			&temp.Query,
			&temp.CreatedAt,
			&temp.OldestHistoricalAt,
			&temp.LastRecordedAt,
			&temp.NextRecordingAfter,
			&temp.BackfillQueuedAt,
			&temp.LastSnapshotAt,
			&temp.NextSnapshotAfter,
			pq.Array(&temp.Repositories),
			&temp.SampleIntervalUnit,
			&temp.SampleIntervalValue,
			&temp.DefaultFilterIncludeRepoRegex,
			&temp.DefaultFilterExcludeRepoRegex,
		); err != nil {
			return []types.InsightViewSeries{}, err
		}
		results = append(results, temp)
	}
	return results, nil
}

type insightViewPageCursor struct {
	after string
	limit int
}

func insightViewQuery(cursor insightViewPageCursor, viewConditions []*sqlf.Query) *sqlf.Query {
	var cond []*sqlf.Query
	if cursor.after != "" {
		cond = append(cond, sqlf.Sprintf("unique_id > %s", cursor.after))
	} else {
		cond = append(cond, sqlf.Sprintf("TRUE"))
	}
	var limit *sqlf.Query
	if cursor.limit > 0 {
		limit = sqlf.Sprintf("LIMIT %s", cursor.limit)
	} else {
		limit = sqlf.Sprintf("")
	}
	cond = append(cond, viewConditions...)

	q := sqlf.Sprintf(insightViewQuerySql, sqlf.Join(cond, "AND"), limit)
	log15.Info("insightViewQuery", "query", q.Query(sqlf.PostgresBindVar), "args", q.Args())
	return q
}

const insightViewQuerySql = `
SELECT * FROM insight_view WHERE %s ORDER BY unique_id %s
`

// AttachSeriesToView will associate a given insight data series with a given insight view.
func (s *InsightStore) AttachSeriesToView(ctx context.Context,
	series types.InsightSeries,
	view types.InsightView,
	metadata types.InsightViewSeriesMetadata) error {
	if series.ID == 0 || view.ID == 0 {
		return errors.New("input series or view not found")
	}
	return s.Exec(ctx, sqlf.Sprintf(attachSeriesToViewSql, series.ID, view.ID, metadata.Label, metadata.Stroke))
}

// CreateView will create a new insight view with no associated data series. This view must have a unique identifier.
func (s *InsightStore) CreateView(ctx context.Context, view types.InsightView, grants []InsightViewGrant) (_ types.InsightView, err error) {
	tx, err := s.Transact(ctx)
	if err != nil {
		return types.InsightView{}, err
	}
	defer func() { err = tx.Done(err) }()

	row := tx.QueryRow(ctx, sqlf.Sprintf(createInsightViewSql,
		view.Title,
		view.Description,
		view.UniqueID,
		view.Filters.IncludeRepoRegex,
		view.Filters.ExcludeRepoRegex,
	))
	if row.Err() != nil {
		return types.InsightView{}, row.Err()
	}
	var id int
	err = row.Scan(&id)
	if err != nil {
		return types.InsightView{}, errors.Wrap(err, "failed to insert insight view")
	}
	view.ID = id
	err = tx.AddViewGrants(ctx, view, grants)
	if err != nil {
		return types.InsightView{}, errors.Wrap(err, "failed to attach view grants")
	}
	return view, nil
}

func (s *InsightStore) UpdateView(ctx context.Context, view types.InsightView) (_ types.InsightView, err error) {
	tx, err := s.Transact(ctx)
	if err != nil {
		return types.InsightView{}, err
	}
	defer func() { err = tx.Done(err) }()

	row := tx.QueryRow(ctx, sqlf.Sprintf(updateInsightViewSql,
		view.Title,
		view.Description,
		view.Filters.IncludeRepoRegex,
		view.Filters.ExcludeRepoRegex,
		view.UniqueID,
	))
	if row.Err() != nil {
		return types.InsightView{}, row.Err()
	}
	return view, nil
}

func (s *InsightStore) AddViewGrants(ctx context.Context, view types.InsightView, grants []InsightViewGrant) error {
	if view.ID == 0 {
		return errors.New("unable to grant view permissions invalid insight view id")
	} else if len(grants) == 0 {
		return nil
	}

	values := make([]*sqlf.Query, 0, len(grants))
	for _, grant := range grants {
		values = append(values, grant.toQuery(view.ID))
	}
	q := sqlf.Sprintf(addViewGrantsSql, sqlf.Join(values, ",\n"))
	err := s.Exec(ctx, q)
	if err != nil {
		return err
	}
	return nil
}

const addViewGrantsSql = `
-- source: enterprise/internal/insights/store/insight_store.go:AddViewGrants
INSERT INTO insight_view_grants (insight_view_id, org_id, user_id, global)
VALUES %s;
`

// DeleteViewByUniqueID deletes an insight view (cascading to dependent child tables) given a unique ID. This operation
// is idempotent and can be executed many times with only one effect or error.
func (s *InsightStore) DeleteViewByUniqueID(ctx context.Context, uniqueID string) error {
	if len(uniqueID) == 0 {
		return errors.New("unable to delete view invalid view ID")
	}
	conds := sqlf.Sprintf("unique_id = %s", uniqueID)
	q := sqlf.Sprintf(deleteViewSql, conds)
	err := s.Exec(ctx, q)
	if err != nil {
		return err
	}
	return nil
}

const deleteViewSql = `
-- source: enterprise/internal/insights/store/insight_store.go:DeleteView
delete from insight_view where %s;
`

// CreateSeries will create a new insight data series. This series must be uniquely identified by the series ID.
func (s *InsightStore) CreateSeries(ctx context.Context, series types.InsightSeries) (types.InsightSeries, error) {
	if series.CreatedAt.IsZero() {
		series.CreatedAt = s.Now()
	}
	if series.NextRecordingAfter.IsZero() {
		series.NextRecordingAfter = s.Now()
	}
	if series.NextSnapshotAfter.IsZero() {
		series.NextSnapshotAfter = s.Now()
	}
	if series.OldestHistoricalAt.IsZero() {
		// TODO(insights): this value should probably somewhere more discoverable / obvious than here
		series.OldestHistoricalAt = s.Now().Add(-time.Hour * 24 * 7 * 26)
	}
	row := s.QueryRow(ctx, sqlf.Sprintf(createInsightSeriesSql,
		series.SeriesID,
		series.Query,
		series.CreatedAt,
		series.OldestHistoricalAt,
		series.LastRecordedAt,
		series.NextRecordingAfter,
		series.LastSnapshotAt,
		series.NextSnapshotAfter,
		pq.Array(series.Repositories),
		series.SampleIntervalUnit,
		series.SampleIntervalValue,
	))
	var id int
	err := row.Scan(&id)
	if err != nil {
		return types.InsightSeries{}, err
	}
	series.ID = id
	series.Enabled = true
	return series, nil
}

type DataSeriesStore interface {
	GetDataSeries(ctx context.Context, args GetDataSeriesArgs) ([]types.InsightSeries, error)
	StampRecording(ctx context.Context, series types.InsightSeries) (types.InsightSeries, error)
	StampSnapshot(ctx context.Context, series types.InsightSeries) (types.InsightSeries, error)
	StampBackfill(ctx context.Context, series types.InsightSeries) (types.InsightSeries, error)
	SetSeriesEnabled(ctx context.Context, seriesId string, enabled bool) error
}

type InsightMetadataStore interface {
	GetMapped(ctx context.Context, args InsightQueryArgs) ([]types.Insight, error)
	GetDirtyQueries(ctx context.Context, series *types.InsightSeries) ([]*types.DirtyQuery, error)
	GetDirtyQueriesAggregated(ctx context.Context, seriesID string) ([]*types.DirtyQueryAggregate, error)
}

// StampRecording will update the recording metadata for this series and return the InsightSeries struct with updated values.
func (s *InsightStore) StampRecording(ctx context.Context, series types.InsightSeries) (types.InsightSeries, error) {
	current := s.Now()
	next := insights.NextRecording(current)
	if err := s.Exec(ctx, sqlf.Sprintf(stampRecordingSql, current, next, series.ID)); err != nil {
		return types.InsightSeries{}, err
	}
	series.LastRecordedAt = current
	series.NextRecordingAfter = next
	return series, nil
}

// StampSnapshot will update the recording metadata for this series and return the InsightSeries struct with updated values.
func (s *InsightStore) StampSnapshot(ctx context.Context, series types.InsightSeries) (types.InsightSeries, error) {
	current := s.Now()
	next := insights.NextSnapshot(current)
	if err := s.Exec(ctx, sqlf.Sprintf(stampSnapshotSql, current, next, series.ID)); err != nil {
		return types.InsightSeries{}, err
	}
	series.LastRecordedAt = current
	series.NextRecordingAfter = next
	return series, nil
}

// StampBackfill will update the backfill queued time for this series and return the InsightSeries struct with updated values.
func (s *InsightStore) StampBackfill(ctx context.Context, series types.InsightSeries) (types.InsightSeries, error) {
	current := s.Now()
	if err := s.Exec(ctx, sqlf.Sprintf(stampBackfillSql, current, series.ID)); err != nil {
		return types.InsightSeries{}, err
	}
	series.BackfillQueuedAt = current
	return series, nil
}

func (s *InsightStore) SetSeriesEnabled(ctx context.Context, seriesId string, enabled bool) error {
	var arg *sqlf.Query
	if enabled {
		arg = sqlf.Sprintf("null")
	} else {
		arg = sqlf.Sprintf("%s", s.Now())
	}
	return s.Exec(ctx, sqlf.Sprintf(setSeriesStatusSql, arg, seriesId))
}

const setSeriesStatusSql = `
-- source: enterprise/internal/insights/store/insight_store.go:SetSeriesStatus
UPDATE insight_series
SET deleted_at = %s
WHERE series_id = %s;
`

const stampBackfillSql = `
-- source: enterprise/internal/insights/store/insight_store.go:StampRecording
UPDATE insight_series
SET backfill_queued_at = %s
WHERE id = %s;
`

const stampRecordingSql = `
-- source: enterprise/internal/insights/store/insight_store.go:StampRecording
UPDATE insight_series
SET last_recorded_at = %s,
    next_recording_after = %s
WHERE id = %s;
`

const stampSnapshotSql = `
-- source: enterprise/internal/insights/store/insight_store.go:StampSnapshot
UPDATE insight_series
SET last_snapshot_at = %s,
    next_snapshot_after = %s
WHERE id = %s;
`

const attachSeriesToViewSql = `
-- source: enterprise/internal/insights/store/insight_store.go:AttachSeriesToView
INSERT INTO insight_view_series (insight_series_id, insight_view_id, label, stroke)
VALUES (%s, %s, %s, %s);
`

const createInsightViewSql = `
-- source: enterprise/internal/insights/store/insight_store.go:CreateView
INSERT INTO insight_view (title, description, unique_id, default_filter_include_repo_regex, default_filter_exclude_repo_regex)
VALUES (%s, %s, %s, %s, %s)
returning id;`

const updateInsightViewSql = `
-- source: enterprise/internal/insights/store/insight_store.go:UpdateView
UPDATE insight_view SET title = %s, description = %s, default_filter_include_repo_regex = %s, default_filter_exclude_repo_regex = %s
WHERE unique_id = %s;`

const createInsightSeriesSql = `
-- source: enterprise/internal/insights/store/insight_store.go:CreateSeries
INSERT INTO insight_series (series_id, query, created_at, oldest_historical_at, last_recorded_at,
                            next_recording_after, last_snapshot_at, next_snapshot_after, repositories,
							sample_interval_unit, sample_interval_value)
VALUES (%s, %s, %s, %s, %s, %s, %s, %s, %s, %s, %s)
RETURNING id;`

const getInsightByViewSql = `
-- source: enterprise/internal/insights/store/insight_store.go:Get
SELECT iv.id, iv.unique_id, iv.title, iv.description, ivs.label, ivs.stroke,
i.series_id, i.query, i.created_at, i.oldest_historical_at, i.last_recorded_at,
i.next_recording_after, i.backfill_queued_at, i.last_snapshot_at, i.next_snapshot_after, i.repositories,
i.sample_interval_unit, i.sample_interval_value, iv.default_filter_include_repo_regex, iv.default_filter_exclude_repo_regex
FROM (%s) iv
         JOIN insight_view_series ivs ON iv.id = ivs.insight_view_id
         JOIN insight_series i ON ivs.insight_series_id = i.id
WHERE %s
<<<<<<< HEAD
ORDER BY iv.unique_id, i.series_id
=======
ORDER BY iv.id, i.series_id
%S
>>>>>>> 4a661645
`

const getInsightDataSeriesSql = `
-- source: enterprise/internal/insights/store/insight_store.go:GetDataSeries
select id, series_id, query, created_at, oldest_historical_at, last_recorded_at, next_recording_after,
last_snapshot_at, next_snapshot_after, (CASE WHEN deleted_at IS NULL THEN TRUE ELSE FALSE END) AS enabled,
sample_interval_unit, sample_interval_value from insight_series
WHERE %s
`

const getInsightsVisibleToUserSql = `
-- source: enterprise/internal/insights/store/insight_store.go:GetAllInsights
SELECT iv.id, iv.unique_id, iv.title, iv.description, ivs.label, ivs.stroke,
       i.series_id, i.query, i.created_at, i.oldest_historical_at, i.last_recorded_at,
       i.next_recording_after, i.backfill_queued_at, i.last_snapshot_at, i.next_snapshot_after, i.repositories,
       i.sample_interval_unit, i.sample_interval_value, iv.default_filter_include_repo_regex, iv.default_filter_exclude_repo_regex
FROM (%s) iv
JOIN insight_view_series ivs ON iv.id = ivs.insight_view_id
JOIN insight_series i ON ivs.insight_series_id = i.id
WHERE (iv.id IN (SELECT insight_view_id
             FROM dashboard db
             JOIN dashboard_insight_view div ON db.id = div.dashboard_id
				 WHERE deleted_at IS NULL AND db.id IN (%s))
   OR iv.id IN (%s))
AND %s
<<<<<<< HEAD
ORDER BY iv.unique_id;
=======
ORDER BY iv.id
%s;
>>>>>>> 4a661645
`<|MERGE_RESOLUTION|>--- conflicted
+++ resolved
@@ -5,8 +5,6 @@
 	"database/sql"
 	"sort"
 	"time"
-
-	"github.com/inconshreveable/log15"
 
 	"github.com/lib/pq"
 
@@ -86,27 +84,13 @@
 	if !args.WithoutAuthorization {
 		viewConditions = append(viewConditions, sqlf.Sprintf("id in (%s)", visibleViewsQuery(args.UserID, args.OrgID)))
 	}
-<<<<<<< HEAD
 
 	cursor := insightViewPageCursor{
 		after: args.After,
 		limit: args.Limit,
-=======
-	if args.After != "" {
-		log15.Info("after_page", "after", args.After)
-		preds = append(preds, sqlf.Sprintf("iv.id > (select id from insight_view where unique_id = %s)", args.After))
-	}
-
-	var limitClause *sqlf.Query
-	if args.Limit > 0 {
-		limitClause = sqlf.Sprintf("LIMIT %s", args.Limit)
-	} else {
-		limitClause = sqlf.Sprintf("")
->>>>>>> 4a661645
 	}
 
 	q := sqlf.Sprintf(getInsightByViewSql, insightViewQuery(cursor, viewConditions), sqlf.Join(preds, "\n AND"))
-	log15.Info("GetInsightViews", "query", q.Query(sqlf.PostgresBindVar), "args", q.Args())
 	return scanInsightViewSeries(s.Query(ctx, q))
 }
 
@@ -129,29 +113,16 @@
 		viewConditions = append(viewConditions, sqlf.Sprintf("id in (select insight_view_id from dashboard_insight_view where dashboard_id = %s)", args.DashboardID))
 	}
 	preds = append(preds, sqlf.Sprintf("i.deleted_at IS NULL"))
-<<<<<<< HEAD
 
 	cursor := insightViewPageCursor{
 		after: args.After,
 		limit: args.Limit,
-=======
-	if args.After != "" {
-		preds = append(preds, sqlf.Sprintf("iv.id > (select id from insight_view where unique_id = %s)", args.After))
-	}
-
-	var limitClause *sqlf.Query
-	if args.Limit > 0 {
-		limitClause = sqlf.Sprintf("LIMIT %s", args.Limit)
-	} else {
-		limitClause = sqlf.Sprintf("")
->>>>>>> 4a661645
 	}
 
 	q := sqlf.Sprintf(getInsightsVisibleToUserSql,
 		insightViewQuery(cursor, viewConditions),
 		visibleDashboardsQuery(args.UserID, args.OrgID),
 		visibleViewsQuery(args.UserID, args.OrgID), sqlf.Join(preds, "AND"))
-	log15.Info("GetInsightViews", "query", q.Query(sqlf.PostgresBindVar), "args", q.Args())
 	return scanInsightViewSeries(s.Query(ctx, q))
 }
 
@@ -701,12 +672,7 @@
          JOIN insight_view_series ivs ON iv.id = ivs.insight_view_id
          JOIN insight_series i ON ivs.insight_series_id = i.id
 WHERE %s
-<<<<<<< HEAD
-ORDER BY iv.unique_id, i.series_id
-=======
 ORDER BY iv.id, i.series_id
-%S
->>>>>>> 4a661645
 `
 
 const getInsightDataSeriesSql = `
@@ -732,10 +698,5 @@
 				 WHERE deleted_at IS NULL AND db.id IN (%s))
    OR iv.id IN (%s))
 AND %s
-<<<<<<< HEAD
-ORDER BY iv.unique_id;
-=======
 ORDER BY iv.id
-%s;
->>>>>>> 4a661645
 `