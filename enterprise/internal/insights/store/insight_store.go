package store

import (
	"context"
	"database/sql"
	"sort"
	"time"

	"github.com/keegancsmith/sqlf"
	"github.com/lib/pq"

	edb "github.com/sourcegraph/sourcegraph/enterprise/internal/database"
	"github.com/sourcegraph/sourcegraph/enterprise/internal/insights/timeseries"
	"github.com/sourcegraph/sourcegraph/enterprise/internal/insights/types"
	"github.com/sourcegraph/sourcegraph/internal/database/basestore"
	"github.com/sourcegraph/sourcegraph/lib/errors"
)

type InsightStore struct {
	*basestore.Store
	Now func() time.Time
}

// NewInsightStore returns a new InsightStore backed by the given Postgres db.
func NewInsightStore(db edb.InsightsDB) *InsightStore {
	return &InsightStore{Store: basestore.NewWithHandle(db.Handle()), Now: time.Now}
}

// NewInsightStoreWith returns a new InsightStore backed by the given Postgres db.
func NewInsightStoreWith(other basestore.ShareableStore) *InsightStore {
	return &InsightStore{Store: basestore.NewWithHandle(other.Handle()), Now: time.Now}
}

// With creates a new InsightStore with the given basestore.Shareable store as the underlying basestore.Store.
// Needed to implement the basestore.Store interface
func (s *InsightStore) With(other basestore.ShareableStore) *InsightStore {
	return &InsightStore{Store: s.Store.With(other), Now: s.Now}
}

func (s *InsightStore) Transact(ctx context.Context) (*InsightStore, error) {
	txBase, err := s.Store.Transact(ctx)
	return &InsightStore{Store: txBase, Now: s.Now}, err
}

// InsightQueryArgs contains query predicates for fetching viewable insight series. Any provided values will be
// included as query arguments.
type InsightQueryArgs struct {
	UniqueIDs   []string
	UniqueID    string
	UserID      []int
	OrgID       []int
	DashboardID int

	After    string
	Limit    int
	IsFrozen *bool

	Repo                     string
	ContainingQuerySubstring string

	// This field will disable user level authorization checks on the insight views. This should only be used
	// when fetching insights from a container that also has authorization checks, such as a dashboard.
	WithoutAuthorization bool
}

// Get returns all matching insight series for insights without any other associations (such as dashboards).
func (s *InsightStore) Get(ctx context.Context, args InsightQueryArgs) ([]types.InsightViewSeries, error) {
	preds := make([]*sqlf.Query, 0, 4)
	var viewConditions []*sqlf.Query

	if len(args.UniqueIDs) > 0 {
		elems := make([]*sqlf.Query, 0, len(args.UniqueIDs))
		for _, id := range args.UniqueIDs {
			elems = append(elems, sqlf.Sprintf("%s", id))
		}
		viewConditions = append(viewConditions, sqlf.Sprintf("unique_id IN (%s)", sqlf.Join(elems, ",")))
	}
	if len(args.UniqueID) > 0 {
		viewConditions = append(viewConditions, sqlf.Sprintf("unique_id = %s", args.UniqueID))
	}
	if args.DashboardID > 0 {
		viewConditions = append(viewConditions, sqlf.Sprintf("id in (select insight_view_id from dashboard_insight_view where dashboard_id = %s)", args.DashboardID))
	}
	preds = append(preds, sqlf.Sprintf("i.deleted_at IS NULL"))
	if !args.WithoutAuthorization {
		viewConditions = append(viewConditions, sqlf.Sprintf("id in (%s)", visibleViewsQuery(args.UserID, args.OrgID)))
	}

	cursor := insightViewPageCursor{
		after: args.After,
		limit: args.Limit,
	}

	q := sqlf.Sprintf(getInsightByViewSql, insightViewQuery(cursor, viewConditions), sqlf.Join(preds, "\n AND"))
	return scanInsightViewSeries(s.Query(ctx, q))
}

// GetAll returns all matching viewable insight series for the provided context, including associated insights (dashboards).
func (s *InsightStore) GetAll(ctx context.Context, args InsightQueryArgs) ([]types.InsightViewSeries, error) {
	preds := make([]*sqlf.Query, 0, 5)

	preds = append(preds, sqlf.Sprintf("i.deleted_at IS NULL"))
	if len(args.UniqueIDs) > 0 {
		elems := make([]*sqlf.Query, 0, len(args.UniqueIDs))
		for _, id := range args.UniqueIDs {
			elems = append(elems, sqlf.Sprintf("%s", id))
		}
		preds = append(preds, sqlf.Sprintf("iv.unique_id IN (%s)", sqlf.Join(elems, ",")))
	}
	if len(args.UniqueID) > 0 {
		preds = append(preds, sqlf.Sprintf("iv.unique_id = %s", args.UniqueID))
	}
	if args.DashboardID > 0 {
		preds = append(preds, sqlf.Sprintf("iv.id in (select insight_view_id from dashboard_insight_view where dashboard_id = %s)", args.DashboardID))
	}
	if args.After != "" {
		preds = append(preds, sqlf.Sprintf("iv.unique_id > %s", args.After))
	}
	if args.IsFrozen != nil {
		if *args.IsFrozen {
			preds = append(preds, sqlf.Sprintf("iv.is_frozen = TRUE"))
		} else {
			preds = append(preds, sqlf.Sprintf("iv.is_frozen = FALSE"))
		}
	}

<<<<<<< HEAD
	if len(args.Repo) > 0 {
		// TODO the double SELECT from repo names seems costly. a performance improvement might be
		// to separate this whole operation in its own query.
		// after the prototype we could also have an insight store cache where we store common repos
		// in memory.
=======
	if args.Repo != nil {
>>>>>>> 80b06857
		repoQuery := `i.series_id IN(
			SELECT series_id FROM series_points sp
			WHERE sp.repo_name_id IN(SELECT id FROM repo_names WHERE name = %s)
			UNION
			SELECT series_id FROM series_points_snapshots sps
			WHERE sps.repo_name_id IN(SELECT id FROM repo_names WHERE name = %s)
		)`
		preds = append(preds, sqlf.Sprintf(repoQuery, args.Repo, args.Repo))
	}
	if len(args.ContainingQuerySubstring) > 0 {
		preds = append(preds, sqlf.Sprintf("i.query LIKE %s", "%"+args.ContainingQuerySubstring+"%"))
	}

	limit := sqlf.Sprintf("")
	if args.Limit > 0 {
		limit = sqlf.Sprintf("LIMIT %d", args.Limit)
	}

	q := sqlf.Sprintf(getInsightIdsVisibleToUserSql,
		visibleDashboardsQuery(args.UserID, args.OrgID),
		visibleViewsQuery(args.UserID, args.OrgID),
		sqlf.Join(preds, "AND"),
		limit)
	insightIds, err := scanInsightViewIds(s.Query(ctx, q))
	if err != nil {
		return nil, err
	}
	if len(insightIds) == 0 {
		return []types.InsightViewSeries{}, nil
	}

	insightIdElems := make([]*sqlf.Query, 0, len(insightIds))
	for _, id := range insightIds {
		insightIdElems = append(insightIdElems, sqlf.Sprintf("%s", id))
	}

	q = sqlf.Sprintf(getInsightsWithSeriesSql, sqlf.Join(insightIdElems, ","))
	return scanInsightViewSeries(s.Query(ctx, q))
}

type InsightsOnDashboardQueryArgs struct {
	DashboardID int
	After       string
	Limit       int
}

// GetAllOnDashboard returns a page of insights on a dashboard
func (s *InsightStore) GetAllOnDashboard(ctx context.Context, args InsightsOnDashboardQueryArgs) ([]types.InsightViewSeries, error) {
	where := make([]*sqlf.Query, 0, 2)
	var limit *sqlf.Query

	where = append(where, sqlf.Sprintf("dbiv.dashboard_id = %s", args.DashboardID))
	if args.After != "" {
		where = append(where, sqlf.Sprintf("dbiv.id > %s", args.After))
	}
	if args.Limit > 0 {
		limit = sqlf.Sprintf("LIMIT %s", args.Limit)
	} else {
		limit = sqlf.Sprintf("")
	}

	q := sqlf.Sprintf(getInsightsByDashboardSql, sqlf.Join(where, "AND"), limit)
	return scanInsightViewSeries(s.Query(ctx, q))
}

// visibleViewsQuery generates the SQL query for filtering insight views based on granted permissions.
// This returns a query that will generate a set of insight_view.id that the provided context can see.
func visibleViewsQuery(userIDs, orgIDs []int) *sqlf.Query {
	permsPreds := make([]*sqlf.Query, 0, 2)
	if len(orgIDs) > 0 {
		elems := make([]*sqlf.Query, 0, len(orgIDs))
		for _, id := range orgIDs {
			elems = append(elems, sqlf.Sprintf("%s", id))
		}
		permsPreds = append(permsPreds, sqlf.Sprintf("org_id IN (%s)", sqlf.Join(elems, ",")))
	}
	if len(userIDs) > 0 {
		elems := make([]*sqlf.Query, 0, len(userIDs))
		for _, id := range userIDs {
			elems = append(elems, sqlf.Sprintf("%s", id))
		}
		permsPreds = append(permsPreds, sqlf.Sprintf("user_id IN (%s)", sqlf.Join(elems, ",")))
	}
	permsPreds = append(permsPreds, sqlf.Sprintf("global is true"))

	return sqlf.Sprintf("SELECT insight_view_id FROM insight_view_grants WHERE %s", sqlf.Join(permsPreds, "OR"))
}

func (s *InsightStore) GetMapped(ctx context.Context, args InsightQueryArgs) ([]types.Insight, error) {
	viewSeries, err := s.Get(ctx, args)
	if err != nil {
		return nil, err
	}

	return s.GroupByView(ctx, viewSeries), nil
}

func (s *InsightStore) GetAllMapped(ctx context.Context, args InsightQueryArgs) ([]types.Insight, error) {
	viewSeries, err := s.GetAll(ctx, args)
	if err != nil {
		return nil, err
	}

	return s.GroupByView(ctx, viewSeries), nil
}

func (s *InsightStore) GroupByView(ctx context.Context, viewSeries []types.InsightViewSeries) []types.Insight {
	mapped := make(map[string][]types.InsightViewSeries, len(viewSeries))
	for _, series := range viewSeries {
		mapped[series.UniqueID] = append(mapped[series.UniqueID], series)
	}

	results := make([]types.Insight, 0, len(mapped))
	for _, seriesSet := range mapped {
		var sortOptions *types.SeriesSortOptions
		// TODO what only one of these is set? I think the idea is that they have to be set together, but it's not enforced
		// in the database..
		if seriesSet[0].SeriesSortMode != nil && seriesSet[0].SeriesSortDirection != nil {
			sortOptions = &types.SeriesSortOptions{
				Mode:      *seriesSet[0].SeriesSortMode,
				Direction: *seriesSet[0].SeriesSortDirection,
			}
		}

		results = append(results, types.Insight{
			ViewID:          seriesSet[0].ViewID,
			DashboardViewId: seriesSet[0].DashboardViewID,
			UniqueID:        seriesSet[0].UniqueID,
			Title:           seriesSet[0].Title,
			Description:     seriesSet[0].Description,
			Series:          seriesSet,
			Filters: types.InsightViewFilters{
				IncludeRepoRegex: seriesSet[0].DefaultFilterIncludeRepoRegex,
				ExcludeRepoRegex: seriesSet[0].DefaultFilterExcludeRepoRegex,
				SearchContexts:   seriesSet[0].DefaultFilterSearchContexts,
			},
			OtherThreshold:   seriesSet[0].OtherThreshold,
			PresentationType: seriesSet[0].PresentationType,
			IsFrozen:         seriesSet[0].IsFrozen,
			SeriesOptions: types.SeriesDisplayOptions{
				SortOptions: sortOptions,
				Limit:       seriesSet[0].SeriesLimit,
			},
		})
	}

	sort.Slice(results, func(i, j int) bool {
		return results[i].UniqueID < results[j].UniqueID
	})
	return results
}

func (s *InsightStore) InsertDirtyQuery(ctx context.Context, series *types.InsightSeries, query *types.DirtyQuery) error {
	q := sqlf.Sprintf(insertDirtyQuerySql, series.ID, query.Query, query.Reason, query.ForTime, s.Now())
	return s.Exec(ctx, q)
}

// GetDirtyQueries returns up to 100 dirty queries for a given insight series.
func (s *InsightStore) GetDirtyQueries(ctx context.Context, series *types.InsightSeries) ([]*types.DirtyQuery, error) {
	// We are going to limit this for now to some fixed value, and in the future if necessary add pagination.
	limit := 100
	q := sqlf.Sprintf(getDirtyQueriesSql, series.ID, limit)
	return scanDirtyQueries(s.Query(ctx, q))
}

func scanDirtyQueries(rows *sql.Rows, queryErr error) (_ []*types.DirtyQuery, err error) {
	if queryErr != nil {
		return nil, queryErr
	}
	defer func() { err = basestore.CloseRows(rows, err) }()

	results := make([]*types.DirtyQuery, 0)
	for rows.Next() {
		var temp types.DirtyQuery
		if err := rows.Scan(
			&temp.ID,
			&temp.Query,
			&temp.Reason,
			&temp.ForTime,
			&temp.DirtyAt,
		); err != nil {
			return nil, err
		}
		results = append(results, &temp)
	}
	return results, nil
}

// GetDirtyQueriesAggregated returns aggregated information about dirty queries for a given series.
func (s *InsightStore) GetDirtyQueriesAggregated(ctx context.Context, seriesID string) ([]*types.DirtyQueryAggregate, error) {
	q := sqlf.Sprintf(getDirtyQueriesAggregatedSql, seriesID)
	return scanDirtyQueriesAggregated(s.Query(ctx, q))
}

func scanDirtyQueriesAggregated(rows *sql.Rows, queryErr error) (_ []*types.DirtyQueryAggregate, err error) {
	if queryErr != nil {
		return nil, queryErr
	}
	defer func() { err = basestore.CloseRows(rows, err) }()

	results := make([]*types.DirtyQueryAggregate, 0)
	for rows.Next() {
		var temp types.DirtyQueryAggregate
		if err := rows.Scan(
			&temp.Count,
			&temp.ForTime,
			&temp.Reason,
		); err != nil {
			return nil, err
		}
		results = append(results, &temp)
	}
	return results, nil
}

const insertDirtyQuerySql = `
-- source: enterprise/internal/insights/store/insight_store.go:InsertDirtyQuery
INSERT INTO insight_dirty_queries (insight_series_id, query, reason, for_time, dirty_at)
VALUES (%s, %s, %s, %s, %s);
`

const getDirtyQueriesSql = `
-- source: enterprise/internal/insights/store/insight_store.go:GetDirtyQueries
select id, query, reason, for_time, dirty_at from insight_dirty_queries
where insight_series_id = %s
limit %s;`

const getDirtyQueriesAggregatedSql = `
-- source: enterprise/internal/insights/store/insight_store.go:GetDirtyQueriesAggregated
select count(*) as count, for_time, reason from insight_dirty_queries
where insight_dirty_queries.insight_series_id = (select id from insight_series where series_id = %s)
group by for_time, reason;
`

type GetDataSeriesArgs struct {
	// NextRecordingBefore will filter for results for which the next_recording_after field falls before the specified time.
	NextRecordingBefore time.Time
	NextSnapshotBefore  time.Time
	IncludeDeleted      bool
	BackfillIncomplete  bool
	SeriesID            string
	GlobalOnly          bool
	ExcludeJustInTime   bool
}

func (s *InsightStore) GetDataSeries(ctx context.Context, args GetDataSeriesArgs) ([]types.InsightSeries, error) {
	preds := make([]*sqlf.Query, 0, 1)

	if !args.NextRecordingBefore.IsZero() {
		preds = append(preds, sqlf.Sprintf("next_recording_after < %s", args.NextRecordingBefore))
	}
	if !args.NextSnapshotBefore.IsZero() {
		preds = append(preds, sqlf.Sprintf("next_snapshot_after < %s", args.NextSnapshotBefore))
	}
	if !args.IncludeDeleted {
		preds = append(preds, sqlf.Sprintf("deleted_at IS NULL"))
	}
	if len(preds) == 0 {
		preds = append(preds, sqlf.Sprintf("%s", "TRUE"))
	}
	if args.BackfillIncomplete {
		preds = append(preds, sqlf.Sprintf("backfill_queued_at IS NULL"))
	}
	if len(args.SeriesID) > 0 {
		preds = append(preds, sqlf.Sprintf("series_id = %s", args.SeriesID))
	}
	if args.GlobalOnly {
		preds = append(preds, sqlf.Sprintf("(repositories IS NULL OR CARDINALITY(repositories) = 0)"))
	}
	if args.ExcludeJustInTime {
		preds = append(preds, sqlf.Sprintf("just_in_time = false"))
	}

	q := sqlf.Sprintf(getInsightDataSeriesSql, sqlf.Join(preds, "\n AND"))
	return scanDataSeries(s.Query(ctx, q))
}

// GetJustInTimeSearchSeriesToBackfill Is a special purpose func to get only just in time series that should
// be converted to scoped backfilled insights
func (s *InsightStore) GetJustInTimeSearchSeriesToBackfill(ctx context.Context) ([]types.InsightSeries, error) {
	preds := make([]*sqlf.Query, 0, 1)

	preds = append(preds, sqlf.Sprintf("deleted_at IS NULL"))
	preds = append(preds, sqlf.Sprintf("CARDINALITY(repositories) > 0"))
	preds = append(preds, sqlf.Sprintf("just_in_time = true"))
	preds = append(preds, sqlf.Sprintf("backfill_attempts < 10"))
	preds = append(preds, sqlf.Sprintf("generation_method !=  %s", "language-stats"))

	q := sqlf.Sprintf(getInsightDataSeriesSql, sqlf.Join(preds, "\n AND"))
	return scanDataSeries(s.Query(ctx, q))
}

// GetJustInTimeSearchSeriesToBackfill Is a special purpose func to convert a Just In Time search insight
// to a scoped backfilled serach insight
func (s *InsightStore) ConvertJustInTimeSearchSeriesToBackfill(ctx context.Context, series types.InsightSeries) error {
	interval := timeseries.TimeInterval{
		Unit:  types.IntervalUnit(series.SampleIntervalUnit),
		Value: series.SampleIntervalValue,
	}
	if !interval.IsValid() {
		interval = timeseries.DefaultInterval
	}
	nextRecording := interval.StepForwards(s.Now())
	nextSnapshot := NextSnapshot(s.Now())

	return s.Exec(ctx, sqlf.Sprintf(convertJITSeriesToBackfillSql, nextRecording, nextSnapshot, series.SeriesID))

}

const convertJITSeriesToBackfillSql = `
-- source: enterprise/internal/insights/store/insight_store.go:ConvertJustInTimeSearchSeriesToBackfill
UPDATE insight_series
SET just_in_time = false,
    next_recording_after = %s,
	next_snapshot_after = %s,
	backfill_queued_at = now()
WHERE
	series_id = %s
	AND generation_method !='language-stats'
	AND deleted_at is null;
`

func scanDataSeries(rows *sql.Rows, queryErr error) (_ []types.InsightSeries, err error) {
	if queryErr != nil {
		return nil, queryErr
	}
	defer func() { err = basestore.CloseRows(rows, err) }()

	results := make([]types.InsightSeries, 0)
	for rows.Next() {
		var temp types.InsightSeries
		if err := rows.Scan(
			&temp.ID,
			&temp.SeriesID,
			&temp.Query,
			&temp.CreatedAt,
			&temp.OldestHistoricalAt,
			&temp.LastRecordedAt,
			&temp.NextRecordingAfter,
			&temp.LastSnapshotAt,
			&temp.NextSnapshotAfter,
			&temp.Enabled,
			&temp.SampleIntervalUnit,
			&temp.SampleIntervalValue,
			&temp.GeneratedFromCaptureGroups,
			&temp.JustInTime,
			&temp.GenerationMethod,
			pq.Array(&temp.Repositories),
			&temp.GroupBy,
			&temp.BackfillAttempts,
		); err != nil {
			return []types.InsightSeries{}, err
		}
		results = append(results, temp)
	}
	return results, nil
}

func scanInsightViewIds(rows *sql.Rows, queryErr error) (_ []string, err error) {
	if queryErr != nil {
		return nil, queryErr
	}
	defer func() { err = basestore.CloseRows(rows, err) }()

	results := make([]string, 0)
	for rows.Next() {
		var temp types.InsightViewSeries
		if err := rows.Scan(
			&temp.UniqueID,
		); err != nil {
			return nil, err
		}
		results = append(results, temp.UniqueID)
	}
	return results, nil
}

func scanInsightViewSeries(rows *sql.Rows, queryErr error) (_ []types.InsightViewSeries, err error) {
	if queryErr != nil {
		return nil, queryErr
	}
	defer func() { err = basestore.CloseRows(rows, err) }()

	results := make([]types.InsightViewSeries, 0)
	for rows.Next() {
		var temp types.InsightViewSeries
		if err := rows.Scan(
			&temp.ViewID,
			&temp.DashboardViewID,
			&temp.UniqueID,
			&temp.Title,
			&temp.Description,
			&temp.Label,
			&temp.LineColor,
			&temp.SeriesID,
			&temp.Query,
			&temp.CreatedAt,
			&temp.OldestHistoricalAt,
			&temp.LastRecordedAt,
			&temp.NextRecordingAfter,
			&temp.BackfillQueuedAt,
			&temp.LastSnapshotAt,
			&temp.NextSnapshotAfter,
			pq.Array(&temp.Repositories),
			&temp.SampleIntervalUnit,
			&temp.SampleIntervalValue,
			&temp.DefaultFilterIncludeRepoRegex,
			&temp.DefaultFilterExcludeRepoRegex,
			&temp.OtherThreshold,
			&temp.PresentationType,
			&temp.GeneratedFromCaptureGroups,
			&temp.JustInTime,
			&temp.GenerationMethod,
			&temp.IsFrozen,
			pq.Array(&temp.DefaultFilterSearchContexts),
			&temp.SeriesSortMode,
			&temp.SeriesSortDirection,
			&temp.SeriesLimit,
			&temp.GroupBy,
			&temp.BackfillAttempts,
		); err != nil {
			return []types.InsightViewSeries{}, err
		}
		results = append(results, temp)
	}
	return results, nil
}

type insightViewPageCursor struct {
	after string
	limit int
}

func insightViewQuery(cursor insightViewPageCursor, viewConditions []*sqlf.Query) *sqlf.Query {
	var cond []*sqlf.Query
	if cursor.after != "" {
		cond = append(cond, sqlf.Sprintf("unique_id > %s", cursor.after))
	} else {
		cond = append(cond, sqlf.Sprintf("TRUE"))
	}
	var limit *sqlf.Query
	if cursor.limit > 0 {
		limit = sqlf.Sprintf("LIMIT %s", cursor.limit)
	} else {
		limit = sqlf.Sprintf("")
	}
	cond = append(cond, viewConditions...)

	q := sqlf.Sprintf(insightViewQuerySql, sqlf.Join(cond, "AND"), limit)
	return q
}

const insightViewQuerySql = `
SELECT * FROM insight_view WHERE %s ORDER BY unique_id %s
`

// AttachSeriesToView will associate a given insight data series with a given insight view.
func (s *InsightStore) AttachSeriesToView(ctx context.Context,
	series types.InsightSeries,
	view types.InsightView,
	metadata types.InsightViewSeriesMetadata) error {
	if series.ID == 0 || view.ID == 0 {
		return errors.New("input series or view not found")
	}
	err := s.Exec(ctx, sqlf.Sprintf(attachSeriesToViewSql, series.ID, view.ID, metadata.Label, metadata.Stroke))
	if err != nil {
		return err
	}
	// Enable the series in case it had previously been soft-deleted.
	err = s.SetSeriesEnabled(ctx, series.SeriesID, true)
	if err != nil {
		return err
	}
	return nil
}

func (s *InsightStore) RemoveSeriesFromView(ctx context.Context, seriesId string, viewId int) error {
	err := s.Exec(ctx, sqlf.Sprintf(removeSeriesFromViewSql, seriesId, viewId))
	if err != nil {
		return err
	}
	// Delete the series if there are no longer any references to it.
	count, _, err := basestore.ScanFirstInt(s.Query(ctx, sqlf.Sprintf(countSeriesReferencesSql, seriesId)))
	if err != nil {
		return err
	}
	if count != 0 {
		return nil
	}
	err = s.SetSeriesEnabled(ctx, seriesId, false)
	if err != nil {
		return err
	}
	return nil
}

// CreateView will create a new insight view with no associated data series. This view must have a unique identifier.
func (s *InsightStore) CreateView(ctx context.Context, view types.InsightView, grants []InsightViewGrant) (_ types.InsightView, err error) {
	tx, err := s.Transact(ctx)
	if err != nil {
		return types.InsightView{}, err
	}
	defer func() { err = tx.Done(err) }()

	row := tx.QueryRow(ctx, sqlf.Sprintf(createInsightViewSql,
		view.Title,
		view.Description,
		view.UniqueID,
		view.Filters.IncludeRepoRegex,
		view.Filters.ExcludeRepoRegex,
		pq.Array(view.Filters.SearchContexts),
		view.OtherThreshold,
		view.PresentationType,
	))
	if row.Err() != nil {
		return types.InsightView{}, row.Err()
	}
	var id int
	err = row.Scan(&id)
	if err != nil {
		return types.InsightView{}, errors.Wrap(err, "failed to insert insight view")
	}
	view.ID = id
	err = tx.AddViewGrants(ctx, view, grants)
	if err != nil {
		return types.InsightView{}, errors.Wrap(err, "failed to attach view grants")
	}
	return view, nil
}

func (s *InsightStore) UpdateView(ctx context.Context, view types.InsightView) (_ types.InsightView, err error) {
	tx, err := s.Transact(ctx)
	if err != nil {
		return types.InsightView{}, err
	}
	defer func() { err = tx.Done(err) }()

	row := tx.QueryRow(ctx, sqlf.Sprintf(updateInsightViewSql,
		view.Title,
		view.Description,
		view.Filters.IncludeRepoRegex,
		view.Filters.ExcludeRepoRegex,
		pq.Array(view.Filters.SearchContexts),
		view.OtherThreshold,
		view.PresentationType,
		view.SeriesSortMode,
		view.SeriesSortDirection,
		view.SeriesLimit,
		view.UniqueID,
	))
	var id int
	err = row.Scan(&id)
	if err != nil {
		return types.InsightView{}, errors.Wrap(err, "failed to update insight view")
	}
	view.ID = id
	return view, nil
}

func (s *InsightStore) UpdateViewSeries(ctx context.Context, seriesId string, viewId int, metadata types.InsightViewSeriesMetadata) error {
	return s.Exec(ctx, sqlf.Sprintf(updateInsightViewSeries, metadata.Label, metadata.Stroke, seriesId, viewId))
}

func (s *InsightStore) AddViewGrants(ctx context.Context, view types.InsightView, grants []InsightViewGrant) error {
	if view.ID == 0 {
		return errors.New("unable to grant view permissions invalid insight view id")
	} else if len(grants) == 0 {
		return nil
	}

	values := make([]*sqlf.Query, 0, len(grants))
	for _, grant := range grants {
		values = append(values, grant.toQuery(view.ID))
	}
	q := sqlf.Sprintf(addViewGrantsSql, sqlf.Join(values, ",\n"))
	err := s.Exec(ctx, q)
	if err != nil {
		return err
	}
	return nil
}

const addViewGrantsSql = `
-- source: enterprise/internal/insights/store/insight_store.go:AddViewGrants
INSERT INTO insight_view_grants (insight_view_id, org_id, user_id, global)
VALUES %s;
`

// DeleteViewByUniqueID deletes an insight view (cascading to dependent child tables) given a unique ID. This operation
// is idempotent and can be executed many times with only one effect or error.
func (s *InsightStore) DeleteViewByUniqueID(ctx context.Context, uniqueID string) error {
	if len(uniqueID) == 0 {
		return errors.New("unable to delete view invalid view ID")
	}
	conds := sqlf.Sprintf("unique_id = %s", uniqueID)
	q := sqlf.Sprintf(deleteViewSql, conds)
	err := s.Exec(ctx, q)
	if err != nil {
		return err
	}
	return nil
}

const deleteViewSql = `
-- source: enterprise/internal/insights/store/insight_store.go:DeleteView
delete from insight_view where %s;
`

// IncrementBackfillAttempts increments backfill_attempts to track how many attempts at backfilling a series has taken.
func (s *InsightStore) IncrementBackfillAttempts(ctx context.Context, series types.InsightSeries) error {
	return s.Exec(ctx, sqlf.Sprintf(incrementSeriesBackfillAttemptsSql, series.SeriesID))
}

const incrementSeriesBackfillAttemptsSql = `
-- source: enterprise/internal/insights/store/insight_store.go:IncrementSeriesBackfillAttempts
update insight_series set backfill_attempts = backfill_attempts + 1 where series_id = %s;
`

// CreateSeries will create a new insight data series. This series must be uniquely identified by the series ID.
func (s *InsightStore) CreateSeries(ctx context.Context, series types.InsightSeries) (types.InsightSeries, error) {
	if series.CreatedAt.IsZero() {
		series.CreatedAt = s.Now()
	}
	interval := timeseries.TimeInterval{
		Unit:  types.IntervalUnit(series.SampleIntervalUnit),
		Value: series.SampleIntervalValue,
	}
	if !interval.IsValid() {
		interval = timeseries.DefaultInterval
	}

	if series.NextRecordingAfter.IsZero() {
		series.NextRecordingAfter = interval.StepForwards(s.Now())
	}
	if series.NextSnapshotAfter.IsZero() {
		series.NextSnapshotAfter = NextSnapshot(s.Now())
	}
	if series.OldestHistoricalAt.IsZero() {
		// TODO(insights): this value should probably somewhere more discoverable / obvious than here
		series.OldestHistoricalAt = s.Now().Add(-time.Hour * 24 * 7 * 26)
	}
	row := s.QueryRow(ctx, sqlf.Sprintf(createInsightSeriesSql,
		series.SeriesID,
		series.Query,
		series.CreatedAt,
		series.OldestHistoricalAt,
		series.LastRecordedAt,
		series.NextRecordingAfter,
		series.LastSnapshotAt,
		series.NextSnapshotAfter,
		pq.Array(series.Repositories),
		series.SampleIntervalUnit,
		series.SampleIntervalValue,
		series.GeneratedFromCaptureGroups,
		series.JustInTime,
		series.GenerationMethod,
		series.GroupBy,
	))
	var id int
	err := row.Scan(&id)
	if err != nil {
		return types.InsightSeries{}, err
	}
	series.ID = id
	series.Enabled = true
	return series, nil
}

type DataSeriesStore interface {
	GetDataSeries(ctx context.Context, args GetDataSeriesArgs) ([]types.InsightSeries, error)
	StampRecording(ctx context.Context, series types.InsightSeries) (types.InsightSeries, error)
	StampSnapshot(ctx context.Context, series types.InsightSeries) (types.InsightSeries, error)
	StampBackfill(ctx context.Context, series types.InsightSeries) (types.InsightSeries, error)
	IncrementBackfillAttempts(ctx context.Context, series types.InsightSeries) error
	SetSeriesEnabled(ctx context.Context, seriesId string, enabled bool) error
	GetJustInTimeSearchSeriesToBackfill(ctx context.Context) ([]types.InsightSeries, error)
	ConvertJustInTimeSearchSeriesToBackfill(ctx context.Context, series types.InsightSeries) error
}

type InsightMetadataStore interface {
	GetMapped(ctx context.Context, args InsightQueryArgs) ([]types.Insight, error)
	GetDirtyQueries(ctx context.Context, series *types.InsightSeries) ([]*types.DirtyQuery, error)
	GetDirtyQueriesAggregated(ctx context.Context, seriesID string) ([]*types.DirtyQueryAggregate, error)
}

// StampRecording will update the recording metadata for this series and return the InsightSeries struct with updated values.
func (s *InsightStore) StampRecording(ctx context.Context, series types.InsightSeries) (types.InsightSeries, error) {
	current := s.Now()
	next := timeseries.TimeInterval{
		Unit:  types.IntervalUnit(series.SampleIntervalUnit),
		Value: series.SampleIntervalValue,
	}.StepForwards(current)
	if err := s.Exec(ctx, sqlf.Sprintf(stampRecordingSql, current, next, series.ID)); err != nil {
		return types.InsightSeries{}, err
	}
	series.LastRecordedAt = current
	series.NextRecordingAfter = next
	return series, nil
}

func NextSnapshot(current time.Time) time.Time {
	year, month, day := current.In(time.UTC).Date()
	return time.Date(year, month, day+1, 0, 0, 0, 0, time.UTC)
}

// StampSnapshot will update the recording metadata for this series and return the InsightSeries struct with updated values.
func (s *InsightStore) StampSnapshot(ctx context.Context, series types.InsightSeries) (types.InsightSeries, error) {
	current := s.Now()
	next := NextSnapshot(current)
	if err := s.Exec(ctx, sqlf.Sprintf(stampSnapshotSql, current, next, series.ID)); err != nil {
		return types.InsightSeries{}, err
	}
	series.LastRecordedAt = current
	series.NextRecordingAfter = next
	return series, nil
}

// StampBackfill will update the backfill queued time for this series and return the InsightSeries struct with updated values.
func (s *InsightStore) StampBackfill(ctx context.Context, series types.InsightSeries) (types.InsightSeries, error) {
	current := s.Now()
	if err := s.Exec(ctx, sqlf.Sprintf(stampBackfillSql, current, series.ID)); err != nil {
		return types.InsightSeries{}, err
	}
	series.BackfillQueuedAt = current
	return series, nil
}

func (s *InsightStore) SetSeriesEnabled(ctx context.Context, seriesId string, enabled bool) error {
	var arg *sqlf.Query
	if enabled {
		arg = sqlf.Sprintf("null")
	} else {
		arg = sqlf.Sprintf("%s", s.Now())
	}
	return s.Exec(ctx, sqlf.Sprintf(setSeriesStatusSql, arg, seriesId))
}

type MatchSeriesArgs struct {
	Query                     string
	StepIntervalUnit          string
	StepIntervalValue         int
	GenerateFromCaptureGroups bool
	GroupBy                   *string
}

func (s *InsightStore) FindMatchingSeries(ctx context.Context, args MatchSeriesArgs) (_ types.InsightSeries, found bool, _ error) {
	groupByClause := sqlf.Sprintf("group_by IS NULL")
	if args.GroupBy != nil {
		groupByClause = sqlf.Sprintf("group_by = %s", *args.GroupBy)
	}
	where := sqlf.Sprintf(
		"(repositories = '{}' OR repositories is NULL) AND query = %s AND sample_interval_unit = %s AND sample_interval_value = %s AND generated_from_capture_groups = %s AND %s",
		args.Query, args.StepIntervalUnit, args.StepIntervalValue, args.GenerateFromCaptureGroups, groupByClause,
	)

	q := sqlf.Sprintf(getInsightDataSeriesSql, where)
	rows, err := scanDataSeries(s.Query(ctx, q))
	if err != nil {
		return types.InsightSeries{}, false, err
	}
	if len(rows) == 0 {
		return types.InsightSeries{}, false, nil
	}
	return rows[0], true, nil
}

type UpdateFrontendSeriesArgs struct {
	SeriesID          string
	Query             string
	Repositories      []string
	StepIntervalUnit  string
	StepIntervalValue int
	GroupBy           *string
}

func (s *InsightStore) UpdateFrontendSeries(ctx context.Context, args UpdateFrontendSeriesArgs) error {
	return s.Exec(ctx, sqlf.Sprintf(updateFrontendSeriesSql,
		args.Query,
		pq.Array(args.Repositories),
		args.StepIntervalUnit,
		args.StepIntervalValue,
		args.GroupBy,
		args.SeriesID,
	))
}

func (s *InsightStore) GetReferenceCount(ctx context.Context, id int) (int, error) {
	count, _, err := basestore.ScanFirstInt(s.Query(ctx, sqlf.Sprintf(getReferenceCountSql, id)))
	if err != nil {
		return 0, nil
	}
	return count, nil
}

func (s *InsightStore) GetSoftDeletedSeries(ctx context.Context, deletedBefore time.Time) ([]string, error) {
	return basestore.ScanStrings(s.Query(ctx, sqlf.Sprintf(getSoftDeletedSeries, deletedBefore)))
}

func (s *InsightStore) HardDeleteSeries(ctx context.Context, seriesId string) error {
	return s.Exec(ctx, sqlf.Sprintf(hardDeleteSeries, seriesId))
}

func (s *InsightStore) GetUnfrozenInsightCount(ctx context.Context) (globalCount int, totalCount int, err error) {
	rows := s.QueryRow(ctx, sqlf.Sprintf(getUnfrozenInsightCountSql))
	err = rows.Scan(
		&globalCount,
		&totalCount,
	)
	return
}

func (s *InsightStore) GetUnfrozenInsightUniqueIds(ctx context.Context) ([]string, error) {
	return basestore.ScanStrings(s.Query(ctx, sqlf.Sprintf(getUnfrozenInsightUniqueIdsSql)))
}

func (s *InsightStore) FreezeAllInsights(ctx context.Context) error {
	return s.Exec(ctx, sqlf.Sprintf(freezeAllInsightsSql))
}

func (s *InsightStore) UnfreezeAllInsights(ctx context.Context) error {
	return s.Exec(ctx, sqlf.Sprintf(unfreezeAllInsightsSql))
}

func (s *InsightStore) UnfreezeGlobalInsights(ctx context.Context, count int) error {
	return s.Exec(ctx, sqlf.Sprintf(unfreezeGlobalInsightsSql, count))
}

const setSeriesStatusSql = `
-- source: enterprise/internal/insights/store/insight_store.go:SetSeriesStatus
UPDATE insight_series
SET deleted_at = %s
WHERE series_id = %s;
`

const stampBackfillSql = `
-- source: enterprise/internal/insights/store/insight_store.go:StampRecording
UPDATE insight_series
SET backfill_queued_at = %s
WHERE id = %s;
`

const stampRecordingSql = `
-- source: enterprise/internal/insights/store/insight_store.go:StampRecording
UPDATE insight_series
SET last_recorded_at = %s,
    next_recording_after = %s
WHERE id = %s;
`

const stampSnapshotSql = `
-- source: enterprise/internal/insights/store/insight_store.go:StampSnapshot
UPDATE insight_series
SET last_snapshot_at = %s,
    next_snapshot_after = %s
WHERE id = %s;
`

const attachSeriesToViewSql = `
-- source: enterprise/internal/insights/store/insight_store.go:AttachSeriesToView
INSERT INTO insight_view_series (insight_series_id, insight_view_id, label, stroke)
VALUES (%s, %s, %s, %s);
`

const removeSeriesFromViewSql = `
-- source: enterprise/internal/insights/store/insight_store.go:RemoveSeriesFromView
DELETE FROM insight_view_series vs
USING insight_series s
WHERE s.series_id = %s AND vs.insight_series_id = s.id AND vs.insight_view_id = %s;
`

const updateInsightViewSeries = `
-- source: enterprise/internal/insights/store/insight_store.go:UpdateViewSeries
UPDATE insight_view_series vs
SET label = %s, stroke = %s
FROM insight_series s
WHERE s.series_id = %s AND vs.insight_series_id = s.id AND vs.insight_view_id = %s
`

const createInsightViewSql = `
-- source: enterprise/internal/insights/store/insight_store.go:CreateView
INSERT INTO insight_view (title, description, unique_id, default_filter_include_repo_regex, default_filter_exclude_repo_regex,
default_filter_search_contexts, other_threshold, presentation_type)
VALUES (%s, %s, %s, %s, %s, %s, %s, %s)
returning id;`

const updateInsightViewSql = `
-- source: enterprise/internal/insights/store/insight_store.go:UpdateView
UPDATE insight_view SET title = %s, description = %s, default_filter_include_repo_regex = %s, default_filter_exclude_repo_regex = %s,
default_filter_search_contexts = %s, other_threshold = %s, presentation_type = %s, series_sort_mode = %s, series_sort_direction = %s,
series_limit = %s
WHERE unique_id = %s
RETURNING id;`

const createInsightSeriesSql = `
-- source: enterprise/internal/insights/store/insight_store.go:CreateSeries
INSERT INTO insight_series (series_id, query, created_at, oldest_historical_at, last_recorded_at,
                            next_recording_after, last_snapshot_at, next_snapshot_after, repositories,
							sample_interval_unit, sample_interval_value, generated_from_capture_groups,
							just_in_time, generation_method, group_by)
VALUES (%s, %s, %s, %s, %s, %s, %s, %s, %s, %s, %s, %s, %s, %s, %s)
RETURNING id;`

const getInsightByViewSql = `
-- source: enterprise/internal/insights/store/insight_store.go:Get
SELECT iv.id, 0 as dashboard_insight_id, iv.unique_id, iv.title, iv.description, ivs.label, ivs.stroke,
i.series_id, i.query, i.created_at, i.oldest_historical_at, i.last_recorded_at,
i.next_recording_after, i.backfill_queued_at, i.last_snapshot_at, i.next_snapshot_after, i.repositories,
i.sample_interval_unit, i.sample_interval_value, iv.default_filter_include_repo_regex, iv.default_filter_exclude_repo_regex,
iv.other_threshold, iv.presentation_type, i.generated_from_capture_groups, i.just_in_time, i.generation_method, iv.is_frozen,
default_filter_search_contexts, iv.series_sort_mode, iv.series_sort_direction, iv.series_limit, i.group_by, i.backfill_attempts
FROM (%s) iv
         JOIN insight_view_series ivs ON iv.id = ivs.insight_view_id
         JOIN insight_series i ON ivs.insight_series_id = i.id
WHERE %s
ORDER BY iv.id, i.series_id
`

const getInsightsByDashboardSql = `
SELECT iv.id, dbiv.id as dashboard_insight_id, iv.unique_id, iv.title, iv.description, ivs.label, ivs.stroke,
i.series_id, i.query, i.created_at, i.oldest_historical_at, i.last_recorded_at,
i.next_recording_after, i.backfill_queued_at, i.last_snapshot_at, i.next_snapshot_after, i.repositories,
i.sample_interval_unit, i.sample_interval_value, iv.default_filter_include_repo_regex, iv.default_filter_exclude_repo_regex,
iv.other_threshold, iv.presentation_type, i.generated_from_capture_groups, i.just_in_time, i.generation_method, iv.is_frozen,
default_filter_search_contexts, iv.series_sort_mode, iv.series_sort_direction, iv.series_limit, i.group_by, i.backfill_attempts
FROM dashboard_insight_view as dbiv
		 JOIN insight_view iv ON iv.id = dbiv.insight_view_id
         JOIN insight_view_series ivs ON iv.id = ivs.insight_view_id
         JOIN insight_series i ON ivs.insight_series_id = i.id
WHERE %s
ORDER BY dbiv.id
%s;
`

const getInsightDataSeriesSql = `
-- source: enterprise/internal/insights/store/insight_store.go:GetDataSeries
select id, series_id, query, created_at, oldest_historical_at, last_recorded_at, next_recording_after,
last_snapshot_at, next_snapshot_after, (CASE WHEN deleted_at IS NULL THEN TRUE ELSE FALSE END) AS enabled,
sample_interval_unit, sample_interval_value, generated_from_capture_groups,
just_in_time, generation_method, repositories, group_by, backfill_attempts
from insight_series
WHERE %s
`

const getInsightIdsVisibleToUserSql = `
SELECT DISTINCT iv.unique_id
FROM insight_view iv
JOIN insight_view_series ivs ON iv.id = ivs.insight_view_id
JOIN insight_series i ON ivs.insight_series_id = i.id
WHERE (iv.id IN (SELECT insight_view_id
			 FROM dashboard db
			 JOIN dashboard_insight_view div ON db.id = div.dashboard_id
				 WHERE deleted_at IS NULL AND db.id IN (%s))
   OR iv.id IN (%s))
AND %s
ORDER BY iv.unique_id
%s
`

const getInsightsWithSeriesSql = `
-- source: enterprise/internal/insights/store/insight_store.go:GetAllInsights
SELECT iv.id, 0 as dashboard_insight_id, iv.unique_id, iv.title, iv.description, ivs.label, ivs.stroke,
       i.series_id, i.query, i.created_at, i.oldest_historical_at, i.last_recorded_at,
       i.next_recording_after, i.backfill_queued_at, i.last_snapshot_at, i.next_snapshot_after, i.repositories,
       i.sample_interval_unit, i.sample_interval_value, iv.default_filter_include_repo_regex, iv.default_filter_exclude_repo_regex,
	   iv.other_threshold, iv.presentation_type, i.generated_from_capture_groups, i.just_in_time, i.generation_method, iv.is_frozen,
default_filter_search_contexts, iv.series_sort_mode, iv.series_sort_direction, iv.series_limit, i.group_by, i.backfill_attempts
FROM insight_view iv
JOIN insight_view_series ivs ON iv.id = ivs.insight_view_id
JOIN insight_series i ON ivs.insight_series_id = i.id
WHERE iv.unique_id IN (%s)
ORDER BY iv.unique_id
`

const countSeriesReferencesSql = `
-- source: enterprise/internal/insights/store/insight_store.go:CountSeriesReferences
SELECT COUNT(*) FROM insight_view_series viewSeries
	INNER JOIN insight_series series ON viewSeries.insight_series_id = series.id
WHERE series.series_id = %s
`

const updateFrontendSeriesSql = `
-- source: enterprise/internal/insights/store/insight_store.go:UpdateFrontendSeries
UPDATE insight_series
SET query = %s, repositories = %s, sample_interval_unit = %s, sample_interval_value = %s, group_by = %s
WHERE series_id = %s
`

const getReferenceCountSql = `
-- source: enterprise/internal/insights/store/insight_store.go:GetReferenceCount
SELECT COUNT(*) from dashboard_insight_view
WHERE insight_view_id = %s
`

const getSoftDeletedSeries = `
-- source: enterprise/internal/insights/store/insight_store.go:GetSoftDeletedSeries
SELECT series_id
FROM insight_series i
LEFT JOIN insight_view_series ivs ON i.id = ivs.insight_series_id
WHERE i.deleted_at IS NOT NULL
  AND i.deleted_at < %s
  AND ivs.insight_series_id IS NULL;
`

const hardDeleteSeries = `
-- source: enterprise/internal/insights/store/insight_store.go:HardDeleteSeries
DELETE FROM insight_series WHERE series_id = %s;
`

const freezeAllInsightsSql = `
-- source: enterprise/internal/insights/store/insight_store.go:FreezeAllInsights
UPDATE insight_view SET is_frozen = TRUE
`

const unfreezeAllInsightsSql = `
-- source: enterprise/internal/insights/store/insight_store.go:UnfreezeAllInsights
UPDATE insight_view SET is_frozen = FALSE
`

const getUnfrozenInsightCountSql = `
-- source: enterprise/internal/insights/store/insight_store.go:GetFrozenInsightCounts
SELECT unfrozenGlobal.total as unfrozenGlobal, unfrozenTotal.total as unfrozenTotal FROM (
	SELECT COUNT(DISTINCT(iv.id)) as total from insight_view as iv
	JOIN dashboard_insight_view as d on iv.id = d.insight_view_id
	JOIN dashboard_grants as dg on d.dashboard_id = dg.dashboard_id
	WHERE iv.is_frozen = FALSE AND dg.global = TRUE
) as unfrozenGlobal
CROSS JOIN
(
	SELECT COUNT(DISTINCT(iv.id)) as total from insight_view as iv
	WHERE iv.is_frozen = FALSE
) as unfrozenTotal;
`

const unfreezeGlobalInsightsSql = `
-- source: enterprise/internal/insights/store/insight_store.go:UnfreezeGlobalInsights
UPDATE insight_view SET is_frozen = FALSE
WHERE id IN (
	SELECT DISTINCT(iv.id) from insight_view as iv
	JOIN dashboard_insight_view as d on iv.id = d.insight_view_id
	JOIN dashboard_grants as dg on d.dashboard_id = dg.dashboard_id
	WHERE dg.global = TRUE
	ORDER BY iv.id ASC
	LIMIT %s
)
`

const getUnfrozenInsightUniqueIdsSql = `
-- source: enterprise/internal/insights/store/insight_store.go:UnfreezeGlobalInsights
SELECT unique_id FROM insight_view WHERE is_frozen = FALSE;
`<|MERGE_RESOLUTION|>--- conflicted
+++ resolved
@@ -124,15 +124,7 @@
 		}
 	}
 
-<<<<<<< HEAD
 	if len(args.Repo) > 0 {
-		// TODO the double SELECT from repo names seems costly. a performance improvement might be
-		// to separate this whole operation in its own query.
-		// after the prototype we could also have an insight store cache where we store common repos
-		// in memory.
-=======
-	if args.Repo != nil {
->>>>>>> 80b06857
 		repoQuery := `i.series_id IN(
 			SELECT series_id FROM series_points sp
 			WHERE sp.repo_name_id IN(SELECT id FROM repo_names WHERE name = %s)
