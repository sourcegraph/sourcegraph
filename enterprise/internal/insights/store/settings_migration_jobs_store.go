--- conflicted
+++ resolved
@@ -64,15 +64,9 @@
 const getSettingsMigrationJobsSql = `
 -- source: enterprise/internal/insights/store/settings_migration_jobs.go:GetSettingsMigrationJob
 SELECT user_id, org_id, global, total_insights, migrated_insights, total_dashboards, migrated_dashboards, runs,
-<<<<<<< HEAD
-(CASE WHEN virtual_dashboard_created_at IS NULL THEN FALSE ELSE TRUE END) AS virtual_dashboard_created
-FROM settings_migration_jobs
-WHERE %s AND virtual_dashboard_created_at IS NULL
-=======
 (CASE WHEN completed_at IS NULL THEN FALSE ELSE TRUE END) AS dashboard_created
 FROM insights_settings_migration_jobs
-WHERE %s AND (total_insights > migrated_insights OR total_dashboards > migrated_dashboards OR completed_at IS NULL)
->>>>>>> e84b3e4e
+WHERE %s AND completed_at IS NULL
 LIMIT 100
 FOR UPDATE SKIP LOCKED;
 `
