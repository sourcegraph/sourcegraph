--- conflicted
+++ resolved
@@ -23,11 +23,7 @@
 	getTimescaleDB := func(t testing.TB) *sql.DB {
 		// Setup TimescaleDB for testing.
 		if os.Getenv("CODEINSIGHTS_PGDATASOURCE") == "" {
-<<<<<<< HEAD
-			os.Setenv("CODEINSIGHTS_PGDATASOURCE", "postgres://postgres:password@127.0.0.1:5435/postgres")			
-=======
 			os.Setenv("CODEINSIGHTS_PGDATASOURCE", "postgres://postgres:password@127.0.0.1:5435/postgres")
->>>>>>> c27be86f
 		}
 		username := ""
 		if user, err := user.Current(); err == nil {
