package store

import (
	"context"
	"testing"
	"time"

	"github.com/hexops/autogold"

	"github.com/inconshreveable/log15"

	"github.com/google/go-cmp/cmp"

	"github.com/sourcegraph/sourcegraph/enterprise/internal/insights/types"

	insightsdbtesting "github.com/sourcegraph/sourcegraph/enterprise/internal/insights/dbtesting"
)

func TestGet(t *testing.T) {
	timescale, cleanup := insightsdbtesting.TimescaleDB(t)
	defer cleanup()
	now := time.Now().Truncate(time.Microsecond).Round(0)

	_, err := timescale.Exec(`INSERT INTO insight_view (title, description, unique_id)
									VALUES ('test title', 'test description', 'unique-1'),
									       ('test title 2', 'test description 2', 'unique-2')`)
	if err != nil {
		t.Fatal(err)
	}

	// assign some global grants just so the test can immediately fetch the created views
	_, err = timescale.Exec(`INSERT INTO insight_view_grants (insight_view_id, global)
									VALUES (1, true),
									       (2, true)`)
	if err != nil {
		t.Fatal(err)
	}

	_, err = timescale.Exec(`INSERT INTO insight_series (series_id, query, created_at, oldest_historical_at, last_recorded_at,
<<<<<<< HEAD
                            next_recording_after, last_snapshot_at, next_snapshot_after, recording_interval_days, deleted_at)
                            VALUES ('series-id-1', 'query-1', $1, $1, $1, $1, $1, $1, 5, null),
									('series-id-2', 'query-2', $1, $1, $1, $1, $1, $1, 6, null),
									('series-id-3', 'query-3-deleted', $1, $1, $1, $1, $1, $1, 6, $1);`, now)
=======
                            next_recording_after, last_snapshot_at, next_snapshot_after)
                            VALUES ('series-id-1', 'query-1', $1, $1, $1, $1, $1, $1),
									('series-id-2', 'query-2', $1, $1, $1, $1, $1, $1);`, now)
>>>>>>> dbc99016
	if err != nil {
		t.Fatal(err)
	}

	_, err = timescale.Exec(`INSERT INTO insight_view_series (insight_view_id, insight_series_id, label, stroke)
									VALUES (1, 1, 'label1', 'color1'),
											(1, 2, 'label2', 'color2'),
											(2, 2, 'second-label-2', 'second-color-2'),
											(2, 3, 'label3', 'color-2');`)
	if err != nil {
		t.Fatal(err)
	}

	ctx := context.Background()

	t.Run("test get all", func(t *testing.T) {
		store := NewInsightStore(timescale)

		got, err := store.Get(ctx, InsightQueryArgs{})
		if err != nil {
			t.Fatal(err)
		}
		want := []types.InsightViewSeries{
			{
				UniqueID:           "unique-1",
				SeriesID:           "series-id-1",
				Title:              "test title",
				Description:        "test description",
				Query:              "query-1",
				CreatedAt:          now,
				OldestHistoricalAt: now,
				LastRecordedAt:     now,
				NextRecordingAfter: now,
				LastSnapshotAt:     now,
				NextSnapshotAfter:  now,
				Label:              "label1",
				Stroke:             "color1",
			},
			{
				UniqueID:           "unique-1",
				SeriesID:           "series-id-2",
				Title:              "test title",
				Description:        "test description",
				Query:              "query-2",
				CreatedAt:          now,
				OldestHistoricalAt: now,
				LastRecordedAt:     now,
				NextRecordingAfter: now,
				LastSnapshotAt:     now,
				NextSnapshotAfter:  now,
				Label:              "label2",
				Stroke:             "color2",
			},
			{
				UniqueID:           "unique-2",
				SeriesID:           "series-id-2",
				Title:              "test title 2",
				Description:        "test description 2",
				Query:              "query-2",
				CreatedAt:          now,
				OldestHistoricalAt: now,
				LastRecordedAt:     now,
				NextRecordingAfter: now,
				LastSnapshotAt:     now,
				NextSnapshotAfter:  now,
				Label:              "second-label-2",
				Stroke:             "second-color-2",
			},
		}

		if diff := cmp.Diff(want, got); diff != "" {
			t.Errorf("unexpected insight view series want/got: %s", diff)
		}
	})

	t.Run("test get by unique ids", func(t *testing.T) {
		store := NewInsightStore(timescale)

		got, err := store.Get(ctx, InsightQueryArgs{UniqueIDs: []string{"unique-1"}})
		if err != nil {
			t.Fatal(err)
		}
		t.Log(got)
		want := []types.InsightViewSeries{
			{
				UniqueID:           "unique-1",
				SeriesID:           "series-id-1",
				Title:              "test title",
				Description:        "test description",
				Query:              "query-1",
				CreatedAt:          now,
				OldestHistoricalAt: now,
				LastRecordedAt:     now,
				NextRecordingAfter: now,
				LastSnapshotAt:     now,
				NextSnapshotAfter:  now,
				Label:              "label1",
				Stroke:             "color1",
			},
			{
				UniqueID:           "unique-1",
				SeriesID:           "series-id-2",
				Title:              "test title",
				Description:        "test description",
				Query:              "query-2",
				CreatedAt:          now,
				OldestHistoricalAt: now,
				LastRecordedAt:     now,
				NextRecordingAfter: now,
				LastSnapshotAt:     now,
				NextSnapshotAfter:  now,
				Label:              "label2",
				Stroke:             "color2",
			},
		}

		if diff := cmp.Diff(want, got); diff != "" {
			t.Errorf("unexpected insight view series want/got: %s", diff)
		}
	})
	t.Run("test get by unique ids", func(t *testing.T) {
		store := NewInsightStore(timescale)

		got, err := store.Get(ctx, InsightQueryArgs{UniqueID: "unique-1"})
		if err != nil {
			t.Fatal(err)
		}
		t.Log(got)
		want := []types.InsightViewSeries{
			{
				UniqueID:           "unique-1",
				SeriesID:           "series-id-1",
				Title:              "test title",
				Description:        "test description",
				Query:              "query-1",
				CreatedAt:          now,
				OldestHistoricalAt: now,
				LastRecordedAt:     now,
				NextRecordingAfter: now,
				LastSnapshotAt:     now,
				NextSnapshotAfter:  now,
				Label:              "label1",
				Stroke:             "color1",
			},
			{
				UniqueID:           "unique-1",
				SeriesID:           "series-id-2",
				Title:              "test title",
				Description:        "test description",
				Query:              "query-2",
				CreatedAt:          now,
				OldestHistoricalAt: now,
				LastRecordedAt:     now,
				NextRecordingAfter: now,
				LastSnapshotAt:     now,
				NextSnapshotAfter:  now,
				Label:              "label2",
				Stroke:             "color2",
			},
		}

		if diff := cmp.Diff(want, got); diff != "" {
			t.Errorf("unexpected insight view series want/got: %s", diff)
		}
	})
}

func TestCreateSeries(t *testing.T) {
	timescale, cleanup := insightsdbtesting.TimescaleDB(t)
	defer cleanup()
	now := time.Now().Truncate(time.Microsecond).Round(0)

	store := NewInsightStore(timescale)
	store.Now = func() time.Time {
		return now
	}

	ctx := context.Background()

	t.Run("test create series", func(t *testing.T) {

		series := types.InsightSeries{
			SeriesID:           "unique-1",
			Query:              "query-1",
			OldestHistoricalAt: now.Add(-time.Hour * 24 * 365),
			LastRecordedAt:     now.Add(-time.Hour * 24 * 365),
			NextRecordingAfter: now,
			LastSnapshotAt:     now,
			NextSnapshotAfter:  now,
			Enabled:            true,
		}

		got, err := store.CreateSeries(ctx, series)
		if err != nil {
			t.Fatal(err)
		}

		want := types.InsightSeries{
			ID:                 1,
			SeriesID:           "unique-1",
			Query:              "query-1",
			OldestHistoricalAt: now.Add(-time.Hour * 24 * 365),
			LastRecordedAt:     now.Add(-time.Hour * 24 * 365),
			NextRecordingAfter: now,
			LastSnapshotAt:     now,
			NextSnapshotAfter:  now,
			CreatedAt:          now,
			Enabled:            true,
		}

		log15.Info("values", "want", want, "got", got)

		if diff := cmp.Diff(want, got); diff != "" {
			t.Errorf("unexpected result from create insight series (want/got): %s", diff)
		}
	})
}

func TestCreateView(t *testing.T) {
	timescale, cleanup := insightsdbtesting.TimescaleDB(t)
	defer cleanup()
	now := time.Now().Truncate(time.Microsecond).Round(0)
	ctx := context.Background()

	store := NewInsightStore(timescale)
	store.Now = func() time.Time {
		return now
	}

	t.Run("test create view", func(t *testing.T) {

		view := types.InsightView{
			Title:       "my view",
			Description: "my view description",
			UniqueID:    "1234567",
		}

		got, err := store.CreateView(ctx, view, []InsightViewGrant{GlobalGrant()})
		if err != nil {
			t.Fatal(err)
		}

		want := types.InsightView{
			ID:          1,
			Title:       "my view",
			Description: "my view description",
			UniqueID:    "1234567",
		}

		if diff := cmp.Diff(want, got); diff != "" {
			t.Errorf("unexpected result from create insight view (want/got): %s", diff)
		}
	})
}

func TestCreateGetView_WithGrants(t *testing.T) {
	timescale, cleanup := insightsdbtesting.TimescaleDB(t)
	defer cleanup()
	now := time.Date(2020, 1, 1, 0, 0, 0, 0, time.UTC).Truncate(time.Microsecond).Round(0)
	ctx := context.Background()

	store := NewInsightStore(timescale)
	store.Now = func() time.Time {
		return now
	}

	uniqueID := "user1viewonly"
	view, err := store.CreateView(ctx, types.InsightView{
		Title:       "user 1 view only",
		Description: "user 1 should see this only",
		UniqueID:    uniqueID,
	}, []InsightViewGrant{UserGrant(1), OrgGrant(5)})
	if err != nil {
		t.Fatal(err)
	}
	series, err := store.CreateSeries(ctx, types.InsightSeries{
		SeriesID:           "series1",
		Query:              "query1",
		CreatedAt:          now,
		OldestHistoricalAt: now,
		LastRecordedAt:     now,
		NextRecordingAfter: now,
		LastSnapshotAt:     now,
		NextSnapshotAfter:  now,
		BackfillQueuedAt:   now,
	})
	if err != nil {
		t.Fatal(err)
	}
	err = store.AttachSeriesToView(ctx, series, view, types.InsightViewSeriesMetadata{
		Label:  "label1",
		Stroke: "blue",
	})
	if err != nil {
		t.Fatal(err)
	}

	t.Run("user 1 can see this view", func(t *testing.T) {
		got, err := store.Get(ctx, InsightQueryArgs{UniqueID: uniqueID, UserID: []int{1}})
		if err != nil {
			t.Fatal(err)
		}
		if len(got) == 0 {
			t.Errorf("unexpected count for user 1 insight views")
		}
		autogold.Equal(t, got, autogold.ExportedOnly())
	})

	t.Run("user 2 cannot see the view", func(t *testing.T) {
		got, err := store.Get(ctx, InsightQueryArgs{UniqueID: uniqueID, UserID: []int{2}})
		if err != nil {
			t.Fatal(err)
		}
		if len(got) != 0 {
			t.Errorf("unexpected count for user 2 insight views")
		}
	})

	t.Run("org 1 cannot see the view", func(t *testing.T) {
		got, err := store.Get(ctx, InsightQueryArgs{UniqueID: uniqueID, UserID: []int{3}, OrgID: []int{1}})
		if err != nil {
			t.Fatal(err)
		}
		if len(got) != 0 {
			t.Errorf("unexpected count for org 1 insight views")
		}
	})
	t.Run("org 5 can see the view", func(t *testing.T) {
		got, err := store.Get(ctx, InsightQueryArgs{UniqueID: uniqueID, UserID: []int{3}, OrgID: []int{5}})
		if err != nil {
			t.Fatal(err)
		}
		if len(got) == 0 {
			t.Errorf("unexpected count for org 5 insight views")
		}
		autogold.Equal(t, got, autogold.ExportedOnly())
	})
	t.Run("no users or orgs provided should only return global", func(t *testing.T) {
		uniqueID := "globalonly"
		view, err := store.CreateView(ctx, types.InsightView{
			Title:       "global only",
			Description: "global only",
			UniqueID:    uniqueID,
		}, []InsightViewGrant{GlobalGrant()})
		if err != nil {
			t.Fatal(err)
		}
		series, err := store.CreateSeries(ctx, types.InsightSeries{
			SeriesID:           "globalseries",
			Query:              "global",
			CreatedAt:          now,
			OldestHistoricalAt: now,
			LastRecordedAt:     now,
			NextRecordingAfter: now,
			LastSnapshotAt:     now,
			NextSnapshotAfter:  now,
			BackfillQueuedAt:   now,
		})
		if err != nil {
			t.Fatal(err)
		}
		err = store.AttachSeriesToView(ctx, series, view, types.InsightViewSeriesMetadata{
			Label:  "label2",
			Stroke: "red",
		})
		if err != nil {
			t.Fatal(err)
		}

		got, err := store.Get(ctx, InsightQueryArgs{})
		if err != nil {
			t.Fatal(err)
		}
		if len(got) != 1 {
			t.Errorf("unexpected count for global only insights")
		}
		autogold.Equal(t, got, autogold.ExportedOnly())
	})
}

func TestDeleteView(t *testing.T) {
	timescale, cleanup := insightsdbtesting.TimescaleDB(t)
	defer cleanup()
	now := time.Date(2020, 1, 1, 0, 0, 0, 0, time.UTC).Truncate(time.Microsecond).Round(0)
	ctx := context.Background()

	store := NewInsightStore(timescale)
	store.Now = func() time.Time {
		return now
	}

	uniqueID := "user1viewonly"
	view, err := store.CreateView(ctx, types.InsightView{
		Title:       "user 1 view only",
		Description: "user 1 should see this only",
		UniqueID:    uniqueID,
	}, []InsightViewGrant{GlobalGrant()})
	if err != nil {
		t.Fatal(err)
	}
	series, err := store.CreateSeries(ctx, types.InsightSeries{
		SeriesID:           "series1",
		Query:              "query1",
		CreatedAt:          now,
		OldestHistoricalAt: now,
		LastRecordedAt:     now,
		NextRecordingAfter: now,
		LastSnapshotAt:     now,
		NextSnapshotAfter:  now,
		BackfillQueuedAt:   now,
	})
	if err != nil {
		t.Fatal(err)
	}
	err = store.AttachSeriesToView(ctx, series, view, types.InsightViewSeriesMetadata{
		Label:  "label1",
		Stroke: "blue",
	})
	if err != nil {
		t.Fatal(err)
	}

	t.Run("delete view and check length", func(t *testing.T) {
		got, err := store.Get(ctx, InsightQueryArgs{})
		if err != nil {
			t.Fatal(err)
		}
		if len(got) < 1 {
			t.Errorf("expected results before deleting view")
		}
		err = store.DeleteViewByUniqueID(ctx, uniqueID)
		if err != nil {
			t.Fatal(err)
		}
		got, err = store.Get(ctx, InsightQueryArgs{})
		if err != nil {
			t.Fatal(err)
		}
		if len(got) != 0 {
			t.Errorf("expected results after deleting view")
		}
	})
}

func TestAttachSeriesView(t *testing.T) {
	timescale, cleanup := insightsdbtesting.TimescaleDB(t)
	defer cleanup()
	now := time.Now().Round(0).Truncate(time.Microsecond)
	ctx := context.Background()

	store := NewInsightStore(timescale)
	store.Now = func() time.Time {
		return now
	}

	t.Run("test attach and fetch", func(t *testing.T) {
		series := types.InsightSeries{
			SeriesID:           "unique-1",
			Query:              "query-1",
			OldestHistoricalAt: now.Add(-time.Hour * 24 * 365),
			LastRecordedAt:     now.Add(-time.Hour * 24 * 365),
			NextRecordingAfter: now,
			LastSnapshotAt:     now,
			NextSnapshotAfter:  now,
		}
		series, err := store.CreateSeries(ctx, series)
		if err != nil {
			t.Fatal(err)
		}
		view := types.InsightView{
			Title:       "my view",
			Description: "my view description",
			UniqueID:    "1234567",
		}
		view, err = store.CreateView(ctx, view, []InsightViewGrant{GlobalGrant()})
		if err != nil {
			t.Fatal(err)
		}
		metadata := types.InsightViewSeriesMetadata{
			Label:  "my label",
			Stroke: "my stroke",
		}
		err = store.AttachSeriesToView(ctx, series, view, metadata)
		if err != nil {
			t.Fatal(err)
		}
		got, err := store.Get(ctx, InsightQueryArgs{})
		if err != nil {
			t.Fatal(err)
		}

		want := []types.InsightViewSeries{{
			UniqueID:           view.UniqueID,
			SeriesID:           series.SeriesID,
			Title:              view.Title,
			Description:        view.Description,
			Query:              series.Query,
			CreatedAt:          series.CreatedAt,
			OldestHistoricalAt: series.OldestHistoricalAt,
			LastRecordedAt:     series.LastRecordedAt,
			NextRecordingAfter: series.NextRecordingAfter,
			LastSnapshotAt:     now,
			NextSnapshotAfter:  now,
			Label:              "my label",
			Stroke:             "my stroke",
		}}

		if diff := cmp.Diff(want, got); diff != "" {
			t.Errorf("unexpected result after attaching series to view (want/got): %s", diff)
		}
	})
}

func TestInsightStore_GetDataSeries(t *testing.T) {
	timescale, cleanup := insightsdbtesting.TimescaleDB(t)
	defer cleanup()
	now := time.Now().Round(0).Truncate(time.Microsecond)
	ctx := context.Background()

	store := NewInsightStore(timescale)
	store.Now = func() time.Time {
		return now
	}

	t.Run("test empty", func(t *testing.T) {
		got, err := store.GetDataSeries(ctx, GetDataSeriesArgs{})
		if err != nil {
			t.Fatal(err)
		}
		if len(got) != 0 {
			t.Errorf("unexpected length of data series: %v", len(got))
		}
	})

	t.Run("test create and get series", func(t *testing.T) {
		series := types.InsightSeries{
			SeriesID:           "unique-1",
			Query:              "query-1",
			OldestHistoricalAt: now.Add(-time.Hour * 24 * 365),
			LastRecordedAt:     now.Add(-time.Hour * 24 * 365),
			NextRecordingAfter: now,
			LastSnapshotAt:     now,
			NextSnapshotAfter:  now,
			Enabled:            true,
		}
		created, err := store.CreateSeries(ctx, series)
		if err != nil {
			t.Fatal(err)
		}
		want := []types.InsightSeries{created}

		got, err := store.GetDataSeries(ctx, GetDataSeriesArgs{})
		if err != nil {
			t.Fatal(err)
		}

		if diff := cmp.Diff(want, got); diff != "" {
			t.Errorf("mismatched insight data series want/got: %v", diff)
		}
	})
}

func TestInsightStore_StampRecording(t *testing.T) {
	timescale, cleanup := insightsdbtesting.TimescaleDB(t)
	defer cleanup()
	now := time.Date(2020, 1, 5, 0, 0, 0, 0, time.UTC).Truncate(time.Microsecond)
	ctx := context.Background()

	store := NewInsightStore(timescale)
	store.Now = func() time.Time {
		return now
	}

	t.Run("test create and update stamp", func(t *testing.T) {
		series := types.InsightSeries{
			SeriesID:           "unique-1",
			Query:              "query-1",
			OldestHistoricalAt: now.Add(-time.Hour * 24 * 365),
			LastRecordedAt:     now.Add(-time.Hour * 24 * 365),
			NextRecordingAfter: now,
			LastSnapshotAt:     now,
			NextSnapshotAfter:  now,
			Enabled:            true,
		}
		created, err := store.CreateSeries(ctx, series)
		if err != nil {
			t.Fatal(err)
		}

		want := created
		want.LastRecordedAt = now
		want.NextRecordingAfter = time.Date(2020, 2, 1, 0, 0, 0, 0, time.UTC)

		got, err := store.StampRecording(ctx, created)
		if err != nil {
			return
		}

		if diff := cmp.Diff(want, got); diff != "" {
			t.Errorf("mismatched updated recording stamp want/got: %v", diff)
		}
	})
}

func TestInsightStore_StampBackfill(t *testing.T) {
	timescale, cleanup := insightsdbtesting.TimescaleDB(t)
	defer cleanup()
	now := time.Now().Round(0).Truncate(time.Microsecond)
	ctx := context.Background()

	store := NewInsightStore(timescale)
	store.Now = func() time.Time {
		return now
	}

	series := types.InsightSeries{
		SeriesID:           "unique-1",
		Query:              "query-1",
		OldestHistoricalAt: now.Add(-time.Hour * 24 * 365),
		LastRecordedAt:     now.Add(-time.Hour * 24 * 365),
		NextRecordingAfter: now,
		LastSnapshotAt:     now,
		NextSnapshotAfter:  now,
		Enabled:            true,
	}
	created, err := store.CreateSeries(ctx, series)
	if err != nil {
		t.Fatal(err)
	}
	_, err = store.StampBackfill(ctx, created)
	if err != nil {
		t.Fatal(err)
	}

	t.Run("test only incomplete", func(t *testing.T) {
		got, err := store.GetDataSeries(ctx, GetDataSeriesArgs{
			BackfillIncomplete: true,
		})
		if err != nil {
			t.Fatal(err)
		}

		want := 0
		if diff := cmp.Diff(want, len(got)); diff != "" {
			t.Errorf("mismatched updated backfill_stamp count want/got: %v", diff)
		}
	})
	t.Run("test get all", func(t *testing.T) {
		got, err := store.GetDataSeries(ctx, GetDataSeriesArgs{})
		if err != nil {
			t.Fatal(err)
		}

		want := 1
		if diff := cmp.Diff(want, len(got)); diff != "" {
			t.Errorf("mismatched updated backfill_stamp count want/got: %v", diff)
		}
	})
}

func TestDirtyQueries(t *testing.T) {
	timescale, cleanup := insightsdbtesting.TimescaleDB(t)
	defer cleanup()
	now := time.Now().Round(0).Truncate(time.Microsecond)
	ctx := context.Background()

	store := NewInsightStore(timescale)
	store.Now = func() time.Time {
		return now
	}

	t.Run("test read with no inserts", func(t *testing.T) {
		series := types.InsightSeries{
			ID:       1,
			SeriesID: "asdf",
			Query:    "qwerwre",
		}
		queries, err := store.GetDirtyQueries(ctx, &series)
		if err != nil {
			t.Fatal(err)
		}
		if len(queries) != 0 {
			t.Fatal("unexpected results of dirty queries")
		}
	})

	t.Run("write and read back", func(t *testing.T) {
		series := types.InsightSeries{
			SeriesID: "asdf",
			Query:    "qwerwre",
		}

		created, err := store.CreateSeries(ctx, series)
		if err != nil {
			t.Fatal(err)
		}

		at := time.Date(2020, 1, 1, 5, 5, 5, 5, time.UTC).Truncate(time.Microsecond)

		if err := store.InsertDirtyQuery(ctx, &created, &types.DirtyQuery{
			ID:      1,
			Query:   created.Query,
			ForTime: at,
			Reason:  "this is a reason",
		}); err != nil {
			t.Fatal(err)
		}

		got, err := store.GetDirtyQueries(ctx, &created)
		if err != nil {
			t.Fatal(err)
		}
		want := []*types.DirtyQuery{
			{
				ID:      1,
				Query:   created.Query,
				ForTime: at,
				DirtyAt: now,
				Reason:  "this is a reason",
			},
		}

		if diff := cmp.Diff(want, got); diff != "" {
			t.Errorf("mismatched dirty query (want/got): %v", diff)
		}
	})
}

func TestDirtyQueriesAggregated(t *testing.T) {
	timescale, cleanup := insightsdbtesting.TimescaleDB(t)
	defer cleanup()
	now := time.Now().Round(0).Truncate(time.Microsecond)
	ctx := context.Background()

	store := NewInsightStore(timescale)
	store.Now = func() time.Time {
		return now
	}

	t.Run("test read with no inserts", func(t *testing.T) {
		series := types.InsightSeries{
			ID:       1,
			SeriesID: "asdf",
			Query:    "qwerwre",
		}
		queries, err := store.GetDirtyQueriesAggregated(ctx, series.SeriesID)
		if err != nil {
			t.Fatal(err)
		}
		if len(queries) != 0 {
			t.Fatal("unexpected results of dirty queries")
		}
	})

	t.Run("write and read back", func(t *testing.T) {
		series := types.InsightSeries{
			SeriesID: "asdf",
			Query:    "qwerwre",
		}

		created, err := store.CreateSeries(ctx, series)
		if err != nil {
			t.Fatal(err)
		}

		at := time.Date(2020, 1, 1, 5, 5, 5, 5, time.UTC).Truncate(time.Microsecond)

		if err := store.InsertDirtyQuery(ctx, &created, &types.DirtyQuery{
			ID:      1,
			Query:   created.Query,
			ForTime: at,
			Reason:  "reason1",
		}); err != nil {
			t.Fatal(err)
		}
		if err := store.InsertDirtyQuery(ctx, &created, &types.DirtyQuery{
			ID:      1,
			Query:   created.Query,
			ForTime: at.AddDate(0, 0, 1),
			Reason:  "reason2",
		}); err != nil {
			t.Fatal(err)
		}
		if err := store.InsertDirtyQuery(ctx, &created, &types.DirtyQuery{
			ID:      1,
			Query:   created.Query,
			ForTime: at,
			Reason:  "reason1",
		}); err != nil {
			t.Fatal(err)
		}

		got, err := store.GetDirtyQueriesAggregated(ctx, created.SeriesID)
		if err != nil {
			t.Fatal(err)
		}

		autogold.Equal(t, got, autogold.ExportedOnly())
	})
}

func TestSetSeriesEnabled(t *testing.T) {
	timescale, cleanup := insightsdbtesting.TimescaleDB(t)
	defer cleanup()
	now := time.Date(2021, 10, 14, 0, 0, 0, 0, time.UTC).Round(0).Truncate(time.Microsecond)
	ctx := context.Background()

	store := NewInsightStore(timescale)
	store.Now = func() time.Time {
		return now
	}

	t.Run("start enabled set disabled set enabled", func(t *testing.T) {
		created, err := store.CreateSeries(ctx, types.InsightSeries{
			SeriesID:           "series1",
			Query:              "quer1",
			CreatedAt:          now,
			OldestHistoricalAt: now,
			LastRecordedAt:     now,
			NextRecordingAfter: now,
			LastSnapshotAt:     now,
			NextSnapshotAfter:  now,
			BackfillQueuedAt:   now,
		})
		if err != nil {
			t.Fatal(err)
		}
		if !created.Enabled {
			t.Errorf("series is disabled")
		}
		// set the series from enabled -> disabled
		err = store.SetSeriesEnabled(ctx, created.SeriesID, false)
		if err != nil {
			t.Fatal(err)
		}
		got, err := store.GetDataSeries(ctx, GetDataSeriesArgs{IncludeDeleted: true, SeriesID: created.SeriesID})
		if err != nil {
			t.Fatal()
		}
		if len(got) == 0 {
			t.Errorf("unexpected length from fetching data series")
		}
		if got[0].Enabled {
			t.Errorf("series is enabled but should be disabled")
		}

		// set the series from disabled -> enabled
		err = store.SetSeriesEnabled(ctx, created.SeriesID, true)
		if err != nil {
			t.Fatal(err)
		}
		got, err = store.GetDataSeries(ctx, GetDataSeriesArgs{IncludeDeleted: true, SeriesID: created.SeriesID})
		if err != nil {
			t.Fatal()
		}
		if len(got) == 0 {
			t.Errorf("unexpected length from fetching data series")
		}
		if !got[0].Enabled {
			t.Errorf("series is enabled but should be disabled")
		}
	})
}<|MERGE_RESOLUTION|>--- conflicted
+++ resolved
@@ -37,16 +37,10 @@
 	}
 
 	_, err = timescale.Exec(`INSERT INTO insight_series (series_id, query, created_at, oldest_historical_at, last_recorded_at,
-<<<<<<< HEAD
-                            next_recording_after, last_snapshot_at, next_snapshot_after, recording_interval_days, deleted_at)
-                            VALUES ('series-id-1', 'query-1', $1, $1, $1, $1, $1, $1, 5, null),
-									('series-id-2', 'query-2', $1, $1, $1, $1, $1, $1, 6, null),
-									('series-id-3', 'query-3-deleted', $1, $1, $1, $1, $1, $1, 6, $1);`, now)
-=======
-                            next_recording_after, last_snapshot_at, next_snapshot_after)
-                            VALUES ('series-id-1', 'query-1', $1, $1, $1, $1, $1, $1),
-									('series-id-2', 'query-2', $1, $1, $1, $1, $1, $1);`, now)
->>>>>>> dbc99016
+                            next_recording_after, last_snapshot_at, next_snapshot_after, deleted_at)
+                            VALUES ('series-id-1', 'query-1', $1, $1, $1, $1, $1, $1, null),
+									('series-id-2', 'query-2', $1, $1, $1, $1, $1, $1, null),
+									('series-id-3-deleted', 'query-3', $1, $1, $1, $1, $1, $1, $1);`, now)
 	if err != nil {
 		t.Fatal(err)
 	}
