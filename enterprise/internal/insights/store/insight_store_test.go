--- conflicted
+++ resolved
@@ -744,10 +744,7 @@
 
 		sampleIntervalUnit := "MONTH"
 		want := []types.InsightViewSeries{{
-<<<<<<< HEAD
-=======
 			ViewID:              1,
->>>>>>> 27968a9a
 			UniqueID:            view.UniqueID,
 			SeriesID:            series.SeriesID,
 			Title:               view.Title,
@@ -780,7 +777,6 @@
 		if diff := cmp.Diff(want, got); diff != "" {
 			t.Errorf("unexpected result after removing series from view (want/got): %s", diff)
 		}
-<<<<<<< HEAD
 		gotSeries, err := store.GetDataSeries(ctx, GetDataSeriesArgs{SeriesID: series.SeriesID, IncludeDeleted: true})
 		if err != nil {
 			t.Fatal(err)
@@ -788,8 +784,6 @@
 		if len(gotSeries) == 0 || gotSeries[0].Enabled {
 			t.Errorf("unexpected result: series does not exist or was not deleted after being removed from view")
 		}
-=======
->>>>>>> 27968a9a
 	})
 }
 
