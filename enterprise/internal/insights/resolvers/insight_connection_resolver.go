--- conflicted
+++ resolved
@@ -61,23 +61,16 @@
 
 func (r *insightConnectionResolver) compute(ctx context.Context) ([]*schema.Insight, int64, error) {
 	r.once.Do(func() {
-<<<<<<< HEAD
-=======
 		settingsGetLatest := r.settingStore.GetLatest
 		if r.mocksSettingsGetLatest != nil {
 			settingsGetLatest = r.mocksSettingsGetLatest
 		}
 
->>>>>>> 501614ad
 		// Get latest Global user settings.
 		//
 		// FUTURE: include user/org settings.
 		subject := api.SettingsSubject{Site: true}
-<<<<<<< HEAD
-		globalSettingsRaw, err := r.settingStore.GetLatest(ctx, subject)
-=======
 		globalSettingsRaw, err := settingsGetLatest(ctx, subject)
->>>>>>> 501614ad
 		if err != nil {
 			r.err = err
 			return
@@ -98,8 +91,6 @@
 		return nil, err
 	}
 	return &v, nil
-<<<<<<< HEAD
-=======
 }
 
 // InsightResolver is also defined here as it is covered by the same tests.
@@ -122,5 +113,4 @@
 		resolvers = append(resolvers, &insightSeriesResolver{store: r.store, series: series})
 	}
 	return resolvers
->>>>>>> 501614ad
 }