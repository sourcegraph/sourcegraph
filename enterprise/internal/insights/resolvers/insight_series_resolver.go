--- conflicted
+++ resolved
@@ -88,22 +88,6 @@
 type statusInfo struct {
 	totalPoints, pendingJobs, completedJobs, failedJobs int32
 	backfillQueuedAt                                    *time.Time
-<<<<<<< HEAD
-	series                                              types.InsightSeries
-	baseInsightResolver
-}
-
-func (i *insightStatusResolver) TotalPoints() int32   { return i.totalPoints }
-func (i *insightStatusResolver) PendingJobs() int32   { return i.pendingJobs }
-func (i *insightStatusResolver) CompletedJobs() int32 { return i.completedJobs }
-func (i *insightStatusResolver) FailedJobs() int32    { return i.failedJobs }
-func (i *insightStatusResolver) BackfillQueuedAt() *gqlutil.DateTime {
-	return gqlutil.DateTimeOrNil(i.backfillQueuedAt)
-}
-func (i *insightStatusResolver) IsLoadingData() (*bool, error) {
-	loading := i.backfillQueuedAt == nil || i.pendingJobs > 0
-	return &loading, nil
-=======
 	isLoading                                           bool
 }
 
@@ -144,7 +128,6 @@
 		return nil, err
 	}
 	return &status.isLoading, nil
->>>>>>> 20b05e35
 }
 
 func (i *insightStatusResolver) calculateStatus(ctx context.Context) (statusInfo, error) {
