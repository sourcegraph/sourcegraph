package resolvers

import (
	"context"
	"time"

<<<<<<< HEAD
	"github.com/inconshreveable/log15"

=======
>>>>>>> 71587d6a
	"github.com/sourcegraph/sourcegraph/internal/insights"

	"github.com/sourcegraph/sourcegraph/cmd/frontend/graphqlbackend"
	"github.com/sourcegraph/sourcegraph/enterprise/internal/insights/background/queryrunner"
	"github.com/sourcegraph/sourcegraph/enterprise/internal/insights/discovery"
	"github.com/sourcegraph/sourcegraph/enterprise/internal/insights/store"
	"github.com/sourcegraph/sourcegraph/internal/database/basestore"
)

var _ graphqlbackend.InsightSeriesResolver = &insightSeriesResolver{}

type insightSeriesResolver struct {
	insightsStore   store.Interface
	workerBaseStore *basestore.Store
	series          insights.TimeSeries
}

func (r *insightSeriesResolver) Label() string { return r.series.Name }

func (r *insightSeriesResolver) Points(ctx context.Context, args *graphqlbackend.InsightsPointsArgs) ([]graphqlbackend.InsightsDataPointResolver, error) {
	var opts store.SeriesPointsOpts

	// Query data points only for the series we are representing.
	seriesID := discovery.Encode(r.series)
	opts.SeriesID = &seriesID

	log15.Error("series_id", "series_id", seriesID)

	if args.From == nil {
		// Default to last 6mo of data.
		args.From = &graphqlbackend.DateTime{Time: time.Now().Add(-6 * 30 * 24 * time.Hour)}
	}
	if args.From != nil {
		opts.From = &args.From.Time
	}
	if args.To != nil {
		opts.To = &args.To.Time
	}
	// TODO(slimsag): future: Pass through opts.Limit

	points, err := r.insightsStore.SeriesPoints(ctx, opts)
	if err != nil {
		return nil, err
	}
	resolvers := make([]graphqlbackend.InsightsDataPointResolver, 0, len(points))
	for _, point := range points {
		resolvers = append(resolvers, insightsDataPointResolver{point})
	}
	return resolvers, nil
}

func (r *insightSeriesResolver) Status(ctx context.Context) (graphqlbackend.InsightStatusResolver, error) {
	seriesID := discovery.Encode(r.series)

	totalPoints, err := r.insightsStore.CountData(ctx, store.CountDataOpts{
		SeriesID: &seriesID,
	})
	if err != nil {
		return nil, err
	}

	status, err := queryrunner.QueryJobsStatus(ctx, r.workerBaseStore, seriesID)
	if err != nil {
		return nil, err
	}

	return insightStatusResolver{
		totalPoints: int32(totalPoints),

		// Include errored because they'll be retried before becoming failures
		pendingJobs: int32(status.Queued + status.Processing + status.Errored),

		completedJobs: int32(status.Completed),
		failedJobs:    int32(status.Failed),
	}, nil
}

var _ graphqlbackend.InsightsDataPointResolver = insightsDataPointResolver{}

type insightsDataPointResolver struct{ p store.SeriesPoint }

func (i insightsDataPointResolver) DateTime() graphqlbackend.DateTime {
	return graphqlbackend.DateTime{Time: i.p.Time}
}

func (i insightsDataPointResolver) Value() float64 { return i.p.Value }

type insightStatusResolver struct {
	totalPoints, pendingJobs, completedJobs, failedJobs int32
}

func (i insightStatusResolver) TotalPoints() int32   { return i.totalPoints }
func (i insightStatusResolver) PendingJobs() int32   { return i.pendingJobs }
func (i insightStatusResolver) CompletedJobs() int32 { return i.completedJobs }
func (i insightStatusResolver) FailedJobs() int32    { return i.failedJobs }<|MERGE_RESOLUTION|>--- conflicted
+++ resolved
@@ -4,11 +4,6 @@
 	"context"
 	"time"
 
-<<<<<<< HEAD
-	"github.com/inconshreveable/log15"
-
-=======
->>>>>>> 71587d6a
 	"github.com/sourcegraph/sourcegraph/internal/insights"
 
 	"github.com/sourcegraph/sourcegraph/cmd/frontend/graphqlbackend"
@@ -34,8 +29,6 @@
 	// Query data points only for the series we are representing.
 	seriesID := discovery.Encode(r.series)
 	opts.SeriesID = &seriesID
-
-	log15.Error("series_id", "series_id", seriesID)
 
 	if args.From == nil {
 		// Default to last 6mo of data.
