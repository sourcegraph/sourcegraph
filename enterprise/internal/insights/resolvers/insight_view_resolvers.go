--- conflicted
+++ resolved
@@ -399,13 +399,10 @@
 }
 
 func (s *searchInsightDataSeriesDefinitionResolver) GroupBy() (*string, error) {
-<<<<<<< HEAD
-=======
 	if s.series.GroupBy != nil {
 		groupBy := strings.ToUpper(*s.series.GroupBy)
 		return &groupBy, nil
 	}
->>>>>>> 6311d62c
 	return s.series.GroupBy, nil
 }
 
@@ -1034,11 +1031,7 @@
 			StepIntervalUnit:          series.TimeScope.StepInterval.Unit,
 			StepIntervalValue:         int(series.TimeScope.StepInterval.Value),
 			GenerateFromCaptureGroups: dynamic,
-<<<<<<< HEAD
-			GroupBy:                   series.GroupBy,
-=======
 			GroupBy:                   groupBy,
->>>>>>> 6311d62c
 		})
 		if err != nil {
 			return nil, errors.Wrap(err, "FindMatchingSeries")
@@ -1060,11 +1053,7 @@
 			GeneratedFromCaptureGroups: dynamic,
 			JustInTime:                 len(repos) > 0 && !deprecateJustInTime,
 			GenerationMethod:           searchGenerationMethod(series),
-<<<<<<< HEAD
-			GroupBy:                    series.GroupBy,
-=======
 			GroupBy:                    groupBy,
->>>>>>> 6311d62c
 		})
 		if err != nil {
 			return nil, errors.Wrap(err, "CreateSeries")
