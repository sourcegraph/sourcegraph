--- conflicted
+++ resolved
@@ -509,15 +509,11 @@
 		return nil, errors.Wrap(err, "CreateView")
 	}
 
-	seriesFillStrategy := makeFillSeriesStrategy(ctx, insightTx, r.backfiller, r.scheduler, r.insightEnqueuer)
+	seriesFillStrategy := makeFillSeriesStrategy(ctx, insightTx, backfiller, r.scheduler, r.insightEnqueuer)
 
 	var scoped []types.InsightSeries
 	for _, series := range args.Input.DataSeries {
-<<<<<<< HEAD
 		c, err := createAndAttachSeries(ctx, insightTx, seriesFillStrategy, view, series)
-=======
-		c, err := createAndAttachSeries(ctx, insightTx, backfiller, r.insightEnqueuer, view, series)
->>>>>>> 62fe752c
 		if err != nil {
 			return nil, errors.Wrap(err, "createAndAttachSeries")
 		}
@@ -605,16 +601,12 @@
 			}
 		}
 	}
-	seriesFillStrategy := makeFillSeriesStrategy(ctx, tx, r.backfiller, r.scheduler, r.insightEnqueuer)
-
 	backfiller := background.NewScopedBackfiller(r.workerBaseStore, r.baseInsightResolver.timeSeriesStore.With(tx))
+	seriesFillStrategy := makeFillSeriesStrategy(ctx, tx, backfiller, r.scheduler, r.insightEnqueuer)
+
 	for _, series := range args.Input.DataSeries {
 		if series.SeriesId == nil {
-<<<<<<< HEAD
 			_, err = createAndAttachSeries(ctx, tx, seriesFillStrategy, view, series)
-=======
-			_, err = createAndAttachSeries(ctx, tx, backfiller, r.insightEnqueuer, view, series)
->>>>>>> 62fe752c
 			if err != nil {
 				return nil, errors.Wrap(err, "createAndAttachSeries")
 			}
@@ -623,11 +615,7 @@
 			if err != nil {
 				return nil, errors.Wrap(err, "RemoveViewSeries")
 			}
-<<<<<<< HEAD
 			_, err = createAndAttachSeries(ctx, tx, seriesFillStrategy, view, series)
-=======
-			_, err = createAndAttachSeries(ctx, tx, backfiller, r.insightEnqueuer, view, series)
->>>>>>> 62fe752c
 			if err != nil {
 				return nil, errors.Wrap(err, "createAndAttachSeries")
 			}
