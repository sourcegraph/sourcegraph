package resolvers

import (
	"context"
	"fmt"
	"time"

	"github.com/sourcegraph/sourcegraph/internal/search/client"

	"github.com/sourcegraph/sourcegraph/cmd/frontend/graphqlbackend"
	"github.com/sourcegraph/sourcegraph/enterprise/internal/insights/aggregation"
	"github.com/sourcegraph/sourcegraph/enterprise/internal/insights/query/querybuilder"
	"github.com/sourcegraph/sourcegraph/enterprise/internal/insights/query/streaming"
	"github.com/sourcegraph/sourcegraph/enterprise/internal/insights/types"
	"github.com/sourcegraph/sourcegraph/internal/search"
	"github.com/sourcegraph/sourcegraph/internal/search/query"
	"github.com/sourcegraph/sourcegraph/lib/errors"
)

const searchTimeLimitSeconds = 2

// TODO: move to a setting
const aggregationBufferSize = 500

type searchAggregateResolver struct {
	baseInsightResolver
	searchQuery string
	patternType string
}

func (r *searchAggregateResolver) ModeAvailability(ctx context.Context) []graphqlbackend.AggregationModeAvailabilityResolver {
	resolvers := []graphqlbackend.AggregationModeAvailabilityResolver{}
	for _, mode := range types.SearchAggregationModes {
		resolvers = append(resolvers, newAggregationModeAvailabilityResolver(r.searchQuery, r.patternType, mode))
	}
	return resolvers
}

func (r *searchAggregateResolver) Aggregations(ctx context.Context, args graphqlbackend.AggregationsArgs) (graphqlbackend.SearchAggregationResultResolver, error) {
	// Steps:
	// 1. - If no mode get the default mode (currently defaulted in gql to REPO)
	// 2. - Validate mode can be used supported
	// 3. - Modify search query (timeout: & count:)
	// 3. - Run Search
	// 4. - Check search for errors/alerts
	// 5 -  Generate correct resolver pass search results if valid
	aggregationMode := types.SearchAggregationMode(args.Mode)
	aggregationModeAvailabilityResolver := newAggregationModeAvailabilityResolver(r.searchQuery, r.patternType, aggregationMode)
	supported, err := aggregationModeAvailabilityResolver.Available()
	if err != nil {
		return nil, err
	}
	if !supported {
		unavailableReason := ""
		// We don't need to assert on the error because this uses the same logic as `Available()` above so it would
		// have errored already.
		reason, _ := aggregationModeAvailabilityResolver.ReasonUnavailable()
		if reason == nil {
			unavailableReason = "could not fetch unavailability reason"
		} else {
			unavailableReason = *reason
		}
		return &searchAggregationResultResolver{resolver: newSearchAggregationNotAvailableResolver(unavailableReason, aggregationMode)}, nil
	}

	// If a search includes a timeout it reports as completing succesfully with the timeout is hit
	// This includes a timeout in the search that is a second longer than the context we will cancel as a fail safe
	modifiedQuery, err := querybuilder.AggregationQuery(querybuilder.BasicQuery(r.searchQuery), searchTimeLimitSeconds+1)
	if err != nil {
		return &searchAggregationResultResolver{
			resolver: newSearchAggregationNotAvailableResolver("search query could not be expanded for aggregation", aggregationMode),
		}, nil
	}

	cappedAggregator := aggregation.NewLimitedAggregator(aggregationBufferSize)
	tabulationErrors := []error{}
	tabulationFunc := func(amr *aggregation.AggregationMatchResult, err error) {
		if err != nil {
			tabulationErrors = append(tabulationErrors, err)
			return
		}
		cappedAggregator.Add(amr.Key.Group, int32(amr.Count))
	}

	countingFunc, err := aggregation.GetCountFuncForMode(r.searchQuery, r.patternType, aggregationMode)
	if err != nil {
		return &searchAggregationResultResolver{resolver: newSearchAggregationNotAvailableResolver(err.Error(), aggregationMode)}, nil
	}

	requestContext, cancelReqContext := context.WithTimeout(ctx, time.Second*searchTimeLimitSeconds)
	defer cancelReqContext()
	searchClient := streaming.NewInsightsSearchClient(r.baseInsightResolver.postgresDB)
	searchResultsAggregator := aggregation.NewSearchResultsAggregator(tabulationFunc, countingFunc)
	alert, err := searchClient.Search(requestContext, string(modifiedQuery), &r.patternType, searchResultsAggregator)
<<<<<<< HEAD
	if err != nil {
		return nil, err
=======
	if err != nil || requestContext.Err() != nil {
		if errors.Is(err, context.DeadlineExceeded) || errors.Is(requestContext.Err(), context.DeadlineExceeded) {
			return &searchAggregationResultResolver{resolver: newSearchAggregationNotAvailableResolver("query unable to complete in allocated time", aggregationMode)}, nil
		} else {
			return nil, err
		}
>>>>>>> 61b7bd25
	}

	successful, failureReason := searchSuccessful(alert, tabulationErrors, searchResultsAggregator.ShardTimeoutOccurred())
	if !successful {
		return &searchAggregationResultResolver{resolver: newSearchAggregationNotAvailableResolver(failureReason, aggregationMode)}, nil
	}

	results := buildResults(cappedAggregator, int(args.Limit), aggregationMode, r.searchQuery, r.patternType)

	return &searchAggregationResultResolver{resolver: &searchAggregationModeResultResolver{
		baseInsightResolver: r.baseInsightResolver,
		searchQuery:         r.searchQuery,
		patternType:         r.patternType,
		mode:                aggregationMode,
		results:             results,
		isExhaustive:        cappedAggregator.OtherCounts().GroupCount == 0,
	}}, nil
}

func searchSuccessful(alert *search.Alert, tabulationErrors []error, shardTimeoutOccurred bool) (bool, string) {

	if len(tabulationErrors) > 0 {
		return false, "query returned with errors"
	}

	if shardTimeoutOccurred {
		return false, "query unable to complete in allocated time"
	}

	return true, ""
}

type aggregationResults struct {
	groups           []graphqlbackend.AggregationGroup
	otherResultCount int
	otherGroupCount  int
}

type AggregationGroup struct {
	label string
	count int
	query *string
}

func (r *AggregationGroup) Label() string {
	return r.label
}
func (r *AggregationGroup) Count() int32 {
	return int32(r.count)
}
func (r *AggregationGroup) Query() (*string, error) {
	return r.query, nil
}

<<<<<<< HEAD
func buildResults(aggregator aggregation.LimitedAggregator, limit int, mode types.SearchAggregationMode, originalQuery string) aggregationResults {
=======
func buildResults(aggregator aggregation.LimitedAggregator, limit int, mode types.SearchAggregationMode, originalQuery string, patternType string) aggregationResults {
>>>>>>> 61b7bd25
	sorted := aggregator.SortAggregate()
	groups := make([]graphqlbackend.AggregationGroup, 0, limit)
	otherResults := aggregator.OtherCounts().ResultCount
	otherGroups := aggregator.OtherCounts().GroupCount

	for i := 0; i < len(sorted); i++ {
		if i < limit {
			label := sorted[i].Label
			drilldownQuery, err := buildDrilldownQuery(mode, originalQuery, label, patternType)
			if err != nil {
				// for some reason we couldn't generate a new query, so fallback to the original
				drilldownQuery = originalQuery
			}
			groups = append(groups, &AggregationGroup{
				label: label,
				count: int(sorted[i].Count),
				query: &drilldownQuery,
			})
		} else {
			otherGroups++
			otherResults += sorted[i].Count
		}
	}

	return aggregationResults{
		groups:           groups,
		otherResultCount: int(otherResults),
		otherGroupCount:  int(otherGroups),
	}
}

func newAggregationModeAvailabilityResolver(searchQuery string, patternType string, mode types.SearchAggregationMode) graphqlbackend.AggregationModeAvailabilityResolver {
	return &aggregationModeAvailabilityResolver{searchQuery: searchQuery, patternType: patternType, mode: mode}
}

type aggregationModeAvailabilityResolver struct {
	searchQuery string
	patternType string
	mode        types.SearchAggregationMode
}

func (r *aggregationModeAvailabilityResolver) Mode() string {
	return string(r.mode)
}

func (r *aggregationModeAvailabilityResolver) Available() (bool, error) {
	canAggregateByFunc := getAggregateBy(r.mode)
	if canAggregateByFunc == nil {
		return false, nil
	}
	return canAggregateByFunc(r.searchQuery, r.patternType)
}

func (r *aggregationModeAvailabilityResolver) ReasonUnavailable() (*string, error) {
	// if it’s possible write a clear concise reason why that mode won’t work then put it in the reason.
	// if not return an error
	canAggregateByFunc := getAggregateBy(r.mode)
	if canAggregateByFunc == nil {
		reason := fmt.Sprintf("aggregation mode %v is not yet supported", r.mode)
		return &reason, nil
	}
	canAggregate, err := canAggregateByFunc(r.searchQuery, r.patternType)
	if err != nil {
		return nil, err
	}
	if !canAggregate {
		reason := fmt.Sprintf("this specific query does not support aggregation by %v", r.mode)
		return &reason, nil
	}
	return nil, nil
}

func getAggregateBy(mode types.SearchAggregationMode) canAggregateBy {
	checkByMode := map[types.SearchAggregationMode]canAggregateBy{
		types.REPO_AGGREGATION_MODE:          canAggregateByRepo,
		types.PATH_AGGREGATION_MODE:          canAggregateByPath,
		types.AUTHOR_AGGREGATION_MODE:        canAggregateByAuthor,
		types.CAPTURE_GROUP_AGGREGATION_MODE: canAggregateByCaptureGroup,
	}
	canAggregateByFunc, ok := checkByMode[mode]
	if !ok {
		return nil
	}
	return canAggregateByFunc
}

type canAggregateBy func(searchQuery, patternType string) (bool, error)

func canAggregateByRepo(searchQuery, patternType string) (bool, error) {
	_, err := querybuilder.ParseQuery(searchQuery, patternType)
	if err != nil {
		return false, errors.Wrapf(err, "ParseQuery")
	}
	// We can always aggregate by repo.
	return true, nil
}

func canAggregateByPath(searchQuery, patternType string) (bool, error) {
	plan, err := querybuilder.ParseQuery(searchQuery, patternType)
	if err != nil {
		return false, errors.Wrapf(err, "ParseQuery")
	}
	parameters := querybuilder.ParametersFromQueryPlan(plan)
	// cannot aggregate over:
	// - searches by commit or repo
	for _, parameter := range parameters {
		if parameter.Field == query.FieldSelect || parameter.Field == query.FieldType {
			if parameter.Value == "commit" || parameter.Value == "repo" {
				return false, nil
			}
		}
	}
	return true, nil
}

func canAggregateByAuthor(searchQuery, patternType string) (bool, error) {
	plan, err := querybuilder.ParseQuery(searchQuery, patternType)
	if err != nil {
		return false, errors.Wrapf(err, "ParseQuery")
	}
	parameters := querybuilder.ParametersFromQueryPlan(plan)
	// can only aggregate over type:diff and select/type:commit searches.
	// users can make searches like `type:commit fix select:repo` but assume a faulty search like that is on them.
	for _, parameter := range parameters {
		if parameter.Field == query.FieldSelect || parameter.Field == query.FieldType {
			if parameter.Value == "diff" || parameter.Value == "commit" {
				return true, nil
			}
		}
	}
	return false, nil
}

func canAggregateByCaptureGroup(searchQuery, patternType string) (bool, error) {
	// TODO(leonore): Finish up logic for ability to aggregate by capture group.
	// A query should contain a capture group to allow this kind of aggregation.
<<<<<<< HEAD
	if !(patternType == "regexp" || patternType == "regex" || patternType == "standard" || patternType == "lucky") {
		return false, nil
	}
	plan, err := querybuilder.ParseAndValidateQuery(searchQuery, patternType)
	if err != nil {
		return false, errors.Wrapf(err, "ParseAndValidateQuery")
	}
	parameters := querybuilder.ParametersFromQueryPlan(plan)
	selectParameter, typeParameter := false, false
	for _, parameter := range parameters {
		if parameter.Field == query.FieldSelect {
			if parameter.Value == "repo" || parameter.Value == "file" {
				selectParameter = true
			}
		} else if parameter.Field == query.FieldType {
			if parameter.Value == "repo" || parameter.Value == "path" {
				typeParameter = true
			}
		}
	}
	if selectParameter && !typeParameter {
		return false, nil
	}
	return true, nil
=======
	// if !(patternType == "regexp" || patternType == "regex" || patternType == "standard" || patternType == "lucky") {
	//	return false, nil
	// }
	// plan, err := querybuilder.ParseAndValidateQuery(searchQuery, patternType)
	// if err != nil {
	//	return false, errors.Wrapf(err, "ParseAndValidateQuery")
	// }
	// parameters := querybuilder.ParametersFromQueryPlan(plan)
	// selectParameter, typeParameter := false, false
	// for _, parameter := range parameters {
	//	if parameter.Field == query.FieldSelect {
	//		if parameter.Value == "repo" || parameter.Value == "file" {
	//			selectParameter = true
	//		}
	//	} else if parameter.Field == query.FieldType {
	//		if parameter.Value == "repo" || parameter.Value == "path" {
	//			typeParameter = true
	//		}
	//	}
	// }
	// if selectParameter && !typeParameter {
	//	return false, nil
	// }
	// return true, nil
	return false, nil
>>>>>>> 61b7bd25
}

// A  type to represent the GraphQL union SearchAggregationResult
type searchAggregationResultResolver struct {
	resolver any
}

// ToExhaustiveSearchAggregationResult is used by the GraphQL library to resolve type fragments for unions
func (r *searchAggregationResultResolver) ToExhaustiveSearchAggregationResult() (graphqlbackend.ExhaustiveSearchAggregationResultResolver, bool) {
	res, ok := r.resolver.(*searchAggregationModeResultResolver)
	if ok && res.isExhaustive {
		return res, ok
	}
	return nil, false
}

// ToNonExhaustiveSearchAggregationResult is used by the GraphQL library to resolve type fragments for unions
func (r *searchAggregationResultResolver) ToNonExhaustiveSearchAggregationResult() (graphqlbackend.NonExhaustiveSearchAggregationResultResolver, bool) {
	res, ok := r.resolver.(*searchAggregationModeResultResolver)
	if ok && !res.isExhaustive {
		return res, ok
	}
	return nil, false
}

// ToSearchAggregationNotAvailable is used by the GraphQL library to resolve type fragments for unions
func (r *searchAggregationResultResolver) ToSearchAggregationNotAvailable() (graphqlbackend.SearchAggregationNotAvailable, bool) {
	res, ok := r.resolver.(*searchAggregationNotAvailableResolver)
	return res, ok
}

func newSearchAggregationNotAvailableResolver(reason string, mode types.SearchAggregationMode) graphqlbackend.SearchAggregationNotAvailable {
	return &searchAggregationNotAvailableResolver{
		reason: reason,
		mode:   mode,
	}
}

type searchAggregationNotAvailableResolver struct {
	reason string
	mode   types.SearchAggregationMode
}

func (r *searchAggregationNotAvailableResolver) Reason() string {
	return r.reason
}
func (r *searchAggregationNotAvailableResolver) Mode() string {
	return string(r.mode)
}

// Resolver to calculate aggregations for a combination of search query, pattern type, aggregation mode
type searchAggregationModeResultResolver struct {
	baseInsightResolver
	searchQuery  string
	patternType  string
	mode         types.SearchAggregationMode
	results      aggregationResults
	isExhaustive bool
}

func (r *searchAggregationModeResultResolver) Groups() ([]graphqlbackend.AggregationGroup, error) {
	return r.results.groups, nil
}

func (r *searchAggregationModeResultResolver) OtherResultCount() (*int32, error) {
	var count int32 = int32(r.results.otherResultCount)
	return &count, nil
}

// OtherGroupCount - used for exhaustive aggregations to indicate count of additional groups
func (r *searchAggregationModeResultResolver) OtherGroupCount() (*int32, error) {
	var count int32 = int32(r.results.otherGroupCount)
	return &count, nil
}

// ApproximateOtherGroupCount - used for nonexhaustive aggregations to indicate approx count of additional groups
func (r *searchAggregationModeResultResolver) ApproximateOtherGroupCount() (*int32, error) {
	var count int32 = int32(r.results.otherGroupCount)
	return &count, nil
}

func (r *searchAggregationModeResultResolver) SupportsPersistence() (*bool, error) {
	supported := false
	return &supported, nil
}

func (r *searchAggregationModeResultResolver) Mode() (string, error) {
	return string(r.mode), nil
}

func buildDrilldownQuery(mode types.SearchAggregationMode, originalQuery string, drilldown string, patternType string) (string, error) {
	var modifierFunc func(querybuilder.BasicQuery, string) (querybuilder.BasicQuery, error)
	switch mode {
	case types.REPO_AGGREGATION_MODE:
		modifierFunc = querybuilder.AddRepoFilter
	case types.PATH_AGGREGATION_MODE:
		modifierFunc = querybuilder.AddFileFilter
	case types.AUTHOR_AGGREGATION_MODE:
		modifierFunc = querybuilder.AddAuthorFilter
	case types.CAPTURE_GROUP_AGGREGATION_MODE:
		searchType, err := client.SearchTypeFromString(patternType)
		if err != nil {
			return "", err
		}
		replacer, err := querybuilder.NewPatternReplacer(querybuilder.BasicQuery(originalQuery), searchType)
		if err != nil {
			return "", err
		}
		modifierFunc = func(basicQuery querybuilder.BasicQuery, s string) (querybuilder.BasicQuery, error) {
			return replacer.Replace(s)
		}
	default:
		return "", errors.New("unsupported aggregation mode")
	}

	newQuery, err := modifierFunc(querybuilder.BasicQuery(originalQuery), drilldown)
	return string(newQuery), err
}<|MERGE_RESOLUTION|>--- conflicted
+++ resolved
@@ -92,17 +92,12 @@
 	searchClient := streaming.NewInsightsSearchClient(r.baseInsightResolver.postgresDB)
 	searchResultsAggregator := aggregation.NewSearchResultsAggregator(tabulationFunc, countingFunc)
 	alert, err := searchClient.Search(requestContext, string(modifiedQuery), &r.patternType, searchResultsAggregator)
-<<<<<<< HEAD
-	if err != nil {
-		return nil, err
-=======
 	if err != nil || requestContext.Err() != nil {
 		if errors.Is(err, context.DeadlineExceeded) || errors.Is(requestContext.Err(), context.DeadlineExceeded) {
 			return &searchAggregationResultResolver{resolver: newSearchAggregationNotAvailableResolver("query unable to complete in allocated time", aggregationMode)}, nil
 		} else {
 			return nil, err
 		}
->>>>>>> 61b7bd25
 	}
 
 	successful, failureReason := searchSuccessful(alert, tabulationErrors, searchResultsAggregator.ShardTimeoutOccurred())
@@ -157,11 +152,7 @@
 	return r.query, nil
 }
 
-<<<<<<< HEAD
-func buildResults(aggregator aggregation.LimitedAggregator, limit int, mode types.SearchAggregationMode, originalQuery string) aggregationResults {
-=======
 func buildResults(aggregator aggregation.LimitedAggregator, limit int, mode types.SearchAggregationMode, originalQuery string, patternType string) aggregationResults {
->>>>>>> 61b7bd25
 	sorted := aggregator.SortAggregate()
 	groups := make([]graphqlbackend.AggregationGroup, 0, limit)
 	otherResults := aggregator.OtherCounts().ResultCount
@@ -298,7 +289,6 @@
 func canAggregateByCaptureGroup(searchQuery, patternType string) (bool, error) {
 	// TODO(leonore): Finish up logic for ability to aggregate by capture group.
 	// A query should contain a capture group to allow this kind of aggregation.
-<<<<<<< HEAD
 	if !(patternType == "regexp" || patternType == "regex" || patternType == "standard" || patternType == "lucky") {
 		return false, nil
 	}
@@ -323,33 +313,6 @@
 		return false, nil
 	}
 	return true, nil
-=======
-	// if !(patternType == "regexp" || patternType == "regex" || patternType == "standard" || patternType == "lucky") {
-	//	return false, nil
-	// }
-	// plan, err := querybuilder.ParseAndValidateQuery(searchQuery, patternType)
-	// if err != nil {
-	//	return false, errors.Wrapf(err, "ParseAndValidateQuery")
-	// }
-	// parameters := querybuilder.ParametersFromQueryPlan(plan)
-	// selectParameter, typeParameter := false, false
-	// for _, parameter := range parameters {
-	//	if parameter.Field == query.FieldSelect {
-	//		if parameter.Value == "repo" || parameter.Value == "file" {
-	//			selectParameter = true
-	//		}
-	//	} else if parameter.Field == query.FieldType {
-	//		if parameter.Value == "repo" || parameter.Value == "path" {
-	//			typeParameter = true
-	//		}
-	//	}
-	// }
-	// if selectParameter && !typeParameter {
-	//	return false, nil
-	// }
-	// return true, nil
-	return false, nil
->>>>>>> 61b7bd25
 }
 
 // A  type to represent the GraphQL union SearchAggregationResult
