package resolvers

import (
	"context"
	"fmt"
	"time"

	"github.com/sourcegraph/sourcegraph/internal/search/client"

	"github.com/sourcegraph/sourcegraph/cmd/frontend/graphqlbackend"
	"github.com/sourcegraph/sourcegraph/enterprise/internal/insights/aggregation"
	"github.com/sourcegraph/sourcegraph/enterprise/internal/insights/query/querybuilder"
	"github.com/sourcegraph/sourcegraph/enterprise/internal/insights/query/streaming"
	"github.com/sourcegraph/sourcegraph/enterprise/internal/insights/types"
	"github.com/sourcegraph/sourcegraph/internal/search"
	"github.com/sourcegraph/sourcegraph/internal/search/query"
	"github.com/sourcegraph/sourcegraph/lib/errors"
)

const searchTimeLimitSeconds = 2

// TODO: move to a setting
const aggregationBufferSize = 500

type searchAggregateResolver struct {
	baseInsightResolver
	searchQuery string
	patternType string
}

func (r *searchAggregateResolver) ModeAvailability(ctx context.Context) []graphqlbackend.AggregationModeAvailabilityResolver {
	resolvers := []graphqlbackend.AggregationModeAvailabilityResolver{}
	for _, mode := range types.SearchAggregationModes {
		resolvers = append(resolvers, newAggregationModeAvailabilityResolver(r.searchQuery, r.patternType, mode))
	}
	return resolvers
}

func (r *searchAggregateResolver) Aggregations(ctx context.Context, args graphqlbackend.AggregationsArgs) (graphqlbackend.SearchAggregationResultResolver, error) {
	// Steps:
	// 1. - If no mode get the default mode (currently defaulted in gql to REPO)
	// 2. - Validate mode can be used supported
	// 3. - Modify search query (timeout: & count:)
	// 3. - Run Search
	// 4. - Check search for errors/alerts
	// 5 -  Generate correct resolver pass search results if valid
	aggregationMode := types.SearchAggregationMode(args.Mode)
	aggregationModeAvailabilityResolver := newAggregationModeAvailabilityResolver(r.searchQuery, r.patternType, aggregationMode)
	supported, err := aggregationModeAvailabilityResolver.Available()
	if err != nil {
		return nil, err
	}
	if !supported {
		unavailableReason := ""
		// We don't need to assert on the error because this uses the same logic as `Available()` above so it would
		// have errored already.
		reason, _ := aggregationModeAvailabilityResolver.ReasonUnavailable()
		if reason == nil {
			unavailableReason = "could not fetch unavailability reason"
		} else {
			unavailableReason = *reason
		}
		return &searchAggregationResultResolver{resolver: newSearchAggregationNotAvailableResolver(unavailableReason, aggregationMode)}, nil
	}

	// If a search includes a timeout it reports as completing succesfully with the timeout is hit
	// This includes a timeout in the search that is a second longer than the context we will cancel as a fail safe
	modifiedQuery, err := querybuilder.AggregationQuery(querybuilder.BasicQuery(r.searchQuery), searchTimeLimitSeconds+1)
	if err != nil {
		return &searchAggregationResultResolver{
			resolver: newSearchAggregationNotAvailableResolver("search query could not be expanded for aggregation", aggregationMode),
		}, nil
	}

	cappedAggregator := aggregation.NewLimitedAggregator(aggregationBufferSize)
	tabulationErrors := []error{}
	tabulationFunc := func(amr *aggregation.AggregationMatchResult, err error) {
		if err != nil {
			tabulationErrors = append(tabulationErrors, err)
			return
		}
		cappedAggregator.Add(amr.Key.Group, int32(amr.Count))
	}

	countingFunc, err := aggregation.GetCountFuncForMode(r.searchQuery, r.patternType, aggregationMode)
	if err != nil {
		return &searchAggregationResultResolver{resolver: newSearchAggregationNotAvailableResolver(err.Error(), aggregationMode)}, nil
	}

	requestContext, cancelReqContext := context.WithTimeout(ctx, time.Second*searchTimeLimitSeconds)
	defer cancelReqContext()
	searchClient := streaming.NewInsightsSearchClient(r.baseInsightResolver.postgresDB)
	searchResultsAggregator := aggregation.NewSearchResultsAggregator(tabulationFunc, countingFunc)
	alert, err := searchClient.Search(requestContext, string(modifiedQuery), &r.patternType, searchResultsAggregator)
	if err != nil || requestContext.Err() != nil {
		if errors.Is(err, context.DeadlineExceeded) || errors.Is(requestContext.Err(), context.DeadlineExceeded) {
			return &searchAggregationResultResolver{resolver: newSearchAggregationNotAvailableResolver("query unable to complete in allocated time", aggregationMode)}, nil
		} else {
			return nil, err
		}
	}

	successful, failureReason := searchSuccessful(alert, tabulationErrors, searchResultsAggregator.ShardTimeoutOccurred())
	if !successful {
		return &searchAggregationResultResolver{resolver: newSearchAggregationNotAvailableResolver(failureReason, aggregationMode)}, nil
	}

	results := buildResults(cappedAggregator, int(args.Limit), aggregationMode, r.searchQuery, r.patternType)

	return &searchAggregationResultResolver{resolver: &searchAggregationModeResultResolver{
		baseInsightResolver: r.baseInsightResolver,
		searchQuery:         r.searchQuery,
		patternType:         r.patternType,
		mode:                aggregationMode,
		results:             results,
		isExhaustive:        cappedAggregator.OtherCounts().GroupCount == 0,
	}}, nil
}

func searchSuccessful(alert *search.Alert, tabulationErrors []error, shardTimeoutOccurred bool) (bool, string) {

	if len(tabulationErrors) > 0 {
		return false, "query returned with errors"
	}

	if shardTimeoutOccurred {
		return false, "query unable to complete in allocated time"
	}

	return true, ""
}

type aggregationResults struct {
	groups           []graphqlbackend.AggregationGroup
	otherResultCount int
	otherGroupCount  int
}

type AggregationGroup struct {
	label string
	count int
	query *string
}

func (r *AggregationGroup) Label() string {
	return r.label
}
func (r *AggregationGroup) Count() int32 {
	return int32(r.count)
}
func (r *AggregationGroup) Query() (*string, error) {
	return r.query, nil
}

func buildResults(aggregator aggregation.LimitedAggregator, limit int, mode types.SearchAggregationMode, originalQuery string, patternType string) aggregationResults {
	sorted := aggregator.SortAggregate()
	groups := make([]graphqlbackend.AggregationGroup, 0, limit)
	otherResults := aggregator.OtherCounts().ResultCount
	otherGroups := aggregator.OtherCounts().GroupCount

	for i := 0; i < len(sorted); i++ {
		if i < limit {
			label := sorted[i].Label
			drilldownQuery, err := buildDrilldownQuery(mode, originalQuery, label, patternType)
			if err != nil {
				// for some reason we couldn't generate a new query, so fallback to the original
				drilldownQuery = originalQuery
			}
			groups = append(groups, &AggregationGroup{
				label: label,
				count: int(sorted[i].Count),
				query: &drilldownQuery,
			})
		} else {
			otherGroups++
			otherResults += sorted[i].Count
		}
	}

	return aggregationResults{
		groups:           groups,
		otherResultCount: int(otherResults),
		otherGroupCount:  int(otherGroups),
	}
}

func newAggregationModeAvailabilityResolver(searchQuery string, patternType string, mode types.SearchAggregationMode) graphqlbackend.AggregationModeAvailabilityResolver {
	return &aggregationModeAvailabilityResolver{searchQuery: searchQuery, patternType: patternType, mode: mode}
}

type aggregationModeAvailabilityResolver struct {
	searchQuery string
	patternType string
	mode        types.SearchAggregationMode
}

func (r *aggregationModeAvailabilityResolver) Mode() string {
	return string(r.mode)
}

func (r *aggregationModeAvailabilityResolver) Available() (bool, error) {
	canAggregateByFunc := getAggregateBy(r.mode)
	if canAggregateByFunc == nil {
		return false, nil
	}
	return canAggregateByFunc(r.searchQuery, r.patternType)
}

func (r *aggregationModeAvailabilityResolver) ReasonUnavailable() (*string, error) {
	// if it’s possible write a clear concise reason why that mode won’t work then put it in the reason.
	// if not return an error
	canAggregateByFunc := getAggregateBy(r.mode)
	if canAggregateByFunc == nil {
		reason := fmt.Sprintf("aggregation mode %v is not yet supported", r.mode)
		return &reason, nil
	}
	canAggregate, err := canAggregateByFunc(r.searchQuery, r.patternType)
	if err != nil {
		return nil, err
	}
	if !canAggregate {
		reason := fmt.Sprintf("this specific query does not support aggregation by %v", r.mode)
		return &reason, nil
	}
	return nil, nil
}

func getAggregateBy(mode types.SearchAggregationMode) canAggregateBy {
	checkByMode := map[types.SearchAggregationMode]canAggregateBy{
		types.REPO_AGGREGATION_MODE:   canAggregateByRepo,
		types.PATH_AGGREGATION_MODE:   canAggregateByPath,
		types.AUTHOR_AGGREGATION_MODE: canAggregateByAuthor,
		// TODO(insights): these paths should be uncommented as they are implemented. Logic for allowing the aggregation should be double-checked.
		// types.CAPTURE_GROUP_AGGREGATION_MODE: canAggregateByCaptureGroup,
	}
	canAggregateByFunc, ok := checkByMode[mode]
	if !ok {
		return nil
	}
	return canAggregateByFunc
}

type canAggregateBy func(searchQuery, patternType string) (bool, error)

func canAggregateByRepo(searchQuery, patternType string) (bool, error) {
	_, err := querybuilder.ParseQuery(searchQuery, patternType)
	if err != nil {
		return false, errors.Wrapf(err, "ParseQuery")
	}
	// We can always aggregate by repo.
	return true, nil
}

func canAggregateByPath(searchQuery, patternType string) (bool, error) {
	plan, err := querybuilder.ParseQuery(searchQuery, patternType)
	if err != nil {
		return false, errors.Wrapf(err, "ParseQuery")
	}
	parameters := querybuilder.ParametersFromQueryPlan(plan)
	// cannot aggregate over:
	// - searches by commit or repo
	for _, parameter := range parameters {
		if parameter.Field == query.FieldSelect || parameter.Field == query.FieldType {
			if parameter.Value == "commit" || parameter.Value == "repo" {
				return false, nil
			}
		}
	}
	return true, nil
}

func canAggregateByAuthor(searchQuery, patternType string) (bool, error) {
	plan, err := querybuilder.ParseQuery(searchQuery, patternType)
	if err != nil {
		return false, errors.Wrapf(err, "ParseQuery")
	}
	parameters := querybuilder.ParametersFromQueryPlan(plan)
	// can only aggregate over type:diff and select/type:commit searches.
	// users can make searches like `type:commit fix select:repo` but assume a faulty search like that is on them.
	for _, parameter := range parameters {
		if parameter.Field == query.FieldSelect || parameter.Field == query.FieldType {
			if parameter.Value == "diff" || parameter.Value == "commit" {
				return true, nil
			}
		}
	}
	return false, nil
}

func canAggregateByCaptureGroup(searchQuery, patternType string) (bool, error) {
<<<<<<< HEAD
	searchType := querybuilder.SearchTypeFromString(patternType)
	if !(searchType == query.SearchTypeRegex || searchType == query.SearchTypeStandard || searchType == query.SearchTypeLucky) {
		return false, nil
	}
	plan, err := querybuilder.ParseQuery(searchQuery, patternType)
	if err != nil {
		return false, errors.Wrapf(err, "ParseQuery")
	}
	parameters := querybuilder.ParametersFromQueryPlan(plan)
	selectParameter, typeParameter := false, false
	for _, parameter := range parameters {
		if parameter.Field == query.FieldSelect {
			if parameter.Value == "repo" || parameter.Value == "file" {
				selectParameter = true
			}
		} else if parameter.Field == query.FieldType {
			if parameter.Value == "repo" || parameter.Value == "path" {
				typeParameter = true
			}
		}
	}
	if selectParameter && !typeParameter {
		return false, nil
	}
	// A query should contain a single capture group to allow capture group aggregation.
	if _, err := querybuilder.NewPatternReplacer(querybuilder.BasicQuery(searchQuery), searchType); err != nil {
		return false, errors.Wrap(err, "pattern parsing: ")
	}
	return true, nil
=======
	// TODO(leonore): Finish up logic for ability to aggregate by capture group.
	// A query should contain a capture group to allow this kind of aggregation.
	// if !(patternType == "regexp" || patternType == "regex" || patternType == "standard" || patternType == "lucky") {
	//	return false, nil
	// }
	// plan, err := querybuilder.ParseAndValidateQuery(searchQuery, patternType)
	// if err != nil {
	//	return false, errors.Wrapf(err, "ParseAndValidateQuery")
	// }
	// parameters := querybuilder.ParametersFromQueryPlan(plan)
	// selectParameter, typeParameter := false, false
	// for _, parameter := range parameters {
	//	if parameter.Field == query.FieldSelect {
	//		if parameter.Value == "repo" || parameter.Value == "file" {
	//			selectParameter = true
	//		}
	//	} else if parameter.Field == query.FieldType {
	//		if parameter.Value == "repo" || parameter.Value == "path" {
	//			typeParameter = true
	//		}
	//	}
	// }
	// if selectParameter && !typeParameter {
	//	return false, nil
	// }
	// return true, nil
	return false, nil
>>>>>>> b20822c9
}

// A  type to represent the GraphQL union SearchAggregationResult
type searchAggregationResultResolver struct {
	resolver any
}

// ToExhaustiveSearchAggregationResult is used by the GraphQL library to resolve type fragments for unions
func (r *searchAggregationResultResolver) ToExhaustiveSearchAggregationResult() (graphqlbackend.ExhaustiveSearchAggregationResultResolver, bool) {
	res, ok := r.resolver.(*searchAggregationModeResultResolver)
	if ok && res.isExhaustive {
		return res, ok
	}
	return nil, false
}

// ToNonExhaustiveSearchAggregationResult is used by the GraphQL library to resolve type fragments for unions
func (r *searchAggregationResultResolver) ToNonExhaustiveSearchAggregationResult() (graphqlbackend.NonExhaustiveSearchAggregationResultResolver, bool) {
	res, ok := r.resolver.(*searchAggregationModeResultResolver)
	if ok && !res.isExhaustive {
		return res, ok
	}
	return nil, false
}

// ToSearchAggregationNotAvailable is used by the GraphQL library to resolve type fragments for unions
func (r *searchAggregationResultResolver) ToSearchAggregationNotAvailable() (graphqlbackend.SearchAggregationNotAvailable, bool) {
	res, ok := r.resolver.(*searchAggregationNotAvailableResolver)
	return res, ok
}

func newSearchAggregationNotAvailableResolver(reason string, mode types.SearchAggregationMode) graphqlbackend.SearchAggregationNotAvailable {
	return &searchAggregationNotAvailableResolver{
		reason: reason,
		mode:   mode,
	}
}

type searchAggregationNotAvailableResolver struct {
	reason string
	mode   types.SearchAggregationMode
}

func (r *searchAggregationNotAvailableResolver) Reason() string {
	return r.reason
}
func (r *searchAggregationNotAvailableResolver) Mode() string {
	return string(r.mode)
}

// Resolver to calculate aggregations for a combination of search query, pattern type, aggregation mode
type searchAggregationModeResultResolver struct {
	baseInsightResolver
	searchQuery  string
	patternType  string
	mode         types.SearchAggregationMode
	results      aggregationResults
	isExhaustive bool
}

func (r *searchAggregationModeResultResolver) Groups() ([]graphqlbackend.AggregationGroup, error) {
	return r.results.groups, nil
}

func (r *searchAggregationModeResultResolver) OtherResultCount() (*int32, error) {
	var count int32 = int32(r.results.otherResultCount)
	return &count, nil
}

// OtherGroupCount - used for exhaustive aggregations to indicate count of additional groups
func (r *searchAggregationModeResultResolver) OtherGroupCount() (*int32, error) {
	var count int32 = int32(r.results.otherGroupCount)
	return &count, nil
}

// ApproximateOtherGroupCount - used for nonexhaustive aggregations to indicate approx count of additional groups
func (r *searchAggregationModeResultResolver) ApproximateOtherGroupCount() (*int32, error) {
	var count int32 = int32(r.results.otherGroupCount)
	return &count, nil
}

func (r *searchAggregationModeResultResolver) SupportsPersistence() (*bool, error) {
	supported := false
	return &supported, nil
}

func (r *searchAggregationModeResultResolver) Mode() (string, error) {
	return string(r.mode), nil
}

func buildDrilldownQuery(mode types.SearchAggregationMode, originalQuery string, drilldown string, patternType string) (string, error) {
	var modifierFunc func(querybuilder.BasicQuery, string) (querybuilder.BasicQuery, error)
	switch mode {
	case types.REPO_AGGREGATION_MODE:
		modifierFunc = querybuilder.AddRepoFilter
	case types.PATH_AGGREGATION_MODE:
		modifierFunc = querybuilder.AddFileFilter
	case types.AUTHOR_AGGREGATION_MODE:
		modifierFunc = querybuilder.AddAuthorFilter
	case types.CAPTURE_GROUP_AGGREGATION_MODE:
		searchType, err := client.SearchTypeFromString(patternType)
		if err != nil {
			return "", err
		}
		replacer, err := querybuilder.NewPatternReplacer(querybuilder.BasicQuery(originalQuery), searchType)
		if err != nil {
			return "", err
		}
		modifierFunc = func(basicQuery querybuilder.BasicQuery, s string) (querybuilder.BasicQuery, error) {
			return replacer.Replace(s)
		}
	default:
		return "", errors.New("unsupported aggregation mode")
	}

	newQuery, err := modifierFunc(querybuilder.BasicQuery(originalQuery), drilldown)
	return string(newQuery), err
}<|MERGE_RESOLUTION|>--- conflicted
+++ resolved
@@ -288,7 +288,6 @@
 }
 
 func canAggregateByCaptureGroup(searchQuery, patternType string) (bool, error) {
-<<<<<<< HEAD
 	searchType := querybuilder.SearchTypeFromString(patternType)
 	if !(searchType == query.SearchTypeRegex || searchType == query.SearchTypeStandard || searchType == query.SearchTypeLucky) {
 		return false, nil
@@ -318,35 +317,6 @@
 		return false, errors.Wrap(err, "pattern parsing: ")
 	}
 	return true, nil
-=======
-	// TODO(leonore): Finish up logic for ability to aggregate by capture group.
-	// A query should contain a capture group to allow this kind of aggregation.
-	// if !(patternType == "regexp" || patternType == "regex" || patternType == "standard" || patternType == "lucky") {
-	//	return false, nil
-	// }
-	// plan, err := querybuilder.ParseAndValidateQuery(searchQuery, patternType)
-	// if err != nil {
-	//	return false, errors.Wrapf(err, "ParseAndValidateQuery")
-	// }
-	// parameters := querybuilder.ParametersFromQueryPlan(plan)
-	// selectParameter, typeParameter := false, false
-	// for _, parameter := range parameters {
-	//	if parameter.Field == query.FieldSelect {
-	//		if parameter.Value == "repo" || parameter.Value == "file" {
-	//			selectParameter = true
-	//		}
-	//	} else if parameter.Field == query.FieldType {
-	//		if parameter.Value == "repo" || parameter.Value == "path" {
-	//			typeParameter = true
-	//		}
-	//	}
-	// }
-	// if selectParameter && !typeParameter {
-	//	return false, nil
-	// }
-	// return true, nil
-	return false, nil
->>>>>>> b20822c9
 }
 
 // A  type to represent the GraphQL union SearchAggregationResult
