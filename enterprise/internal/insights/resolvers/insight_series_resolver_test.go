--- conflicted
+++ resolved
@@ -56,11 +56,7 @@
 						LastRecordedAt:     now,
 						NextRecordingAfter: now,
 						Label:              "label1",
-<<<<<<< HEAD
-						LineColor:          "color1",
-=======
 						Stroke:             "color1",
->>>>>>> 01518279
 					},
 				},
 			},
