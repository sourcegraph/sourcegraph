--- conflicted
+++ resolved
@@ -14,6 +14,8 @@
 	"github.com/graph-gophers/graphql-go"
 
 	"github.com/sourcegraph/sourcegraph/enterprise/internal/insights/types"
+
+	"github.com/sourcegraph/sourcegraph/internal/database"
 
 	"github.com/sourcegraph/sourcegraph/enterprise/internal/insights/store"
 
@@ -195,14 +197,10 @@
 	if err != nil {
 		return nil, err
 	}
-<<<<<<< HEAD
-	return &insightsDashboardPayloadResolver{dashboard: &dashboard, baseInsightResolver: r.baseInsightResolver}, nil
-=======
 	if dashboard == nil {
 		return nil, nil
 	}
 	return &insightsDashboardPayloadResolver{dashboard}, nil
->>>>>>> bb56b8d0
 }
 
 func (r *Resolver) UpdateInsightsDashboard(ctx context.Context, args *graphqlbackend.UpdateInsightsDashboardArgs) (graphqlbackend.InsightsDashboardPayloadResolver, error) {
@@ -234,14 +232,10 @@
 	if err != nil {
 		return nil, err
 	}
-<<<<<<< HEAD
-	return &insightsDashboardPayloadResolver{dashboard: &dashboard, baseInsightResolver: r.baseInsightResolver}, nil
-=======
 	if dashboard == nil {
 		return nil, nil
 	}
 	return &insightsDashboardPayloadResolver{dashboard}, nil
->>>>>>> bb56b8d0
 }
 
 func parseDashboardGrants(inputGrants graphqlbackend.InsightsPermissionGrants) ([]store.DashboardGrant, error) {
