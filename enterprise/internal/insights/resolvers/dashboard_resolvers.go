--- conflicted
+++ resolved
@@ -179,14 +179,7 @@
 
 func (d *DashboardInsightViewConnectionResolver) Nodes(ctx context.Context) ([]graphqlbackend.InsightViewResolver, error) {
 	resolvers := make([]graphqlbackend.InsightViewResolver, 0, len(d.ids))
-<<<<<<< HEAD
 	views, _, err := d.computeConnectedViews(ctx)
-=======
-	if len(d.ids) == 0 {
-		return resolvers, nil
-	}
-	views, err := d.insightStore.GetMapped(ctx, store.InsightQueryArgs{UniqueIDs: d.ids, WithoutAuthorization: true})
->>>>>>> 93654009
 	if err != nil {
 		return nil, err
 	}
