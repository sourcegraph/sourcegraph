--- conflicted
+++ resolved
@@ -24,182 +24,6 @@
 	"github.com/sourcegraph/sourcegraph/lib/errors"
 )
 
-<<<<<<< HEAD
-=======
-func addrStr(input string) *string {
-	return &input
-}
-
-func TestFilterRepositories(t *testing.T) {
-	ctx := context.Background()
-	tests := []struct {
-		name           string
-		repositories   []string
-		filters        types.InsightViewFilters
-		want           []string
-		wantErr        error
-		searchContexts []struct {
-			name  string
-			query string
-		}
-	}{
-		{
-			name:         "test one exclude",
-			repositories: []string{"github.com/sourcegraph/sourcegraph", "gitlab.com/myrepo/repo"},
-			filters:      types.InsightViewFilters{ExcludeRepoRegex: addrStr("gitlab.com")},
-			want:         []string{"github.com/sourcegraph/sourcegraph"},
-		},
-		{
-			name:         "test one include",
-			repositories: []string{"github.com/sourcegraph/sourcegraph", "gitlab.com/myrepo/repo"},
-			filters:      types.InsightViewFilters{IncludeRepoRegex: addrStr("gitlab.com")},
-			want:         []string{"gitlab.com/myrepo/repo"},
-		},
-		{
-			name:         "test no filters",
-			repositories: []string{"github.com/sourcegraph/sourcegraph", "gitlab.com/myrepo/repo"},
-			filters:      types.InsightViewFilters{},
-			want:         []string{"github.com/sourcegraph/sourcegraph", "gitlab.com/myrepo/repo"},
-		},
-		{
-			name:         "test exclude and include",
-			repositories: []string{"github.com/sourcegraph/sourcegraph", "gitlab.com/myrepo/repo", "gitlab.com/yourrepo/yourrepo"},
-			filters:      types.InsightViewFilters{ExcludeRepoRegex: addrStr("github.*"), IncludeRepoRegex: addrStr("myrepo")},
-			want:         []string{"gitlab.com/myrepo/repo"},
-		},
-		{
-			name:         "test exclude all",
-			repositories: []string{"github.com/sourcegraph/sourcegraph", "gitlab.com/myrepo/repo", "gitlab.com/yourrepo/yourrepo"},
-			filters:      types.InsightViewFilters{ExcludeRepoRegex: addrStr(".*")},
-			want:         []string{},
-		},
-		{
-			name:         "test include all",
-			repositories: []string{"github.com/sourcegraph/sourcegraph", "gitlab.com/myrepo/repo", "gitlab.com/yourrepo/yourrepo"},
-			filters:      types.InsightViewFilters{IncludeRepoRegex: addrStr(".*")},
-			want:         []string{"github.com/sourcegraph/sourcegraph", "gitlab.com/myrepo/repo", "gitlab.com/yourrepo/yourrepo"},
-		},
-		{
-			name:         "test context include",
-			repositories: []string{"github.com/sourcegraph/sourcegraph", "gitlab.com/myrepo/repo", "gitlab.com/yourrepo/yourrepo"},
-			filters:      types.InsightViewFilters{SearchContexts: []string{"@dev/mycontext123"}},
-			searchContexts: []struct {
-				name  string
-				query string
-			}{
-				{name: "@dev/mycontext123", query: "repo:^github\\.com/sourcegraph/.*"},
-			},
-			want: []string{"github.com/sourcegraph/sourcegraph"},
-		},
-		{
-			name:         "test context exclude",
-			repositories: []string{"github.com/sourcegraph/sourcegraph", "gitlab.com/myrepo/repo", "gitlab.com/yourrepo/yourrepo"},
-			filters:      types.InsightViewFilters{SearchContexts: []string{"@dev/mycontext123"}},
-			searchContexts: []struct {
-				name  string
-				query string
-			}{
-				{name: "@dev/mycontext123", query: "-repo:^github\\.com/sourcegraph/.*"},
-			},
-			want: []string{"gitlab.com/myrepo/repo", "gitlab.com/yourrepo/yourrepo"},
-		},
-		{
-			name:         "test context include with revision",
-			repositories: []string{"github.com/sourcegraph/sourcegraph", "gitlab.com/myrepo/repo"},
-			filters:      types.InsightViewFilters{SearchContexts: []string{"@dev/mycontext123"}},
-			searchContexts: []struct {
-				name  string
-				query string
-			}{
-				{name: "@dev/mycontext123", query: "repo:^github\\.com/sourcegraph/.*$ rev:v1.0.0"},
-			},
-			wantErr: errors.New("search context filters cannot include repo revisions: @dev/mycontext123"),
-		},
-		{
-			name:         "test context include with repo revision",
-			repositories: []string{"github.com/sourcegraph/sourcegraph", "gitlab.com/myrepo/repo"},
-			filters:      types.InsightViewFilters{SearchContexts: []string{"@dev/mycontext123"}},
-			searchContexts: []struct {
-				name  string
-				query string
-			}{
-				{name: "@dev/mycontext123", query: "repo:^github\\.com/sourcegraph/.*$@:v1.0.0"},
-			},
-			wantErr: errors.New("search context filters cannot include repo revisions: @dev/mycontext123"),
-		},
-		{
-			name:         "test context exclude include",
-			repositories: []string{"github.com/sourcegraph/sourcegraph", "gitlab.com/myrepo/repo", "gitlab.com/yourrepo/yourrepo"},
-			filters:      types.InsightViewFilters{SearchContexts: []string{"@dev/mycontext123"}},
-			searchContexts: []struct {
-				name  string
-				query string
-			}{
-				{name: "@dev/mycontext123", query: "-repo:^github.* repo:myrepo"},
-			},
-			want: []string{"gitlab.com/myrepo/repo"},
-		},
-		{
-			name:         "test context exclude regex include",
-			repositories: []string{"github.com/sourcegraph/sourcegraph", "gitlab.com/myrepo/repo", "gitlab.com/yourrepo/yourrepo"},
-			filters:      types.InsightViewFilters{SearchContexts: []string{"@dev/mycontext123"}, IncludeRepoRegex: addrStr("myrepo")},
-			searchContexts: []struct {
-				name  string
-				query string
-			}{
-				{name: "@dev/mycontext123", query: "-repo:^github.*"},
-			},
-			want: []string{"gitlab.com/myrepo/repo"},
-		},
-		{
-			name:         "test context include regex exclude",
-			repositories: []string{"github.com/sourcegraph/sourcegraph", "gitlab.com/myrepo/repo", "gitlab.com/yourrepo/yourrepo"},
-			filters:      types.InsightViewFilters{SearchContexts: []string{"@dev/mycontext123"}, ExcludeRepoRegex: addrStr("^github.*")},
-			searchContexts: []struct {
-				name  string
-				query string
-			}{
-				{name: "@dev/mycontext123", query: "repo:myrepo"},
-			},
-			want: []string{"gitlab.com/myrepo/repo"},
-		},
-		{
-			name:         "test context and regex include",
-			repositories: []string{"github.com/sourcegraph/sourcegraph", "gitlab.com/myrepo/repo", "gitlab.com/yourrepo/yourrepo"},
-			filters:      types.InsightViewFilters{SearchContexts: []string{"@dev/mycontext123"}, IncludeRepoRegex: addrStr("myrepo")},
-			searchContexts: []struct {
-				name  string
-				query string
-			}{
-				{name: "@dev/mycontext123", query: "repo:gitlab"},
-			},
-			want: []string{"gitlab.com/myrepo/repo"},
-		},
-	}
-	for _, test := range tests {
-		t.Run(test.name, func(t *testing.T) {
-			mocks := make(map[string]*internalTypes.SearchContext)
-			for _, searchContextDef := range test.searchContexts {
-				mocks[searchContextDef.name] = &internalTypes.SearchContext{Name: searchContextDef.name, Query: searchContextDef.query}
-			}
-
-			got, err := filterRepositories(ctx, test.filters, test.repositories, &fakeSearchContextLoader{mocks: mocks})
-			if !errors.Is(err, test.wantErr) {
-				t.Errorf("unexpected error, want: %v, got: %v", test.wantErr, err)
-			}
-
-			// sort for test determinism
-			sort.Slice(got, func(i, j int) bool {
-				return got[i] < got[j]
-			})
-			if diff := cmp.Diff(test.want, got); diff != "" {
-				t.Errorf("unexpected repository result (want/got):\n%s", diff)
-			}
-		})
-	}
-}
-
->>>>>>> 38e4ada4
 func TestFrozenInsightDataSeriesResolver(t *testing.T) {
 	ctx := context.Background()
 
