package querybuilder

import (
	"testing"

	"github.com/google/go-cmp/cmp"
	"github.com/hexops/autogold"

	"github.com/sourcegraph/sourcegraph/internal/search/query"
	"github.com/sourcegraph/sourcegraph/lib/errors"
)

func TestWithDefaults(t *testing.T) {
	tests := []struct {
		name     string
		input    string
		want     string
		defaults query.Parameters
	}{
		{
			name:     "no defaults",
			input:    "repo:myrepo testquery",
			want:     "repo:myrepo testquery",
			defaults: []query.Parameter{},
		},
		{
			name:     "no defaults with fork archived",
			input:    "repo:myrepo testquery fork:no archived:no",
			want:     "repo:myrepo fork:no archived:no testquery",
			defaults: []query.Parameter{},
		},
		{
			name:     "no defaults with patterntype",
			input:    "repo:myrepo testquery patterntype:standard",
			want:     "repo:myrepo patterntype:standard testquery",
			defaults: []query.Parameter{},
		},
		{
			name:  "default archived",
			input: "repo:myrepo testquery fork:no",
			want:  "archived:yes repo:myrepo fork:no testquery",
			defaults: []query.Parameter{{
				Field:      query.FieldArchived,
				Value:      string(query.Yes),
				Negated:    false,
				Annotation: query.Annotation{},
			}},
		},
		{
			name:  "default fork and archived",
			input: "repo:myrepo testquery",
			want:  "archived:no fork:no repo:myrepo testquery",
			defaults: []query.Parameter{{
				Field:      query.FieldArchived,
				Value:      string(query.No),
				Negated:    false,
				Annotation: query.Annotation{},
			}, {
				Field:      query.FieldFork,
				Value:      string(query.No),
				Negated:    false,
				Annotation: query.Annotation{},
			}},
		},
		{
			name:  "default patterntype",
			input: "repo:myrepo testquery",
			want:  "patterntype:literal repo:myrepo testquery",
			defaults: []query.Parameter{{
				Field:      query.FieldPatternType,
				Value:      "literal",
				Negated:    false,
				Annotation: query.Annotation{},
			}},
		},
		{
			name:  "default patterntype does not override",
			input: "patterntype:standard repo:myrepo testquery",
			want:  "patterntype:standard repo:myrepo testquery",
			defaults: []query.Parameter{{
				Field:      query.FieldPatternType,
				Value:      "literal",
				Negated:    false,
				Annotation: query.Annotation{},
			}},
		},
	}
	for _, test := range tests {
		t.Run(test.name, func(t *testing.T) {
			got, err := withDefaults(BasicQuery(test.input), test.defaults)
			if err != nil {
				t.Fatal(err)
			}
			if diff := cmp.Diff(test.want, string(got)); diff != "" {
				t.Fatalf("%s failed (want/got): %s", test.name, diff)
			}
		})
	}
}

func TestWithDefaultsPatternTypes(t *testing.T) {
	tests := []struct {
		name     string
		input    string
		want     string
		defaults query.Parameters
	}{
		{
			// It's worth noting that we always append patterntype:regexp to capture group queries.
			name:     "regexp query without patterntype",
			input:    `file:go\.mod$ go\s*(\d\.\d+)`,
			want:     `file:go\.mod$ go\s*(\d\.\d+)`,
			defaults: []query.Parameter{},
		},
		{
			name:     "regexp query with patterntype",
			input:    `file:go\.mod$ go\s*(\d\.\d+) patterntype:regexp`,
			want:     `file:go\.mod$ patterntype:regexp go\s*(\d\.\d+)`,
			defaults: []query.Parameter{},
		},
		{
			name:     "literal query without patterntype",
			input:    `package search`,
			want:     `package search`,
			defaults: []query.Parameter{},
		},
		{
			name:     "literal query with patterntype",
			input:    `package search patterntype:literal`,
			want:     `patterntype:literal package search`,
			defaults: []query.Parameter{},
		},
		{
			name:     "literal query with quotes without patterntype",
			input:    `"license": "A`,
			want:     `"license": "A`,
			defaults: []query.Parameter{},
		},
		{
			name:     "literal query with quotes with patterntype",
			input:    `"license": "A patterntype:literal`,
			want:     `patterntype:literal "license": "A`,
			defaults: []query.Parameter{},
		},
		{
			name:     "structural query without patterntype",
			input:    `TODO(...)`,
			want:     `TODO(...)`,
			defaults: []query.Parameter{},
		},
		{
			name:     "structural query with patterntype",
			input:    `TODO(...) patterntype:structural`,
			want:     `patterntype:structural TODO(...)`,
			defaults: []query.Parameter{},
		},
	}
	for _, test := range tests {
		t.Run(test.name, func(t *testing.T) {
			got, err := withDefaults(BasicQuery(test.input), test.defaults)
			if err != nil {
				t.Fatal(err)
			}
			if diff := cmp.Diff(test.want, string(got)); diff != "" {
				t.Fatalf("%s failed (want/got): %s", test.name, diff)
			}
		})
	}
}

func TestMultiRepoQuery(t *testing.T) {
	tests := []struct {
		name     string
		repos    []string
		want     string
		defaults query.Parameters
	}{
		{
			name:     "single repo",
			repos:    []string{"repo1"},
			want:     `count:99999999 testquery repo:^(repo1)$`,
			defaults: []query.Parameter{},
		},
		{
			name:  "multiple repo",
			repos: []string{"repo1", "repo2"},
			want:  `archived:no fork:no count:99999999 testquery repo:^(repo1|repo2)$`,
			defaults: []query.Parameter{{
				Field:      query.FieldArchived,
				Value:      string(query.No),
				Negated:    false,
				Annotation: query.Annotation{},
			}, {
				Field:      query.FieldFork,
				Value:      string(query.No),
				Negated:    false,
				Annotation: query.Annotation{},
			}},
		},
		{
			name:  "multiple repo",
			repos: []string{"github.com/myrepos/repo1", "github.com/myrepos/repo2"},
			want:  `archived:no fork:no count:99999999 testquery repo:^(github\.com/myrepos/repo1|github\.com/myrepos/repo2)$`,
			defaults: []query.Parameter{{
				Field:      query.FieldArchived,
				Value:      string(query.No),
				Negated:    false,
				Annotation: query.Annotation{},
			}, {
				Field:      query.FieldFork,
				Value:      string(query.No),
				Negated:    false,
				Annotation: query.Annotation{},
			}},
		},
	}
	for _, test := range tests {
		t.Run(test.name, func(t *testing.T) {
			got, err := MultiRepoQuery("testquery", test.repos, test.defaults)
			if err != nil {
				t.Fatal(err)
			}
			if diff := cmp.Diff(test.want, string(got)); diff != "" {
				t.Fatalf("%s failed (want/got): %s", test.name, diff)
			}
		})
	}
}

func TestDefaults(t *testing.T) {
	tests := []struct {
		name  string
		input bool
		want  query.Parameters
	}{
		{
			name:  "all repos",
			input: true,
			want: query.Parameters{{
				Field:      query.FieldFork,
				Value:      string(query.No),
				Negated:    false,
				Annotation: query.Annotation{},
			}, {
				Field:      query.FieldArchived,
				Value:      string(query.No),
				Negated:    false,
				Annotation: query.Annotation{},
			}, {
				Field:      query.FieldPatternType,
				Value:      "literal",
				Negated:    false,
				Annotation: query.Annotation{},
			}},
		},
		{
			name:  "some repos",
			input: false,
			want: query.Parameters{{
				Field:      query.FieldFork,
				Value:      string(query.Yes),
				Negated:    false,
				Annotation: query.Annotation{},
			}, {
				Field:      query.FieldArchived,
				Value:      string(query.Yes),
				Negated:    false,
				Annotation: query.Annotation{},
			}, {
				Field:      query.FieldPatternType,
				Value:      "literal",
				Negated:    false,
				Annotation: query.Annotation{},
			}},
		},
	}

	for _, test := range tests {
		t.Run(test.name, func(t *testing.T) {
			got := CodeInsightsQueryDefaults(test.input)

			if diff := cmp.Diff(test.want, got); diff != "" {
				t.Fatalf("%s failed (want/got): %s", test.name, diff)
			}
		})
	}
}

func TestComputeInsightCommandQuery(t *testing.T) {
	tests := []struct {
		name       string
		inputQuery string
		mapType    MapType
		want       string
	}{
		{
			name:       "verify archive fork map to lang",
			inputQuery: "repo:abc123@12346f fork:yes archived:yes findme",
			mapType:    Lang,
			want:       "repo:abc123@12346f fork:yes archived:yes content:output.extra(findme -> $lang)",
		}, {
			name:       "verify archive fork map to repo",
			inputQuery: "repo:abc123@12346f fork:yes archived:yes findme",
			mapType:    Repo,
			want:       "repo:abc123@12346f fork:yes archived:yes content:output.extra(findme -> $repo)",
		}, {
			name:       "verify archive fork map to path",
			inputQuery: "repo:abc123@12346f fork:yes archived:yes findme",
			mapType:    Path,
			want:       "repo:abc123@12346f fork:yes archived:yes content:output.extra(findme -> $path)",
		}, {
			name:       "verify archive fork map to author",
			inputQuery: "repo:abc123@12346f fork:yes archived:yes findme",
			mapType:    Author,
			want:       "repo:abc123@12346f fork:yes archived:yes content:output.extra(findme -> $author)",
		}, {
			name:       "verify archive fork map to date",
			inputQuery: "repo:abc123@12346f fork:yes archived:yes findme",
			mapType:    Date,
			want:       "repo:abc123@12346f fork:yes archived:yes content:output.extra(findme -> $date)",
		},
	}
	for _, test := range tests {
		t.Run(test.name, func(t *testing.T) {
			got, err := ComputeInsightCommandQuery(BasicQuery(test.inputQuery), test.mapType)
			if err != nil {
				t.Error(err)
			}
			if diff := cmp.Diff(test.want, string(got)); diff != "" {
				t.Errorf("%s failed (want/got): %s", test.name, diff)
			}
		})
	}
}

func TestIsSingleRepoQuery(t *testing.T) {

	tests := []struct {
		name       string
		inputQuery string
		mapType    MapType
		want       bool
	}{
		{
			name:       "repo as simple text string",
			inputQuery: "repo:abc123@12346f fork:yes archived:yes findme",
			mapType:    Lang,
			want:       false,
		},
		{
			name:       "repo contains path",
			inputQuery: "repo:contains.path(CHANGELOG) TEST",
			mapType:    Lang,
			want:       false,
		},
		{
			name:       "repo or",
			inputQuery: "repo:^(repo1|repo2)$ test",
			mapType:    Lang,
			want:       false,
		},
		{
			name:       "single repo with revision specified",
			inputQuery: `repo:^github\.com/sgtest/java-langserver$@v1 test`,
			mapType:    Lang,
			want:       true,
		},
		{
			name:       "single repo",
			inputQuery: `repo:^github\.com/sgtest/java-langserver$ test`,
			mapType:    Lang,
			want:       true,
		},
		{
			name:       "query without repo filter",
			inputQuery: `test`,
			mapType:    Lang,
			want:       false,
		},
	}
	for _, test := range tests {
		t.Run(test.name, func(t *testing.T) {
			got, err := IsSingleRepoQuery(BasicQuery(test.inputQuery))
			if err != nil {
				t.Error(err)
			}
			if diff := cmp.Diff(test.want, got); diff != "" {
				t.Errorf("%s failed (want/got): %s", test.name, diff)
			}

		})
	}
}

func TestIsSingleRepoQueryMultipleSteps(t *testing.T) {

	tests := []struct {
		name       string
		inputQuery string
		mapType    MapType
		want       error
	}{
		{
			name:       "2 step query different repos",
			inputQuery: `(repo:^github\.com/sourcegraph/sourcegraph$ OR repo:^github\.com/sourcegraph-testing/zap$) test`,
			mapType:    Lang,
			want:       QueryNotSupported,
		},
		{
			name:       "2 step query same repo",
			inputQuery: `(repo:^github\.com/sourcegraph/sourcegraph$ test) OR (repo:^github\.com/sourcegraph/sourcegraph$ todo)`,
			mapType:    Lang,
			want:       QueryNotSupported,
		},
	}
	for _, test := range tests {
		t.Run(test.name, func(t *testing.T) {
			got, err := IsSingleRepoQuery(BasicQuery(test.inputQuery))
			if !errors.Is(err, test.want) {
				t.Error(err)
			}
			if diff := cmp.Diff(false, got); diff != "" {
				t.Errorf("%s failed (want/got): %s", test.name, diff)
			}

		})
	}
}

func TestAggregationQuery(t *testing.T) {

	tests := []struct {
		name       string
		inputQuery string
		count      string
		want       autogold.Value
	}{
		{
			inputQuery: `test`,
			count:      "all",
			want:       autogold.Want("basic query", BasicQuery("count:all timeout:2s test")),
		},
		{
			inputQuery: `(repo:^github\.com/sourcegraph/sourcegraph$ test) OR (repo:^github\.com/sourcegraph/sourcegraph$ todo)`,
			count:      "all",
			want:       autogold.Want("multiplan query", BasicQuery("(repo:^github\\.com/sourcegraph/sourcegraph$ count:all timeout:2s test OR repo:^github\\.com/sourcegraph/sourcegraph$ count:all timeout:2s todo)")),
		},
		{
			inputQuery: `(repo:^github\.com/sourcegraph/sourcegraph$ test) OR (repo:^github\.com/sourcegraph/sourcegraph$ todo) count:2000`,
			count:      "all",
			want:       autogold.Want("multiplan query overwrite", BasicQuery("(repo:^github\\.com/sourcegraph/sourcegraph$ count:all timeout:2s test OR repo:^github\\.com/sourcegraph/sourcegraph$ count:all timeout:2s todo)")),
		},
		{
			inputQuery: `test count:1000`,
			count:      "all",
			want:       autogold.Want("overwrite existing", BasicQuery("count:all timeout:2s test")),
		},
		{
			inputQuery: `test count:1000`,
			count:      "50000",
			want:       autogold.Want("overwrite existing", BasicQuery("count:50000 timeout:2s test")),
		},
	}
	for _, test := range tests {
		t.Run(test.want.Name(), func(t *testing.T) {
			got, _ := AggregationQuery(BasicQuery(test.inputQuery), 2, test.count)
			test.want.Equal(t, got)

		})
	}
}

func Test_addAuthorFilter(t *testing.T) {
	tests := []struct {
		input  string
		author string
		want   autogold.Value
	}{
		{
			input:  "myquery repo:myrepo type:commit",
			author: "santa",
			want:   autogold.Want("no initial author field in commit search", BasicQuery("repo:myrepo type:commit author:^santa$ myquery")),
		},
		{
			input:  "myquery repo:myrepo type:commit",
			author: "xtreme[username]",
			want:   autogold.Want("ensure author is escaped", BasicQuery("repo:myrepo type:commit author:^xtreme\\[username\\]$ myquery")),
		},
		{
			input:  "myquery repo:myrepo type:commit author:claus",
			author: "santa",
			want:   autogold.Want("one initial author field in commit search", BasicQuery("repo:myrepo type:commit author:claus author:^santa$ myquery")),
		},
		{
			input:  "myquery repo:myrepo type:diff",
			author: "santa",
			want:   autogold.Want("no initial author field in diff search", BasicQuery("repo:myrepo type:diff author:^santa$ myquery")),
		},
		{
			input:  "myquery repo:myrepo type:diff author:claus",
			author: "santa",
			want:   autogold.Want("one initial author field in diff search", BasicQuery("repo:myrepo type:diff author:claus author:^santa$ myquery")),
		},
		{
			input:  "myquery repo:myrepo type:file author:claus",
			author: "santa",
			want:   autogold.Want("invalid adding to file search - should error", "your query contains the field 'author', which requires type:commit or type:diff in the query"),
		},
		{
			input:  "myquery repo:myrepo type:repo",
			author: "santa",
			want:   autogold.Want("invalid adding to repo search - should return input", BasicQuery("repo:myrepo type:repo myquery")),
		},
		{
			input:  "(myquery repo:myrepo type:repo) or (type:diff repo:asdf findme)",
			author: "santa",
			want:   autogold.Want("compound query where one side is author and one side is repo", BasicQuery("(repo:myrepo type:repo myquery OR type:diff repo:asdf author:^santa$ findme)")),
		},
		{
			input:  "insights type:commit",
			author: "Santa Claus",
			want:   autogold.Want("author with whitespace in name", BasicQuery("type:commit author:(^Santa Claus$) insights")),
		},
	}
	for _, test := range tests {
		t.Run(test.want.Name(), func(t *testing.T) {
			got, err := AddAuthorFilter(BasicQuery(test.input), test.author)
			if err != nil {
				test.want.Equal(t, err.Error())
			} else {
				test.want.Equal(t, got)
			}
		})
	}
}

func Test_addRepoFilter(t *testing.T) {
	tests := []struct {
		input string
		repo  string
		want  autogold.Value
	}{
		{
			input: "myquery",
			repo:  "github.com/sourcegraph/sourcegraph",
			want:  autogold.Want("no initial repo filter", BasicQuery("repo:^github\\.com/sourcegraph/sourcegraph$ myquery")),
		},
		{
			input: "myquery repo:supergreat",
			repo:  "github.com/sourcegraph/sourcegraph",
			want:  autogold.Want("one initial repo filter", BasicQuery("repo:supergreat repo:^github\\.com/sourcegraph/sourcegraph$ myquery")),
		},
		{
			input: "(myquery repo:supergreat) or (big repo:asdf)",
			repo:  "github.com/sourcegraph/sourcegraph",
			want:  autogold.Want("compound query adding repo", BasicQuery("(repo:supergreat repo:^github\\.com/sourcegraph/sourcegraph$ myquery OR repo:asdf repo:^github\\.com/sourcegraph/sourcegraph$ big)")),
		},
	}
	for _, test := range tests {
		t.Run(test.want.Name(), func(t *testing.T) {
			got, err := AddRepoFilter(BasicQuery(test.input), test.repo)
			if err != nil {
				test.want.Equal(t, err.Error())
			} else {
				test.want.Equal(t, got)
			}
		})
	}
}

func Test_addFileFilter(t *testing.T) {
	tests := []struct {
		input string
		file  string
		want  autogold.Value
	}{
		{
			input: "myquery",
			file:  "some/directory/file.md",
			want:  autogold.Want("no initial repo filter", BasicQuery("file:^some/directory/file\\.md$ myquery")),
		},
		{
			input: "myquery repo:supergreat",
			file:  "some/directory/file.md",
			want:  autogold.Want("one initial repo filter", BasicQuery("repo:supergreat file:^some/directory/file\\.md$ myquery")),
		},
		{
			input: "(myquery repo:supergreat file:abcdef) or (big repo:asdf)",
			file:  "some/directory/file.md",
			want:  autogold.Want("compound query adding file", BasicQuery("(repo:supergreat file:abcdef file:^some/directory/file\\.md$ myquery OR repo:asdf file:^some/directory/file\\.md$ big)")),
		},
	}
	for _, test := range tests {
		t.Run(test.want.Name(), func(t *testing.T) {
			got, err := AddFileFilter(BasicQuery(test.input), test.file)
			if err != nil {
				test.want.Equal(t, err.Error())
			} else {
				test.want.Equal(t, got)
			}
		})
	}
}

func TestRepositoryScopeQuery(t *testing.T) {
	tests := []struct {
		input string
		want  autogold.Value
	}{
		{
			"repo:sourcegraph",
			autogold.Want("basic query", BasicQuery("fork:yes archived:yes count:all repo:sourcegraph")),
		},
		{
			"repo:s or repo:l",
			autogold.Want("compound query", BasicQuery("(fork:yes archived:yes count:all repo:s OR fork:yes archived:yes count:all repo:l)")),
		},
		{
			"repo:a fork:n",
			autogold.Want("overwrites fork: values", BasicQuery("fork:yes archived:yes count:all repo:a")),
		},
	}
	for _, test := range tests {
		t.Run(test.want.Name(), func(t *testing.T) {
			got, err := RepositoryScopeQuery(test.input)
			if err != nil {
				test.want.Equal(t, err.Error())
			} else {
				test.want.Equal(t, got)
			}
		})
	}
}

<<<<<<< HEAD
func TestMakeQueryWithRepoFilters(t *testing.T) {
	tests := []struct {
		repos string
		query string
		want  autogold.Value
	}{
		{
			"repo:sourcegraph",
			"insights",
			autogold.Want("simple repo with simple query", BasicQuery("repo:sourcegraph fork:no archived:no patterntype:literal count:99999999 insights")),
		},
		{
			"repo:sourcegraph or repo:handbook",
			"insights",
			autogold.Want("compound repo with simple query", BasicQuery("(repo:sourcegraph OR repo:handbook) fork:no archived:no patterntype:literal count:99999999 insights")),
		},
		{
			"repo:sourcegraph",
			"insights or todo",
			autogold.Want("simple repo with compound query", BasicQuery("repo:sourcegraph (fork:no archived:no patterntype:literal insights OR fork:no archived:no patterntype:literal count:99999999 todo)")),
		},
		{
			"repo:sourcegraph or repo:has.file(content:sourcegraph)",
			"insights or todo",
			autogold.Want("compound repo with compound query", BasicQuery("(repo:sourcegraph OR repo:has.file(content:sourcegraph)) (fork:no archived:no patterntype:literal insights OR fork:no archived:no patterntype:literal count:99999999 todo)")),
		},
		{
			"repo:test or repo:handbook",
			"insights fork:yes",
			autogold.Want("compound repo with fork:yes query", BasicQuery("(repo:test OR repo:handbook) archived:no patterntype:literal fork:yes count:99999999 insights")),
		},
		{
			"repo:regex",
			`I\slove patterntype:regexp`,
			autogold.Want("regexp query", BasicQuery(`repo:regex fork:no archived:no patterntype:regexp count:99999999 I\slove`)),
=======
func TestWithCount(t *testing.T) {
	tests := []struct {
		input BasicQuery
		want  autogold.Value
	}{
		{
			BasicQuery("repo:sourcegraph"),
			autogold.Want("adds count", BasicQuery("repo:sourcegraph count:99")),
		},
		{
			BasicQuery("repo:s or repo:l"),
			autogold.Want("compound query", BasicQuery("(repo:s count:99 OR repo:l count:99)")),
		},
		{
			BasicQuery("repo:a count:1"),
			autogold.Want("overwrites count values", BasicQuery("repo:a count:99")),
		},
		{
			BasicQuery("repo:a count:all"),
			autogold.Want("overwrites count all", BasicQuery("repo:a count:99")),
>>>>>>> 1d57a502
		},
	}
	for _, test := range tests {
		t.Run(test.want.Name(), func(t *testing.T) {
<<<<<<< HEAD
			got, err := MakeQueryWithRepoFilters(test.repos, BasicQuery(test.query))
=======
			got, err := test.input.WithCount("99")
>>>>>>> 1d57a502
			if err != nil {
				test.want.Equal(t, err.Error())
			} else {
				test.want.Equal(t, got)
			}
		})
	}
}<|MERGE_RESOLUTION|>--- conflicted
+++ resolved
@@ -632,7 +632,40 @@
 	}
 }
 
-<<<<<<< HEAD
+func TestWithCount(t *testing.T) {
+	tests := []struct {
+		input BasicQuery
+		want  autogold.Value
+	}{
+		{
+			BasicQuery("repo:sourcegraph"),
+			autogold.Want("adds count", BasicQuery("repo:sourcegraph count:99")),
+		},
+		{
+			BasicQuery("repo:s or repo:l"),
+			autogold.Want("compound query", BasicQuery("(repo:s count:99 OR repo:l count:99)")),
+		},
+		{
+			BasicQuery("repo:a count:1"),
+			autogold.Want("overwrites count values", BasicQuery("repo:a count:99")),
+		},
+		{
+			BasicQuery("repo:a count:all"),
+			autogold.Want("overwrites count all", BasicQuery("repo:a count:99")),
+		},
+	}
+	for _, test := range tests {
+		t.Run(test.want.Name(), func(t *testing.T) {
+			got, err := test.input.WithCount("99")
+			if err != nil {
+				test.want.Equal(t, err.Error())
+			} else {
+				test.want.Equal(t, got)
+			}
+		})
+	}
+}
+
 func TestMakeQueryWithRepoFilters(t *testing.T) {
 	tests := []struct {
 		repos string
@@ -668,37 +701,11 @@
 			"repo:regex",
 			`I\slove patterntype:regexp`,
 			autogold.Want("regexp query", BasicQuery(`repo:regex fork:no archived:no patterntype:regexp count:99999999 I\slove`)),
-=======
-func TestWithCount(t *testing.T) {
-	tests := []struct {
-		input BasicQuery
-		want  autogold.Value
-	}{
-		{
-			BasicQuery("repo:sourcegraph"),
-			autogold.Want("adds count", BasicQuery("repo:sourcegraph count:99")),
-		},
-		{
-			BasicQuery("repo:s or repo:l"),
-			autogold.Want("compound query", BasicQuery("(repo:s count:99 OR repo:l count:99)")),
-		},
-		{
-			BasicQuery("repo:a count:1"),
-			autogold.Want("overwrites count values", BasicQuery("repo:a count:99")),
-		},
-		{
-			BasicQuery("repo:a count:all"),
-			autogold.Want("overwrites count all", BasicQuery("repo:a count:99")),
->>>>>>> 1d57a502
 		},
 	}
 	for _, test := range tests {
 		t.Run(test.want.Name(), func(t *testing.T) {
-<<<<<<< HEAD
 			got, err := MakeQueryWithRepoFilters(test.repos, BasicQuery(test.query))
-=======
-			got, err := test.input.WithCount("99")
->>>>>>> 1d57a502
 			if err != nil {
 				test.want.Equal(t, err.Error())
 			} else {
