package querybuilder

import (
	"testing"

	"github.com/google/go-cmp/cmp"

	"github.com/sourcegraph/sourcegraph/internal/search/query"
)

func TestWithDefaults(t *testing.T) {
	tests := []struct {
		name     string
		input    string
		want     string
		defaults query.Parameters
	}{
		{
			name:     "no defaults",
			input:    "repo:myrepo testquery",
			want:     "repo:myrepo /testquery/",
			defaults: []query.Parameter{},
		},
		{
			name:     "no defaults with fork archived",
			input:    "repo:myrepo testquery fork:no archived:no",
			want:     "repo:myrepo fork:no archived:no /testquery/",
			defaults: []query.Parameter{},
		},
		{
			name:  "default archived",
			input: "repo:myrepo testquery fork:no",
			want:  "archived:yes repo:myrepo fork:no /testquery/",
			defaults: []query.Parameter{{
				Field:      query.FieldArchived,
				Value:      string(query.Yes),
				Negated:    false,
				Annotation: query.Annotation{},
			}},
		},
		{
			name:  "default fork and archived",
			input: "repo:myrepo testquery",
			want:  "archived:no fork:no repo:myrepo /testquery/",
			defaults: []query.Parameter{{
				Field:      query.FieldArchived,
				Value:      string(query.No),
				Negated:    false,
				Annotation: query.Annotation{},
			}, {
				Field:      query.FieldFork,
				Value:      string(query.No),
				Negated:    false,
				Annotation: query.Annotation{},
			}},
		},
	}
	for _, test := range tests {
		t.Run(test.name, func(t *testing.T) {
			got, err := withDefaults(BasicQuery(test.input), test.defaults)
			if err != nil {
				t.Fatal(err)
			}
<<<<<<< HEAD
			if diff := cmp.Diff(test.want, got); diff != "" {
				t.Fatalf("%s failed (want/got): %s", test.name, diff)
			}
		})
	}
}

func TestWithDefaultsPatternTypes(t *testing.T) {
	tests := []struct {
		name     string
		input    string
		want     string
		defaults query.Parameters
	}{
		{
			// It's worth noting that we always append patterntype:regexp to capture group queries.
			name:     "regexp query without patterntype",
			input:    `file:go\.mod$ go\s*(\d\.\d+)`,
			want:     `file:go\.mod$ go\s*(\d\.\d+)`,
			defaults: []query.Parameter{},
		},
		{
			name:     "regexp query with patterntype",
			input:    `file:go\.mod$ go\s*(\d\.\d+) patterntype:regexp`,
			want:     `file:go\.mod$ patterntype:regexp go\s*(\d\.\d+)`,
			defaults: []query.Parameter{},
		},
		{
			name:     "literal query without patterntype",
			input:    `package search`,
			want:     `package search`,
			defaults: []query.Parameter{},
		},
		{
			name:     "literal query with patterntype",
			input:    `package search patterntype:literal`,
			want:     `patterntype:literal package search`,
			defaults: []query.Parameter{},
		},
		{
			name:     "literal query with quotes without patterntype",
			input:    `"license": "A`,
			want:     `"license": "A`,
			defaults: []query.Parameter{},
		},
		{
			name:     "literal query with quotes with patterntype",
			input:    `"license": "A patterntype:literal`,
			want:     `patterntype:literal "license": "A`,
			defaults: []query.Parameter{},
		},
		{
			name:     "structural query without patterntype",
			input:    `TODO(...)`,
			want:     `TODO(...)`,
			defaults: []query.Parameter{},
		},
		{
			name:     "structural query with patterntype",
			input:    `TODO(...) patterntype:structural`,
			want:     `patterntype:structural TODO(...)`,
			defaults: []query.Parameter{},
		},
	}
	for _, test := range tests {
		t.Run(test.name, func(t *testing.T) {
			got, err := withDefaults(test.input, test.defaults)
			if err != nil {
				t.Fatal(err)
			}
			if diff := cmp.Diff(test.want, got); diff != "" {
=======
			println(got)
			if diff := cmp.Diff(test.want, string(got)); diff != "" {
>>>>>>> eb58e18c
				t.Fatalf("%s failed (want/got): %s", test.name, diff)
			}
		})
	}
}

func TestMultiRepoQuery(t *testing.T) {
	tests := []struct {
		name     string
		repos    []string
		want     string
		defaults query.Parameters
	}{
		{
			name:     "single repo",
			repos:    []string{"repo1"},
			want:     `count:99999999 /testquery/ repo:^(repo1)$`,
			defaults: []query.Parameter{},
		},
		{
			name:  "multiple repo",
			repos: []string{"repo1", "repo2"},
			want:  `archived:no fork:no count:99999999 /testquery/ repo:^(repo1|repo2)$`,
			defaults: []query.Parameter{{
				Field:      query.FieldArchived,
				Value:      string(query.No),
				Negated:    false,
				Annotation: query.Annotation{},
			}, {
				Field:      query.FieldFork,
				Value:      string(query.No),
				Negated:    false,
				Annotation: query.Annotation{},
			}},
		},
		{
			name:  "multiple repo",
			repos: []string{"github.com/myrepos/repo1", "github.com/myrepos/repo2"},
			want:  `archived:no fork:no count:99999999 /testquery/ repo:^(github\.com/myrepos/repo1|github\.com/myrepos/repo2)$`,
			defaults: []query.Parameter{{
				Field:      query.FieldArchived,
				Value:      string(query.No),
				Negated:    false,
				Annotation: query.Annotation{},
			}, {
				Field:      query.FieldFork,
				Value:      string(query.No),
				Negated:    false,
				Annotation: query.Annotation{},
			}},
		},
	}
	for _, test := range tests {
		t.Run(test.name, func(t *testing.T) {
			got, err := MultiRepoQuery("testquery", test.repos, test.defaults)
			if err != nil {
				t.Fatal(err)
			}
<<<<<<< HEAD
			if diff := cmp.Diff(test.want, got); diff != "" {
=======
			println(got)
			if diff := cmp.Diff(test.want, string(got)); diff != "" {
>>>>>>> eb58e18c
				t.Fatalf("%s failed (want/got): %s", test.name, diff)
			}
		})
	}
}

func TestDefaults(t *testing.T) {
	tests := []struct {
		name  string
		input bool
		want  query.Parameters
	}{
		{
			name:  "all repos",
			input: true,
			want: query.Parameters{{
				Field:      query.FieldFork,
				Value:      string(query.No),
				Negated:    false,
				Annotation: query.Annotation{},
			}, {
				Field:      query.FieldArchived,
				Value:      string(query.No),
				Negated:    false,
				Annotation: query.Annotation{},
			}},
		},
		{
			name:  "some repos",
			input: false,
			want: query.Parameters{{
				Field:      query.FieldFork,
				Value:      string(query.Yes),
				Negated:    false,
				Annotation: query.Annotation{},
			}, {
				Field:      query.FieldArchived,
				Value:      string(query.Yes),
				Negated:    false,
				Annotation: query.Annotation{},
			}},
		},
	}

	for _, test := range tests {
		t.Run(test.name, func(t *testing.T) {
			got := CodeInsightsQueryDefaults(test.input)

			if diff := cmp.Diff(test.want, got); diff != "" {
				t.Fatalf("%s failed (want/got): %s", test.name, diff)
			}
		})
	}
}

func TestComputeInsightCommandQuery(t *testing.T) {
	tests := []struct {
		name       string
		inputQuery string
		mapType    MapType
		want       string
	}{
		{
			name:       "verify archive fork map to lang",
			inputQuery: "repo:abc123@12346f fork:yes archived:yes findme",
			mapType:    Lang,
			want:       "repo:abc123@12346f fork:yes archived:yes content:output.extra(findme -> $lang)",
		}, {
			name:       "verify archive fork map to repo",
			inputQuery: "repo:abc123@12346f fork:yes archived:yes findme",
			mapType:    Repo,
			want:       "repo:abc123@12346f fork:yes archived:yes content:output.extra(findme -> $repo)",
		}, {
			name:       "verify archive fork map to path",
			inputQuery: "repo:abc123@12346f fork:yes archived:yes findme",
			mapType:    Path,
			want:       "repo:abc123@12346f fork:yes archived:yes content:output.extra(findme -> $path)",
		}, {
			name:       "verify archive fork map to author",
			inputQuery: "repo:abc123@12346f fork:yes archived:yes findme",
			mapType:    Author,
			want:       "repo:abc123@12346f fork:yes archived:yes content:output.extra(findme -> $author)",
		}, {
			name:       "verify archive fork map to date",
			inputQuery: "repo:abc123@12346f fork:yes archived:yes findme",
			mapType:    Date,
			want:       "repo:abc123@12346f fork:yes archived:yes content:output.extra(findme -> $date)",
		},
	}
	for _, test := range tests {
		t.Run(test.name, func(t *testing.T) {
			got, err := ComputeInsightCommandQuery(BasicQuery(test.inputQuery), test.mapType)
			if err != nil {
				t.Error(err)
			}
			if diff := cmp.Diff(test.want, string(got)); diff != "" {
				t.Errorf("%s failed (want/got): %s", test.name, diff)
			}
		})
	}
}<|MERGE_RESOLUTION|>--- conflicted
+++ resolved
@@ -61,7 +61,6 @@
 			if err != nil {
 				t.Fatal(err)
 			}
-<<<<<<< HEAD
 			if diff := cmp.Diff(test.want, got); diff != "" {
 				t.Fatalf("%s failed (want/got): %s", test.name, diff)
 			}
@@ -132,11 +131,7 @@
 			if err != nil {
 				t.Fatal(err)
 			}
-			if diff := cmp.Diff(test.want, got); diff != "" {
-=======
-			println(got)
 			if diff := cmp.Diff(test.want, string(got)); diff != "" {
->>>>>>> eb58e18c
 				t.Fatalf("%s failed (want/got): %s", test.name, diff)
 			}
 		})
@@ -195,12 +190,7 @@
 			if err != nil {
 				t.Fatal(err)
 			}
-<<<<<<< HEAD
-			if diff := cmp.Diff(test.want, got); diff != "" {
-=======
-			println(got)
 			if diff := cmp.Diff(test.want, string(got)); diff != "" {
->>>>>>> eb58e18c
 				t.Fatalf("%s failed (want/got): %s", test.name, diff)
 			}
 		})
