--- conflicted
+++ resolved
@@ -70,11 +70,7 @@
 				</div>
 
 				{user && <div styleName="flex flex-start flex-fixed">
-<<<<<<< HEAD
 					<Link to="/settings/repos">
-=======
-					<Link to="/settings/repos" styleName="nav-link-first">
->>>>>>> 8ba79252
 						<TabItem hideMobile={true} active={location.pathname === "/settings/repos"}>Repositories</TabItem>
 					</Link>
 					<Link to="/tools">
