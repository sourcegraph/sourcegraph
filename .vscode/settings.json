{
  "search.exclude": {
    "**/node_modules": true,
    "**/bower_components": true,
    "dist": true,
    "ui/assets": true,
    "client/browser/build": true,
    "**/coverage": true,
    "**/out": true,
    "**/__fixtures__/**": true,
    "**/.cache": true,
    "**/.nyc_output": true,
    "doc/_resources/assets": true,
    "**/.eslintcache": true,
    "**/.yarn": true,
    "**/.pnp.*": true,
  },
  "files.exclude": {
    "**/*.scss.d.ts": true,
  },
  "files.associations": {
    "**/dev/critical-config.json": "jsonc",
    "**/dev/site-config.json": "jsonc",
    "**/.mocharc.json": "jsonc",
  },
  "json.schemas": [
    {
      "fileMatch": ["dev/critical-config.json"],
      "url": "/schema/critical/critical.schema.json",
    },
    {
      "fileMatch": ["dev/site-config.json"],
      "url": "/schema/site.schema.json",
    },
  ],
  "editor.formatOnSave": true,
  "go.useLanguageServer": true,
  "gopls": {
    "build.allowImplicitNetworkAccess": true,
    "local": "github.com/sourcegraph/sourcegraph",
  },
  "jest.pathToJest": "yarn --silent test",
  "jest.showCoverageOnLoad": false,
  "jest.autoEnable": false, // until we confirm people like it
  "gulp.autoDetect": "off",
  "npm.packageManager": "yarn",
  "npm.runSilent": true,
  "typescript.preferences.quoteStyle": "single",
  "typescript.preferences.importModuleSpecifier": "relative",
  "typescript.format.semicolons": "remove",
  "typescript.tsc.autoDetect": "off",
  "typescript.tsdk": ".yarn/sdks/typescript/lib",
  "eslint.packageManager": "yarn",
  "eslint.lintTask.enable": false,
  "eslint.validate": ["javascript", "javascriptreact", "typescript", "typescriptreact"],
  "editor.codeActionsOnSave": {
    "source.fixAll.eslint": true,
  },
  "eslint.codeActionsOnSave.mode": "problems",
  "eslint.options": {
    "cache": true,
  },
  "eslint.workingDirectories": [
    "./dev/release",
    "./client/web",
    "./client/browser",
    "./client/build-config",
    "./client/shared",
    "./client/search",
    "./client/search-ui",
    "./client/vscode",
    "./client/http-client",
    "./client/branded",
    "./client/wildcard",
    "./client/storybook",
    "./client/extension-api-types",
    "./client/extension-api",
    "./client/template-parser",
    "./client/codeintellify",
  ],
  "go.lintTool": "golangci-lint",
  "shellformat.flag": "-i 2 -ci",
  "vscode-graphql.useSchemaFileDefinitions": true,
<<<<<<< HEAD
  "jest.jestCommandLine": "yarn --silent test",
  "eslint.nodePath": ".yarn/sdks",
  "prettier.prettierPath": ".yarn/sdks/prettier/index.js",
  "typescript.enablePromptUseWorkspaceTsdk": true,
=======
  "jest.jestCommandLine": "yarn -s test",
  "nixEnvSelector.nixFile": "${workspaceRoot}/shell.nix",
  "nix.enableLanguageServer": true,
  "[nix]": {
    "editor.insertSpaces": true,
    "editor.tabSize": 2,
  },
>>>>>>> ddcade54
}<|MERGE_RESOLUTION|>--- conflicted
+++ resolved
@@ -81,18 +81,11 @@
   "go.lintTool": "golangci-lint",
   "shellformat.flag": "-i 2 -ci",
   "vscode-graphql.useSchemaFileDefinitions": true,
-<<<<<<< HEAD
-  "jest.jestCommandLine": "yarn --silent test",
-  "eslint.nodePath": ".yarn/sdks",
-  "prettier.prettierPath": ".yarn/sdks/prettier/index.js",
-  "typescript.enablePromptUseWorkspaceTsdk": true,
-=======
-  "jest.jestCommandLine": "yarn -s test",
+  "jest.jestCommandLine": "pnpm -s test",
   "nixEnvSelector.nixFile": "${workspaceRoot}/shell.nix",
   "nix.enableLanguageServer": true,
   "[nix]": {
     "editor.insertSpaces": true,
     "editor.tabSize": 2,
   },
->>>>>>> ddcade54
 }