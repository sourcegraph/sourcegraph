include: ./sourcegraph-base.yaml

contents:
  packages:
    # Included by existing SG base image
    - tini
    - mailcap

    ## gitserver packages
    - git
    - git-lfs
    - git-p4
    - openssh-client
    - python3
    - bash

    - coursier@sourcegraph
    - p4cli@sourcegraph
<<<<<<< HEAD
    - p4-fusion=1.13.1-sg-r0@sourcegraph
=======
    - p4-fusion-sg@sourcegraph
>>>>>>> 7f3e4755

paths:
  - path: /data/repos
    type: directory
    uid: 100
    gid: 101
    permissions: 0o755

work-dir: /

# MANUAL REBUILD: Wed Oct 11 09:59:22 BST 2023<|MERGE_RESOLUTION|>--- conflicted
+++ resolved
@@ -16,11 +16,7 @@
 
     - coursier@sourcegraph
     - p4cli@sourcegraph
-<<<<<<< HEAD
-    - p4-fusion=1.13.1-sg-r0@sourcegraph
-=======
     - p4-fusion-sg@sourcegraph
->>>>>>> 7f3e4755
 
 paths:
   - path: /data/repos
