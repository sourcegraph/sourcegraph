--- conflicted
+++ resolved
@@ -40,10 +40,9 @@
 paths:
   - path: /data/pgdata-12
     type: directory
-<<<<<<< HEAD
     uid: 999
     gid: 999
-    permissions: 0o755
+    permissions: 0o750
   - path: /var/lib/postgresql
     type: directory
     uid: 999
@@ -52,28 +51,8 @@
   - path: /var/run/postgresql
     type: directory
     permissions: 0o755
+    uid: 999
+    gid: 999
 
-accounts:
-  groups:
-  - groupname: postgres
-    gid: 999
-  - groupname: ping
-    gid: 99
-  users:
-    - username: postgres
-      uid: 999
-      gid: 999
-    - username: ping
-      uid: 99
-      gid: 99
-=======
-    permissions: 0o750
-  - path: /var/lib/postgresql
-    type: directory
-    permissions: 0o777
-  - path: /var/run/postgresql
-    type: directory
-    permissions: 0o777
->>>>>>> 5e16796b
 
 # MANUAL REBUILD: