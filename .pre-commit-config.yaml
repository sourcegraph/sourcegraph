--- conflicted
+++ resolved
@@ -4,11 +4,7 @@
     rev: v2.3.0
     hooks:
       - id: check-yaml
-<<<<<<< HEAD
-        exclude: pnpm-lock.yaml
-=======
         exclude: 'pnpm-lock.yaml'
->>>>>>> 1ee85c27
       - id: end-of-file-fixer
       - id: trailing-whitespace
   - repo: https://github.com/keith/pre-commit-buildifier
