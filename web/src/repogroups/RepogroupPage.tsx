import React, { useEffect, useMemo } from 'react'
import * as H from 'history'
import { PageTitle } from '../components/PageTitle'
import { KeyboardShortcutsProps } from '../keyboardShortcuts/keyboardShortcuts'
import { Link } from '../../../shared/src/components/Link'
import { SettingsCascadeProps, Settings, isSettingsValid } from '../../../shared/src/settings/settings'
import { ThemeProps } from '../../../shared/src/theme'
import { ThemePreferenceProps } from '../theme'
import { ActivationProps } from '../../../shared/src/components/activation/Activation'
<<<<<<< HEAD
import { PatternTypeProps, CaseSensitivityProps, InteractiveSearchProps, CopyQueryButtonProps } from '../search'
=======
import {
    PatternTypeProps,
    CaseSensitivityProps,
    InteractiveSearchProps,
    SmartSearchFieldProps,
    CopyQueryButtonProps,
    OnboardingTourProps,
} from '../search'
>>>>>>> 62b81082
import { EventLoggerProps, eventLogger } from '../tracking/eventLogger'
import { ExtensionsControllerProps } from '../../../shared/src/extensions/controller'
import { PlatformContextProps } from '../../../shared/src/platform/context'
import { VersionContextProps } from '../../../shared/src/search/util'
import { VersionContext } from '../schema/site.schema'
import { submitSearch } from '../search/helpers'
import * as GQL from '../../../shared/src/graphql/schema'
import SourceRepositoryMultipleIcon from 'mdi-react/SourceRepositoryMultipleIcon'
import GithubIcon from 'mdi-react/GithubIcon'
import GitlabIcon from 'mdi-react/GitlabIcon'
import BitbucketIcon from 'mdi-react/BitbucketIcon'
import { RepogroupMetadata } from './types'
import { SearchPageInput } from '../search/input/SearchPageInput'
import { displayRepoName } from '../../../shared/src/components/RepoFileLink'
import { PrivateCodeCta } from '../search/input/PrivateCodeCta'

export interface RepogroupPageProps
    extends SettingsCascadeProps<Settings>,
        ThemeProps,
        ThemePreferenceProps,
        ActivationProps,
        PatternTypeProps,
        CaseSensitivityProps,
        KeyboardShortcutsProps,
        EventLoggerProps,
        ExtensionsControllerProps<'executeCommand' | 'services'>,
        PlatformContextProps<'forceUpdateTooltip' | 'settings'>,
        InteractiveSearchProps,
        CopyQueryButtonProps,
        VersionContextProps,
        OnboardingTourProps {
    authenticatedUser: GQL.IUser | null
    location: H.Location
    history: H.History
    isSourcegraphDotCom: boolean
    setVersionContext: (versionContext: string | undefined) => void
    availableVersionContexts: VersionContext[] | undefined

    // For NavLinks
    authRequired?: boolean
    showCampaigns: boolean

    /** Controls focusing the query input on the page. Query inputs are autofocused by default. */
    autoFocus?: boolean

    // Repogroup page metadata
    repogroupMetadata: RepogroupMetadata

    /** Whether globbing is enabled for filters. */
    globbing: boolean
}

export const RepogroupPage: React.FunctionComponent<RepogroupPageProps> = (props: RepogroupPageProps) => {
    useEffect(() => eventLogger.logViewEvent(`Repogroup:${props.repogroupMetadata.name}`))

    const repogroupQuery = `repogroup:${props.repogroupMetadata.name}`

    // Get repogroups from settings.
    const repogroups: { [name: string]: string[] } | undefined = useMemo(
        () =>
            isSettingsValid<Settings>(props.settingsCascade) && props.settingsCascade.final['search.repositoryGroups'],
        [props.settingsCascade]
    )

    // Find the repositories for this specific repogroup.
    const repogroupRepoList = repogroups?.[props.repogroupMetadata.name]

    const onSubmitExample = (query: string, patternType: GQL.SearchPatternType) => (
        event?: React.MouseEvent<HTMLButtonElement>
    ): void => {
        eventLogger.log('RepositoryGroupSuggestionClicked')
        // eslint-disable-next-line no-unused-expressions
        event?.preventDefault()
        submitSearch({ ...props, query, patternType, source: 'repogroupPage' })
    }

    return (
        <div className="web-content repogroup-page">
            <PageTitle title={props.repogroupMetadata.title} />
            <RepogroupPageLogo
                className="repogroup-page__logo"
                icon={props.repogroupMetadata.homepageIcon}
                text={props.repogroupMetadata.title}
            />
            <div className="repogroup-page__subheading">
                <span className="text-monospace">
                    <span className="search-keyword">repogroup:</span>
                    {props.repogroupMetadata.name}
                </span>
            </div>
            <div className="repogroup-page__container">
                <SearchPageInput
                    {...props}
                    queryPrefix={repogroupQuery}
                    source="repogroupPage"
                    interactiveModeHomepageMode={true}
                />
            </div>
            <div className="row">
                <div className="repogroup-page__column col-xs-12 col-lg-7">
                    <p className="repogroup-page__content-description h5 font-weight-normal mb-4">
                        {props.repogroupMetadata.description}
                    </p>

                    <h2>Search examples</h2>
                    {props.repogroupMetadata.examples.map(example => (
                        <div className="mt-3" key={example.title}>
                            <h3 className="mb-3">{example.title}</h3>
                            <p>{example.description}</p>
                            <div className="d-flex mb-4">
                                <small className="repogroup-page__example-bar form-control text-monospace ">
                                    <span className="search-keyword">repogroup:</span>
                                    {props.repogroupMetadata.name} {example.exampleQuery}
                                </small>
                                <div className="d-flex">
                                    <button
                                        className="btn btn-primary btn-sm search-button__btn test-search-button btn-secondary"
                                        type="button"
                                        aria-label="Search"
                                        onClick={onSubmitExample(
                                            `${repogroupQuery} ${example.rawQuery}`,
                                            example.patternType
                                        )}
                                    >
                                        Search
                                    </button>
                                </div>
                            </div>
                        </div>
                    ))}
                </div>
                <div className="repogroup-page__column col-xs-12 col-lg-5">
                    <div className="order-1-lg order-2-xs">
                        <PrivateCodeCta />
                    </div>
                    <div className="order-2-lg order-1-xs">
                        <div className="repogroup-page__repo-card card">
                            <h2 className="web-content__title">
                                <SourceRepositoryMultipleIcon className="icon-inline mr-2" />
                                Repositories
                            </h2>
                            <p>
                                Using the syntax{' '}
                                <code>
                                    <span className="search-keyword ">repogroup:</span>
                                    {props.repogroupMetadata.name}
                                </code>{' '}
                                in a query will search these repositories:
                            </p>
                            <div className="repogroup-page__repo-list row">
                                <div className="col-lg-6">
                                    {repogroupRepoList?.slice(0, Math.ceil(repogroupRepoList.length / 2)).map(repo => (
                                        <RepoLink key={repo} repo={repo} />
                                    ))}
                                </div>
                                <div className="col-lg-6">
                                    {repogroupRepoList
                                        ?.slice(Math.ceil(repogroupRepoList.length / 2), repogroupRepoList.length)
                                        .map(repo => (
                                            <RepoLink key={repo} repo={repo} />
                                        ))}
                                </div>
                            </div>
                        </div>
                    </div>
                </div>
            </div>
        </div>
    )
}

const RepoLinkClicked = (repoName: string) => (): void =>
    eventLogger.log('RepogroupPageRepoLinkClicked', { repo_name: repoName })

const RepoLink: React.FunctionComponent<{ repo: string }> = ({ repo }) => (
    <li className="repogroup-page__repo-item list-unstyled mb-3" key={repo}>
        {repo.startsWith('github.com') && (
            <>
                <a href={`https://${repo}`} target="_blank" rel="noopener noreferrer" onClick={RepoLinkClicked(repo)}>
                    <GithubIcon className="icon-inline repogroup-page__repo-list-icon" />
                </a>
                <Link to={`/${repo}`} className="text-monospace search-keyword">
                    {displayRepoName(repo)}
                </Link>
            </>
        )}
        {repo.startsWith('gitlab.com') && (
            <>
                <a href={`https://${repo}`} target="_blank" rel="noopener noreferrer" onClick={RepoLinkClicked(repo)}>
                    <GitlabIcon className="icon-inline repogroup-page__repo-list-icon" />
                </a>
                <Link to={`/${repo}`} className="text-monospace search-keyword">
                    {displayRepoName(repo)}
                </Link>
            </>
        )}
        {repo.startsWith('bitbucket.com') && (
            <>
                <a href={`https://${repo}`} target="_blank" rel="noopener noreferrer" onClick={RepoLinkClicked(repo)}>
                    <BitbucketIcon className="icon-inline repogroup-page__repo-list-icon" />
                </a>
                <Link to={`/${repo}`} className="text-monospace search-keyword">
                    {displayRepoName(repo)}
                </Link>
            </>
        )}
    </li>
)

interface RepogroupPageLogoProps extends Exclude<React.ImgHTMLAttributes<HTMLImageElement>, 'src'> {
    icon: string
    text: string
}

/**
 * The repogroup logo image.
 */
const RepogroupPageLogo: React.FunctionComponent<RepogroupPageLogoProps> = props => (
    <div className="repogroup-page__logo-container d-flex align-items-center">
        <img {...props} src={props.icon} />
        <span className="h3 font-weight-normal mb-0 ml-1">{props.text}</span>
    </div>
)<|MERGE_RESOLUTION|>--- conflicted
+++ resolved
@@ -7,18 +7,13 @@
 import { ThemeProps } from '../../../shared/src/theme'
 import { ThemePreferenceProps } from '../theme'
 import { ActivationProps } from '../../../shared/src/components/activation/Activation'
-<<<<<<< HEAD
-import { PatternTypeProps, CaseSensitivityProps, InteractiveSearchProps, CopyQueryButtonProps } from '../search'
-=======
 import {
     PatternTypeProps,
     CaseSensitivityProps,
     InteractiveSearchProps,
-    SmartSearchFieldProps,
     CopyQueryButtonProps,
     OnboardingTourProps,
 } from '../search'
->>>>>>> 62b81082
 import { EventLoggerProps, eventLogger } from '../tracking/eventLogger'
 import { ExtensionsControllerProps } from '../../../shared/src/extensions/controller'
 import { PlatformContextProps } from '../../../shared/src/platform/context'
