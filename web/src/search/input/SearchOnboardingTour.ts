/**
 * This file contains utility functions for the search onboarding tour.
 */
import Shepherd from 'shepherd.js'
import { SearchPatternType } from '../../../../shared/src/graphql/schema'
import { eventLogger } from '../../tracking/eventLogger'

export const HAS_CANCELLED_TOUR_KEY = 'has-cancelled-onboarding-tour'
export const HAS_SEEN_TOUR_KEY = 'has-seen-onboarding-tour'

export const defaultTourOptions: Shepherd.Tour.TourOptions = {
    useModalOverlay: true,
    defaultStepOptions: {
        arrow: true,
        classes: 'web-content tour-card card py-4 px-3',
        popperOptions: {
            // Removes default behavior of autofocusing steps
            modifiers: [
                {
                    name: 'focusAfterRender',
                    enabled: false,
                },
                { name: 'offset', options: { offset: [0, 8] } },
            ],
        },
        attachTo: { on: 'bottom' },
        scrollTo: false,
    },
}
/**
 * generateStep creates the content for tooltips for the search tour. All steps that just contain
 * simple text should use this function to populate the step's `text` field.
 */
export function generateStepTooltip(
    tour: Shepherd.Tour,
    title: string,
    stepNumber: number,
    description?: string,
    additionalContent?: HTMLElement,
    dontShowStepCount?: boolean
): HTMLElement {
    const element = document.createElement('div')
    element.className = `d-flex flex-column test-tour-step-${stepNumber}`
    const titleElement = document.createElement('h4')
    titleElement.textContent = title
    titleElement.className = 'font-weight-bold'
    element.append(titleElement)
    if (description) {
        const descriptionElement = document.createElement('p')
        descriptionElement.textContent = description
        descriptionElement.className = 'tour-card__description mb-0'
        element.append(descriptionElement)
    }
    if (additionalContent) {
        const additionalContentContainer = document.createElement('div')
        additionalContentContainer.append(additionalContent)
        element.append(additionalContent)
    }
    const bottomRow = generateBottomRow(tour, stepNumber, dontShowStepCount)
    element.append(bottomRow)
    return element
}

/**
 * Generates the bottom row of the tooltip, which shows the current step number and a "close tour" button.
 *
 * @param tour the tour instance.
 * @param stepNumber the step number.
 */
export function generateBottomRow(tour: Shepherd.Tour, stepNumber: number, dontShowStepCount?: boolean): HTMLElement {
    const closeTourButton = document.createElement('button')
    closeTourButton.className = 'btn btn-link p-0'
    closeTourButton.textContent = 'Close tour'
    closeTourButton.addEventListener('click', () => {
        tour.cancel()
        localStorage.setItem(HAS_CANCELLED_TOUR_KEY, 'true')
        eventLogger.log('CloseOnboardingTourClicked', { stage: stepNumber })
    })

    const bottomRow = document.createElement('div')
    bottomRow.className = 'd-flex justify-content-between'

    if (!dontShowStepCount) {
        const stepNumberLabel = document.createElement('span')
        stepNumberLabel.className = 'font-weight-light font-italic'
        stepNumberLabel.textContent = `${stepNumber} of 5`
        bottomRow.append(stepNumberLabel)
    }

    bottomRow.append(closeTourButton)
    return bottomRow
}

/**
 * Generates the tooltip content for the first step in the tour.
 *
 * @param languageButtonHandler the handler for the "search a language" button.
 * @param repositoryButtonHandler the handler for the "search a repository" button.
 */
export function createStep1Tooltip(
    tour: Shepherd.Tour,
    languageButtonHandler: () => void,
    repositoryButtonHandler: () => void
): HTMLElement {
    const list = document.createElement('ul')
<<<<<<< HEAD
    list.className = 'my-4 list-group list-dashed'
=======
    list.className = 'my-4 dash-list'
>>>>>>> 98c7ed96
    const languageListItem = document.createElement('li')
    languageListItem.className = 'p-0 mb-2'

    const languageButton = document.createElement('button')
    languageButton.className = 'btn btn-link p-0 test-tour-language-button'
    languageButton.textContent = 'Search a language'
    languageListItem.append(languageButton)
    languageButton.addEventListener('click', () => {
        languageButtonHandler()
        eventLogger.log('OnboardingTourLanguageOptionClicked')
    })
    const repositoryListItem = document.createElement('li')
    repositoryListItem.className = 'p-0 mb-2 test-tour-repo-button'
    const repositoryButton = document.createElement('button')
    repositoryButton.className = 'btn btn-link p-0'
    repositoryButton.textContent = 'Search a repository'
    repositoryButton.addEventListener('click', () => {
        repositoryButtonHandler()
        eventLogger.log('OnboardingTourRepositoryOptionClicked')
    })
    repositoryListItem.append(repositoryButton)
    list.append(languageListItem)
    list.append(repositoryListItem)
    return generateStepTooltip(tour, 'Code search tour', 1, 'How would you like to begin?', list)
}

/**
 * Generates the tooltip content for the "add code" step in the repository path, which asks users to input their own terms into the query.
 *
 * @param tour the tour instance
 */
export function createAddCodeStepTooltip(tour: Shepherd.Tour): HTMLElement {
    return generateStepTooltip(
        tour,
        'Add code to your search',
        3,
        'Type the name of a function, variable or other code.'
    )
}

/**
 * A map containing the language filter and the example to be displayed
 * in the "add code to your query" tooltip.
 */
export const languageFilterToSearchExamples: { [key: string]: { query: string; patternType: SearchPatternType } } = {
    'lang:c': { query: 'try {:[my_match]}', patternType: SearchPatternType.structural },
    'lang:cpp': { query: 'try {:[my_match]}', patternType: SearchPatternType.structural },
    'lang:csharp': { query: 'try {:[my_match]}', patternType: SearchPatternType.structural },
    'lang:css': { query: 'body {:[my_match]}', patternType: SearchPatternType.structural },
    'lang:go': { query: 'for {:[my_match]}', patternType: SearchPatternType.structural },
    'lang:graphql': { query: 'Query {:[my_match]}', patternType: SearchPatternType.structural },
    'lang:haskell': { query: 'if :[my_match] else', patternType: SearchPatternType.structural },
    'lang:html': { query: '<div class="panel">:[my_match]</div>', patternType: SearchPatternType.structural },
    'lang:java': { query: 'try {:[my_match]}', patternType: SearchPatternType.structural },
    'lang:javascript': { query: 'try {:[my_match]}', patternType: SearchPatternType.structural },
    'lang:json': { query: '"object":{:[my_match]}', patternType: SearchPatternType.structural },
    'lang:lua': { query: 'function update() :[my_match] end', patternType: SearchPatternType.structural },
    'lang:markdown': { query: '', patternType: SearchPatternType.structural },
    'lang:php': { query: 'try {:[my_match]}', patternType: SearchPatternType.structural },
    'lang:powershell': { query: 'try {:[my_match]}', patternType: SearchPatternType.structural },
    'lang:python': { query: 'try:[my_match] except', patternType: SearchPatternType.structural },
    'lang:r': { query: 'tryCatch( :[my_match] )', patternType: SearchPatternType.structural },
    'lang:ruby': { query: 'while :[my_match] end', patternType: SearchPatternType.structural },
    'lang:sass': { query: 'transition( :[my_match] )', patternType: SearchPatternType.structural },
    'lang:swift': { query: 'switch :[a]{:[b]}', patternType: SearchPatternType.structural },
    'lang:typescript': { query: 'try{:[my_match]}', patternType: SearchPatternType.structural },
}

/**
 * Generates the tooltip content for the "add code" step in the language path, which asks users to input their own terms into the query.
 * It provides an example based on the language they selected in the previous step.
 *
 * @param tour the tour instance.
 * @param languageQuery the current query including a `lang:` filter. Used for language queries so we know what examples to suggest.
 * @param exampleCallback the callback to be run when clicking the example query.
 */
export function createAddCodeStepWithLanguageExampleTooltip(
    tour: Shepherd.Tour,
    languageQuery: string,
    exampleCallback: (query: string, patternType: SearchPatternType) => void
): HTMLElement {
    const list = document.createElement('ul')
<<<<<<< HEAD
    list.className = 'my-4 list-group list-dashed'
=======
    list.className = 'my-4 caret-list'
>>>>>>> 98c7ed96

    const listItem = document.createElement('li')
    listItem.className = 'p-0'

    const exampleButton = document.createElement('button')
    exampleButton.className = 'btn btn-link test-tour-language-example'

    const langsList = languageFilterToSearchExamples
    let example = { query: '', patternType: SearchPatternType.literal }
    if (languageQuery && Object.keys(langsList).includes(languageQuery)) {
        example = langsList[languageQuery]
    }
    const codeElement = document.createElement('code')
    codeElement.textContent = example.query
    exampleButton.append(codeElement)

    exampleButton.addEventListener('click', () => {
        const fullQuery = [languageQuery, example.query].join(' ')
        exampleCallback(fullQuery, example.patternType)
        tour.show('view-search-reference')
        eventLogger.log('OnboardingTourExampleQueryClicked')
    })
    listItem.append(exampleButton)
    list.append(listItem)
    return generateStepTooltip(
        tour,
        'Add code to your search',
        3,
        'Type the name of a function, variable or other code. Or try an example:',
        list
    )
}

export const isValidLangQuery = (query: string): boolean => Object.keys(languageFilterToSearchExamples).includes(query)

/** *
 * The types below allow us to end steps in the tour from components outside of the SearchPageInput component
 * where the tour is located. In particular, we want to advance tour steps when a user types or updates the query input
 * after a debounce period, on certain conditions such as the contents of the query.
 *
 * Steps that aren't included here use Shepherd's built-in `advanceOn` field to specify events to advance on.
 */

export interface AdvanceStepCallback {
    /**
     * The ID of the step to advance from.
     */
    stepToAdvance: string
    /**
     * Conditions that must be true before advancing to the next step.
     */
    queryConditions?: (query: string) => boolean
}

/**
 * Defines a callback to advance a step.
 */
type AdvanceStandardStep = AdvanceStepCallback & { handler: (tour: Shepherd.Tour) => void }

/**
 * A special case type to define a callback for a the "add code to your query" step on the language path.
 * The handler takes a query and setQueryHandler, which allows us to generate the appropriate tooltip
 * content for the next step.
 */
type AdvanceLanguageInputStep = AdvanceStepCallback & {
    handler: (
        tour: Shepherd.Tour,
        query: string,
        setQueryHandler: (query: string, patternType?: SearchPatternType) => void
    ) => void
}

export type CallbackToAdvanceTourStep = AdvanceStandardStep | AdvanceLanguageInputStep

/**
 * A list of callbacks that will advance certain steps when the query input's value is changed.
 */
export const stepCallbacks: CallbackToAdvanceTourStep[] = [
    {
        stepToAdvance: 'filter-repository',
        handler: (tour: Shepherd.Tour, query: string): void => {
            if (tour.getById('filter-repository').isOpen() && query.endsWith(' ')) {
                tour.show('add-query-term')
                tour.getById('add-query-term').updateStepOptions({ text: createAddCodeStepTooltip(tour) })
            }
        },
        queryConditions: (query: string): boolean => query !== 'repo:',
    },
    {
        stepToAdvance: 'filter-lang',
        handler: (
            tour: Shepherd.Tour,
            query: string,
            setQueryHandler: (query: string, patternType?: SearchPatternType) => void
        ): void => {
            if (tour.getById('filter-lang').isOpen()) {
                tour.show('add-query-term')
                tour.getById('add-query-term').updateStepOptions({
                    text: createAddCodeStepWithLanguageExampleTooltip(
                        tour,
                        query.trim() ?? '',
                        (newQuery: string, patternType: SearchPatternType) => setQueryHandler(newQuery, patternType)
                    ),
                })
            }
        },
        queryConditions: (query: string): boolean => query !== 'lang:' && isValidLangQuery(query.trim()),
    },
    {
        stepToAdvance: 'add-query-term',
        handler: (tour: Shepherd.Tour): void => {
            if (tour.getById('add-query-term').isOpen()) {
                tour.show('view-search-reference')
            }
        },
        queryConditions: (query: string): boolean => query !== 'repo:' && query !== 'lang:',
    },
]<|MERGE_RESOLUTION|>--- conflicted
+++ resolved
@@ -103,11 +103,7 @@
     repositoryButtonHandler: () => void
 ): HTMLElement {
     const list = document.createElement('ul')
-<<<<<<< HEAD
-    list.className = 'my-4 list-group list-dashed'
-=======
-    list.className = 'my-4 dash-list'
->>>>>>> 98c7ed96
+    list.className = 'my-4 list-dashed'
     const languageListItem = document.createElement('li')
     languageListItem.className = 'p-0 mb-2'
 
@@ -190,11 +186,7 @@
     exampleCallback: (query: string, patternType: SearchPatternType) => void
 ): HTMLElement {
     const list = document.createElement('ul')
-<<<<<<< HEAD
-    list.className = 'my-4 list-group list-dashed'
-=======
-    list.className = 'my-4 caret-list'
->>>>>>> 98c7ed96
+    list.className = 'my-4 list-dashed'
 
     const listItem = document.createElement('li')
     listItem.className = 'p-0'
