--- conflicted
+++ resolved
@@ -45,11 +45,8 @@
         CaseSensitivityProps,
         InteractiveSearchProps,
         SmartSearchFieldProps,
-<<<<<<< HEAD
-        CopyQueryButtonProps {
-=======
+        CopyQueryButtonProps,
         VersionContextProps {
->>>>>>> 5c175231
     history: H.History
     location: H.Location<{ query: string }>
     authenticatedUser: GQL.IUser | null
