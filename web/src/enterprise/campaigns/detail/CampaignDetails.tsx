--- conflicted
+++ resolved
@@ -212,15 +212,6 @@
         }
     }, [nextPreviewCampaignPlan, planID])
 
-<<<<<<< HEAD
-    const status = campaign
-        ? campaign.__typename === 'Campaign'
-            ? campaign.changesetCreationStatus
-            : campaign.status
-        : null
-
-=======
->>>>>>> 41bf7443
     // Tracks if a refresh of the campaignPlan is required before the campaign can be created
     const previewRefreshNeeded = useMemo(() => {
         const currentSpec =
@@ -511,15 +502,10 @@
                 )}
             </Form>
 
-<<<<<<< HEAD
             {/* is already created or a preview is available */}
-=======
-            {campaign?.status && <CampaignStatus campaign={campaign} status={campaign.status} onRetry={onRetry} />}
->>>>>>> 41bf7443
-
             {campaign && (
                 <>
-                    {status && <CampaignStatus campaign={campaign} status={status} onRetry={onRetry} />}
+                    {status && <CampaignStatus campaign={campaign} status={campaign.status} onRetry={onRetry} />}
 
                     {campaign.__typename === 'Campaign' && (
                         <>
