import { parse as parseJSONC } from '@sqs/jsonc-parser'
import { LoadingSpinner } from '@sourcegraph/react-loading-spinner'
import AlertCircleIcon from 'mdi-react/AlertCircleIcon'
import React, { useState, useEffect, useRef, useCallback, useMemo } from 'react'
import * as GQL from '../../../../../shared/src/graphql/schema'
import { HeroPage } from '../../../components/HeroPage'
import { PageTitle } from '../../../components/PageTitle'
import { UserAvatar } from '../../../user/UserAvatar'
import { Timestamp } from '../../../components/time/Timestamp'
import { CampaignsIcon } from '../icons'
import { isEqual, noop } from 'lodash'
import { Form } from '../../../components/Form'
import {
    fetchCampaignById,
    updateCampaign,
    deleteCampaign,
    createCampaign,
    previewCampaignPlan,
    fetchCampaignPlanById,
    CampaignType,
    retryCampaign,
    closeCampaign,
    publishCampaign,
} from './backend'
import { useError, useObservable } from '../../../util/useObservable'
import { asError } from '../../../../../shared/src/util/errors'
import * as H from 'history'
import { CampaignBurndownChart } from './BurndownChart'
import { AddChangesetForm } from './AddChangesetForm'
import { Subject, of, timer, merge, Observable } from 'rxjs'
import { renderMarkdown } from '../../../../../shared/src/util/markdown'
import { ErrorAlert } from '../../../components/alerts'
import { Markdown } from '../../../../../shared/src/components/Markdown'
import { Link } from '../../../../../shared/src/components/Link'
import { switchMap, tap, catchError, takeWhile, concatMap, repeatWhen, delay } from 'rxjs/operators'
import { ThemeProps } from '../../../../../shared/src/theme'
import { isDefined } from '../../../../../shared/src/util/types'
import classNames from 'classnames'
import { CampaignTitleField } from './form/CampaignTitleField'
import { CampaignDescriptionField } from './form/CampaignDescriptionField'
import { CloseDeleteCampaignPrompt } from './form/CloseDeleteCampaignPrompt'
import {
    CampaignPlanSpecificationFields,
    CampaignPlanSpecificationFormData,
} from './form/CampaignPlanSpecificationFields'
import { CampaignStatus } from './CampaignStatus'
import { CampaignTabs } from './CampaignTabs'
import { DEFAULT_CHANGESET_LIST_COUNT, MANUAL_CAMPAIGN_TYPE } from './presentation'

interface Props extends ThemeProps {
    /**
     * The campaign ID.
     * If not given, will display a creation form.
     */
    campaignID?: GQL.ID
    authenticatedUser: Pick<GQL.IUser, 'id' | 'username' | 'avatarURL'>
    history: H.History
    location: H.Location

    /** For testing only. */
    _fetchCampaignById?: typeof fetchCampaignById
}

/**
 * The area for a single campaign.
 */
export const CampaignDetails: React.FunctionComponent<Props> = ({
    campaignID,
    history,
    location,
    authenticatedUser,
    isLightTheme,
    _fetchCampaignById = fetchCampaignById,
}) => {
    // State for the form in editing mode
    const [name, setName] = useState<string>('')
    const [description, setDescription] = useState<string>('')

    const [campaignPlanSpec, setCampaignPlanSpec] = useState<CampaignPlanSpecificationFormData>()

    const [closeChangesets, setCloseChangesets] = useState<boolean>(false)

    // For errors during fetching
    const triggerError = useError()

    const campaignUpdates = useMemo(() => new Subject<void>(), [])

    const changesetUpdates = useMemo(() => new Subject<void>(), [])
    const nextChangesetUpdate = useCallback(changesetUpdates.next.bind(changesetUpdates), [changesetUpdates])

    // Fetch campaign if ID was given
    const [campaign, setCampaign] = useState<GQL.ICampaign | GQL.ICampaignPlan | null>()
    useEffect(() => {
        if (!campaignID) {
            return
        }
        const subscription = merge(of(undefined), campaignUpdates)
            .pipe(
                switchMap(
                    () =>
                        new Observable<GQL.ICampaign | null>(observer => {
                            let currentCampaign: GQL.ICampaign | null
                            const subscription = _fetchCampaignById(campaignID)
                                .pipe(
                                    tap(campaign => {
                                        currentCampaign = campaign
                                    }),
                                    repeatWhen(obs =>
                                        obs.pipe(
                                            // todo(a8n): why does this not unsubscribe when takeWhile is in outer pipe
                                            takeWhile(
                                                () =>
                                                    currentCampaign?.status?.state ===
                                                    GQL.BackgroundProcessState.PROCESSING
                                            ),
                                            delay(2000)
                                        )
                                    )
                                )
                                .subscribe(observer)
                            return subscription
                        })
                )
            )
            .subscribe({
                next: fetchedCampaign => {
                    setCampaign(fetchedCampaign)
                    setCampaignPlanSpec({
                        type: (fetchedCampaign?.plan?.type as CampaignType) ?? MANUAL_CAMPAIGN_TYPE,
                        arguments: fetchedCampaign?.plan ? fetchedCampaign.plan.arguments : null,
                    })
                    nextChangesetUpdate()
                },
                error: triggerError,
            })
        return () => subscription.unsubscribe()
    }, [campaignID, triggerError, nextChangesetUpdate, campaignUpdates, _fetchCampaignById])

    const [mode, setMode] = useState<'viewing' | 'editing' | 'saving' | 'deleting' | 'closing'>(
        campaignID ? 'viewing' : 'editing'
    )

    // To report errors from saving or deleting
    const [alertError, setAlertError] = useState<Error>()

    // To unblock the history after leaving edit mode
    const unblockHistoryRef = useRef<H.UnregisterCallback>(noop)
    useEffect(() => {
        if (!campaignID) {
            unblockHistoryRef.current()
            unblockHistoryRef.current = history.block('Do you want to discard this campaign?')
        }
        return unblockHistoryRef.current
    }, [campaignID, history])

    const previewCampaignPlans = useMemo(() => new Subject<GQL.ICampaignPlanSpecification | GQL.ID>(), [])
    const nextPreviewCampaignPlan = useCallback(previewCampaignPlans.next.bind(previewCampaignPlans), [
        previewCampaignPlans,
    ])
    const [isLoadingPreview, setIsLoadingPreview] = useState<boolean>(false)
    useObservable(
        useMemo(
            () =>
                previewCampaignPlans.pipe(
                    tap(() => {
                        setAlertError(undefined)
                        setIsLoadingPreview(true)
                        setCampaign(undefined)
                    }),
                    switchMap(plan =>
                        typeof plan === 'string'
                            ? fetchCampaignPlanById(plan)
                            : previewCampaignPlan(plan, false).pipe(
                                  tap(() => {
                                      setIsLoadingPreview(false)
                                  }),
                                  catchError(error => {
                                      setAlertError(asError(error))
                                      setIsLoadingPreview(false)
                                      return []
                                  }),
                                  switchMap(previewPlan =>
                                      merge(
                                          of(previewPlan),
                                          timer(0, 2000).pipe(
                                              concatMap(() => fetchCampaignPlanById(previewPlan.id)),
                                              takeWhile(isDefined),
                                              takeWhile(
                                                  plan => plan.status.state === GQL.BackgroundProcessState.PROCESSING,
                                                  true
                                              )
                                          )
                                      )
                                  )
                              )
                    ),
                    tap(campaign => {
                        setCampaign(campaign)
                        if (campaign && campaign.changesets.totalCount <= DEFAULT_CHANGESET_LIST_COUNT) {
                            nextChangesetUpdate()
                        }
                    })
                ),
            [previewCampaignPlans, nextChangesetUpdate]
        )
    )

    const planID: GQL.ID | null = new URLSearchParams(location.search).get('plan')
    useEffect(() => {
        if (planID) {
            nextPreviewCampaignPlan(planID)
        }
    }, [nextPreviewCampaignPlan, planID])

    // Tracks if a refresh of the campaignPlan is required before the campaign can be created
    const previewRefreshNeeded = useMemo(() => {
        const currentSpec =
            campaign && campaign.__typename === 'CampaignPlan' ? parseJSONC(campaign.arguments) : undefined

        return (
            (campaignPlanSpec?.arguments && !isEqual(currentSpec, parseJSONC(campaignPlanSpec.arguments))) ||
            (campaign && campaign.status.state !== GQL.BackgroundProcessState.COMPLETED)
        )
    }, [campaign, campaignPlanSpec])

    if (campaign === undefined && campaignID) {
        return <LoadingSpinner className="icon-inline mx-auto my-4" />
    }
    if (campaign === null) {
        return <HeroPage icon={AlertCircleIcon} title="Campaign not found" />
    }

    const onDraft: React.FormEventHandler = async event => {
        event.preventDefault()
        setMode('saving')
        try {
            const createdCampaign = await createCampaign({
                name,
                description,
                namespace: authenticatedUser.id,
                plan: campaign && campaign.__typename === 'CampaignPlan' ? campaign.id : undefined,
                draft: true,
            })
            unblockHistoryRef.current()
            history.push(`/campaigns/${createdCampaign.id}`)
            setMode('viewing')
            setAlertError(undefined)
            campaignUpdates.next()
        } catch (err) {
            setMode('editing')
            setAlertError(asError(err))
        }
    }

    const onPublish = async (): Promise<void> => {
        setMode('saving')
        try {
            await publishCampaign(campaign!.id)
            setMode('viewing')
            setAlertError(undefined)
            campaignUpdates.next()
        } catch (err) {
            setMode('editing')
            setAlertError(asError(err))
        }
    }

    const onSubmit: React.FormEventHandler = async event => {
        event.preventDefault()
        setMode('saving')
        try {
            if (campaignID) {
                setCampaign(await updateCampaign({ id: campaignID, name, description }))
                unblockHistoryRef.current()
            } else {
                const createdCampaign = await createCampaign({
                    name,
                    description,
                    namespace: authenticatedUser.id,
                    plan: campaign && campaign.__typename === 'CampaignPlan' ? campaign.id : undefined,
                })
                unblockHistoryRef.current()
                history.push(`/campaigns/${createdCampaign.id}`)
            }
            setMode('viewing')
            setAlertError(undefined)
        } catch (err) {
            setMode('editing')
            setAlertError(asError(err))
        }
    }

    const discardChangesMessage = 'Do you want to discard your changes?'

    const onEdit: React.MouseEventHandler = event => {
        event.preventDefault()
        unblockHistoryRef.current = history.block(discardChangesMessage)
        {
            const { name, description, plan } = campaign as GQL.ICampaign
            setName(name)
            setDescription(description)
            setMode('editing')
            setCampaignPlanSpec({
                type: (plan?.type as CampaignType) ?? MANUAL_CAMPAIGN_TYPE,
                arguments: plan?.arguments || '',
            })
        }
    }

    const onCancel: React.FormEventHandler = event => {
        event.preventDefault()
        if (!confirm(discardChangesMessage)) {
            return
        }
        unblockHistoryRef.current()
        setMode('viewing')
        setAlertError(undefined)
    }

    const onClose = async (): Promise<void> => {
        if (!confirm('Are you sure you want to close the campaign?')) {
            return
        }
        setMode('closing')
        try {
            await closeCampaign(campaign!.id, closeChangesets)
            campaignUpdates.next()
        } catch (err) {
            setAlertError(asError(err))
        } finally {
            setMode('viewing')
        }
    }

    const onDelete = async (): Promise<void> => {
        if (!confirm('Are you sure you want to delete the campaign?')) {
            return
        }
        setMode('deleting')
        try {
            await deleteCampaign(campaign!.id, closeChangesets)
            history.push('/campaigns')
        } catch (err) {
            setAlertError(asError(err))
        } finally {
            setMode('viewing')
        }
    }

    const onRetry = async (): Promise<void> => {
        try {
            await retryCampaign(campaign!.id)
            campaignUpdates.next()
        } catch (err) {
            setAlertError(asError(err))
        }
    }

    const author = campaign && campaign.__typename === 'Campaign' ? campaign.author : authenticatedUser

    return (
        <>
            <PageTitle title={campaign && campaign.__typename === 'Campaign' ? campaign.name : 'New campaign'} />
            <Form onSubmit={onSubmit} onReset={onCancel} className="e2e-campaign-form position-relative">
                <div className="d-flex mb-2">
                    <h2 className="m-0">
                        <CampaignsIcon
                            className={classNames(
                                'icon-inline mr-2',
                                campaign && campaign.__typename === 'Campaign' && !campaign.closedAt
                                    ? 'text-success'
                                    : campaignID
                                    ? 'text-danger'
                                    : 'text-muted'
                            )}
                        />
                        <span>
                            <Link to="/campaigns">Campaigns</Link>
                        </span>
                        <span className="text-muted d-inline-block mx-2">/</span>
                        {mode === 'editing' || mode === 'saving' ? (
                            <CampaignTitleField
                                className="w-auto d-inline-block e2e-campaign-title"
                                value={name}
                                onChange={setName}
                                disabled={mode === 'saving'}
                            />
                        ) : (
                            <span>{campaign && campaign.__typename === 'Campaign' && campaign.name}</span>
                        )}
                    </h2>
                    <span className="flex-grow-1 d-flex justify-content-end align-items-center">
                        {(mode === 'saving' || mode === 'deleting' || mode === 'closing') && (
                            <LoadingSpinner className="mr-2" />
                        )}
                        {campaignID &&
                            (mode === 'editing' || mode === 'saving' ? (
                                <>
                                    <button type="submit" className="btn btn-primary mr-1" disabled={mode === 'saving'}>
                                        Save
                                    </button>
                                    <button type="reset" className="btn btn-secondary" disabled={mode === 'saving'}>
                                        Cancel
                                    </button>
                                </>
                            ) : (
                                <>
                                    <button
                                        type="button"
                                        id="e2e-campaign-edit"
                                        className="btn btn-secondary mr-1"
                                        onClick={onEdit}
                                        disabled={mode === 'deleting' || mode === 'closing'}
                                    >
                                        Edit
                                    </button>
                                    {campaign && campaign.__typename === 'Campaign' && (
                                        <>
                                            {!campaign.closedAt && (
                                                <details className="campaign-details__details">
                                                    <summary>
                                                        <span className="btn btn-secondary mr-1 dropdown-toggle">
                                                            Close
                                                        </span>
                                                    </summary>
                                                    <CloseDeleteCampaignPrompt
                                                        message={
                                                            <p>
                                                                Close campaign <b>{campaign.name}</b>?
                                                            </p>
                                                        }
                                                        changesetsCount={campaign.changesets.totalCount}
                                                        closeChangesets={closeChangesets}
                                                        onCloseChangesetsToggle={setCloseChangesets}
                                                        buttonText="Close"
                                                        onButtonClick={onClose}
                                                        buttonClassName="btn-secondary"
                                                        buttonDisabled={mode === 'deleting' || mode === 'closing'}
                                                        className="position-absolute campaign-details__details-menu"
                                                    />
                                                </details>
                                            )}
                                            <details className="campaign-details__details">
                                                <summary>
                                                    <span className="btn btn-danger dropdown-toggle">Delete</span>
                                                </summary>
                                                <CloseDeleteCampaignPrompt
                                                    message={
                                                        <p>
                                                            Delete campaign <b>{campaign.name}</b>?
                                                        </p>
                                                    }
                                                    changesetsCount={campaign.changesets.totalCount}
                                                    closeChangesets={closeChangesets}
                                                    onCloseChangesetsToggle={setCloseChangesets}
                                                    buttonText="Delete"
                                                    onButtonClick={onDelete}
                                                    buttonClassName="btn-danger"
                                                    buttonDisabled={mode === 'deleting' || mode === 'closing'}
                                                    className="position-absolute campaign-details__details-menu"
                                                />
                                            </details>
                                        </>
                                    )}
                                </>
                            ))}
                    </span>
                </div>
                {alertError && <ErrorAlert error={alertError} />}
                <div className="card">
                    {campaign && campaign.__typename === 'Campaign' && (
                        <div className="card-header">
                            <strong>
                                <UserAvatar user={author} className="icon-inline" /> {author.username}
                            </strong>{' '}
                            started <Timestamp date={campaign.createdAt} />
                        </div>
                    )}
                    {mode === 'editing' || mode === 'saving' ? (
                        <CampaignDescriptionField
                            value={description}
                            onChange={setDescription}
                            disabled={mode === 'saving'}
                        />
                    ) : (
                        campaign &&
                        campaign.__typename === 'Campaign' && (
                            <div className="card-body">
                                <Markdown dangerousInnerHTML={renderMarkdown(campaign.description)}></Markdown>
                            </div>
                        )
                    )}
                </div>
                {mode === 'editing' && (
                    <p className="ml-1 mb-0">
                        <small>
                            <a rel="noopener noreferrer" target="_blank" href="/help/user/markdown">
                                Markdown supported
                            </a>
                        </small>
                    </p>
                )}
                {planID === null && (campaignID === undefined || campaignPlanSpec !== undefined) && (
                    <CampaignPlanSpecificationFields
                        value={campaignPlanSpec}
                        onChange={setCampaignPlanSpec}
                        readOnly={Boolean(campaign && campaign.__typename === 'Campaign')}
                        className="container-fluid my-3"
                        isLightTheme={isLightTheme}
                    />
                )}
                {(!campaign || (campaign && campaign.__typename === 'CampaignPlan')) && mode === 'editing' && (
                    <>
                        {campaignPlanSpec !== undefined && campaignPlanSpec.type !== MANUAL_CAMPAIGN_TYPE && (
                            <>
                                <button
                                    type="button"
                                    className="btn btn-primary mr-1 e2e-preview-campaign"
                                    disabled={!previewRefreshNeeded}
                                    onClick={() => nextPreviewCampaignPlan(campaignPlanSpec)}
                                >
                                    {isLoadingPreview && <LoadingSpinner className="icon-inline mr-1" />}
                                    Preview changes
                                </button>
                                <button
                                    type="submit"
                                    className="btn btn-secondary mr-1"
                                    onClick={onDraft}
                                    disabled={previewRefreshNeeded || mode !== 'editing'}
                                >
                                    Create draft
                                </button>
                            </>
                        )}
                        <button
                            type="submit"
                            className="btn btn-primary"
                            disabled={
                                previewRefreshNeeded || mode !== 'editing' || campaign?.changesets.totalCount === 0
                            }
                        >
                            Create
                        </button>
                    </>
                )}
            </Form>

<<<<<<< HEAD
            {campaign?.status && (
                <CampaignStatus campaign={campaign} status={campaign.status} onPublish={onPublish} onRetry={onRetry} />
            )}

            {campaign && campaign.__typename === 'Campaign' && (
                <>
                    <h3>Progress</h3>
                    <CampaignBurndownChart
                        changesetCountsOverTime={campaign.changesetCountsOverTime}
                        history={history}
                    />
                    {/* only campaigns that have no plan can add changesets manually */}
                    {!campaign.plan && <AddChangesetForm campaignID={campaign.id} onAdd={nextChangesetUpdate} />}
                </>
            )}

            {/* is already created or a preview is available */}
            {campaign && (
                <CampaignTabs
                    campaign={campaign}
                    changesetUpdates={changesetUpdates}
                    campaignUpdates={campaignUpdates}
                    persistLines={campaign.__typename === 'Campaign'}
                    history={history}
                    location={location}
                    className="mt-3"
                    isLightTheme={isLightTheme}
                />
=======
            {/* is already created or a preview is available */}
            {campaign && (
                <>
                    <CampaignStatus campaign={campaign} status={campaign.status} onRetry={onRetry} />

                    {campaign.__typename === 'Campaign' && (
                        <>
                            <h3>Progress</h3>
                            <CampaignBurndownChart
                                changesetCountsOverTime={campaign.changesetCountsOverTime}
                                history={history}
                            />
                            {/* only campaigns that have no plan can add changesets manually */}
                            {!campaign.plan && (
                                <AddChangesetForm campaignID={campaign.id} onAdd={nextChangesetUpdate} />
                            )}
                        </>
                    )}

                    {campaign.changesets.totalCount > 0 ? (
                        <CampaignTabs
                            campaign={campaign}
                            persistLines={campaign.__typename === 'Campaign'}
                            history={history}
                            location={location}
                            className="mt-3"
                            isLightTheme={isLightTheme}
                        />
                    ) : (
                        <p className="mt-3 text-muted">No changesets</p>
                    )}
                </>
>>>>>>> 91972c91
            )}
        </>
    )
}<|MERGE_RESOLUTION|>--- conflicted
+++ resolved
@@ -545,40 +545,10 @@
                 )}
             </Form>
 
-<<<<<<< HEAD
-            {campaign?.status && (
-                <CampaignStatus campaign={campaign} status={campaign.status} onPublish={onPublish} onRetry={onRetry} />
-            )}
-
-            {campaign && campaign.__typename === 'Campaign' && (
-                <>
-                    <h3>Progress</h3>
-                    <CampaignBurndownChart
-                        changesetCountsOverTime={campaign.changesetCountsOverTime}
-                        history={history}
-                    />
-                    {/* only campaigns that have no plan can add changesets manually */}
-                    {!campaign.plan && <AddChangesetForm campaignID={campaign.id} onAdd={nextChangesetUpdate} />}
-                </>
-            )}
-
-            {/* is already created or a preview is available */}
-            {campaign && (
-                <CampaignTabs
-                    campaign={campaign}
-                    changesetUpdates={changesetUpdates}
-                    campaignUpdates={campaignUpdates}
-                    persistLines={campaign.__typename === 'Campaign'}
-                    history={history}
-                    location={location}
-                    className="mt-3"
-                    isLightTheme={isLightTheme}
-                />
-=======
             {/* is already created or a preview is available */}
             {campaign && (
                 <>
-                    <CampaignStatus campaign={campaign} status={campaign.status} onRetry={onRetry} />
+                    <CampaignStatus campaign={campaign} status={campaign.status} onPublish={onPublish} onRetry={onRetry} />
 
                     {campaign.__typename === 'Campaign' && (
                         <>
@@ -597,6 +567,8 @@
                     {campaign.changesets.totalCount > 0 ? (
                         <CampaignTabs
                             campaign={campaign}
+                            changesetUpdates={changesetUpdates}
+                    campaignUpdates={campaignUpdates}
                             persistLines={campaign.__typename === 'Campaign'}
                             history={history}
                             location={location}
@@ -607,7 +579,6 @@
                         <p className="mt-3 text-muted">No changesets</p>
                     )}
                 </>
->>>>>>> 91972c91
             )}
         </>
     )
