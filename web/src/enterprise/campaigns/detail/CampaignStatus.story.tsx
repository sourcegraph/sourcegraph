--- conflicted
+++ resolved
@@ -36,13 +36,9 @@
             changesets: {
                 totalCount: 0,
             },
-<<<<<<< HEAD
             patches: {
                 totalCount: 2,
             },
-            publishedAt: boolean('Is draft', false) ? null : new Date().toISOString(),
-=======
->>>>>>> aae7319b
             closedAt: null,
         }}
         afterRetry={action('Retry')}
