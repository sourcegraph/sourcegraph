// Jest Snapshot v1, https://goo.gl/fbAQLP

exports[`CampaignStatus viewerCanAdminister: false campaign errored 1`] = `
<div>
  <React.Fragment>
    <div
      className="alert alert-danger my-4"
    >
      <h3
        className="alert-heading mb-0"
      >
        Creating changesets failed
      </h3>
      <ul
        className="mt-2"
      >
        <li
          className="mb-2"
        >
          <p
            className="mb-0"
          >
            <ErrorMessage
              error="a"
              history={
                Object {
                  "action": "POP",
                  "block": [Function],
                  "canGo": [Function],
                  "createHref": [Function],
                  "entries": Array [
                    Object {
                      "hash": "",
                      "key": undefined,
                      "pathname": "/",
                      "search": "",
                      "state": undefined,
                    },
                  ],
                  "go": [Function],
                  "goBack": [Function],
                  "goForward": [Function],
                  "index": 0,
                  "length": 1,
                  "listen": [Function],
                  "location": Object {
                    "hash": "",
                    "key": undefined,
                    "pathname": "/",
                    "search": "",
                    "state": undefined,
                  },
                  "push": [Function],
                  "replace": [Function],
                }
              }
            />
          </p>
        </li>
        <li
          className="mb-2"
        >
          <p
            className="mb-0"
          >
            <ErrorMessage
              error="b"
              history={
                Object {
                  "action": "POP",
                  "block": [Function],
                  "canGo": [Function],
                  "createHref": [Function],
                  "entries": Array [
                    Object {
                      "hash": "",
                      "key": undefined,
                      "pathname": "/",
                      "search": "",
                      "state": undefined,
                    },
                  ],
                  "go": [Function],
                  "goBack": [Function],
                  "goForward": [Function],
                  "index": 0,
                  "length": 1,
                  "listen": [Function],
                  "location": Object {
                    "hash": "",
                    "key": undefined,
                    "pathname": "/",
                    "search": "",
                    "state": undefined,
                  },
                  "push": [Function],
                  "replace": [Function],
                }
<<<<<<< HEAD
              />
            </p>
          </li>
        </ul>
        <p
          className="mb-0"
        >
          You don't have permission to view error details.
        </p>
      </div>
    </React.Fragment>
  </div>
</React.Fragment>
=======
              }
            />
          </p>
        </li>
      </ul>
    </div>
  </React.Fragment>
</div>
>>>>>>> aae7319b
`;

exports[`CampaignStatus viewerCanAdminister: false campaign processing 1`] = `
<div>
  <React.Fragment>
    <div
      className="alert alert-info mt-4"
    >
      <p>
        <Memo(SyncIcon)
          className="icon-inline"
        />
         Creating 
        3
         
        changesets
         on code hosts...
      </p>
      <div
        className="progress mt-2 mb-1"
      >
        <div
          className="progress-bar"
          style={
            Object {
              "width": "50%",
            }
          }
        >
           
        </div>
      </div>
      <h4
        className="mt-1"
      >
        Creating changesets failed
      </h4>
      <ul
        className="mt-2"
      >
        <li
          className="mb-2"
        >
          <p
            className="mb-0"
          >
            <ErrorMessage
              error="a"
              history={
                Object {
                  "action": "POP",
                  "block": [Function],
                  "canGo": [Function],
                  "createHref": [Function],
                  "entries": Array [
                    Object {
                      "hash": "",
                      "key": undefined,
                      "pathname": "/",
                      "search": "",
                      "state": undefined,
                    },
                  ],
                  "go": [Function],
                  "goBack": [Function],
                  "goForward": [Function],
                  "index": 0,
                  "length": 1,
                  "listen": [Function],
                  "location": Object {
                    "hash": "",
                    "key": undefined,
                    "pathname": "/",
                    "search": "",
                    "state": undefined,
                  },
                  "push": [Function],
                  "replace": [Function],
                }
              }
            />
          </p>
        </li>
        <li
          className="mb-2"
        >
          <p
            className="mb-0"
          >
            <ErrorMessage
              error="b"
              history={
                Object {
                  "action": "POP",
                  "block": [Function],
                  "canGo": [Function],
                  "createHref": [Function],
                  "entries": Array [
                    Object {
                      "hash": "",
                      "key": undefined,
                      "pathname": "/",
                      "search": "",
                      "state": undefined,
                    },
                  ],
                  "go": [Function],
                  "goBack": [Function],
                  "goForward": [Function],
                  "index": 0,
                  "length": 1,
                  "listen": [Function],
                  "location": Object {
                    "hash": "",
                    "key": undefined,
                    "pathname": "/",
                    "search": "",
                    "state": undefined,
                  },
                  "push": [Function],
                  "replace": [Function],
                }
              }
            />
          </p>
        </li>
      </ul>
    </div>
  </React.Fragment>
</div>
`;

exports[`CampaignStatus viewerCanAdminister: false closed campaign 1`] = `
<div>
  <div
    className="alert alert-secondary mt-2"
  >
    Campaign is closed. No changes can be made to this campaign anymore.
  </div>
</div>
`;

<<<<<<< HEAD
exports[`CampaignStatus viewerCanAdminister: false drafted campaign 1`] = `
<React.Fragment>
  <React.Fragment>
    <div
      className="d-flex align-items-center alert alert-warning my-4"
    >
      <p
        className="mb-0 ml-2"
      >
        No changesets have
         
        been created on code hosts yet.
      </p>
    </div>
  </React.Fragment>
</React.Fragment>
`;
=======
exports[`CampaignStatus viewerCanAdminister: false drafted campaign 1`] = `null`;
>>>>>>> aae7319b

exports[`CampaignStatus viewerCanAdminister: false drafted campaign, some published 1`] = `null`;

exports[`CampaignStatus viewerCanAdminister: true campaign errored 1`] = `
<div>
  <React.Fragment>
    <div
      className="alert alert-danger my-4"
    >
      <h3
        className="alert-heading mb-0"
      >
<<<<<<< HEAD
        Only a subset of changesets has
         
        been created on code hosts yet.
      </p>
    </div>
  </React.Fragment>
</React.Fragment>
`;

exports[`CampaignStatus viewerCanAdminister: true campaign errored 1`] = `
<React.Fragment>
  <div>
    <React.Fragment>
      <div
        className="alert alert-danger my-4"
=======
        Creating changesets failed
      </h3>
      <ul
        className="mt-2"
>>>>>>> aae7319b
      >
        <li
          className="mb-2"
        >
          <p
            className="mb-0"
          >
            <ErrorMessage
              error="a"
              history={
                Object {
                  "action": "POP",
                  "block": [Function],
                  "canGo": [Function],
                  "createHref": [Function],
                  "entries": Array [
                    Object {
                      "hash": "",
                      "key": undefined,
                      "pathname": "/",
                      "search": "",
                      "state": undefined,
                    },
                  ],
                  "go": [Function],
                  "goBack": [Function],
                  "goForward": [Function],
                  "index": 0,
                  "length": 1,
                  "listen": [Function],
                  "location": Object {
                    "hash": "",
                    "key": undefined,
                    "pathname": "/",
                    "search": "",
                    "state": undefined,
                  },
                  "push": [Function],
                  "replace": [Function],
                }
              }
            />
          </p>
        </li>
        <li
          className="mb-2"
        >
          <p
            className="mb-0"
          >
            <ErrorMessage
              error="b"
              history={
                Object {
                  "action": "POP",
                  "block": [Function],
                  "canGo": [Function],
                  "createHref": [Function],
                  "entries": Array [
                    Object {
                      "hash": "",
                      "key": undefined,
                      "pathname": "/",
                      "search": "",
                      "state": undefined,
                    },
                  ],
                  "go": [Function],
                  "goBack": [Function],
                  "goForward": [Function],
                  "index": 0,
                  "length": 1,
                  "listen": [Function],
                  "location": Object {
                    "hash": "",
                    "key": undefined,
                    "pathname": "/",
                    "search": "",
                    "state": undefined,
                  },
                  "push": [Function],
                  "replace": [Function],
                }
              }
            />
          </p>
        </li>
      </ul>
      <button
        className="btn btn-primary mb-0"
        disabled={false}
        onClick={[Function]}
        type="button"
      >
        Retry
      </button>
    </div>
  </React.Fragment>
</div>
`;

exports[`CampaignStatus viewerCanAdminister: true campaign processing 1`] = `
<div>
  <React.Fragment>
    <div
      className="alert alert-info mt-4"
    >
      <p>
        <Memo(SyncIcon)
          className="icon-inline"
        />
         Creating 
        3
         
        changesets
         on code hosts...
      </p>
      <div
        className="progress mt-2 mb-1"
      >
        <div
          className="progress-bar"
          style={
            Object {
              "width": "50%",
            }
          }
        >
           
        </div>
      </div>
      <h4
        className="mt-1"
      >
        Creating changesets failed
      </h4>
      <ul
        className="mt-2"
      >
        <li
          className="mb-2"
        >
          <p
            className="mb-0"
          >
            <ErrorMessage
              error="a"
              history={
                Object {
                  "action": "POP",
                  "block": [Function],
                  "canGo": [Function],
                  "createHref": [Function],
                  "entries": Array [
                    Object {
                      "hash": "",
                      "key": undefined,
                      "pathname": "/",
                      "search": "",
                      "state": undefined,
                    },
                  ],
                  "go": [Function],
                  "goBack": [Function],
                  "goForward": [Function],
                  "index": 0,
                  "length": 1,
                  "listen": [Function],
                  "location": Object {
                    "hash": "",
                    "key": undefined,
                    "pathname": "/",
                    "search": "",
                    "state": undefined,
                  },
                  "push": [Function],
                  "replace": [Function],
                }
              }
            />
          </p>
        </li>
        <li
          className="mb-2"
        >
          <p
            className="mb-0"
          >
            <ErrorMessage
              error="b"
              history={
                Object {
                  "action": "POP",
                  "block": [Function],
                  "canGo": [Function],
                  "createHref": [Function],
                  "entries": Array [
                    Object {
                      "hash": "",
                      "key": undefined,
                      "pathname": "/",
                      "search": "",
                      "state": undefined,
                    },
                  ],
                  "go": [Function],
                  "goBack": [Function],
                  "goForward": [Function],
                  "index": 0,
                  "length": 1,
                  "listen": [Function],
                  "location": Object {
                    "hash": "",
                    "key": undefined,
                    "pathname": "/",
                    "search": "",
                    "state": undefined,
                  },
                  "push": [Function],
                  "replace": [Function],
                }
              }
            />
          </p>
        </li>
      </ul>
    </div>
  </React.Fragment>
</div>
`;

exports[`CampaignStatus viewerCanAdminister: true closed campaign 1`] = `
<div>
  <div
    className="alert alert-secondary mt-2"
  >
    Campaign is closed. No changes can be made to this campaign anymore.
  </div>
</div>
`;

<<<<<<< HEAD
exports[`CampaignStatus viewerCanAdminister: true drafted campaign 1`] = `
<React.Fragment>
  <React.Fragment>
    <div
      className="d-flex align-items-center alert alert-warning my-4"
    >
      <button
        className="btn btn-primary mb-0"
        onClick={[Function]}
        type="button"
      >
        Publish campaign
      </button>
      <p
        className="mb-0 ml-2"
      >
        No changesets have
         
        been created on code hosts yet.
      </p>
    </div>
  </React.Fragment>
</React.Fragment>
`;

exports[`CampaignStatus viewerCanAdminister: true drafted campaign, some published 1`] = `
<React.Fragment>
  <React.Fragment>
    <div
      className="d-flex align-items-center alert alert-warning my-4"
    >
      <button
        className="btn btn-primary mb-0"
        onClick={[Function]}
        type="button"
      >
        Publish campaign
      </button>
      <p
        className="mb-0 ml-2"
      >
        Only a subset of changesets has
         
        been created on code hosts yet.
      </p>
    </div>
  </React.Fragment>
</React.Fragment>
`;
=======
exports[`CampaignStatus viewerCanAdminister: true drafted campaign 1`] = `null`;

exports[`CampaignStatus viewerCanAdminister: true drafted campaign, some published 1`] = `null`;
>>>>>>> aae7319b
<|MERGE_RESOLUTION|>--- conflicted
+++ resolved
@@ -96,21 +96,6 @@
                   "push": [Function],
                   "replace": [Function],
                 }
-<<<<<<< HEAD
-              />
-            </p>
-          </li>
-        </ul>
-        <p
-          className="mb-0"
-        >
-          You don't have permission to view error details.
-        </p>
-      </div>
-    </React.Fragment>
-  </div>
-</React.Fragment>
-=======
               }
             />
           </p>
@@ -119,7 +104,6 @@
     </div>
   </React.Fragment>
 </div>
->>>>>>> aae7319b
 `;
 
 exports[`CampaignStatus viewerCanAdminister: false campaign processing 1`] = `
@@ -132,9 +116,9 @@
         <Memo(SyncIcon)
           className="icon-inline"
         />
-         Creating 
+         Creating
         3
-         
+
         changesets
          on code hosts...
       </p>
@@ -262,27 +246,7 @@
 </div>
 `;
 
-<<<<<<< HEAD
-exports[`CampaignStatus viewerCanAdminister: false drafted campaign 1`] = `
-<React.Fragment>
-  <React.Fragment>
-    <div
-      className="d-flex align-items-center alert alert-warning my-4"
-    >
-      <p
-        className="mb-0 ml-2"
-      >
-        No changesets have
-         
-        been created on code hosts yet.
-      </p>
-    </div>
-  </React.Fragment>
-</React.Fragment>
-`;
-=======
 exports[`CampaignStatus viewerCanAdminister: false drafted campaign 1`] = `null`;
->>>>>>> aae7319b
 
 exports[`CampaignStatus viewerCanAdminister: false drafted campaign, some published 1`] = `null`;
 
@@ -295,28 +259,10 @@
       <h3
         className="alert-heading mb-0"
       >
-<<<<<<< HEAD
-        Only a subset of changesets has
-         
-        been created on code hosts yet.
-      </p>
-    </div>
-  </React.Fragment>
-</React.Fragment>
-`;
-
-exports[`CampaignStatus viewerCanAdminister: true campaign errored 1`] = `
-<React.Fragment>
-  <div>
-    <React.Fragment>
-      <div
-        className="alert alert-danger my-4"
-=======
         Creating changesets failed
       </h3>
       <ul
         className="mt-2"
->>>>>>> aae7319b
       >
         <li
           className="mb-2"
@@ -428,9 +374,9 @@
         <Memo(SyncIcon)
           className="icon-inline"
         />
-         Creating 
+         Creating
         3
-         
+
         changesets
          on code hosts...
       </p>
@@ -558,58 +504,6 @@
 </div>
 `;
 
-<<<<<<< HEAD
-exports[`CampaignStatus viewerCanAdminister: true drafted campaign 1`] = `
-<React.Fragment>
-  <React.Fragment>
-    <div
-      className="d-flex align-items-center alert alert-warning my-4"
-    >
-      <button
-        className="btn btn-primary mb-0"
-        onClick={[Function]}
-        type="button"
-      >
-        Publish campaign
-      </button>
-      <p
-        className="mb-0 ml-2"
-      >
-        No changesets have
-         
-        been created on code hosts yet.
-      </p>
-    </div>
-  </React.Fragment>
-</React.Fragment>
-`;
-
-exports[`CampaignStatus viewerCanAdminister: true drafted campaign, some published 1`] = `
-<React.Fragment>
-  <React.Fragment>
-    <div
-      className="d-flex align-items-center alert alert-warning my-4"
-    >
-      <button
-        className="btn btn-primary mb-0"
-        onClick={[Function]}
-        type="button"
-      >
-        Publish campaign
-      </button>
-      <p
-        className="mb-0 ml-2"
-      >
-        Only a subset of changesets has
-         
-        been created on code hosts yet.
-      </p>
-    </div>
-  </React.Fragment>
-</React.Fragment>
-`;
-=======
 exports[`CampaignStatus viewerCanAdminister: true drafted campaign 1`] = `null`;
 
-exports[`CampaignStatus viewerCanAdminister: true drafted campaign, some published 1`] = `null`;
->>>>>>> aae7319b
+exports[`CampaignStatus viewerCanAdminister: true drafted campaign, some published 1`] = `null`;