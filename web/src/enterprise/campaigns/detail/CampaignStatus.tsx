import React from 'react'
import * as GQL from '../../../../../shared/src/graphql/schema'
import WarningIcon from 'mdi-react/WarningIcon'
import CheckCircleIcon from 'mdi-react/CheckCircleIcon'
import AlertCircleIcon from 'mdi-react/AlertCircleIcon'
import { ErrorAlert } from '../../../components/alerts'
<<<<<<< HEAD
import InformationIcon from 'mdi-react/InformationIcon'
=======
import { parseISO, isBefore, addMinutes } from 'date-fns'
>>>>>>> 91972c91

interface Props {
    campaign: Pick<GQL.ICampaign, '__typename' | 'closedAt' | 'publishedAt'> | Pick<GQL.ICampaignPlan, '__typename'>

    /** The campaign status. */
    status: Omit<GQL.IBackgroundProcessStatus, '__typename'>

    /** Called when the "Publish campaign" button is clicked. */
    onPublish: () => void
    /** Called when the "Retry failed jobs" button is clicked. */
    onRetry: () => void
}

/**
 * The status of a campaign's jobs, plus its closed state and errors.
 */
<<<<<<< HEAD
export const CampaignStatus: React.FunctionComponent<Props> = ({ campaign, status, onPublish, onRetry }) => (
    <>
        {status.state === GQL.BackgroundProcessState.PROCESSING && (
            <div className="d-flex mt-3 e2e-preview-loading">
                <LoadingSpinner className="icon-inline" />{' '}
                <span data-tooltip="Computing changesets">
                    {status.completedCount} / {status.pendingCount + status.completedCount}
                </span>
            </div>
        )}
        {campaign.__typename === 'Campaign' && !campaign.closedAt && !campaign.publishedAt && (
            <>
                <div className="d-flex my-3">
                    <InformationIcon className="icon-inline text-info mr-1" /> Campaign is drafted
                </div>
                <button type="button" className="mb-3 btn btn-primary" onClick={onPublish}>
                    Publish campaign
                </button>
            </>
        )}
        {campaign.__typename === 'Campaign' && campaign.closedAt ? (
            <div className="d-flex my-3">
                <WarningIcon className="icon-inline text-warning mr-1" /> Campaign is closed
            </div>
        ) : (
            status.pendingCount + status.completedCount > 0 &&
            status.state !== GQL.BackgroundProcessState.PROCESSING && (
=======
export const CampaignStatus: React.FunctionComponent<Props> = ({ campaign, status, onRetry }) => {
    /* For completed campaigns that have been published, hide the creation complete status 1 day after the time of publication */
    const creationCompletedLongAgo =
        status.state === GQL.BackgroundProcessState.COMPLETED &&
        campaign.__typename === 'Campaign' &&
        !!campaign.publishedAt &&
        isBefore(parseISO(campaign.publishedAt), addMinutes(new Date(), 1))
    const progress = (status.completedCount / (status.pendingCount + status.completedCount)) * 100
    return (
        <>
            {status.state === GQL.BackgroundProcessState.PROCESSING && (
                <div className="mt-3 e2e-preview-loading">
                    <div className="progress mb-1">
                        {/* we need to set the width to control the progress bar, so: */}
                        {/* eslint-disable-next-line react/forbid-dom-props */}
                        <div className="progress-bar" style={{ width: progress + '%' }}>
                            &nbsp;
                        </div>
                    </div>
                    <p>
                        {campaign.__typename === 'CampaignPlan' ? 'Computing' : 'Creating'} changes:{' '}
                        {status.completedCount} / {status.pendingCount + status.completedCount}
                    </p>
                </div>
            )}
            {campaign.__typename === 'Campaign' && campaign.closedAt ? (
>>>>>>> 91972c91
                <div className="d-flex my-3">
                    <WarningIcon className="icon-inline text-warning mr-1" /> Campaign is closed
                </div>
            ) : (
                status.pendingCount + status.completedCount > 0 &&
                status.state !== GQL.BackgroundProcessState.PROCESSING &&
                !creationCompletedLongAgo && (
                    <div className="d-flex my-3">
                        {status.state === GQL.BackgroundProcessState.COMPLETED && (
                            <CheckCircleIcon className="icon-inline text-success mr-1 e2e-preview-success" />
                        )}
                        {status.state === GQL.BackgroundProcessState.ERRORED && (
                            <AlertCircleIcon className="icon-inline text-danger mr-1" />
                        )}{' '}
                        {campaign.__typename === 'Campaign' ? 'Creation' : 'Preview'} {status.state.toLocaleLowerCase()}
                    </div>
                )
            )}
            {status.errors.map((error, i) => (
                // There is no other suitable key, so:
                // eslint-disable-next-line react/no-array-index-key
                <ErrorAlert error={error} className="mt-3" key={i} />
            ))}
            {status.state === GQL.BackgroundProcessState.ERRORED &&
                campaign?.__typename === 'Campaign' &&
                !campaign.closedAt && (
                    <button type="button" className="btn btn-primary mb-2" onClick={onRetry}>
                        Retry failed jobs
                    </button>
                )}
        </>
    )
}<|MERGE_RESOLUTION|>--- conflicted
+++ resolved
@@ -4,11 +4,8 @@
 import CheckCircleIcon from 'mdi-react/CheckCircleIcon'
 import AlertCircleIcon from 'mdi-react/AlertCircleIcon'
 import { ErrorAlert } from '../../../components/alerts'
-<<<<<<< HEAD
 import InformationIcon from 'mdi-react/InformationIcon'
-=======
 import { parseISO, isBefore, addMinutes } from 'date-fns'
->>>>>>> 91972c91
 
 interface Props {
     campaign: Pick<GQL.ICampaign, '__typename' | 'closedAt' | 'publishedAt'> | Pick<GQL.ICampaignPlan, '__typename'>
@@ -25,36 +22,7 @@
 /**
  * The status of a campaign's jobs, plus its closed state and errors.
  */
-<<<<<<< HEAD
-export const CampaignStatus: React.FunctionComponent<Props> = ({ campaign, status, onPublish, onRetry }) => (
-    <>
-        {status.state === GQL.BackgroundProcessState.PROCESSING && (
-            <div className="d-flex mt-3 e2e-preview-loading">
-                <LoadingSpinner className="icon-inline" />{' '}
-                <span data-tooltip="Computing changesets">
-                    {status.completedCount} / {status.pendingCount + status.completedCount}
-                </span>
-            </div>
-        )}
-        {campaign.__typename === 'Campaign' && !campaign.closedAt && !campaign.publishedAt && (
-            <>
-                <div className="d-flex my-3">
-                    <InformationIcon className="icon-inline text-info mr-1" /> Campaign is drafted
-                </div>
-                <button type="button" className="mb-3 btn btn-primary" onClick={onPublish}>
-                    Publish campaign
-                </button>
-            </>
-        )}
-        {campaign.__typename === 'Campaign' && campaign.closedAt ? (
-            <div className="d-flex my-3">
-                <WarningIcon className="icon-inline text-warning mr-1" /> Campaign is closed
-            </div>
-        ) : (
-            status.pendingCount + status.completedCount > 0 &&
-            status.state !== GQL.BackgroundProcessState.PROCESSING && (
-=======
-export const CampaignStatus: React.FunctionComponent<Props> = ({ campaign, status, onRetry }) => {
+export const CampaignStatus: React.FunctionComponent<Props> = ({ campaign, status, onPublish, onRetry }) => {
     /* For completed campaigns that have been published, hide the creation complete status 1 day after the time of publication */
     const creationCompletedLongAgo =
         status.state === GQL.BackgroundProcessState.COMPLETED &&
@@ -79,8 +47,17 @@
                     </p>
                 </div>
             )}
+            {campaign.__typename === 'Campaign' && !campaign.closedAt && !campaign.publishedAt && (
+                <>
+                    <div className="d-flex my-3">
+                        <InformationIcon className="icon-inline text-info mr-1" /> Campaign is drafted
+                    </div>
+                    <button type="button" className="mb-3 btn btn-primary" onClick={onPublish}>
+                        Publish campaign
+                    </button>
+                </>
+            )}
             {campaign.__typename === 'Campaign' && campaign.closedAt ? (
->>>>>>> 91972c91
                 <div className="d-flex my-3">
                     <WarningIcon className="icon-inline text-warning mr-1" /> Campaign is closed
                 </div>
