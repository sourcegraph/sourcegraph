--- conflicted
+++ resolved
@@ -36,111 +36,9 @@
                 </div>
             ) : (
                 <>
-<<<<<<< HEAD
-                    <div className="mt-3 mb-1">
-                        <h2 className="mb-0">
-                            Upload for {uploadOrError.projectRoot.commit.repository.name}@
-                            {uploadOrError.projectRoot.commit.abbreviatedOID}
-                            {uploadOrError.projectRoot.path === ''
-                                ? ''
-                                : ` rooted at ${uploadOrError.projectRoot.path}`}
-                        </h2>
-                    </div>
-
-                    {uploadOrError.state === GQL.LSIFUploadState.PROCESSING ? (
-                        <div className="alert alert-primary mb-4 mt-3">
-                            <LoadingSpinner className="icon-inline" />{' '}
-                            <span className="e2e-upload-state">Upload is currently being processed...</span>
-                        </div>
-                    ) : uploadOrError.state === GQL.LSIFUploadState.COMPLETED ? (
-                        <div className="alert alert-success mb-4 mt-3">
-                            <CheckIcon className="icon-inline" />{' '}
-                            <span className="e2e-upload-state">Upload completed successfully.</span>
-                        </div>
-                    ) : uploadOrError.state === GQL.LSIFUploadState.ERRORED ? (
-                        <div className="alert alert-danger mb-4 mt-3">
-                            <AlertCircleIcon className="icon-inline" />{' '}
-                            <span className="e2e-upload-state">
-                                Upload failed to complete:
-                                <code>{uploadOrError.failure && uploadOrError.failure.summary}</code>
-                            </span>
-                        </div>
-                    ) : (
-                        <div className="alert alert-primary mb-4 mt-3">
-                            <ClockOutlineIcon className="icon-inline" />{' '}
-                            <span className="e2e-upload-state">Upload is queued.</span>
-                        </div>
-                    )}
-
-                    <table className="table">
-                        <tbody>
-                            <tr>
-                                <td>Repository</td>
-                                <td>
-                                    <Link to={uploadOrError.projectRoot.commit.repository.url}>
-                                        {uploadOrError.projectRoot.commit.repository.name}
-                                    </Link>
-                                </td>
-                            </tr>
-
-                            <tr>
-                                <td>Commit</td>
-                                <td>
-                                    <Link to={uploadOrError.projectRoot.commit.url}>
-                                        <code>{uploadOrError.projectRoot.commit.oid}</code>
-                                    </Link>
-                                </td>
-                            </tr>
-
-                            <tr>
-                                <td>Root</td>
-                                <td>
-                                    <Link to={uploadOrError.projectRoot.url}>
-                                        <strong>{uploadOrError.projectRoot.path || '/'}</strong>
-                                    </Link>
-                                </td>
-                            </tr>
-
-                            <tr>
-                                <td>Queued</td>
-                                <td>
-                                    <Timestamp date={uploadOrError.uploadedAt} noAbout={true} />
-                                </td>
-                            </tr>
-
-                            <tr>
-                                <td>Began processing</td>
-                                <td>
-                                    {uploadOrError.startedAt ? (
-                                        <Timestamp date={uploadOrError.startedAt} noAbout={true} />
-                                    ) : (
-                                        <span className="text-muted">Upload has not yet started.</span>
-                                    )}
-                                </td>
-                            </tr>
-
-                            <tr>
-                                <td>
-                                    {uploadOrError.state === GQL.LSIFUploadState.ERRORED && uploadOrError.finishedAt
-                                        ? 'Failed'
-                                        : 'Finished'}{' '}
-                                    processing
-                                </td>
-                                <td>
-                                    {uploadOrError.finishedAt ? (
-                                        <Timestamp date={uploadOrError.finishedAt} noAbout={true} />
-                                    ) : (
-                                        <span className="text-muted">Upload has not yet completed.</span>
-                                    )}
-                                </td>
-                            </tr>
-                        </tbody>
-                    </table>
-=======
                     <Redirect
                         to={`${uploadOrError.projectRoot?.commit.repository.url}/-/settings/code-intelligence/lsif-uploads/${id}`}
                     />
->>>>>>> a2ce2654
                 </>
             )}
         </div>
