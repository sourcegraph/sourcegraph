--- conflicted
+++ resolved
@@ -143,11 +143,8 @@
         ActivationProps,
         PatternTypeProps,
         CaseSensitivityProps,
-<<<<<<< HEAD
-        CopyQueryButtonProps {
-=======
+        CopyQueryButtonProps,
         VersionContextProps {
->>>>>>> 5c175231
     repoName: string
     repoID: GQL.ID
     repoDescription: string
