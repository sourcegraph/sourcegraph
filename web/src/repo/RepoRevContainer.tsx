import { isEqual } from 'lodash'
import AlertCircleIcon from 'mdi-react/AlertCircleIcon'
import MapSearchIcon from 'mdi-react/MapSearchIcon'
import MenuDownIcon from 'mdi-react/MenuDownIcon'
import * as React from 'react'
import { Route, RouteComponentProps, Switch } from 'react-router'
import { UncontrolledPopover } from 'reactstrap'
import { defer, Subject, Subscription } from 'rxjs'
import { catchError, delay, distinctUntilChanged, map, retryWhen, switchMap, tap } from 'rxjs/operators'
import {
    CloneInProgressError,
    isCloneInProgressErrorLike,
    isRevNotFoundErrorLike,
    isRepoNotFoundErrorLike,
} from '../../../shared/src/backend/errors'
import { ActivationProps } from '../../../shared/src/components/activation/Activation'
import { ExtensionsControllerProps } from '../../../shared/src/extensions/controller'
import * as GQL from '../../../shared/src/graphql/schema'
import { PlatformContextProps } from '../../../shared/src/platform/context'
import { SettingsCascadeProps } from '../../../shared/src/settings/settings'
import { ErrorLike, isErrorLike } from '../../../shared/src/util/errors'
import { HeroPage } from '../components/HeroPage'
import { ChromeExtensionToast } from '../marketing/BrowserExtensionToast'
import { IS_CHROME } from '../marketing/util'
import { ThemeProps } from '../../../shared/src/theme'
import { EventLoggerProps } from '../tracking/eventLogger'
import { RouteDescriptor } from '../util/contributions'
import { CopyLinkAction } from './actions/CopyLinkAction'
import { GoToPermalinkAction } from './actions/GoToPermalinkAction'
import { ResolvedRev, resolveRev } from './backend'
import { RepoContainerContext } from './RepoContainer'
import { RepoHeaderContributionsLifecycleProps } from './RepoHeader'
import { RepoHeaderContributionPortal } from './RepoHeaderContributionPortal'
import { EmptyRepositoryPage, RepositoryCloningInProgressPage } from './RepositoryGitDataContainer'
import { RevisionsPopover } from './RevisionsPopover'
import { PatternTypeProps, CaseSensitivityProps, CopyQueryButtonProps } from '../search'
import { RepoSettingsAreaRoute } from './settings/RepoSettingsArea'
import { RepoSettingsSideBarItem } from './settings/RepoSettingsSidebar'
import { ErrorMessage } from '../components/alerts'
import * as H from 'history'
import { VersionContextProps } from '../../../shared/src/search/util'

/** Props passed to sub-routes of {@link RepoRevContainer}. */
export interface RepoRevContainerContext
    extends RepoHeaderContributionsLifecycleProps,
        SettingsCascadeProps,
        ExtensionsControllerProps,
        PlatformContextProps,
        ThemeProps,
        EventLoggerProps,
        ActivationProps,
        Pick<
            RepoContainerContext,
            Exclude<keyof RepoContainerContext, 'onDidUpdateRepository' | 'onDidUpdateExternalLinks'>
        >,
        PatternTypeProps,
        CaseSensitivityProps,
<<<<<<< HEAD
        CopyQueryButtonProps {
=======
        VersionContextProps {
>>>>>>> 5c175231
    repo: GQL.IRepository
    rev: string
    resolvedRev: ResolvedRev

    /** The URL route match for {@link RepoRevContainer}. */
    routePrefix: string
}

/** A sub-route of {@link RepoRevContainer}. */
export interface RepoRevContainerRoute extends RouteDescriptor<RepoRevContainerContext> {}

interface RepoRevContainerProps
    extends RouteComponentProps<{}>,
        RepoHeaderContributionsLifecycleProps,
        SettingsCascadeProps,
        PlatformContextProps,
        EventLoggerProps,
        ExtensionsControllerProps,
        ThemeProps,
        ActivationProps,
        PatternTypeProps,
        CaseSensitivityProps,
<<<<<<< HEAD
        CopyQueryButtonProps {
=======
        VersionContextProps {
>>>>>>> 5c175231
    routes: readonly RepoRevContainerRoute[]
    repoSettingsAreaRoutes: readonly RepoSettingsAreaRoute[]
    repoSettingsSidebarItems: readonly RepoSettingsSideBarItem[]
    repo: GQL.IRepository
    rev: string
    authenticatedUser: GQL.IUser | null
    routePrefix: string

    /**
     * The resolved rev or an error if it could not be resolved. This value lives in RepoContainer (this
     * component's parent) but originates from this component.
     */
    resolvedRevOrError?: ResolvedRev | ErrorLike

    /** Called when the resolvedRevOrError state in this component's parent should be updated. */
    onResolvedRevOrError: (v: ResolvedRev | ErrorLike | undefined) => void
    history: H.History
}

interface RepoRevContainerState {}

/**
 * A container for a repository page that incorporates revisioned Git data. (For example,
 * blob and tree pages are revisioned, but the repository settings page is not.)
 */
export class RepoRevContainer extends React.PureComponent<RepoRevContainerProps, RepoRevContainerState> {
    public state: RepoRevContainerState = {}

    private propsUpdates = new Subject<RepoRevContainerProps>()
    private subscriptions = new Subscription()

    public componentDidMount(): void {
        const repoRevChanges = this.propsUpdates.pipe(
            // Pick repoName and rev out of the props
            map(props => ({ repoName: props.repo.name, rev: props.rev })),
            distinctUntilChanged((a, b) => isEqual(a, b))
        )

        // Fetch repository revision.
        this.subscriptions.add(
            repoRevChanges
                .pipe(
                    // Reset resolved rev / error state
                    tap(() => this.props.onResolvedRevOrError(undefined)),
                    switchMap(({ repoName, rev }) =>
                        defer(() => resolveRev({ repoName, rev })).pipe(
                            // On a CloneInProgress error, retry after 1s
                            retryWhen(errors =>
                                errors.pipe(
                                    tap(error => {
                                        if (isCloneInProgressErrorLike(error)) {
                                            // Display cloning screen to the user and retry
                                            this.props.onResolvedRevOrError(error)
                                            return
                                        }
                                        // Display error to the user and do not retry
                                        throw error
                                    }),
                                    delay(1000)
                                )
                            ),
                            // Save any error in the sate to display to the user
                            catchError(error => {
                                this.props.onResolvedRevOrError(error)
                                return []
                            })
                        )
                    )
                )
                .subscribe(
                    resolvedRev => {
                        this.props.onResolvedRevOrError(resolvedRev)
                    },
                    error => {
                        // Should never be reached because errors are caught above
                        console.error(error)
                    }
                )
        )

        this.propsUpdates.next(this.props)
    }

    public componentDidUpdate(): void {
        this.propsUpdates.next(this.props)
    }

    public componentWillUnmount(): void {
        this.subscriptions.unsubscribe()
    }

    public render(): JSX.Element | null {
        if (!this.props.resolvedRevOrError) {
            // Render nothing while loading
            return null
        }

        if (isErrorLike(this.props.resolvedRevOrError)) {
            // Show error page
            if (isCloneInProgressErrorLike(this.props.resolvedRevOrError)) {
                return (
                    <RepositoryCloningInProgressPage
                        repoName={this.props.repo.name}
                        progress={(this.props.resolvedRevOrError as CloneInProgressError).progress}
                    />
                )
            }
            if (isRepoNotFoundErrorLike(this.props.resolvedRevOrError)) {
                return (
                    <HeroPage
                        icon={MapSearchIcon}
                        title="404: Not Found"
                        subtitle="The requested repository was not found."
                    />
                )
            }
            if (isRevNotFoundErrorLike(this.props.resolvedRevOrError)) {
                if (!this.props.rev) {
                    return <EmptyRepositoryPage />
                }
                return (
                    <HeroPage
                        icon={MapSearchIcon}
                        title="404: Not Found"
                        subtitle="The requested revision was not found."
                    />
                )
            }
            return (
                <HeroPage
                    icon={AlertCircleIcon}
                    title="Error"
                    subtitle={<ErrorMessage error={this.props.resolvedRevOrError} history={this.props.history} />}
                />
            )
        }

        const context: RepoRevContainerContext = {
            platformContext: this.props.platformContext,
            extensionsController: this.props.extensionsController,
            isLightTheme: this.props.isLightTheme,
            telemetryService: this.props.telemetryService,
            activation: this.props.activation,
            repo: this.props.repo,
            repoHeaderContributionsLifecycleProps: this.props.repoHeaderContributionsLifecycleProps,
            resolvedRev: this.props.resolvedRevOrError,
            rev: this.props.rev,
            routePrefix: this.props.routePrefix,
            authenticatedUser: this.props.authenticatedUser,
            settingsCascade: this.props.settingsCascade,
            patternType: this.props.patternType,
            setPatternType: this.props.setPatternType,
            caseSensitive: this.props.caseSensitive,
            setCaseSensitivity: this.props.setCaseSensitivity,
            repoSettingsAreaRoutes: this.props.repoSettingsAreaRoutes,
            repoSettingsSidebarItems: this.props.repoSettingsSidebarItems,
<<<<<<< HEAD
            copyQueryButton: this.props.copyQueryButton,
=======
            versionContext: this.props.versionContext,
>>>>>>> 5c175231
        }

        return (
            <div className="repo-rev-container">
                {IS_CHROME && <ChromeExtensionToast />}
                <RepoHeaderContributionPortal
                    position="nav"
                    priority={100}
                    element={
                        <div className="d-flex align-items-center" key="repo-rev">
                            <span className="e2e-revision">
                                {(this.props.rev && this.props.rev === this.props.resolvedRevOrError.commitID
                                    ? this.props.resolvedRevOrError.commitID.slice(0, 7)
                                    : this.props.rev) ||
                                    this.props.resolvedRevOrError.defaultBranch ||
                                    'HEAD'}
                            </span>
                            <button type="button" id="repo-rev-popover" className="btn btn-link px-0">
                                <MenuDownIcon className="icon-inline" />
                            </button>
                            <UncontrolledPopover placement="bottom-start" target="repo-rev-popover" trigger="legacy">
                                <RevisionsPopover
                                    repo={this.props.repo.id}
                                    repoName={this.props.repo.name}
                                    defaultBranch={this.props.resolvedRevOrError.defaultBranch}
                                    currentRev={this.props.rev}
                                    currentCommitID={this.props.resolvedRevOrError.commitID}
                                    history={this.props.history}
                                    location={this.props.location}
                                />
                            </UncontrolledPopover>
                        </div>
                    }
                    repoHeaderContributionsLifecycleProps={this.props.repoHeaderContributionsLifecycleProps}
                />
                <Switch>
                    {/* eslint-disable react/jsx-no-bind */}
                    {this.props.routes.map(
                        ({ path, render, exact, condition = () => true }) =>
                            condition(context) && (
                                <Route
                                    path={this.props.routePrefix + path}
                                    key="hardcoded-key" // see https://github.com/ReactTraining/react-router/issues/4578#issuecomment-334489490
                                    exact={exact}
                                    render={routeComponentProps => render({ ...context, ...routeComponentProps })}
                                />
                            )
                    )}
                    {/* eslint-enable react/jsx-no-bind */}
                </Switch>
                <RepoHeaderContributionPortal
                    position="left"
                    element={<CopyLinkAction key="copy-link" location={this.props.location} />}
                    repoHeaderContributionsLifecycleProps={this.props.repoHeaderContributionsLifecycleProps}
                />
                <RepoHeaderContributionPortal
                    position="right"
                    priority={3}
                    element={
                        <GoToPermalinkAction
                            key="go-to-permalink"
                            rev={this.props.rev}
                            commitID={this.props.resolvedRevOrError.commitID}
                            location={this.props.location}
                            history={this.props.history}
                        />
                    }
                    repoHeaderContributionsLifecycleProps={this.props.repoHeaderContributionsLifecycleProps}
                />
            </div>
        )
    }
}<|MERGE_RESOLUTION|>--- conflicted
+++ resolved
@@ -55,11 +55,8 @@
         >,
         PatternTypeProps,
         CaseSensitivityProps,
-<<<<<<< HEAD
-        CopyQueryButtonProps {
-=======
+        CopyQueryButtonProps,
         VersionContextProps {
->>>>>>> 5c175231
     repo: GQL.IRepository
     rev: string
     resolvedRev: ResolvedRev
@@ -82,11 +79,8 @@
         ActivationProps,
         PatternTypeProps,
         CaseSensitivityProps,
-<<<<<<< HEAD
-        CopyQueryButtonProps {
-=======
+        CopyQueryButtonProps,
         VersionContextProps {
->>>>>>> 5c175231
     routes: readonly RepoRevContainerRoute[]
     repoSettingsAreaRoutes: readonly RepoSettingsAreaRoute[]
     repoSettingsSidebarItems: readonly RepoSettingsSideBarItem[]
@@ -243,11 +237,8 @@
             setCaseSensitivity: this.props.setCaseSensitivity,
             repoSettingsAreaRoutes: this.props.repoSettingsAreaRoutes,
             repoSettingsSidebarItems: this.props.repoSettingsSidebarItems,
-<<<<<<< HEAD
             copyQueryButton: this.props.copyQueryButton,
-=======
             versionContext: this.props.versionContext,
->>>>>>> 5c175231
         }
 
         return (
