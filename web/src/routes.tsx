import * as React from 'react'
import { Redirect, RouteComponentProps } from 'react-router'
import { LayoutProps } from './Layout'
import { parseSearchURLQuery } from './search'
import { lazyComponent } from './util/lazyComponent'
import { isErrorLike } from '../../shared/src/util/errors'
import { RepogroupPage } from './repogroups/RepogroupPage'
import { python2To3Metadata } from './repogroups/Python2To3'
import { kubernetes } from './repogroups/Kubernetes'
import { golang } from './repogroups/Golang'
import { reactHooks } from './repogroups/ReactHooks'
import { android } from './repogroups/Android'
<<<<<<< HEAD
import { BreadcrumbsProps, BreadcrumbSetters } from './components/Breadcrumbs'
=======
import { stanford } from './repogroups/Stanford'
>>>>>>> 674f5825

const SearchPage = lazyComponent(() => import('./search/input/SearchPage'), 'SearchPage')
const SearchResults = lazyComponent(() => import('./search/results/SearchResults'), 'SearchResults')
const SiteAdminArea = lazyComponent(() => import('./site-admin/SiteAdminArea'), 'SiteAdminArea')
const ExtensionsArea = lazyComponent(() => import('./extensions/ExtensionsArea'), 'ExtensionsArea')

interface LayoutRouteComponentProps<Params extends { [K in keyof Params]?: string }>
    extends RouteComponentProps<Params>,
        Omit<LayoutProps, 'match'>,
        BreadcrumbsProps,
        BreadcrumbSetters {}

export interface LayoutRouteProps<Params extends { [K in keyof Params]?: string }> {
    path: string
    exact?: boolean
    render: (props: LayoutRouteComponentProps<Params>) => React.ReactNode

    /**
     * A condition function that needs to return true if the route should be rendered
     *
     * @default () => true
     */
    condition?: (props: LayoutRouteComponentProps<Params>) => boolean
}

// Force a hard reload so that we delegate to the serverside HTTP handler for a route.
function passThroughToServer(): React.ReactNode {
    window.location.reload()
    return null
}

/**
 * Holds all top-level routes for the app because both the navbar and the main content area need to
 * switch over matched path.
 *
 * See https://reacttraining.com/react-router/web/example/sidebar
 */
export const routes: readonly LayoutRouteProps<any>[] = [
    {
        path: '/',
        render: props =>
            window.context.sourcegraphDotComMode && !props.authenticatedUser ? (
                <Redirect to="https://about.sourcegraph.com" />
            ) : (
                <Redirect to="/search" />
            ),
        exact: true,
    },
    {
        path: '/search',
        render: props =>
            parseSearchURLQuery(props.location.search) ? (
                <SearchResults {...props} deployType={window.context.deployType} />
            ) : (
                <SearchPage {...props} />
            ),
        exact: true,
    },
    {
        path: '/search/query-builder',
        render: lazyComponent(() => import('./search/queryBuilder/QueryBuilderPage'), 'QueryBuilderPage'),
        exact: true,
    },
    {
        path: '/sign-in',
        render: lazyComponent(() => import('./auth/SignInPage'), 'SignInPage'),
        exact: true,
    },
    {
        path: '/sign-up',
        render: lazyComponent(() => import('./auth/SignUpPage'), 'SignUpPage'),
        exact: true,
    },
    {
        path: '/settings',
        render: lazyComponent(() => import('./user/settings/RedirectToUserSettings'), 'RedirectToUserSettings'),
    },
    {
        path: '/user',
        render: lazyComponent(() => import('./user/settings/RedirectToUserPage'), 'RedirectToUserPage'),
    },
    {
        path: '/organizations',
        render: lazyComponent(() => import('./org/OrgsArea'), 'OrgsArea'),
    },
    {
        path: '/search',
        render: props => <SearchResults {...props} deployType={window.context.deployType} />,
        exact: true,
    },
    {
        path: '/site-admin/init',
        exact: true,
        render: lazyComponent(() => import('./site-admin/init/SiteInitPage'), 'SiteInitPage'),
    },
    {
        path: '/site-admin',
        render: props => (
            <SiteAdminArea
                {...props}
                routes={props.siteAdminAreaRoutes}
                sideBarGroups={props.siteAdminSideBarGroups}
                overviewComponents={props.siteAdminOverviewComponents}
            />
        ),
    },
    {
        path: '/password-reset',
        render: lazyComponent(() => import('./auth/ResetPasswordPage'), 'ResetPasswordPage'),
        exact: true,
    },
    {
        path: '/explore',
        render: lazyComponent(() => import('./explore/ExploreArea'), 'ExploreArea'),
        exact: true,
    },
    {
        path: '/search/scope/:id',
        render: lazyComponent(() => import('./search/ScopePage'), 'ScopePage'),
        exact: true,
    },
    {
        path: '/api/console',
        render: lazyComponent(() => import('./api/ApiConsole'), 'ApiConsole'),
        exact: true,
    },
    {
        path: '/users/:username',
        render: lazyComponent(() => import('./user/area/UserArea'), 'UserArea'),
    },
    {
        path: '/survey/:score?',
        render: lazyComponent(() => import('./marketing/SurveyPage'), 'SurveyPage'),
    },
    {
        path: '/extensions',
        render: props => <ExtensionsArea {...props} routes={props.extensionsAreaRoutes} />,
    },
    {
        path: '/help',
        render: passThroughToServer,
    },
    {
        path: '/-/debug/*',
        render: passThroughToServer,
    },
    {
        path: '/snippets',
        render: lazyComponent(() => import('./snippets/SnippetsPage'), 'SnippetsPage'),
    },
    {
        path: '/insights',
        exact: true,
        render: lazyComponent(() => import('./insights/InsightsPage'), 'InsightsPage'),
        condition: props =>
            !isErrorLike(props.settingsCascade.final) &&
            !!props.settingsCascade.final?.experimentalFeatures?.codeInsights,
    },
    {
        path: '/views',
        render: lazyComponent(() => import('./views/ViewsArea'), 'ViewsArea'),
    },
    {
        path: '/refactor-python2-to-3',
        render: props => <RepogroupPage {...props} repogroupMetadata={python2To3Metadata} />,
        condition: props => window.context.sourcegraphDotComMode,
    },
    {
        path: '/kubernetes',
        render: props => <RepogroupPage {...props} repogroupMetadata={kubernetes} />,
        condition: props => window.context.sourcegraphDotComMode,
    },
    {
        path: '/golang',
        render: props => <RepogroupPage {...props} repogroupMetadata={golang} />,
        condition: props => window.context.sourcegraphDotComMode,
    },
    {
        path: '/react-hooks',
        render: props => <RepogroupPage {...props} repogroupMetadata={reactHooks} />,
        condition: props => window.context.sourcegraphDotComMode,
    },
    {
        path: '/android',
        render: props => <RepogroupPage {...props} repogroupMetadata={android} />,
        condition: props => window.context.sourcegraphDotComMode,
    },
    {
        path: '/stanford',
        render: props => <RepogroupPage {...props} repogroupMetadata={stanford} />,
        condition: props => window.context.sourcegraphDotComMode,
    },
    {
        path: '/:repoRevAndRest+',
        render: lazyComponent(() => import('./repo/RepoContainer'), 'RepoContainer'),
    },
]<|MERGE_RESOLUTION|>--- conflicted
+++ resolved
@@ -10,11 +10,8 @@
 import { golang } from './repogroups/Golang'
 import { reactHooks } from './repogroups/ReactHooks'
 import { android } from './repogroups/Android'
-<<<<<<< HEAD
+import { stanford } from './repogroups/Stanford'
 import { BreadcrumbsProps, BreadcrumbSetters } from './components/Breadcrumbs'
-=======
-import { stanford } from './repogroups/Stanford'
->>>>>>> 674f5825
 
 const SearchPage = lazyComponent(() => import('./search/input/SearchPage'), 'SearchPage')
 const SearchResults = lazyComponent(() => import('./search/results/SearchResults'), 'SearchResults')
