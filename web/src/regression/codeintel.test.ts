import expect from 'expect'
import { describe, before, after, test } from 'mocha'
import * as path from 'path'
import { range } from 'lodash'
import { ElementHandle } from 'puppeteer'
import { map } from 'rxjs/operators'
import * as child_process from 'mz/child_process'
import { applyEdits } from '@sqs/jsonc-parser'
import { setProperty } from '@sqs/jsonc-parser/lib/edit'
import { getTestTools } from './util/init'
import { GraphQLClient } from './util/GraphQLClient'
import { TestResourceManager } from './util/TestResourceManager'
import { ensureTestExternalService, getUser, setUserSiteAdmin } from './util/api'
import { ensureLoggedInOrCreateTestUser, getGlobalSettings } from './util/helpers'
import * as GQL from '../../../shared/src/graphql/schema'
import { Driver } from '../../../shared/src/e2e/driver'
import { Config, getConfig } from '../../../shared/src/e2e/config'
import { dataOrThrowErrors, gql } from '../../../shared/src/graphql/graphql'
import { overwriteSettings } from '../../../shared/src/settings/edit'
import { saveScreenshotsUponFailures } from '../../../shared/src/e2e/screenshotReporter'
import { asError } from '../../../shared/src/util/errors'

describe('Code intelligence regression test suite', () => {
    const testUsername = 'test-sg-codeintel'
    const config = getConfig(
        'gitHubToken',
        'headless',
        'keepBrowser',
        'logBrowserConsole',
        'logStatusMessages',
        'noCleanup',
        'slowMo',
        'sourcegraphBaseUrl',
        'sudoToken',
        'sudoUsername',
        'testUserPassword'
    )
    const testExternalServiceInfo = {
        kind: GQL.ExternalServiceKind.GITHUB,
        uniqueDisplayName: '[TEST] GitHub (codeintel.test.ts)',
    }

    const testRepoSlugs = [
        'sourcegraph/sourcegraph',
        'sourcegraph-testing/prometheus-common',
        'sourcegraph-testing/prometheus-client-golang',
        'sourcegraph-testing/prometheus-redefinitions',
    ]

    const prometheusCommonHeadCommit = 'b5fe7d854c42dc7842e48d1ca58f60feae09d77b' // HEAD
    const prometheusCommonLSIFCommit = '287d3e634a1e550c9e463dd7e5a75a422c614505' // 2 behind HEAD
    const prometheusCommonFallbackCommit = 'e8215224146358493faab0295ce364cd386223b9' // 2 behind LSIF
    const prometheusClientHeadCommit = '333f01cef0d61f9ef05ada3d94e00e69c8d5cdda'
    const prometheusRedefinitionsHeadCommit = 'c68f0e063cf8a98e7ce3428cfd50588746010f1f'

    const prometheusCommonSamplePairLocations = [
        { path: 'model/value.go', line: 31, character: 19 },
        { path: 'model/value.go', line: 78, character: 6 },
        { path: 'model/value.go', line: 84, character: 9 },
        { path: 'model/value.go', line: 97, character: 10 },
        { path: 'model/value.go', line: 104, character: 10 },
        { path: 'model/value.go', line: 108, character: 9 },
        { path: 'model/value.go', line: 137, character: 43 },
        { path: 'model/value.go', line: 147, character: 10 },
        { path: 'model/value.go', line: 163, character: 10 },
        { path: 'model/value.go', line: 225, character: 11 },
        { path: 'model/value_test.go', line: 133, character: 9 },
        { path: 'model/value_test.go', line: 137, character: 11 },
        { path: 'model/value_test.go', line: 156, character: 10 },
    ]

    const prometheusClientSamplePairLocations = [
        { path: 'api/prometheus/v1/api.go', line: 41, character: 15 },
        { path: 'api/prometheus/v1/api.go', line: 70, character: 17 },
        { path: 'api/prometheus/v1/api_test.go', line: 1119, character: 18 },
        { path: 'api/prometheus/v1/api_test.go', line: 1123, character: 20 },
        { path: 'api/prometheus/v1/api_test.go', line: 1127, character: 20 },
        { path: 'api/prometheus/v1/api_test.go', line: 1131, character: 20 },
        { path: 'api/prometheus/v1/api_test.go', line: 1135, character: 20 },
        { path: 'api/prometheus/v1/api_test.go', line: 1139, character: 20 },
        { path: 'api/prometheus/v1/api_test.go', line: 1143, character: 20 },
        { path: 'api/prometheus/v1/api_test.go', line: 1147, character: 20 },
        { path: 'api/prometheus/v1/api_test.go', line: 1151, character: 20 },
        { path: 'api/prometheus/v1/api_test.go', line: 1155, character: 20 },
        { path: 'api/prometheus/v1/api_test.go', line: 1159, character: 20 },
        { path: 'api/prometheus/v1/api_test.go', line: 1163, character: 20 },
        { path: 'api/prometheus/v1/api_test.go', line: 1167, character: 20 },
        { path: 'api/prometheus/v1/api_test.go', line: 1171, character: 20 },
        { path: 'api/prometheus/v1/api_test.go', line: 1175, character: 20 },
        { path: 'api/prometheus/v1/api_test.go', line: 1179, character: 20 },
        { path: 'api/prometheus/v1/api_test.go', line: 1197, character: 17 },
        { path: 'api/prometheus/v1/api_bench_test.go', line: 34, character: 26 },
    ]

    const prometheusRedefinitionSamplePairLocations = [
        { path: 'sample.go', line: 7, character: 6 },
        { path: 'sample.go', line: 12, character: 10 },
        { path: 'sample.go', line: 16, character: 10 },
    ]

    let driver: Driver
    let gqlClient: GraphQLClient
    let outerResourceManager: TestResourceManager
    before(async function() {
        // sourcegraph/sourcegraph takes a while to clone
        this.timeout(30 * 1000)
        ;({ driver, gqlClient, resourceManager: outerResourceManager } = await getTestTools(config))
        outerResourceManager.add(
            'User',
            testUsername,
            await ensureLoggedInOrCreateTestUser(driver, gqlClient, {
                username: testUsername,
                deleteIfExists: true,
                ...config,
            })
        )
        outerResourceManager.add(
            'External service',
            testExternalServiceInfo.uniqueDisplayName,
            await ensureTestExternalService(
                gqlClient,
                {
                    ...testExternalServiceInfo,
                    config: {
                        url: 'https://github.com',
                        token: config.gitHubToken,
                        repos: testRepoSlugs,
                        repositoryQuery: ['none'],
                    },
                    waitForRepos: testRepoSlugs.map(r => `github.com/${r}`),
                },
                config
            )
        )

        const user = await getUser(gqlClient, testUsername)
        if (!user) {
            throw new Error(`test user ${testUsername} does not exist`)
        }
        await setUserSiteAdmin(gqlClient, user.id, true)
    })

    saveScreenshotsUponFailures(() => driver.page)

    after(async () => {
        if (!config.noCleanup) {
            await outerResourceManager.destroyAll()
        }
        if (driver) {
            await driver.close()
        }
    })

    describe('Basic code intelligence regression test suite', () => {
        const innerResourceManager = new TestResourceManager()
        before(async () => {
            innerResourceManager.add('Global setting', 'codeIntel.lsif', await setGlobalLSIFSetting(gqlClient, false))
        })
        after(async () => {
            if (!config.noCleanup) {
                await innerResourceManager.destroyAll()
            }
        })

        test('Definitions, references, and hovers', () =>
            testCodeNavigation(driver, config, {
                page: `/github.com/sourcegraph-testing/prometheus-client-golang@${prometheusClientHeadCommit}/-/blob/api/prometheus/v1/api.go`,
                line: 41,
                token: 'SamplePair',
                precise: false,
                expectedHoverContains: 'SamplePair pairs a SampleValue with a Timestamp.',
                expectedDefinition: [
                    {
                        url: `/github.com/sourcegraph-testing/prometheus-common@${prometheusCommonHeadCommit}/-/blob/model/value.go#L78:1`,
                        precise: false,
                    },
                    {
                        url: `/github.com/sourcegraph-testing/prometheus-redefinitions@${prometheusRedefinitionsHeadCommit}/-/blob/sample.go#L7:1`,
                        precise: false,
                    },
                ],
                expectedReferences: [],
            }))

        test('File sidebar, multiple levels of directories', async () => {
            await driver.page.goto(
                config.sourcegraphBaseUrl +
                    '/github.com/sourcegraph/sourcegraph@c543dfd3936019befe94b881ade89e637d1a3dc3'
            )
            for (const file of ['cmd', 'frontend', 'auth', 'providers', 'providers.go']) {
                await driver.findElementWithText(file, {
                    action: 'click',
                    selector: '.e2e-repo-rev-sidebar a',
                    wait: { timeout: 2 * 1000 },
                })
            }
            await driver.waitUntilURL(
                `${config.sourcegraphBaseUrl}/github.com/sourcegraph/sourcegraph@c543dfd3936019befe94b881ade89e637d1a3dc3/-/blob/cmd/frontend/auth/providers/providers.go`,
                { timeout: 2 * 1000 }
            )
        })

        test('Symbols sidebar', async () => {
            await driver.page.goto(
                config.sourcegraphBaseUrl +
                    '/github.com/sourcegraph/sourcegraph@c543dfd3936019befe94b881ade89e637d1a3dc3'
            )
            await driver.findElementWithText('SYMBOLS', {
                action: 'click',
                selector: '.e2e-repo-rev-sidebar button',
                wait: { timeout: 10 * 1000 },
            })
            await driver.findElementWithText('backgroundEntry', {
                action: 'click',
                selector: '.e2e-repo-rev-sidebar a span',
                wait: { timeout: 2 * 1000 },
            })
            await driver.replaceText({
                selector: 'input[placeholder="Search symbols..."]',
                newText: 'buildentry',
            })
            await driver.page.waitForFunction(
                () => {
                    const sidebar = document.querySelector<HTMLElement>('.e2e-repo-rev-sidebar')
                    return sidebar && !sidebar.innerText.includes('backgroundEntry')
                },
                {
                    timeout: 2 * 1000,
                }
            )
            await driver.findElementWithText('buildEntry', {
                action: 'click',
                selector: '.e2e-repo-rev-sidebar a span',
                wait: { timeout: 2 * 1000 },
            })
            await driver.waitUntilURL(
                `${config.sourcegraphBaseUrl}/github.com/sourcegraph/sourcegraph@c543dfd3936019befe94b881ade89e637d1a3dc3/-/blob/browser/config/webpack/base.config.ts#L6:7-6:17`,
                { timeout: 2 * 1000 }
            )
        })
    })

    describe('Precise code intelligence regression test suite', () => {
        const innerResourceManager = new TestResourceManager()
        before(async function() {
            this.timeout(30 * 1000)

            const repoCommits = [
                { repository: 'prometheus-common', commit: prometheusCommonLSIFCommit },
                { repository: 'prometheus-client-golang', commit: prometheusClientHeadCommit },
            ]

            for (const { repository } of repoCommits) {
                // First, remove all existing uploads for the repository
                await clearUploads(gqlClient, `github.com/sourcegraph-testing/${repository}`)
            }

            const uploadUrls = []
            for (const { repository, commit } of repoCommits) {
                // Upload each upload in parallel and get back the upload status URLs
                uploadUrls.push(
                    await performUpload(config, {
                        repository: `github.com/sourcegraph-testing/${repository}`,
                        commit,
                        root: '/',
                        filename: `lsif-data/github.com/sourcegraph-testing/${repository}@${commit.substring(
                            0,
                            12
                        )}.lsif`,
                    })
                )

                innerResourceManager.add('LSIF upload', `${repository} upload`, () =>
                    clearUploads(gqlClient, `github.com/sourcegraph-testing/${repository}`)
                )
            }

            for (const uploadUrl of uploadUrls) {
                // Check the upload status URLs to ensure that they succeed, then ensure
                // that they are all listed as one of the "active" uploads for that repo
                await ensureUpload(driver, uploadUrl)
            }

            await clearUploads(gqlClient, 'github.com/sourcegraph-testing/prometheus-redefinitions')
            innerResourceManager.add('Global setting', 'codeIntel.lsif', await setGlobalLSIFSetting(gqlClient, true))
        })
        after(async () => {
            if (!config.noCleanup) {
                await innerResourceManager.destroyAll()
            }
        })

        /**
         * Construct a code navigation test case that ensures that there are precise results from
         * the prometheus-common and prometheus-client-golang repositories and imprecise results from
         * the prometheus-redefinitions library.
         *
         * All of these tests deal with the same SamplePair struct.
         */
        const makeTestCase = (page: string, line: number): CodeNavigationTestCase => {
            const prometheusCommonPrefix = `/github.com/sourcegraph-testing/prometheus-common@${prometheusCommonLSIFCommit}/-/blob/`
            const prometheusCommonLocations = prometheusCommonSamplePairLocations.map(({ path, line, character }) => ({
                url: `${prometheusCommonPrefix}${path}#L${line}:${character}`,
                precise: true,
            }))

            const prometheusClientPrefix = `/github.com/sourcegraph-testing/prometheus-client-golang@${prometheusClientHeadCommit}/-/blob/`
            const prometheusClientLocations = prometheusClientSamplePairLocations.map(({ path, line, character }) => ({
                url: `${prometheusClientPrefix}${path}#L${line}:${character}`,
                precise: true,
            }))

            const prometheusRedefinitionPrefix = `/github.com/sourcegraph-testing/prometheus-redefinitions@${prometheusRedefinitionsHeadCommit}/-/blob/`
            const prometheusRedefinitionLocations = prometheusRedefinitionSamplePairLocations.map(
                ({ path, line, character }) => ({
                    url: `${prometheusRedefinitionPrefix}${path}#L${line}:${character}`,
                    precise: false,
                })
            )

            return {
                page,
                line,
                token: 'SamplePair',
                precise: true,
                expectedHoverContains: 'SamplePair pairs a SampleValue with a Timestamp.',
                expectedDefinition: {
                    url: `/github.com/sourcegraph-testing/prometheus-common@${prometheusCommonLSIFCommit}/-/blob/model/value.go#L78:6`,
                    precise: true,
                },
                expectedReferences: prometheusCommonLocations
                    .concat(prometheusClientLocations)
                    .concat(prometheusRedefinitionLocations),
            }
        }

        test('Cross-repository definitions, references, and hovers (from definition)', async () => {
            await testCodeNavigation(
                driver,
                config,
                makeTestCase(
                    `/github.com/sourcegraph-testing/prometheus-common@${prometheusCommonLSIFCommit}/-/blob/model/value.go`,
                    31
                )
            )
        })

        test('Cross-repository definitions, references, and hovers (from reference)', async () => {
            await testCodeNavigation(
                driver,
                config,
                makeTestCase(
                    `/github.com/sourcegraph-testing/prometheus-common@${prometheusCommonLSIFCommit}/-/blob/model/value_test.go`,
                    133
                )
            )
        })

        test('Cross-repository definitions, references, and hovers (from remote reference)', async () => {
            await testCodeNavigation(
                driver,
                config,
                makeTestCase(
                    `/github.com/sourcegraph-testing/prometheus-client-golang@${prometheusClientHeadCommit}/-/blob/api/prometheus/v1/api.go`,
                    41
                )
            )
        })

        test('Cross-repository definitions, references, and hovers (from old commit)', async () => {
            await testCodeNavigation(
                driver,
                config,
                makeTestCase(
                    `/github.com/sourcegraph-testing/prometheus-common@${prometheusCommonFallbackCommit}/-/blob/model/value.go`,
                    31
                )
            )
        })
    })
})

//
// Code navigation utilities

interface CodeNavigationTestCase {
    /**
     * The source page.
     */
    page: string

    /**
     * The source line.
     */
    line: number

    /**
     * The token to click. Should be unambiguous within this line for the test to succeed.
     */
    token: string

    /**
     * Whether or not definition/hover results are precise
     */
    precise: boolean

    /**
     * A substring of the expected hover text
     */
    expectedHoverContains: string

    /**
     * A locations (if unambiguous), or a subset of locations that must occur within the definitions panel.
     */
    expectedDefinition: TestLocation | TestLocation[]

    /**
     * A subset of locations that must occur within the references panel.
     */
    expectedReferences?: TestLocation[]
}

interface TestLocation {
    url: string

    /**
     * Whether or not this location should be accompanied by a UI badge indicating imprecise code intel. Precise = no badge.
     */
    precise: boolean
}

/**
 * Navigate to the given page and test the definitions, references, and hovers of the token
 * on the given line. Will ensure both hover and clicking the token produces the hover overlay.
 * Will check the precision indicator of the hoverlay and each file match in the definition
 * and reference panels. Will compare hover text. Will compare location of each file match or
 * the target of the page navigated to on jump-to-definition (in the case of a single definition).
 */
async function testCodeNavigation(
    driver: Driver,
    config: Pick<Config, 'sourcegraphBaseUrl'>,
    {
        page,
        line,
        token,
        precise,
        expectedHoverContains,
        expectedDefinition,
        expectedReferences,
    }: CodeNavigationTestCase
): Promise<void> {
    await driver.page.goto(config.sourcegraphBaseUrl + page)
    await driver.page.waitForSelector('.e2e-blob')
    const tokenEl = await findTokenElement(driver, line, token)

    // Check hover
    await tokenEl.hover()
    await waitForHover(driver, expectedHoverContains, precise)

    // Check click
    await clickOnEmptyPartOfCodeView(driver)
    await tokenEl.click()
    await waitForHover(driver, expectedHoverContains)

    // Find-references
    if (expectedReferences && expectedReferences.length > 0) {
        await clickOnEmptyPartOfCodeView(driver)
        await tokenEl.hover()
        await waitForHover(driver, expectedHoverContains)
        await (await driver.findElementWithText('Find references')).click()

        await driver.page.waitForSelector('.e2e-search-result')
        const refLinks = await collectLinks(driver)
        for (const expectedReference of expectedReferences) {
            expect(refLinks).toContainEqual(expectedReference)
        }
        await clickOnEmptyPartOfCodeView(driver)
    }

    // Go-to-definition
    await clickOnEmptyPartOfCodeView(driver)
    await tokenEl.hover()
    await waitForHover(driver, expectedHoverContains)
    await (await driver.findElementWithText('Go to definition')).click()

    if (Array.isArray(expectedDefinition)) {
        await driver.page.waitForSelector('.hierarchical-locations-view')
        const defLinks = await collectLinks(driver)
        for (const definition of expectedDefinition) {
            expect(defLinks).toContainEqual(definition)
        }
    } else {
        await driver.page.waitForFunction(
            defURL => document.location.href.endsWith(defURL),
            { timeout: 2000 },
            expectedDefinition.url
        )
        await driver.page.goBack()
    }

    await driver.page.keyboard.press('Escape')
}

/**
 * Return a list of locations (and their precision) that exist in the file list
 * panel. This will click on each repository and collect the visible links in a
 * sequence.
 */
async function collectLinks(driver: Driver): Promise<Set<TestLocation>> {
<<<<<<< HEAD
    while (true) {
        // Wait for all tags to load
        if ((await driver.page.$$('.e2e-loading-spinner')).length === 0) {
            break
        }
    }
=======
    await driver.page.waitForSelector('.e2e-loading-spinner', { hidden: true })
>>>>>>> da29d704

    const panelTabTitles = await getPanelTabTitles(driver)
    if (panelTabTitles.length === 0) {
        return new Set(await collectVisibleLinks(driver))
    }

    const links = new Set<TestLocation>()
    for (const title of panelTabTitles) {
        const tabElem = await driver.page.$$(`.e2e-hierarchical-locations-view-list span[title="${title}"]`)
        if (tabElem.length > 0) {
            await tabElem[0].click()
        }

        for (const link of await collectVisibleLinks(driver)) {
            links.add(link)
        }
    }

    return links
}

/**
 * Return the list of repository titles on the left-hand side of the definition or
 * reference result panel.
 */
async function getPanelTabTitles(driver: Driver): Promise<string[]> {
    return (
        await Promise.all(
            (await driver.page.$$('.hierarchical-locations-view > div:nth-child(1) span[title]')).map(e =>
                e.evaluate(e => e.getAttribute('title') || '')
            )
        )
    ).map(normalizeWhitespace)
}

/**
 * Return a list of locations (and their precision) that are current visible in a
 * file list panel. This may be definitions or references.
 */
function collectVisibleLinks(driver: Driver): Promise<TestLocation[]> {
    return driver.page.evaluate(() =>
        Array.from(document.querySelectorAll<HTMLElement>('.e2e-file-match-children-item-wrapper')).map(a => ({
            url: a.querySelector('.e2e-file-match-children-item')?.getAttribute('href') || '',
            precise: a.querySelector('.e2e-badge-row')?.childElementCount === 0,
        }))
    )
}

/**
 * Close any visible hover overlay.
 */
async function clickOnEmptyPartOfCodeView(driver: Driver): Promise<void> {
    await driver.page.click('.e2e-blob tr:nth-child(1) .line')
    await driver.page.waitForFunction(() => document.querySelectorAll('.e2e-tooltip-go-to-definition').length === 0)
}

/**
 * Find the element with the token text on the given line.
 *
 * Will close any toast so that the enture line is visible and will hover over the line
 * to ensure that the line is tokenized (as this is done on-demand).
 */
async function findTokenElement(driver: Driver, line: number, token: string): Promise<ElementHandle<Element>> {
    try {
        // If there's an open toast, close it. If the toast remains open and our target
        // identifier happens to be hidden by it, we won't be able to select the correct
        // token. This condition was reproducible in the code navigation test that searches
        // for the identifier `StdioLogger`.
        await driver.page.click('.e2e-close-toast')
    } catch (error) {
        // No toast open, this is fine
    }

    const selector = `.e2e-blob tr:nth-child(${line}) span`
    await driver.page.hover(selector)
    return driver.findElementWithText(token, { selector, fuzziness: 'exact' })
}

/**
 * Wait for the hover tooltip to become visible. Compare the visible text with the expected
 * contents (expected contents must be a substring of the visible contents). If precise is
 * supplied, ensure that the presence of the UI indicator matches this value.
 */
async function waitForHover(driver: Driver, expectedHoverContains: string, precise?: boolean): Promise<void> {
    await driver.page.waitForSelector('.e2e-tooltip-go-to-definition')
    await driver.page.waitForSelector('.e2e-tooltip-content')
    expect(normalizeWhitespace(await getTooltip(driver))).toContain(normalizeWhitespace(expectedHoverContains))

    if (precise !== undefined) {
        expect(
            await driver.page.evaluate(() => document.querySelectorAll<HTMLElement>('.e2e-hover-badge').length)
        ).toEqual(precise ? 0 : 1)
    }
}

/**
 * Return the currently visible hover text.
 */
async function getTooltip(driver: Driver): Promise<string> {
    return driver.page.evaluate(() => (document.querySelector('.e2e-tooltip-content') as HTMLElement).innerText)
}

/**
 * Collapse multiple spaces into one.
 */
function normalizeWhitespace(s: string): string {
    return s.replace(/\s+/g, ' ')
}

//
// LSIF utilities

/**
 * Replace the codeIntel.lsif setting with the given value.
 *
 * Return a promise that updates the global settings to their original value. This return value
 * is suitable for use with the resource manager's destroy queue.
 */
async function setGlobalLSIFSetting(gqlClient: GraphQLClient, enabled: boolean): Promise<() => Promise<void>> {
    const { subjectID, settingsID, contents: oldContents } = await getGlobalSettings(gqlClient)
    const newContents = applyEdits(
        oldContents,
        setProperty(oldContents, ['codeIntel.lsif'], enabled, {
            eol: '\n',
            insertSpaces: true,
            tabSize: 2,
        })
    )

    await overwriteSettings(gqlClient, subjectID, settingsID, newContents)
    return async () => {
        const { subjectID: currentSubjectID, settingsID: currentSettingsID } = await getGlobalSettings(gqlClient)
        await overwriteSettings(gqlClient, currentSubjectID, currentSettingsID, oldContents)
    }
}

/**
 * Delete all LSIF uploads for a repository.
 */
async function clearUploads(gqlClient: GraphQLClient, repoName: string): Promise<void> {
    const { nodes, hasNextPage } = await gqlClient
        .queryGraphQL(
            gql`
                query ResolveRev($repoName: String!) {
                    repository(name: $repoName) {
                        lsifUploads {
                            nodes {
                                id
                            }

                            pageInfo {
                                hasNextPage
                            }
                        }
                    }
                }
            `,
            { repoName }
        )
        .pipe(
            map(dataOrThrowErrors),
            map(({ repository }) =>
                repository === null
                    ? { nodes: [], hasNextPage: false }
                    : { nodes: repository.lsifUploads.nodes, hasNextPage: repository.lsifUploads.pageInfo.hasNextPage }
            )
        )
        .toPromise()

    const indices = range(nodes.length)
    const args: { [k: string]: string } = {}
    for (const i of indices) {
        args[`upload${i}`] = nodes[i].id
    }

    await gqlClient
        .mutateGraphQL(
            gql`
                mutation(${indices.map(i => `$upload${i}: ID!`).join(', ')}) {
                    ${indices.map(i => gql`delete${i}: deleteLSIFUpload(id: $upload${i}) { alwaysNil }`).join('\n')}
                }
            `,
            args
        )
        .pipe(map(dataOrThrowErrors))
        .toPromise()

    if (hasNextPage) {
        // If we have more upload, clear the next page
        return clearUploads(gqlClient, repoName)
    }
}

/**
 * Untar the LSIF data from the lsif-data directory and perform an LSIF upload
 * via src command, which must be a binary available on the $PATH. Returns the
 * URI of the upload's details (in UI).
 */
async function performUpload(
    config: Pick<Config, 'sourcegraphBaseUrl'>,
    {
        repository,
        commit,
        root,
        filename,
    }: {
        repository: string
        commit: string
        root: string
        filename: string
    }
): Promise<string> {
    const cwd = path.join(__dirname, 'lsif-data', path.dirname(repository))

    try {
        // Untar the lsif data for this upload
        const tarCommand = ['tar', '-xzf', `${path.basename(filename)}.gz`].join(' ')
        await child_process.exec(tarCommand, { cwd })
    } catch (error) {
        throw new Error(`Failed to untar test data: ${asError(error).message}`)
    }

    let out!: string
    try {
        // Upload data
        const uploadCommand = [
            `src -endpoint ${config.sourcegraphBaseUrl}`,
            'lsif upload',
            `-repo ${repository}`,
            `-commit ${commit}`,
            `-root ${root}`,
            `-file ${path.basename(filename)}`,
        ].join(' ')
        ;[out] = await child_process.exec(uploadCommand, { cwd })
    } catch (error) {
        try {
            // See if the error is due to a missing utility
            await child_process.exec('which src')
        } catch (error) {
            throw new Error('src-cli is not available on PATH')
        }

        throw new Error(
            `Failed to upload LSIF data: ${(error.stderr as string) || (error.stdout as string) || '(no output)'}`
        )
    }

    // Extract the status URL
    const match = out.match(/View processing status at (.+).\n$/)
    if (!match) {
        throw new Error(`Unexpected output from Sourcegraph cli: ${out}`)
    }

    return match[1]
}

/**
 * Wait on the upload page until it has finished processing and ensure that it's
 * visible at the tip of the default branch.
 */
async function ensureUpload(driver: Driver, uploadUrl: string): Promise<void> {
    await driver.page.goto(uploadUrl)

<<<<<<< HEAD
    let stateText = ''
    const pendingStateMessages = ['Upload is queued.', 'Upload is currently being processed...']
    while (!stateText || pendingStateMessages.includes(stateText || '')) {
        stateText =
            (await (await driver.page.waitForSelector('.e2e-upload-state')).evaluate(elem => elem.textContent)) || ''
    }

    // Ensure upload is successful
    expect(stateText).toEqual('Upload processed successfully.')
=======
    await driver.page.waitFor(
        () => document.querySelector('.e2e-upload-state')?.textContent === 'Upload processed successfully.'
    )
>>>>>>> da29d704

    const isLatestForRepoText = await (await driver.page.waitFor('.e2e-is-latest-for-repo')).evaluate(
        elem => elem.textContent
    )
    expect(isLatestForRepoText).toEqual('yes')
}<|MERGE_RESOLUTION|>--- conflicted
+++ resolved
@@ -507,16 +507,7 @@
  * sequence.
  */
 async function collectLinks(driver: Driver): Promise<Set<TestLocation>> {
-<<<<<<< HEAD
-    while (true) {
-        // Wait for all tags to load
-        if ((await driver.page.$$('.e2e-loading-spinner')).length === 0) {
-            break
-        }
-    }
-=======
     await driver.page.waitForSelector('.e2e-loading-spinner', { hidden: true })
->>>>>>> da29d704
 
     const panelTabTitles = await getPanelTabTitles(driver)
     if (panelTabTitles.length === 0) {
@@ -780,21 +771,9 @@
 async function ensureUpload(driver: Driver, uploadUrl: string): Promise<void> {
     await driver.page.goto(uploadUrl)
 
-<<<<<<< HEAD
-    let stateText = ''
-    const pendingStateMessages = ['Upload is queued.', 'Upload is currently being processed...']
-    while (!stateText || pendingStateMessages.includes(stateText || '')) {
-        stateText =
-            (await (await driver.page.waitForSelector('.e2e-upload-state')).evaluate(elem => elem.textContent)) || ''
-    }
-
-    // Ensure upload is successful
-    expect(stateText).toEqual('Upload processed successfully.')
-=======
     await driver.page.waitFor(
         () => document.querySelector('.e2e-upload-state')?.textContent === 'Upload processed successfully.'
     )
->>>>>>> da29d704
 
     const isLatestForRepoText = await (await driver.page.waitFor('.e2e-is-latest-for-repo')).evaluate(
         elem => elem.textContent
