--- conflicted
+++ resolved
@@ -236,18 +236,13 @@
   - filename: internal/codeintel/uploads/mocks_test.go
     path: github.com/sourcegraph/sourcegraph/internal/codeintel/uploads/internal/store
     interfaces:
-<<<<<<< HEAD
+      - Store
+  - filename: internal/codeintel/uploads/background/cleanup/mocks_test.go
+    path: github.com/sourcegraph/sourcegraph/internal/codeintel/uploads/background/cleanup
+    interfaces:
       - DBStore
       - LSIFStore
       - UploadService
-=======
-      - Store
-  - filename: internal/codeintel/uploads/background/cleanup/mocks_test.go
->>>>>>> c15f33c5
-    path: github.com/sourcegraph/sourcegraph/internal/codeintel/uploads/background/cleanup
-    interfaces:
-      - DBStore
-      - LSIFStore
   - filename: internal/codeintel/uploads/background/commitgraph/mocks_test.go
     path: github.com/sourcegraph/sourcegraph/internal/codeintel/uploads/background/commitgraph
     interfaces:
