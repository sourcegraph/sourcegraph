<style>

.markdown-body h2 {
  margin-top: 2em;
}

.markdown-body ul {
  padding-left: 1em;
}

.markdown-body ul li {
  margin: 0.5em 0;
}

.markdown-body .lead-screenshot {
    float: right;
    display: block;
    margin: 1em auto;
    max-width: 500px;
    margin-left: 0.5em;
    border: 1px solid lightgrey;
    border-radius: 10px;
}

</style>

# Code navigation

<p class="subtitle">Navigate your code with tooling that understands it</p>

<div>
<img src="https://storage.googleapis.com/sourcegraph-assets/docs/images/code-intelligence/code-intel-overview.png" class="lead-screenshot">

<p class="lead">
Code navigation enables
developers to explore code by
</p>


<ul class="lead">
<li>jumping to definitions</li>
<li>finding references</li>
<li>listing implementations</li>
<li>browsing symbols defined in current document or folder</li>
<li>navigate dependencies</li>
<li>documentation in hover tooltips</li>
</ul>
</div>

<div style="display: block; float: clear;"> </div>

<div class="cta-group">
<a class="btn btn-primary" href="https://sourcegraph.com/github.com/dgrijalva/jwt-go/-/blob/token.go?L37:6#tab=references">★ Try it on public code!</a>
<a class="btn" href="#code-navigation-for-your-code">Enable it for your code</a>
<a class="btn" href="references/precise_examples">Examples</a>
<a class="btn" href="references/indexers">🗂 Indexers</a>
</div>

Code navigation is made up of multiple features that build on top of each other:

- [Search-based code navigation](explanations/search_based_code_navigation.md) works out of the box with all of the most popular programming languages, powered by Sourcegraph's code search.
<<<<<<< HEAD
- [Precise code navigation](explanations/precise_code_navigation.md) uses code graph data to provide correct code navigation features and accurate cross-repository navigation. We currently have precise support the languages below, check out our [indexers page](references/indexers.md) for a detailed breakdown of each indexer's status.
=======
- [Precise code navigation](explanations/precise_code_navigation.md) uses code graph data to provide precise code navigation features and accurate cross-repository navigation. We currently have precise support the languages below. See the [indexers page](references/indexers) for a detailed breakdown of each indexer's status.
>>>>>>> fba805de
<table>
   <thead>
      <tr>
        <th>Language</th>
        <th>Indexer</th>
        <th>Status</th>
      </tr>
   </thead>
   <tbody>
      <tr>
        <td>Go</td>
        <td><a href="https://github.com/sourcegraph/lsif-go">lsif-go</a></td>
        <td>🟢 GA</td>
      </tr>
      <tr>
        <td>TypeScript/JavaScript</td>
        <td><a href="https://github.com/sourcegraph/scip-typescript">scip-typescript</a></td>
        <td>🟢 GA</td>
      </tr>
      <tr>
        <td>C/C++</td>
        <td><a href="https://github.com/sourcegraph/lsif-clang">lsif-clang</a></td>
        <td>🟡 Partially available</td>
      </tr>
      <tr>
         <td>Java</td>
        <td><a href="https://github.com/sourcegraph/scip-java">scip-java</a></td>
        <td>🟢 GA</td>
      </tr>
      <tr>
        <td>Scala</td>
        <td><a href="https://github.com/sourcegraph/scip-java">scip-java</a></td>
        <td>🟢 GA</td>
      </tr>
      <tr>
        <td>Kotlin</td>
        <td><a href="https://github.com/sourcegraph/scip-java">scip-java</a></td>
        <td>🟢 GA</td>
      </tr>
      <tr>
        <td>Rust</td>
        <td><a href="https://github.com/rust-lang/rust-analyzer">rust-analyzer</a></td>
        <td>🟢 GA</td>
      </tr>
     <tr>
        <td>Python</td>
        <td><a href="https://github.com/sourcegraph/scip-python">scip-python</a></td>
        <td>🟢 GA</td>
      </tr>
     <tr>
        <td>Ruby</td>
        <td><a href="https://github.com/sourcegraph/scip-ruby">scip-ruby</a></td>
        <td>🟡 Partially available</td>
      </tr>
   </tbody>
</table>

- [Auto-indexing](explanations/auto_indexing.md) uses [Sourcegraph executors](../admin/executors.md) to create indexes for the code in your Sourcegraph instance, giving you up-to-date cross-repository code navigation.
- <span class="badge badge-beta">Beta</span> [Dependency navigation](explanations/features.md#dependency-navigation) allows you to navigate and search through the dependencies of your code, by leveraging precise code navigation and auto-indexing.

## Code navigation for your code

Here's how you go from search-based code navigation to **automatically-updating, precise code navigation across multiple repositories and dependencies**:

1. Navigate code with [search-based code navigation](explanations/search_based_code_navigation.md) and [Sourcegraph extensions](../../../extensions/index.md).

    Included in a standard Sourcegraph installation and works out of the box on the instances connected to the Internet.
    To see how to enable code navigation on the air-gapped instances please check [this guide](how-to/enable_code_intel_on_air_gapped_instances.md).
1. Start using [precise code navigation](explanations/precise_code_navigation.md) by creating an index of a repository and uploading it to your Sourcegraph instance:

    - [Index a Go repository](how-to/index_a_go_repository.md#manual-indexing)
    - [Index a TypeScript or JavaScript repository](how-to/index_a_typescript_and_javascript_repository.md#manual-indexing)
    - [Index a Java, Scala & Kotlin repository](https://sourcegraph.github.io/scip-java/docs/getting-started.html)
    - [Index a Python repository](https://github.com/sourcegraph/scip-python)
    - [Index a Ruby repository](https://github.com/sourcegraph/scip-ruby)
    - [Index a C++ repository](how-to/index_a_cpp_repository.md)


1. _Optional_: automate the uploading of indexes by [adding indexing and uploading to your CI setup](how-to/adding_lsif_to_workflows.md).
1. Get **automatic precise code navigation** by [enabling auto-indexing](how-to/enable_auto_indexing.md) which makes Sourcegraph automatically index the your repositories and enable precise code navigation for them.
1. Setup **auto-dependency indexing** to navigate and search through the dependencies used by your code:
    - **Go**: Enable [auto-indexing](explanations/auto_indexing.md) and Sourcegraph will start indexing your dependencies.
    - **JavaScript, TypeScript**: Enable [auto-indexing](explanations/auto_indexing.md) and setup a [npm dependencies code host](../../integration/npm.md).
    - **Java, Scala, Kotlin**: Enable [auto-indexing](explanations/auto_indexing.md) and setup a [JVM dependencies code host](../../integration/jvm.md).
    

Once setup, code navigation is available for use across popular development tools:

- In the Sourcegraph web UI
- When browsing code on your code host, via [integrations](../../../integration/index.md)
- While looking at diffs in your code review tool, via [integrations](../../../integration/index.md)
- In the [Sourcegraph API](https://docs.sourcegraph.com/api/graphql)

## [Explanations](explanations/index.md)

- [Introduction to code navigation](explanations/introduction_to_code_navigation.md)
- [Precise code navigation](explanations/precise_code_navigation.md)
  - [Code graph data uploads](explanations/uploads.md)
- [Search-based code navigation](explanations/search_based_code_navigation.md)
- [Code navigation features](explanations/features.md)
- <span class="badge badge-beta">Beta</span> [Rockskip: faster search-based code navigation](explanations/rockskip.md)
- [Writing an indexer](explanations/writing_an_indexer.md)
- [Auto-indexing](explanations/auto_indexing.md)
- [Auto-indexing inference](explanations/auto_indexing_inference.md)


## [How-tos](how-to/index.md)

- General
  - [Configure data retention policies](how-to/configure_data_retention.md)
  - [Enable code navigation on the air-gapped instances](how-to/enable_code_intel_on_air_gapped_instances.md)

- Language-specific guides
  - [Index a Go repository](how-to/index_a_go_repository.md)
  - [Index a TypeScript or JavaScript repository](how-to/index_a_typescript_and_javascript_repository.md)
  - [Index a C++ repository](how-to/index_a_cpp_repository.md)
  - [Index a Java, Scala & Kotlin repository](https://sourcegraph.github.io/scip-java/docs/getting-started.html)
- Automate uploading code graph data
  - [Add code graph data to many repositories](how-to/adding_lsif_to_many_repos.md)
  - [Adding code graph data to CI workflows](how-to/adding_lsif_to_workflows.md)
  - [Enable auto-indexing](how-to/enable_auto_indexing.md)
  - [Configure auto-indexing](how-to/configure_auto_indexing.md)

## [References](references/index.md)

- [Requirements](references/requirements.md)
- [Troubleshooting](references/troubleshooting.md)
- [FAQ](references/faq.md)
- [Sourcegraph recommended indexers](references/indexers.md)
- [Environment variables](references/envvars.md)
- [Auto-indexing configuration](references/auto_indexing_configuration.md)

<|MERGE_RESOLUTION|>--- conflicted
+++ resolved
@@ -59,11 +59,7 @@
 Code navigation is made up of multiple features that build on top of each other:
 
 - [Search-based code navigation](explanations/search_based_code_navigation.md) works out of the box with all of the most popular programming languages, powered by Sourcegraph's code search.
-<<<<<<< HEAD
-- [Precise code navigation](explanations/precise_code_navigation.md) uses code graph data to provide correct code navigation features and accurate cross-repository navigation. We currently have precise support the languages below, check out our [indexers page](references/indexers.md) for a detailed breakdown of each indexer's status.
-=======
-- [Precise code navigation](explanations/precise_code_navigation.md) uses code graph data to provide precise code navigation features and accurate cross-repository navigation. We currently have precise support the languages below. See the [indexers page](references/indexers) for a detailed breakdown of each indexer's status.
->>>>>>> fba805de
+- [Precise code navigation](explanations/precise_code_navigation.md) uses code graph data to provide precise code navigation features and accurate cross-repository navigation. We currently have precise support the languages below. See the [indexers page](references/indexers.md) for a detailed breakdown of each indexer's status.
 <table>
    <thead>
       <tr>
