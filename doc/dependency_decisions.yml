---
- - :restrict
  - unknown
  - &1
    :who:
    :why: Import licenses-npm.sh FAIL_ON
    :versions: []
    :when: 2020-06-05 18:25:53.630259000 Z
- - :restrict
  - UNKNOWN
  - *1
- - :restrict
  - GPL-1.0-only
  - *1
- - :restrict
  - GPL-1.0-or-later
  - *1
- - :restrict
  - GPL-2.0-only
  - *1
- - :restrict
  - GPL-2.0-or-later
  - *1
- - :restrict
  - GPL-3.0-only
  - *1
- - :restrict
  - GPL-3.0-or-later
  - *1
- - :permit
  - 0BSD
  - &2
    :who:
    :why: Import approved licenses from ThirdPartyLicensesNpm.csv
    :versions: []
    :when: 2020-06-05 19:02:14.987331000 Z
- - :permit
  - BSD
  - *2
- - :permit
  - Apache-2.0
  - *2
- - :permit
  - Apache-2
  - *2
- - :permit
  - BSD-2-Clause
  - *2
- - :permit
  - BSD-3-Clause
  - *2
- - :permit
  - CC-BY-3.0
  - *2
- - :permit
  - CC0-1.0
  - *2
- - :permit
  - ISC
  - *2
- - :permit
  - MIT
  - *2
- - :permit
  - Unlicense
  - *2
- - :permit
  - W3C
  - *2
- - :permit
  - MPL-2.0
  - *2
- - :permit
  - "(MIT OR Apache-2.0)"
  - *2
- - :permit
  - Artistic-2.0
  - *2
- - :permit
  - MIT*
  - *2
- - :permit
  - BSD*
  - *2
- - :permit
  - "(MIT AND OFL-1.1)"
  - *2
- - :permit
  - "(WTFPL OR MIT)"
  - *2
- - :permit
  - "(BSD-2-Clause OR MIT OR Apache-2.0)"
  - *2
- - :permit
  - "(BSD-2-Clause OR MIT)"
  - *2
- - :permit
  - WTFPL
  - *2
- - :permit
  - Public domain
  - *2
- - :permit
  - Apache*
  - *2
- - :ignore_group
  - devDependencies
  - :who:
    :why: Exclude development dependencies that are not included in bundles
    :versions: []
    :when: 2020-06-05 21:28:58.197862000 Z
- - :license
  - sourcegraph
  - Apache-2.0
  - &3
    :who:
    :why:
    :versions: []
    :when: 2020-06-15 06:45:58.540797000 Z
- - :homepage
  - sourcegraph
  - https://github.com/sourcegraph/sourcegraph
  - *3
- - :license
  - "@sourcegraph/extension-api-types"
  - Apache-2.0
  - *3
- - :license
  - github.com/beevik/etree
  - BSD-3-Clause
  - *3
- - :license
  - github.com/bkaradzic/go-lz4
  - BSD-2-Clause
  - *3
- - :license
  - github.com/bmizerany/assert
  - MIT
  - *3
- - :license
  - github.com/chzyer/logex
  - MIT
  - *3
- - :license
  - github.com/crewjam/httperr
  - BSD-2-Clause
  - *3
- - :license
  - github.com/cznic/mathutil
  - MIT
  - *3
- - :license
  - github.com/dchest/uniuri
  - CC0-1.0
  - *3
- - :license
  - github.com/dnaeon/go-vcr
  - MIT
  - *3
- - :license
  - github.com/facebookgo/ensure
  - BSD
  - *3
- - :license
  - github.com/facebookgo/limitgroup
  - BSD
  - *3
- - :license
  - github.com/facebookgo/muster
  - BSD
  - *3
- - :license
  - github.com/facebookgo/stack
  - BSD
  - *3
- - :license
  - github.com/facebookgo/subset
  - BSD
  - *3
- - :license
  - github.com/garyburd/redigo
  - Apache-2.0
  - *3
- - :license
  - github.com/golangci/go-misc
  - MIT
  - *3
- - :license
  - github.com/gomodule/oauth1
  - Apache-2.0
  - *3
- - :license
  - github.com/gomodule/redigo
  - Apache-2.0
  - *3
- - :license
  - github.com/jackc/pgtype
  - MIT
  - *3
- - :license
  - github.com/inconshreveable/mousetrap
  - Apache-2.0
  - *3
- - :license
  - github.com/jmespath/go-jmespath
  - Apache-2.0
  - *3
- - :license
  - github.com/julienschmidt/httprouter
  - BSD-3-Clause
  - *3
- - :license
  - github.com/karlseguin/typed
  - MIT
  - *3
- - :license
  - github.com/mattn/goveralls
  - MIT
  - *3
- - :license
  - github.com/rcrowley/go-metrics
  - MIT
  - *3
- - :license
  - github.com/russellhaering/gosaml2
  - Apache-2.0
  - *3
- - :license
  - github.com/russellhaering/goxmldsig
  - Apache-2.0
  - *3
- - :license
  - github.com/shirou/w32
  - MIT
  - *3
- - :license
  - github.com/shurcooL/github_flavored_markdown
  - MIT
  - *3
- - :license
  - github.com/shurcooL/go-goon
  - MIT
  - *3
- - :license
  - github.com/shurcooL/highlight_go
  - MIT
  - *3
- - :license
  - github.com/sloonz/go-qprintable
  - ISC
  - *3
- - :license
  - github.com/spf13/afero
  - Apache-2.0
  - *3
- - :license
  - github.com/xdg/scram
  - Apache-2.0
  - *3
- - :license
  - github.com/xdg/stringprep
  - Apache-2.0
  - *3
- - :license
  - modernc.org/b
  - BSD-3-Clause
  - *3
- - :license
  - modernc.org/db
  - BSD-3-Clause
  - *3
- - :license
  - modernc.org/file
  - BSD-3-Clause
  - *3
- - :license
  - modernc.org/golex
  - BSD-3-Clause
  - *3
- - :license
  - modernc.org/internal
  - BSD-3-Clause
  - *3
- - :license
  - modernc.org/lldb
  - BSD-3-Clause
  - *3
- - :license
  - modernc.org/mathutil
  - BSD-3-Clause
  - *3
- - :license
  - modernc.org/sortutil
  - BSD-3-Clause
  - *3
- - :license
  - modernc.org/strutil
  - BSD-3-Clause
  - *3
- - :ignore
  - github.com/OpenPeeDeeP/depguard
  - :who:
    :why: Development dependency
    :versions: []
    :when: 2020-06-16 02:19:49.896604000 Z
- - :ignore
  - github.com/golangci/check
  - :who:
    :why: Development dependency
    :versions: []
    :when: 2020-06-16 02:20:06.274998000 Z
- - :name_project
  - sourcegraph/sourcegraph
  - :who:
    :why:
    :versions: []
    :when: 2020-06-16 02:20:33.870044000 Z
- - :approve
  - mdi-react
  - :who:
    :why: Seems to be a bug approving this dependency, despite its license already
      being on the approvelist
    :versions: []
    :when: 2020-07-02 01:16:22.339839000 Z
- - :license
  - github.com/sourcegraph/gosaml2
  - Apache 2.0
  - :who:
    :why:
    :versions: []
    :when: 2020-08-12 08:03:13.360476000 Z
- - :permit
  - CC-BY-4.0
  - :who:
    :why: Used by caniuse-lite
    :when: 2020-09-23 12:14:34.205000000 Z
- - :ignore
  - "./enterprise/dev/ci/images"
  - :who:
    :why: Internal module
    :versions: []
    :when: 2020-11-29 06:02:35.623296000 Z
- - :ignore
  - "./lib"
  - :who:
    :why: Internal module
    :versions: []
    :when: 2021-03-09 19:42:12.214862934 Z
- - :license
  - github.com/aws/smithy-go
  - Apache 2.0
  - :who:
    :why: Inference broken, LICENSE file lives at https://github.com/aws/smithy-go/blob/main/LICENSE
    :versions: []
    :when: 2021-04-14 12:51:19.503802000 Z
- - :permit
  - Python-2.0
  - :who:
    :why: Used by argparse
    :versions: []
    :when: 2021-10-12 11:17:37.706276000 Z
- - :license
  - github.com/DataDog/sketches-go
  - Apache 2.0
  - :who:
    :why:
    :versions: []
    :when: 2022-02-18 21:09:06.289293214 Z
- - :license
  - github.com/layeh/gopher-json
  - Public domain
  - :who:
    :why:
    :versions: []
    :when: 2022-04-18 21:25:36.854878000 Z
- - :ignore
  - root-workspace-0b6124
  - :who:
    :why:
    :versions: []
    :when: 2022-12-05 09:54:08.112251000 Z
- - :ignore
  - trim
  - :who:
    :why:
    :versions: []
    :when: 2022-12-05 09:54:31.944623000 Z
- - :ignore
  - "./monitoring"
  - :who:
    :why: Internal module
    :versions: []
    :when: 2022-12-16 22:04:46.864944000 Z
- - :license
  - "@atlassian/aui"
  - Apache 2.0
  - :who:
    :why: Inference broken, LICENSE file lives at https://bitbucket.org/atlassian/aui/src/master/packages/core/LICENSE.md
    :versions: []
    :when: 2023-01-09 04:35:08.321179000 Z
- - :license
  - browser-assert
  - MIT
  - :who:
    :why: Inference broken, LICENSE file lives at https://github.com/socialally/browser-assert/blob/master/LICENSE
    :versions: []
    :when: 2023-01-09 04:44:39.507826000 Z
- - :ignore
  - buffers
  - :who:
    :why: No LICENSE file, see https://www.npmjs.com/package/buffers
    :versions: []
    :when: 2023-01-09 04:47:26.508863000 Z
- - :permit
  - MIT/X11
  - :who:
    :why: The MIT license and the MIT/X11 license are actually the same thing. The
      MIT/X11 license is just an older name for the MIT license, which was adopted
      in the 1980s when the X Window System (also known as X11) was popular.
    :versions: []
    :when: 2023-01-09 04:50:14.994464000 Z
- - :permit
  - Public Domain
  - :who:
    :why: The Public Domain license is a legal designation that indicates that a work
      is not protected by copyright and can be used freely by anyone, for any purpose.
    :versions: []
    :when: 2023-01-09 04:53:01.534607000 Z
- - :ignore
  - language-tags
  - :who:
    :why: Used by the `eslint-plugin-jsx-a11y` dependency.
    :versions: []
    :when: 2023-01-09 04:55:27.641853000 Z
- - :ignore
  - language-subtag-registry
  - :who:
    :why: Used by the `eslint-plugin-jsx-a11y` dependency.
    :versions: []
    :when: 2023-01-09 04:55:27.641853000 Z
- - :license
  - skatejs-template-html
  - MIT
  - :who:
    :why: Inference broken, LICENSE file lives at https://www.npmjs.com/package/skatejs-template-html#license
    :versions: []
    :when: 2023-01-09 04:56:45.936694000 Z
- - :license
  - stdin
  - MIT
  - :who:
    :why: Inference broken, LICENSE file lives at https://www.npmjs.com/package/stdin#license
    :versions: []
    :when: 2023-01-09 04:58:41.642155000 Z
<<<<<<< HEAD
- - :ignore
  - eslint-plugin-deprecation
  - :who:
    :why: dependency from backstage
    :versions: []
    :when: 2023-01-19 20:03:11.764982000 Z
- - :ignore
  - fast-shallow-equal
  - :who:
    :why: dependency from backstage
    :versions: []
    :when: 2023-01-19 20:03:33.000495000 Z
- - :ignore
  - pako
  - :who:
    :why: dependency from backstage
    :versions: []
    :when: 2023-01-19 20:03:51.213298000 Z
- - :ignore
  - react-universal-interface
  - :who:
    :why: dependency from backstage
    :versions: []
    :when: 2023-01-19 20:04:06.690991000 Z
- - :ignore
  - tosource
  - :who:
    :why: dependency from backstage
    :versions: []
    :when: 2023-01-19 20:25:48.126482000 Z
- - :ignore
  - rollup-plugin-dts
  - :who:
    :why: dependency from backstage
    :versions: []
    :when: 2023-01-19 20:26:01.138835000 Z
=======
- - :license
  - github.com/xi2/xz
  - Public domain
  - :who:
    :why:
    :versions: []
    :when: 2023-01-12 01:20:17.504279000 Z
>>>>>>> be4f4409
<|MERGE_RESOLUTION|>--- conflicted
+++ resolved
@@ -452,7 +452,6 @@
     :why: Inference broken, LICENSE file lives at https://www.npmjs.com/package/stdin#license
     :versions: []
     :when: 2023-01-09 04:58:41.642155000 Z
-<<<<<<< HEAD
 - - :ignore
   - eslint-plugin-deprecation
   - :who:
@@ -489,12 +488,10 @@
     :why: dependency from backstage
     :versions: []
     :when: 2023-01-19 20:26:01.138835000 Z
-=======
 - - :license
   - github.com/xi2/xz
   - Public domain
   - :who:
     :why:
     :versions: []
-    :when: 2023-01-12 01:20:17.504279000 Z
->>>>>>> be4f4409
+    :when: 2023-01-12 01:20:17.504279000 Z