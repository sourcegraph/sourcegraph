--- conflicted
+++ resolved
@@ -17,25 +17,17 @@
 - Pipeline for `Go` changes:
   - **Metadata**: Pipeline metadata
   - **Linters and static analysis**: Run sg lint
-<<<<<<< HEAD
-  - **Go checks**: Test (all), Test (enterprise/internal/insights), Test (internal/database), Test (internal/repos), Test (enterprise/internal/batches), Test (cmd/frontend), Test (enterprise/internal/database), Test (enterprise/cmd/frontend/internal/batches/resolvers), Test (dev/sg), Build
-  - Build ...
-  - Tests
-=======
   - **Go checks**: Test (all), Test (all (gRPC)), Test (enterprise/internal/insights), Test (enterprise/internal/insights (gRPC)), Test (internal/repos), Test (internal/repos (gRPC)), Test (enterprise/internal/batches), Test (enterprise/internal/batches (gRPC)), Test (cmd/frontend), Test (cmd/frontend (gRPC)), Test (enterprise/cmd/frontend/internal/batches/resolvers), Test (enterprise/cmd/frontend/internal/batches/resolvers (gRPC)), Test (dev/sg), Test (dev/sg (gRPC)), Test (internal/database), Test (enterprise/internal/database), Build
->>>>>>> 850fb48c
+  - Build ...
+  - Tests
   - Upload build trace
 
 - Pipeline for `Client` changes:
   - **Metadata**: Pipeline metadata
   - **Linters and static analysis**: Run sg lint
-<<<<<<< HEAD
-  - **Client checks**: Puppeteer tests prep, Puppeteer tests for chrome extension, Puppeteer tests chunk #1, Puppeteer tests chunk #2, Puppeteer tests chunk #3, Puppeteer tests chunk #4, Puppeteer tests chunk #5, Puppeteer tests chunk #6, Puppeteer tests chunk #7, Puppeteer tests chunk #8, Puppeteer tests chunk #9, Puppeteer tests chunk #10, Puppeteer tests chunk #11, Puppeteer tests chunk #12, Puppeteer tests chunk #13, Puppeteer tests chunk #14, Upload Storybook to Chromatic, Test (all), Build, Enterprise build, Test (client/web), Test (client/browser), Test (client/jetbrains), Build TS, ESLint (all), Stylelint (all)
-  - Build ...
-  - Tests
-=======
   - **Client checks**: Puppeteer tests prep, Puppeteer tests for chrome extension, Puppeteer tests chunk #1, Puppeteer tests chunk #2, Puppeteer tests chunk #3, Puppeteer tests chunk #4, Puppeteer tests chunk #5, Puppeteer tests chunk #6, Puppeteer tests chunk #7, Puppeteer tests chunk #8, Puppeteer tests chunk #9, Puppeteer tests chunk #10, Puppeteer tests chunk #11, Puppeteer tests chunk #12, Puppeteer tests chunk #13, Puppeteer tests chunk #14, Puppeteer tests chunk #15, Upload Storybook to Chromatic, Test (all), Build, Enterprise build, Test (client/web), Test (client/browser), Test (client/jetbrains), Build TS, Tests for VS Code extension, ESLint (all), Stylelint (all)
->>>>>>> 850fb48c
+  - Build ...
+  - Tests
   - **Pipeline setup**: Trigger async
   - Client PR preview
   - Upload build trace
@@ -43,26 +35,17 @@
 - Pipeline for `GraphQL` changes:
   - **Metadata**: Pipeline metadata
   - **Linters and static analysis**: GraphQL lint
-<<<<<<< HEAD
-  - **Client checks**: Puppeteer tests prep, Puppeteer tests for chrome extension, Puppeteer tests chunk #1, Puppeteer tests chunk #2, Puppeteer tests chunk #3, Puppeteer tests chunk #4, Puppeteer tests chunk #5, Puppeteer tests chunk #6, Puppeteer tests chunk #7, Puppeteer tests chunk #8, Puppeteer tests chunk #9, Puppeteer tests chunk #10, Puppeteer tests chunk #11, Puppeteer tests chunk #12, Puppeteer tests chunk #13, Puppeteer tests chunk #14, Upload Storybook to Chromatic, Test (all), Build, Enterprise build, Test (client/web), Test (client/browser), Test (client/jetbrains), Build TS, ESLint (all), Stylelint (all)
-  - **Go checks**: Test (all), Test (enterprise/internal/insights), Test (internal/database), Test (internal/repos), Test (enterprise/internal/batches), Test (cmd/frontend), Test (enterprise/internal/database), Test (enterprise/cmd/frontend/internal/batches/resolvers), Test (dev/sg), Build
-  - Build ...
-  - Tests
-=======
   - **Client checks**: Puppeteer tests prep, Puppeteer tests for chrome extension, Puppeteer tests chunk #1, Puppeteer tests chunk #2, Puppeteer tests chunk #3, Puppeteer tests chunk #4, Puppeteer tests chunk #5, Puppeteer tests chunk #6, Puppeteer tests chunk #7, Puppeteer tests chunk #8, Puppeteer tests chunk #9, Puppeteer tests chunk #10, Puppeteer tests chunk #11, Puppeteer tests chunk #12, Puppeteer tests chunk #13, Puppeteer tests chunk #14, Puppeteer tests chunk #15, Upload Storybook to Chromatic, Test (all), Build, Enterprise build, Test (client/web), Test (client/browser), Test (client/jetbrains), Build TS, Tests for VS Code extension, ESLint (all), Stylelint (all)
   - **Go checks**: Test (all), Test (all (gRPC)), Test (enterprise/internal/insights), Test (enterprise/internal/insights (gRPC)), Test (internal/repos), Test (internal/repos (gRPC)), Test (enterprise/internal/batches), Test (enterprise/internal/batches (gRPC)), Test (cmd/frontend), Test (cmd/frontend (gRPC)), Test (enterprise/cmd/frontend/internal/batches/resolvers), Test (enterprise/cmd/frontend/internal/batches/resolvers (gRPC)), Test (dev/sg), Test (dev/sg (gRPC)), Test (internal/database), Test (enterprise/internal/database), Build
->>>>>>> 850fb48c
+  - Build ...
+  - Tests
   - Upload build trace
 
 - Pipeline for `DatabaseSchema` changes:
   - **Metadata**: Pipeline metadata
-<<<<<<< HEAD
-  - **DB backcompat tests**: Backcompat test (all), Backcompat test (enterprise/internal/insights), Backcompat test (internal/database), Backcompat test (internal/repos), Backcompat test (enterprise/internal/batches), Backcompat test (cmd/frontend), Backcompat test (enterprise/internal/database), Backcompat test (enterprise/cmd/frontend/internal/batches/resolvers), Backcompat test (dev/sg)
-  - Build ...
-  - Tests
-=======
   - **DB backcompat tests**: Backcompat test (all), Backcompat test (all (gRPC)), Backcompat test (enterprise/internal/insights), Backcompat test (enterprise/internal/insights (gRPC)), Backcompat test (internal/repos), Backcompat test (internal/repos (gRPC)), Backcompat test (enterprise/internal/batches), Backcompat test (enterprise/internal/batches (gRPC)), Backcompat test (cmd/frontend), Backcompat test (cmd/frontend (gRPC)), Backcompat test (enterprise/cmd/frontend/internal/batches/resolvers), Backcompat test (enterprise/cmd/frontend/internal/batches/resolvers (gRPC)), Backcompat test (dev/sg), Backcompat test (dev/sg (gRPC)), Backcompat test (internal/database), Backcompat test (enterprise/internal/database)
->>>>>>> 850fb48c
+  - Build ...
+  - Tests
   - Upload build trace
 
 - Pipeline for `Docs` changes:
@@ -120,15 +103,10 @@
 
 - Pipeline for `DockerImages` changes:
   - **Metadata**: Pipeline metadata
-<<<<<<< HEAD
-  - Build ...
-  - Tests
-  - **Test builds**: Build alpine-3.14, Build cadvisor, Build codeinsights-db, Build codeintel-db, Build frontend, Build github-proxy, Build gitserver, Build grafana, Build indexed-searcher, Build jaeger-agent, Build jaeger-all-in-one, Build blobstore, Build blobstore2, Build node-exporter, Build postgres-12-alpine, Build postgres_exporter, Build precise-code-intel-worker, Build prometheus, Build prometheus-gcp, Build redis-cache, Build redis-store, Build redis_exporter, Build repo-updater, Build search-indexer, Build searcher, Build symbols, Build syntax-highlighter, Build worker, Build migrator, Build executor, Build executor-vm, Build batcheshelper, Build opentelemetry-collector, Build server, Build sg
-  - **Scan test builds**: Scan alpine-3.14, Scan cadvisor, Scan codeinsights-db, Scan codeintel-db, Scan frontend, Scan github-proxy, Scan gitserver, Scan grafana, Scan indexed-searcher, Scan jaeger-agent, Scan jaeger-all-in-one, Scan blobstore2, Scan node-exporter, Scan postgres-12-alpine, Scan postgres_exporter, Scan precise-code-intel-worker, Scan prometheus, Scan prometheus-gcp, Scan redis-cache, Scan redis-store, Scan redis_exporter, Scan repo-updater, Scan search-indexer, Scan searcher, Scan symbols, Scan syntax-highlighter, Scan worker, Scan migrator, Scan executor, Scan executor-vm, Scan batcheshelper, Scan opentelemetry-collector, Scan sg
-=======
+  - Build ...
+  - Tests
   - **Test builds**: Build alpine-3.14, Build cadvisor, Build codeinsights-db, Build codeintel-db, Build frontend, Build github-proxy, Build gitserver, Build grafana, Build indexed-searcher, Build jaeger-agent, Build jaeger-all-in-one, Build blobstore, Build blobstore2, Build node-exporter, Build postgres-12-alpine, Build postgres_exporter, Build precise-code-intel-worker, Build prometheus, Build prometheus-gcp, Build redis-cache, Build redis-store, Build redis_exporter, Build repo-updater, Build search-indexer, Build searcher, Build symbols, Build syntax-highlighter, Build worker, Build migrator, Build executor, Build executor-vm, Build batcheshelper, Build opentelemetry-collector, Build embeddings, Build server, Build sg
   - **Scan test builds**: Scan alpine-3.14, Scan cadvisor, Scan codeinsights-db, Scan codeintel-db, Scan frontend, Scan github-proxy, Scan gitserver, Scan grafana, Scan indexed-searcher, Scan jaeger-agent, Scan jaeger-all-in-one, Scan blobstore2, Scan node-exporter, Scan postgres-12-alpine, Scan postgres_exporter, Scan precise-code-intel-worker, Scan prometheus, Scan prometheus-gcp, Scan redis-cache, Scan redis-store, Scan redis_exporter, Scan repo-updater, Scan search-indexer, Scan searcher, Scan symbols, Scan syntax-highlighter, Scan worker, Scan migrator, Scan executor, Scan executor-vm, Scan batcheshelper, Scan opentelemetry-collector, Scan embeddings, Scan sg
->>>>>>> 850fb48c
   - Upload build trace
 
 - Pipeline for `WolfiPackages` changes:
@@ -233,15 +211,10 @@
 
 - **Metadata**: Pipeline metadata
 - **Pipeline setup**: Trigger async
-<<<<<<< HEAD
 - Build ...
 - Tests
-- **Image builds**: Build alpine-3.14, Build cadvisor, Build codeinsights-db, Build codeintel-db, Build frontend, Build github-proxy, Build gitserver, Build grafana, Build indexed-searcher, Build jaeger-agent, Build jaeger-all-in-one, Build blobstore, Build blobstore2, Build node-exporter, Build postgres-12-alpine, Build postgres_exporter, Build precise-code-intel-worker, Build prometheus, Build prometheus-gcp, Build redis-cache, Build redis-store, Build redis_exporter, Build repo-updater, Build search-indexer, Build searcher, Build symbols, Build syntax-highlighter, Build worker, Build migrator, Build executor, Build executor-vm, Build batcheshelper, Build opentelemetry-collector, Build server, Build sg, Build executor image, Build executor binary, Build docker registry mirror image
-- **Image security scans**: Scan alpine-3.14, Scan cadvisor, Scan codeinsights-db, Scan codeintel-db, Scan frontend, Scan github-proxy, Scan gitserver, Scan grafana, Scan indexed-searcher, Scan jaeger-agent, Scan jaeger-all-in-one, Scan blobstore2, Scan node-exporter, Scan postgres-12-alpine, Scan postgres_exporter, Scan precise-code-intel-worker, Scan prometheus, Scan prometheus-gcp, Scan redis-cache, Scan redis-store, Scan redis_exporter, Scan repo-updater, Scan search-indexer, Scan searcher, Scan symbols, Scan syntax-highlighter, Scan worker, Scan migrator, Scan executor, Scan executor-vm, Scan batcheshelper, Scan opentelemetry-collector, Scan sg
-=======
 - **Image builds**: Build alpine-3.14, Build cadvisor, Build codeinsights-db, Build codeintel-db, Build frontend, Build github-proxy, Build gitserver, Build grafana, Build indexed-searcher, Build jaeger-agent, Build jaeger-all-in-one, Build blobstore, Build blobstore2, Build node-exporter, Build postgres-12-alpine, Build postgres_exporter, Build precise-code-intel-worker, Build prometheus, Build prometheus-gcp, Build redis-cache, Build redis-store, Build redis_exporter, Build repo-updater, Build search-indexer, Build searcher, Build symbols, Build syntax-highlighter, Build worker, Build migrator, Build executor, Build executor-vm, Build batcheshelper, Build opentelemetry-collector, Build embeddings, Build server, Build sg, Build executor image, Build executor binary, Build docker registry mirror image
 - **Image security scans**: Scan alpine-3.14, Scan cadvisor, Scan codeinsights-db, Scan codeintel-db, Scan frontend, Scan github-proxy, Scan gitserver, Scan grafana, Scan indexed-searcher, Scan jaeger-agent, Scan jaeger-all-in-one, Scan blobstore2, Scan node-exporter, Scan postgres-12-alpine, Scan postgres_exporter, Scan precise-code-intel-worker, Scan prometheus, Scan prometheus-gcp, Scan redis-cache, Scan redis-store, Scan redis_exporter, Scan repo-updater, Scan search-indexer, Scan searcher, Scan symbols, Scan syntax-highlighter, Scan worker, Scan migrator, Scan executor, Scan executor-vm, Scan batcheshelper, Scan opentelemetry-collector, Scan embeddings, Scan sg
->>>>>>> 850fb48c
 - **Linters and static analysis**: GraphQL lint, Run sg lint
 - **Client checks**: Puppeteer tests prep, Puppeteer tests for chrome extension, Puppeteer tests chunk #1, Puppeteer tests chunk #2, Puppeteer tests chunk #3, Puppeteer tests chunk #4, Puppeteer tests chunk #5, Puppeteer tests chunk #6, Puppeteer tests chunk #7, Puppeteer tests chunk #8, Puppeteer tests chunk #9, Puppeteer tests chunk #10, Puppeteer tests chunk #11, Puppeteer tests chunk #12, Puppeteer tests chunk #13, Puppeteer tests chunk #14, Puppeteer tests chunk #15, Upload Storybook to Chromatic, Test (all), Build, Enterprise build, Test (client/web), Test (client/browser), Test (client/jetbrains), Build TS, Tests for VS Code extension, ESLint (all), Stylelint (all)
 - **Go checks**: Test (all), Test (all (gRPC)), Test (enterprise/internal/insights), Test (enterprise/internal/insights (gRPC)), Test (internal/repos), Test (internal/repos (gRPC)), Test (enterprise/internal/batches), Test (enterprise/internal/batches (gRPC)), Test (cmd/frontend), Test (cmd/frontend (gRPC)), Test (enterprise/cmd/frontend/internal/batches/resolvers), Test (enterprise/cmd/frontend/internal/batches/resolvers (gRPC)), Test (dev/sg), Test (dev/sg (gRPC)), Test (internal/database), Test (enterprise/internal/database), Build
@@ -260,15 +233,10 @@
 
 - **Metadata**: Pipeline metadata
 - **Pipeline setup**: Trigger async
-<<<<<<< HEAD
 - Build ...
 - Tests
-- **Image builds**: Build alpine-3.14, Build cadvisor, Build codeinsights-db, Build codeintel-db, Build frontend, Build github-proxy, Build gitserver, Build grafana, Build indexed-searcher, Build jaeger-agent, Build jaeger-all-in-one, Build blobstore, Build blobstore2, Build node-exporter, Build postgres-12-alpine, Build postgres_exporter, Build precise-code-intel-worker, Build prometheus, Build prometheus-gcp, Build redis-cache, Build redis-store, Build redis_exporter, Build repo-updater, Build search-indexer, Build searcher, Build symbols, Build syntax-highlighter, Build worker, Build migrator, Build executor, Build executor-vm, Build batcheshelper, Build opentelemetry-collector, Build server, Build sg, Build executor image, Build executor binary, Build docker registry mirror image
-- **Image security scans**: Scan alpine-3.14, Scan cadvisor, Scan codeinsights-db, Scan codeintel-db, Scan frontend, Scan github-proxy, Scan gitserver, Scan grafana, Scan indexed-searcher, Scan jaeger-agent, Scan jaeger-all-in-one, Scan blobstore2, Scan node-exporter, Scan postgres-12-alpine, Scan postgres_exporter, Scan precise-code-intel-worker, Scan prometheus, Scan prometheus-gcp, Scan redis-cache, Scan redis-store, Scan redis_exporter, Scan repo-updater, Scan search-indexer, Scan searcher, Scan symbols, Scan syntax-highlighter, Scan worker, Scan migrator, Scan executor, Scan executor-vm, Scan batcheshelper, Scan opentelemetry-collector, Scan sg
-=======
 - **Image builds**: Build alpine-3.14, Build cadvisor, Build codeinsights-db, Build codeintel-db, Build frontend, Build github-proxy, Build gitserver, Build grafana, Build indexed-searcher, Build jaeger-agent, Build jaeger-all-in-one, Build blobstore, Build blobstore2, Build node-exporter, Build postgres-12-alpine, Build postgres_exporter, Build precise-code-intel-worker, Build prometheus, Build prometheus-gcp, Build redis-cache, Build redis-store, Build redis_exporter, Build repo-updater, Build search-indexer, Build searcher, Build symbols, Build syntax-highlighter, Build worker, Build migrator, Build executor, Build executor-vm, Build batcheshelper, Build opentelemetry-collector, Build embeddings, Build server, Build sg, Build executor image, Build executor binary, Build docker registry mirror image
 - **Image security scans**: Scan alpine-3.14, Scan cadvisor, Scan codeinsights-db, Scan codeintel-db, Scan frontend, Scan github-proxy, Scan gitserver, Scan grafana, Scan indexed-searcher, Scan jaeger-agent, Scan jaeger-all-in-one, Scan blobstore2, Scan node-exporter, Scan postgres-12-alpine, Scan postgres_exporter, Scan precise-code-intel-worker, Scan prometheus, Scan prometheus-gcp, Scan redis-cache, Scan redis-store, Scan redis_exporter, Scan repo-updater, Scan search-indexer, Scan searcher, Scan symbols, Scan syntax-highlighter, Scan worker, Scan migrator, Scan executor, Scan executor-vm, Scan batcheshelper, Scan opentelemetry-collector, Scan embeddings, Scan sg
->>>>>>> 850fb48c
 - **Linters and static analysis**: GraphQL lint, Run sg lint
 - **Client checks**: Puppeteer tests prep, Puppeteer tests for chrome extension, Puppeteer tests chunk #1, Puppeteer tests chunk #2, Puppeteer tests chunk #3, Puppeteer tests chunk #4, Puppeteer tests chunk #5, Puppeteer tests chunk #6, Puppeteer tests chunk #7, Puppeteer tests chunk #8, Puppeteer tests chunk #9, Puppeteer tests chunk #10, Puppeteer tests chunk #11, Puppeteer tests chunk #12, Puppeteer tests chunk #13, Puppeteer tests chunk #14, Puppeteer tests chunk #15, Upload Storybook to Chromatic, Test (all), Build, Enterprise build, Test (client/web), Test (client/browser), Test (client/jetbrains), Build TS, Tests for VS Code extension, ESLint (all), Stylelint (all)
 - **Go checks**: Test (all), Test (all (gRPC)), Test (enterprise/internal/insights), Test (enterprise/internal/insights (gRPC)), Test (internal/repos), Test (internal/repos (gRPC)), Test (enterprise/internal/batches), Test (enterprise/internal/batches (gRPC)), Test (cmd/frontend), Test (cmd/frontend (gRPC)), Test (enterprise/cmd/frontend/internal/batches/resolvers), Test (enterprise/cmd/frontend/internal/batches/resolvers (gRPC)), Test (dev/sg), Test (dev/sg (gRPC)), Test (internal/database), Test (enterprise/internal/database), Build
@@ -316,15 +284,10 @@
 
 - **Metadata**: Pipeline metadata
 - **Pipeline setup**: Trigger async
-<<<<<<< HEAD
 - Build ...
 - Tests
-- **Image builds**: Build alpine-3.14, Build cadvisor, Build codeinsights-db, Build codeintel-db, Build frontend, Build github-proxy, Build gitserver, Build grafana, Build indexed-searcher, Build jaeger-agent, Build jaeger-all-in-one, Build blobstore, Build blobstore2, Build node-exporter, Build postgres-12-alpine, Build postgres_exporter, Build precise-code-intel-worker, Build prometheus, Build prometheus-gcp, Build redis-cache, Build redis-store, Build redis_exporter, Build repo-updater, Build search-indexer, Build searcher, Build symbols, Build syntax-highlighter, Build worker, Build migrator, Build executor, Build executor-vm, Build batcheshelper, Build opentelemetry-collector, Build server, Build sg, Build executor image, Build executor binary
-- **Image security scans**: Scan alpine-3.14, Scan cadvisor, Scan codeinsights-db, Scan codeintel-db, Scan frontend, Scan github-proxy, Scan gitserver, Scan grafana, Scan indexed-searcher, Scan jaeger-agent, Scan jaeger-all-in-one, Scan blobstore2, Scan node-exporter, Scan postgres-12-alpine, Scan postgres_exporter, Scan precise-code-intel-worker, Scan prometheus, Scan prometheus-gcp, Scan redis-cache, Scan redis-store, Scan redis_exporter, Scan repo-updater, Scan search-indexer, Scan searcher, Scan symbols, Scan syntax-highlighter, Scan worker, Scan migrator, Scan executor, Scan executor-vm, Scan batcheshelper, Scan opentelemetry-collector, Scan sg
-=======
 - **Image builds**: Build alpine-3.14, Build cadvisor, Build codeinsights-db, Build codeintel-db, Build frontend, Build github-proxy, Build gitserver, Build grafana, Build indexed-searcher, Build jaeger-agent, Build jaeger-all-in-one, Build blobstore, Build blobstore2, Build node-exporter, Build postgres-12-alpine, Build postgres_exporter, Build precise-code-intel-worker, Build prometheus, Build prometheus-gcp, Build redis-cache, Build redis-store, Build redis_exporter, Build repo-updater, Build search-indexer, Build searcher, Build symbols, Build syntax-highlighter, Build worker, Build migrator, Build executor, Build executor-vm, Build batcheshelper, Build opentelemetry-collector, Build embeddings, Build server, Build sg, Build executor image, Build executor binary
 - **Image security scans**: Scan alpine-3.14, Scan cadvisor, Scan codeinsights-db, Scan codeintel-db, Scan frontend, Scan github-proxy, Scan gitserver, Scan grafana, Scan indexed-searcher, Scan jaeger-agent, Scan jaeger-all-in-one, Scan blobstore2, Scan node-exporter, Scan postgres-12-alpine, Scan postgres_exporter, Scan precise-code-intel-worker, Scan prometheus, Scan prometheus-gcp, Scan redis-cache, Scan redis-store, Scan redis_exporter, Scan repo-updater, Scan search-indexer, Scan searcher, Scan symbols, Scan syntax-highlighter, Scan worker, Scan migrator, Scan executor, Scan executor-vm, Scan batcheshelper, Scan opentelemetry-collector, Scan embeddings, Scan sg
->>>>>>> 850fb48c
 - **Linters and static analysis**: GraphQL lint, Run sg lint
 - **Client checks**: Puppeteer tests prep, Puppeteer tests for chrome extension, Puppeteer tests chunk #1, Puppeteer tests chunk #2, Puppeteer tests chunk #3, Puppeteer tests chunk #4, Puppeteer tests chunk #5, Puppeteer tests chunk #6, Puppeteer tests chunk #7, Puppeteer tests chunk #8, Puppeteer tests chunk #9, Puppeteer tests chunk #10, Puppeteer tests chunk #11, Puppeteer tests chunk #12, Puppeteer tests chunk #13, Puppeteer tests chunk #14, Puppeteer tests chunk #15, Upload Storybook to Chromatic, Test (all), Build, Enterprise build, Test (client/web), Test (client/browser), Test (client/jetbrains), Build TS, Tests for VS Code extension, ESLint (all), Stylelint (all)
 - **Go checks**: Test (all), Test (all (gRPC)), Test (enterprise/internal/insights), Test (enterprise/internal/insights (gRPC)), Test (internal/repos), Test (internal/repos (gRPC)), Test (enterprise/internal/batches), Test (enterprise/internal/batches (gRPC)), Test (cmd/frontend), Test (cmd/frontend (gRPC)), Test (enterprise/cmd/frontend/internal/batches/resolvers), Test (enterprise/cmd/frontend/internal/batches/resolvers (gRPC)), Test (dev/sg), Test (dev/sg (gRPC)), Test (internal/database), Test (enterprise/internal/database), Build
@@ -348,15 +311,10 @@
 
 - **Metadata**: Pipeline metadata
 - **Pipeline setup**: Trigger async
-<<<<<<< HEAD
 - Build ...
 - Tests
-- **Image builds**: Build alpine-3.14, Build cadvisor, Build codeinsights-db, Build codeintel-db, Build frontend, Build github-proxy, Build gitserver, Build grafana, Build indexed-searcher, Build jaeger-agent, Build jaeger-all-in-one, Build blobstore, Build blobstore2, Build node-exporter, Build postgres-12-alpine, Build postgres_exporter, Build precise-code-intel-worker, Build prometheus, Build prometheus-gcp, Build redis-cache, Build redis-store, Build redis_exporter, Build repo-updater, Build search-indexer, Build searcher, Build symbols, Build syntax-highlighter, Build worker, Build migrator, Build executor, Build executor-vm, Build batcheshelper, Build opentelemetry-collector, Build server, Build sg, Build executor image, Build executor binary
-- **Image security scans**: Scan alpine-3.14, Scan cadvisor, Scan codeinsights-db, Scan codeintel-db, Scan frontend, Scan github-proxy, Scan gitserver, Scan grafana, Scan indexed-searcher, Scan jaeger-agent, Scan jaeger-all-in-one, Scan blobstore2, Scan node-exporter, Scan postgres-12-alpine, Scan postgres_exporter, Scan precise-code-intel-worker, Scan prometheus, Scan prometheus-gcp, Scan redis-cache, Scan redis-store, Scan redis_exporter, Scan repo-updater, Scan search-indexer, Scan searcher, Scan symbols, Scan syntax-highlighter, Scan worker, Scan migrator, Scan executor, Scan executor-vm, Scan batcheshelper, Scan opentelemetry-collector, Scan sg
-=======
 - **Image builds**: Build alpine-3.14, Build cadvisor, Build codeinsights-db, Build codeintel-db, Build frontend, Build github-proxy, Build gitserver, Build grafana, Build indexed-searcher, Build jaeger-agent, Build jaeger-all-in-one, Build blobstore, Build blobstore2, Build node-exporter, Build postgres-12-alpine, Build postgres_exporter, Build precise-code-intel-worker, Build prometheus, Build prometheus-gcp, Build redis-cache, Build redis-store, Build redis_exporter, Build repo-updater, Build search-indexer, Build searcher, Build symbols, Build syntax-highlighter, Build worker, Build migrator, Build executor, Build executor-vm, Build batcheshelper, Build opentelemetry-collector, Build embeddings, Build server, Build sg, Build executor image, Build executor binary
 - **Image security scans**: Scan alpine-3.14, Scan cadvisor, Scan codeinsights-db, Scan codeintel-db, Scan frontend, Scan github-proxy, Scan gitserver, Scan grafana, Scan indexed-searcher, Scan jaeger-agent, Scan jaeger-all-in-one, Scan blobstore2, Scan node-exporter, Scan postgres-12-alpine, Scan postgres_exporter, Scan precise-code-intel-worker, Scan prometheus, Scan prometheus-gcp, Scan redis-cache, Scan redis-store, Scan redis_exporter, Scan repo-updater, Scan search-indexer, Scan searcher, Scan symbols, Scan syntax-highlighter, Scan worker, Scan migrator, Scan executor, Scan executor-vm, Scan batcheshelper, Scan opentelemetry-collector, Scan embeddings, Scan sg
->>>>>>> 850fb48c
 - **Linters and static analysis**: GraphQL lint, Run sg lint
 - **Client checks**: Puppeteer tests prep, Puppeteer tests for chrome extension, Puppeteer tests chunk #1, Puppeteer tests chunk #2, Puppeteer tests chunk #3, Puppeteer tests chunk #4, Puppeteer tests chunk #5, Puppeteer tests chunk #6, Puppeteer tests chunk #7, Puppeteer tests chunk #8, Puppeteer tests chunk #9, Puppeteer tests chunk #10, Puppeteer tests chunk #11, Puppeteer tests chunk #12, Puppeteer tests chunk #13, Puppeteer tests chunk #14, Puppeteer tests chunk #15, Upload Storybook to Chromatic, Test (all), Build, Enterprise build, Test (client/web), Test (client/browser), Test (client/jetbrains), Build TS, Tests for VS Code extension, ESLint (all), Stylelint (all)
 - **Go checks**: Test (all), Test (all (gRPC)), Test (enterprise/internal/insights), Test (enterprise/internal/insights (gRPC)), Test (internal/repos), Test (internal/repos (gRPC)), Test (enterprise/internal/batches), Test (enterprise/internal/batches (gRPC)), Test (cmd/frontend), Test (cmd/frontend (gRPC)), Test (enterprise/cmd/frontend/internal/batches/resolvers), Test (enterprise/cmd/frontend/internal/batches/resolvers (gRPC)), Test (dev/sg), Test (dev/sg (gRPC)), Test (internal/database), Test (enterprise/internal/database), Build
