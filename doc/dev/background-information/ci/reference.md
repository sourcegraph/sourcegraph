--- conflicted
+++ resolved
@@ -23,20 +23,12 @@
   - **Pipeline setup**: Trigger async
   - Client PR preview
   - **Linters and static analysis**: Prettier, Misc linters, Yarn deduplicate lint
-<<<<<<< HEAD
-  - **Client checks**: Puppeteer tests prep, Puppeteer tests chunk #1, Puppeteer tests chunk #2, Puppeteer tests chunk #3, Puppeteer tests chunk #4, Puppeteer tests chunk #5, Puppeteer tests chunk #6, Puppeteer tests chunk #7, Puppeteer tests chunk #8, Puppeteer tests chunk #9, Upload Storybook to Chromatic, Test (all), Build, Enterprise build, Test (client/web), Puppeteer tests for chrome extension, Test (client/browser), Build TS, ESLint (changed), Stylelint (changed)
-=======
-  - **Client checks**: Puppeteer tests prep, Puppeteer tests for chrome extension, Puppeteer tests chunk #1, Puppeteer tests chunk #2, Puppeteer tests chunk #3, Puppeteer tests chunk #4, Puppeteer tests chunk #5, Puppeteer tests chunk #6, Puppeteer tests chunk #7, Puppeteer tests chunk #8, Puppeteer tests chunk #9, Upload Storybook to Chromatic, Test (all), Build, Enterprise build, Test (client/web), Test (client/browser), Puppeteer tests for VS Code extension, ESLint, Build TS, Stylelint
->>>>>>> c31661b8
+  - **Client checks**: Puppeteer tests prep, Puppeteer tests for chrome extension, Puppeteer tests chunk #1, Puppeteer tests chunk #2, Puppeteer tests chunk #3, Puppeteer tests chunk #4, Puppeteer tests chunk #5, Puppeteer tests chunk #6, Puppeteer tests chunk #7, Puppeteer tests chunk #8, Puppeteer tests chunk #9, Upload Storybook to Chromatic, Test (all), Build, Enterprise build, Test (client/web), Test (client/browser), Puppeteer tests for VS Code extension, Build TS, ESLint (changed), Stylelint (changed)
   - Upload build trace
 
 - Pipeline for `GraphQL` changes:
   - **Linters and static analysis**: Prettier, Misc linters, GraphQL lint
-<<<<<<< HEAD
-  - **Client checks**: Puppeteer tests prep, Puppeteer tests chunk #1, Puppeteer tests chunk #2, Puppeteer tests chunk #3, Puppeteer tests chunk #4, Puppeteer tests chunk #5, Puppeteer tests chunk #6, Puppeteer tests chunk #7, Puppeteer tests chunk #8, Puppeteer tests chunk #9, Upload Storybook to Chromatic, Test (all), Build, Enterprise build, Test (client/web), Puppeteer tests for chrome extension, Test (client/browser), Build TS, ESLint (changed), Stylelint (changed)
-=======
-  - **Client checks**: Puppeteer tests prep, Puppeteer tests for chrome extension, Puppeteer tests chunk #1, Puppeteer tests chunk #2, Puppeteer tests chunk #3, Puppeteer tests chunk #4, Puppeteer tests chunk #5, Puppeteer tests chunk #6, Puppeteer tests chunk #7, Puppeteer tests chunk #8, Puppeteer tests chunk #9, Upload Storybook to Chromatic, Test (all), Build, Enterprise build, Test (client/web), Test (client/browser), Puppeteer tests for VS Code extension, ESLint, Build TS, Stylelint
->>>>>>> c31661b8
+  - **Client checks**: Puppeteer tests prep, Puppeteer tests for chrome extension, Puppeteer tests chunk #1, Puppeteer tests chunk #2, Puppeteer tests chunk #3, Puppeteer tests chunk #4, Puppeteer tests chunk #5, Puppeteer tests chunk #6, Puppeteer tests chunk #7, Puppeteer tests chunk #8, Puppeteer tests chunk #9, Upload Storybook to Chromatic, Test (all), Build, Enterprise build, Test (client/web), Test (client/browser), Puppeteer tests for VS Code extension, Build TS, ESLint (changed), Stylelint (changed)
   - **Go checks**: Test (all), Test (enterprise/internal/codeintel/stores/dbstore), Test (enterprise/internal/codeintel/stores/lsifstore), Test (enterprise/internal/insights), Test (internal/database), Test (internal/repos), Test (enterprise/internal/batches), Test (cmd/frontend), Test (enterprise/internal/database), Test (enterprise/cmd/frontend/internal/batches/resolvers), Build
   - Upload build trace
 
@@ -86,15 +78,8 @@
 
 Base pipeline (more steps might be included based on branch changes):
 
-<<<<<<< HEAD
 - ESLint (all)
 - Stylelint (all)
-- Puppeteer tests for chrome extension
-=======
-- ESLint
-- Build TS
-- Stylelint
->>>>>>> c31661b8
 - Test (client/browser)
 - Puppeteer tests for chrome extension
 - Test (all)
@@ -111,11 +96,7 @@
 - **Image builds**: Build alpine-3.12, Build alpine-3.14, Build cadvisor, Build codeinsights-db, Build codeintel-db, Build frontend, Build github-proxy, Build gitserver, Build grafana, Build indexed-searcher, Build jaeger-agent, Build jaeger-all-in-one, Build minio, Build postgres-12-alpine, Build postgres_exporter, Build precise-code-intel-worker, Build prometheus, Build redis-cache, Build redis-store, Build redis_exporter, Build repo-updater, Build search-indexer, Build searcher, Build symbols, Build syntax-highlighter, Build worker, Build migrator, Build server, Build sg
 - **Image security scans**: Scan alpine-3.12, Scan alpine-3.14, Scan cadvisor, Scan codeinsights-db, Scan codeintel-db, Scan frontend, Scan github-proxy, Scan gitserver, Scan grafana, Scan indexed-searcher, Scan jaeger-agent, Scan jaeger-all-in-one, Scan minio, Scan postgres-12-alpine, Scan postgres_exporter, Scan precise-code-intel-worker, Scan prometheus, Scan redis-cache, Scan redis-store, Scan redis_exporter, Scan repo-updater, Scan search-indexer, Scan searcher, Scan symbols, Scan syntax-highlighter, Scan worker, Scan migrator, Scan server, Scan sg
 - **Linters and static analysis**: Prettier, Misc linters, GraphQL lint, SVG lint, Yarn deduplicate lint, Docker linters, Check and build docsite
-<<<<<<< HEAD
-- **Client checks**: Puppeteer tests prep, Puppeteer tests chunk #1, Puppeteer tests chunk #2, Puppeteer tests chunk #3, Puppeteer tests chunk #4, Puppeteer tests chunk #5, Puppeteer tests chunk #6, Puppeteer tests chunk #7, Puppeteer tests chunk #8, Puppeteer tests chunk #9, Upload Storybook to Chromatic, Test (all), Build, Enterprise build, Test (client/web), Puppeteer tests for chrome extension, Test (client/browser), Build TS, ESLint (all), Stylelint (all)
-=======
-- **Client checks**: Puppeteer tests prep, Puppeteer tests for chrome extension, Puppeteer tests chunk #1, Puppeteer tests chunk #2, Puppeteer tests chunk #3, Puppeteer tests chunk #4, Puppeteer tests chunk #5, Puppeteer tests chunk #6, Puppeteer tests chunk #7, Puppeteer tests chunk #8, Puppeteer tests chunk #9, Upload Storybook to Chromatic, Test (all), Build, Enterprise build, Test (client/web), Test (client/browser), Puppeteer tests for VS Code extension, ESLint, Build TS, Stylelint
->>>>>>> c31661b8
+- **Client checks**: Puppeteer tests prep, Puppeteer tests for chrome extension, Puppeteer tests chunk #1, Puppeteer tests chunk #2, Puppeteer tests chunk #3, Puppeteer tests chunk #4, Puppeteer tests chunk #5, Puppeteer tests chunk #6, Puppeteer tests chunk #7, Puppeteer tests chunk #8, Puppeteer tests chunk #9, Upload Storybook to Chromatic, Test (all), Build, Enterprise build, Test (client/web), Test (client/browser), Puppeteer tests for VS Code extension, Build TS, ESLint (all), Stylelint (all)
 - **Go checks**: Test (all), Test (enterprise/internal/codeintel/stores/dbstore), Test (enterprise/internal/codeintel/stores/lsifstore), Test (enterprise/internal/insights), Test (internal/database), Test (internal/repos), Test (enterprise/internal/batches), Test (cmd/frontend), Test (enterprise/internal/database), Test (enterprise/cmd/frontend/internal/batches/resolvers), Build
 - **DB backcompat tests**: Backcompat test (all), Backcompat test (enterprise/internal/codeintel/stores/dbstore), Backcompat test (enterprise/internal/codeintel/stores/lsifstore), Backcompat test (enterprise/internal/insights), Backcompat test (internal/database), Backcompat test (internal/repos), Backcompat test (enterprise/internal/batches), Backcompat test (cmd/frontend), Backcompat test (enterprise/internal/database), Backcompat test (enterprise/cmd/frontend/internal/batches/resolvers)
 - **CI script tests**: test-trace-command.sh
@@ -134,11 +115,7 @@
 - **Image builds**: Build alpine-3.12, Build alpine-3.14, Build cadvisor, Build codeinsights-db, Build codeintel-db, Build frontend, Build github-proxy, Build gitserver, Build grafana, Build indexed-searcher, Build jaeger-agent, Build jaeger-all-in-one, Build minio, Build postgres-12-alpine, Build postgres_exporter, Build precise-code-intel-worker, Build prometheus, Build redis-cache, Build redis-store, Build redis_exporter, Build repo-updater, Build search-indexer, Build searcher, Build symbols, Build syntax-highlighter, Build worker, Build migrator, Build server, Build sg, Build executor image, Build docker registry mirror image
 - **Image security scans**: Scan alpine-3.12, Scan alpine-3.14, Scan cadvisor, Scan codeinsights-db, Scan codeintel-db, Scan frontend, Scan github-proxy, Scan gitserver, Scan grafana, Scan indexed-searcher, Scan jaeger-agent, Scan jaeger-all-in-one, Scan minio, Scan postgres-12-alpine, Scan postgres_exporter, Scan precise-code-intel-worker, Scan prometheus, Scan redis-cache, Scan redis-store, Scan redis_exporter, Scan repo-updater, Scan search-indexer, Scan searcher, Scan symbols, Scan syntax-highlighter, Scan worker, Scan migrator, Scan server, Scan sg
 - **Linters and static analysis**: Prettier, Misc linters, GraphQL lint, SVG lint, Yarn deduplicate lint, Docker linters, Check and build docsite
-<<<<<<< HEAD
-- **Client checks**: Puppeteer tests prep, Puppeteer tests chunk #1, Puppeteer tests chunk #2, Puppeteer tests chunk #3, Puppeteer tests chunk #4, Puppeteer tests chunk #5, Puppeteer tests chunk #6, Puppeteer tests chunk #7, Puppeteer tests chunk #8, Puppeteer tests chunk #9, Upload Storybook to Chromatic, Test (all), Build, Enterprise build, Test (client/web), Puppeteer tests for chrome extension, Test (client/browser), Build TS, ESLint (all), Stylelint (all)
-=======
-- **Client checks**: Puppeteer tests prep, Puppeteer tests for chrome extension, Puppeteer tests chunk #1, Puppeteer tests chunk #2, Puppeteer tests chunk #3, Puppeteer tests chunk #4, Puppeteer tests chunk #5, Puppeteer tests chunk #6, Puppeteer tests chunk #7, Puppeteer tests chunk #8, Puppeteer tests chunk #9, Upload Storybook to Chromatic, Test (all), Build, Enterprise build, Test (client/web), Test (client/browser), Puppeteer tests for VS Code extension, ESLint, Build TS, Stylelint
->>>>>>> c31661b8
+- **Client checks**: Puppeteer tests prep, Puppeteer tests for chrome extension, Puppeteer tests chunk #1, Puppeteer tests chunk #2, Puppeteer tests chunk #3, Puppeteer tests chunk #4, Puppeteer tests chunk #5, Puppeteer tests chunk #6, Puppeteer tests chunk #7, Puppeteer tests chunk #8, Puppeteer tests chunk #9, Upload Storybook to Chromatic, Test (all), Build, Enterprise build, Test (client/web), Test (client/browser), Puppeteer tests for VS Code extension, Build TS, ESLint (all), Stylelint (all)
 - **Go checks**: Test (all), Test (enterprise/internal/codeintel/stores/dbstore), Test (enterprise/internal/codeintel/stores/lsifstore), Test (enterprise/internal/insights), Test (internal/database), Test (internal/repos), Test (enterprise/internal/batches), Test (cmd/frontend), Test (enterprise/internal/database), Test (enterprise/cmd/frontend/internal/batches/resolvers), Build
 - **DB backcompat tests**: Backcompat test (all), Backcompat test (enterprise/internal/codeintel/stores/dbstore), Backcompat test (enterprise/internal/codeintel/stores/lsifstore), Backcompat test (enterprise/internal/insights), Backcompat test (internal/database), Backcompat test (internal/repos), Backcompat test (enterprise/internal/batches), Backcompat test (cmd/frontend), Backcompat test (enterprise/internal/database), Backcompat test (enterprise/cmd/frontend/internal/batches/resolvers)
 - **CI script tests**: test-trace-command.sh
@@ -153,15 +130,8 @@
 
 Base pipeline (more steps might be included based on branch changes):
 
-<<<<<<< HEAD
 - ESLint (all)
 - Stylelint (all)
-- Puppeteer tests for chrome extension
-=======
-- ESLint
-- Build TS
-- Stylelint
->>>>>>> c31661b8
 - Test (client/browser)
 - Puppeteer tests for chrome extension
 - Test (all)
@@ -181,11 +151,7 @@
 - **Image builds**: Build alpine-3.12, Build alpine-3.14, Build cadvisor, Build codeinsights-db, Build codeintel-db, Build frontend, Build github-proxy, Build gitserver, Build grafana, Build indexed-searcher, Build jaeger-agent, Build jaeger-all-in-one, Build minio, Build postgres-12-alpine, Build postgres_exporter, Build precise-code-intel-worker, Build prometheus, Build redis-cache, Build redis-store, Build redis_exporter, Build repo-updater, Build search-indexer, Build searcher, Build symbols, Build syntax-highlighter, Build worker, Build migrator, Build server, Build sg, Build executor image
 - **Image security scans**: Scan alpine-3.12, Scan alpine-3.14, Scan cadvisor, Scan codeinsights-db, Scan codeintel-db, Scan frontend, Scan github-proxy, Scan gitserver, Scan grafana, Scan indexed-searcher, Scan jaeger-agent, Scan jaeger-all-in-one, Scan minio, Scan postgres-12-alpine, Scan postgres_exporter, Scan precise-code-intel-worker, Scan prometheus, Scan redis-cache, Scan redis-store, Scan redis_exporter, Scan repo-updater, Scan search-indexer, Scan searcher, Scan symbols, Scan syntax-highlighter, Scan worker, Scan migrator, Scan server, Scan sg
 - **Linters and static analysis**: Prettier, Misc linters, GraphQL lint, SVG lint, Yarn deduplicate lint, Docker linters, Check and build docsite
-<<<<<<< HEAD
-- **Client checks**: Puppeteer tests prep, Puppeteer tests chunk #1, Puppeteer tests chunk #2, Puppeteer tests chunk #3, Puppeteer tests chunk #4, Puppeteer tests chunk #5, Puppeteer tests chunk #6, Puppeteer tests chunk #7, Puppeteer tests chunk #8, Puppeteer tests chunk #9, Upload Storybook to Chromatic, Test (all), Build, Enterprise build, Test (client/web), Puppeteer tests for chrome extension, Test (client/browser), Build TS, ESLint (all), Stylelint (all)
-=======
-- **Client checks**: Puppeteer tests prep, Puppeteer tests for chrome extension, Puppeteer tests chunk #1, Puppeteer tests chunk #2, Puppeteer tests chunk #3, Puppeteer tests chunk #4, Puppeteer tests chunk #5, Puppeteer tests chunk #6, Puppeteer tests chunk #7, Puppeteer tests chunk #8, Puppeteer tests chunk #9, Upload Storybook to Chromatic, Test (all), Build, Enterprise build, Test (client/web), Test (client/browser), Puppeteer tests for VS Code extension, ESLint, Build TS, Stylelint
->>>>>>> c31661b8
+- **Client checks**: Puppeteer tests prep, Puppeteer tests for chrome extension, Puppeteer tests chunk #1, Puppeteer tests chunk #2, Puppeteer tests chunk #3, Puppeteer tests chunk #4, Puppeteer tests chunk #5, Puppeteer tests chunk #6, Puppeteer tests chunk #7, Puppeteer tests chunk #8, Puppeteer tests chunk #9, Upload Storybook to Chromatic, Test (all), Build, Enterprise build, Test (client/web), Test (client/browser), Puppeteer tests for VS Code extension, Build TS, ESLint (all), Stylelint (all)
 - **Go checks**: Test (all), Test (enterprise/internal/codeintel/stores/dbstore), Test (enterprise/internal/codeintel/stores/lsifstore), Test (enterprise/internal/insights), Test (internal/database), Test (internal/repos), Test (enterprise/internal/batches), Test (cmd/frontend), Test (enterprise/internal/database), Test (enterprise/cmd/frontend/internal/batches/resolvers), Build
 - **DB backcompat tests**: Backcompat test (all), Backcompat test (enterprise/internal/codeintel/stores/dbstore), Backcompat test (enterprise/internal/codeintel/stores/lsifstore), Backcompat test (enterprise/internal/insights), Backcompat test (internal/database), Backcompat test (internal/repos), Backcompat test (enterprise/internal/batches), Backcompat test (cmd/frontend), Backcompat test (enterprise/internal/database), Backcompat test (enterprise/cmd/frontend/internal/batches/resolvers)
 - **CI script tests**: test-trace-command.sh
@@ -209,11 +175,7 @@
 - **Image builds**: Build alpine-3.12, Build alpine-3.14, Build cadvisor, Build codeinsights-db, Build codeintel-db, Build frontend, Build github-proxy, Build gitserver, Build grafana, Build indexed-searcher, Build jaeger-agent, Build jaeger-all-in-one, Build minio, Build postgres-12-alpine, Build postgres_exporter, Build precise-code-intel-worker, Build prometheus, Build redis-cache, Build redis-store, Build redis_exporter, Build repo-updater, Build search-indexer, Build searcher, Build symbols, Build syntax-highlighter, Build worker, Build migrator, Build server, Build sg, Build executor image
 - **Image security scans**: Scan alpine-3.12, Scan alpine-3.14, Scan cadvisor, Scan codeinsights-db, Scan codeintel-db, Scan frontend, Scan github-proxy, Scan gitserver, Scan grafana, Scan indexed-searcher, Scan jaeger-agent, Scan jaeger-all-in-one, Scan minio, Scan postgres-12-alpine, Scan postgres_exporter, Scan precise-code-intel-worker, Scan prometheus, Scan redis-cache, Scan redis-store, Scan redis_exporter, Scan repo-updater, Scan search-indexer, Scan searcher, Scan symbols, Scan syntax-highlighter, Scan worker, Scan migrator, Scan server, Scan sg
 - **Linters and static analysis**: Prettier, Misc linters, GraphQL lint, SVG lint, Yarn deduplicate lint, Docker linters, Check and build docsite
-<<<<<<< HEAD
-- **Client checks**: Puppeteer tests prep, Puppeteer tests chunk #1, Puppeteer tests chunk #2, Puppeteer tests chunk #3, Puppeteer tests chunk #4, Puppeteer tests chunk #5, Puppeteer tests chunk #6, Puppeteer tests chunk #7, Puppeteer tests chunk #8, Puppeteer tests chunk #9, Upload Storybook to Chromatic, Test (all), Build, Enterprise build, Test (client/web), Puppeteer tests for chrome extension, Test (client/browser), Build TS, ESLint (all), Stylelint (all)
-=======
-- **Client checks**: Puppeteer tests prep, Puppeteer tests for chrome extension, Puppeteer tests chunk #1, Puppeteer tests chunk #2, Puppeteer tests chunk #3, Puppeteer tests chunk #4, Puppeteer tests chunk #5, Puppeteer tests chunk #6, Puppeteer tests chunk #7, Puppeteer tests chunk #8, Puppeteer tests chunk #9, Upload Storybook to Chromatic, Test (all), Build, Enterprise build, Test (client/web), Test (client/browser), Puppeteer tests for VS Code extension, ESLint, Build TS, Stylelint
->>>>>>> c31661b8
+- **Client checks**: Puppeteer tests prep, Puppeteer tests for chrome extension, Puppeteer tests chunk #1, Puppeteer tests chunk #2, Puppeteer tests chunk #3, Puppeteer tests chunk #4, Puppeteer tests chunk #5, Puppeteer tests chunk #6, Puppeteer tests chunk #7, Puppeteer tests chunk #8, Puppeteer tests chunk #9, Upload Storybook to Chromatic, Test (all), Build, Enterprise build, Test (client/web), Test (client/browser), Puppeteer tests for VS Code extension, Build TS, ESLint (all), Stylelint (all)
 - **Go checks**: Test (all), Test (enterprise/internal/codeintel/stores/dbstore), Test (enterprise/internal/codeintel/stores/lsifstore), Test (enterprise/internal/insights), Test (internal/database), Test (internal/repos), Test (enterprise/internal/batches), Test (cmd/frontend), Test (enterprise/internal/database), Test (enterprise/cmd/frontend/internal/batches/resolvers), Build
 - **DB backcompat tests**: Backcompat test (all), Backcompat test (enterprise/internal/codeintel/stores/dbstore), Backcompat test (enterprise/internal/codeintel/stores/lsifstore), Backcompat test (enterprise/internal/insights), Backcompat test (internal/database), Backcompat test (internal/repos), Backcompat test (enterprise/internal/batches), Backcompat test (cmd/frontend), Backcompat test (enterprise/internal/database), Backcompat test (enterprise/cmd/frontend/internal/batches/resolvers)
 - **CI script tests**: test-trace-command.sh
