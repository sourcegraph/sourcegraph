<!-- DO NOT EDIT: generated via: go generate ./dev/sg -->

# sg reference

sg - The Sourcegraph developer tool!

Learn more: https://docs.sourcegraph.com/dev/background-information/sg

```sh
sg [GLOBAL FLAGS] command [COMMAND FLAGS] [ARGUMENTS...]
```

Global flags:

* `--config, -c="<value>"`: load sg configuration from `file` (default: sg.config.yaml)
* `--disable-analytics`: disable event logging (logged to '~/.sourcegraph/events')
* `--disable-output-detection`: use fixed output configuration instead of detecting terminal capabilities
* `--disable-overwrite`: disable loading additional sg configuration from overwrite file (see -overwrite)
* `--overwrite, -o="<value>"`: load sg configuration from `file` that is gitignored and can be used to, for example, add credentials (default: sg.config.overwrite.yaml)
* `--skip-auto-update`: prevent sg from automatically updating itself
* `--verbose, -v`: toggle verbose mode


## sg start

🌟 Starts the given commandset. Without a commandset it starts the default Sourcegraph dev environment.

Use this to start your Sourcegraph environment!

Available comamndsets in `sg.config.yaml`:

* api-only
* app
* batches 🦡
* batches-kubernetes
* codeintel
* codeintel-bazel
<<<<<<< HEAD
* codeintel-multi-queue-commands
* codeintel-single-queue-commands
=======
* codeintel-kubernetes
>>>>>>> 4a7033d6
* cody-gateway
* dotcom
* embeddings
* enterprise
* enterprise-bazel
* enterprise-codeinsights
* enterprise-codeintel 🧠
* enterprise-codeintel-bazel
* enterprise-codeintel-multi-queue-executor
* enterprise-e2e
* iam
* monitoring
* monitoring-alerts
* oss
* oss-bazel
* oss-web-standalone
* oss-web-standalone-prod
* otel
* web-standalone
* web-standalone-prod

```sh
# Run default environment, Sourcegraph enterprise:
$ sg start

# List available environments (defined under 'commandSets' in 'sg.config.yaml'):
$ sg start -help

# Run the enterprise environment with code-intel enabled:
$ sg start enterprise-codeintel

# Run the environment for Batch Changes development:
$ sg start batches

# Override the logger levels for specific services
$ sg start --debug=gitserver --error=enterprise-worker,enterprise-frontend enterprise

# View configuration for a commandset
$ sg start -describe oss
```

Flags:

* `--crit, -c="<value>"`: Services to set at info crit level.
* `--debug, -d="<value>"`: Services to set at debug log level.
* `--describe`: Print details about the selected commandset
* `--error, -e="<value>"`: Services to set at info error level.
* `--feedback`: provide feedback about this command by opening up a GitHub discussion
* `--info, -i="<value>"`: Services to set at info log level.
* `--warn, -w="<value>"`: Services to set at warn log level.

## sg run

Run the given commands.

Runs the given command. If given a whitespace-separated list of commands it runs the set of commands.

Available commands in `sg.config.yaml`:

* batches-executor
* batches-executor-firecracker
* batches-executor-kubernetes
* batcheshelper-builder
* bext
* blobstore
* caddy
* codeintel-executor
* codeintel-executor-firecracker
* codeintel-executor-kubernetes
* codeintel-worker
* cody-gateway
* cody-slack-dev: Start Cody-Slack dev locally
* cody-slack-docker: Start Cody-Slack locally prod in Docker
* debug-env: Debug env vars
* docsite: Docsite instance serving the docs
* embeddings
* executor-kubernetes-template
* executor-template
* frontend: Enterprise frontend
* github-proxy
* gitserver
* gitserver-0
* gitserver-1
* gitserver-template
* grafana
* jaeger
* loki
* monitoring-generator
* multiqueue-executor
* oss-frontend
* oss-gitserver-0
* oss-gitserver-1
* oss-gitserver-template
* oss-repo-updater
* oss-symbols
* oss-web: Open source version of the web app
* oss-worker
* otel-collector: OpenTelemetry collector
* postgres_exporter
* prometheus
* redis-postgres: Dockerized version of redis and postgres
* repo-updater
* searcher
* server: Run an all-in-one sourcegraph/server image
* sourcegraph-oss: Single program (Go static binary) distribution, OSS variant
* sourcegraph: Single program (Go static binary) distribution
* storybook
* symbols
* syntax-highlighter
* tauri: App shell (Tauri)
* web-integration-build-prod: Build production web application for integration tests
* web-integration-build: Build development web application for integration tests
* web-standalone-http-prod: Standalone web frontend (production) with API proxy to a configurable URL
* web-standalone-http: Standalone web frontend (dev) with API proxy to a configurable URL
* web: Enterprise version of the web app
* worker
* zoekt-index-0
* zoekt-index-1
* zoekt-indexserver-template
* zoekt-web-0
* zoekt-web-1
* zoekt-web-template

```sh
# Run specific commands
$ sg run gitserver
$ sg run frontend

# List available commands (defined under 'commands:' in 'sg.config.yaml')
$ sg run -help

# Run multiple commands
$ sg run gitserver frontend repo-updater

# View configuration for a command
$ sg run -describe jaeger
```

Flags:

* `--describe`: Print details about selected run target
* `--feedback`: provide feedback about this command by opening up a GitHub discussion

## sg ci

Interact with Sourcegraph's Buildkite continuous integration pipelines.

Note that Sourcegraph's CI pipelines are under our enterprise license: https://github.com/sourcegraph/sourcegraph/blob/main/LICENSE.enterprise

```sh
# Preview what a CI run for your current changes will look like
$ sg ci preview

# Check on the status of your changes on the current branch in the Buildkite pipeline
$ sg ci status
# Check on the status of a specific branch instead
$ sg ci status --branch my-branch
# Block until the build has completed (it will send a system notification)
$ sg ci status --wait
# Get status for a specific build number
$ sg ci status --build 123456

# Pull logs of failed jobs to stdout
$ sg ci logs
# Push logs of most recent main failure to local Loki for analysis
# You can spin up a Loki instance with 'sg run loki grafana'
$ sg ci logs --branch main --out http://127.0.0.1:3100
# Get the logs for a specific build number, useful when debugging
$ sg ci logs --build 123456

# Manually trigger a build on the CI with the current branch
$ sg ci build
# Manually trigger a build on the CI on the current branch, but with a specific commit
$ sg ci build --commit my-commit
# Manually trigger a main-dry-run build of the HEAD commit on the current branch
$ sg ci build main-dry-run
$ sg ci build --force main-dry-run
# Manually trigger a main-dry-run build of a specified commit on the current ranch
$ sg ci build --force --commit my-commit main-dry-run
# View the available special build types
$ sg ci build --help
```

### sg ci preview

Preview the pipeline that would be run against the currently checked out branch.


Flags:

* `--branch, -b="<value>"`: Branch `name` of build to target (defaults to current branch)
* `--feedback`: provide feedback about this command by opening up a GitHub discussion
* `--format="<value>"`: Output format for the preview (one of 'markdown', 'json', or 'yaml') (default: markdown)

### sg ci status

Get the status of the CI run associated with the currently checked out branch.


Flags:

* `--branch, -b="<value>"`: Branch `name` of build to target (defaults to current branch)
* `--build, -n="<value>"`: Override branch detection with a specific build `number`
* `--commit, -c="<value>"`: Override branch detection with the latest build for `commit`
* `--feedback`: provide feedback about this command by opening up a GitHub discussion
* `--pipeline, -p="<value>"`: Select a custom Buildkite `pipeline` in the Sourcegraph org (default: sourcegraph)
* `--wait`: Wait by blocking until the build is finished
* `--web, --view, -w`: Open build page in web browser (--view is DEPRECATED and will be removed in the future)

### sg ci build

Manually request a build for the currently checked out commit and branch (e.g. to trigger builds on forks or with special run types).


Reference to all pipeline run types can be found at: https://docs.sourcegraph.com/dev/background-information/ci/reference

Optionally provide a run type to build with.

This command is useful when:

- you want to trigger a build with a particular run type, such as 'main-dry-run'
- triggering builds for PRs from forks (such as those from external contributors), which do not trigger Buildkite builds automatically for security reasons (we do not want to run insecure code on our infrastructure by default!)

Supported run types when providing an argument for 'sg ci build [runtype]':

* wolfi - Wolfi Exp Branch
* main-dry-run - Main dry run
* docker-images-patch - Patch image
* docker-images-patch-notest - Patch image without testing
* docker-images-candidates-notest - Build all candidates without testing
* executor-patch-notest - Build executor without testing
* backend-integration - Backend integration tests

For run types that require branch arguments, you will be prompted for an argument, or you
can provide it directly (for example, 'sg ci build [runtype] <argument>').

```sh
# Start a main-dry-run build
$ sg ci build main-dry-run

# Publish a custom image build
$ sg ci build docker-images-patch

# Publish a custom Prometheus image build without running tests
$ sg ci build docker-images-patch-notest prometheus

# Publish all images without testing
$ sg ci build docker-images-candidates-notest
```

Flags:

* `--commit, -c="<value>"`: `commit` from the current branch to build (defaults to current commit)
* `--feedback`: provide feedback about this command by opening up a GitHub discussion
* `--pipeline, -p="<value>"`: Select a custom Buildkite `pipeline` in the Sourcegraph org (default: sourcegraph)

### sg ci logs

Get logs from CI builds (e.g. to grep locally).

Get logs from CI builds, and output them in stdout or push them to Loki. By default only gets failed jobs - to change this, use the '--state' flag.

The '--job' flag can be used to narrow down the logs returned - you can provide either the ID, or part of the name of the job you want to see logs for.

To send logs to a Loki instance, you can provide --out=http://127.0.0.1:3100 after spinning up an instance with 'sg run loki grafana'.
From there, you can start exploring logs with the Grafana explore panel.



Flags:

* `--branch, -b="<value>"`: Branch `name` of build to target (defaults to current branch)
* `--build, -n="<value>"`: Override branch detection with a specific build `number`
* `--commit, -c="<value>"`: Override branch detection with the latest build for `commit`
* `--feedback`: provide feedback about this command by opening up a GitHub discussion
* `--job, -j="<value>"`: ID or name of the job to export logs for
* `--out, -o="<value>"`: Output `format`: one of [terminal|simple|json], or a URL pointing to a Loki instance, such as http://127.0.0.1:3100 (default: terminal)
* `--overwrite-state="<value>"`: `state` to overwrite the job state metadata
* `--pipeline, -p="<value>"`: Select a custom Buildkite `pipeline` in the Sourcegraph org (default: sourcegraph)
* `--state, -s="<value>"`: Job `state` to export logs for (provide an empty value for all states) (default: failed)

### sg ci docs

Render reference documentation for build pipeline types.

An online version of the rendered documentation is also available in https://docs.sourcegraph.com/dev/background-information/ci/reference.


Flags:

* `--feedback`: provide feedback about this command by opening up a GitHub discussion

### sg ci open

Open Sourcegraph's Buildkite page in browser.

Arguments: `[pipeline]`

Flags:

* `--feedback`: provide feedback about this command by opening up a GitHub discussion

### sg ci search-failures

Open Sourcegraph's CI failures Grafana logs page in browser.

Arguments: `[text to search for]`

Flags:

* `--feedback`: provide feedback about this command by opening up a GitHub discussion
* `--step="<value>"`: Filter by step name (--step STEP_NAME will translate to '.*STEP_NAME.*')

## sg test

Run the given test suite.

Testsuites are defined in sg configuration.

Available testsuites in `sg.config.yaml`:

* backend
* backend-integration
* bext
* bext-build
* bext-e2e
* bext-integration
* client
* cody-e2e
* cody-integration
* cody-unit
* docsite
* web-e2e
* web-integration
* web-integration:debug
* web-regression

```sh
# Run different test suites:
$ sg test backend
$ sg test backend-integration
$ sg test client
$ sg test web-e2e

# List available test suites:
$ sg test -help

# Arguments are passed along to the command
$ sg test backend-integration -run TestSearch
```

Flags:

* `--feedback`: provide feedback about this command by opening up a GitHub discussion

## sg lint

Run all or specified linters on the codebase.

To run all checks, don't provide an argument. You can also provide multiple arguments to run linters for multiple targets.

```sh
# Run all possible checks
$ sg lint

# Run only go related checks
$ sg lint go

# Run only shell related checks
$ sg lint shell

# Run only client related checks
$ sg lint client

# List all available check groups
$ sg lint --help
```

Flags:

* `--annotations`: Write helpful output to ./annotations directory
* `--fail-fast, --ff`: Exit immediately if an issue is encountered (not available with '-fix')
* `--feedback`: provide feedback about this command by opening up a GitHub discussion
* `--fix, -f`: Try to fix any lint issues
* `--skip-format-check, --sfc`: Skip file formatting check

### sg lint urls

Check for broken urls in the codebase.


Flags:

* `--feedback`: provide feedback about this command by opening up a GitHub discussion

### sg lint go

Check go code for linting errors, forbidden imports, generated files, etc.


Flags:

* `--feedback`: provide feedback about this command by opening up a GitHub discussion

### sg lint graphql

Checks the graphql code for linting errors [bazel].


Flags:

* `--feedback`: provide feedback about this command by opening up a GitHub discussion

### sg lint docs

Documentation checks.


Flags:

* `--feedback`: provide feedback about this command by opening up a GitHub discussion

### sg lint dockerfiles

Check Dockerfiles for Sourcegraph best practices.


Flags:

* `--feedback`: provide feedback about this command by opening up a GitHub discussion

### sg lint client

Check client code for linting errors, forbidden imports, etc.


Flags:

* `--feedback`: provide feedback about this command by opening up a GitHub discussion

### sg lint svg

Check svg assets.


Flags:

* `--feedback`: provide feedback about this command by opening up a GitHub discussion

### sg lint shell

Check shell code for linting errors, formatting, etc.


Flags:

* `--feedback`: provide feedback about this command by opening up a GitHub discussion

### sg lint protobuf

Check protobuf code for linting errors, formatting, etc.


Flags:

* `--feedback`: provide feedback about this command by opening up a GitHub discussion

### sg lint format

Check client code and docs for formatting errors.


Flags:

* `--feedback`: provide feedback about this command by opening up a GitHub discussion

### sg lint format

Check client code and docs for formatting errors.


Flags:

* `--feedback`: provide feedback about this command by opening up a GitHub discussion

## sg generate

Run code and docs generation tasks.

If no target is provided, all target are run with default arguments.

```sh
$ sg --verbose generate ... # Enable verbose output
```

Flags:

* `--feedback`: provide feedback about this command by opening up a GitHub discussion
* `--quiet, -q`: Suppress all output but errors from generate tasks

### sg generate buf

Re-generate protocol buffer bindings using buf.


Flags:

* `--feedback`: provide feedback about this command by opening up a GitHub discussion

### sg generate go

Run go generate [packages...] on the codebase.


Flags:

* `--feedback`: provide feedback about this command by opening up a GitHub discussion

## sg db

Interact with local Sourcegraph databases for development.

```sh
# Delete test databases
$ sg db delete-test-dbs

# Reset the Sourcegraph 'frontend' database
$ sg db reset-pg

# Reset the 'frontend' and 'codeintel' databases
$ sg db reset-pg -db=frontend,codeintel

# Reset all databases ('frontend', 'codeintel', 'codeinsights')
$ sg db reset-pg -db=all

# Reset the redis database
$ sg db reset-redis

# Create a site-admin user whose email and password are foo@sourcegraph.com and sourcegraph.
$ sg db add-user -username=foo

# Create an access token for the user created above.
$ sg db add-access-token -username=foo
```

### sg db delete-test-dbs

Drops all databases that have the prefix `sourcegraph-test-`.


Flags:

* `--feedback`: provide feedback about this command by opening up a GitHub discussion

### sg db reset-pg

Drops, recreates and migrates the specified Sourcegraph database.

If -db is not set, then the "frontend" database is used (what's set as PGDATABASE in env or the sg.config.yaml). If -db is set to "all" then all databases are reset and recreated.


Flags:

* `--db="<value>"`: The target database instance. (default: frontend)
* `--feedback`: provide feedback about this command by opening up a GitHub discussion

### sg db reset-redis

Drops, recreates and migrates the specified Sourcegraph Redis database.

```sh
$ sg db reset-redis
```

Flags:

* `--feedback`: provide feedback about this command by opening up a GitHub discussion

### sg db update-user-external-services

Manually update a user's external services.

Patches the table 'user_external_services' with a custom OAuth token for the provided user. Used in dev/test environments. Set PGDATASOURCE to a valid connection string to patch an external database.


Flags:

* `--extsvc.display-name="<value>"`: The display name of the GitHub instance connected to the Sourcegraph instance (as listed under Site admin > Manage code hosts)
* `--feedback`: provide feedback about this command by opening up a GitHub discussion
* `--github.baseurl="<value>"`: The base url of the GitHub instance to connect to
* `--github.client-id="<value>"`: The client ID of an OAuth app on the GitHub instance
* `--github.token="<value>"`: GitHub token with a scope to read all user data
* `--github.username="<value>"`: Username of the account on the GitHub instance (default: sourcegraph)
* `--oauth.token="<value>"`: OAuth token to patch for the provided user
* `--sg.username="<value>"`: Username of the user account on Sourcegraph (default: sourcegraph)

### sg db add-user

Create an admin sourcegraph user.

Run 'sg db add-user -username bob' to create an admin user whose email is bob@sourcegraph.com. The password will be printed if the operation succeeds


Flags:

* `--feedback`: provide feedback about this command by opening up a GitHub discussion
* `--password="<value>"`: Password for user (default: sourcegraphsourcegraph)
* `--username="<value>"`: Username for user (default: sourcegraph)

### sg db add-access-token

Create a sourcegraph access token.

Run 'sg db add-access-token -username bob' to create an access token for the given username. The access token will be printed if the operation succeeds


Flags:

* `--feedback`: provide feedback about this command by opening up a GitHub discussion
* `--note="<value>"`: Note attached to the token
* `--sudo`: Set true to make a site-admin level token
* `--username="<value>"`: Username for user (default: sourcegraph)

## sg migration

Modifies and runs database migrations.

```sh
# Migrate local default database up all the way
$ sg migration up

# Migrate specific database down one migration
$ sg migration downto --db codeintel --target <version>

# Add new migration for specific database
$ sg migration add --db codeintel 'add missing index'

# Squash migrations for default database
$ sg migration squash
```

### sg migration add

Add a new migration file.

Available schemas:

* frontend
* codeintel
* codeinsights

Arguments: `<name>`

Flags:

* `--feedback`: provide feedback about this command by opening up a GitHub discussion
* `--schema, --db="<value>"`: The target database `schema` to modify. Possible values are 'frontend', 'codeintel' and 'codeinsights' (default: frontend)

### sg migration revert

Revert the migrations defined on the given commit.

Available schemas:

* frontend
* codeintel
* codeinsights

Arguments: `<commit>`

Flags:

* `--feedback`: provide feedback about this command by opening up a GitHub discussion

### sg migration up

Apply all migrations.

Available schemas:

* frontend
* codeintel
* codeinsights

```sh
$ sg migration up [-db=<schema>]
```

Flags:

* `--feedback`: provide feedback about this command by opening up a GitHub discussion
* `--ignore-single-dirty-log`: Ignore a single previously failed attempt if it will be immediately retried by this operation.
* `--ignore-single-pending-log`: Ignore a single pending migration attempt if it will be immediately retried by this operation.
* `--noop-privileged`: Skip application of privileged migrations, but record that they have been applied. This assumes the user has already applied the required privileged migrations with elevated permissions.
* `--privileged-hash="<value>"`: Running --noop-privileged without this flag will print instructions and supply a value for use in a second invocation. Multiple privileged hash flags (for distinct schemas) may be supplied. Future (distinct) up operations will require a unique hash.
* `--schema, --db="<value>"`: The target `schema(s)` to modify. Comma-separated values are accepted. Possible values are 'frontend', 'codeintel', 'codeinsights' and 'all'. (default: "all")
* `--skip-oobmigration-validation`: Do not attempt to validate the progress of out-of-band migrations.
* `--skip-upgrade-validation`: Do not attempt to compare the previous instance version with the target instance version for upgrade compatibility. Please refer to https://docs.sourcegraph.com/admin/updates#update-policy for our instance upgrade compatibility policy.
* `--unprivileged-only`: Refuse to apply privileged migrations.

### sg migration upto

Ensure a given migration has been applied - may apply dependency migrations.

Available schemas:

* frontend
* codeintel
* codeinsights

```sh
$ sg migration upto -db=<schema> -target=<target>,<target>,...
```

Flags:

* `--feedback`: provide feedback about this command by opening up a GitHub discussion
* `--ignore-single-dirty-log`: Ignore a single previously failed attempt if it will be immediately retried by this operation.
* `--ignore-single-pending-log`: Ignore a single pending migration attempt if it will be immediately retried by this operation.
* `--noop-privileged`: Skip application of privileged migrations, but record that they have been applied. This assumes the user has already applied the required privileged migrations with elevated permissions.
* `--privileged-hash="<value>"`: Running --noop-privileged without this flag will print instructions and supply a value for use in a second invocation. Future (distinct) upto operations will require a unique hash.
* `--schema, --db="<value>"`: The target `schema` to modify. Possible values are 'frontend', 'codeintel' and 'codeinsights'
* `--target="<value>"`: The `migration` to apply. Comma-separated values are accepted.
* `--unprivileged-only`: Refuse to apply privileged migrations.

### sg migration undo

Revert the last migration applied - useful in local development.

Available schemas:

* frontend
* codeintel
* codeinsights

```sh
$ sg migration undo -db=<schema>
```

Flags:

* `--feedback`: provide feedback about this command by opening up a GitHub discussion
* `--schema, --db="<value>"`: The target `schema` to modify. Possible values are 'frontend', 'codeintel' and 'codeinsights'

### sg migration downto

Revert any applied migrations that are children of the given targets - this effectively "resets" the schema to the target version.

Available schemas:

* frontend
* codeintel
* codeinsights

```sh
$ sg migration downto -db=<schema> -target=<target>,<target>,...
```

Flags:

* `--feedback`: provide feedback about this command by opening up a GitHub discussion
* `--ignore-single-dirty-log`: Ignore a single previously failed attempt if it will be immediately retried by this operation.
* `--ignore-single-pending-log`: Ignore a single pending migration attempt if it will be immediately retried by this operation.
* `--noop-privileged`: Skip application of privileged migrations, but record that they have been applied. This assumes the user has already applied the required privileged migrations with elevated permissions.
* `--privileged-hash="<value>"`: Running --noop-privileged without this flag will print instructions and supply a value for use in a second invocation. Future (distinct) downto operations will require a unique hash.
* `--schema, --db="<value>"`: The target `schema` to modify. Possible values are 'frontend', 'codeintel' and 'codeinsights'
* `--target="<value>"`: The migration to apply. Comma-separated values are accepted.
* `--unprivileged-only`: Refuse to apply privileged migrations.

### sg migration validate

Validate the current schema.

Available schemas:

* frontend
* codeintel
* codeinsights


Flags:

* `--feedback`: provide feedback about this command by opening up a GitHub discussion
* `--schema, --db="<value>"`: The target `schema(s)` to validate. Comma-separated values are accepted. Possible values are 'frontend', 'codeintel', 'codeinsights' and 'all'. (default: "all")
* `--skip-out-of-band-migrations`: Do not attempt to validate out-of-band migration status.

### sg migration describe

Describe the current database schema.

Available schemas:

* frontend
* codeintel
* codeinsights


Flags:

* `--feedback`: provide feedback about this command by opening up a GitHub discussion
* `--force`: Force write the file if it already exists.
* `--format="<value>"`: The target output format.
* `--no-color`: If writing to stdout, disable output colorization.
* `--out="<value>"`: The file to write to. If not supplied, stdout is used.
* `--schema, --db="<value>"`: The target `schema` to describe. Possible values are 'frontend', 'codeintel' and 'codeinsights'

### sg migration drift

Detect differences between the current database schema and the expected schema.

Available schemas:

* frontend
* codeintel
* codeinsights


Flags:

* `--auto-fix, --autofix`: Database goes brrrr.
* `--feedback`: provide feedback about this command by opening up a GitHub discussion
* `--file="<value>"`: The target schema description file.
* `--ignore-migrator-update`: Ignore the running migrator not being the latest version. It is recommended to use the latest migrator version.
* `--schema, --db="<value>"`: The target `schema` to compare. Possible values are 'frontend', 'codeintel' and 'codeinsights'
* `--skip-version-check`: Skip validation of the instance's current version.
* `--version="<value>"`: The target schema version. Can be a version (e.g. 5.0.2) or resolvable as a git revlike on the Sourcegraph repository (e.g. a branch, tag or commit hash). (default: HEAD)

### sg migration add-log

Add an entry to the migration log.

Available schemas:

* frontend
* codeintel
* codeinsights

```sh
$ sg migration add-log -db=<schema> -version=<version> [-up=true|false]
```

Flags:

* `--feedback`: provide feedback about this command by opening up a GitHub discussion
* `--schema, --db="<value>"`: The target `schema` to modify. Possible values are 'frontend', 'codeintel' and 'codeinsights'
* `--up`: The migration direction.
* `--version="<value>"`: The migration `version` to log. (default: 0)

### sg migration leaves

Identify the migration leaves for the given commit.

Available schemas:

* frontend
* codeintel
* codeinsights

Arguments: `<commit>`

Flags:

* `--feedback`: provide feedback about this command by opening up a GitHub discussion

### sg migration squash

Collapse migration files from historic releases together.

Available schemas:

* frontend
* codeintel
* codeinsights

Arguments: `<current-release>`

Flags:

* `--feedback`: provide feedback about this command by opening up a GitHub discussion
* `--in-container`: Launch Postgres in a Docker container for squashing; do not use the host
* `--in-timescaledb-container`: Launch TimescaleDB in a Docker container for squashing; do not use the host
* `--schema, --db="<value>"`: The target database `schema` to modify. Possible values are 'frontend', 'codeintel' and 'codeinsights' (default: frontend)
* `--skip-data`: Skip writing data rows into the squashed migration
* `--skip-teardown`: Skip tearing down the database created to run all registered migrations

### sg migration squash-all

Collapse schema definitions into a single SQL file.

Available schemas:

* frontend
* codeintel
* codeinsights


Flags:

* `--feedback`: provide feedback about this command by opening up a GitHub discussion
* `--in-container`: Launch Postgres in a Docker container for squashing; do not use the host
* `--in-timescaledb-container`: Launch TimescaleDB in a Docker container for squashing; do not use the host
* `--schema, --db="<value>"`: The target database `schema` to modify. Possible values are 'frontend', 'codeintel' and 'codeinsights' (default: frontend)
* `--skip-data`: Skip writing data rows into the squashed migration
* `--skip-teardown`: Skip tearing down the database created to run all registered migrations
* `-f="<value>"`: The output filepath

### sg migration visualize

Output a DOT visualization of the migration graph.

Available schemas:

* frontend
* codeintel
* codeinsights


Flags:

* `--feedback`: provide feedback about this command by opening up a GitHub discussion
* `--schema, --db="<value>"`: The target database `schema` to modify. Possible values are 'frontend', 'codeintel' and 'codeinsights' (default: frontend)
* `-f="<value>"`: The output filepath

### sg migration rewrite

Rewrite schemas definitions as they were at a particular version.

Available schemas:

* frontend
* codeintel
* codeinsights


Flags:

* `--feedback`: provide feedback about this command by opening up a GitHub discussion
* `--rev="<value>"`: The target revision
* `--schema, --db="<value>"`: The target database `schema` to modify. Possible values are 'frontend', 'codeintel' and 'codeinsights' (default: frontend)

## sg insights

Tools to interact with Code Insights data.


### sg insights decode-id

Decodes an encoded insight ID found on the frontend into a view unique_id.

Run 'sg insights decode-id' to decode 1+ frontend IDs which can then be used for SQL queries


Flags:

* `--feedback`: provide feedback about this command by opening up a GitHub discussion

### sg insights series-ids

Gets all insight series ID from the base64 encoded frontend ID.

Run 'sg insights series-ids' to decode a frontend ID and find all related series IDs


Flags:

* `--feedback`: provide feedback about this command by opening up a GitHub discussion

## sg telemetry

Operations relating to Sourcegraph telemetry.


### sg telemetry allowlist

Edit the usage data allow list.


Utility that will generate SQL to add and remove events from the usage data allow list.
https://docs.sourcegraph.com/dev/background-information/data-usage-pipeline#allow-list

Events are keyed by event name and passed in as additional arguments to the add and remove subcommands.


```sh
# Generate SQL to add events from the allow list
$ sg telemetry allowlist add EVENT_ONE EVENT_TWO

# Generate SQL to remove events from the allow list
$ sg telemetry allowlist remove EVENT_ONE EVENT_TWO

# Automatically generate migration files associated with the allow list modification
$ sg telemetry allowlist add --migration EVENT_ONE EVENT_TWO

# Provide a specific migration name for the migration files
$ sg telemetry allowlist add --migration --name my_migration_name EVENT_ONE EVENT_TWO
```

#### sg telemetry allowlist add

Generate the SQL required to add events to the allow list.

```sh
# Generate SQL to add events from the allow list
$ sg telemetry allowlist add EVENT_ONE EVENT_TWO

# Automatically generate migration files associated with the allow list modification
$ sg telemetry allowlist add --migration EVENT_ONE EVENT_TWO

# Provide a specific migration name for the migration files
$ sg telemetry allowlist add --migration --name my_migration_name EVENT_ONE EVENT_TWO
```

Flags:

* `--feedback`: provide feedback about this command by opening up a GitHub discussion
* `--migration`: Create migration files with the generated SQL.
* `--name="<value>"`: Specifies the name of the resulting migration. (default: sg_telemetry_allowlist)

#### sg telemetry allowlist remove

Generate the SQL required to remove events from the allow list.

```sh
# Generate SQL to add events from the allow list
$ sg telemetry allowlist remove EVENT_ONE EVENT_TWO

# Automatically generate migration files associated with the allow list modification
$ sg telemetry allowlist remove --migration EVENT_ONE EVENT_TWO

# Provide a specific migration name for the migration files
$ sg telemetry allowlist remove --migration --name my_migration_name EVENT_ONE EVENT_TWO
```

Flags:

* `--feedback`: provide feedback about this command by opening up a GitHub discussion
* `--migration`: Create migration files with the generated SQL.
* `--name="<value>"`: Specifies the name of the resulting migration. (default: sg_telemetry_allowlist)

## sg monitoring

Sourcegraph's monitoring generator (dashboards, alerts, etc).

Learn more about the Sourcegraph monitoring generator here: https://docs.sourcegraph.com/dev/background-information/observability/monitoring-generator

Also refer to the generated reference documentation available for site admins:

- https://docs.sourcegraph.com/admin/observability/dashboards
- https://docs.sourcegraph.com/admin/observability/alerts



### sg monitoring generate

Generate monitoring assets - dashboards, alerts, and more.

```sh
# Generate all monitoring with default configuration into a temporary directory
$ sg monitoring generate -all.dir /tmp/monitoring

# Generate and reload local instances of Grafana, Prometheus, etc.
$ sg monitoring generate -reload

# Render dashboards in a custom directory, and disable rendering of docs
$ sg monitoring generate -grafana.dir /tmp/my-dashboards -docs.dir ''
```

Flags:

* `--all.dir="<value>"`: Override all other '-*.dir' directories
* `--docs.dir="<value>"`: Output directory for generated documentation (default: $SG_ROOT/doc/admin/observability/)
* `--feedback`: provide feedback about this command by opening up a GitHub discussion
* `--grafana.creds="<value>"`: Credentials for the Grafana instance to reload (default: admin:admin)
* `--grafana.dir="<value>"`: Output directory for generated Grafana assets (default: $SG_ROOT/docker-images/grafana/config/provisioning/dashboards/sourcegraph/)
* `--grafana.folder="<value>"`: Folder on Grafana instance to put generated dashboards in
* `--grafana.headers="<value>"`: Additional headers for HTTP requests to the Grafana instance
* `--grafana.url="<value>"`: Address for the Grafana instance to reload (default: http://127.0.0.1:3370)
* `--inject-label-matcher="<value>"`: Labels to inject into all selectors in Prometheus expressions: observable queries, dashboard template variables, etc.
* `--multi-instance-groupings="<value>"`: If non-empty, indicates whether or not to generate multi-instance assets with the provided labels to group on. The standard per-instance monitoring assets will NOT be generated.
* `--no-prune`: Toggles pruning of dangling generated assets through simple heuristic - should be disabled during builds.
* `--prometheus.dir="<value>"`: Output directory for generated Prometheus assets (default: $SG_ROOT/docker-images/prometheus/config/)
* `--prometheus.url="<value>"`: Address for the Prometheus instance to reload (default: http://127.0.0.1:9090)
* `--reload`: Trigger reload of active Prometheus or Grafana instance (requires respective output directories)

### sg monitoring dashboards

List and describe the default dashboards.

Arguments: `<dashboard...>`

Flags:

* `--feedback`: provide feedback about this command by opening up a GitHub discussion
* `--groups`: Show row groups
* `--metrics`: Show metrics used in dashboards

### sg monitoring metrics

List metrics used in dashboards.

For per-dashboard summaries, use 'sg monitoring dashboards' instead.

Arguments: `<dashboard...>`

Flags:

* `--feedback`: provide feedback about this command by opening up a GitHub discussion
* `--format, -f="<value>"`: Output format of list ('markdown', 'plain', 'regexp') (default: markdown)

## sg embeddings-qa

Calculate recall for embeddings.

Recall is the fraction of relevant documents that were successfully retrieved. Recall=1 if, for every query in the test data, all relevant documents were retrieved. The command requires a running embeddings service with embeddings of the Sourcegraph repository.


Flags:

* `--feedback`: provide feedback about this command by opening up a GitHub discussion
* `--url, -u="<value>"`: Run the evaluation against this endpoint (default: http://localhost:9991/search)

## sg secret

Manipulate secrets stored in memory and in file.

```sh
# List all secrets stored in your local configuration.
$ sg secret list

# Remove the secrets associated with buildkite (sg ci build) - supports autocompletion for
# ease of use
$ sg secret reset buildkite
```

### sg secret reset

Remove a specific secret from secrets file.

Arguments: `<...key>`

Flags:

* `--feedback`: provide feedback about this command by opening up a GitHub discussion

### sg secret list

List all stored secrets.


Flags:

* `--feedback`: provide feedback about this command by opening up a GitHub discussion
* `--view, -v`: Display configured secrets when listing

## sg setup

Validate and set up your local dev environment!.


Flags:

* `--check, -c`: Run checks and report setup state
* `--feedback`: provide feedback about this command by opening up a GitHub discussion
* `--fix, -f`: Fix all checks
* `--oss`: Omit Sourcegraph-teammate-specific setup

## sg src

Run src-cli on a given instance defined with 'sg src-instance'.

```sh
$ sg src [src-cli args]
$ sg src help # get src-cli help
```

Flags:

* `--feedback`: provide feedback about this command by opening up a GitHub discussion

## sg src-instance

Interact with Sourcegraph instances that 'sg src' will use.

```sh
$ sg src-instance [command]
```

### sg src-instance register

Register (or edit an existing) Sourcegraph instance to target with src-cli.

```sh
$ sg src instance register [name] [endpoint]
```

Flags:

* `--feedback`: provide feedback about this command by opening up a GitHub discussion

### sg src-instance use

Set current src-cli instance to use with 'sg src'.


Flags:

* `--feedback`: provide feedback about this command by opening up a GitHub discussion

### sg src-instance list

List registered instances for src-cli.


Flags:

* `--feedback`: provide feedback about this command by opening up a GitHub discussion

## sg teammate

Get information about Sourcegraph teammates.

For example, you can check a teammate's current time and find their handbook bio!

```sh
# Get the current time of a team mate based on their slack handle (case insensitive).
$ sg teammate time @dax
$ sg teammate time dax
# or their full name (case insensitive)
$ sg teammate time thorsten ball

# Open their handbook bio
$ sg teammate handbook asdine
```

### sg teammate time

Get the current time of a Sourcegraph teammate.

Arguments: `<nickname>`

Flags:

* `--feedback`: provide feedback about this command by opening up a GitHub discussion

### sg teammate handbook

Open the handbook page of a Sourcegraph teammate.

Arguments: `<nickname>`

Flags:

* `--feedback`: provide feedback about this command by opening up a GitHub discussion

## sg rfc

List, search, and open Sourcegraph RFCs.

Sourcegraph RFCs live in the following drives - see flags to configure which drive to query:

* Public: https://drive.google.com/drive/folders/1zP3FxdDlcSQGC1qvM9lHZRaHH4I9Jwwa
* Private: https://drive.google.com/drive/folders/1KCq4tMLnVlC0a1rwGuU5OSCw6mdDxLuv


```sh
# List all Public RFCs
$ sg rfc list

# List all Private RFCs
$ sg rfc --private list

# Search for a Public RFC
$ sg rfc search "search terms"

# Search for a Private RFC
$ sg rfc --private search "search terms"

# Open a specific Public RFC
$ sg rfc open 420

# Open a specific private RFC
$ sg rfc --private open 420
```

Flags:

* `--private`: perform the RFC action on the private RFC drive

### sg rfc list

List Sourcegraph RFCs.


Flags:

* `--feedback`: provide feedback about this command by opening up a GitHub discussion

### sg rfc search

Search Sourcegraph RFCs.

Arguments: `[query]`

Flags:

* `--feedback`: provide feedback about this command by opening up a GitHub discussion

### sg rfc open

Open a Sourcegraph RFC - find and list RFC numbers with 'sg rfc list' or 'sg rfc search'.

Arguments: `[number]`

Flags:

* `--feedback`: provide feedback about this command by opening up a GitHub discussion

## sg adr

List, search, view, and create Sourcegraph Architecture Decision Records (ADRs).

We use Architecture Decision Records (ADRs) only for logging decisions that have notable
architectural impact on our codebase. Since we're a high-agency company, we encourage any
contributor to commit an ADR if they've made an architecturally significant decision.

ADRs are not meant to replace our current RFC process but to complement it by capturing
decisions made in RFCs. However, ADRs do not need to come out of RFCs only. GitHub issues
or pull requests, PoCs, team-wide discussions, and similar processes may result in an ADR
as well.

Learn more about ADRs here: https://docs.sourcegraph.com/dev/adr

```sh
# List all ADRs
$ sg adr list

# Search for an ADR
$ sg adr search "search terms"

# Open a specific index
$ sg adr view 420

# Create a new ADR!
$ sg adr create my ADR title
```

### sg adr list

List all ADRs.


Flags:

* `--asc`: List oldest ADRs first
* `--feedback`: provide feedback about this command by opening up a GitHub discussion

### sg adr search

Search ADR titles and content.

Arguments: `[terms...]`

Flags:

* `--feedback`: provide feedback about this command by opening up a GitHub discussion

### sg adr view

View an ADR.

Arguments: `[number]`

Flags:

* `--feedback`: provide feedback about this command by opening up a GitHub discussion

### sg adr create

Create an ADR!.

Arguments: `<title>`

Flags:

* `--feedback`: provide feedback about this command by opening up a GitHub discussion

## sg live

Reports which version of Sourcegraph is currently live in the given environment.

Prints the Sourcegraph version deployed to the given environment.

Available preset environments:

* s2
* dotcom
* k8s
* scaletesting

See more information about the deployments schedule here:
https://handbook.sourcegraph.com/departments/engineering/teams/dev-experience/#sourcegraph-instances-operated-by-us

```sh
# See which version is deployed on a preset environment
$ sg live s2
$ sg live dotcom
$ sg live k8s
$ sg live scaletesting

# See which version is deployed on a custom environment
$ sg live https://demo.sourcegraph.com

# List environments
$ sg live -help

# Check for commits further back in history
$ sg live -n 50 s2
```

Flags:

* `--commits, -c, -n="<value>"`: Number of commits to check for live version (default: 20)
* `--feedback`: provide feedback about this command by opening up a GitHub discussion

## sg ops

Commands used by operations teams to perform common tasks.

Supports internal deploy-sourcegraph repos (non-customer facing)


### sg ops update-images

Updates images in given directory to latest published image.

Updates images in given directory to latest published image.
Ex: in deploy-sourcegraph-cloud, run `sg ops update-images base/.`

Arguments: `<dir>`

Flags:

* `--cr-password="<value>"`: `password` or access token for the container registry
* `--cr-username="<value>"`: `username` for the container registry
* `--feedback`: provide feedback about this command by opening up a GitHub discussion
* `--kind, -k="<value>"`: the `kind` of deployment (one of 'k8s', 'helm', 'compose') (default: k8s)
* `--pin-tag, -t="<value>"`: pin all images to a specific sourcegraph `tag` (e.g. '3.36.2', 'insiders') (default: latest main branch tag)

### sg ops inspect-tag

Inspect main branch tag details from a image or tag.

```sh
# Inspect a full image
$ sg ops inspect-tag index.docker.io/sourcegraph/cadvisor:159625_2022-07-11_225c8ae162cc@sha256:foobar

# Inspect just the tag
$ sg ops inspect-tag 159625_2022-07-11_225c8ae162cc

# Get the build number
$ sg ops inspect-tag -p build 159625_2022-07-11_225c8ae162cc
```

Flags:

* `--feedback`: provide feedback about this command by opening up a GitHub discussion
* `--property, -p="<value>"`: only output a specific `property` (one of: 'build', 'date', 'commit')

## sg page

Page engineers at Sourcegraph - mostly used within scripts to automate paging alerts.

```sh
$ sg page --opsgenie.token [TOKEN] --message "something is broken" [my-schedule-on-ops-genie]
```

Flags:

* `--description, -d="<value>"`: Description for the paging alert (optional)
* `--escalation="<value>"`: Escalation team(s) to alert (if provided, target schedules can be omitted)
* `--feedback`: provide feedback about this command by opening up a GitHub discussion
* `--message, -m="<value>"`: Message for the paging alert
* `--opsgenie.token="<value>"`: OpsGenie token
* `--priority, -p="<value>"`: Alert priority, importance decreases from P1 (critical) to P5 (lowest), defaults to P5 (default: P5)
* `--url="<value>"`: URL field for alert details (optional)

## sg cloud

Install and work with Sourcegraph Cloud tools.

Learn more about Sourcegraph Cloud:

- Product: https://docs.sourcegraph.com/cloud
- Handbook: https://handbook.sourcegraph.com/departments/cloud/



### sg cloud install

Install or upgrade local `mi2` CLI (for Cloud V2).

To learn more about Cloud V2, see https://handbook.sourcegraph.com/departments/cloud/technical-docs/v2.0/


Flags:

* `--feedback`: provide feedback about this command by opening up a GitHub discussion

## sg help

Get help and docs about sg.


Flags:

* `--feedback`: provide feedback about this command by opening up a GitHub discussion
* `--full, -f`: generate full markdown sg reference
* `--help, -h`: show help
* `--output="<value>"`: write reference to `file`

## sg feedback

Provide feedback about sg.


Flags:

* `--feedback`: provide feedback about this command by opening up a GitHub discussion

## sg version

View details for this installation of sg.


Flags:

* `--feedback`: provide feedback about this command by opening up a GitHub discussion

### sg version changelog

See what's changed in or since this version of sg.


Flags:

* `--feedback`: provide feedback about this command by opening up a GitHub discussion
* `--limit="<value>"`: Number of changelog entries to show. (default: 5)
* `--next`: Show changelog for changes you would get if you upgrade.

## sg update

Update local sg installation.

Update local sg installation with the latest changes. To see what's new, run:

    sg version changelog -next


Flags:

* `--feedback`: provide feedback about this command by opening up a GitHub discussion

## sg logo

Print the sg logo.

By default, prints the sg logo in different colors. When the 'classic' argument is passed it prints the classic logo.

Arguments: `[classic]`

Flags:

* `--feedback`: provide feedback about this command by opening up a GitHub discussion

## sg analytics

Manage analytics collected by sg.


### sg analytics submit

Make sg better by submitting all analytics stored locally!.

Requires HONEYCOMB_ENV_TOKEN or OTEL_EXPORTER_OTLP_ENDPOINT to be set.


Flags:

* `--feedback`: provide feedback about this command by opening up a GitHub discussion

### sg analytics reset

Delete all analytics stored locally.


Flags:

* `--feedback`: provide feedback about this command by opening up a GitHub discussion

### sg analytics view

View all analytics stored locally.


Flags:

* `--feedback`: provide feedback about this command by opening up a GitHub discussion
* `--raw`: view raw data

## sg release

Sourcegraph release utilities.


### sg release cve-check

Check all CVEs found in a buildkite build against a set of preapproved CVEs for a release.

```sh
$ sg release cve-check -u https://handbook.sourcegraph.com/departments/security/tooling/trivy/4-2-0/ -b 184191
```

Flags:

* `--buildNumber, -b="<value>"`: The buildkite build number to check for CVEs
* `--feedback`: provide feedback about this command by opening up a GitHub discussion
* `--uri, -u="<value>"`: A reference url that contains approved CVEs. Often a link to a handbook page eg: https://handbook.sourcegraph.com/departments/security/tooling/trivy/4-2-0/.<|MERGE_RESOLUTION|>--- conflicted
+++ resolved
@@ -35,12 +35,7 @@
 * batches-kubernetes
 * codeintel
 * codeintel-bazel
-<<<<<<< HEAD
-* codeintel-multi-queue-commands
-* codeintel-single-queue-commands
-=======
 * codeintel-kubernetes
->>>>>>> 4a7033d6
 * cody-gateway
 * dotcom
 * embeddings
@@ -104,8 +99,6 @@
 * batches-executor-firecracker
 * batches-executor-kubernetes
 * batcheshelper-builder
-* bext
-* blobstore
 * caddy
 * codeintel-executor
 * codeintel-executor-firecracker
@@ -114,7 +107,6 @@
 * cody-gateway
 * cody-slack-dev: Start Cody-Slack dev locally
 * cody-slack-docker: Start Cody-Slack locally prod in Docker
-* debug-env: Debug env vars
 * docsite: Docsite instance serving the docs
 * embeddings
 * executor-kubernetes-template
@@ -125,11 +117,6 @@
 * gitserver-0
 * gitserver-1
 * gitserver-template
-* grafana
-* jaeger
-* loki
-* monitoring-generator
-* multiqueue-executor
 * oss-frontend
 * oss-gitserver-0
 * oss-gitserver-1
@@ -138,19 +125,11 @@
 * oss-symbols
 * oss-web: Open source version of the web app
 * oss-worker
-* otel-collector: OpenTelemetry collector
-* postgres_exporter
-* prometheus
-* redis-postgres: Dockerized version of redis and postgres
 * repo-updater
 * searcher
 * server: Run an all-in-one sourcegraph/server image
-* sourcegraph-oss: Single program (Go static binary) distribution, OSS variant
-* sourcegraph: Single program (Go static binary) distribution
-* storybook
 * symbols
 * syntax-highlighter
-* tauri: App shell (Tauri)
 * web-integration-build-prod: Build production web application for integration tests
 * web-integration-build: Build development web application for integration tests
 * web-standalone-http-prod: Standalone web frontend (production) with API proxy to a configurable URL
