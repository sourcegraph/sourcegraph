<!-- DO NOT EDIT: generated via: go generate ./dev/sg -->

# sg reference

sg - The Sourcegraph developer tool!

Learn more: https://docs.sourcegraph.com/dev/background-information/sg

```sh
sg [GLOBAL FLAGS] command [COMMAND FLAGS] [ARGUMENTS...]
```

Global flags:

* `--config, -c="<value>"`: load sg configuration from `file` (default: sg.config.yaml)
* `--disable-analytics`: disable event logging (logged to '~/.sourcegraph/events')
* `--disable-output-detection`: use fixed output configuration instead of detecting terminal capabilities
* `--overwrite, -o="<value>"`: load sg configuration from `file` that is gitignored and can be used to, for example, add credentials (default: sg.config.overwrite.yaml)
* `--skip-auto-update`: prevent sg from automatically updating itself
* `--verbose, -v`: toggle verbose mode


## sg start

🌟 Starts the given commandset. Without a commandset it starts the default Sourcegraph dev environment.

Use this to start your Sourcegraph environment!

Available comamndsets in `sg.config.yaml`:

* api-only
* batches 🦡
* codeintel
* dotcom
* enterprise
* enterprise-codeinsights
* enterprise-codeintel 🧠
* enterprise-e2e
* iam
* monitoring
* monitoring-alerts
* oss
* oss-web-standalone
* oss-web-standalone-prod
* otel
* web-standalone
* web-standalone-prod

```sh
# Run default environment, Sourcegraph enterprise:
$ sg start

# List available environments (defined under 'commandSets' in 'sg.config.yaml'):
$ sg start -help

# Run the enterprise environment with code-intel enabled:
$ sg start enterprise-codeintel

# Run the environment for Batch Changes development:
$ sg start batches

# Override the logger levels for specific services
$ sg start --debug=gitserver --error=enterprise-worker,enterprise-frontend enterprise
```

Flags:

* `--crit, -c="<value>"`: Services to set at info crit level.
* `--debug, -d="<value>"`: Services to set at debug log level.
* `--error, -e="<value>"`: Services to set at info error level.
* `--feedback`: provide feedback about this command by opening up a Github discussion
* `--info, -i="<value>"`: Services to set at info log level.
* `--warn, -w="<value>"`: Services to set at warn log level.

## sg run

Run the given commands.

Runs the given command. If given a whitespace-separated list of commands it runs the set of commands.

Available commands in `sg.config.yaml`:

* batches-executor
* batches-executor-firecracker
* bext
* caddy
* codeintel-executor
* codeintel-worker
* debug-env
* docsite
* executor-template
* frontend
* github-proxy
* gitserver
* grafana
* jaeger
* loki
* minio
* monitoring-generator
* oss-frontend
* oss-repo-updater
* oss-symbols
* oss-web
* oss-worker
* otel-collector
* postgres_exporter
* prometheus
* redis-postgres
* repo-updater
* searcher
* server
* storybook
* symbols
* syntax-highlighter
* web
* web-standalone-http
* web-standalone-http-prod
* worker
* zoekt-index-0
* zoekt-index-1
* zoekt-indexserver-template
* zoekt-web-0
* zoekt-web-1
* zoekt-web-template

```sh
# Run specific commands:
$ sg run gitserver
$ sg run frontend

# List available commands (defined under 'commands:' in 'sg.config.yaml'):
$ sg run -help

# Run multiple commands:
$ sg run gitserver frontend repo-updater
```

Flags:

* `--feedback`: provide feedback about this command by opening up a Github discussion

## sg ci

Interact with Sourcegraph's Buildkite continuous integration pipelines.

Note that Sourcegraph's CI pipelines are under our enterprise license: https://github.com/sourcegraph/sourcegraph/blob/main/LICENSE.enterprise

```sh
# Preview what a CI run for your current changes will look like
$ sg ci preview

# Check on the status of your changes on the current branch in the Buildkite pipeline
$ sg ci status
# Check on the status of a specific branch instead
$ sg ci status --branch my-branch
# Block until the build has completed (it will send a system notification)
$ sg ci status --wait
# Get status for a specific build number
$ sg ci status --build 123456

# Pull logs of failed jobs to stdout
$ sg ci logs
# Push logs of most recent main failure to local Loki for analysis
# You can spin up a Loki instance with 'sg run loki grafana'
$ sg ci logs --branch main --out http://127.0.0.1:3100
# Get the logs for a specific build number, useful when debugging
$ sg ci logs --build 123456

# Manually trigger a build on the CI with the current branch
$ sg ci build
# Manually trigger a build on the CI on the current branch, but with a specific commit
$ sg ci build --commit my-commit
# Manually trigger a main-dry-run build of the HEAD commit on the current branch
$ sg ci build main-dry-run
$ sg ci build --force main-dry-run
# Manually trigger a main-dry-run build of a specified commit on the current ranch
$ sg ci build --force --commit my-commit main-dry-run
# View the available special build types
$ sg ci build --help
```

### sg ci preview

Preview the pipeline that would be run against the currently checked out branch.


Flags:

* `--branch, -b="<value>"`: Branch `name` of build to target (defaults to current branch)
* `--feedback`: provide feedback about this command by opening up a Github discussion

### sg ci status

Get the status of the CI run associated with the currently checked out branch.


Flags:

* `--branch, -b="<value>"`: Branch `name` of build to target (defaults to current branch)
* `--build, -n="<value>"`: Override branch detection with a specific build `number`
* `--feedback`: provide feedback about this command by opening up a Github discussion
* `--pipeline, -p="<value>"`: Select a custom Buildkite `pipeline` in the Sourcegraph org (default: sourcegraph)
* `--view, -v`: Open build page in browser
* `--wait, -w`: Wait by blocking until the build is finished

### sg ci build

Manually request a build for the currently checked out commit and branch (e.g. to trigger builds on forks or with special run types).

Optionally provide a run type to build with.

This command is useful when:

- you want to trigger a build with a particular run type, such as 'main-dry-run'
- triggering builds for PRs from forks (such as those from external contributors), which do not trigger Buildkite builds automatically for security reasons (we do not want to run insecure code on our infrastructure by default!)

Supported run types when providing an argument for 'sg ci build [runtype]':

* main-dry-run
* docker-images-patch
* docker-images-patch-notest
* docker-images-candidates-notest
* executor-patch-notest
* backend-integration

For run types that require branch arguments, you will be prompted for an argument, or you
can provide it directly (for example, 'sg ci build [runtype] [argument]').

Learn more about pipeline run types in https://docs.sourcegraph.com/dev/background-information/ci/reference.

Arguments: `[runtype]`

Flags:

* `--commit, -c="<value>"`: `commit` from the current branch to build (defaults to current commit)
* `--feedback`: provide feedback about this command by opening up a Github discussion
* `--pipeline, -p="<value>"`: Select a custom Buildkite `pipeline` in the Sourcegraph org (default: sourcegraph)

### sg ci logs

Get logs from CI builds (e.g. to grep locally).

Get logs from CI builds, and output them in stdout or push them to Loki. By default only gets failed jobs - to change this, use the '--state' flag.

The '--job' flag can be used to narrow down the logs returned - you can provide either the ID, or part of the name of the job you want to see logs for.

To send logs to a Loki instance, you can provide --out=http://127.0.0.1:3100 after spinning up an instance with 'sg run loki grafana'.
From there, you can start exploring logs with the Grafana explore panel.



Flags:

* `--branch, -b="<value>"`: Branch `name` of build to target (defaults to current branch)
* `--build, -n="<value>"`: Override branch detection with a specific build `number`
* `--feedback`: provide feedback about this command by opening up a Github discussion
* `--job, -j="<value>"`: ID or name of the job to export logs for
* `--out, -o="<value>"`: Output `format`: one of [terminal|simple|json], or a URL pointing to a Loki instance, such as http://127.0.0.1:3100 (default: terminal)
* `--overwrite-state="<value>"`: `state` to overwrite the job state metadata
* `--pipeline, -p="<value>"`: Select a custom Buildkite `pipeline` in the Sourcegraph org (default: sourcegraph)
* `--state, -s="<value>"`: Job `state` to export logs for (provide an empty value for all states) (default: failed)

### sg ci docs

Render reference documentation for build pipeline types.

An online version of the rendered documentation is also available in https://docs.sourcegraph.com/dev/background-information/ci/reference.


Flags:

* `--feedback`: provide feedback about this command by opening up a Github discussion

### sg ci open

Open Sourcegraph's Buildkite page in browser.

Arguments: `[pipeline]`

Flags:

* `--feedback`: provide feedback about this command by opening up a Github discussion

## sg test

Run the given test suite.

Testsuites are defined in sg configuration.

Available testsuites in `sg.config.yaml`:

* backend
* backend-integration
* bext
* bext-build
* bext-e2e
* bext-integration
* docsite
* frontend
* frontend-e2e
* web-integration

```sh
# Run different test suites:
$ sg test backend
$ sg test backend-integration
$ sg test frontend
$ sg test frontend-e2e

# List available test suites:
$ sg test -help

# Arguments are passed along to the command
$ sg test backend-integration -run TestSearch
```

Flags:

* `--feedback`: provide feedback about this command by opening up a Github discussion

## sg lint

Run all or specified linters on the codebase.

To run all checks, don't provide an argument. You can also provide multiple arguments to run linters for multiple targets.

```sh
# Run all possible checks
$ sg lint

# Run only go related checks
$ sg lint go

# Run only shell related checks
$ sg lint shell

# Run only client related checks
$ sg lint client

# List all available check groups
$ sg lint --help
```

Flags:

* `--annotations`: Write helpful output to ./annotations directory
* `--feedback`: provide feedback about this command by opening up a Github discussion
* `--fix, -f`: Try to fix any lint issues

### sg lint urls

Check for broken urls in the codebase.


Flags:

* `--feedback`: provide feedback about this command by opening up a Github discussion

### sg lint go

Check go code for linting errors, forbidden imports, generated files, etc.


Flags:

* `--feedback`: provide feedback about this command by opening up a Github discussion

### sg lint docs

Documentation checks.


Flags:

* `--feedback`: provide feedback about this command by opening up a Github discussion

### sg lint dockerfiles

Check Dockerfiles for Sourcegraph best practices.


Flags:

* `--feedback`: provide feedback about this command by opening up a Github discussion

### sg lint client

Check client code for linting errors, forbidden imports, etc.


Flags:

* `--feedback`: provide feedback about this command by opening up a Github discussion

### sg lint svg

Check svg assets.


Flags:

* `--feedback`: provide feedback about this command by opening up a Github discussion

### sg lint shell

Check shell code for linting errors, formatting, etc.


Flags:

* `--feedback`: provide feedback about this command by opening up a Github discussion

## sg generate

Run code and docs generation tasks.

If no target is provided, all target are run with default arguments.

```sh
$ sg --verbose generate ... # Enable verbose output
```

Flags:

* `--feedback`: provide feedback about this command by opening up a Github discussion
* `--quiet, -q`: Suppress all output but errors from generate tasks

### sg generate go

Run go generate [packages...] on the codebase.


Flags:

* `--feedback`: provide feedback about this command by opening up a Github discussion

## sg db

Interact with local Sourcegraph databases for development.

```sh
# Reset the Sourcegraph 'frontend' database
$ sg db reset-pg

# Reset the 'frontend' and 'codeintel' databases
$ sg db reset-pg -db=frontend,codeintel

# Reset all databases ('frontend', 'codeintel', 'codeinsights')
$ sg db reset-pg -db=all

# Reset the redis database
$ sg db reset-redis

# Create a site-admin user whose email and password are foo@sourcegraph.com and sourcegraph.
$ sg db add-user -name=foo
```

### sg db reset-pg

Drops, recreates and migrates the specified Sourcegraph database.

If -db is not set, then the "frontend" database is used (what's set as PGDATABASE in env or the sg.config.yaml). If -db is set to "all" then all databases are reset and recreated.


Flags:

* `--db="<value>"`: The target database instance. (default: frontend)
* `--feedback`: provide feedback about this command by opening up a Github discussion

### sg db reset-redis

Drops, recreates and migrates the specified Sourcegraph Redis database.

```sh
$ sg db reset-redis
```

Flags:

* `--feedback`: provide feedback about this command by opening up a Github discussion

### sg db add-user

Create an admin sourcegraph user.

Run 'sg db add-user -name bob' to create an admin user whose email is bob@sourcegraph.com. The password will be printed if the operation succeeds


Flags:

* `--feedback`: provide feedback about this command by opening up a Github discussion
* `--password="<value>"`: Password for user (default: sourcegraphsourcegraph)
* `--username="<value>"`: Username for user (default: sourcegraph)

## sg migration

Modifies and runs database migrations.

```sh
# Migrate local default database up all the way
$ sg migration up

# Migrate specific database down one migration
$ sg migration down --db codeintel

# Add new migration for specific database
$ sg migration add --db codeintel 'add missing index'

# Squash migrations for default database
$ sg migration squash
```

### sg migration add

Add a new migration file.

Available schemas:

* frontend
* codeintel
* codeinsights

Arguments: `<name>`

Flags:

* `--db="<value>"`: The target database `schema` to modify (default: frontend)
* `--feedback`: provide feedback about this command by opening up a Github discussion

### sg migration revert

Revert the migrations defined on the given commit.

Available schemas:

* frontend
* codeintel
* codeinsights

Arguments: `<commit>`

Flags:

* `--feedback`: provide feedback about this command by opening up a Github discussion

### sg migration up

Apply all migrations.

Available schemas:

* frontend
* codeintel
* codeinsights

```sh
$ sg migration up [-db=<schema>]
```

Flags:

* `--db="<value>"`: The target `schema(s)` to modify. Comma-separated values are accepted. Supply "all" to migrate all schemas. (default: [all])
* `--feedback`: provide feedback about this command by opening up a Github discussion
* `--ignore-single-dirty-log`: Ignore a previously failed attempt if it will be immediately retried by this operation.
* `--noop-privileged`: Skip application of privileged migrations, but record that they have been applied. This assumes the user has already applied the required privileged migrations with elevated permissions.
<<<<<<< HEAD
* `--privileged-hash="<value>"`: Running -noop-privileged without this value will supply a value that will unlock migration application for the current upgrade operation. Future (distinct) upgrade operations will require a unique hash.
=======
* `--skip-oobmigration-validation`: Do not attempt to validate the progress of out-of-band migrationsi.
>>>>>>> 552fceea
* `--skip-upgrade-validation`: Do not attempt to compare the previous instance version with the target instance version for upgrade compatibility. Please refer to https://docs.sourcegraph.com/admin/updates#update-policy for our instance upgrade compatibility policy.
* `--unprivileged-only`: Refuse to apply privileged migrations.

### sg migration upto

Ensure a given migration has been applied - may apply dependency migrations.

Available schemas:

* frontend
* codeintel
* codeinsights

```sh
$ sg migration upto -db=<schema> -target=<target>,<target>,...
```

Flags:

* `--db="<value>"`: The target `schema` to modify.
* `--feedback`: provide feedback about this command by opening up a Github discussion
* `--ignore-single-dirty-log`: Ignore a previously failed attempt if it will be immediately retried by this operation.
* `--noop-privileged`: Skip application of privileged migrations, but record that they have been applied. This assumes the user has already applied the required privileged migrations with elevated permissions.
* `--privileged-hash="<value>"`: Running -noop-privileged without this value will supply a value that will unlock migration application for the current upgrade operation. Future (distinct) upgrade operations will require a unique hash.
* `--target="<value>"`: The `migration` to apply. Comma-separated values are accepted.
* `--unprivileged-only`: Refuse to apply privileged migrations.

### sg migration undo

Revert the last migration applied - useful in local development.

Available schemas:

* frontend
* codeintel
* codeinsights

```sh
$ sg migration undo -db=<schema>
```

Flags:

* `--db="<value>"`: The target `schema` to modify.
* `--feedback`: provide feedback about this command by opening up a Github discussion
* `--ignore-single-dirty-log`: Ignore a previously failed attempt if it will be immediately retried by this operation.

### sg migration downto

Revert any applied migrations that are children of the given targets - this effectively "resets" the schema to the target version.

Available schemas:

* frontend
* codeintel
* codeinsights

```sh
$ sg migration downto -db=<schema> -target=<target>,<target>,...
```

Flags:

* `--db="<value>"`: The target `schema` to modify.
* `--feedback`: provide feedback about this command by opening up a Github discussion
* `--ignore-single-dirty-log`: Ignore a previously failed attempt if it will be immediately retried by this operation.
* `--noop-privileged`: Skip application of privileged migrations, but record that they have been applied. This assumes the user has already applied the required privileged migrations with elevated permissions.
* `--target="<value>"`: The migration to apply. Comma-separated values are accepted.
* `--unprivileged-only`: Refuse to apply privileged migrations.

### sg migration validate

Validate the current schema.

Available schemas:

* frontend
* codeintel
* codeinsights


Flags:

* `--db="<value>"`: The target `schema(s)` to validate. Comma-separated values are accepted. Supply "all" to validate all schemas. (default: [all])
* `--feedback`: provide feedback about this command by opening up a Github discussion
* `--skip-out-of-band-migrations`: Do not attempt to validate out-of-band migration status.

### sg migration describe

Describe the current database schema.

Available schemas:

* frontend
* codeintel
* codeinsights


Flags:

* `--db="<value>"`: The target `schema` to describe.
* `--feedback`: provide feedback about this command by opening up a Github discussion
* `--force`: Force write the file if it already exists.
* `--format="<value>"`: The target output format.
* `--no-color`: If writing to stdout, disable output colorization.
* `--out="<value>"`: The file to write to. If not supplied, stdout is used.

### sg migration drift

Detect differences between the current database schema and the expected schema.

Available schemas:

* frontend
* codeintel
* codeinsights


Flags:

* `--db="<value>"`: The target `schema` to compare.
* `--feedback`: provide feedback about this command by opening up a Github discussion
* `--version="<value>"`: The target schema version. Must be resolvable as a git revlike on the sourcegraph repository.

### sg migration add-log

Add an entry to the migration log.

Available schemas:

* frontend
* codeintel
* codeinsights

```sh
$ sg migration add-log -db=<schema> -version=<version> [-up=true|false]
```

Flags:

* `--db="<value>"`: The target `schema` to modify.
* `--feedback`: provide feedback about this command by opening up a Github discussion
* `--up`: The migration direction.
* `--version="<value>"`: The migration `version` to log. (default: 0)

### sg migration leaves

Identiy the migration leaves for the given commit.

Available schemas:

* frontend
* codeintel
* codeinsights

Arguments: `<commit>`

Flags:

* `--feedback`: provide feedback about this command by opening up a Github discussion

### sg migration squash

Collapse migration files from historic releases together.

Available schemas:

* frontend
* codeintel
* codeinsights

Arguments: `<current-release>`

Flags:

* `--db="<value>"`: The target database `schema` to modify (default: frontend)
* `--feedback`: provide feedback about this command by opening up a Github discussion
* `--in-container`: Launch Postgres in a Docker container for squashing; do not use the host
* `--skip-teardown`: Skip tearing down the database created to run all registered migrations

### sg migration squash-all

Collapse schema definitions into a single SQL file.

Available schemas:

* frontend
* codeintel
* codeinsights


Flags:

* `--db="<value>"`: The target database `schema` to modify (default: frontend)
* `--feedback`: provide feedback about this command by opening up a Github discussion
* `--in-container`: Launch Postgres in a Docker container for squashing; do not use the host
* `--skip-teardown`: Skip tearing down the database created to run all registered migrations
* `-f="<value>"`: The output filepath

### sg migration visualize

Output a DOT visualization of the migration graph.

Available schemas:

* frontend
* codeintel
* codeinsights


Flags:

* `--db="<value>"`: The target database `schema` to modify (default: frontend)
* `--feedback`: provide feedback about this command by opening up a Github discussion
* `-f="<value>"`: The output filepath

## sg insights

Tools to interact with Code Insights data.


### sg insights decode-id

Decodes an encoded insight ID found on the frontend into a view unique_id.

Run 'sg insights decode-id' to decode 1+ frontend IDs which can then be used for SQL queries


Flags:

* `--feedback`: provide feedback about this command by opening up a Github discussion

### sg insights series-ids

Gets all insight series ID from the base64 encoded frontend ID.

Run 'sg insights series-ids' to decode a frontend ID and find all related series IDs


Flags:

* `--feedback`: provide feedback about this command by opening up a Github discussion

## sg doctor

DEPRECATED - Run checks to test whether system is in correct state to run Sourcegraph.


Flags:

* `--feedback`: provide feedback about this command by opening up a Github discussion

## sg secret

Manipulate secrets stored in memory and in file.

```sh
# List all secrets stored in your local configuration.
$ sg secret list

# Remove the secrets associated with buildkite (sg ci build) - supports autocompletion for
# ease of use
$ sg secret reset buildkite
```

### sg secret reset

Remove a specific secret from secrets file.

Arguments: `<...key>`

Flags:

* `--feedback`: provide feedback about this command by opening up a Github discussion

### sg secret list

List all stored secrets.


Flags:

* `--feedback`: provide feedback about this command by opening up a Github discussion
* `--view, -v`: Display configured secrets when listing

## sg setup

Validate and set up your local dev environment!.


Flags:

* `--check, -c`: Run checks and report setup state
* `--feedback`: provide feedback about this command by opening up a Github discussion
* `--fix, -f`: Fix all checks
* `--oss`: Omit Sourcegraph-teammate-specific setup

## sg teammate

Get information about Sourcegraph teammates.

For example, you can check a teammate's current time and find their handbook bio!

```sh
# Get the current time of a team mate based on their slack handle (case insensitive).
$ sg teammate time @dax
$ sg teammate time dax
# or their full name (case insensitive)
$ sg teammate time thorsten ball

# Open their handbook bio
$ sg teammate handbook asdine
```

### sg teammate time

Get the current time of a Sourcegraph teammate.

Arguments: `<nickname>`

Flags:

* `--feedback`: provide feedback about this command by opening up a Github discussion

### sg teammate handbook

Open the handbook page of a Sourcegraph teammate.

Arguments: `<nickname>`

Flags:

* `--feedback`: provide feedback about this command by opening up a Github discussion

## sg rfc

List, search, and open Sourcegraph RFCs.

```sh
# List all RFCs
$ sg rfc list

# Search for an RFC
$ sg rfc search "search terms"

# Open a specific RFC
$ sg rfc open 420
```

Flags:

* `--feedback`: provide feedback about this command by opening up a Github discussion

## sg adr

List, search, view, and create Sourcegraph Architecture Decision Records (ADRs).

We use Architecture Decision Records (ADRs) only for logging decisions that have notable
architectural impact on our codebase. Since we're a high-agency company, we encourage any
contributor to commit an ADR if they've made an architecturally significant decision.

ADRs are not meant to replace our current RFC process but to complement it by capturing
decisions made in RFCs. However, ADRs do not need to come out of RFCs only. GitHub issues
or pull requests, PoCs, team-wide discussions, and similar processes may result in an ADR
as well.

Learn more about ADRs here: https://docs.sourcegraph.com/dev/adr

```sh
# List all ADRs
$ sg adr list

# Search for an ADR
$ sg adr search "search terms"

# Open a specific index
$ sg adr view 420

# Create a new ADR!
$ sg adr create my ADR title
```

### sg adr list

List all ADRs.


Flags:

* `--asc`: List oldest ADRs first
* `--feedback`: provide feedback about this command by opening up a Github discussion

### sg adr search

Search ADR titles and content.

Arguments: `[terms...]`

Flags:

* `--feedback`: provide feedback about this command by opening up a Github discussion

### sg adr view

View an ADR.

Arguments: `[number]`

Flags:

* `--feedback`: provide feedback about this command by opening up a Github discussion

### sg adr create

Create an ADR!.

Arguments: `<title>`

Flags:

* `--feedback`: provide feedback about this command by opening up a Github discussion

## sg live

Reports which version of Sourcegraph is currently live in the given environment.

Prints the Sourcegraph version deployed to the given environment.

Available preset environments:

* cloud
* k8s

```sh
# See which version is deployed on a preset environment
$ sg live cloud
$ sg live k8s

# See which version is deployed on a custom environment
$ sg live https://demo.sourcegraph.com

# List environments:
$ sg live -help
```

Flags:

* `--feedback`: provide feedback about this command by opening up a Github discussion

## sg ops

Commands used by operations teams to perform common tasks.

Supports internal deploy-sourcegraph repos (non-customer facing)


### sg ops update-images

Updates images in given directory to latest published image.

Updates images in given directory to latest published image.
Ex: in deploy-sourcegraph-cloud, run `sg ops update-images base/.`

Arguments: `<dir>`

Flags:

* `--cr-password="<value>"`: `password` or access token for the container registry
* `--cr-username="<value>"`: `username` for the container registry
* `--feedback`: provide feedback about this command by opening up a Github discussion
* `--kind, -k="<value>"`: the `kind` of deployment (one of 'k8s', 'helm', 'compose') (default: k8s)
* `--pin-tag, -t="<value>"`: pin all images to a specific sourcegraph `tag` (e.g. '3.36.2', 'insiders') (default: latest main branch tag)

### sg ops inspect-tag

Inspect main branch tag details from a image or tag.

```sh
# Inspect a full image
$ sg ops inspect-tag index.docker.io/sourcegraph/cadvisor:159625_2022-07-11_225c8ae162cc@sha256:foobar

# Inspect just the tag
$ sg ops inspect-tag 159625_2022-07-11_225c8ae162cc

# Get the build number
$ sg ops inspect-tag -p build 159625_2022-07-11_225c8ae162cc
```

Flags:

* `--feedback`: provide feedback about this command by opening up a Github discussion
* `--property, -p="<value>"`: only output a specific `property` (one of: 'build', 'date', 'commit')

## sg analytics

Manage analytics collected by sg.


### sg analytics submit

Make sg better by submitting all analytics stored locally!.

Uses OKAYHQ_TOKEN, or fetches a token from gcloud or 1password.

Arguments: `[github username]`

Flags:

* `--feedback`: provide feedback about this command by opening up a Github discussion

### sg analytics reset

Delete all analytics stored locally.


Flags:

* `--feedback`: provide feedback about this command by opening up a Github discussion

### sg analytics view

View all analytics stored locally.


Flags:

* `--feedback`: provide feedback about this command by opening up a Github discussion
* `--raw`: view raw data

## sg help

Get help and docs about sg.


Flags:

* `--feedback`: provide feedback about this command by opening up a Github discussion
* `--full, -f`: generate full markdown sg reference
* `--help, -h`: show help
* `--output="<value>"`: write reference to `file`

## sg feedback

opens up a Github discussion page to provide feedback about sg.


Flags:

* `--feedback`: provide feedback about this command by opening up a Github discussion

## sg version

View details for this installation of sg.


Flags:

* `--feedback`: provide feedback about this command by opening up a Github discussion

### sg version changelog

See what's changed in or since this version of sg.


Flags:

* `--feedback`: provide feedback about this command by opening up a Github discussion
* `--limit="<value>"`: Number of changelog entries to show. (default: 5)
* `--next`: Show changelog for changes you would get if you upgrade.

## sg update

Update local sg installation.

Update local sg installation with the latest changes. To see what's new, run:

    sg version changelog -next


Flags:

* `--feedback`: provide feedback about this command by opening up a Github discussion

## sg logo

Print the sg logo.

By default, prints the sg logo in different colors. When the 'classic' argument is passed it prints the classic logo.

Arguments: `[classic]`

Flags:

* `--feedback`: provide feedback about this command by opening up a Github discussion<|MERGE_RESOLUTION|>--- conflicted
+++ resolved
@@ -563,11 +563,8 @@
 * `--feedback`: provide feedback about this command by opening up a Github discussion
 * `--ignore-single-dirty-log`: Ignore a previously failed attempt if it will be immediately retried by this operation.
 * `--noop-privileged`: Skip application of privileged migrations, but record that they have been applied. This assumes the user has already applied the required privileged migrations with elevated permissions.
-<<<<<<< HEAD
 * `--privileged-hash="<value>"`: Running -noop-privileged without this value will supply a value that will unlock migration application for the current upgrade operation. Future (distinct) upgrade operations will require a unique hash.
-=======
 * `--skip-oobmigration-validation`: Do not attempt to validate the progress of out-of-band migrationsi.
->>>>>>> 552fceea
 * `--skip-upgrade-validation`: Do not attempt to compare the previous instance version with the target instance version for upgrade compatibility. Please refer to https://docs.sourcegraph.com/admin/updates#update-policy for our instance upgrade compatibility policy.
 * `--unprivileged-only`: Refuse to apply privileged migrations.
 
