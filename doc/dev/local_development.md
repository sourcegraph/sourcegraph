# Getting started with developing Sourcegraph

Have a look around, our code is on [GitHub](https://sourcegraph.com/github.com/sourcegraph/sourcegraph).

## Outline

- [Environment](#environment)
- [Step 1: Install dependencies](#step-1-install-dependencies)
- [Step 2: Initialize your database](#step-2-initialize-your-database)
- [Step 3: (macOS) Start Docker](#step-3-macos-start-docker)
- [Step 4: Get the code](#step-4-get-the-code)
- [Step 5: Start the Server](#step-5-start-the-server)
- [Troubleshooting](#troubleshooting)
- [How to Run Tests](#how-to-run-tests)
- [CPU/RAM/bandwidth/battery usage](#cpurambandwidthbattery-usage)
- [How to debug live code](#how-to-debug-live-code)
- [Code style guide](#code-style-guide)
- [Windows support](#windows-support)
- [Other nice things](#other-nice-things)

## Environment

Sourcegraph server is a collection of smaller binaries. The development server, [dev/launch.sh](https://github.com/sourcegraph/sourcegraph/blob/master/dev/launch.sh), initializes the environment and starts a process manager that runs all of the binaries. See the [Architecture doc](architecture.md) for a full description of what each of these services does. The sections below describe the dependencies you need to run `dev/launch.sh`.

## Step 1: Install dependencies

Sourcegraph has the following dependencies:

- [Git](https://git-scm.com/book/en/v2/Getting-Started-Installing-Git)
- [Go](https://golang.org/doc/install) (v1.13 or higher)
- [Node JS](https://nodejs.org/en/download/) (version 8 or 10)
- [make](https://www.gnu.org/software/make/)
- [Docker](https://docs.docker.com/engine/installation/) (v18 or higher)
  - For macOS we recommend using Docker for Mac instead of `docker-machine`
- [PostgreSQL](https://wiki.postgresql.org/wiki/Detailed_installation_guides) (v11 or higher)
- [Redis](http://redis.io/) (v3.0.7 or higher)
- [Yarn](https://yarnpkg.com) (v1.10.1 or higher)
- [nginx](https://docs.nginx.com/nginx/admin-guide/installing-nginx/installing-nginx-open-source/) (v1.14 or higher)
- [SQLite](https://www.sqlite.org/index.html) tools

The following are two recommendations for installing these dependencies:

### macOS

1.  Install [Homebrew](https://brew.sh).
2.  Install [Docker for Mac](https://docs.docker.com/docker-for-mac/).

    optionally via `brew`

    ```bash
    brew cask install docker
    ```

3.  Install Go, Node, PostgreSQL, Redis, Git, nginx, and SQLite tools with the following command:

    ```bash
    brew install go node yarn redis postgresql git gnu-sed nginx sqlite pcre FiloSottile/musl-cross/musl-cross
    ```

4.  Configure PostgreSQL and Redis to start automatically

    ```bash
    brew services start postgresql
    brew services start redis
    ```

    (You can stop them later by calling `stop` instead of `start` above.)

5.  Ensure `psql`, the PostgreSQL command line client, is on your `$PATH`.
    Homebrew does not put it there by default. Homebrew gives you the command to run to insert `psql` in your path in the "Caveats" section of `brew info postgresql`. Alternatively, you can use the command below. It might need to be adjusted depending on your Homebrew prefix (`/usr/local` below) and shell (bash below).

    ```bash
    hash psql || { echo 'export PATH="/usr/local/opt/postgresql/bin:$PATH"' >> ~/.bash_profile }
    source ~/.bash_profile
    ```

6.  Open a new Terminal window to ensure `psql` is now on your `$PATH`.

### Ubuntu


1. Add package repositories:

    ```bash
    # Go
    sudo add-apt-repository ppa:longsleep/golang-backports

    # Docker
    curl -fsSL https://download.docker.com/linux/ubuntu/gpg | sudo apt-key add -
    sudo add-apt-repository "deb [arch=amd64] https://download.docker.com/linux/ubuntu $(lsb_release -cs) stable"

    # Yarn
    curl -sS https://dl.yarnpkg.com/debian/pubkey.gpg | sudo apt-key add -
    echo "deb https://dl.yarnpkg.com/debian/ stable main" | sudo tee /etc/apt/sources.list.d/yarn.list

    # Node.js
    curl -sL https://deb.nodesource.com/setup_10.x | sudo -E bash -
    ```

2. Update repositories:

    ```bash
    sudo apt-get update
    ```

3. Install dependencies:

    ```bash
    sudo apt install -y make git-all postgresql postgresql-contrib redis-server nginx libpcre3-dev libsqlite3-dev pkg-config golang-go musl-tools docker-ce docker-ce-cli containerd.io nodejs yarn
    ```

4. Configure startup services

    ```bash
    sudo systemctl enable postgresql
    sudo systemctl enable redis-server.service
    ```

5. (optional) You can also run Redis using Docker

    In this case you should not enable the `redis-server.service` from the previous step.

    ```bash
    dockerd # if docker isn't already running
    docker run -p 6379:6379 -v $REDIS_DATA_DIR redis
    # $REDIS_DATA_DIR should be an absolute path to a folder where you intend to store Redis data
    ```

    You need to have Redis running when you start the dev server later on. If you have issues running Docker, try [adding your user to the docker group][dockerGroup], and/or [updating the socket file persimissions][socketPermissions], or try running these commands under `sudo`.

    [dockerGroup]: https://stackoverflow.com/a/48957722
    [socketPermissions]: https://stackoverflow.com/a/51362528

## Step 2: Initialize your database

You need a fresh Postgres database and a database user that has full ownership of that database.

1. Create a database for the current Unix user

    ```bash
    # For Linux users, first access the postgres user shell
    sudo su - postgres
    ```

    ```bash
    createdb
    ```

2. Create the Sourcegraph user and password

    ```bash
    createuser --superuser sourcegraph
    psql -c "ALTER USER sourcegraph WITH PASSWORD 'sourcegraph';"
    ```

3. Create the Sourcegraph database

    ```bash
    createdb --owner=sourcegraph --encoding=UTF8 --template=template0 sourcegraph
    ```

4. Configure database settings in your environment

    The Sourcegraph server reads PostgreSQL connection configuration from the [`PG*` environment variables](http://www.postgresql.org/docs/current/static/libpq-envars.html).

    Add these, for example, in your `~/.bashrc`:

    ```bash
    export PGPORT=5432
    export PGHOST=localhost
    export PGUSER=sourcegraph
    export PGPASSWORD=sourcegraph
    export PGDATABASE=sourcegraph
    export PGSSLMODE=disable
    ```

    You can also use a tool like [`envdir`][envdir] or [a `.dotenv` file][dotenv] to
    source these env vars on demand when you start the server.

    [envdir]: https://cr.yp.to/daemontools/envdir.html
    [dotenv]: https://github.com/joho/godotenv

### More info

For more information about data storage, [read our full PostgreSQL Guide
page](postgresql.md).

Migrations are applied automatically.

## Step 3: (macOS) Start Docker

#### Option A: Docker for Mac

This is the easy way - just launch Docker.app and wait for it to finish loading.

#### Option B: docker-machine

The Docker daemon should be running in the background, which you can test by
running `docker ps`. If you're on OS X and using `docker-machine` instead of
Docker for Mac, you may have to run:

```bash
docker-machine start default
eval $(docker-machine env)
```

## Step 4: Get the code

```bash
git clone https://github.com/sourcegraph/sourcegraph.git
```

## Step 5: Start the Server

```bash
cd sourcegraph
./dev/launch.sh
```

This will continuously compile your code and live reload your locally running instance of Sourcegraph. 

Navigate your browser to http://localhost:3080 to see if everything worked.

## Troubleshooting

#### Problems with node_modules or Javascript packages

Noticing problems with <code>node_modules/</code> or package versions? Try
running this command to clear the local package cache.

```bash
yarn cache clean
rm -rf node_modules web/node_modules
yarn
cd web
yarn
```

#### dial tcp 127.0.0.1:3090: connect: connection refused

This means the `frontend` server failed to start, for some reason. Look through
the previous logs for possible explanations, such as failure to contact the
`redis` server, or database migrations failing.

#### Database migration failures

While developing Sourcegraph, you may run into:

`frontend | failed to migrate the DB. Please contact hi@sourcegraph.com for further assistance:Dirty database version 1514702776. Fix and force version.`

You may have to run migrations manually. First, install the Go [migrate](https://github.com/golang-migrate/migrate/tree/master/cli#installation) CLI, and run something like:

Then try:

`dev/migrate.sh up`

If you get something like `error: Dirty database version 1514702776. Fix and force version.`, you need to roll things back and start from scratch.

```bash
dev/migrate.sh drop
dev/migrate.sh up
```

#### Internal Server Error

If you see this error when opening the app:

`500 Internal Server Error template: app.html:21:70: executing "app.html" at <version "styles/styl...>: error calling version: open ui/assets/styles/app.bundle.css: no such file or directory`

that means Webpack hasn't finished compiling the styles yet (it takes about 3 minutes).
Simply wait a little while for a message from webpack like `web | Time: 180000ms` to appear
in the terminal.

#### Increase maximum available file descriptors.

`./dev/launch.sh` may ask you to run ulimit to increase the maximum number
of available file descriptors for a process. You can make this setting
permanent for every shell session by adding the following line to your
`.*rc` file (usually `.bashrc` or `.zshrc`):

```bash
# increase max number of file descriptors for running a sourcegraph instance.
ulimit -n 10000
```

On Linux, it may also be necessary to increase `sysctl -n fs.inotify.max_user_watches`, which can be
done by running one of the following:

```bash
echo 524288 | sudo tee -a /proc/sys/fs/inotify/max_user_watches

# If the above doesn't work, you can also try this:
sudo sysctl fs.inotify.max_user_watches=524288
```

If you ever need to wipe your local database and Redis, run the following command.

```bash
./dev/drop-entire-local-database-and-redis.sh
```

## How to Run Tests

See [testing.md](testing.md) for details.

## CPU/RAM/bandwidth/battery usage

On first install, the program will use quite a bit of bandwidth to concurrently
download all of the Go and Node packages. After packages have been installed,
the Javascript assets will be compiled into a single Javascript file, which
can take up to 5 minutes, and can be heavy on the CPU at times.

After the initial install/compile is complete, the Docker for Mac binary uses
about 1.5GB of RAM. The numerous different Go binaries don't use that much RAM
or CPU each, about 5MB of RAM each.

Some users report [heavy battery usage running `gulp watch`][battery-usage].
[Double check that Spotlight is not indexing your Sourcegraph
repository][spotlight], as this can lead to additional, unnecessary, poll
events. We are investigating other causes of this issue.

[battery-usage]: https://github.com/sourcegraph/sourcegraph/issues/247
[spotlight]: https://www.macobserver.com/tips/how-to/stop-spotlight-indexing/

## How to debug live code

How to debug a program with Visual Studio Code:

### Debug TypeScript code

Requires "Debugger for Chrome" extension.

- Quit Chrome
- Launch Chrome (Canary) from the command line with a remote debugging port:
  - Mac OS: `/Applications/Google\ Chrome\ Canary.app/Contents/MacOS/Google\ Chrome\ Canary --remote-debugging-port=9222`
  - Windows: `start chrome.exe –remote-debugging-port=9222`
  - Linux: `chromium-browser --remote-debugging-port=9222`
- Go to http://localhost:3080
- Open the Debugger in VSCode: "View" > "Debug"
- Launch the `(ui) http://localhost:3080/*` debug configuration
- Set breakpoints, enjoy

### Debug Go code

Install [Delve](https://github.com/derekparker/delve):

```bash
xcode-select --install
go get -u github.com/go-delve/delve/cmd/dlv
```

Then install `pgrep`:

```bash
brew install proctools
```

Make sure to run `env DELVE=true dev/launch.sh` to disable optimizations during compilation, otherwise Delve will have difficulty stepping through optimized functions (line numbers will be off, you won't be able to print local variables, etc.).

Now you can attach a debugger to any Go process (e.g. frontend, searcher, go-langserver) in 1 command:

```bash
dlv attach $(pgrep frontend)
```

Delve will pause the process once it attaches the debugger. Most used [commands](https://github.com/go-delve/delve/tree/master/Documentation/cli):

- `b cmd/frontend/db/access_tokens.go:52` to set a breakpoint on a line (`bp` lists all, `clearall` deletes all)
- `c` to continue execution of the program
- `Ctrl-C` pause the program to bring back the command prompt
- `n` to step over the next statement
- `s` to step into the next function call
- `stepout` to step out of the current function call
- `Ctrl-D` to exit

## Go dependency management

We use Go modules to manage Go dependencies in this repository.

## Codegen

The Sourcegraph repository relies on code generation triggered by `go generate`. Code generation is used for a variety of tasks:

- generating code for mocking interfaces
- generate wrappers for interfaces (e.g., `./server/internal/middleware/*` packages)
- pack app templates and assets into binaries

To generate everything, just run:

```bash
./dev/generate.sh
```

Note: Sometimes, there are erroneous diffs. This occurs for a few
reasons, none of which are legitimate (i.e., they are tech debt items
we need to address):

- The codegen tools might emit code that depends on system configuration,
  such as the system timezone or packages you have in your GOPATH. We
  need to submit PRs to the tools to eliminate these issues.
- You might have existing but gitignored files that the codegen tools
  read on your disk that other developers don't have. (This occurs for
  app assets especially.)

If you think a diff is erroneous, don't commit it. Add a tech debt
item to the issue tracker and assign the person who you think is
responsible (or ask).

<<<<<<< HEAD
## Code style guide

See "[Code style guide](code_style_guide.md)".

=======
>>>>>>> 55b89ac3
## Windows support

Running Sourcegraph on Windows is not actively tested, but should be possible within the Windows Subsystem for Linux (WSL).
Sourcegraph currently relies on Unix specifics in several places, which makes it currently not possible to run Sourcegraph directly inside Windows without WSL.
We are happy to accept contributions here! :)

## Other nice things

### Offline development

Sometimes you will want to develop Sourcegraph but it just so happens you will be on a plane or a
train or perhaps a beach, and you will have no WiFi. And you may raise your fist toward heaven and
say something like, "Why, we can put a man on the moon, so why can't we develop high-quality code
search without an Internet connection?" But lower your hand back to your keyboard and fret no
further, for the year is 2019, and you *can* develop Sourcegraph with no connectivity by setting the
`OFFLINE` environment variable:

```bash
OFFLINE=true dev/launch.sh
```<|MERGE_RESOLUTION|>--- conflicted
+++ resolved
@@ -406,13 +406,6 @@
 item to the issue tracker and assign the person who you think is
 responsible (or ask).
 
-<<<<<<< HEAD
-## Code style guide
-
-See "[Code style guide](code_style_guide.md)".
-
-=======
->>>>>>> 55b89ac3
 ## Windows support
 
 Running Sourcegraph on Windows is not actively tested, but should be possible within the Windows Subsystem for Linux (WSL).
