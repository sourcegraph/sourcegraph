# Quickstart step 1: Install dependencies

> NOTE: Please see install instructions for [macOS](#macos) and [Ubuntu](#ubuntu) in succeeding sections.

Sourcegraph has the following dependencies:
- [Git](https://git-scm.com/book/en/v2/Getting-Started-Installing-Git) (v2.18 or higher)
- [Go](https://golang.org/doc/install) (v1.14 or higher)
- [Node JS](https://nodejs.org/en/download/) (see current recommended version in [.nvmrc](https://github.com/sourcegraph/sourcegraph/blob/main/.nvmrc))
- [make](https://www.gnu.org/software/make/)
- [Docker](https://docs.docker.com/engine/installation/) (v18 or higher)
  - For macOS we recommend using Docker for Mac instead of `docker-machine`
- [PostgreSQL](https://wiki.postgresql.org/wiki/Detailed_installation_guides) (v11 or higher)
- [Redis](http://redis.io/) (v5.0.7 or higher)
- [Yarn](https://yarnpkg.com) (v1.10.1 or higher)
- [SQLite](https://www.sqlite.org/index.html) tools
- [Golang Migrate](https://github.com/golang-migrate/migrate/) (v4.7.0 or higher)
- [Comby](https://github.com/comby-tools/comby/) (v0.11.3 or higher)
- [Watchman](https://facebook.github.io/watchman/)

The following are two recommendations for installing these dependencies:

## macOS

1.  Install [Homebrew](https://brew.sh).
2.  Install [Docker for Mac](https://docs.docker.com/docker-for-mac/).

    optionally via `brew`

    ```
    brew cask install docker
    ```

3.  Install Go, Node Version Manager, PostgreSQL, Redis, Git, golang-migrate, Comby, SQLite tools, and jq with the following command:

    ```
    brew install go yarn redis postgresql git gnu-sed golang-migrate comby sqlite pcre FiloSottile/musl-cross/musl-cross jq watchman
    ```

4.  Install the Node Version Manager (`nvm`) using:

    ```
    NVM_VERSION="$(curl https://api.github.com/repos/nvm-sh/nvm/releases/latest | jq -r .name)"
    curl -L https://raw.githubusercontent.com/nvm-sh/nvm/"$NVM_VERSION"/install.sh -o install-nvm.sh
    sh install-nvm.sh
    ```

    After the install script is finished, re-source your shell profile (e.g.,
    `source ~/.zshrc`) or restart your terminal session to pick up the `nvm`
    definitions. Re-running the install script will update the installation.

    Note: `nvm` is implemented as a shell function, so it may not show up in
    the output of `which nvm`. Use `type nvm` to verify whether it is set up.
    There is also a Homebrew package for `nvm`, but it is unsupported by the
    `nvm` maintainers.

    * For fish shell users, you will want to install `bass` which you can get via `omf`:

        ```
        curl -L https://get.oh-my.fish | fish
        omf install bass
        ```

    * Then add the following to your `config.fish`:

        ```
        function nvm
          bass source ~/.nvm/nvm.sh --no-use ';' nvm $argv
        end

        set -x NVM_DIR ~/.nvm
        ```

5.  Install the current recommended version of Node JS by running the following
    from the working directory of a sourcegraph repository clone:

    ```
    nvm install
    nvm use --delete-prefix
    ```

    After doing this, `node -v` should show the same version mentioned in
    `.nvmrc` at the root of the sourcegraph repository.

    Note: Although there is a Homebrew package for Node, we advise using `nvm`
    instead, to ensure you get a Node version compatible with the current state
    of the sourcegraph repository.

6.  Configure PostgreSQL and Redis to start automatically

    ```
    brew services start postgresql
    brew services start redis
    ```

    (You can stop them later by calling `stop` instead of `start` above.)

7.  Ensure `psql`, the PostgreSQL command line client, is on your `$PATH`.
    Homebrew does not put it there by default. Homebrew gives you the command to run to insert `psql` in your path in the "Caveats" section of `brew info postgresql`. Alternatively, you can use the command below. It might need to be adjusted depending on your Homebrew prefix (`/usr/local` below) and shell (bash below).

    ```
    hash psql || { echo 'export PATH="/usr/local/opt/postgresql/bin:$PATH"' >> ~/.bash_profile }
    source ~/.bash_profile
    ```

8.  Open a new Terminal window to ensure `psql` is now on your `$PATH`.

## Ubuntu


1. Add package repositories:

    ```
    # Go
    sudo add-apt-repository ppa:longsleep/golang-backports

    # Docker
    curl -fsSL https://download.docker.com/linux/ubuntu/gpg | sudo apt-key add -
    sudo add-apt-repository "deb [arch=amd64] https://download.docker.com/linux/ubuntu $(lsb_release -cs) stable"

    # Yarn
    curl -sS https://dl.yarnpkg.com/debian/pubkey.gpg | sudo apt-key add -
    echo "deb https://dl.yarnpkg.com/debian/ stable main" | sudo tee /etc/apt/sources.list.d/yarn.list
    ```

2. Update repositories:

    ```
    sudo apt-get update
    ```

3. Install dependencies:

    ```
<<<<<<< HEAD
    sudo apt install -y make git-all postgresql postgresql-contrib redis-server nginx libpcre3-dev libsqlite3-dev pkg-config golang-go musl-tools docker-ce docker-ce-cli containerd.io yarn jq libnss3-tools
=======
    sudo apt install -y make git-all postgresql postgresql-contrib redis-server libpcre3-dev libsqlite3-dev pkg-config golang-go musl-tools docker-ce docker-ce-cli containerd.io yarn jq
>>>>>>> 4e5f9176

    # install golang-migrate (you must rename the extracted binary to `golang-migrate` and move the binary into your $PATH)
    curl -L https://github.com/golang-migrate/migrate/releases/download/v4.7.0/migrate.linux-amd64.tar.gz | tar xvz

    # install comby (you must rename the extracted binary to `comby` and move the binary into your $PATH)
    curl -L https://github.com/comby-tools/comby/releases/download/0.11.3/comby-0.11.3-x86_64-linux.tar.gz | tar xvz

    # install watchman (you must put the binary and shared libraries on your $PATH and $LD_LIBRARY_PATH)
    curl -LO https://github.com/facebook/watchman/releases/download/v2020.07.13.00/watchman-v2020.07.13.00-linux.zip
    unzip watchman-*-linux.zip
    sudo mkdir -p /usr/local/{bin,lib} /usr/local/var/run/watchman
    sudo cp bin/* /usr/local/bin
    sudo cp lib/* /usr/local/lib
    sudo chmod 755 /usr/local/bin/watchman
    sudo chmod 2777 /usr/local/var/run/watchman
    # On Linux, you may need to run the following in addition:
    watchman watch <path to sourcegraph repository>

    # nvm (to manage Node.js)
    NVM_VERSION="$(curl https://api.github.com/repos/nvm-sh/nvm/releases/latest | jq -r .name)"
    curl -L https://raw.githubusercontent.com/nvm-sh/nvm/"$NVM_VERSION"/install.sh -o install-nvm.sh
    sh install-nvm.sh

    # in repo dir: install current recommendend version of Node JS
    nvm install
    ```

4. Configure startup services

    ```
    sudo systemctl enable postgresql
    sudo systemctl enable redis-server.service
    ```

5. (optional) You can also run Redis using Docker

    In this case you should not enable the `redis-server.service` from the previous step.

    ```
    dockerd # if docker isn't already running
    docker run -p 6379:6379 -v $REDIS_DATA_DIR redis
    # $REDIS_DATA_DIR should be an absolute path to a folder where you intend to store Redis data
    ```

    You need to have Redis running when you start the dev server later on. If you have issues running Docker, try [adding your user to the docker group][dockerGroup], and/or [updating the socket file persimissions][socketPermissions], or try running these commands under `sudo`.

    [dockerGroup]: https://stackoverflow.com/a/48957722
    [socketPermissions]: https://stackoverflow.com/a/51362528

## (optional) asdf

[asdf](https://github.com/asdf-vm/asdf) is a CLI tool that manages runtime versions for a number of different languages and tools. It can be likened to a language-agnostic version of [nvm](https://github.com/nvm-sh/nvm) or [pyenv](https://github.com/pyenv/pyenv).

We use asdf in buildkite to lock the versions of the tools that we use on a per-commit basis.

### Install

#### asdf binary

See the [installation instructions on the official asdf documentation](https://asdf-vm.com/#/core-manage-asdf-vm?id=install-asdf-vm).

#### Plugins

sourcegraph/sourcegraph uses the following plugins:

- [Go](https://github.com/kennyp/asdf-golang)

```bash
asdf plugin add golang
```

- [NodeJS](https://github.com/asdf-vm/asdf-nodejs)

```bash
asdf plugin add nodejs

# Import the Node.js release team's OpenPGP keys to main keyring
bash ~/.asdf/plugins/nodejs/bin/import-release-team-keyring

# Have asdf read .nvmrc for auto-switching between node version
## Add the following to $HOME/.asdfrc:
legacy_version_file = yes
```

- [Yarn](https://github.com/twuni/asdf-yarn)

```bash
asdf plugin add yarn
```

### Usage instructions

[asdf](https://github.com/asdf-vm/asdf) uses versions specified in [.tool-versions](https://github.com/sourcegraph/sourcegraph/blob/main/.tool-versions) whenever a command is run from one of `sourcegraph/sourcegraph`'s subdirectories.

You can install the all the versions specified in [.tool-versions](https://github.com/sourcegraph/sourcegraph/blob/main/.tool-versions) by running `asdf install`.

[< Previous](index.md) | [Next >](quickstart_2_initialize_database.md)<|MERGE_RESOLUTION|>--- conflicted
+++ resolved
@@ -131,11 +131,7 @@
 3. Install dependencies:
 
     ```
-<<<<<<< HEAD
-    sudo apt install -y make git-all postgresql postgresql-contrib redis-server nginx libpcre3-dev libsqlite3-dev pkg-config golang-go musl-tools docker-ce docker-ce-cli containerd.io yarn jq libnss3-tools
-=======
-    sudo apt install -y make git-all postgresql postgresql-contrib redis-server libpcre3-dev libsqlite3-dev pkg-config golang-go musl-tools docker-ce docker-ce-cli containerd.io yarn jq
->>>>>>> 4e5f9176
+    sudo apt install -y make git-all postgresql postgresql-contrib redis-server libpcre3-dev libsqlite3-dev pkg-config golang-go musl-tools docker-ce docker-ce-cli containerd.io yarn jq libnss3-tools
 
     # install golang-migrate (you must rename the extracted binary to `golang-migrate` and move the binary into your $PATH)
     curl -L https://github.com/golang-migrate/migrate/releases/download/v4.7.0/migrate.linux-amd64.tar.gz | tar xvz
