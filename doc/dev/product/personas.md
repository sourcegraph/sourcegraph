---
ignoreDisconnectedPageCheck: true
---

<<<<<<< HEAD
This document was moved to [another location](../../team/product-dev/product/personas.md).
=======
> The persona is an archetype description of an imaginary but very plausible user that personifies these traits – especially their behaviors, attitudes, and goals.
>
> Personas help you prioritize what’s important. If you have decided to make “Mary” the target for this release, then if this feature is critical for “Mary” then put it in, if it’s for “Sam” then it’s out. As you can see, just as important as deciding who a release is for, is deciding who it is not for. It is an extremely common mistake for a product to try to please everyone and end up pleasing no one. This process can help prevent that.

Source: "[Personas for Product Management](https://svpg.com/personas-for-product-management/)"

### Questions:

- What are these personas designed to define? Decision makers? Evangelists that bring the product to their teams? The "purchasers" or decision makers?
- Do we want personas to define HOW the users are interacting with the product? Which features they use, what they care about?
- Should we name them - it is common to give them personalities? E.g. Dave the DevOps Engineer
- Other things to consider:
    - Influence
    - Product knowledge
    - Likes/dislikes
    - Goals
    - Skills
    - Trusts information from
- Do we have a record of interviews with users?

## Infrastructure/Platform Engineer

#### Who

An individual contributor on a team, where the team is responsible for:

- builds/manages tooling,
- sets coding standards,
- creates libraries, or
- otherwise improves the developer experience

for other developers.

#### Role

- Senior Software Engineer
- Tech Lead
- Infrastructure Engineer

(Company: 100+ developers)

#### Problems

- I personally feel we need code search for my company's code
- I personally want code search
- "I want what I had at Google/Facebook"

#### What success looks like

- Sourcegraph is deployed and proven working on their code and at their scale
- Their company decides to adopt Sourcegraph and many developers use it

#### What failure looks like

- Sourcegraph does not work and wastes their time setting it up
- They fail to get others to use Sourcegraph
- They get in trouble for setting up a paid product or one that legal/security hasn't vetted

#### Common objections

- I don't know why I need code search (for people who don't have the problems stated above)
- I and/or my team needs code search, but the rest of my organization doesn't need it
- I don't know how to spread it to the rest of my company
- The price is too high for my budget

#### Personally rewarded by

- Writing clean code
- Enabling developers to answer their own questions
- Enabling others to build and use APIs the right way

#### Examples

- https://app.hubspot.com/contacts/2762526/contact/1909869/
- https://app.hubspot.com/contacts/2762526/contact/16012101/
- https://app.hubspot.com/contacts/2762526/contact/15757651/
- https://app.hubspot.com/contacts/2762526/contact/15755551/
- https://app.hubspot.com/contacts/2762526/contact/10414951/
- https://app.hubspot.com/contacts/2762526/contact/11545601/
- https://app.hubspot.com/contacts/2762526/contact/13456355/
- https://app.hubspot.com/contacts/2762526/contact/15873101/

## DevOps/Production Engineering Engineer

#### Who

An individual contributor who is responsible for coding and scripting on processes related to build, test, packaging, deployment, monitoring, capacity planning, and observability.

#### Role

- DevOps team
- Production Engineering team (this new term is preferred by some companies)

#### Problems

- I need to stay aware of how all of our systems are deployed
- I need to help developers understand how to deploy and maintain their applications
- SREs and developers expect me to give them a way to respond to incidents

#### What success looks like

- The software delivery pipeline (build, test, package, deploy, monitor, etc.) is healthy and widely used by all of our applications' codebases
- Sourcegraph helps developers and DevOps engineers work together better
- Sourcegraph is where my DevOps team goes to understand how an application is deployed

#### What failure looks like

Nobody else at my company is using Sourcegraph, so it's not worth the maintenance burden

#### Other tools used

- CI
- Artifactory
- Datadog/LightStep/etc.
- Prometheus and Grafana

#### Common objections

- TBD

#### Personally rewarded by

Teaching best practices about deployment to engineers

#### Examples

- https://app.hubspot.com/contacts/2762526/contact/16035251/
- https://app.hubspot.com/contacts/2762526/contact/15851951/
- https://app.hubspot.com/contacts/2762526/contact/13455899/

## Site Reliability Engineer (SRE)

#### Who

The person who gets a page when the site goes down (due to a recent application change) and needs to coordinate incident response to restore the site.

#### Role

Site Reliability Engineer (SRE)

#### Problems

- When the site goes down, I need to quickly find the source of the problem
- I need to reduce the likelihood that developers build systems that will fail in production

#### What success looks like

- Reduced incident response times
- I am able to be proactive (finding defects before they take down prod), not reactive
- My company's applications have higher uptime/stability and fewer incidents
- Developers tap the SRE team's knowledge more frequently and at the right times

#### What failure looks like

Nobody else at my company is using Sourcegraph, so it's not worth the maintenance burden

#### Common objections

The defects that cause downtime for us are not related to code changes, so Sourcegraph would not help

#### Personally rewarded by

Teaching best practices about building reliable systems to engineers

#### Examples

- https://app.hubspot.com/contacts/2762526/contact/13456445/
- https://app.hubspot.com/contacts/2762526/contact/15613852/

## Engineering and DevOps Managers

#### Who

Middle manager with enough sway to get Sourcegraph widely used, but not enough to sway to allocate budget.

#### Role

- Engineering Manager (not specifically for developer infrastructure, tooling, etc.)
- Engineering Lead
- Director of DevOps (or Director of Production Engineering)
- Directory of Delivery

#### Problems

- I want to increase the velocity/quality of my team's development and code review processes
- My team needs to better cater to the internal consumers of our service's API
- I want to help my team become more independent and uplevel their skills by discovering best practices in code

#### What success looks like

- My team's velocity and/or quality improves
- My team's code review culture improves
- My team's engineers are able to learn/do more on their own without needing my help

#### What failure looks like

- My team's engineers don't end up actually using Sourcegraph
- I can't see/demonstrate the value of Sourcegraph to justify continuing usage of it
- No other teams start using Sourcegraph, so it's not worth the maintenance/education burden

#### Common objections

Sourcegraph doesn't address a burning need of mine

#### Personally rewarded by

Helping my team's engineers improve coding, planning, and communication skills

#### Examples

- https://app.hubspot.com/contacts/2762526/contact/13520551/
- https://app.hubspot.com/contacts/2762526/contact/15877401/
- https://app.hubspot.com/contacts/2762526/contact/15613852/
- https://app.hubspot.com/contacts/2762526/contact/16081201/

## IT Engineer/Manager at 250+-Engineer Companies

#### Who

System administrator (or manager) on IT or internal tools team that manages internal tools from 3rd-party vendors.

#### Role

- IT Engineer
- IT Manager
- Systems Engineer
- System Administrator

(Company: 250+ engineers)

#### Problems

I was asked to get or improve our code search tools by our engineering team

#### What success looks like

Providing a widely used code search solution that meets the needs of the engineering team with low cost and maintenance burden

#### What failure looks like

- Maintaining code search takes a lot of my time
- The developers don't end up using code search
- I can't demonstrate/understand the benefits of code search to developers or to my manager

#### Other tools used

Atlassian suite: Bitbucket, Jira, Confluence, etc.

#### Common objections

- Code search isn't one of our top priorities

#### Personally rewarded by

TBD

#### Examples

- https://app.hubspot.com/contacts/2762526/contact/15257501/
- https://app.hubspot.com/contacts/2762526/contact/15187551/
- https://app.hubspot.com/contacts/2762526/contact/15722451/

## Dev Infrastructure Head and VP Engineering

#### Who

Person who is in charge of the development experience and tooling decisions and budget for the organization.

#### Role

- Engineering Manager for infrastructure, productivity, developer infrastructure, tools, developer effectiveness, etc. (not just any "Engineering Manager")
- Engineering Velocity
- Head of Developer Experience
- Director of Development Standards

#### Problems

- Onboarding new engineers and sharing knowledge amid engineering team hypergrowth
- Executing on large projects across teams, offices, and timezones
- Monitoring risk around security, compliance, and user data
- Providing the best tools, recruiting, and keeping up with Google/FB/etc.

#### What success looks like

Providing a widely used code search solution that meets the needs of the engineering team with low cost and maintenance burden

#### What failure looks like

- Maintaining code search takes a lot of my time
- The developers don't end up using code search
- I can't demonstrate the benefits of code search to developers or to my manager

#### Common objections

I'm not confident my developers would use this, and I don't see direct/immediate value here

#### Personally rewarded by

TBD

#### Examples

- https://app.hubspot.com/contacts/2762526/contact/13899851/
- https://app.hubspot.com/contacts/2762526/contact/11876251/
- https://app.hubspot.com/contacts/2762526/contact/16023320/
- https://app.hubspot.com/contacts/2762526/contact/15971251/
- https://app.hubspot.com/contacts/2762526/contact/13517551/

## Others

- Early adopter/tinkerer/open source enthusiast (personality/attitude focused, rather than job/role focused)
- Security engineer
  - https://app.hubspot.com/contacts/2762526/contact/15807951
  - https://app.hubspot.com/contacts/2762526/contact/16031951
>>>>>>> 38315982
<|MERGE_RESOLUTION|>--- conflicted
+++ resolved
@@ -1,10 +1,5 @@
----
-ignoreDisconnectedPageCheck: true
----
-
-<<<<<<< HEAD
-This document was moved to [another location](../../team/product-dev/product/personas.md).
-=======
+# Personas
+
 > The persona is an archetype description of an imaginary but very plausible user that personifies these traits – especially their behaviors, attitudes, and goals.
 >
 > Personas help you prioritize what’s important. If you have decided to make “Mary” the target for this release, then if this feature is critical for “Mary” then put it in, if it’s for “Sam” then it’s out. As you can see, just as important as deciding who a release is for, is deciding who it is not for. It is an extremely common mistake for a product to try to please everyone and end up pleasing no one. This process can help prevent that.
@@ -259,7 +254,7 @@
 
 #### Personally rewarded by
 
-TBD
+- TBD
 
 #### Examples
 
@@ -303,7 +298,7 @@
 
 #### Personally rewarded by
 
-TBD
+- TBD
 
 #### Examples
 
@@ -318,5 +313,4 @@
 - Early adopter/tinkerer/open source enthusiast (personality/attitude focused, rather than job/role focused)
 - Security engineer
   - https://app.hubspot.com/contacts/2762526/contact/15807951
-  - https://app.hubspot.com/contacts/2762526/contact/16031951
->>>>>>> 38315982
+  - https://app.hubspot.com/contacts/2762526/contact/16031951