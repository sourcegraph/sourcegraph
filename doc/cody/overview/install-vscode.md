<style>

.markdown-body .cards {
  display: flex;
  align-items: stretch;
}

.markdown-body .cards .card {
  flex: 1;
  margin: 0.5em;
  color: var(--text-color);
  border-radius: 4px;
  border: 1px solid var(--sidebar-nav-active-bg);
  padding: 1.5rem;
  padding-top: 1.25rem;
}

.markdown-body .cards .card:hover {
  color: var(--link-color);
}

.markdown-body .cards .card span {
  color: var(--link-color);
  font-weight: bold;
}

.limg {
  list-style: none;
  margin: 3rem 0 !important;
  padding: 0 !important;
}
.limg li {
  margin-bottom: 1rem;
  padding: 0 !important;
}

.limg li:last {
  margin-bottom: 0;
}

.limg a {
  display: flex;
  flex-direction: column;
  transition-property: all;
  transition-timing-function: cubic-bezier(0.4, 0, 0.2, 1);
  transition-duration: 350ms;
  border-radius: 0.75rem;
  padding-top: 1rem;
  padding-bottom: 1rem;

}

.limg a {
  padding-left: 1rem;
  padding-right: 1rem;
  background: rgb(113 220 232 / 19%);
}

.limg p {
  margin: 0rem;
}
.limg a img {
  width: 1rem;
}

.limg h3 {
  display:flex;
  gap: 0.6rem;
  margin-top: 0;
  margin-bottom: .25rem

}

</style>


# Installing Cody in VS Code

The Cody extension by Sourcegraph enhances your coding experience in VS Code by providing intelligent code suggestions, context-aware autocomplete, and advanced code analysis. This guide will walk you through the steps to install and set up Cody within your VS Code environment.

<ul class="limg">
  <li>
    <a class="card text-left" target="_blank" href="https://marketplace.visualstudio.com/items?itemName=sourcegraph.cody-ai">
    <h3><img alt="VS Code" src="https://storage.googleapis.com/sourcegraph-assets/docs/images/cody/vscode.svg"/> Cody: VS Code Extension</h3>
    <p>Install Cody's free extension for VS Code.</p>
    </a>
  </li>
</ul>

## Prerequisites

- You have the latest version of [VS Code](https://code.visualstudio.com/) installed
- You have a Free or Pro account through Sourcegraph.com or a Sourcegraph Enterprise account

## Install the VS Code extension

Follow these steps to install the Cody AI extension for VS Code:

- Open VS Code editor on your local machine
- Click the **Extensions** icon in the Activity Bar on the side of VS Code, or use the keyboard shortcut `Cmd+Shift+X` (macOS) or `Ctrl+Shift+X` (Windows/Linux)
- Type **Cody AI** in the search bar and click the **Install** button
- After installing, you may be prompted to reload VS Code to activate the extension

![install-vscode-extension](https://storage.googleapis.com/sourcegraph-assets/Docs/install-cody-vscode.png)

Alternatively, you can also [download and install the extension from the VS Code Marketplace][cody-vscode-marketplace] directly.

## Connect the extension to Sourcegraph

After a successful installation, the Cody icon appears in the [Activity sidebar](https://code.visualstudio.com/api/ux-guidelines/activity-bar). Cody Free and Cody Pro users can sign in to their Sourcegraph.com accounts through GitHub, GitLab, or Google.

![cody-sign-flow](https://storage.googleapis.com/sourcegraph-assets/Docs/cody-new-ui.png)

You can use Sourcegraph Enterprise with the Cody VS Code extension. Click the **Sign In to Your Enterprise Instance**, and it connects to your enterprise environment. For Enterprise users, please sign in with your custom Sourcegraph instance URL and access token.

## Verifying the installation

Once connected, click the Cody icon from the sidebar again. The Cody extension will open in a configurable side panel.

![code-panel](https://storage.googleapis.com/sourcegraph-assets/Docs/cody-new-panel.png)

Let's create an autocomplete suggestion to verify that the Cody extension has been successfully installed and is working as expected.

Cody provides intelligent code suggestions and context-aware autocompletions for numerous programming languages like JavaScript, Python, TypeScript, Go, etc.

- Create a new file in VS Code, for example, `code.js`
- Next, type the following algorithm function to sort an array of numbers

```js
function bubbleSort(array){
```

- As you start typing, Cody will automatically provide suggestions and context-aware completions based on your coding patterns and the code context
- These autocomplete suggestions appear as grayed text. To accept the suggestion, press the `Tab` key

<video width="1920" height="1080" loop playsinline controls style="width: 100%; height: auto; max-width: 50rem">
  <source src="https://storage.googleapis.com/sourcegraph-assets/Docs/Media/cody-in-action.mp4" type="video/mp4">
</video>

## Chat

Cody chat in VS Code is available in a tab next to your code. Once connected to Sourcegraph, a **New Chat** button opens the chat window on the right. You can have multiple Cody Chats going simultaneously in separate tabs.

All previous and existing chats are stored under the chats panel on the left. You can download these to share or use later in a `.json` file, or delete them altogether.

### Enhanced Context Selector

Cody's Enhanced Context enables Cody to leverage search and embeddings-based context. Community users can generate local embeddings for their projects by clicking the icon next to the chat input. Users can also disable Enhanced Context or configure more granular control of Cody’s context by including `@-files` or `@#-symbols` in the chat input. This feature only supports local files and paths relative to your workspace. Start typing `@`, and Cody will suggest files for you to include.

> Note: Embeddings for Enterprise users are controlled by their administrators.

![](https://storage.googleapis.com/sourcegraph-assets/Docs/CleanShot%202023-12-07%20at%2018.58.40%402x.png)

The following tables shows what happens when Enhanced Context Selection is enabled or disabled.

|                          | Opened Files                 | Highlighted Code            | Embeddings (If available)  | Search (as backup)            |
|--------------------------|------------------------------|-----------------------------|-----------------------------|-----------------------------|-----------------------------|
| Enhanced Context Enabled  | ✅                           | ✅                          | ✅                          | ✅                          |
| Enhanced Context Disabled | ❌                           | ❌                          | ❌                          | ❌                          |

### LLM Selection

Cody Free users get chat responses supported by Claude 2.0. Cody Pro users can choose the LLM from a drop-down list they'd like Cody to use for chats. For Enterprise users, the administrator determines the LLM, and cannot be changed within the editor.

![](https://storage.googleapis.com/sourcegraph-assets/Docs/llm-select.png)

## Commands

Cody offers quick, ready-to-use [Commands](./../capabilities.md#commands) for common actions to write, describe, fix, and smell code. These allow you to run predefined actions with smart context-fetching anywhere in the editor, like:

- Ask Cody a question
- Add code documentation
- Edit code with instructions
- Explain code
- Identify code smells
- Generate unit tests
- Custom commands

Let's understand how the `/doc` command generates code documentation for a function.

<video width="1920" height="1080" loop playsinline controls style="width: 100%; height: auto; max-width: 50rem">
  <source src="https://storage.googleapis.com/sourcegraph-assets/Docs/Media/code-comments-cody.mp4" type="video/mp4">
</video>

<<<<<<< HEAD
### Custom Commands

<aside class="beta">
<p>
<span class="badge badge-beta">Beta</span>
Custom Commands are currently available in Beta for all users.
</p>
</aside>
=======
In addition, you can also select which files and symbols to add as additional context. Type `@` to include files of your choice. Currently, only local files are available for this feature to work.

The file paths are relative to your workspace, and you can start with the root folder and type out the rest of the path, for example `src/util/<YOUR-FILE>`.

### Custom commands

In addition, to support customization and advanced use cases, you can create **Custom commands** tailored to your requirements. Custom commands are currently supported by Cody for the VS Code extension version 0.8 and above.
>>>>>>> b4941376

For customization and advanced use cases, you can create **Custom Commands** tailored to your requirements. Custom Commands are currently supported by Cody for the VS Code extension version 0.8 and above.

Learn more about [Custom Commands here →](./../capabilities/commands.md#custom-commands)

## Cody VS Code actions

Cody VS Code extension users can also use the **Code Actions** feature to `fix`, `explain`, and `edit` code. These Code Actions are triggered by the following:

- Ask Cody to Fix
- Ask Cody to Explain
- Ask Cody to Edit

These **Code Actions** can be initiated by clicking the **lightbulb** icon in your code file. Highlight a selection of code or click on the red error warnings that indicate a syntax error and use the lightbulb icon to open **Cody QuickFix** options.

- Select **Ask Cody to fix** option
- A **Cody is working** notice will appear
- Once the fix has been applied, the Code Lens will display options to view the diff (**Edits Applied**), **Retry**, **Undo**, or accept the fix (**Done**)

Here's a demo that shows how Code Actions work to fix an error:

<video width="1920" height="1080" loop playsinline controls style="width: 100%; height: auto; max-width: 50rem">
  <source src="https://storage.googleapis.com/sourcegraph-assets/Docs/Media/code-actions.mp4" type="video/mp4">
</video>

A similar process applies to explain and edit Code Actions.

## Cody Natural Language Search

<aside class="beta">
<p>
<span class="badge badge-beta">Beta</span>
Cody Natural Language Search is currently available in Beta for all users on VS Code extension.
</p>
</aside>

Cody's **Natural Language Search** is an AI-powered code search that allows users to input a natural language search query and look for it within their project. For example, "password hashing" or "connection retries".

In the left-hand panel, type your queries in the **Search** field, and the search results are displayed. You can select one of the search results and verify that the correct file opens in a new tab. Natural Language Search works for all Cody users with the ability to search across your entire local codebase from within the IDE.

<<<<<<< HEAD
=======
## Enable code graph context for context-aware answers (Optional)

After connecting Cody's extension to Sourcegraph.com, you can optionally use [Code Graph Context](./../core-concepts/code-graph.md) to improve Cody's context of existing code. Code Graph Context is only available for public repositories on Sourcegraph.com, which have embeddings.

You can view the [list of repositories with embeddings here](../embedded-repos.md). To add any of these to your dev environment, contact a Sourcegraph team member via [Discord](https://discord.gg/8wJF5EdAyA) to get help with the access and setup.

To use Cody with code graph on private code, it's recommended to [enable Cody for Enterprise](enable-cody-enterprise.md).

### Configure code graph context

The `Cody: Codebase` setting in VS Code enables codebase-aware answers for the Cody extension. Enter the repository's name with embeddings, and Cody can provide more accurate and relevant answers to your coding questions based on that repository's content. To configure this setting in VS Code:

- Open the **Cody Extension Settings**
- Search for the `Cody: Codebase`
- Enter the repository name
- For example: `github.com/sourcegraph/sourcegraph` without the `https` protocol

Learn more about how to:

- [Configure code graph context for Sourcegraph.com][cody-with-sourcegraph-config-graph]
- [Configure code graph context for Sourcegraph Enterprise][enable-cody-enterprise-config-graph]

>>>>>>> b4941376
## Updating the extension

VS Code will typically notify you when updates are available for installed extensions. Follow the prompts to update the Cody AI extension to the latest version.

## More resources

For more information on what to do next, we recommend the following resources:

<div class="cards">
  <a class="card text-left" href="./../quickstart"><b>Cody Quickstart</b><p>This guide recommends how to use Cody once you have installed the extension in your VS Code editor.</p></a>
  <a class="card text-left" href="./../capabilities/commands"><b>Commands in VS Code</b><p>Explore how Cody supports reusable prompts called Commands from within the VS Code extension.</p></a>
</div>

[cody-with-sourcegraph]: cody-with-sourcegraph.md
[cody-with-sourcegraph-config-graph]: cody-with-sourcegraph.md#configure-code-graph-context-for-code-aware-answers
[enable-cody-enterprise]: enable-cody-enterprise.md
[enable-cody-enterprise-config-graph]: enable-cody-enterprise.md#enabling-codebase-aware-answers
[cody-vscode-marketplace]: https://marketplace.visualstudio.com/items?itemName=sourcegraph.cody-ai<|MERGE_RESOLUTION|>--- conflicted
+++ resolved
@@ -182,7 +182,7 @@
   <source src="https://storage.googleapis.com/sourcegraph-assets/Docs/Media/code-comments-cody.mp4" type="video/mp4">
 </video>
 
-<<<<<<< HEAD
+
 ### Custom Commands
 
 <aside class="beta">
@@ -191,15 +191,6 @@
 Custom Commands are currently available in Beta for all users.
 </p>
 </aside>
-=======
-In addition, you can also select which files and symbols to add as additional context. Type `@` to include files of your choice. Currently, only local files are available for this feature to work.
-
-The file paths are relative to your workspace, and you can start with the root folder and type out the rest of the path, for example `src/util/<YOUR-FILE>`.
-
-### Custom commands
-
-In addition, to support customization and advanced use cases, you can create **Custom commands** tailored to your requirements. Custom commands are currently supported by Cody for the VS Code extension version 0.8 and above.
->>>>>>> b4941376
 
 For customization and advanced use cases, you can create **Custom Commands** tailored to your requirements. Custom Commands are currently supported by Cody for the VS Code extension version 0.8 and above.
 
@@ -240,31 +231,6 @@
 
 In the left-hand panel, type your queries in the **Search** field, and the search results are displayed. You can select one of the search results and verify that the correct file opens in a new tab. Natural Language Search works for all Cody users with the ability to search across your entire local codebase from within the IDE.
 
-<<<<<<< HEAD
-=======
-## Enable code graph context for context-aware answers (Optional)
-
-After connecting Cody's extension to Sourcegraph.com, you can optionally use [Code Graph Context](./../core-concepts/code-graph.md) to improve Cody's context of existing code. Code Graph Context is only available for public repositories on Sourcegraph.com, which have embeddings.
-
-You can view the [list of repositories with embeddings here](../embedded-repos.md). To add any of these to your dev environment, contact a Sourcegraph team member via [Discord](https://discord.gg/8wJF5EdAyA) to get help with the access and setup.
-
-To use Cody with code graph on private code, it's recommended to [enable Cody for Enterprise](enable-cody-enterprise.md).
-
-### Configure code graph context
-
-The `Cody: Codebase` setting in VS Code enables codebase-aware answers for the Cody extension. Enter the repository's name with embeddings, and Cody can provide more accurate and relevant answers to your coding questions based on that repository's content. To configure this setting in VS Code:
-
-- Open the **Cody Extension Settings**
-- Search for the `Cody: Codebase`
-- Enter the repository name
-- For example: `github.com/sourcegraph/sourcegraph` without the `https` protocol
-
-Learn more about how to:
-
-- [Configure code graph context for Sourcegraph.com][cody-with-sourcegraph-config-graph]
-- [Configure code graph context for Sourcegraph Enterprise][enable-cody-enterprise-config-graph]
-
->>>>>>> b4941376
 ## Updating the extension
 
 VS Code will typically notify you when updates are available for installed extensions. Follow the prompts to update the Cody AI extension to the latest version.
