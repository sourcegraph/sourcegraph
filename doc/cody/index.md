--- conflicted
+++ resolved
@@ -11,13 +11,9 @@
 
 Cody is also available as an editor extension that can be connected to a Sourcegraph enterprise instance, the Cody app, or Sourcegraph.com (for open source code only):
   - [VS Code extension](https://marketplace.visualstudio.com/items?itemName=sourcegraph.cody-ai)
-<<<<<<< HEAD
-  - JetBrains extension (coming soon)
-=======
   - [JetBrains extension (Experimental)](https://plugins.jetbrains.com/plugin/9682-sourcegraph)
 
 See the full [breakdown of features available by client](client_feature_availability.md).
->>>>>>> 9cff6c5c
 
 [Read more about the Cody clients, extensions, and plugins](explanations/cody_clients.md), including a full breakdown of features available by client. 
 
