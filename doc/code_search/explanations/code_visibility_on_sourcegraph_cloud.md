--- conflicted
+++ resolved
@@ -8,10 +8,6 @@
 ## Private repositories 
 If a repository is private on GitHub or GitLab, only users who have permission to access that repository on the code host **and** have added that repository to Sourcegraph cloud can view and search that repository. The repository will not appear in search results for other users.
 
-<<<<<<< HEAD
 The Sourcegraph team and administrators on Sourcegraph cloud cannot view private repositories. Metadata related to private repositories on Sourcegraph Cloud is excluded from all analytics and plain-text data storage. You can read more in our [privacy policy](https://about.sourcegraph.com/privacy/).
-=======
-The Sourcegraph team and administrators on Sourcegraph cloud cannot view private repositories. Metadata related to private repositories on Sourcegraph cloud is excluded from all analytics and plain-text data storage. [Learn more in our privacy policy](https://about.sourcegraph.com/privacy/).
->>>>>>> ddf8cb66
 
 > Note: We are working towards bringing Sourcegraph cloud to organizations. We are hoping to deliver an early-access version in late fall 2021. Follow our [Twitter](https://twitter.com/sourcegraph) for the latest updates. 