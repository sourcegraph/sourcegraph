--- conflicted
+++ resolved
@@ -1,19 +1,15 @@
 # Sourcegraph cloud
-<<<<<<< HEAD
 
 [Sourcegraph cloud](https://sourcegraph.com/search) lets you search your personal (public or private) code on GitHub.com or GitLab.com, and more than a million of open-source projects.
 
 Note that you can search across a maximum of 2,000 repositories at once using Sourcegraph cloud. To search across more than 2,000 repositories at once or to search code hosted in an on-prem environment, [run your own Sourcegraph instance](../../../admin/install/index.md).
 
 Note that **Organizations** feature is disabled in Sourcegraph cloud. If you want to use it, you also need to [run your own Sourcegraph instance](../../../admin/install/index.md). 
-=======
->>>>>>> ddf8cb66
 
 [Sourcegraph cloud](https://sourcegraph.com/search) lets you search across your code from GitHub.com or GitLab.com, and across any open-source project on GitHub.com or Gitlab.com.
 
 ## Explanations and how-tos
 
-<<<<<<< HEAD
 - [Adding repositories to Sourcegraph cloud](../how-to/adding_repositories_to_cloud.md)
 - [Searching across repositories you’ve added to Sourcegraph cloud with search contexts](../how-to/searching_with_search_contexts.md)
 - [Who can see your code on Sourcegraph cloud](./code_visibility_on_sourcegraph_cloud.md)
@@ -27,13 +23,6 @@
 Sourcegraph cloud is fundamentally similar to Sourcegraph on-prem. Both have the same search capabilities that help developers understand big code. Sourcegraph cloud is still under active development and missing several key organizational features. See a [full breakdown between cloud, on-prem, and enterprise](../../cloud/cloud_ent_on-prem_comparison.md).
 
 ### What if I want to use Sourcegraph for my organization?
-=======
-- [Adding repositories to Sourcegraph Cloud](../how-to/adding_repositories_to_cloud.md)
-- [Who can see your code on Sourcegraph Cloud](./code_visibility_on_sourcegraph_cloud.md)
-- [Searching across repositories you’ve added to Sourcegraph Cloud with search contexts](../how-to/searching_with_search_contexts.md)
-
-## Limitations
->>>>>>> ddf8cb66
 
 - **Adding repositories**: You can add a maximum of 2,000 repositories to Sourcegraph cloud. To add more than 2,000 repositories or to search code hosted in environments other than GitHub.com or GitLab.com, [run your own Sourcegraph instance](../../../admin/install/index.md).
 - **Searching code**: You can search across a maximum of 50 repositories at once with a `type:diff` or `type:commit` search using Sourcegraph cloud. To search across more than 50 repositories at once, [run your own Sourcegraph instance](../../../admin/install/index.md).
@@ -41,7 +30,6 @@
 
 ## FAQ
 
-<<<<<<< HEAD
 ### Who is Sourcegraph cloud for / why should I use this over local install?
 Sourcegraph cloud is designed for individual developers to connect and search personal code stored on Github.com or Gitlab.com. While our on-prem product provides an incredible experience for enterprises, we've heard feedbackthat individual developers want a simple way to search personal code. 
 
@@ -63,24 +51,13 @@
 
 
 ## Search contexts
-=======
-### What are the differences between Sourcegraph cloud and Sourcegraph self-hosted / Enterprise?
->>>>>>> ddf8cb66
 
 Both Sourcegraph cloud and self-hosted Sourcegraph instances power the same search experience relied on by developers around the world. The Sourcegraph team is working on bringing Sourcegraph cloud to feature parity with our self-hosted Sourcegraph solution. See a [full breakdown between Sourcegraph cloud, self-hosted, and enterprise](../../cloud/cloud_self_hosted_comparison.md).
 
 ### How do I use Sourcegraph cloud for my organization?
 
-<<<<<<< HEAD
-Sourcegraph cloud supports two search contexts:
-=======
 Sourcegraph cloud only supports individual use today. This means that anyone can sign up for Sourcegraph.com, connect public or private repositories hosted on Github.com or Gitlab.com, and leverage the powerful code search of Sourcegraph. To create and manage an organization with Sourcegraph with team-oriented functionality, get started with the [self-hosted deployment](../../../admin/install/index.md).
->>>>>>> ddf8cb66
 
 ### What if my code is not hosted on Github.com or Gitlab.com?
 
-<<<<<<< HEAD
-Keep an eye on our Sourcegraph Twitter for more information about upcoming releases.
-=======
-Today, only Github.com or Gitlab.com are supported on Sourcegraph cloud. To search your code hosted on other code hosts, get started with the [self-hosted version of Sourcegraph](../../../admin/install/index.md).
->>>>>>> ddf8cb66
+Today, only Github.com or Gitlab.com are supported on Sourcegraph cloud. To search your code hosted on other code hosts, get started with the [self-hosted version of Sourcegraph](../../../admin/install/index.md).