# Updating a Docker Compose Sourcegraph instance

This page lists the changes that are relevant for [upgrading Sourcegraph on Docker Compose](../deploy/docker-compose/upgrade.md). You can also view the [product changelog](../../../CHANGELOG.md).

## Upgrade procedure

1. Read our [update policy](index.md#update-policy) to learn about Sourcegraph updates.
1. Find the relevant entry for your update in the update notes on this page. **If the notes indicate a patch release exists, target the highest one.**
1. After checking the relevant update notes, refer to the [standard upgrade procedure](../deploy/docker-compose/upgrade.md#standard-upgrades) to upgrade your instance.

## Multi-version upgrade procedure

1. Read our [update policy](index.md#update-policy) to learn about Sourcegraph updates.
1. Find the relevant entries for your update in the update notes on this page. **If the notes indicate a patch release exists, target the highest one.** These notes may contain relevant information about the infrastructure update such as resource requirement changes or versions of depencies (Docker, Docker Compse, externalized databases).
1. After checking the relevant update notes, refer to the [multi-version upgrade procedure](../deploy/docker-compose/upgrade.md#multi-version-upgrades) to upgrade your instance.

<!-- GENERATE UPGRADE GUIDE ON RELEASE (release tooling uses this to add entries) -->

## Unreleased

<!-- Add changes changes to this section before release. -->

This release introduces a background job that will convert all LSIF data into SCIP. **This migration is irreversible** and a rollback from this version may result in loss of precise code intelligence data. Please see the [migration notes](/admin/how-to/lsif_scip_migration) for more details.

<<<<<<< HEAD
## v4.3 ➔ v4.4

<!-- Add changes changes to this section before release. -->

_Upgrade notes for the next version will appear here._

## v4.2 ➔ v4.3.1
=======
## v4.4.1 ➔ v4.4.2
>>>>>>> 13e9c002

#### Notes:

## v4.3 ➔ v4.4.1

_No notes._

## v4.2 ➔ v4.3.1

_No notes._

## v4.2 ➔ v4.3.1

_No notes._

## v4.1 ➔ v4.2.1

This upgrade adds the [node-exporter](https://github.com/prometheus/node_exporter) deployment, which collects crucial machine-level metrics that help Sourcegraph scale your deployment.

## v4.0 ➔ v4.1.3

_No notes._

## v3.43 ➔ v4.0

Target the tag [`v4.0.1`](https://github.com/sourcegraph/deploy-sourcegraph-docker/tree/v4.0.1/docker-compose) when fetching upstream from `deploy-sourcegraph-docker`.

**Patch releases**:

- `v4.0.1`

**Notes**:

- `jaeger` (deployed with the `jaeger-all-in-one` image) has been removed in favor of an [OpenTelemetry Collector](https://opentelemetry.io/docs/collector/) DaemonSet + Deployment configuration. See [Configure a tracing backend](../deploy/docker-compose/operations.md#configure-a-tracing-backend)
- Exporting traces to an external observability backend is now available. Read the [documentation](../deploy/docker-compose/operations.md#configure-a-tracing-backend) to configure.
- The bundled Jaeger instance is now disabled by default. It can be [enabled](../deploy/docker-compose/operations.md#enable-the-bundled-jaeger-deployment) if you do not wish to utilise your own external tracing backend.

## v3.42 ➔ v3.43

Target the tag [`v3.43.2`](https://github.com/sourcegraph/deploy-sourcegraph-docker/tree/v3.43.2/docker-compose) when fetching upstream from `deploy-sourcegraph-docker`.

**Patch releases**:

- `v3.43.1`
- `v3.43.2`

## v3.41 ➔ v3.42

Target the tag [`v3.42.2`](https://github.com/sourcegraph/deploy-sourcegraph-docker/tree/v3.42.2/docker-compose) when fetching upstream from `deploy-sourcegraph-docker`.

**Patch releases**:

- `v3.42.1`
- `v3.42.2`

## v3.40 ➔ v3.41

Target the tag [`v3.41.0`](https://github.com/sourcegraph/deploy-sourcegraph-docker/tree/v3.41.0/docker-compose) when fetching upstream from `deploy-sourcegraph-docker`.

**Notes**:

- `caddy` is upgraded to version 2.5.1 and contains a breaking change from version 2.5.0. Incoming `X-Forwarded-*` headers will no longer be trusted automatically. In order to preserve existing product functionality, the Caddyfile was updated to trust all incoming `X-Forwarded-*` headers. [#828](https://github.com/sourcegraph/deploy-sourcegraph-docker/pull/828)
- The Postgres DBs `frontend` and `codeintel-db` are now given 1 hour to begin accepting connections before Kubernetes restarts the containers. [#4136](https://github.com/sourcegraph/deploy-sourcegraph/pull/4136)

## v3.39 ➔ v3.40

Target the tag [`v3.40.2`](https://github.com/sourcegraph/deploy-sourcegraph-docker/tree/v3.40.2/docker-compose) when fetching upstream from `deploy-sourcegraph-docker`.

**Patch releases**:

- `v3.40.1`
- `v3.40.2`

**Notes**:

- `cadvisor` now defaults to run in `privileged` mode. This allows `cadvisor` to collect out of memory events happening to containers which can be used to discover underprovisoned resources. [#804](https://github.com/sourcegraph/deploy-sourcegraph-docker/pull/804)

## v3.38 ➔ v3.39

Target the tag [`v3.39.1`](https://github.com/sourcegraph/deploy-sourcegraph-docker/tree/v3.39.1/docker-compose) when fetching upstream from `deploy-sourcegraph-docker`.

**Patch releases**:

- `v3.39.1`

**Notes**:

- We made a number of changes to our built-in postgres databases (the `pgsql`, `codeintel-db`, and `codeinsights-db` container)
  - **CAUTION**: Added the ability to customize postgres server configuration by mounting external configuration files. If you have customized the config in any way, you should copy your changes to the added `postgresql.conf` files [sourcegraph/deploy-sourcegraph-docker#792](https://github.com/sourcegraph/deploy-sourcegraph-docker/pull/792).
  - Increased the minimal memory requirement of `pgsql` and `codeintel-db` from `2GB` to `4GB`.
  -`codeinsights-db` container no longer uses TimescaleDB and is now based on the standard Postgres image [sourcegraph/deploy-sourcegraph-docker#780](https://github.com/sourcegraph/deploy-sourcegraph-docker/pull/780). Metrics scraping is also enabled.

## v3.37 ➔ v3.38

Target the tag [`v3.38.1`](https://github.com/sourcegraph/deploy-sourcegraph-docker/tree/v3.38.1/docker-compose) when fetching upstream from `deploy-sourcegraph-docker`.

**Patch releases**:

- `v3.38.1`

**Notes**:

- **Minimum version of 1.29 for docker compose is required for this update**
- This release adds the requirement that the environment variables `SRC_GIT_SERVERS`, `SEARCHER_URL`, `SYMBOLS_URL`, and `INDEXED_SEARCH_SERVERS` are set for the worker process.

## v3.36 ➔ v3.37

Target the tag [`v3.37.0`](https://github.com/sourcegraph/deploy-sourcegraph-docker/tree/v3.37.0/docker-compose) when fetching upstream from `deploy-sourcegraph-docker`.

**Notes**:

- This release adds a new container that runs database migrations (`migrator`) independently of the frontend container. Confirm the environment variables on this new container match your database settings.

## v3.35 ➔ v3.36

Target the tag [`v3.36.0`](https://github.com/sourcegraph/deploy-sourcegraph-docker/tree/v3.36.0/docker-compose) when fetching upstream from `deploy-sourcegraph-docker`.

## v3.34 ➔ v3.35

Target the tag [`v3.35.1`](https://github.com/sourcegraph/deploy-sourcegraph-docker/tree/v3.35.1/docker-compose) when fetching upstream from `deploy-sourcegraph-docker`.

**Patch releases**:

- `v3.35.1`

**Notes**:

- The `query-runner` service has been decommissioned in the 3.35 release and will be removed during the upgrade. To delete the `query-runner` service, specify `--remove-orphans` to your `docker-compose` command.
- There is a [known issue](../../code_insights/how-tos/Troubleshooting.md#oob-migration-has-made-progress-but-is-stuck-before-reaching-100) with the Code Insights out-of-band settings migration not reaching 100% complete when encountering deleted users or organizations.

## v3.33 ➔ v3.34

Target the tag [`v3.34.0`](https://github.com/sourcegraph/deploy-sourcegraph-docker/tree/v3.34.0/docker-compose) when fetching upstream from `deploy-sourcegraph-docker`.

## v3.32 ➔ v3.33

Target the tag [`v3.33.0`](https://github.com/sourcegraph/deploy-sourcegraph-docker/tree/v3.33.0/docker-compose) when fetching upstream from `deploy-sourcegraph-docker`.

## v3.31 ➔ v3.32

Target the tag [`v3.32.0`](https://github.com/sourcegraph/deploy-sourcegraph-docker/tree/v3.32.0/docker-compose) when fetching upstream from `deploy-sourcegraph-docker`.

## v3.30 ➔ v3.31

> WARNING: **This upgrade must originate from `v3.30.3`.**

Target the tag [`v3.31.2`](https://github.com/sourcegraph/deploy-sourcegraph-docker/tree/v3.31.2/docker-compose) when fetching upstream from `deploy-sourcegraph-docker`.

**Patch releases**:

- `v3.31.1`
- `v3.31.2`

**Notes**:

- The **built-in** main Postgres (`pgsql`) and codeintel (`codeintel-db`) databases have switched to an alpine-based Docker image. Upon upgrading, Sourcegraph will need to re-index the entire database. All users that use our bundled (built-in) database instances **must** read through the [3.31 upgrade guide](../migration/3_31.md) _before_ upgrading.

## v3.29 ➔ v3.30

> WARNING: **If you have already upgraded to 3.30.0, 3.30.1, or 3.30.2** please follow [this migration guide](../migration/3_30.md).

Target the tag [`v3.30.3`](https://github.com/sourcegraph/deploy-sourcegraph-docker/tree/v3.30.3/docker-compose) when fetching upstream from `deploy-sourcegraph-docker`.

**Patch releases**:

- `v3.30.1`
- `v3.30.2`
- `v3.30.3`

## v3.28 ➔ v3.29

Target the tag [`v3.29.0`](https://github.com/sourcegraph/deploy-sourcegraph-docker/tree/v3.29.0/docker-compose) when fetching upstream from `deploy-sourcegraph-docker`.

**Notes**:

- This upgrade adds a new `worker` service that runs a number of background jobs that were previously run in the `frontend` service. See [notes on deploying workers](../workers.md#deploying-workers) for additional details. Good initial values for CPU and memory resources allocated to this new service should match the `frontend` service.

## v3.27 ➔ v3.28

Target the tag [`v3.28.0`](https://github.com/sourcegraph/deploy-sourcegraph-docker/tree/v3.28.0/docker-compose) when fetching upstream from `deploy-sourcegraph-docker`.

**Notes**:

- The memory requirements for `redis-cache` and `redis-store` have been increased by 1GB. See https://github.com/sourcegraph/deploy-sourcegraph-docker/pull/373 for more context.

## v3.26 ➔ v3.27

> WARNING: Sourcegraph 3.27 now requires **Postgres 12+**.

Target the tag [`v3.27.0`](https://github.com/sourcegraph/deploy-sourcegraph-docker/tree/v3.27.0/docker-compose) when fetching upstream from `deploy-sourcegraph-docker`.

**Notes**:

- If you are using an external database, [upgrade your database](https://docs.sourcegraph.com/admin/postgres#upgrading-external-postgresql-instances) to Postgres 12 or above prior to upgrading Sourcegraph. No action is required if you are using the supplied supplied database images.

## v3.25 ➔ v3.26

Target the tag [`v3.26.0`](https://github.com/sourcegraph/deploy-sourcegraph-docker/tree/v3.26.0/docker-compose) when fetching upstream from `deploy-sourcegraph-docker`.

## v3.24 ➔ v3.25

Target the tag [`v3.25.0`](https://github.com/sourcegraph/deploy-sourcegraph-docker/tree/v3.25.0/docker-compose) when fetching upstream from `deploy-sourcegraph-docker`.

**Notes**:

- Go `1.15` introduced changes to SSL/TLS connection validation which requires certificates to include a `SAN`. This field was not included in older certificates and clients relied on the `CN` field. You might see an error like `x509: certificate relies on legacy Common Name field`. We recommend that customers using Sourcegraph with an external database and and connecting to it using SSL/TLS check whether the certificate is up to date.
    - AWS RDS customers please reference [AWS' documentation on updating the SSL/TLS certificate](https://docs.aws.amazon.com/AmazonRDS/latest/UserGuide/UsingWithRDS.SSL-certificate-rotation.html) for steps to rotate your certificate.

## v3.23 ➔ v3.24

Target the tag [`v3.24.0`](https://github.com/sourcegraph/deploy-sourcegraph-docker/tree/v3.24.0/docker-compose) when fetching upstream from `deploy-sourcegraph-docker`.

## v3.22 ➔ v3.23

Target the tag [`v3.23.0`](https://github.com/sourcegraph/deploy-sourcegraph-docker/tree/v3.23.0/docker-compose) when fetching upstream from `deploy-sourcegraph-docker`.

## v3.21 ➔ v3.22

Target the tag [`v3.22.0`](https://github.com/sourcegraph/deploy-sourcegraph-docker/tree/v3.22.0/docker-compose) when fetching upstream from `deploy-sourcegraph-docker`.

**Notes**:

- This upgrade removes the `code intel bundle manager`. This service has been deprecated and all references to it have been removed.
- This upgrade also adds a MinIO container that doesn't require any custom configuration. You can find more detailed documentation in https://docs.sourcegraph.com/admin/external_services/object_storage.

## v3.20 ➔ v3.21

Target the tag [`v3.21.1`](https://github.com/sourcegraph/deploy-sourcegraph-docker/tree/v3.21.1/docker-compose) when fetching upstream from `deploy-sourcegraph-docker`.

**Patch releases**:

- `v3.21.1`

**Notes**:

- This release introduces a second database instance, `codeintel-db`. If you have configured Sourcegraph with an external database, then update the `CODEINTEL_PG*` environment variables to point to a new external database as described in the [external database documentation](../external_services/postgres.md). Again, these must not point to the same database or the Sourcegraph instance will refuse to start.

## v3.19 ➔ v3.20

Target the tag [`v3.20.1`](https://github.com/sourcegraph/deploy-sourcegraph-docker/tree/v3.20.1/docker-compose) when fetching upstream from `deploy-sourcegraph-docker`.

**Patch releases**:

- `v3.20.1`

## v3.18 ➔ v3.19

Target the tag [`v3.19.2`](https://github.com/sourcegraph/deploy-sourcegraph-docker/tree/v3.19.2/docker-compose) when fetching upstream from `deploy-sourcegraph-docker`.

**Patch releases**:

- `v3.19.1`
- `v3.19.2`

## v3.17 ➔ v3.18

Target the tag [`v3.18.0-1`](https://github.com/sourcegraph/deploy-sourcegraph-docker/tree/3.18/docker-compose) when fetching upstream from `deploy-sourcegraph-docker`.

**Patch releases**:

- `v3.18.0-1`

## v3.16 ➔ v3.17

**Patch releases**:

Target the tag [`v3.17.2`](https://github.com/sourcegraph/deploy-sourcegraph-docker/tree/v3.16.0/docker-compose) when fetching upstream from `deploy-sourcegraph-docker`.

- `v3.17.1`
- `v3.17.2`

## v3.15 ➔ v3.16

Target the tag [`v3.16.0`](https://github.com/sourcegraph/deploy-sourcegraph-docker/tree/v3.16.0/docker-compose) when fetching upstream from `deploy-sourcegraph-docker`.

## v3.14 ➔ v3.15

Target the tag [`v3.15.1`](https://github.com/sourcegraph/deploy-sourcegraph-docker/tree/v3.15.1/docker-compose) when fetching upstream from `deploy-sourcegraph-docker`.

**Patch releases**:

- `v3.15.1`<|MERGE_RESOLUTION|>--- conflicted
+++ resolved
@@ -22,23 +22,19 @@
 
 This release introduces a background job that will convert all LSIF data into SCIP. **This migration is irreversible** and a rollback from this version may result in loss of precise code intelligence data. Please see the [migration notes](/admin/how-to/lsif_scip_migration) for more details.
 
-<<<<<<< HEAD
+## v4.4.1 ➔ v4.4.2
+
+#### Notes:
+
+## v4.3 ➔ v4.4.1
+
+_No notes._
+
 ## v4.3 ➔ v4.4
 
 <!-- Add changes changes to this section before release. -->
 
 _Upgrade notes for the next version will appear here._
-
-## v4.2 ➔ v4.3.1
-=======
-## v4.4.1 ➔ v4.4.2
->>>>>>> 13e9c002
-
-#### Notes:
-
-## v4.3 ➔ v4.4.1
-
-_No notes._
 
 ## v4.2 ➔ v4.3.1
 
