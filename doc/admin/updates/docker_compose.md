# Updating a Docker Compose Sourcegraph instance

This document describes the exact changes needed to update a [Docker Compose Sourcegraph instance](../install/docker-compose.md).
Each section comprehensively describes the steps needed to upgrade, and any manual migration steps you must perform.

A new version of Sourcegraph is released every month (with patch releases in between, released as needed). Check the [Sourcegraph blog](https://about.sourcegraph.com/blog) or the site admin updates page to learn about updates. We actively maintain the two most recent monthly releases of Sourcegraph.

Upgrades should happen across consecutive minor versions of Sourcegraph. For example, if you are running Sourcegraph 3.1 and want to upgrade to 3.3, you should upgrade to 3.2 and then 3.3.

**Always refer to this page before upgrading Sourcegraph,** as it comprehensively describes the steps needed to upgrade, and any manual migration steps you must perform.

<!-- GENERATE UPGRADE GUIDE ON RELEASE (release tooling uses this to add entries) -->

## 3.22 -> 3.23

<<<<<<< HEAD
TODO
=======
No manual migration required.

Please upgrade to the [`v3.23.0` tag of deploy-sourcegraph-docker](https://github.com/sourcegraph/deploy-sourcegraph-docker/tree/v3.23.0/docker-compose) by following the [standard upgrade procedure](#standard-upgrade-procedure).
>>>>>>> 82c0c237

## 3.21 -> 3.22

No manual migration required.

Please upgrade to the [`v3.22.0` tag of deploy-sourcegraph-docker](https://github.com/sourcegraph/deploy-sourcegraph-docker/tree/v3.22.0/docker-compose) by following the [standard upgrade procedure](#standard-upgrade-procedure).

## 3.21.0 -> 3.21.1

No manual migration required.

Please upgrade to the [`v3.20.1` tag of deploy-sourcegraph-docker](https://github.com/sourcegraph/deploy-sourcegraph-docker/tree/v3.20.1/docker-compose) by following the [standard upgrade procedure](#standard-upgrade-procedure).

## 3.20.1 -> 3.21.0

Please upgrade to the [`v3.21.0` tag of deploy-sourcegraph-docker](https://github.com/sourcegraph/deploy-sourcegraph-docker/tree/v3.21.0/docker-compose) by following the [standard upgrade procedure](#standard-upgrade-procedure).

This release introduces a second database instance, `codeintel-db`. If you have configured Sourcegraph with an external database, then update the `CODEINTEL_PG*` environment variables to point to a new external database as described in the [external database documentation](../external_services/postgres.md). Again, these must not point to the same database or the Sourcegraph instance will refuse to start.

### If you wish to keep existing LSIF data

> Warning: **Do not upgrade out of the 3.21.x release branch** until you have seen the log message indicating the completion of the LSIF data migration, or verified that the `/lsif-storage/dbs` directory on the precise-code-intel-bundle-manager volume is empty. Otherwise, you risk data loss for precise code intelligence.

If you had LSIF data uploaded prior to upgrading to 3.21.0, there is a background migration that moves all existing LSIF data into the `codeintel-db` upon upgrade. Once this process completes, the `/lsif-storage/dbs` directory on the precise-code-intel-bundle-manager volume should be empty, and the bundle manager should print the following log message:

> Migration to Postgres has completed. All existing LSIF bundles have moved to the path /lsif-storage/db-backups and can be removed from the filesystem to reclaim space.

**Wait for the above message to be printed in `docker logs precise-code-intel-bundle-manager` before upgrading to the next Sourcegraph version**, then if everything is working you can free up disk space by deleting the backup bundle files using this command:

```sh
docker exec -it precise-code-intel-bundle-manager sh -c 'rm -rf /lsif-storage/db-backups'
```

## 3.19.2 -> 3.20.1

No manual migration required.

Please upgrade to the [`v3.20.1` tag of deploy-sourcegraph-docker](https://github.com/sourcegraph/deploy-sourcegraph-docker/tree/v3.20.1/docker-compose) by following the [standard upgrade procedure](#standard-upgrade-procedure).

## 3.19.1 -> 3.19.2

No manual migration required.

Please upgrade to the [`v3.19.2` tag of deploy-sourcegraph-docker](https://github.com/sourcegraph/deploy-sourcegraph-docker/tree/v3.19.2/docker-compose) by following the [standard upgrade procedure](#standard-upgrade-procedure).

## 3.18.0-1 -> 3.19.1

No manual migration required.

Please upgrade to the [`v3.19.1` tag of deploy-sourcegraph-docker](https://github.com/sourcegraph/deploy-sourcegraph-docker/tree/v3.19.1/docker-compose) by following the [standard upgrade procedure](#standard-upgrade-procedure).

## 3.18.0 -> 3.18.0-1

This release fixes `observability.alerts` in the site configuration. No manual migration required.

Please upgrade to the [`v3.18.0-1` tag of deploy-sourcegraph-docker](https://github.com/sourcegraph/deploy-sourcegraph-docker/tree/3.18/docker-compose) by following the [standard upgrade procedure](#standard-upgrade-procedure).

## v3.17.2 -> 3.18.0

No manual migration required.

Please upgrade to the [`v3.18.0` tag of deploy-sourcegraph-docker](https://github.com/sourcegraph/deploy-sourcegraph-docker/tree/3.18/docker-compose) by following the [standard upgrade procedure](#standard-upgrade-procedure).

## v3.16.0 -> v3.17.2

No manual migration is required.

Please upgrade to the [`v3.17.2` tag of deploy-sourcegraph-docker](https://github.com/sourcegraph/deploy-sourcegraph-docker/tree/v3.16.0/docker-compose) by following the [standard upgrade procedure](#standard-upgrade-procedure).

## v3.15.1 -> v3.16.0

No manual migration is required.

Please upgrade to the [`v3.16.0` tag of deploy-sourcegraph-docker](https://github.com/sourcegraph/deploy-sourcegraph-docker/tree/v3.16.0/docker-compose) by following the [standard upgrade procedure](#standard-upgrade-procedure).

## (v3.14.2, v3.14.4) -> v3.15.1

No manual migration is required.

Please upgrade to the [`v3.15.1` tag of deploy-sourcegraph-docker](https://github.com/sourcegraph/deploy-sourcegraph-docker/tree/v3.15.1/docker-compose) by following the [standard upgrade procedure](#standard-upgrade-procedure).

### (Optional) Keeping LSIF data

If your users have uploaded LSIF precise code intelligence data, you may keep it by running the following command after you have ran `docker-compose up` with the new v3.15.1 version:

```
docker run --rm -it -v /var/lib/docker:/docker alpine:latest sh -c 'cp -R /docker/volumes/docker-compose_lsif-server/_data/* /docker/volumes/docker-compose_precise-code-intel-bundle-manager/_data/'
```

Followed by:

```sh
docker run --rm -it -v /var/lib/docker:/docker alpine:latest sh -c 'chown -R 100:101 /docker/volumes/docker-compose_precise-code-intel-bundle-manager'
docker restart precise-code-intel-bundle-manager
```

## v3.14.2 -> v3.14.4

No manual migration is required.

Please upgrade to the [`v3.14.4` tag of deploy-sourcegraph-docker](https://github.com/sourcegraph/deploy-sourcegraph-docker/tree/v3.14.4/docker-compose) by following the [standard upgrade procedure](#standard-upgrade-procedure).

## v3.14.0 -> v3.14.2

No manual migration is required.

Please upgrade to the [`v3.14.2` tag of deploy-sourcegraph-docker](https://github.com/sourcegraph/deploy-sourcegraph-docker/tree/v3.14.2/docker-compose) by following the [standard upgrade procedure](#standard-upgrade-procedure).

## v3.13 -> 3.14

No manual migration is required.

Please be sure to upgrade to the [`v3.14.0-1` tag of deploy-sourcegraph-docker](https://github.com/sourcegraph/deploy-sourcegraph-docker/tree/v3.14.0-1/docker-compose) by following the [standard upgrade procedure](#standard-upgrade-procedure).

If you have upgrade to `v3.14.0` already (not the `v3.14.0-1` version) and are experiencing restarts of lsif-server, please run the following on the host machine to correct it:

```sh
docker run --rm -it -v /var/lib/docker:/docker alpine:latest sh -c 'chown -R 100:101 /docker/volumes/docker-compose_lsif-server'
docker restart lsif-server
```

## v3.12 -> v3.13

A manual migration is required. Please follow the [standard upgrade procedure](#standard-upgrade-procedure) to take down the current deployment, perform the manual migration, and then upgrade using the [`v3.13.2` tag of deploy-sourcegraph-docker](https://github.com/sourcegraph/deploy-sourcegraph-docker/tree/v3.13.2/docker-compose).

### Manual migration step: adjust file permissions

Please adjust the redis-store and redis-cache volume permissions by running the following on the host machine:

```
docker run --rm -it -v /var/lib/docker:/docker alpine:latest sh -c 'chown -R 999:1000 /docker/volumes/docker-compose_redis-store /docker/volumes/docker-compose_redis-cache'
```

### Standard upgrade procedure

In your fork of [the deploy-sourcegraph-docker](https://github.com/sourcegraph/deploy-sourcegraph-docker) repository, merge the new version into the `release` branch if you maintain any changes (see: [storing customizations in a fork](../install/docker-compose.md#optional-recommended-store-customizations-in-a-fork)):

```sh
cd docker-compose/
git fetch upstream
git merge upstream $NEW_VERSION
# Address any merge conflicts you may have.
```

Then on your server:

```sh
cd deploy-sourcegraph-docker/docker-compose/
docker-compose down --remove-orphans
git pull
docker-compose up -d
```<|MERGE_RESOLUTION|>--- conflicted
+++ resolved
@@ -13,13 +13,9 @@
 
 ## 3.22 -> 3.23
 
-<<<<<<< HEAD
-TODO
-=======
 No manual migration required.
 
 Please upgrade to the [`v3.23.0` tag of deploy-sourcegraph-docker](https://github.com/sourcegraph/deploy-sourcegraph-docker/tree/v3.23.0/docker-compose) by following the [standard upgrade procedure](#standard-upgrade-procedure).
->>>>>>> 82c0c237
 
 ## 3.21 -> 3.22
 
