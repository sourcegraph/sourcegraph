--- conflicted
+++ resolved
@@ -12,23 +12,13 @@
 
 <!-- Add changes changes to this section before release. -->
 
-<<<<<<< HEAD
-_Upgrade notes for the next version will appear here._
-
-## v4.3 ➔ v4.4
-
-<!-- Add changes changes to this section before release. -->
-
-## v4.3.1 ➔ v4.4
-=======
 - This release introduces a background job that will convert all LSIF data into SCIP. **This migration is irreversible** and a rollback from this version may result in loss of precise code intelligence data. Please see the [migration notes](/admin/how-to/lsif_scip_migration) for more details.
->>>>>>> 13e9c002
 
 ## v4.4.1 ➔ v4.4.2
 
 As a template, perform the same actions as the following diff in your own deployment: [`Upgrade to v4.4.2`](https://github.com/sourcegraph/deploy-sourcegraph-docker/compare/v4.4.1...v4.4.2)
 
-For non-standard replica builds: 
+For non-standard replica builds:
 - [`Customer Replica 1: ➔ v4.4.2`](https://github.com/sourcegraph/deploy-sourcegraph-docker-customer-replica-1/compare/v4.4.1...v4.4.2)
 
 #### Notes:
@@ -37,7 +27,7 @@
 
 As a template, perform the same actions as the following diffs in your own deployment:
 - [`➔ v4.4.1`](https://github.com/sourcegraph/deploy-sourcegraph-docker/commit/9f597b9fb42ea1a170e4456e57e4340d3f722e65)
-- 
+-
 ## v4.3.1 ➔ v4.4.1
 
 As a template, perform the same actions as the following diffs in your own deployment:
