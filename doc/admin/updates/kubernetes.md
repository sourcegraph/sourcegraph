--- conflicted
+++ resolved
@@ -13,11 +13,7 @@
 
 ## 3.22 -> 3.23
 
-<<<<<<< HEAD
-TODO
-=======
-No manual migration is required, follow the [standard upgrade method](../install/kubernetes/update.md) to upgrade your deployment.
->>>>>>> 82c0c237
+No manual migration is required, follow the [standard upgrade method](../install/kubernetes/update.md) to upgrade your deployment.
 
 ## 3.21 -> 3.22
 
