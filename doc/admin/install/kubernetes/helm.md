# Using Helm

## Requirements

* [Helm 3 CLI](https://helm.sh/docs/intro/install/)
* Kubernetes 1.19 or greater

<div class="cta-group">
<!--<a class="btn btn-primary" href="#installation">★ ...</a>-->
<a class="btn" href="#configuration">Configuration</a>
<a class="btn" href="#configure-sourcegraph-on-google-kubernetes-engine-gke">Google GKE</a>
<a class="btn" href="#configure-sourcegraph-on-elastic-kubernetes-service-eks">AWS EKS</a>
<a class="btn" href="#configure-sourcegraph-on-azure-managed-kubernetes-service-aks">Azure AKS</a>
<a class="btn" href="#configure-sourcegraph-on-other-cloud-providers-or-on-prem">Other or on-prem</a>
<a class="btn" href="#upgrading-sourcegraph">Upgrading</a>
</div>

## High-level overview of how to use Helm with Sourcegraph

1. Prepare any required customizations
   - Most environments are likely to need changes from the defaults - use the guidance in [Configuration](#configuration).
1. Review the changes
   - There are [three mechanisms](#reviewing-changes) that can be used to review any customizations made, this is an optional step, but may be useful the first time you deploy Sourcegraph, for peace of mind.
1. Select your deployment method and follow the guidance:
   - [Google GKE](#configure-sourcegraph-on-google-kubernetes-engine-gke)
   - [AWS EKS](#configure-sourcegraph-on-elastic-kubernetes-service-eks)
   - [Azure AKS](#configure-sourcegraph-on-azure-managed-kubernetes-service-aks)
   - [Other cloud providers or on-prem](#configure-sourcegraph-on-other-cloud-providers-or-on-prem)


## Quickstart

> ℹ️ This quickstart guide is useful to those already familiar with Helm who have a good understanding of how to use Helm in the environment they want to deploy into, and who just want to quickly deploy Sourcegraph with Helm with the default configuration. If this doesn't cover what you need to know, see the links above for platform-specific guides.

To use the Helm chart, add the Sourcegraph helm repository:

```sh
helm repo add sourcegraph https://sourcegraph.github.io/deploy-sourcegraph-helm/
```

Install the Sourcegraph chart using default values:

```sh
helm install --version 0.7.0 sourcegraph sourcegraph/sourcegraph
```

Sourcegraph should now be available via the address set. Browsing to the url should now provide access to the Sourcegraph UI to create the initial administrator account.

More information on configuring the Sourcegraph application can be found here:
[Configuring Sourcegraph](../../config/index.md)


## Configuration

The Sourcegraph Helm chart is highly customizable to support a wide range of environments. We highly recommend that customizations be applied using an override file, which allows customizations to persist through upgrades without needing to manage merge conflicts.

The default configuration values can be viewed in the [values.yaml](https://github.com/sourcegraph/deploy-sourcegraph-helm/blob/main/charts/sourcegraph/values.yaml) file along with all [supported options](https://github.com/sourcegraph/deploy-sourcegraph-helm/tree/main/charts/sourcegraph#configuration-options).

To customize configuration settings with an override file, begin by creating an empty yaml file (e.g. `override.yaml`).

(The configuration override file can be created in advance of deployment, and the configuration override settings can be populated in preparation.)

It's recommended that the override file be maintained in a version control system such as GitHub, but for testing, this can be created on the machine from which the Helm deployment commands will be run.

> WARNING: __DO NOT__ copy the [default values file](https://github.com/sourcegraph/deploy-sourcegraph-helm/blob/main/charts/sourcegraph/values.yaml) as a boilerplate for your override file. You risk having outdated values during future upgrades. Instead, only include the configuration that you need to change and override.

Example overrides can be found in the [examples](https://github.com/sourcegraph/deploy-sourcegraph-helm/tree/main/charts/sourcegraph/examples) folder. Please take a look at our examples – feel free to copy and adapt them for your own override file.

Providing the override file to Helm is done with the inclusion of the values flag and the name of the file:
```sh
helm upgrade --install --values ./override.yaml --version 0.7.0 sourcegraph sourcegraph/sourcegraph
```
When making configuration changes, it's recommended to review the changes that will be applied - see [Reviewing Changes](#reviewing-changes).

### Advanced Configuration Methods

The Helm chart is new and still under active development, and our values.yaml (and therefore the customization available to use via an override file) may not cover every need. Equally, some changes are environment or customer-specific, and so will never be part of the default Sourcegraph Helm chart.

The following guidance for using Kustomize with Helm and Helm Subcharts covers both of these scenarios.

If in doubt, or if you feel something ought to be added to the stock Sourcegraph Helm chart, please contact [support@sourcegraph.com](mailto:support@sourcegraph.com) or your Customer Engineer directly to discuss.

#### Integrate Kustomize with Helm chart

For advanced users who are looking for a temporary workaround, we __recommend__ applying [Kustomize](https://kustomize.io) on the rendered manifests from our chart. Please __do not__ maintain your own fork of our chart, this may impact our ability to support you if you run into issues.

You can learn more about how to integrate Kustomize with Helm from our [example](https://github.com/sourcegraph/deploy-sourcegraph-helm/tree/main/charts/sourcegraph/examples/kustomize-chart).

#### Helm subcharts

[Helm subcharts](https://helm.sh/docs/chart_template_guide/subcharts_and_globals/) can be used for permanent customizations to the official Sourcegraph helm chart. This is useful for changes such as adding a new resource unique to your deployment (PodSecurityPolicy, NetworkPolicy, additional services, etc.). These are long-lived customizations that shouldn't be contributed back to the Sourcegraph helm chart.

With a subchart, you create your own helm chart and specify the Sourcegraph chart as a dependency. Any resources you place in the templates folder of your chart will be deployed, as well as the Sourcegraph resources, allowing you to extend the Sourcegraph chart without maintaining a fork.

An example of a subchart is shown in the [examples/subchart](https://github.com/sourcegraph/deploy-sourcegraph-helm/tree/main/charts/sourcegraph/examples) folder.

<<<<<<< HEAD
Include the following code snippets below in your override file as needed:
(See [override.yaml](https://github.com/sourcegraph/deploy-sourcegraph-helm/tree/main/charts/sourcegraph/examples/external-databases/override.yaml) for an example)

<!-- `pgsql-credentials.Secret.yaml`-->
=======
More details on how to create and configure a subchart can be found in the [helm documentation](https://helm.sh/docs/chart_template_guide/subcharts_and_globals).

## Guides

### Using external PostgreSQL databases

To use external PostgreSQL databases, first review our [general recommendations](https://docs.sourcegraph.com/admin/external_services/postgres#using-your-own-postgresql-server) and [required postgres permissions](https://docs.sourcegraph.com/admin/external_services/postgres#postgres-permissions-and-database-migrations).

We recommend storing the credentials in [Secrets] created outside of the helm chart and managed in a secure manner. Each database requires its own Secret and should follow the following format. The Secret name can be customized as desired:

>>>>>>> bfe1b896
```yaml
apiVersion: v1
kind: Secret
metadata:
  name: pgsql-credentials
data:
  # notes: secrets data has to be base64-encoded
<<<<<<< HEAD
  PGPASSWORD: ""
```

<!--`codeintel-db-credentials.Secret.yaml`-->
```yaml
=======
  database: ""
  host: "" # example: pgsql.database.example.com
  password: ""
  port: ""
  user: ""
---
>>>>>>> bfe1b896
apiVersion: v1
kind: Secret
metadata:
  name: codeintel-db-credentials
data:
  # notes: secrets data has to be base64-encoded
  database: ""
  host: ""
  password: ""
  port: ""
  user: ""
---
apiVersion: v1
kind: Secret
metadata:
  name: codeinsights-db-credentials
data:
  # notes: secrets data has to be base64-encoded
  database: ""
  host: ""
  password: ""
  port: ""
  user: ""
```

<<<<<<< HEAD
<!--[override.yaml](https://github.com/sourcegraph/deploy-sourcegraph-helm/tree/main/charts/sourcegraph/examples/external-databases/override.yaml)-->
=======
The above Secrets should be deployed to the same namespace as the existing Sourcegraph deployment.

You can reference the Secrets in your [override.yaml](https://github.com/sourcegraph/deploy-sourcegraph-helm/blob/main/charts/sourcegraph/examples/external-databases/override.yaml) by configuring the `existingSecret` key:

>>>>>>> bfe1b896
```yaml
codeIntelDB:
  enabled: false # disables deployment of the database
  auth:
    existingSecret: codeintel-db-credentials

codeInsightsDB:
  enabled: false
  auth:
    existingSecret: codeinsights-db-credentials

pgsql:
  enabled: false
  auth:
    existingSecret: pgsql-credentials
```

The [using external databases](https://github.com/sourcegraph/deploy-sourcegraph-helm/tree/main/charts/sourcegraph/examples/external-databases) example demonstrates this approach.

Although not recommended, credentials can also be configured directly in the helm chart. For example, add the following to your override.yaml to customize pgsql credentials:

```yaml
pgsql:
  enabled: false # disable internal pgsql database
  auth:
    database: "customdb"
    host: pgsql.database.company.com # external pgsql host
    user: "newuser"
    password: "newpassword"
    port: "5432"
```

### Using external Redis instances

To use external Redis instances, first review our [general recommendations](https://docs.sourcegraph.com/admin/external_services/redis).


If your external Redis instances do not require authentication, you can configure access in your [override.yaml](https://github.com/sourcegraph/deploy-sourcegraph-helm/blob/main/charts/sourcegraph/examples/external-redis/override.yaml) with the `endpoint` settings:

```yaml
redisCache:
  enabled: false
  connection:
    endpoint: redis://redis-cache.example.com:6379 # use a dedicated Redis, recommended

redisStore:
  enabled: false
  connection:
    endpoint: redis://redis-shared.example.com:6379/2 # shared Redis, not recommended
```

If your endpoints do require authentication, we recommend storing the credentials in [Secrets] created outside of the helm chart and managed in a secure manner.

```yaml
apiVersion: v1
kind: Secret
metadata:
  name: redis-cache-connection
data:
  # notes: secrets data has to be base64-encoded
  endpoint: ""
---
apiVersion: v1
kind: Secret
metadata:
  name: redis-store-connection
data:
  # notes: secrets data has to be base64-encoded
  endpoint: ""
```

You can reference this secret in your [override.yaml](https://github.com/sourcegraph/deploy-sourcegraph-helm/blob/main/charts/sourcegraph/examples/external-redis/override-secret.yaml) by configuring the `existingSecret` key:

```yaml
redisCache:
  enabled: false
  connection:
    existingSecret: redis-cache-connection

redisStore:
  enabled: false
  connection:
    existingSecret: redis-store-connection
```

The [using your own Redis](https://github.com/sourcegraph/deploy-sourcegraph-helm/tree/main/charts/sourcegraph/examples/external-redis) example demonstrates this approach.

### Using external Object Storage

To use an external Object Storage service (S3-compatible services, or GCS), first review our [general recommendations](https://docs.sourcegraph.com/admin/external_services/object_storage). Then add the below code snippets to your override file.

Prior to installing the chart, you should store these sensitive environment variables in [Secrets].

> See [override.yaml](https://github.com/sourcegraph/deploy-sourcegraph-helm/tree/main/charts/sourcegraph/examples/external-object-storage/override.yaml) for an example override file.
> 
> The example assumes the use of AWS S3. You may configure the environment variables accordingly for your own use case based on our [general recommendations](https://docs.sourcegraph.com/admin/external_services/object_storage).

```yaml
apiVersion: v1
kind: Secret
metadata:
  name: sourcegraph-s3-credentials
data:
  # notes: secrets data has to be base64-encoded
  PRECISE_CODE_INTEL_UPLOAD_AWS_ACCESS_KEY_ID: ""
  PRECISE_CODE_INTEL_UPLOAD_AWS_SECRET_ACCESS_KEY: ""
```

<!--[override.yaml](https://github.com/sourcegraph/deploy-sourcegraph-helm/tree/main/charts/sourcegraph/examples/external-object-storage/override.yaml)-->
```yaml

minio:
  enabled: false # Disable deployment of the built-in object storage

# we use YAML anchors and alias to keep override file clean
objectStorageEnv: &objectStorageEnv
  PRECISE_CODE_INTEL_UPLOAD_BACKEND:
    value: S3 # external object stoage type, one of "S3" or "GCS"
  PRECISE_CODE_INTEL_UPLOAD_BUCKET:
    value: lsif-uploads # external object storage bucket name
  PRECISE_CODE_INTEL_UPLOAD_AWS_ENDPOINT:
    value: https://s3.us-east-1.amazonaws.com
  PRECISE_CODE_INTEL_UPLOAD_AWS_REGION:
    value: us-east-1
  PRECISE_CODE_INTEL_UPLOAD_AWS_ACCESS_KEY_ID:
    secretKeyRef: # Pre-existing secret, not created by this chart
      name: sourcegraph-s3-credentials
      key: PRECISE_CODE_INTEL_UPLOAD_AWS_ACCESS_KEY_ID
  PRECISE_CODE_INTEL_UPLOAD_AWS_SECRET_ACCESS_KEY:
    secretKeyRef: # Pre-existing secret, not created by this chart
      name: sourcegraph-s3-credentials
      key: PRECISE_CODE_INTEL_UPLOAD_AWS_SECRET_ACCESS_KEY

frontend:
  env:
    <<: *objectStorageEnv

preciseCodeIntel:
  env:
    <<: *objectStorageEnv
```

### Using SSH to clone repositories

Create a [Secret](https://kubernetes.io/docs/concepts/configuration/secret/) that contains the base64 encoded contents of your SSH private key (make sure it doesn’t require a passphrase) and known_hosts file. The [Secret] will be mounted in the `gitserver` deployment to authenticate with your code host.

If you have access to the ssh keys locally, you can run the command below to create the secret:

```sh
kubectl create secret generic gitserver-ssh \
	    --from-file id_rsa=${HOME}/.ssh/id_rsa \
	    --from-file known_hosts=${HOME}/.ssh/known_hosts
```

Alternatively, you may manually create the secret from a manifest file.

> WARNING: Do NOT commit the secret manifest into your Git repository unless you are okay with storing sensitive information in plaintext and your repository is private.

<!--`gitserver-ssh.Secret.yaml`-->
```sh
apiVersion: v1
kind: Secret
metadata:
  name: gitserver-ssh
data:
  # notes: secrets data has to be base64-encoded
  id_rsa: ""
  known_hosts: ""
```

Apply the created [Secret] with the command below:

```sh
kubectl apply -f gitserver-ssh.Secret.yaml
```

You should add the following values to your override file to reference the [Secret] you created earlier.

```yaml
gitserver:
  sshSecret: gitserver-ssh
```

## Cloud providers guides

This section is aimed at providing high-level guidance on deploying Sourcegraph via Helm on major Cloud providers. In general, you need the following to get started:

- A working Kubernetes cluster, v1.19 or higher
- The ability to provision persistent volumes, e.g. have Block Storage [CSI storage driver](https://kubernetes-csi.github.io/docs/drivers.html) installed
- An Ingress Controller installed, e.g. platform native ingress controller, [NGINX Ingress Controller].
- The ability to create DNS records for Sourcegraph, e.g. `sourcegraph.company.com`

### Configure Sourcegraph on Google Kubernetes Engine (GKE)

#### Prerequisites {#gke-prerequisites}

1. You need to have a GKE cluster (>=1.19) with the `HTTP Load Balancing` addon enabled. Alternatively, you can use your own choice of Ingress Controller and disable the `HTTP Load Balancing` add-on, [learn more](https://cloud.google.com/kubernetes-engine/docs/how-to/custom-ingress-controller).
1. Your account should have sufficient access rights, equivalent to the `cluster-admin` ClusterRole.
1. Connect to your cluster (via either the console or the command line using `gcloud`) and ensure the cluster is up and running by running: `kubectl get nodes` (several `ready` nodes should be listed)
1. Have the Helm CLI installed and run the following command to link to the Sourcegraph helm repository

```sh
helm repo add sourcegraph https://sourcegraph.github.io/deploy-sourcegraph-helm/
```

#### Steps {#gke-steps}

**1** – Create your override file and add in any configuration override settings you need - see [configuration](#configuration) for more information on override files and the options for what can be configured.

Add into your override file the below values to configure both your ingress hostname and your storage class. We recommend configuring Ingress to use [Container-native load balancing] to expose Sourcegraph publicly on a domain of your choosing and setting the Storage Class to use [Compute Engine persistent disk]. (For an example file see [override.yaml](https://github.com/sourcegraph/deploy-sourcegraph-helm/tree/main/charts/sourcegraph/examples/gcp/override.yaml))

<!--[override.yaml](https://github.com/sourcegraph/deploy-sourcegraph-helm/tree/main/charts/sourcegraph/examples/gcp/override.yaml)-->
```yaml
frontend:
  serviceType: ClusterIP
  ingress:
    enabled: true
    annotations:
      kubernetes.io/ingress.class: gce
# To enable HTTPS using a self-managed certificate
#    tlsSecret: example-secret
#    host: sourcegraph.example.com
  serviceAnnotations:
    cloud.google.com/neg: '{"ingress": true}'
    # Reference the `BackendConfig` CR created below
    beta.cloud.google.com/backend-config: '{"default": "sourcegraph-frontend"}'

storageClass:
  create: true
  type: pd-ssd # This configures SSDs (recommended).
  provisioner: pd.csi.storage.gke.io
  volumeBindingMode: WaitForFirstConsumer
  reclaimPolicy: Retain

extraResources:
  - apiVersion: cloud.google.com/v1
    kind: BackendConfig
    metadata:
      name: sourcegraph-frontend
    spec:
      healthCheck:
        checkIntervalSec: 5
        timeoutSec: 5
        requestPath: /ready
        port: 6060 # we use a custom port to perform healthcheck
```

The override file includes a [BackendConfig] CRD. This is necessary to instruct the GCP load balancer on how to perform health checks on our deployment.

> ℹ️ [Container-native load balancing] is only available on VPC-native clusters. For legacy clusters, [learn more](https://cloud.google.com/kubernetes-engine/docs/how-to/load-balance-ingress).

> ℹ️ Optionally, you can review the changes using one of [three mechanisms](#reviewing-changes) that can be used to assess the customizations made. This is not required, but may be useful the first time you deploy Sourcegraph, for peace of mind.

**2** – Install the chart

```sh
helm upgrade --install --values ./override.yaml --version 0.7.0 sourcegraph sourcegraph/sourcegraph
```

It will take around 10 minutes for the load balancer to be fully ready, you may check on the status and obtain the load balancer IP using the following command:

```sh
kubectl describe ingress sourcegraph-frontend
```

**3** – Upon obtaining the allocated IP address of the load balancer, you should create a DNS A record for the `sourcegraph.company.com` domain. Finally, it is recommended to enable TLS and you may consider using [Google-managed certificate](https://cloud.google.com/kubernetes-engine/docs/how-to/managed-certs) in GKE or your own certificate.

If using a GKE manage certificate, add the following annotations to Ingress:

```yaml
frontend:
  ingress:
    annotations:
      kubernetes.io/ingress.class: null
      networking.gke.io/managed-certificates: managed-cert # replace with actual Google-managed certificate name
      # if you reserve a static IP, uncomment below and update ADDRESS_NAME
      # also, make changes to your DNS record accordingly
      # kubernetes.io/ingress.global-static-ip-name: ADDRESS_NAME
```

If using your own certificate, you can do so with [TLS Secrets](https://kubernetes.io/docs/concepts/configuration/secret/#tls-secrets).

<!--`sourcegraph-frontend-tls.Secret.yaml`-->
```yaml
apiVersion: v1
kind: Secret
metadata:
  name: sourcegraph-frontend-tls
type: kubernetes.io/tls
data:
  # the data is abbreviated in this example
  tls.crt: |
    MIIC2DCCAcCgAwIBAgIBATANBgkqh ...
  tls.key: |
    MIIEpgIBAAKCAQEA7yn3bRHQ5FHMQ ...
```

```sh
kubectl apply -f ./sourcegraph-frontend-tls.Secret.yaml
```

Add the following values to your override file.

```yaml
frontend:
  ingress:
    enabled: true
    annotations:
      kubernetes.io/ingress.class: gce
    tlsSecret: sourcegraph-frontend-tls # reference the created TLS Secret
    # replace with your actual domain
    host: sourcegraph.company.com
```

**5** – Validate the deployment
Sourcegraph should now be available via the address set.
Browsing to the url should now provide access to the Sourcegraph UI to create the initial administrator account.

**6** – Further configuration

Now the deployment is complete, more information on configuring the Sourcegraph application can be found here:
[Configuring Sourcegraph](../../config/index.md)

### Configure Sourcegraph on Elastic Kubernetes Service (EKS)

#### Prerequisites {#eks-prerequisites}

1. You need to have a EKS cluster (>=1.19) with the following addons enabled:
   - [AWS Load Balancer Controller](https://docs.aws.amazon.com/eks/latest/userguide/aws-load-balancer-controller.html)
   - [AWS EBS CSI driver](https://docs.aws.amazon.com/eks/latest/userguide/managing-ebs-csi.html)
> You may consider deploying your own Ingress Controller instead of the ALB Ingress Controller, [learn more](https://kubernetes.github.io/ingress-nginx/)
1. Your account should have sufficient access equivalent to the `cluster-admin` ClusterRole.
1. Connect to your cluster (via either the console or the command line using `eksctl`) and ensure the cluster is up and running using: `kubectl get nodes` (several `ready` nodes should be listed)
1. Have the Helm CLI installed and run the following command to link to the Sourcegraph helm repository

```sh
helm repo add sourcegraph https://sourcegraph.github.io/deploy-sourcegraph-helm/
```

#### Steps {#eks-steps}

**1** – Create your override file and add in any configuration override settings you need - see [configuration](#configuration) for more information on override files and the options around what can be configured.

We recommend adding the following values into your override file to configure Ingress to use [AWS Load Balancer Controller] to expose Sourcegraph publicly on a domain of your choosing, and to configure the Storage Class to use [AWS EBS CSI driver]. For an example, see [override.yaml](https://github.com/sourcegraph/deploy-sourcegraph-helm/tree/main/charts/sourcegraph/examples/aws/override.yaml).

<!--[override.yaml](https://github.com/sourcegraph/deploy-sourcegraph-helm/tree/main/charts/sourcegraph/examples/aws/override.yaml)-->
```yaml
frontend:
  ingress:
    enabled: true
    annotations:
      kubernetes.io/ingress.class: alb # aws load balancer controller ingressClass name
      # additional aws alb ingress controller supported annotations
      # ...
    # replace with your actual domain
    host: sourcegraph.company.com

storageClass:
  create: true
  type: gp2 # This configures SSDs (recommended).
  provisioner: ebs.csi.aws.com
  volumeBindingMode: WaitForFirstConsumer
  reclaimPolicy: Retain
```
> ℹ️ Optionally, you can review the changes using one of [three mechanisms](#reviewing-changes) that can be used to assess the customizations made. This is not required, but may be useful the first time you deploy Sourcegraph, for peace of mind.

**2** – Install the chart

```sh
helm upgrade --install --values ./override.yaml --version 0.7.0 sourcegraph sourcegraph/sourcegraph
```

It will take some time for the load balancer to be fully ready, use the following to check on the status and obtain the load balancer address (once available):

```sh
kubectl describe ingress sourcegraph-frontend
```

**3** – Upon obtaining the allocated address of the load balancer, you should create a DNS record for the `sourcegraph.company.com` domain that resolves to the load balancer address.

It is recommended to enable TLS and configure a certificate properly on your load balancer. You may consider using an [AWS-managed certificate](https://docs.aws.amazon.com/acm/latest/userguide/acm-overview.html) and add the following annotations to Ingress.

```yaml
frontend:
  ingress:
    annotations:
      kubernetes.io/ingress.class: alb
      # ARN of the AWS-managed TLS certificate
      alb.ingress.kubernetes.io/certificate-arn: arn:aws:acm:us-west-2:xxxxx:certificate/xxxxxxx
```

**4** – Validate the deployment
Sourcegraph should now be available via the address set.
Browsing to the url should now provide access to the Sourcegraph UI to create the initial administrator account.

**5** – Further configuration

Now the deployment is complete, more information on configuring the Sourcegraph application can be found here:
[Configuring Sourcegraph](../../config/index.md)

#### References {#eks-references}

- [Enable TLS with AWS-managed certificate](https://kubernetes-sigs.github.io/aws-load-balancer-controller/v2.2/guide/ingress/annotations/#ssl)
- [Supported AWS load balancer annotations](https://kubernetes-sigs.github.io/aws-load-balancer-controller/v2.2/guide/ingress/annotations)

### Configure Sourcegraph on Azure Managed Kubernetes Service (AKS)

#### Prerequisites {#aks-prerequisites}

1. You need to have a AKS cluster (>=1.19) with the following addons enabled:
   - [Azure Application Gateway Ingress Controller](https://docs.microsoft.com/en-us/azure/application-gateway/ingress-controller-install-new)
   - [Azure Disk CSI driver](https://docs.microsoft.com/en-us/azure/aks/csi-storage-drivers)
> You may consider using your custom Ingress Controller instead of Application Gateway, [learn more](https://docs.microsoft.com/en-us/azure/aks/ingress-basic)
1. Your account should have sufficient access equivalent to the `cluster-admin` ClusterRole.
1. Connect to your cluster (via either the console or the command line using the Azure CLI) and ensure the cluster is up and running using: `kubectl get nodes` (several `ready` nodes should be listed)
1. Have the Helm CLI installed and run the following command to link to the Sourcegraph helm repository:

```sh
helm repo add sourcegraph https://sourcegraph.github.io/deploy-sourcegraph-helm/
```

#### Steps {#aks-steps}

**1** – Create your override file and add in any configuration override settings you need - see [configuration](#configuration) for more information on override files and the options around what can be configured.

Add into your override file the below values to configure both your ingress hostname and your storage class. We recommend configuring Ingress to use [Application Gateway](https://azure.microsoft.com/en-us/services/application-gateway) to expose Sourcegraph publicly on a domain of your choosing and Storage Class to use [Azure Disk CSI driver](https://docs.microsoft.com/en-us/azure/aks/azure-disk-csi). For an example see [override.yaml](https://github.com/sourcegraph/deploy-sourcegraph-helm/tree/main/charts/sourcegraph/examples/azure/override.yaml).

<!--[override.yaml](https://github.com/sourcegraph/deploy-sourcegraph-helm/tree/main/charts/sourcegraph/examples/azure/override.yaml)-->
```yaml
frontend:
  ingress:
    enabled: true
    annotations:
      kubernetes.io/ingress.class: azure/application-gateway
      # additional azure application gateway supported annotations
      # ...
    # replace with your actual domain
    host: sourcegraph.company.com

storageClass:
  create: true
  type: null
  provisioner: disk.csi.azure.com
  volumeBindingMode: WaitForFirstConsumer
  reclaimPolicy: Retain
  parameters:
    storageaccounttype: Premium_LRS # This configures SSDs (recommended). A Premium VM is required.
```

> ℹ️ Optionally, you can review the changes using one of [three mechanisms](#reviewing-changes) that can be used to assess the customizations made. This is not required, but may be useful the first time you deploy Sourcegraph, for peace of mind.

**2** – Install the chart

```sh
helm upgrade --install --values ./override.yaml --version 0.7.0 sourcegraph sourcegraph/sourcegraph
```

It will take some time for the load balancer to be fully ready, you can check on the status and obtain the load balancer address (when ready) using:

```sh
kubectl describe ingress sourcegraph-frontend
```

**3** – Upon obtaining the allocated address of the load balancer, you should create a DNS record for the `sourcegraph.company.com` domain that resolves to the load balancer address.

It is recommended to enable TLS and configure the certificate properly on your load balancer. You may consider using an [Azure-managed certificate](https://azure.github.io/application-gateway-kubernetes-ingress/features/appgw-ssl-certificate/) and add the following annotations to Ingress.

```yaml
frontend:
  ingress:
    annotations:
      kubernetes.io/ingress.class: azure/application-gateway
      # Name of the Azure-managed TLS certificate
      appgw.ingress.kubernetes.io/appgw-ssl-certificate: azure-key-vault-managed-ssl-cert
```

**4** – Validate the deployment
Sourcegraph should now be available via the address set.
Browsing to the url should now provide access to the Sourcegraph UI to create the initial administrator account.

**5** – Further configuration

Now the deployment is complete, more information on configuring the Sourcegraph application can be found here:
[Configuring Sourcegraph](../../config/index.md)

#### References {#aks-references}

- [Expose an AKS service over HTTP or HTTPS using Application Gateway](https://docs.microsoft.com/en-us/azure/application-gateway/ingress-controller-expose-service-over-http-https)
- [Supported Azure Application Gateway Ingress Controller annotations](https://azure.github.io/application-gateway-kubernetes-ingress/annotations/)
- [What is Application Gateway Ingress Controller?](https://docs.microsoft.com/en-us/azure/application-gateway/ingress-controller-overview)


### Configure Sourcegraph on other Cloud providers or on-prem

#### Prerequisites {#others-prerequisites}

1. You need to have a Kubernetes cluster (>=1.19) with the following components installed:
   - [x] Ingress Controller, e.g. Cloud providers-native solution, [NGINX Ingress Controller]
   - [x] Block Storage CSI driver
1. Your account should have sufficient access privileges, equivalent to the `cluster-admin` ClusterRole.
1. Connect to your cluster (via either the console or the command line using the relevant CLI tool) and ensure the cluster is up and running using: `kubectl get nodes` (several `ready` nodes should be listed)
1. Have the Helm CLI installed and run the following command to link to the Sourcegraph helm repository:

```sh
helm repo add sourcegraph https://sourcegraph.github.io/deploy-sourcegraph-helm/
```

#### Steps {#others-steps}

**1** – Create your override file and add in any configuration override settings you need - see [configuration](#configuration) for more information on override files and the options around what can be configured.

Read <https://kubernetes.io/docs/concepts/storage/storage-classes/> to configure the `storageClass.provisioner` and `storageClass.parameters` fields for your cloud provider or consult documentation of the storage solution in your on-prem environment.

The following will need to be included in your `override.yaml`, once adapted to your environment.

```yaml
frontend:
  ingress:
    enabled: true
    annotations:
      kubernetes.io/ingress.class: ingress-class-name # replace with actual ingress class name
      # additional ingress controller supported annotations
      # ...
    # replace with your actual domain
    host: sourcegraph.company.com

storageClass:
  create: true
  provisioner: <REPLACE_ME>
  volumeBindingMode: WaitForFirstConsumer
  reclaimPolicy: Retain
  parameters:
    key1: value1
```

> ℹ️ Optionally, you can review the changes using one of [three mechanisms](#reviewing-changes) that can be used to assess the customizations made. This is not required, but may be useful the first time you deploy Sourcegraph, for peace of mind.

**2** – Install the chart

```sh
helm upgrade --install --values ./override.yaml --version 0.7.0 sourcegraph sourcegraph/sourcegraph
```

It may take some time before your ingress is up and ready to proceed. Depending on how your Ingress Controller works, you may be able to check on its status and obtain the public address of your Ingress using:

```sh
kubectl describe ingress sourcegraph-frontend
```

**3** – You should create a DNS record for the `sourcegraph.company.com` domain that resolves to the Ingress public address.

It is recommended to enable TLS and configure a certificate properly on your Ingress. You can utilize managed certificate solutions provided by Cloud providers, or your own method.

Alternatively, you may consider configuring [cert-manager with Let's Encrypt](https://cert-manager.io/docs/configuration/acme/) in your cluster and add the following override to Ingress.

```yaml
frontend:
  ingress:
    enabled: true
    annotations:
      kubernetes.io/ingress.class: ingress-class-name # replace with actual ingress class name
      # additional ingress controller supported annotations
      # ...
      # cert-managed annotations
      cert-manager.io/cluster-issuer: letsencrypt # replace with actual cluster-issuer name
    tlsSecret: sourcegraph-frontend-tls # cert-manager will store the created certificate in this secret.
    # replace with your actual domain
    host: sourcegraph.company.com
```

You also have the option to manually configure TLS certificate via [TLS Secrets](https://kubernetes.io/docs/concepts/configuration/secret/#tls-secrets).

<!--`sourcegraph-frontend-tls.Secret.yaml`-->
```yaml
apiVersion: v1
kind: Secret
metadata:
  name: sourcegraph-frontend-tls
type: kubernetes.io/tls
data:
  # the data is abbreviated in this example
  tls.crt: |
    MIIC2DCCAcCgAwIBAgIBATANBgkqh ...
  tls.key: |
    MIIEpgIBAAKCAQEA7yn3bRHQ5FHMQ ...
```

```sh
kubectl apply -f ./sourcegraph-frontend-tls.Secret.yaml
```

Add the following values to your override file.

```yaml
frontend:
  ingress:
    enabled: true
    annotations:
      kubernetes.io/ingress.class: ingress-class-name # replace with actual ingress class name
      # additional ingress controller supported annotations
      # ...
    tlsSecret: sourcegraph-frontend-tls # reference the created TLS Secret
    # replace with your actual domain
    host: sourcegraph.company.com
```

**4** – Validate the deployment
Sourcegraph should now be available via the address set.
Browsing to the url should now provide access to the Sourcegraph UI to create the initial administrator account.

**5** – Further configuration

Now the deployment is complete, more information on configuring the Sourcegraph application can be found here:
[Configuring Sourcegraph](../../config/index.md)

## Upgrading Sourcegraph

A new version of Sourcegraph is released every month (with patch releases in between, released as needed). Check the [Sourcegraph blog](https://about.sourcegraph.com/blog) for release announcements.

> WARNING: Skipping minor version upgrades of Sourcegraph is not supported. You must upgrade one minor version at a time - e.g. v3.26 –> v3.27 –> v3.28.

### Upgrading

1. Review [Helm Changelog] and [Sourcegraph Changelog] and select the most recent version compatible with your current Sourcegraph version.

> ⚠️ You can only upgrade one minor version of Sourcegraph at a time.

1. Update your copy of the Sourcegraph Helm repo to ensure you have all the latest versions:

   ```bash
      helm repo update sourcegraph
   ```

1. (Optional) Review the changes that will be applied - see [Reviewing Changes](#reviewing-changes) for options.

1.  Install the new version:

   ```bash
      helm upgrade --install -f override.yaml --version 0.7.0 sourcegraph sourcegraph/sourcegraph
   ```

1.  Verify the installation has started:

   ```bash
      kubectl get pods --watch
   ```

   When all pods have restarted and show as Running, you can browse to your Sourcegraph deployment and login to verify the instance is working as expected. For troubleshooting, refer to the [Operations guide](https://docs.sourcegraph.com/admin/install/kubernetes/operations) for common commands to gather more information about failures.

### Rollback

You can revert to a previous version with the following command:

   ```bash
      helm rollback sourcegraph
   ```

Sourcegraph only supports rolling back one minor version, due to database compatibility guarantees.

### Database Migrations

By default, database migrations will be performed during application startup by a `migrator` init container running prior to the `frontend` deployment. These migrations **must** succeed before Sourcegraph will become available. If the databases are large, these migrations may take a long time.

In some situations, administrators may wish to migrate their databases before upgrading the rest of the system to reduce downtime. Sourcegraph guarantees database backward compatibility to the most recent minor point release so the database can safely be upgraded before the application code.

To execute the database migrations independently, you can use the [Sourcegraph Migrator] helm chart.

## Reviewing Changes

When configuring an override file or performing an upgrade, we recommend reviewing the changes before applying them.

### Using helm template

The helm template command can be used to render manifests for review and comparison. This is particularly useful to confirm the effect of changes to your override file. This approach does not require access to the Kubernetes server.

For example:

1. Render the initial manifests from your existing deployment setup to an output file:

   ```bash
      CHART_VERSION=0.6.0 # Currently deployed version
      helm template sourcegraph -f override.yaml --version $CHART_VERSION sourcegraph sourcegraph/sourcegraph > original_manifests
   ```

1. Make changes to your override file, and/or update the chart version, then render that output:

   ```bash
      CHART_VERSION=0.7.0 # Not yet deployed version
      helm template sourcegraph -f override.yaml --version $CHART_VERSION sourcegraph sourcegraph/sourcegraph > new_manifests
   ```

1. Compare the two outputs:

   ```bash
      diff original_manifests new_manifests
   ```

### Using helm upgrade --dry-run

Similar to `helm template`, the `helm upgrade --dry-run` command can be used to render manifests for review and comparison. This requires access to the Kubernetes server but has the benefit of validating the Kubernetes manifests.

The following command will render and validate the manifests:

   ```bash
      helm upgrade --install --dry-run -f override.yaml sourcegraph sourcegraph/sourcegraph
   ```

Any validation errors will be displayed instead of the rendered manifests.

If you are having difficulty tracking down the cause of an issue, add the `--debug` flag to enable verbose logging:

   ```bash
      helm upgrade --install --dry-run --debug -f override.yaml sourcegraph sourcegraph/sourcegraph
   ```

The `--debug` flag will enable verbose logging and additional context, including the computed values used by the chart. This is useful when confirming your overrides have been interpreted correctly.

### Using Helm Diff plugin

The [Helm Diff] plugin can provide a diff against a deployed chart. It is similar to the `helm upgrade --dry-run` option but can run against the live deployment. This requires access to the Kubernetes server.

To install the plugin, run:

   ```bash
      helm plugin install https://github.com/databus23/helm-diff
   ```

Then, display a diff between a live deployment and an upgrade, with 5 lines of context:

   ```bash
      helm diff upgrade -f override.yaml sourcegraph sourcegraph/sourcegraph -C 5
   ```

For more examples and configuration options, reference the [Helm Diff] plugin documentation.

## Uninstalling Sourcegraph

Sourcegraph can be uninstalled by running the following command:

```sh
helm uninstall sourcegraph
```

Some Persistent Volumes may be retained after the uninstall is complete. In your cloud provider, check for unattached disks and delete them as necessary.

[backendconfig]: https://cloud.google.com/kubernetes-engine/docs/how-to/ingress-features#create_backendconfig
[azure application gateway]: https://docs.microsoft.com/en-us/azure/application-gateway/overview
[Container-native load balancing]: https://cloud.google.com/kubernetes-engine/docs/how-to/container-native-load-balancing
[Compute Engine persistent disk]: https://cloud.google.com/kubernetes-engine/docs/how-to/persistent-volumes/gce-pd-csi-driver
[AWS Load Balancer Controller]: https://docs.aws.amazon.com/eks/latest/userguide/aws-load-balancer-controller.html
[AWS EBS CSI driver]: https://docs.aws.amazon.com/eks/latest/userguide/managing-ebs-csi.html
[NGINX Ingress Controller]: https://github.com/kubernetes/ingress-nginx
[Helm Changelog]: https://github.com/sourcegraph/deploy-sourcegraph-helm/blob/main/charts/sourcegraph/CHANGELOG.md
[Sourcegraph Changelog]: https://github.com/sourcegraph/sourcegraph/blob/main/CHANGELOG.md
[Sourcegraph Migrator]: https://github.com/sourcegraph/deploy-sourcegraph-helm/blob/main/charts/sourcegraph-migrator
[Helm Diff]: https://github.com/databus23/helm-diff
[Secrets]: https://kubernetes.io/docs/concepts/configuration/secret/<|MERGE_RESOLUTION|>--- conflicted
+++ resolved
@@ -94,12 +94,6 @@
 
 An example of a subchart is shown in the [examples/subchart](https://github.com/sourcegraph/deploy-sourcegraph-helm/tree/main/charts/sourcegraph/examples) folder.
 
-<<<<<<< HEAD
-Include the following code snippets below in your override file as needed:
-(See [override.yaml](https://github.com/sourcegraph/deploy-sourcegraph-helm/tree/main/charts/sourcegraph/examples/external-databases/override.yaml) for an example)
-
-<!-- `pgsql-credentials.Secret.yaml`-->
-=======
 More details on how to create and configure a subchart can be found in the [helm documentation](https://helm.sh/docs/chart_template_guide/subcharts_and_globals).
 
 ## Guides
@@ -110,7 +104,6 @@
 
 We recommend storing the credentials in [Secrets] created outside of the helm chart and managed in a secure manner. Each database requires its own Secret and should follow the following format. The Secret name can be customized as desired:
 
->>>>>>> bfe1b896
 ```yaml
 apiVersion: v1
 kind: Secret
@@ -118,20 +111,13 @@
   name: pgsql-credentials
 data:
   # notes: secrets data has to be base64-encoded
-<<<<<<< HEAD
-  PGPASSWORD: ""
-```
-
-<!--`codeintel-db-credentials.Secret.yaml`-->
-```yaml
-=======
+
   database: ""
   host: "" # example: pgsql.database.example.com
   password: ""
   port: ""
   user: ""
 ---
->>>>>>> bfe1b896
 apiVersion: v1
 kind: Secret
 metadata:
@@ -157,14 +143,11 @@
   user: ""
 ```
 
-<<<<<<< HEAD
-<!--[override.yaml](https://github.com/sourcegraph/deploy-sourcegraph-helm/tree/main/charts/sourcegraph/examples/external-databases/override.yaml)-->
-=======
+
 The above Secrets should be deployed to the same namespace as the existing Sourcegraph deployment.
 
 You can reference the Secrets in your [override.yaml](https://github.com/sourcegraph/deploy-sourcegraph-helm/blob/main/charts/sourcegraph/examples/external-databases/override.yaml) by configuring the `existingSecret` key:
 
->>>>>>> bfe1b896
 ```yaml
 codeIntelDB:
   enabled: false # disables deployment of the database
