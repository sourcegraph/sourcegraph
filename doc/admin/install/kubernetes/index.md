--- conflicted
+++ resolved
@@ -21,12 +21,8 @@
  - [Scaling services](./scale.md#tuning-replica-counts-for-horizontal-scalability)
  - [Cluster role administrator access](https://kubernetes.io/docs/reference/access-authn-authz/rbac/)
 
-<<<<<<< HEAD
-> WARNING: You need to create a [fork of our deployment reference.](configure.md#fork-this-repository)
 > WARNING: If you are deploying on Azure, you **must** ensure that your cluster is created with support for CSI storage drivers [(link)](https://docs.microsoft.com/en-us/azure/aks/csi-storage-drivers)). This **can not** be enabled after the fact.
-=======
 ### Steps
->>>>>>> f83ea587
 
 1. After meeting all the requirements, make sure you can [access your cluster](https://kubernetes.io/docs/tasks/access-application-cluster/access-cluster/) with `kubectl`.
 
