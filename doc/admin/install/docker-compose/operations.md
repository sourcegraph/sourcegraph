# Operations guides for Sourcegraph with Docker Compose

Operations guides specific to managing [Sourcegraph with Docker Compose](./index.md) installations.

Trying to deploy Sourcegraph with Docker Compose? Refer to our [installation guide](./index.md#installation).

## Featured guides

<div class="getting-started">
  <a href="#configure" class="btn btn-primary" alt="Configure">
   <span>Configure</span>
   </br>
   Configure your Sourcegraph deployment with our deployment reference.
  </a>

  <a href="#upgrade" class="btn" alt="Upgrade">
   <span>Upgrade</span>
   </br>
   Upgrade your deployment to the latest Sourcegraph release.
  </a>

  <a href="#backup-and-restore" class="btn" alt="Backup and restore">
   <span>Backup and restore</span>
   </br>
   Back up your Sourcegraph instance and restore from a previous backup.
  </a>
</div>

## Deploy

Refer to our [installation guide](./index.md#installation) for more details on how to deploy Sourcegraph.

Migrating from another [deployment type](../index.md)? Refer to our [migrating to Docker Compose guides](./migrate.md).

## Configure

We **strongly** recommend that you create and run Sourcegraph from your own fork of the [reference repository](./index.md#reference-repository) to track customizations to the [Sourcegraph Docker Compose YAML](https://github.com/sourcegraph/deploy-sourcegraph-docker/blob/master/docker-compose/docker-compose.yaml). **This will make [upgrades](#upgrade) far easier.**

- [Create a fork](https://docs.github.com/en/get-started/quickstart/fork-a-repo#forking-a-repository) of the [sourcegraph/deploy-sourcegraph-docker](https://github.com/sourcegraph/deploy-sourcegraph-docker/) [reference repository](./index.md#reference-repository).

    > WARNING: Set your fork to **private** if you plan to store secrets (SSL certificates, external Postgres credentials, etc.) within the repository.

- Clone your fork using the repository's URL.

    > NOTE: The `docker-compose.yaml` file currently depends on configuration files which live in the repository, so you must have the entire repository cloned onto your server.

  ```bash
  git clone $FORK_URL
  ```

- Add the [reference repository](./index.md#reference-repository) as an `upstream` remote so that you can [get updates](#upgrade).

  ```bash
  git remote add upstream https://github.com/sourcegraph/deploy-sourcegraph-docker
  ```

- Create a `release` branch to track all of your customizations to Sourcegraph. This branch will be used to [upgrade Sourcegraph](#upgrade) and [install your Sourcegraph instance](./index.md#installation).

  ```bash
  # Specify the version you want to install
  export SOURCEGRAPH_VERSION="v3.30.3"
  # Check out the selected version for use, in a new branch called "release"
  git checkout $SOURCEGRAPH_VERSION -b release
  ```

- Make and [commit](https://git-scm.com/docs/git-commit) customizations to the [Sourcegraph Docker Compose YAML](https://github.com/sourcegraph/deploy-sourcegraph-docker/blob/master/docker-compose/docker-compose.yaml) to your `release` branch.

### Configuration best practices

- The version argument in the YAML file must be the same as in the standard deployment
- Users should only alter the YAML file to adjust resource limits, or duplicate container entries to add more container replicas

<<<<<<< HEAD
### Enable tracing

To enable [tracing](../../observability/tracing.md), add `SAMPLING_STRATEGIES_FILE=/etc/jaeger/sampling_strategies.json` to the `jaeger` container:

```yaml
jaeger:
  container_name: jaeger
  # ...
  environment:
    - 'SAMPLING_STRATEGIES_FILE=/etc/jaeger/sampling_strategies.json'
```

=======
### Git configuration and authentication

Learn more about Git [configuration](../../repo/git_config.md) and [authentication](../../repo/auth.md).

#### SSH configuration

Provide your `gitserver` instance with your SSH / Git configuration (e.g. `.ssh/config`, `.ssh/id_rsa`, `.ssh/id_rsa.pub`, and `.ssh/known_hosts`--but you can also provide other files like `.netrc`, `.gitconfig`, etc. if needed) by mounting a directory that contains this configuration into the `gitserver` container.

For example, in the `gitserver-0` container configuration in your docker-compose.yaml file, add the second volume listed below, replacing `~/path/on/host/` with the path on the host machine to the `.ssh` directory:

```yaml
gitserver-0:
  container_name: gitserver-0
  ...
  volumes:
    - 'gitserver-0:/data/repos'
    - '~/path/on/host/.ssh:/home/sourcegraph/.ssh'
  ...
```

> WARNING: The permission of your SSH / Git configuration must be set to be readable by the user in the `gitserver` container. For example, run `chmod -v -R 600 ~/path/to/.ssh` in the folder on the host machine.

#### HTTP(S) authentication

The easiest way to specify HTTP(S) authentication for repositories is to include the username and password in the clone URL itself, such as `https://user:password@example.com/my/repo`. These credentials won't be displayed to non-admin users.

Otherwise, follow the steps above for mounting SSH configuration to mount a host directory containing the desired `.netrc` file to `/home/sourcegraph/` in the `gitserver` container.

### Expose debug port

To [generate pprof profiling data](../../pprof.md), you must [configure your deployment](#configure) to expose port 6060 on one of your frontend containers, for example:

```diff
  sourcegraph-frontend-0:
    container_name: sourcegraph-frontend-0
    # ...
+   ports:
+     - '0.0.0.0:6060:6060'
```

Also see [debug ports](../../pprof.md#debug-ports) for specific ports that can be exposed.

### Use an external database

The Docker Compose configuration has its own internal PostgreSQL and Redis databases. To preserve this data when you kill and recreate the containers, you can [use external services](../../external_services/index.md) for persistence.

>>>>>>> 04516ce1
## Upgrade

This requires you to have [set up configuration for Docker Compose](#configure).

When you upgrade, merge the corresponding upstream release tag into your `release` branch.

```bash
# fetch updates
git fetch upstream
# merge the upstream release tag into your release branch
git checkout release
git merge upstream v$SOURCEGRAPH_VERSION
```

Address any merge conflicts you might have.

If you are upgrading a live deployment, make sure to check the [release upgrade notes](../../updates/docker_compose.md) for any additional actions you need to take **before proceeding**.
Then, ensure that the current Sourcegraph instance is completely stopped:

```bash
docker-compose down --remove-orphans
```

**Once the instance has fully stopped**, you can then start Docker Compose again, now using the latest contents of the Sourcegraph configuration:

```bash
docker-compose up -d
```

You can see what's changed in the [Sourcegraph changelog](../../../CHANGELOG.md).

## Monitoring

You can monitor the health of a deployment in several ways:

- Using [Sourcegraph's built-in observability suite](../../observability/index.md), which includes dashboards and alerting for Sourcegraph services.
- Using [`docker ps`](https://docs.docker.com/engine/reference/commandline/ps/) to check on the status of containers within the deployment (any tooling designed to work with Docker containers and/or Docker Compose will work too).
  - This requires direct access to your instance's host machine.

## Manage storage

The [Sourcegraph Docker Compose definition](https://github.com/sourcegraph/deploy-sourcegraph-docker/blob/master/docker-compose/docker-compose.yaml) uses [Docker volumes](https://docs.docker.com/storage/volumes/) to store its data. These volumes are stored at `/var/lib/docker/volumes` by [default on Linux](https://docs.docker.com/storage/#choose-the-right-type-of-mount).

Guides for managing cloud storage and backups are available in our [cloud-specific installation guides](./index.md#cloud-installation):

- [Storage and backups for Amazon Web Services](./aws.md#storage-and-backups)
- [Storage and backups for Google Cloud](./google_cloud.md#storage-and-backups)
- [Storage and backups for Digital Ocean](./digitalocean.md#storage-and-backups)

## Backup and restore

The following instructions are specific to backing up and restoring the sourcegraph databases in a Docker Compose deployment. These do not apply to other deployment types.

> WARNING: **Only core data will be backed up**.
>
> These instructions will only back up core data including user accounts, configuration, repository-metadata, etc. Other data will be regenerated automatically:
>
> - Repositories will be re-cloned
> - Search indexes will be rebuilt from scratch
>
> The above may take a while if you have a lot of repositories. In the meantime, searches may be slow or return incomplete results. This process rarely takes longer than 6 hours and is usually **much** faster.

### Back up sourcegraph databases

These instuctions will back up the primary `sourcegraph` database the [codeintel](../../../code_intelligence/index.md) database.

1. `ssh` from your local machine into the machine hosting the `sourcegraph` deployment
2. `cd` to the `deploy-sourcegraph-docker/docker-compose` directory on the host
3. Verify the deployment is running:

```bash
docker-compose ps
          Name                         Command                       State                                                           Ports
-------------------------------------------------------------------------------------------------------------------------------------------------------------------------------------------
caddy                       caddy run --config /etc/ca ...   Up                      2019/tcp, 0.0.0.0:443->443/tcp, 0.0.0.0:80->80/tcp
cadvisor                    /usr/bin/cadvisor -logtost ...   Up (health: starting)   8080/tcp
codeinsights-db             docker-entrypoint.sh postgres    Up                      5432/tcp
codeintel-db                /postgres.sh                     Up (healthy)            5432/tcp
github-proxy                /sbin/tini -- /usr/local/b ...   Up
gitserver-0                 /sbin/tini -- /usr/local/b ...   Up
grafana                     /entry.sh                        Up                      3000/tcp, 0.0.0.0:3370->3370/tcp
jaeger                      /go/bin/all-in-one-linux - ...   Up                      0.0.0.0:14250->14250/tcp, 14268/tcp, 0.0.0.0:16686->16686/tcp, 5775/udp, 0.0.0.0:5778->5778/tcp,
                                                                                     0.0.0.0:6831->6831/tcp, 6831/udp, 0.0.0.0:6832->6832/tcp, 6832/udp
minio                       /usr/bin/docker-entrypoint ...   Up (healthy)            9000/tcp
pgsql                       /postgres.sh                     Up (healthy)            5432/tcp
precise-code-intel-worker   /sbin/tini -- /usr/local/b ...   Up (health: starting)   3188/tcp
prometheus                  /bin/prom-wrapper                Up                      0.0.0.0:9090->9090/tcp
query-runner                /sbin/tini -- /usr/local/b ...   Up
redis-cache                 /sbin/tini -- redis-server ...   Up                      6379/tcp
redis-store                 /sbin/tini -- redis-server ...   Up                      6379/tcp
repo-updater                /sbin/tini -- /usr/local/b ...   Up
searcher-0                  /sbin/tini -- /usr/local/b ...   Up (healthy)
symbols-0                   /sbin/tini -- /usr/local/b ...   Up (healthy)            3184/tcp
syntect-server              sh -c /http-server-stabili ...   Up (healthy)            9238/tcp
worker                      /sbin/tini -- /usr/local/b ...   Up                      3189/tcp
zoekt-indexserver-0         /sbin/tini -- zoekt-source ...   Up
zoekt-webserver-0           /sbin/tini -- /bin/sh -c z ...   Up (healthy)
```
4. Stop the deployment, and restart the databases service only to ensure there are no other connections during backup and restore.

```bash
docker-compose down
docker-compose -f db-only-migrate.docker-compose.yaml up -d
```

5. Generate the database dumps

```bash
docker exec pgsql sh -c 'pg_dump -C --username sg sg' > sourcegraph_db.out
docker exec codeintel-db -c 'pg_dump -C --username sg sg' > codeintel_db.out
```

6. Ensure the `sourcgraph_db.out` and `codeintel_db.out` files are moved to a safe and secure location. 

### Restore sourcgraph databases

#### Restoring sourcegraph databases into a new environment

The following instructions apply only if you are restoring your databases into a new deployment of sourcegraph ie: a new virtual machine 

If you are restoring a previously running environment, see the instructions for [restoring a previously running deployment](#restoring-sourcegraph-databases-into-an-existing-environment)

1. Copy the database dump files, into the `deploy-sourcegraph-docker/docker-compose` directory. 
2. Start the database services

```bash
docker-compose -f db-only-migrate.docker-compose.yaml up -d
```

3. Copy the database files into the containers

```bash
docker cp sourcegraph_db.out pgsql:/tmp/sourecgraph_db.out
docker cp codeintel_db.out codeintel-db:/tmp/codeintel_db.out
```

4. Restore the databases

```bash
docker exec pgsql sh -c 'psql -v ERROR_ON_STOP=1 --username sg -f /tmp/sourcegraph_db.out sg'
docker exec codeintel-db sh -c 'psql -v ERROR_ON_STOP=1 --username sg -f /tmp/condeintel_db.out sg'
```

5. Start the remaining sourcegraph services

```bash
docker-compose up -d
```

6. Verify the deployment has started 

```bash 
docker-compose ps
          Name                         Command                       State                                                           Ports
-------------------------------------------------------------------------------------------------------------------------------------------------------------------------------------------
caddy                       caddy run --config /etc/ca ...   Up                      2019/tcp, 0.0.0.0:443->443/tcp, 0.0.0.0:80->80/tcp
cadvisor                    /usr/bin/cadvisor -logtost ...   Up (health: starting)   8080/tcp
codeinsights-db             docker-entrypoint.sh postgres    Up                      5432/tcp
codeintel-db                /postgres.sh                     Up (healthy)            5432/tcp
github-proxy                /sbin/tini -- /usr/local/b ...   Up
gitserver-0                 /sbin/tini -- /usr/local/b ...   Up
grafana                     /entry.sh                        Up                      3000/tcp, 0.0.0.0:3370->3370/tcp
jaeger                      /go/bin/all-in-one-linux - ...   Up                      0.0.0.0:14250->14250/tcp, 14268/tcp, 0.0.0.0:16686->16686/tcp, 5775/udp, 0.0.0.0:5778->5778/tcp,
                                                                                     0.0.0.0:6831->6831/tcp, 6831/udp, 0.0.0.0:6832->6832/tcp, 6832/udp
minio                       /usr/bin/docker-entrypoint ...   Up (healthy)            9000/tcp
pgsql                       /postgres.sh                     Up (healthy)            5432/tcp
precise-code-intel-worker   /sbin/tini -- /usr/local/b ...   Up (health: starting)   3188/tcp
prometheus                  /bin/prom-wrapper                Up                      0.0.0.0:9090->9090/tcp
query-runner                /sbin/tini -- /usr/local/b ...   Up
redis-cache                 /sbin/tini -- redis-server ...   Up                      6379/tcp
redis-store                 /sbin/tini -- redis-server ...   Up                      6379/tcp
repo-updater                /sbin/tini -- /usr/local/b ...   Up
searcher-0                  /sbin/tini -- /usr/local/b ...   Up (healthy)
symbols-0                   /sbin/tini -- /usr/local/b ...   Up (healthy)            3184/tcp
syntect-server              sh -c /http-server-stabili ...   Up (healthy)            9238/tcp
worker                      /sbin/tini -- /usr/local/b ...   Up                      3189/tcp
zoekt-indexserver-0         /sbin/tini -- zoekt-source ...   Up
zoekt-webserver-0           /sbin/tini -- /bin/sh -c z ...   Up (healthy)> docker-compose ps
```

7. Browse to your sourcegraph deployment, login and verify your existing configuration has been restored


#### Restoring sourcegraph databases into an existing environment

1. `cd` to the `deploy-sourcegraph-docker/docker-compose` and stop the previous deployment and remove any existing volumes
```bash
docker-compose down
docker volume rm docker-compose_pgsql
docker volume rm docker-compose_codeintel-db
```

2. Start the databases services only
```bash
docker-compose -f db-only-migrate.docker-compose.yaml up -d
```

3. Copy the database files into the containers

```bash
docker cp sourcegraph_db.out pgsql:/tmp/sourecgraph_db.out
docker cp codeintel_db.out codeintel-db:/tmp/codeintel_db.out
```

4. Restore the databases

```bash
docker exec pgsql sh -c 'psql -v ERROR_ON_STOP=1 --username sg -f /tmp/sourcegraph_db.out sg'
docker exec codeintel-db sh -c 'psql -v ERROR_ON_STOP=1 --username sg -f /tmp/condeintel_db.out sg'
```

5. Start the remaining sourcegraph services

```bash
docker-compose up -d
```

6. Verify the deployment has started 

```bash 
docker-compose ps
          Name                         Command                       State                                                           Ports
-------------------------------------------------------------------------------------------------------------------------------------------------------------------------------------------
caddy                       caddy run --config /etc/ca ...   Up                      2019/tcp, 0.0.0.0:443->443/tcp, 0.0.0.0:80->80/tcp
cadvisor                    /usr/bin/cadvisor -logtost ...   Up (health: starting)   8080/tcp
codeinsights-db             docker-entrypoint.sh postgres    Up                      5432/tcp
codeintel-db                /postgres.sh                     Up (healthy)            5432/tcp
github-proxy                /sbin/tini -- /usr/local/b ...   Up
gitserver-0                 /sbin/tini -- /usr/local/b ...   Up
grafana                     /entry.sh                        Up                      3000/tcp, 0.0.0.0:3370->3370/tcp
jaeger                      /go/bin/all-in-one-linux - ...   Up                      0.0.0.0:14250->14250/tcp, 14268/tcp, 0.0.0.0:16686->16686/tcp, 5775/udp, 0.0.0.0:5778->5778/tcp,
                                                                                     0.0.0.0:6831->6831/tcp, 6831/udp, 0.0.0.0:6832->6832/tcp, 6832/udp
minio                       /usr/bin/docker-entrypoint ...   Up (healthy)            9000/tcp
pgsql                       /postgres.sh                     Up (healthy)            5432/tcp
precise-code-intel-worker   /sbin/tini -- /usr/local/b ...   Up (health: starting)   3188/tcp
prometheus                  /bin/prom-wrapper                Up                      0.0.0.0:9090->9090/tcp
query-runner                /sbin/tini -- /usr/local/b ...   Up
redis-cache                 /sbin/tini -- redis-server ...   Up                      6379/tcp
redis-store                 /sbin/tini -- redis-server ...   Up                      6379/tcp
repo-updater                /sbin/tini -- /usr/local/b ...   Up
searcher-0                  /sbin/tini -- /usr/local/b ...   Up (healthy)
symbols-0                   /sbin/tini -- /usr/local/b ...   Up (healthy)            3184/tcp
syntect-server              sh -c /http-server-stabili ...   Up (healthy)            9238/tcp
worker                      /sbin/tini -- /usr/local/b ...   Up                      3189/tcp
zoekt-indexserver-0         /sbin/tini -- zoekt-source ...   Up
zoekt-webserver-0           /sbin/tini -- /bin/sh -c z ...   Up (healthy)> docker-compose ps
```

7. Browse to your sourcegraph deployment, login and verify your existing configuration has been restored<|MERGE_RESOLUTION|>--- conflicted
+++ resolved
@@ -70,7 +70,6 @@
 - The version argument in the YAML file must be the same as in the standard deployment
 - Users should only alter the YAML file to adjust resource limits, or duplicate container entries to add more container replicas
 
-<<<<<<< HEAD
 ### Enable tracing
 
 To enable [tracing](../../observability/tracing.md), add `SAMPLING_STRATEGIES_FILE=/etc/jaeger/sampling_strategies.json` to the `jaeger` container:
@@ -83,7 +82,6 @@
     - 'SAMPLING_STRATEGIES_FILE=/etc/jaeger/sampling_strategies.json'
 ```
 
-=======
 ### Git configuration and authentication
 
 Learn more about Git [configuration](../../repo/git_config.md) and [authentication](../../repo/auth.md).
@@ -130,7 +128,6 @@
 
 The Docker Compose configuration has its own internal PostgreSQL and Redis databases. To preserve this data when you kill and recreate the containers, you can [use external services](../../external_services/index.md) for persistence.
 
->>>>>>> 04516ce1
 ## Upgrade
 
 This requires you to have [set up configuration for Docker Compose](#configure).
