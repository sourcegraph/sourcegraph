--- conflicted
+++ resolved
@@ -41,7 +41,8 @@
 ]
 ```
 
-<<<<<<< HEAD
+> NOTE: Learn more about generating a [Slack incoming webhook URL](https://api.slack.com/messaging/webhooks).
+
 #### Mattermost 
 
 ```json
@@ -56,9 +57,6 @@
   }
 ]
 ```
-=======
-> NOTE: Learn more about generating a [Slack incoming webhook URL](https://api.slack.com/messaging/webhooks)
->>>>>>> 8acef370
 
 #### PagerDuty
 
