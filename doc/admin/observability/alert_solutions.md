--- conflicted
+++ resolved
@@ -873,8 +873,6 @@
 
 **Possible solutions**
 
-- Increase SRC_PGSQL_MAX_OPEN together with giving more memory to the database if needed
-- Scale up Postgres memory / cpus [See our scaling guide](https://docs.sourcegraph.com/admin/config/postgres-conf)
 - **Silence this alert:** If you are aware of this alert and want to silence notifications for it, add the following to your site configuration and set a reminder to re-evaluate the alert:
 
 ```json
@@ -1517,8 +1515,6 @@
 
 **Possible solutions**
 
-- Increase SRC_PGSQL_MAX_OPEN together with giving more memory to the database if needed
-- Scale up Postgres memory / cpus [See our scaling guide](https://docs.sourcegraph.com/admin/config/postgres-conf)
 - **Silence this alert:** If you are aware of this alert and want to silence notifications for it, add the following to your site configuration and set a reminder to re-evaluate the alert:
 
 ```json
@@ -2541,13 +2537,8 @@
 
 **Possible solutions**
 
-<<<<<<< HEAD
-- Increase SRC_PGSQL_MAX_OPEN together with giving more memory to the database if needed
-- Scale up Postgres memory / cpus [See our scaling guide](https://docs.sourcegraph.com/admin/config/postgres-conf)
-=======
 - **Kubernetes:** Consider increasing memory limits in the `Deployment.yaml` for the worker service.
 - **Docker Compose:** Consider increasing `memory:` of the worker container in `docker-compose.yml`.
->>>>>>> c9b9106f
 - **Silence this alert:** If you are aware of this alert and want to silence notifications for it, add the following to your site configuration and set a reminder to re-evaluate the alert:
 
 ```json
@@ -3369,10 +3360,6 @@
 
 **Possible solutions**
 
-<<<<<<< HEAD
-- Increase SRC_PGSQL_MAX_OPEN together with giving more memory to the database if needed
-- Scale up Postgres memory / cpus [See our scaling guide](https://docs.sourcegraph.com/admin/config/postgres-conf)
-=======
 - **Single-container deployments:** Check `docker logs $CONTAINER_ID` for logs starting with `repo-updater` that indicate requests to the frontend service are failing.
 - **Kubernetes:**
 	- Confirm that `kubectl get pods` shows the `frontend` pods are healthy.
@@ -3380,7 +3367,6 @@
 - **Docker Compose:**
 	- Confirm that `docker ps` shows the `frontend-internal` container is healthy.
 	- Check `docker logs repo-updater` for logs indicating request failures to `frontend` or `frontend-internal`.
->>>>>>> c9b9106f
 - **Silence this alert:** If you are aware of this alert and want to silence notifications for it, add the following to your site configuration and set a reminder to re-evaluate the alert:
 
 ```json
@@ -4281,13 +4267,8 @@
 
 **Possible solutions**
 
-<<<<<<< HEAD
-- Increase SRC_PGSQL_MAX_OPEN together with giving more memory to the database if needed
-- Scale up Postgres memory / cpus [See our scaling guide](https://docs.sourcegraph.com/admin/config/postgres-conf)
-=======
 - **Kubernetes:** Consider increasing memory limits in the `Deployment.yaml` for the syntect-server service.
 - **Docker Compose:** Consider increasing `memory:` of the syntect-server container in `docker-compose.yml`.
->>>>>>> c9b9106f
 - **Silence this alert:** If you are aware of this alert and want to silence notifications for it, add the following to your site configuration and set a reminder to re-evaluate the alert:
 
 ```json
@@ -4712,13 +4693,8 @@
 
 **Possible solutions**
 
-<<<<<<< HEAD
-- Increase SRC_PGSQL_MAX_OPEN together with giving more memory to the database if needed
-- Scale up Postgres memory / cpus [See our scaling guide](https://docs.sourcegraph.com/admin/config/postgres-conf)
-=======
 - **Kubernetes:** Consider increasing memory limit in relevant `Deployment.yaml`.
 - **Docker Compose:** Consider increasing `memory:` of zoekt-webserver container in `docker-compose.yml`.
->>>>>>> c9b9106f
 - **Silence this alert:** If you are aware of this alert and want to silence notifications for it, add the following to your site configuration and set a reminder to re-evaluate the alert:
 
 ```json
