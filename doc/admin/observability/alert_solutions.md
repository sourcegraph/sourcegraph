# Alert solutions

This document contains possible solutions for when you find alerts are firing in Sourcegraph's monitoring.
If your alert isn't mentioned here, or if the solution doesn't help, [contact us](mailto:support@sourcegraph.com)
for assistance.

To learn more about Sourcegraph's alerting, see [our alerting documentation](https://docs.sourcegraph.com/admin/observability/alerting).

<!-- DO NOT EDIT: generated via: go generate ./monitoring -->

## frontend: 99th_percentile_search_request_duration

**Descriptions:**

- _frontend: 20s+ 99th percentile successful search request duration over 5m_

**Possible solutions:**

- **Get details on the exact queries that are slow** by configuring `"observability.logSlowSearches": 20,` in the site configuration and looking for `frontend` warning logs prefixed with `slow search request` for additional details.
- **Check that most repositories are indexed** by visiting https://sourcegraph.example.com/site-admin/repositories?filter=needs-index (it should show few or no results.)
- **Kubernetes:** Check CPU usage of zoekt-webserver in the indexed-search pod, consider increasing CPU limits in the `indexed-search.Deployment.yaml` if regularly hitting max CPU utilization.
- **Docker Compose:** Check CPU usage on the Zoekt Web Server dashboard, consider increasing `cpus:` of the zoekt-webserver container in `docker-compose.yml` if regularly hitting max CPU utilization.
- **Silence this alert:** If you are aware of this alert and want to silence notifications for it, add the following to your site configuration:

```json
"observability.silenceAlerts": [
  "warning_frontend_99th_percentile_search_request_duration"
]
```

## frontend: 90th_percentile_search_request_duration

**Descriptions:**

- _frontend: 15s+ 90th percentile successful search request duration over 5m_

**Possible solutions:**

- **Get details on the exact queries that are slow** by configuring `"observability.logSlowSearches": 15,` in the site configuration and looking for `frontend` warning logs prefixed with `slow search request` for additional details.
- **Check that most repositories are indexed** by visiting https://sourcegraph.example.com/site-admin/repositories?filter=needs-index (it should show few or no results.)
- **Kubernetes:** Check CPU usage of zoekt-webserver in the indexed-search pod, consider increasing CPU limits in the `indexed-search.Deployment.yaml` if regularly hitting max CPU utilization.
- **Docker Compose:** Check CPU usage on the Zoekt Web Server dashboard, consider increasing `cpus:` of the zoekt-webserver container in `docker-compose.yml` if regularly hitting max CPU utilization.
- **Silence this alert:** If you are aware of this alert and want to silence notifications for it, add the following to your site configuration:

```json
"observability.silenceAlerts": [
  "warning_frontend_90th_percentile_search_request_duration"
]
```

## frontend: hard_timeout_search_responses

**Descriptions:**

- _frontend: 5+ hard timeout search responses every 5m_

- _frontend: 20+ hard timeout search responses every 5m_

**Possible solutions:**

- **Silence this alert:** If you are aware of this alert and want to silence notifications for it, add the following to your site configuration:

```json
"observability.silenceAlerts": [
  "warning_frontend_hard_timeout_search_responses",
  "critical_frontend_hard_timeout_search_responses"
]
```

## frontend: hard_error_search_responses

**Descriptions:**

- _frontend: 5+ hard error search responses every 5m_

- _frontend: 20+ hard error search responses every 5m_

**Possible solutions:**

- **Silence this alert:** If you are aware of this alert and want to silence notifications for it, add the following to your site configuration:

```json
"observability.silenceAlerts": [
  "warning_frontend_hard_error_search_responses",
  "critical_frontend_hard_error_search_responses"
]
```

## frontend: partial_timeout_search_responses

**Descriptions:**

- _frontend: 5+ partial timeout search responses every 5m_

**Possible solutions:**

- **Silence this alert:** If you are aware of this alert and want to silence notifications for it, add the following to your site configuration:

```json
"observability.silenceAlerts": [
  "warning_frontend_partial_timeout_search_responses"
]
```

## frontend: search_alert_user_suggestions

**Descriptions:**

- _frontend: 50+ search alert user suggestions shown every 5m_

**Possible solutions:**

- This indicates your user`s are making syntax errors or similar user errors.
- **Silence this alert:** If you are aware of this alert and want to silence notifications for it, add the following to your site configuration:

```json
"observability.silenceAlerts": [
  "warning_frontend_search_alert_user_suggestions"
]
```

## frontend: page_load_latency

**Descriptions:**

- _frontend: 2s+ 90th percentile page load latency over all routes over 10m_

**Possible solutions:**

- Confirm that the Sourcegraph frontend has enough CPU/memory using the provisioning panels.
- Trace a request to see what the slowest part is: https://docs.sourcegraph.com/admin/observability/tracing
- **Silence this alert:** If you are aware of this alert and want to silence notifications for it, add the following to your site configuration:

```json
"observability.silenceAlerts": [
  "critical_frontend_page_load_latency"
]
```

## frontend: blob_load_latency

**Descriptions:**

- _frontend: 2s+ 90th percentile blob load latency over 10m_

**Possible solutions:**

- Confirm that the Sourcegraph frontend has enough CPU/memory using the provisioning panels.
- Trace a request to see what the slowest part is: https://docs.sourcegraph.com/admin/observability/tracing
- **Silence this alert:** If you are aware of this alert and want to silence notifications for it, add the following to your site configuration:

```json
"observability.silenceAlerts": [
  "critical_frontend_blob_load_latency"
]
```

## frontend: 99th_percentile_search_codeintel_request_duration

**Descriptions:**

- _frontend: 20s+ 99th percentile code-intel successful search request duration over 5m_

**Possible solutions:**

- **Get details on the exact queries that are slow** by configuring `"observability.logSlowSearches": 20,` in the site configuration and looking for `frontend` warning logs prefixed with `slow search request` for additional details.
- **Check that most repositories are indexed** by visiting https://sourcegraph.example.com/site-admin/repositories?filter=needs-index (it should show few or no results.)
- **Kubernetes:** Check CPU usage of zoekt-webserver in the indexed-search pod, consider increasing CPU limits in the `indexed-search.Deployment.yaml` if regularly hitting max CPU utilization.
- **Docker Compose:** Check CPU usage on the Zoekt Web Server dashboard, consider increasing `cpus:` of the zoekt-webserver container in `docker-compose.yml` if regularly hitting max CPU utilization.
- **Silence this alert:** If you are aware of this alert and want to silence notifications for it, add the following to your site configuration:

```json
"observability.silenceAlerts": [
  "warning_frontend_99th_percentile_search_codeintel_request_duration"
]
```

## frontend: 90th_percentile_search_codeintel_request_duration

**Descriptions:**

- _frontend: 15s+ 90th percentile code-intel successful search request duration over 5m_

**Possible solutions:**

- **Get details on the exact queries that are slow** by configuring `"observability.logSlowSearches": 15,` in the site configuration and looking for `frontend` warning logs prefixed with `slow search request` for additional details.
- **Check that most repositories are indexed** by visiting https://sourcegraph.example.com/site-admin/repositories?filter=needs-index (it should show few or no results.)
- **Kubernetes:** Check CPU usage of zoekt-webserver in the indexed-search pod, consider increasing CPU limits in the `indexed-search.Deployment.yaml` if regularly hitting max CPU utilization.
- **Docker Compose:** Check CPU usage on the Zoekt Web Server dashboard, consider increasing `cpus:` of the zoekt-webserver container in `docker-compose.yml` if regularly hitting max CPU utilization.
- **Silence this alert:** If you are aware of this alert and want to silence notifications for it, add the following to your site configuration:

```json
"observability.silenceAlerts": [
  "warning_frontend_90th_percentile_search_codeintel_request_duration"
]
```

## frontend: hard_timeout_search_codeintel_responses

**Descriptions:**

- _frontend: 5+ hard timeout search code-intel responses every 5m_

- _frontend: 20+ hard timeout search code-intel responses every 5m_

**Possible solutions:**

- **Silence this alert:** If you are aware of this alert and want to silence notifications for it, add the following to your site configuration:

```json
"observability.silenceAlerts": [
  "warning_frontend_hard_timeout_search_codeintel_responses",
  "critical_frontend_hard_timeout_search_codeintel_responses"
]
```

## frontend: hard_error_search_codeintel_responses

**Descriptions:**

- _frontend: 5+ hard error search code-intel responses every 5m_

- _frontend: 20+ hard error search code-intel responses every 5m_

**Possible solutions:**

- **Silence this alert:** If you are aware of this alert and want to silence notifications for it, add the following to your site configuration:

```json
"observability.silenceAlerts": [
  "warning_frontend_hard_error_search_codeintel_responses",
  "critical_frontend_hard_error_search_codeintel_responses"
]
```

## frontend: partial_timeout_search_codeintel_responses

**Descriptions:**

- _frontend: 5+ partial timeout search code-intel responses every 5m_

**Possible solutions:**

- **Silence this alert:** If you are aware of this alert and want to silence notifications for it, add the following to your site configuration:

```json
"observability.silenceAlerts": [
  "warning_frontend_partial_timeout_search_codeintel_responses"
]
```

## frontend: search_codeintel_alert_user_suggestions

**Descriptions:**

- _frontend: 50+ search code-intel alert user suggestions shown every 5m_

**Possible solutions:**

- This indicates a bug in Sourcegraph, please [open an issue](https://github.com/sourcegraph/sourcegraph/issues/new/choose).
- **Silence this alert:** If you are aware of this alert and want to silence notifications for it, add the following to your site configuration:

```json
"observability.silenceAlerts": [
  "warning_frontend_search_codeintel_alert_user_suggestions"
]
```

## frontend: 99th_percentile_search_api_request_duration

**Descriptions:**

- _frontend: 50s+ 99th percentile successful search API request duration over 5m_

**Possible solutions:**

- **Get details on the exact queries that are slow** by configuring `"observability.logSlowSearches": 20,` in the site configuration and looking for `frontend` warning logs prefixed with `slow search request` for additional details.
- **If your users are requesting many results** with a large `count:` parameter, consider using our [search pagination API](../../api/graphql/search.md).
- **Check that most repositories are indexed** by visiting https://sourcegraph.example.com/site-admin/repositories?filter=needs-index (it should show few or no results.)
- **Kubernetes:** Check CPU usage of zoekt-webserver in the indexed-search pod, consider increasing CPU limits in the `indexed-search.Deployment.yaml` if regularly hitting max CPU utilization.
- **Docker Compose:** Check CPU usage on the Zoekt Web Server dashboard, consider increasing `cpus:` of the zoekt-webserver container in `docker-compose.yml` if regularly hitting max CPU utilization.
- **Silence this alert:** If you are aware of this alert and want to silence notifications for it, add the following to your site configuration:

```json
"observability.silenceAlerts": [
  "warning_frontend_99th_percentile_search_api_request_duration"
]
```

## frontend: 90th_percentile_search_api_request_duration

**Descriptions:**

- _frontend: 40s+ 90th percentile successful search API request duration over 5m_

**Possible solutions:**

- **Get details on the exact queries that are slow** by configuring `"observability.logSlowSearches": 15,` in the site configuration and looking for `frontend` warning logs prefixed with `slow search request` for additional details.
- **If your users are requesting many results** with a large `count:` parameter, consider using our [search pagination API](../../api/graphql/search.md).
- **Check that most repositories are indexed** by visiting https://sourcegraph.example.com/site-admin/repositories?filter=needs-index (it should show few or no results.)
- **Kubernetes:** Check CPU usage of zoekt-webserver in the indexed-search pod, consider increasing CPU limits in the `indexed-search.Deployment.yaml` if regularly hitting max CPU utilization.
- **Docker Compose:** Check CPU usage on the Zoekt Web Server dashboard, consider increasing `cpus:` of the zoekt-webserver container in `docker-compose.yml` if regularly hitting max CPU utilization.
- **Silence this alert:** If you are aware of this alert and want to silence notifications for it, add the following to your site configuration:

```json
"observability.silenceAlerts": [
  "warning_frontend_90th_percentile_search_api_request_duration"
]
```

## frontend: hard_timeout_search_api_responses

**Descriptions:**

- _frontend: 5+ hard timeout search API responses every 5m_

- _frontend: 20+ hard timeout search API responses every 5m_

**Possible solutions:**

- **Silence this alert:** If you are aware of this alert and want to silence notifications for it, add the following to your site configuration:

```json
"observability.silenceAlerts": [
  "warning_frontend_hard_timeout_search_api_responses",
  "critical_frontend_hard_timeout_search_api_responses"
]
```

## frontend: hard_error_search_api_responses

**Descriptions:**

- _frontend: 5+ hard error search API responses every 5m_

- _frontend: 20+ hard error search API responses every 5m_

**Possible solutions:**

- **Silence this alert:** If you are aware of this alert and want to silence notifications for it, add the following to your site configuration:

```json
"observability.silenceAlerts": [
  "warning_frontend_hard_error_search_api_responses",
  "critical_frontend_hard_error_search_api_responses"
]
```

## frontend: partial_timeout_search_api_responses

**Descriptions:**

- _frontend: 5+ partial timeout search API responses every 5m_

**Possible solutions:**

- **Silence this alert:** If you are aware of this alert and want to silence notifications for it, add the following to your site configuration:

```json
"observability.silenceAlerts": [
  "warning_frontend_partial_timeout_search_api_responses"
]
```

## frontend: search_api_alert_user_suggestions

**Descriptions:**

- _frontend: 50+ search API alert user suggestions shown every 5m_

**Possible solutions:**

- This indicates your user`s search API requests have syntax errors or a similar user error. Check the responses the API sends back for an explanation.
- **Silence this alert:** If you are aware of this alert and want to silence notifications for it, add the following to your site configuration:

```json
"observability.silenceAlerts": [
  "warning_frontend_search_api_alert_user_suggestions"
]
```

## frontend: 99th_percentile_precise_code_intel_api_duration

**Descriptions:**

- _frontend: 20s+ 99th percentile successful precise code intel api query duration over 5m_

**Possible solutions:**

- **Silence this alert:** If you are aware of this alert and want to silence notifications for it, add the following to your site configuration:

```json
"observability.silenceAlerts": [
  "warning_frontend_99th_percentile_precise_code_intel_api_duration"
]
```

## frontend: precise_code_intel_api_errors

**Descriptions:**

- _frontend: 20+ precise code intel api errors every 5m_

**Possible solutions:**

- **Silence this alert:** If you are aware of this alert and want to silence notifications for it, add the following to your site configuration:

```json
"observability.silenceAlerts": [
  "warning_frontend_precise_code_intel_api_errors"
]
```

## frontend: 99th_percentile_precise_code_intel_store_duration

**Descriptions:**

- _frontend: 20s+ 99th percentile successful precise code intel database query duration over 5m_

**Possible solutions:**

- **Silence this alert:** If you are aware of this alert and want to silence notifications for it, add the following to your site configuration:

```json
"observability.silenceAlerts": [
  "warning_frontend_99th_percentile_precise_code_intel_store_duration"
]
```

## frontend: precise_code_intel_store_errors

**Descriptions:**

- _frontend: 20+ precise code intel database errors every 5m_

**Possible solutions:**

- **Silence this alert:** If you are aware of this alert and want to silence notifications for it, add the following to your site configuration:

```json
"observability.silenceAlerts": [
  "warning_frontend_precise_code_intel_store_errors"
]
```

## frontend: internal_indexed_search_error_responses

**Descriptions:**

- _frontend: 5+ internal indexed search error responses every 5m_

**Possible solutions:**

- Check the Zoekt Web Server dashboard for indications it might be unhealthy.
- **Silence this alert:** If you are aware of this alert and want to silence notifications for it, add the following to your site configuration:

```json
"observability.silenceAlerts": [
  "warning_frontend_internal_indexed_search_error_responses"
]
```

## frontend: internal_unindexed_search_error_responses

**Descriptions:**

- _frontend: 5+ internal unindexed search error responses every 5m_

**Possible solutions:**

- Check the Searcher dashboard for indications it might be unhealthy.
- **Silence this alert:** If you are aware of this alert and want to silence notifications for it, add the following to your site configuration:

```json
"observability.silenceAlerts": [
  "warning_frontend_internal_unindexed_search_error_responses"
]
```

## frontend: internal_api_error_responses

**Descriptions:**

- _frontend: 25+ internal API error responses every 5m by route_

**Possible solutions:**

- May not be a substantial issue, check the `frontend` logs for potential causes.
- **Silence this alert:** If you are aware of this alert and want to silence notifications for it, add the following to your site configuration:

```json
"observability.silenceAlerts": [
  "warning_frontend_internal_api_error_responses"
]
```

## frontend: 99th_percentile_precise_code_intel_bundle_manager_query_duration

**Descriptions:**

- _frontend: 20s+ 99th percentile successful precise-code-intel-bundle-manager query duration over 5m_

**Possible solutions:**

- **Silence this alert:** If you are aware of this alert and want to silence notifications for it, add the following to your site configuration:

```json
"observability.silenceAlerts": [
  "warning_frontend_99th_percentile_precise_code_intel_bundle_manager_query_duration"
]
```

## frontend: 99th_percentile_precise_code_intel_bundle_manager_transfer_duration

**Descriptions:**

- _frontend: 300s+ 99th percentile successful precise-code-intel-bundle-manager data transfer duration over 5m_

**Possible solutions:**

- **Silence this alert:** If you are aware of this alert and want to silence notifications for it, add the following to your site configuration:

```json
"observability.silenceAlerts": [
  "warning_frontend_99th_percentile_precise_code_intel_bundle_manager_transfer_duration"
]
```

## frontend: precise_code_intel_bundle_manager_error_responses

**Descriptions:**

- _frontend: 5+ precise-code-intel-bundle-manager error responses every 5m_

**Possible solutions:**

- **Silence this alert:** If you are aware of this alert and want to silence notifications for it, add the following to your site configuration:

```json
"observability.silenceAlerts": [
  "warning_frontend_precise_code_intel_bundle_manager_error_responses"
]
```

## frontend: 99th_percentile_gitserver_duration

**Descriptions:**

- _frontend: 20s+ 99th percentile successful gitserver query duration over 5m_

**Possible solutions:**

- **Silence this alert:** If you are aware of this alert and want to silence notifications for it, add the following to your site configuration:

```json
"observability.silenceAlerts": [
  "warning_frontend_99th_percentile_gitserver_duration"
]
```

## frontend: gitserver_error_responses

**Descriptions:**

- _frontend: 5+ gitserver error responses every 5m_

**Possible solutions:**

- **Silence this alert:** If you are aware of this alert and want to silence notifications for it, add the following to your site configuration:

```json
"observability.silenceAlerts": [
  "warning_frontend_gitserver_error_responses"
]
```

## frontend: 90th_percentile_updatecheck_requests

**Descriptions:**

- _frontend: 0.1s+ 90th percentile successful update-check requests (sourcegraph.com only)_

**Possible solutions:**

- **Silence this alert:** If you are aware of this alert and want to silence notifications for it, add the following to your site configuration:

```json
"observability.silenceAlerts": [
  "warning_frontend_90th_percentile_updatecheck_requests"
]
```

## frontend: observability_test_alert_warning

**Descriptions:**

- _frontend: 1+ warning test alert metric_

**Possible solutions:**

- This alert is triggered via the `triggerObservabilityTestAlert` GraphQL endpoint, and will automatically resolve itself.
- **Silence this alert:** If you are aware of this alert and want to silence notifications for it, add the following to your site configuration:

```json
"observability.silenceAlerts": [
  "warning_frontend_observability_test_alert_warning"
]
```

## frontend: observability_test_alert_critical

**Descriptions:**

- _frontend: 1+ critical test alert metric_

**Possible solutions:**

- This alert is triggered via the `triggerObservabilityTestAlert` GraphQL endpoint, and will automatically resolve itself.
- **Silence this alert:** If you are aware of this alert and want to silence notifications for it, add the following to your site configuration:

```json
"observability.silenceAlerts": [
  "critical_frontend_observability_test_alert_critical"
]
```

## frontend: container_cpu_usage

**Descriptions:**

- _frontend: 99%+ container cpu usage total (1m average) across all cores by instance_

**Possible solutions:**

- **Kubernetes:** Consider increasing CPU limits in the the relevant `Deployment.yaml`.
- **Docker Compose:** Consider increasing `cpus:` of the frontend container in `docker-compose.yml`.
- **Silence this alert:** If you are aware of this alert and want to silence notifications for it, add the following to your site configuration:

```json
"observability.silenceAlerts": [
  "warning_frontend_container_cpu_usage"
]
```

## frontend: container_memory_usage

**Descriptions:**

- _frontend: 99%+ container memory usage by instance_

**Possible solutions:**

- **Kubernetes:** Consider increasing memory limit in relevant `Deployment.yaml`.
- **Docker Compose:** Consider increasing `memory:` of frontend container in `docker-compose.yml`.
- **Silence this alert:** If you are aware of this alert and want to silence notifications for it, add the following to your site configuration:

```json
"observability.silenceAlerts": [
  "warning_frontend_container_memory_usage"
]
```

## frontend: container_restarts

**Descriptions:**

- _frontend: 1+ container restarts every 5m by instance_

**Possible solutions:**

- **Kubernetes:**
	- Determine if the pod was OOM killed using `kubectl describe pod frontend` (look for `OOMKilled: true`) and, if so, consider increasing the memory limit in the relevant `Deployment.yaml`.
	- Check the logs before the container restarted to see if there are `panic:` messages or similar using `kubectl logs -p frontend`.
- **Docker Compose:**
	- Determine if the pod was OOM killed using `docker inspect -f '{{json .State}}' frontend` (look for `"OOMKilled":true`) and, if so, consider increasing the memory limit of the frontend container in `docker-compose.yml`.
	- Check the logs before the container restarted to see if there are `panic:` messages or similar using `docker logs frontend` (note this will include logs from the previous and currently running container).
- **Silence this alert:** If you are aware of this alert and want to silence notifications for it, add the following to your site configuration:

```json
"observability.silenceAlerts": [
  "warning_frontend_container_restarts"
]
```

## frontend: fs_inodes_used

**Descriptions:**

- _frontend: 3e+06+ fs inodes in use by instance_

**Possible solutions:**

- 			- Refer to your OS or cloud provider`s documentation for how to increase inodes.
			- **Kubernetes:** consider provisioning more machines with less resources.
- **Silence this alert:** If you are aware of this alert and want to silence notifications for it, add the following to your site configuration:

```json
"observability.silenceAlerts": [
  "warning_frontend_fs_inodes_used"
]
```

## frontend: provisioning_container_cpu_usage_7d

**Descriptions:**

- _frontend: 80%+ or less than 30% container cpu usage total (7d maximum) across all cores by instance_

**Possible solutions:**

- If usage is high:
	- **Kubernetes:** Consider decreasing CPU limits in the the relevant `Deployment.yaml`.
	- **Docker Compose:** Consider descreasing `cpus:` of the frontend container in `docker-compose.yml`.
- If usage is low, consider decreasing the above values.
- **Silence this alert:** If you are aware of this alert and want to silence notifications for it, add the following to your site configuration:

```json
"observability.silenceAlerts": [
  "warning_frontend_provisioning_container_cpu_usage_7d"
]
```

## frontend: provisioning_container_memory_usage_7d

**Descriptions:**

- _frontend: 80%+ or less than 30% container memory usage (7d maximum) by instance_

**Possible solutions:**

- If usage is high:
	- **Kubernetes:** Consider increasing memory limit in relevant `Deployment.yaml`.
	- **Docker Compose:** Consider increasing `memory:` of frontend container in `docker-compose.yml`.
- If usage is low, consider decreasing the above values.
- **Silence this alert:** If you are aware of this alert and want to silence notifications for it, add the following to your site configuration:

```json
"observability.silenceAlerts": [
  "warning_frontend_provisioning_container_memory_usage_7d"
]
```

## frontend: provisioning_container_cpu_usage_5m

**Descriptions:**

- _frontend: 90%+ container cpu usage total (5m maximum) across all cores by instance_

**Possible solutions:**

- **Kubernetes:** Consider increasing CPU limits in the the relevant `Deployment.yaml`.
- **Docker Compose:** Consider increasing `cpus:` of the frontend container in `docker-compose.yml`.
- **Silence this alert:** If you are aware of this alert and want to silence notifications for it, add the following to your site configuration:

```json
"observability.silenceAlerts": [
  "warning_frontend_provisioning_container_cpu_usage_5m"
]
```

## frontend: provisioning_container_memory_usage_5m

**Descriptions:**

- _frontend: 90%+ container memory usage (5m maximum) by instance_

**Possible solutions:**

- **Kubernetes:** Consider increasing memory limit in relevant `Deployment.yaml`.
- **Docker Compose:** Consider increasing `memory:` of frontend container in `docker-compose.yml`.
- **Silence this alert:** If you are aware of this alert and want to silence notifications for it, add the following to your site configuration:

```json
"observability.silenceAlerts": [
  "warning_frontend_provisioning_container_memory_usage_5m"
]
```

## frontend: go_goroutines

**Descriptions:**

- _frontend: 10000+ maximum active goroutines for 10m_

**Possible solutions:**

- **Silence this alert:** If you are aware of this alert and want to silence notifications for it, add the following to your site configuration:

```json
"observability.silenceAlerts": [
  "warning_frontend_go_goroutines"
]
```

## frontend: go_gc_duration_seconds

**Descriptions:**

- _frontend: 2s+ maximum go garbage collection duration_

**Possible solutions:**

- **Silence this alert:** If you are aware of this alert and want to silence notifications for it, add the following to your site configuration:

```json
"observability.silenceAlerts": [
  "warning_frontend_go_gc_duration_seconds"
]
```

## frontend: pods_available_percentage

**Descriptions:**

- _frontend: less than 90% percentage pods available for 10m_

**Possible solutions:**

- **Silence this alert:** If you are aware of this alert and want to silence notifications for it, add the following to your site configuration:

```json
"observability.silenceAlerts": [
  "critical_frontend_pods_available_percentage"
]
```

## gitserver: disk_space_remaining

**Descriptions:**

- _gitserver: less than 25% disk space remaining by instance_

- _gitserver: less than 15% disk space remaining by instance_

**Possible solutions:**

- **Provision more disk space:** Sourcegraph will begin deleting least-used repository clones at 10% disk space remaining which may result in decreased performance, users having to wait for repositories to clone, etc.
- **Silence this alert:** If you are aware of this alert and want to silence notifications for it, add the following to your site configuration:

```json
"observability.silenceAlerts": [
  "warning_gitserver_disk_space_remaining",
  "critical_gitserver_disk_space_remaining"
]
```

## gitserver: running_git_commands

**Descriptions:**

- _gitserver: 50+ running git commands (signals load)_

- _gitserver: 100+ running git commands (signals load)_

**Possible solutions:**

- **Check if the problem may be an intermittent and temporary peak** using the "Container monitoring" section at the bottom of the Git Server dashboard.
- **Single container deployments:** Consider upgrading to a [Docker Compose deployment](../install/docker-compose/migrate.md) which offers better scalability and resource isolation.
- **Kubernetes and Docker Compose:** Check that you are running a similar number of git server replicas and that their CPU/memory limits are allocated according to what is shown in the [Sourcegraph resource estimator](../install/resource_estimator.md).
- **Silence this alert:** If you are aware of this alert and want to silence notifications for it, add the following to your site configuration:

```json
"observability.silenceAlerts": [
  "warning_gitserver_running_git_commands",
  "critical_gitserver_running_git_commands"
]
```

## gitserver: repository_clone_queue_size

**Descriptions:**

- _gitserver: 25+ repository clone queue size_

**Possible solutions:**

- **If you just added several repositories**, the warning may be expected.
- **Check which repositories need cloning**, by visiting e.g. https://sourcegraph.example.com/site-admin/repositories?filter=not-cloned
- **Silence this alert:** If you are aware of this alert and want to silence notifications for it, add the following to your site configuration:

```json
"observability.silenceAlerts": [
  "warning_gitserver_repository_clone_queue_size"
]
```

## gitserver: repository_existence_check_queue_size

**Descriptions:**

- _gitserver: 25+ repository existence check queue size_

**Possible solutions:**

- **Check the code host status indicator for errors:** on the Sourcegraph app homepage, when signed in as an admin click the cloud icon in the top right corner of the page.
- **Check if the issue continues to happen after 30 minutes**, it may be temporary.
- **Check the gitserver logs for more information.**
- **Silence this alert:** If you are aware of this alert and want to silence notifications for it, add the following to your site configuration:

```json
"observability.silenceAlerts": [
  "warning_gitserver_repository_existence_check_queue_size"
]
```

## gitserver: echo_command_duration_test

**Descriptions:**

- _gitserver: 1s+ echo command duration test_

- _gitserver: 2s+ echo command duration test_

**Possible solutions:**

- **Check if the problem may be an intermittent and temporary peak** using the "Container monitoring" section at the bottom of the Git Server dashboard.
- **Single container deployments:** Consider upgrading to a [Docker Compose deployment](../install/docker-compose/migrate.md) which offers better scalability and resource isolation.
- **Kubernetes and Docker Compose:** Check that you are running a similar number of git server replicas and that their CPU/memory limits are allocated according to what is shown in the [Sourcegraph resource estimator](../install/resource_estimator.md).
- **Silence this alert:** If you are aware of this alert and want to silence notifications for it, add the following to your site configuration:

```json
"observability.silenceAlerts": [
  "warning_gitserver_echo_command_duration_test",
  "critical_gitserver_echo_command_duration_test"
]
```

## gitserver: frontend_internal_api_error_responses

**Descriptions:**

- _gitserver: 5+ frontend-internal API error responses every 5m by route_

**Possible solutions:**

- **Single-container deployments:** Check `docker logs $CONTAINER_ID` for logs starting with `repo-updater` that indicate requests to the frontend service are failing.
- **Kubernetes:**
	- Confirm that `kubectl get pods` shows the `frontend` pods are healthy.
	- Check `kubectl logs gitserver` for logs indicate request failures to `frontend` or `frontend-internal`.
- **Docker Compose:**
	- Confirm that `docker ps` shows the `frontend-internal` container is healthy.
	- Check `docker logs gitserver` for logs indicating request failures to `frontend` or `frontend-internal`.
- **Silence this alert:** If you are aware of this alert and want to silence notifications for it, add the following to your site configuration:

```json
"observability.silenceAlerts": [
  "warning_gitserver_frontend_internal_api_error_responses"
]
```

## gitserver: container_cpu_usage

**Descriptions:**

- _gitserver: 99%+ container cpu usage total (1m average) across all cores by instance_

**Possible solutions:**

- **Kubernetes:** Consider increasing CPU limits in the the relevant `Deployment.yaml`.
- **Docker Compose:** Consider increasing `cpus:` of the gitserver container in `docker-compose.yml`.
- **Silence this alert:** If you are aware of this alert and want to silence notifications for it, add the following to your site configuration:

```json
"observability.silenceAlerts": [
  "warning_gitserver_container_cpu_usage"
]
```

## gitserver: container_memory_usage

**Descriptions:**

- _gitserver: 99%+ container memory usage by instance_

**Possible solutions:**

- **Kubernetes:** Consider increasing memory limit in relevant `Deployment.yaml`.
- **Docker Compose:** Consider increasing `memory:` of gitserver container in `docker-compose.yml`.
- **Silence this alert:** If you are aware of this alert and want to silence notifications for it, add the following to your site configuration:

```json
"observability.silenceAlerts": [
  "warning_gitserver_container_memory_usage"
]
```

## gitserver: container_restarts

**Descriptions:**

- _gitserver: 1+ container restarts every 5m by instance_

**Possible solutions:**

- **Kubernetes:**
	- Determine if the pod was OOM killed using `kubectl describe pod gitserver` (look for `OOMKilled: true`) and, if so, consider increasing the memory limit in the relevant `Deployment.yaml`.
	- Check the logs before the container restarted to see if there are `panic:` messages or similar using `kubectl logs -p gitserver`.
- **Docker Compose:**
	- Determine if the pod was OOM killed using `docker inspect -f '{{json .State}}' gitserver` (look for `"OOMKilled":true`) and, if so, consider increasing the memory limit of the gitserver container in `docker-compose.yml`.
	- Check the logs before the container restarted to see if there are `panic:` messages or similar using `docker logs gitserver` (note this will include logs from the previous and currently running container).
- **Silence this alert:** If you are aware of this alert and want to silence notifications for it, add the following to your site configuration:

```json
"observability.silenceAlerts": [
  "warning_gitserver_container_restarts"
]
```

## gitserver: fs_inodes_used

**Descriptions:**

- _gitserver: 3e+06+ fs inodes in use by instance_

**Possible solutions:**

- 			- Refer to your OS or cloud provider`s documentation for how to increase inodes.
			- **Kubernetes:** consider provisioning more machines with less resources.
- **Silence this alert:** If you are aware of this alert and want to silence notifications for it, add the following to your site configuration:

```json
"observability.silenceAlerts": [
  "warning_gitserver_fs_inodes_used"
]
```

## gitserver: provisioning_container_cpu_usage_7d

**Descriptions:**

- _gitserver: 80%+ or less than 30% container cpu usage total (7d maximum) across all cores by instance_

**Possible solutions:**

- If usage is high:
	- **Kubernetes:** Consider decreasing CPU limits in the the relevant `Deployment.yaml`.
	- **Docker Compose:** Consider descreasing `cpus:` of the gitserver container in `docker-compose.yml`.
- If usage is low, consider decreasing the above values.
- **Silence this alert:** If you are aware of this alert and want to silence notifications for it, add the following to your site configuration:

```json
"observability.silenceAlerts": [
  "warning_gitserver_provisioning_container_cpu_usage_7d"
]
```

## gitserver: provisioning_container_memory_usage_7d

**Descriptions:**

- _gitserver: 80%+ or less than 30% container memory usage (7d maximum) by instance_

**Possible solutions:**

- If usage is high:
	- **Kubernetes:** Consider decreasing memory limit in relevant `Deployment.yaml`.
	- **Docker Compose:** Consider decreasing `memory:` of gitserver container in `docker-compose.yml`.
- If usage is low, consider decreasing the above values.
- **Silence this alert:** If you are aware of this alert and want to silence notifications for it, add the following to your site configuration:

```json
"observability.silenceAlerts": [
  "warning_gitserver_provisioning_container_memory_usage_7d"
]
```

## gitserver: provisioning_container_cpu_usage_5m

**Descriptions:**

- _gitserver: 90%+ container cpu usage total (5m maximum) across all cores by instance_

**Possible solutions:**

- **Kubernetes:** Consider increasing CPU limits in the the relevant `Deployment.yaml`.
- **Docker Compose:** Consider increasing `cpus:` of the gitserver container in `docker-compose.yml`.
- **Silence this alert:** If you are aware of this alert and want to silence notifications for it, add the following to your site configuration:

```json
"observability.silenceAlerts": [
  "warning_gitserver_provisioning_container_cpu_usage_5m"
]
```

## gitserver: provisioning_container_memory_usage_5m

**Descriptions:**

- _gitserver: 90%+ container memory usage (5m maximum) by instance_

**Possible solutions:**

- **Kubernetes:** Consider increasing memory limit in relevant `Deployment.yaml`.
- **Docker Compose:** Consider increasing `memory:` of gitserver container in `docker-compose.yml`.
- **Silence this alert:** If you are aware of this alert and want to silence notifications for it, add the following to your site configuration:

```json
"observability.silenceAlerts": [
  "warning_gitserver_provisioning_container_memory_usage_5m"
]
```

## gitserver: go_goroutines

**Descriptions:**

- _gitserver: 10000+ maximum active goroutines for 10m_

**Possible solutions:**

- **Silence this alert:** If you are aware of this alert and want to silence notifications for it, add the following to your site configuration:

```json
"observability.silenceAlerts": [
  "warning_gitserver_go_goroutines"
]
```

## gitserver: go_gc_duration_seconds

**Descriptions:**

- _gitserver: 2s+ maximum go garbage collection duration_

**Possible solutions:**

- **Silence this alert:** If you are aware of this alert and want to silence notifications for it, add the following to your site configuration:

```json
"observability.silenceAlerts": [
  "warning_gitserver_go_gc_duration_seconds"
]
```

## gitserver: pods_available_percentage

**Descriptions:**

- _gitserver: less than 90% percentage pods available for 10m_

**Possible solutions:**

- **Silence this alert:** If you are aware of this alert and want to silence notifications for it, add the following to your site configuration:

```json
"observability.silenceAlerts": [
  "critical_gitserver_pods_available_percentage"
]
```

## github-proxy: github_core_rate_limit_remaining

**Descriptions:**

- _github-proxy: less than 1000 remaining calls to GitHub before hitting the rate limit_

**Possible solutions:**

- Try restarting the pod to get a different public IP.
- **Silence this alert:** If you are aware of this alert and want to silence notifications for it, add the following to your site configuration:

```json
"observability.silenceAlerts": [
  "critical_github-proxy_github_core_rate_limit_remaining"
]
```

## github-proxy: github_search_rate_limit_remaining

**Descriptions:**

- _github-proxy: less than 5 remaining calls to GitHub search before hitting the rate limit_

**Possible solutions:**

- Try restarting the pod to get a different public IP.
- **Silence this alert:** If you are aware of this alert and want to silence notifications for it, add the following to your site configuration:

```json
"observability.silenceAlerts": [
  "warning_github-proxy_github_search_rate_limit_remaining"
]
```

## github-proxy: container_cpu_usage

**Descriptions:**

- _github-proxy: 99%+ container cpu usage total (1m average) across all cores by instance_

**Possible solutions:**

- **Kubernetes:** Consider increasing CPU limits in the the relevant `Deployment.yaml`.
- **Docker Compose:** Consider increasing `cpus:` of the github-proxy container in `docker-compose.yml`.
- **Silence this alert:** If you are aware of this alert and want to silence notifications for it, add the following to your site configuration:

```json
"observability.silenceAlerts": [
  "warning_github-proxy_container_cpu_usage"
]
```

## github-proxy: container_memory_usage

**Descriptions:**

- _github-proxy: 99%+ container memory usage by instance_

**Possible solutions:**

- **Kubernetes:** Consider increasing memory limit in relevant `Deployment.yaml`.
- **Docker Compose:** Consider increasing `memory:` of github-proxy container in `docker-compose.yml`.
- **Silence this alert:** If you are aware of this alert and want to silence notifications for it, add the following to your site configuration:

```json
"observability.silenceAlerts": [
  "warning_github-proxy_container_memory_usage"
]
```

## github-proxy: container_restarts

**Descriptions:**

- _github-proxy: 1+ container restarts every 5m by instance_

**Possible solutions:**

- **Kubernetes:**
	- Determine if the pod was OOM killed using `kubectl describe pod github-proxy` (look for `OOMKilled: true`) and, if so, consider increasing the memory limit in the relevant `Deployment.yaml`.
	- Check the logs before the container restarted to see if there are `panic:` messages or similar using `kubectl logs -p github-proxy`.
- **Docker Compose:**
	- Determine if the pod was OOM killed using `docker inspect -f '{{json .State}}' github-proxy` (look for `"OOMKilled":true`) and, if so, consider increasing the memory limit of the github-proxy container in `docker-compose.yml`.
	- Check the logs before the container restarted to see if there are `panic:` messages or similar using `docker logs github-proxy` (note this will include logs from the previous and currently running container).
- **Silence this alert:** If you are aware of this alert and want to silence notifications for it, add the following to your site configuration:

```json
"observability.silenceAlerts": [
  "warning_github-proxy_container_restarts"
]
```

## github-proxy: fs_inodes_used

**Descriptions:**

- _github-proxy: 3e+06+ fs inodes in use by instance_

**Possible solutions:**

- 			- Refer to your OS or cloud provider`s documentation for how to increase inodes.
			- **Kubernetes:** consider provisioning more machines with less resources.
- **Silence this alert:** If you are aware of this alert and want to silence notifications for it, add the following to your site configuration:

```json
"observability.silenceAlerts": [
  "warning_github-proxy_fs_inodes_used"
]
```

## github-proxy: provisioning_container_cpu_usage_7d

**Descriptions:**

- _github-proxy: 80%+ or less than 30% container cpu usage total (7d maximum) across all cores by instance_

**Possible solutions:**

- If usage is high:
	- **Kubernetes:** Consider decreasing CPU limits in the the relevant `Deployment.yaml`.
	- **Docker Compose:** Consider descreasing `cpus:` of the github-proxy container in `docker-compose.yml`.
- If usage is low, consider decreasing the above values.
- **Silence this alert:** If you are aware of this alert and want to silence notifications for it, add the following to your site configuration:

```json
"observability.silenceAlerts": [
  "warning_github-proxy_provisioning_container_cpu_usage_7d"
]
```

## github-proxy: provisioning_container_memory_usage_7d

**Descriptions:**

- _github-proxy: 80%+ or less than 30% container memory usage (7d maximum) by instance_

**Possible solutions:**

- If usage is high:
	- **Kubernetes:** Consider decreasing memory limit in relevant `Deployment.yaml`.
	- **Docker Compose:** Consider decreasing `memory:` of github-proxy container in `docker-compose.yml`.
- If usage is low, consider decreasing the above values.
- **Silence this alert:** If you are aware of this alert and want to silence notifications for it, add the following to your site configuration:

```json
"observability.silenceAlerts": [
  "warning_github-proxy_provisioning_container_memory_usage_7d"
]
```

## github-proxy: provisioning_container_cpu_usage_5m

**Descriptions:**

- _github-proxy: 90%+ container cpu usage total (5m maximum) across all cores by instance_

**Possible solutions:**

- **Kubernetes:** Consider increasing CPU limits in the the relevant `Deployment.yaml`.
- **Docker Compose:** Consider increasing `cpus:` of the github-proxy container in `docker-compose.yml`.
- **Silence this alert:** If you are aware of this alert and want to silence notifications for it, add the following to your site configuration:

```json
"observability.silenceAlerts": [
  "warning_github-proxy_provisioning_container_cpu_usage_5m"
]
```

## github-proxy: provisioning_container_memory_usage_5m

**Descriptions:**

- _github-proxy: 90%+ container memory usage (5m maximum) by instance_

**Possible solutions:**

- **Kubernetes:** Consider increasing memory limit in relevant `Deployment.yaml`.
- **Docker Compose:** Consider increasing `memory:` of github-proxy container in `docker-compose.yml`.
- **Silence this alert:** If you are aware of this alert and want to silence notifications for it, add the following to your site configuration:

```json
"observability.silenceAlerts": [
  "warning_github-proxy_provisioning_container_memory_usage_5m"
]
```

## github-proxy: go_goroutines

**Descriptions:**

- _github-proxy: 10000+ maximum active goroutines for 10m_

**Possible solutions:**

- **Silence this alert:** If you are aware of this alert and want to silence notifications for it, add the following to your site configuration:

```json
"observability.silenceAlerts": [
  "warning_github-proxy_go_goroutines"
]
```

## github-proxy: go_gc_duration_seconds

**Descriptions:**

- _github-proxy: 2s+ maximum go garbage collection duration_

**Possible solutions:**

- **Silence this alert:** If you are aware of this alert and want to silence notifications for it, add the following to your site configuration:

```json
"observability.silenceAlerts": [
  "warning_github-proxy_go_gc_duration_seconds"
]
```

## github-proxy: pods_available_percentage

**Descriptions:**

- _github-proxy: less than 90% percentage pods available for 10m_

**Possible solutions:**

- **Silence this alert:** If you are aware of this alert and want to silence notifications for it, add the following to your site configuration:

```json
"observability.silenceAlerts": [
  "critical_github-proxy_pods_available_percentage"
]
```

## precise-code-intel-bundle-manager: 99th_percentile_bundle_database_duration

**Descriptions:**

- _precise-code-intel-bundle-manager: 20s+ 99th percentile successful bundle database query duration over 5m_

**Possible solutions:**

- **Silence this alert:** If you are aware of this alert and want to silence notifications for it, add the following to your site configuration:

```json
"observability.silenceAlerts": [
  "warning_precise-code-intel-bundle-manager_99th_percentile_bundle_database_duration"
]
```

## precise-code-intel-bundle-manager: bundle_database_errors

**Descriptions:**

- _precise-code-intel-bundle-manager: 20+ bundle database errors every 5m_

**Possible solutions:**

- **Silence this alert:** If you are aware of this alert and want to silence notifications for it, add the following to your site configuration:

```json
"observability.silenceAlerts": [
  "warning_precise-code-intel-bundle-manager_bundle_database_errors"
]
```

## precise-code-intel-bundle-manager: 99th_percentile_bundle_reader_duration

**Descriptions:**

- _precise-code-intel-bundle-manager: 20s+ 99th percentile successful bundle reader query duration over 5m_

**Possible solutions:**

- **Silence this alert:** If you are aware of this alert and want to silence notifications for it, add the following to your site configuration:

```json
"observability.silenceAlerts": [
  "warning_precise-code-intel-bundle-manager_99th_percentile_bundle_reader_duration"
]
```

## precise-code-intel-bundle-manager: bundle_reader_errors

**Descriptions:**

- _precise-code-intel-bundle-manager: 20+ bundle reader errors every 5m_

**Possible solutions:**

- **Silence this alert:** If you are aware of this alert and want to silence notifications for it, add the following to your site configuration:

```json
"observability.silenceAlerts": [
  "warning_precise-code-intel-bundle-manager_bundle_reader_errors"
]
```

## precise-code-intel-bundle-manager: disk_space_remaining

**Descriptions:**

- _precise-code-intel-bundle-manager: less than 25% disk space remaining by instance_

- _precise-code-intel-bundle-manager: less than 15% disk space remaining by instance_

**Possible solutions:**

- **Provision more disk space:** Sourcegraph will begin deleting the oldest uploaded bundle files at 10% disk space remaining.
- **Silence this alert:** If you are aware of this alert and want to silence notifications for it, add the following to your site configuration:

```json
"observability.silenceAlerts": [
  "warning_precise-code-intel-bundle-manager_disk_space_remaining",
  "critical_precise-code-intel-bundle-manager_disk_space_remaining"
]
```

## precise-code-intel-bundle-manager: janitor_errors

**Descriptions:**

- _precise-code-intel-bundle-manager: 20+ janitor errors every 5m_

**Possible solutions:**

- **Silence this alert:** If you are aware of this alert and want to silence notifications for it, add the following to your site configuration:

```json
"observability.silenceAlerts": [
  "warning_precise-code-intel-bundle-manager_janitor_errors"
]
```

## precise-code-intel-bundle-manager: janitor_old_uploads_removed

**Descriptions:**

- _precise-code-intel-bundle-manager: 20+ upload files removed (due to age) every 5m_

**Possible solutions:**

- **Silence this alert:** If you are aware of this alert and want to silence notifications for it, add the following to your site configuration:

```json
"observability.silenceAlerts": [
  "warning_precise-code-intel-bundle-manager_janitor_old_uploads_removed"
]
```

## precise-code-intel-bundle-manager: janitor_old_parts_removed

**Descriptions:**

- _precise-code-intel-bundle-manager: 20+ upload and database part files removed (due to age) every 5m_

**Possible solutions:**

- **Silence this alert:** If you are aware of this alert and want to silence notifications for it, add the following to your site configuration:

```json
"observability.silenceAlerts": [
  "warning_precise-code-intel-bundle-manager_janitor_old_parts_removed"
]
```

## precise-code-intel-bundle-manager: janitor_old_dumps_removed

**Descriptions:**

- _precise-code-intel-bundle-manager: 20+ bundle files removed (due to low disk space) every 5m_

**Possible solutions:**

- **Silence this alert:** If you are aware of this alert and want to silence notifications for it, add the following to your site configuration:

```json
"observability.silenceAlerts": [
  "warning_precise-code-intel-bundle-manager_janitor_old_dumps_removed"
]
```

## precise-code-intel-bundle-manager: janitor_orphans

**Descriptions:**

- _precise-code-intel-bundle-manager: 20+ bundle and upload files removed (with no corresponding database entry) every 5m_

**Possible solutions:**

- **Silence this alert:** If you are aware of this alert and want to silence notifications for it, add the following to your site configuration:

```json
"observability.silenceAlerts": [
  "warning_precise-code-intel-bundle-manager_janitor_orphans"
]
```

## precise-code-intel-bundle-manager: janitor_uploads_removed

**Descriptions:**

- _precise-code-intel-bundle-manager: 20+ upload records removed every 5m_

**Possible solutions:**

- **Silence this alert:** If you are aware of this alert and want to silence notifications for it, add the following to your site configuration:

```json
"observability.silenceAlerts": [
  "warning_precise-code-intel-bundle-manager_janitor_uploads_removed"
]
```

## precise-code-intel-bundle-manager: frontend_internal_api_error_responses

**Descriptions:**

- _precise-code-intel-bundle-manager: 5+ frontend-internal API error responses every 5m by route_

**Possible solutions:**

- **Single-container deployments:** Check `docker logs $CONTAINER_ID` for logs starting with `repo-updater` that indicate requests to the frontend service are failing.
- **Kubernetes:**
	- Confirm that `kubectl get pods` shows the `frontend` pods are healthy.
	- Check `kubectl logs precise-code-intel-bundle-manager` for logs indicate request failures to `frontend` or `frontend-internal`.
- **Docker Compose:**
	- Confirm that `docker ps` shows the `frontend-internal` container is healthy.
	- Check `docker logs precise-code-intel-bundle-manager` for logs indicating request failures to `frontend` or `frontend-internal`.
- **Silence this alert:** If you are aware of this alert and want to silence notifications for it, add the following to your site configuration:

```json
"observability.silenceAlerts": [
  "warning_precise-code-intel-bundle-manager_frontend_internal_api_error_responses"
]
```

## precise-code-intel-bundle-manager: container_cpu_usage

**Descriptions:**

- _precise-code-intel-bundle-manager: 99%+ container cpu usage total (1m average) across all cores by instance_

**Possible solutions:**

- **Kubernetes:** Consider increasing CPU limits in the the relevant `Deployment.yaml`.
- **Docker Compose:** Consider increasing `cpus:` of the precise-code-intel-bundle-manager container in `docker-compose.yml`.
- **Silence this alert:** If you are aware of this alert and want to silence notifications for it, add the following to your site configuration:

```json
"observability.silenceAlerts": [
  "warning_precise-code-intel-bundle-manager_container_cpu_usage"
]
```

## precise-code-intel-bundle-manager: container_memory_usage

**Descriptions:**

- _precise-code-intel-bundle-manager: 99%+ container memory usage by instance_

**Possible solutions:**

- **Kubernetes:** Consider increasing memory limit in relevant `Deployment.yaml`.
- **Docker Compose:** Consider increasing `memory:` of precise-code-intel-bundle-manager container in `docker-compose.yml`.
- **Silence this alert:** If you are aware of this alert and want to silence notifications for it, add the following to your site configuration:

```json
"observability.silenceAlerts": [
  "warning_precise-code-intel-bundle-manager_container_memory_usage"
]
```

## precise-code-intel-bundle-manager: container_restarts

**Descriptions:**

- _precise-code-intel-bundle-manager: 1+ container restarts every 5m by instance_

**Possible solutions:**

- **Kubernetes:**
	- Determine if the pod was OOM killed using `kubectl describe pod precise-code-intel-bundle-manager` (look for `OOMKilled: true`) and, if so, consider increasing the memory limit in the relevant `Deployment.yaml`.
	- Check the logs before the container restarted to see if there are `panic:` messages or similar using `kubectl logs -p precise-code-intel-bundle-manager`.
- **Docker Compose:**
	- Determine if the pod was OOM killed using `docker inspect -f '{{json .State}}' precise-code-intel-bundle-manager` (look for `"OOMKilled":true`) and, if so, consider increasing the memory limit of the precise-code-intel-bundle-manager container in `docker-compose.yml`.
	- Check the logs before the container restarted to see if there are `panic:` messages or similar using `docker logs precise-code-intel-bundle-manager` (note this will include logs from the previous and currently running container).
- **Silence this alert:** If you are aware of this alert and want to silence notifications for it, add the following to your site configuration:

```json
"observability.silenceAlerts": [
  "warning_precise-code-intel-bundle-manager_container_restarts"
]
```

## precise-code-intel-bundle-manager: fs_inodes_used

**Descriptions:**

- _precise-code-intel-bundle-manager: 3e+06+ fs inodes in use by instance_

**Possible solutions:**

- 			- Refer to your OS or cloud provider`s documentation for how to increase inodes.
			- **Kubernetes:** consider provisioning more machines with less resources.
- **Silence this alert:** If you are aware of this alert and want to silence notifications for it, add the following to your site configuration:

```json
"observability.silenceAlerts": [
  "warning_precise-code-intel-bundle-manager_fs_inodes_used"
]
```

## precise-code-intel-bundle-manager: provisioning_container_cpu_usage_7d

**Descriptions:**

- _precise-code-intel-bundle-manager: 80%+ or less than 30% container cpu usage total (7d maximum) across all cores by instance_

**Possible solutions:**

- If usage is high:
	- **Kubernetes:** Consider decreasing CPU limits in the the relevant `Deployment.yaml`.
	- **Docker Compose:** Consider descreasing `cpus:` of the precise-code-intel-bundle-manager container in `docker-compose.yml`.
- If usage is low, consider decreasing the above values.
- **Silence this alert:** If you are aware of this alert and want to silence notifications for it, add the following to your site configuration:

```json
"observability.silenceAlerts": [
  "warning_precise-code-intel-bundle-manager_provisioning_container_cpu_usage_7d"
]
```

## precise-code-intel-bundle-manager: provisioning_container_memory_usage_7d

**Descriptions:**

- _precise-code-intel-bundle-manager: 80%+ or less than 30% container memory usage (7d maximum) by instance_

**Possible solutions:**

- If usage is high:
	- **Kubernetes:** Consider decreasing memory limit in relevant `Deployment.yaml`.
	- **Docker Compose:** Consider decreasing `memory:` of precise-code-intel-bundle-manager container in `docker-compose.yml`.
- If usage is low, consider decreasing the above values.
- **Silence this alert:** If you are aware of this alert and want to silence notifications for it, add the following to your site configuration:

```json
"observability.silenceAlerts": [
  "warning_precise-code-intel-bundle-manager_provisioning_container_memory_usage_7d"
]
```

## precise-code-intel-bundle-manager: provisioning_container_cpu_usage_5m

**Descriptions:**

- _precise-code-intel-bundle-manager: 90%+ container cpu usage total (5m maximum) across all cores by instance_

**Possible solutions:**

- **Kubernetes:** Consider increasing CPU limits in the the relevant `Deployment.yaml`.
- **Docker Compose:** Consider increasing `cpus:` of the precise-code-intel-bundle-manager container in `docker-compose.yml`.
- **Silence this alert:** If you are aware of this alert and want to silence notifications for it, add the following to your site configuration:

```json
"observability.silenceAlerts": [
  "warning_precise-code-intel-bundle-manager_provisioning_container_cpu_usage_5m"
]
```

## precise-code-intel-bundle-manager: provisioning_container_memory_usage_5m

**Descriptions:**

- _precise-code-intel-bundle-manager: 90%+ container memory usage (5m maximum) by instance_

**Possible solutions:**

- **Kubernetes:** Consider increasing memory limit in relevant `Deployment.yaml`.
- **Docker Compose:** Consider increasing `memory:` of precise-code-intel-bundle-manager container in `docker-compose.yml`.
- **Silence this alert:** If you are aware of this alert and want to silence notifications for it, add the following to your site configuration:

```json
"observability.silenceAlerts": [
  "warning_precise-code-intel-bundle-manager_provisioning_container_memory_usage_5m"
]
```

## precise-code-intel-bundle-manager: go_goroutines

**Descriptions:**

- _precise-code-intel-bundle-manager: 10000+ maximum active goroutines for 10m_

**Possible solutions:**

- **Silence this alert:** If you are aware of this alert and want to silence notifications for it, add the following to your site configuration:

```json
"observability.silenceAlerts": [
  "warning_precise-code-intel-bundle-manager_go_goroutines"
]
```

## precise-code-intel-bundle-manager: go_gc_duration_seconds

**Descriptions:**

- _precise-code-intel-bundle-manager: 2s+ maximum go garbage collection duration_

**Possible solutions:**

- **Silence this alert:** If you are aware of this alert and want to silence notifications for it, add the following to your site configuration:

```json
"observability.silenceAlerts": [
  "warning_precise-code-intel-bundle-manager_go_gc_duration_seconds"
]
```

## precise-code-intel-bundle-manager: pods_available_percentage

**Descriptions:**

- _precise-code-intel-bundle-manager: less than 90% percentage pods available for 10m_

**Possible solutions:**

- **Silence this alert:** If you are aware of this alert and want to silence notifications for it, add the following to your site configuration:

```json
"observability.silenceAlerts": [
  "critical_precise-code-intel-bundle-manager_pods_available_percentage"
]
```

## precise-code-intel-worker: upload_queue_size

**Descriptions:**

- _precise-code-intel-worker: 100+ upload queue size_

**Possible solutions:**

- **Silence this alert:** If you are aware of this alert and want to silence notifications for it, add the following to your site configuration:

```json
"observability.silenceAlerts": [
  "warning_precise-code-intel-worker_upload_queue_size"
]
```

## precise-code-intel-worker: upload_queue_growth_rate

**Descriptions:**

- _precise-code-intel-worker: 5+ upload queue growth rate every 5m_

**Possible solutions:**

- **Silence this alert:** If you are aware of this alert and want to silence notifications for it, add the following to your site configuration:

```json
"observability.silenceAlerts": [
  "warning_precise-code-intel-worker_upload_queue_growth_rate"
]
```

## precise-code-intel-worker: upload_process_errors

**Descriptions:**

- _precise-code-intel-worker: 20+ upload process errors every 5m_

**Possible solutions:**

- **Silence this alert:** If you are aware of this alert and want to silence notifications for it, add the following to your site configuration:

```json
"observability.silenceAlerts": [
  "warning_precise-code-intel-worker_upload_process_errors"
]
```

## precise-code-intel-worker: 99th_percentile_store_duration

**Descriptions:**

- _precise-code-intel-worker: 20s+ 99th percentile successful database query duration over 5m_

**Possible solutions:**

- **Silence this alert:** If you are aware of this alert and want to silence notifications for it, add the following to your site configuration:

```json
"observability.silenceAlerts": [
  "warning_precise-code-intel-worker_99th_percentile_store_duration"
]
```

## precise-code-intel-worker: store_errors

**Descriptions:**

- _precise-code-intel-worker: 20+ database errors every 5m_

**Possible solutions:**

- **Silence this alert:** If you are aware of this alert and want to silence notifications for it, add the following to your site configuration:

```json
"observability.silenceAlerts": [
  "warning_precise-code-intel-worker_store_errors"
]
```

## precise-code-intel-worker: processing_uploads_reset

**Descriptions:**

- _precise-code-intel-worker: 20+ uploads reset to queued state every 5m_

**Possible solutions:**

- **Silence this alert:** If you are aware of this alert and want to silence notifications for it, add the following to your site configuration:

```json
"observability.silenceAlerts": [
  "warning_precise-code-intel-worker_processing_uploads_reset"
]
```

## precise-code-intel-worker: processing_uploads_reset_failures

**Descriptions:**

- _precise-code-intel-worker: 20+ uploads errored after repeated resets every 5m_

**Possible solutions:**

- **Silence this alert:** If you are aware of this alert and want to silence notifications for it, add the following to your site configuration:

```json
"observability.silenceAlerts": [
  "warning_precise-code-intel-worker_processing_uploads_reset_failures"
]
```

## precise-code-intel-worker: upload_resetter_errors

**Descriptions:**

- _precise-code-intel-worker: 20+ upload resetter errors every 5m_

**Possible solutions:**

- **Silence this alert:** If you are aware of this alert and want to silence notifications for it, add the following to your site configuration:

```json
"observability.silenceAlerts": [
  "warning_precise-code-intel-worker_upload_resetter_errors"
]
```

## precise-code-intel-worker: 99th_percentile_bundle_manager_transfer_duration

**Descriptions:**

<<<<<<< HEAD
- _precise-code-intel-worker: 300s+ 99th percentile successful bundle manager data transfer duration over 5m_

**Possible solutions:**

- **Silence this alert:** If you are aware of this alert and want to silence notifications for it, add the following to your site configuration:
=======
- _gitserver: less than 30% container memory usage (7d maximum) by instance_ (`warning_gitserver_provisioning_container_memory_usage_7d`)

**Possible solutions:**

- **Kubernetes:** Consider decreasing memory limit in relevant `Deployment.yaml`.
- **Docker Compose:** Consider decreasing `memory:` of gitserver container in `docker-compose.yml`.
>>>>>>> 26f84cb9

```json
"observability.silenceAlerts": [
  "warning_precise-code-intel-worker_99th_percentile_bundle_manager_transfer_duration"
]
```

## precise-code-intel-worker: bundle_manager_error_responses

**Descriptions:**

- _precise-code-intel-worker: 5+ bundle manager error responses every 5m_

**Possible solutions:**

- **Silence this alert:** If you are aware of this alert and want to silence notifications for it, add the following to your site configuration:

```json
"observability.silenceAlerts": [
  "warning_precise-code-intel-worker_bundle_manager_error_responses"
]
```

<<<<<<< HEAD
## precise-code-intel-worker: 99th_percentile_gitserver_duration

**Descriptions:**

- _precise-code-intel-worker: 20s+ 99th percentile successful gitserver query duration over 5m_

**Possible solutions:**

- **Silence this alert:** If you are aware of this alert and want to silence notifications for it, add the following to your site configuration:

```json
"observability.silenceAlerts": [
  "warning_precise-code-intel-worker_99th_percentile_gitserver_duration"
]
```

## precise-code-intel-worker: gitserver_error_responses
=======
# github-proxy: github_core_rate_limit_remaining
>>>>>>> 26f84cb9

**Descriptions:**

- _precise-code-intel-worker: 5+ gitserver error responses every 5m_

**Possible solutions:**

- **Silence this alert:** If you are aware of this alert and want to silence notifications for it, add the following to your site configuration:

```json
"observability.silenceAlerts": [
  "warning_precise-code-intel-worker_gitserver_error_responses"
]
```

## precise-code-intel-worker: frontend_internal_api_error_responses

**Descriptions:**

- _precise-code-intel-worker: 5+ frontend-internal API error responses every 5m by route_

**Possible solutions:**

- **Single-container deployments:** Check `docker logs $CONTAINER_ID` for logs starting with `repo-updater` that indicate requests to the frontend service are failing.
- **Kubernetes:**
	- Confirm that `kubectl get pods` shows the `frontend` pods are healthy.
	- Check `kubectl logs precise-code-intel-worker` for logs indicate request failures to `frontend` or `frontend-internal`.
- **Docker Compose:**
	- Confirm that `docker ps` shows the `frontend-internal` container is healthy.
	- Check `docker logs precise-code-intel-worker` for logs indicating request failures to `frontend` or `frontend-internal`.
- **Silence this alert:** If you are aware of this alert and want to silence notifications for it, add the following to your site configuration:

```json
"observability.silenceAlerts": [
  "warning_precise-code-intel-worker_frontend_internal_api_error_responses"
]
```

## precise-code-intel-worker: container_cpu_usage

**Descriptions:**

- _precise-code-intel-worker: 99%+ container cpu usage total (1m average) across all cores by instance_

**Possible solutions:**

- **Kubernetes:** Consider increasing CPU limits in the the relevant `Deployment.yaml`.
- **Docker Compose:** Consider increasing `cpus:` of the precise-code-intel-worker container in `docker-compose.yml`.
- **Silence this alert:** If you are aware of this alert and want to silence notifications for it, add the following to your site configuration:

```json
"observability.silenceAlerts": [
  "warning_precise-code-intel-worker_container_cpu_usage"
]
```

## precise-code-intel-worker: container_memory_usage

**Descriptions:**

- _precise-code-intel-worker: 99%+ container memory usage by instance_

**Possible solutions:**

- **Kubernetes:** Consider increasing memory limit in relevant `Deployment.yaml`.
- **Docker Compose:** Consider increasing `memory:` of precise-code-intel-worker container in `docker-compose.yml`.
- **Silence this alert:** If you are aware of this alert and want to silence notifications for it, add the following to your site configuration:

```json
"observability.silenceAlerts": [
  "warning_precise-code-intel-worker_container_memory_usage"
]
```

## precise-code-intel-worker: container_restarts

**Descriptions:**

- _precise-code-intel-worker: 1+ container restarts every 5m by instance_

**Possible solutions:**

- **Kubernetes:**
	- Determine if the pod was OOM killed using `kubectl describe pod precise-code-intel-worker` (look for `OOMKilled: true`) and, if so, consider increasing the memory limit in the relevant `Deployment.yaml`.
	- Check the logs before the container restarted to see if there are `panic:` messages or similar using `kubectl logs -p precise-code-intel-worker`.
- **Docker Compose:**
	- Determine if the pod was OOM killed using `docker inspect -f '{{json .State}}' precise-code-intel-worker` (look for `"OOMKilled":true`) and, if so, consider increasing the memory limit of the precise-code-intel-worker container in `docker-compose.yml`.
	- Check the logs before the container restarted to see if there are `panic:` messages or similar using `docker logs precise-code-intel-worker` (note this will include logs from the previous and currently running container).
- **Silence this alert:** If you are aware of this alert and want to silence notifications for it, add the following to your site configuration:

```json
"observability.silenceAlerts": [
  "warning_precise-code-intel-worker_container_restarts"
]
```

## precise-code-intel-worker: fs_inodes_used

**Descriptions:**

- _precise-code-intel-worker: 3e+06+ fs inodes in use by instance_

**Possible solutions:**

- 			- Refer to your OS or cloud provider`s documentation for how to increase inodes.
			- **Kubernetes:** consider provisioning more machines with less resources.
- **Silence this alert:** If you are aware of this alert and want to silence notifications for it, add the following to your site configuration:

```json
"observability.silenceAlerts": [
  "warning_precise-code-intel-worker_fs_inodes_used"
]
```

## precise-code-intel-worker: provisioning_container_cpu_usage_7d

**Descriptions:**

- _precise-code-intel-worker: 80%+ or less than 30% container cpu usage total (7d maximum) across all cores by instance_

**Possible solutions:**

- If usage is high:
	- **Kubernetes:** Consider decreasing CPU limits in the the relevant `Deployment.yaml`.
	- **Docker Compose:** Consider descreasing `cpus:` of the precise-code-intel-worker container in `docker-compose.yml`.
- If usage is low, consider decreasing the above values.
- **Silence this alert:** If you are aware of this alert and want to silence notifications for it, add the following to your site configuration:

```json
"observability.silenceAlerts": [
  "warning_precise-code-intel-worker_provisioning_container_cpu_usage_7d"
]
```

## precise-code-intel-worker: provisioning_container_memory_usage_7d

**Descriptions:**

- _precise-code-intel-worker: 80%+ or less than 30% container memory usage (7d maximum) by instance_

**Possible solutions:**

- If usage is high:
<<<<<<< HEAD
	- **Kubernetes:** Consider decreasing memory limit in relevant `Deployment.yaml`.
	- **Docker Compose:** Consider decreasing `memory:` of precise-code-intel-worker container in `docker-compose.yml`.
=======
	- **Kubernetes:** Consider increasing memory limit in relevant `Deployment.yaml`.
	- **Docker Compose:** Consider increasing `memory:` of github-proxy container in `docker-compose.yml`.
>>>>>>> 26f84cb9
- If usage is low, consider decreasing the above values.
- **Silence this alert:** If you are aware of this alert and want to silence notifications for it, add the following to your site configuration:

```json
"observability.silenceAlerts": [
  "warning_precise-code-intel-worker_provisioning_container_memory_usage_7d"
]
```

## precise-code-intel-worker: provisioning_container_cpu_usage_5m

**Descriptions:**

- _precise-code-intel-worker: 90%+ container cpu usage total (5m maximum) across all cores by instance_

**Possible solutions:**

- **Kubernetes:** Consider increasing CPU limits in the the relevant `Deployment.yaml`.
- **Docker Compose:** Consider increasing `cpus:` of the precise-code-intel-worker container in `docker-compose.yml`.
- **Silence this alert:** If you are aware of this alert and want to silence notifications for it, add the following to your site configuration:

```json
"observability.silenceAlerts": [
  "warning_precise-code-intel-worker_provisioning_container_cpu_usage_5m"
]
```

## precise-code-intel-worker: provisioning_container_memory_usage_5m

**Descriptions:**

- _precise-code-intel-worker: 90%+ container memory usage (5m maximum) by instance_

**Possible solutions:**

- **Kubernetes:** Consider increasing memory limit in relevant `Deployment.yaml`.
- **Docker Compose:** Consider increasing `memory:` of precise-code-intel-worker container in `docker-compose.yml`.
- **Silence this alert:** If you are aware of this alert and want to silence notifications for it, add the following to your site configuration:

```json
"observability.silenceAlerts": [
  "warning_precise-code-intel-worker_provisioning_container_memory_usage_5m"
]
```

## precise-code-intel-worker: go_goroutines

**Descriptions:**

- _precise-code-intel-worker: 10000+ maximum active goroutines for 10m_

**Possible solutions:**

- **Silence this alert:** If you are aware of this alert and want to silence notifications for it, add the following to your site configuration:

```json
"observability.silenceAlerts": [
  "warning_precise-code-intel-worker_go_goroutines"
]
```

## precise-code-intel-worker: go_gc_duration_seconds

**Descriptions:**

- _precise-code-intel-worker: 2s+ maximum go garbage collection duration_

**Possible solutions:**

- **Silence this alert:** If you are aware of this alert and want to silence notifications for it, add the following to your site configuration:

```json
"observability.silenceAlerts": [
  "warning_precise-code-intel-worker_go_gc_duration_seconds"
]
```

## precise-code-intel-worker: pods_available_percentage

**Descriptions:**

- _precise-code-intel-worker: less than 90% percentage pods available for 10m_

**Possible solutions:**

- **Silence this alert:** If you are aware of this alert and want to silence notifications for it, add the following to your site configuration:

```json
"observability.silenceAlerts": [
  "critical_precise-code-intel-worker_pods_available_percentage"
]
```

## precise-code-intel-indexer: index_queue_size

**Descriptions:**

- _precise-code-intel-indexer: 100+ index queue size_

**Possible solutions:**

- **Silence this alert:** If you are aware of this alert and want to silence notifications for it, add the following to your site configuration:

```json
"observability.silenceAlerts": [
  "warning_precise-code-intel-indexer_index_queue_size"
]
```

## precise-code-intel-indexer: index_queue_growth_rate

**Descriptions:**

- _precise-code-intel-indexer: 5+ index queue growth rate every 5m_

**Possible solutions:**

- **Silence this alert:** If you are aware of this alert and want to silence notifications for it, add the following to your site configuration:

```json
"observability.silenceAlerts": [
  "warning_precise-code-intel-indexer_index_queue_growth_rate"
]
```

## precise-code-intel-indexer: index_process_errors

**Descriptions:**

- _precise-code-intel-indexer: 20+ index process errors every 5m_

**Possible solutions:**

<<<<<<< HEAD
- **Silence this alert:** If you are aware of this alert and want to silence notifications for it, add the following to your site configuration:

```json
"observability.silenceAlerts": [
  "warning_precise-code-intel-indexer_index_process_errors"
]
```
=======
- If usage is high:
	- **Kubernetes:** Consider increasing memory limit in relevant `Deployment.yaml`.
	- **Docker Compose:** Consider increasing `memory:` of precise-code-intel-bundle-manager container in `docker-compose.yml`.
- If usage is low, consider decreasing the above values.
>>>>>>> 26f84cb9

## precise-code-intel-indexer: 99th_percentile_store_duration

**Descriptions:**

- _precise-code-intel-indexer: 20s+ 99th percentile successful database query duration over 5m_

**Possible solutions:**

- **Silence this alert:** If you are aware of this alert and want to silence notifications for it, add the following to your site configuration:

```json
"observability.silenceAlerts": [
  "warning_precise-code-intel-indexer_99th_percentile_store_duration"
]
```

## precise-code-intel-indexer: store_errors

**Descriptions:**

- _precise-code-intel-indexer: 20+ database errors every 5m_

**Possible solutions:**

- **Silence this alert:** If you are aware of this alert and want to silence notifications for it, add the following to your site configuration:

```json
"observability.silenceAlerts": [
  "warning_precise-code-intel-indexer_store_errors"
]
```

## precise-code-intel-indexer: indexability_updater_errors

**Descriptions:**

- _precise-code-intel-indexer: 20+ indexability updater errors every 5m_

**Possible solutions:**

- **Silence this alert:** If you are aware of this alert and want to silence notifications for it, add the following to your site configuration:

```json
"observability.silenceAlerts": [
  "warning_precise-code-intel-indexer_indexability_updater_errors"
]
```

## precise-code-intel-indexer: index_scheduler_errors

**Descriptions:**

- _precise-code-intel-indexer: 20+ index scheduler errors every 5m_

**Possible solutions:**

- **Silence this alert:** If you are aware of this alert and want to silence notifications for it, add the following to your site configuration:

```json
"observability.silenceAlerts": [
  "warning_precise-code-intel-indexer_index_scheduler_errors"
]
```

## precise-code-intel-indexer: processing_indexes_reset

**Descriptions:**

- _precise-code-intel-indexer: 20+ indexes reset to queued state every 5m_

**Possible solutions:**

- **Silence this alert:** If you are aware of this alert and want to silence notifications for it, add the following to your site configuration:

```json
"observability.silenceAlerts": [
  "warning_precise-code-intel-indexer_processing_indexes_reset"
]
```

## precise-code-intel-indexer: processing_indexes_reset_failures

**Descriptions:**

- _precise-code-intel-indexer: 20+ indexes errored after repeated resets every 5m_

**Possible solutions:**

- **Silence this alert:** If you are aware of this alert and want to silence notifications for it, add the following to your site configuration:

```json
"observability.silenceAlerts": [
  "warning_precise-code-intel-indexer_processing_indexes_reset_failures"
]
```

## precise-code-intel-indexer: index_resetter_errors

**Descriptions:**

- _precise-code-intel-indexer: 20+ index resetter errors every 5m_

**Possible solutions:**

- **Silence this alert:** If you are aware of this alert and want to silence notifications for it, add the following to your site configuration:

```json
"observability.silenceAlerts": [
  "warning_precise-code-intel-indexer_index_resetter_errors"
]
```

## precise-code-intel-indexer: janitor_errors

**Descriptions:**

- _precise-code-intel-indexer: 20+ janitor errors every 5m_

**Possible solutions:**

- **Silence this alert:** If you are aware of this alert and want to silence notifications for it, add the following to your site configuration:

```json
"observability.silenceAlerts": [
  "warning_precise-code-intel-indexer_janitor_errors"
]
```

## precise-code-intel-indexer: janitor_indexes_removed

**Descriptions:**

- _precise-code-intel-indexer: 20+ index records removed every 5m_

**Possible solutions:**

<<<<<<< HEAD
- **Silence this alert:** If you are aware of this alert and want to silence notifications for it, add the following to your site configuration:

```json
"observability.silenceAlerts": [
  "warning_precise-code-intel-indexer_janitor_indexes_removed"
]
```
=======
- If usage is high:
	- **Kubernetes:** Consider increasing memory limit in relevant `Deployment.yaml`.
	- **Docker Compose:** Consider increasing `memory:` of precise-code-intel-worker container in `docker-compose.yml`.
- If usage is low, consider decreasing the above values.
>>>>>>> 26f84cb9

## precise-code-intel-indexer: 99th_percentile_gitserver_duration

**Descriptions:**

- _precise-code-intel-indexer: 20s+ 99th percentile successful gitserver query duration over 5m_

**Possible solutions:**

- **Silence this alert:** If you are aware of this alert and want to silence notifications for it, add the following to your site configuration:

```json
"observability.silenceAlerts": [
  "warning_precise-code-intel-indexer_99th_percentile_gitserver_duration"
]
```

## precise-code-intel-indexer: gitserver_error_responses

**Descriptions:**

- _precise-code-intel-indexer: 5+ gitserver error responses every 5m_

**Possible solutions:**

- **Silence this alert:** If you are aware of this alert and want to silence notifications for it, add the following to your site configuration:

```json
"observability.silenceAlerts": [
  "warning_precise-code-intel-indexer_gitserver_error_responses"
]
```

## precise-code-intel-indexer: frontend_internal_api_error_responses

**Descriptions:**

- _precise-code-intel-indexer: 5+ frontend-internal API error responses every 5m by route_

**Possible solutions:**

- **Single-container deployments:** Check `docker logs $CONTAINER_ID` for logs starting with `repo-updater` that indicate requests to the frontend service are failing.
- **Kubernetes:**
	- Confirm that `kubectl get pods` shows the `frontend` pods are healthy.
	- Check `kubectl logs precise-code-intel-indexer` for logs indicate request failures to `frontend` or `frontend-internal`.
- **Docker Compose:**
	- Confirm that `docker ps` shows the `frontend-internal` container is healthy.
	- Check `docker logs precise-code-intel-indexer` for logs indicating request failures to `frontend` or `frontend-internal`.
- **Silence this alert:** If you are aware of this alert and want to silence notifications for it, add the following to your site configuration:

```json
"observability.silenceAlerts": [
  "warning_precise-code-intel-indexer_frontend_internal_api_error_responses"
]
```

## precise-code-intel-indexer: container_cpu_usage

**Descriptions:**

- _precise-code-intel-indexer: 99%+ container cpu usage total (1m average) across all cores by instance_

**Possible solutions:**

- **Kubernetes:** Consider increasing CPU limits in the the relevant `Deployment.yaml`.
- **Docker Compose:** Consider increasing `cpus:` of the precise-code-intel-indexer container in `docker-compose.yml`.
- **Silence this alert:** If you are aware of this alert and want to silence notifications for it, add the following to your site configuration:

```json
"observability.silenceAlerts": [
  "warning_precise-code-intel-indexer_container_cpu_usage"
]
```

## precise-code-intel-indexer: container_memory_usage

**Descriptions:**

- _precise-code-intel-indexer: 99%+ container memory usage by instance_

**Possible solutions:**

- **Kubernetes:** Consider increasing memory limit in relevant `Deployment.yaml`.
- **Docker Compose:** Consider increasing `memory:` of precise-code-intel-indexer container in `docker-compose.yml`.
- **Silence this alert:** If you are aware of this alert and want to silence notifications for it, add the following to your site configuration:

```json
"observability.silenceAlerts": [
  "warning_precise-code-intel-indexer_container_memory_usage"
]
```

## precise-code-intel-indexer: container_restarts

**Descriptions:**

- _precise-code-intel-indexer: 1+ container restarts every 5m by instance_

**Possible solutions:**

- **Kubernetes:**
	- Determine if the pod was OOM killed using `kubectl describe pod precise-code-intel-indexer` (look for `OOMKilled: true`) and, if so, consider increasing the memory limit in the relevant `Deployment.yaml`.
	- Check the logs before the container restarted to see if there are `panic:` messages or similar using `kubectl logs -p precise-code-intel-indexer`.
- **Docker Compose:**
	- Determine if the pod was OOM killed using `docker inspect -f '{{json .State}}' precise-code-intel-indexer` (look for `"OOMKilled":true`) and, if so, consider increasing the memory limit of the precise-code-intel-indexer container in `docker-compose.yml`.
	- Check the logs before the container restarted to see if there are `panic:` messages or similar using `docker logs precise-code-intel-indexer` (note this will include logs from the previous and currently running container).
- **Silence this alert:** If you are aware of this alert and want to silence notifications for it, add the following to your site configuration:

```json
"observability.silenceAlerts": [
  "warning_precise-code-intel-indexer_container_restarts"
]
```

## precise-code-intel-indexer: fs_inodes_used

**Descriptions:**

- _precise-code-intel-indexer: 3e+06+ fs inodes in use by instance_

**Possible solutions:**

- 			- Refer to your OS or cloud provider`s documentation for how to increase inodes.
			- **Kubernetes:** consider provisioning more machines with less resources.
- **Silence this alert:** If you are aware of this alert and want to silence notifications for it, add the following to your site configuration:

```json
"observability.silenceAlerts": [
  "warning_precise-code-intel-indexer_fs_inodes_used"
]
```

## precise-code-intel-indexer: provisioning_container_cpu_usage_7d

**Descriptions:**

- _precise-code-intel-indexer: 80%+ or less than 30% container cpu usage total (7d maximum) across all cores by instance_

**Possible solutions:**

- If usage is high:
	- **Kubernetes:** Consider decreasing CPU limits in the the relevant `Deployment.yaml`.
	- **Docker Compose:** Consider descreasing `cpus:` of the precise-code-intel-indexer container in `docker-compose.yml`.
- If usage is low, consider decreasing the above values.
- **Silence this alert:** If you are aware of this alert and want to silence notifications for it, add the following to your site configuration:

```json
"observability.silenceAlerts": [
  "warning_precise-code-intel-indexer_provisioning_container_cpu_usage_7d"
]
```

## precise-code-intel-indexer: provisioning_container_memory_usage_7d

**Descriptions:**

- _precise-code-intel-indexer: 80%+ or less than 30% container memory usage (7d maximum) by instance_

**Possible solutions:**

- If usage is high:
	- **Kubernetes:** Consider increasing memory limit in relevant `Deployment.yaml`.
	- **Docker Compose:** Consider increasing `memory:` of precise-code-intel-indexer container in `docker-compose.yml`.
- If usage is low, consider decreasing the above values.
- **Silence this alert:** If you are aware of this alert and want to silence notifications for it, add the following to your site configuration:

```json
"observability.silenceAlerts": [
  "warning_precise-code-intel-indexer_provisioning_container_memory_usage_7d"
]
```

## precise-code-intel-indexer: provisioning_container_cpu_usage_5m

**Descriptions:**

- _precise-code-intel-indexer: 90%+ container cpu usage total (5m maximum) across all cores by instance_

**Possible solutions:**

- **Kubernetes:** Consider increasing CPU limits in the the relevant `Deployment.yaml`.
- **Docker Compose:** Consider increasing `cpus:` of the precise-code-intel-indexer container in `docker-compose.yml`.
- **Silence this alert:** If you are aware of this alert and want to silence notifications for it, add the following to your site configuration:

```json
"observability.silenceAlerts": [
  "warning_precise-code-intel-indexer_provisioning_container_cpu_usage_5m"
]
```

## precise-code-intel-indexer: provisioning_container_memory_usage_5m

**Descriptions:**

- _precise-code-intel-indexer: 90%+ container memory usage (5m maximum) by instance_

**Possible solutions:**

- **Kubernetes:** Consider increasing memory limit in relevant `Deployment.yaml`.
- **Docker Compose:** Consider increasing `memory:` of precise-code-intel-indexer container in `docker-compose.yml`.
- **Silence this alert:** If you are aware of this alert and want to silence notifications for it, add the following to your site configuration:

```json
"observability.silenceAlerts": [
  "warning_precise-code-intel-indexer_provisioning_container_memory_usage_5m"
]
```

## precise-code-intel-indexer: go_goroutines

**Descriptions:**

- _precise-code-intel-indexer: 10000+ maximum active goroutines for 10m_

**Possible solutions:**

- **Silence this alert:** If you are aware of this alert and want to silence notifications for it, add the following to your site configuration:

```json
"observability.silenceAlerts": [
  "warning_precise-code-intel-indexer_go_goroutines"
]
```

## precise-code-intel-indexer: go_gc_duration_seconds

**Descriptions:**

- _precise-code-intel-indexer: 2s+ maximum go garbage collection duration_

**Possible solutions:**

- **Silence this alert:** If you are aware of this alert and want to silence notifications for it, add the following to your site configuration:

```json
"observability.silenceAlerts": [
  "warning_precise-code-intel-indexer_go_gc_duration_seconds"
]
```

## precise-code-intel-indexer: pods_available_percentage

**Descriptions:**

- _precise-code-intel-indexer: less than 90% percentage pods available for 10m_

**Possible solutions:**

- **Silence this alert:** If you are aware of this alert and want to silence notifications for it, add the following to your site configuration:

```json
"observability.silenceAlerts": [
  "critical_precise-code-intel-indexer_pods_available_percentage"
]
```

## query-runner: frontend_internal_api_error_responses

**Descriptions:**

- _query-runner: 5+ frontend-internal API error responses every 5m by route_

**Possible solutions:**

- **Single-container deployments:** Check `docker logs $CONTAINER_ID` for logs starting with `repo-updater` that indicate requests to the frontend service are failing.
- **Kubernetes:**
	- Confirm that `kubectl get pods` shows the `frontend` pods are healthy.
	- Check `kubectl logs query-runner` for logs indicate request failures to `frontend` or `frontend-internal`.
- **Docker Compose:**
	- Confirm that `docker ps` shows the `frontend-internal` container is healthy.
	- Check `docker logs query-runner` for logs indicating request failures to `frontend` or `frontend-internal`.
- **Silence this alert:** If you are aware of this alert and want to silence notifications for it, add the following to your site configuration:

```json
"observability.silenceAlerts": [
  "warning_query-runner_frontend_internal_api_error_responses"
]
```

## query-runner: container_memory_usage

**Descriptions:**

- _query-runner: 99%+ container memory usage by instance_

**Possible solutions:**

- **Kubernetes:** Consider increasing memory limit in relevant `Deployment.yaml`.
- **Docker Compose:** Consider increasing `memory:` of query-runner container in `docker-compose.yml`.
- **Silence this alert:** If you are aware of this alert and want to silence notifications for it, add the following to your site configuration:

```json
"observability.silenceAlerts": [
  "warning_query-runner_container_memory_usage"
]
```

## query-runner: container_cpu_usage

**Descriptions:**

- _query-runner: 99%+ container cpu usage total (1m average) across all cores by instance_

**Possible solutions:**

- **Kubernetes:** Consider increasing CPU limits in the the relevant `Deployment.yaml`.
- **Docker Compose:** Consider increasing `cpus:` of the query-runner container in `docker-compose.yml`.
- **Silence this alert:** If you are aware of this alert and want to silence notifications for it, add the following to your site configuration:

```json
"observability.silenceAlerts": [
  "warning_query-runner_container_cpu_usage"
]
```

## query-runner: container_restarts

**Descriptions:**

- _query-runner: 1+ container restarts every 5m by instance_

**Possible solutions:**

- **Kubernetes:**
	- Determine if the pod was OOM killed using `kubectl describe pod query-runner` (look for `OOMKilled: true`) and, if so, consider increasing the memory limit in the relevant `Deployment.yaml`.
	- Check the logs before the container restarted to see if there are `panic:` messages or similar using `kubectl logs -p query-runner`.
- **Docker Compose:**
	- Determine if the pod was OOM killed using `docker inspect -f '{{json .State}}' query-runner` (look for `"OOMKilled":true`) and, if so, consider increasing the memory limit of the query-runner container in `docker-compose.yml`.
	- Check the logs before the container restarted to see if there are `panic:` messages or similar using `docker logs query-runner` (note this will include logs from the previous and currently running container).
- **Silence this alert:** If you are aware of this alert and want to silence notifications for it, add the following to your site configuration:

```json
"observability.silenceAlerts": [
  "warning_query-runner_container_restarts"
]
```

## query-runner: fs_inodes_used

**Descriptions:**

- _query-runner: 3e+06+ fs inodes in use by instance_

**Possible solutions:**

- 			- Refer to your OS or cloud provider`s documentation for how to increase inodes.
			- **Kubernetes:** consider provisioning more machines with less resources.
- **Silence this alert:** If you are aware of this alert and want to silence notifications for it, add the following to your site configuration:

```json
"observability.silenceAlerts": [
  "warning_query-runner_fs_inodes_used"
]
```

## query-runner: provisioning_container_cpu_usage_7d

**Descriptions:**

- _query-runner: 80%+ or less than 30% container cpu usage total (7d maximum) across all cores by instance_

**Possible solutions:**

- If usage is high:
	- **Kubernetes:** Consider decreasing CPU limits in the the relevant `Deployment.yaml`.
	- **Docker Compose:** Consider descreasing `cpus:` of the query-runner container in `docker-compose.yml`.
- If usage is low, consider decreasing the above values.
- **Silence this alert:** If you are aware of this alert and want to silence notifications for it, add the following to your site configuration:

```json
"observability.silenceAlerts": [
  "warning_query-runner_provisioning_container_cpu_usage_7d"
]
```

## query-runner: provisioning_container_memory_usage_7d

**Descriptions:**

- _query-runner: 80%+ or less than 30% container memory usage (7d maximum) by instance_

**Possible solutions:**

- If usage is high:
	- **Kubernetes:** Consider increasing memory limit in relevant `Deployment.yaml`.
	- **Docker Compose:** Consider increasing `memory:` of query-runner container in `docker-compose.yml`.
- If usage is low, consider decreasing the above values.
- **Silence this alert:** If you are aware of this alert and want to silence notifications for it, add the following to your site configuration:

```json
"observability.silenceAlerts": [
  "warning_query-runner_provisioning_container_memory_usage_7d"
]
```

## query-runner: provisioning_container_cpu_usage_5m

**Descriptions:**

- _query-runner: 90%+ container cpu usage total (5m maximum) across all cores by instance_

**Possible solutions:**

- **Kubernetes:** Consider increasing CPU limits in the the relevant `Deployment.yaml`.
- **Docker Compose:** Consider increasing `cpus:` of the query-runner container in `docker-compose.yml`.
- **Silence this alert:** If you are aware of this alert and want to silence notifications for it, add the following to your site configuration:

```json
"observability.silenceAlerts": [
  "warning_query-runner_provisioning_container_cpu_usage_5m"
]
```

## query-runner: provisioning_container_memory_usage_5m

**Descriptions:**

- _query-runner: 90%+ container memory usage (5m maximum) by instance_

**Possible solutions:**

- **Kubernetes:** Consider increasing memory limit in relevant `Deployment.yaml`.
- **Docker Compose:** Consider increasing `memory:` of query-runner container in `docker-compose.yml`.
- **Silence this alert:** If you are aware of this alert and want to silence notifications for it, add the following to your site configuration:

```json
"observability.silenceAlerts": [
  "warning_query-runner_provisioning_container_memory_usage_5m"
]
```

## query-runner: go_goroutines

**Descriptions:**

- _query-runner: 10000+ maximum active goroutines for 10m_

**Possible solutions:**

- **Silence this alert:** If you are aware of this alert and want to silence notifications for it, add the following to your site configuration:

```json
"observability.silenceAlerts": [
  "warning_query-runner_go_goroutines"
]
```

## query-runner: go_gc_duration_seconds

**Descriptions:**

- _query-runner: 2s+ maximum go garbage collection duration_

**Possible solutions:**

- **Silence this alert:** If you are aware of this alert and want to silence notifications for it, add the following to your site configuration:

```json
"observability.silenceAlerts": [
  "warning_query-runner_go_gc_duration_seconds"
]
```

## query-runner: pods_available_percentage

**Descriptions:**

- _query-runner: less than 90% percentage pods available for 10m_

**Possible solutions:**

- **Silence this alert:** If you are aware of this alert and want to silence notifications for it, add the following to your site configuration:

```json
"observability.silenceAlerts": [
  "critical_query-runner_pods_available_percentage"
]
```

## replacer: frontend_internal_api_error_responses

**Descriptions:**

- _replacer: 5+ frontend-internal API error responses every 5m by route_

**Possible solutions:**

- **Single-container deployments:** Check `docker logs $CONTAINER_ID` for logs starting with `repo-updater` that indicate requests to the frontend service are failing.
- **Kubernetes:**
	- Confirm that `kubectl get pods` shows the `frontend` pods are healthy.
	- Check `kubectl logs replacer` for logs indicate request failures to `frontend` or `frontend-internal`.
- **Docker Compose:**
	- Confirm that `docker ps` shows the `frontend-internal` container is healthy.
	- Check `docker logs replacer` for logs indicating request failures to `frontend` or `frontend-internal`.
- **Silence this alert:** If you are aware of this alert and want to silence notifications for it, add the following to your site configuration:

```json
"observability.silenceAlerts": [
  "warning_replacer_frontend_internal_api_error_responses"
]
```

## replacer: container_cpu_usage

**Descriptions:**

- _replacer: 99%+ container cpu usage total (1m average) across all cores by instance_

**Possible solutions:**

- **Kubernetes:** Consider increasing CPU limits in the the relevant `Deployment.yaml`.
- **Docker Compose:** Consider increasing `cpus:` of the replacer container in `docker-compose.yml`.
- **Silence this alert:** If you are aware of this alert and want to silence notifications for it, add the following to your site configuration:

```json
"observability.silenceAlerts": [
  "warning_replacer_container_cpu_usage"
]
```

## replacer: container_memory_usage

**Descriptions:**

- _replacer: 99%+ container memory usage by instance_

**Possible solutions:**

- **Kubernetes:** Consider increasing memory limit in relevant `Deployment.yaml`.
- **Docker Compose:** Consider increasing `memory:` of replacer container in `docker-compose.yml`.
- **Silence this alert:** If you are aware of this alert and want to silence notifications for it, add the following to your site configuration:

```json
"observability.silenceAlerts": [
  "warning_replacer_container_memory_usage"
]
```

## replacer: container_restarts

**Descriptions:**

- _replacer: 1+ container restarts every 5m by instance_

**Possible solutions:**

- **Kubernetes:**
	- Determine if the pod was OOM killed using `kubectl describe pod replacer` (look for `OOMKilled: true`) and, if so, consider increasing the memory limit in the relevant `Deployment.yaml`.
	- Check the logs before the container restarted to see if there are `panic:` messages or similar using `kubectl logs -p replacer`.
- **Docker Compose:**
	- Determine if the pod was OOM killed using `docker inspect -f '{{json .State}}' replacer` (look for `"OOMKilled":true`) and, if so, consider increasing the memory limit of the replacer container in `docker-compose.yml`.
	- Check the logs before the container restarted to see if there are `panic:` messages or similar using `docker logs replacer` (note this will include logs from the previous and currently running container).
- **Silence this alert:** If you are aware of this alert and want to silence notifications for it, add the following to your site configuration:

```json
"observability.silenceAlerts": [
  "warning_replacer_container_restarts"
]
```

## replacer: fs_inodes_used

**Descriptions:**

- _replacer: 3e+06+ fs inodes in use by instance_

**Possible solutions:**

- 			- Refer to your OS or cloud provider`s documentation for how to increase inodes.
			- **Kubernetes:** consider provisioning more machines with less resources.
- **Silence this alert:** If you are aware of this alert and want to silence notifications for it, add the following to your site configuration:

```json
"observability.silenceAlerts": [
  "warning_replacer_fs_inodes_used"
]
```

## replacer: provisioning_container_cpu_usage_7d

**Descriptions:**

- _replacer: 80%+ or less than 30% container cpu usage total (7d maximum) across all cores by instance_

**Possible solutions:**

- If usage is high:
	- **Kubernetes:** Consider decreasing CPU limits in the the relevant `Deployment.yaml`.
	- **Docker Compose:** Consider descreasing `cpus:` of the replacer container in `docker-compose.yml`.
- If usage is low, consider decreasing the above values.
- **Silence this alert:** If you are aware of this alert and want to silence notifications for it, add the following to your site configuration:

```json
"observability.silenceAlerts": [
  "warning_replacer_provisioning_container_cpu_usage_7d"
]
```

## replacer: provisioning_container_memory_usage_7d

**Descriptions:**

- _replacer: 80%+ or less than 30% container memory usage (7d maximum) by instance_

**Possible solutions:**

- If usage is high:
	- **Kubernetes:** Consider decreasing memory limit in relevant `Deployment.yaml`.
	- **Docker Compose:** Consider decreasing `memory:` of replacer container in `docker-compose.yml`.
- If usage is low, consider decreasing the above values.
- **Silence this alert:** If you are aware of this alert and want to silence notifications for it, add the following to your site configuration:

```json
"observability.silenceAlerts": [
  "warning_replacer_provisioning_container_memory_usage_7d"
]
```

## replacer: provisioning_container_cpu_usage_5m

**Descriptions:**

- _replacer: 90%+ container cpu usage total (5m maximum) across all cores by instance_

**Possible solutions:**

- **Kubernetes:** Consider increasing CPU limits in the the relevant `Deployment.yaml`.
- **Docker Compose:** Consider increasing `cpus:` of the replacer container in `docker-compose.yml`.
- **Silence this alert:** If you are aware of this alert and want to silence notifications for it, add the following to your site configuration:

```json
"observability.silenceAlerts": [
  "warning_replacer_provisioning_container_cpu_usage_5m"
]
```

## replacer: provisioning_container_memory_usage_5m

**Descriptions:**

- _replacer: 90%+ container memory usage (5m maximum) by instance_

**Possible solutions:**

- **Kubernetes:** Consider increasing memory limit in relevant `Deployment.yaml`.
- **Docker Compose:** Consider increasing `memory:` of replacer container in `docker-compose.yml`.
- **Silence this alert:** If you are aware of this alert and want to silence notifications for it, add the following to your site configuration:

```json
"observability.silenceAlerts": [
  "warning_replacer_provisioning_container_memory_usage_5m"
]
```

## replacer: go_goroutines

**Descriptions:**

- _replacer: 10000+ maximum active goroutines for 10m_

**Possible solutions:**

<<<<<<< HEAD
- **Silence this alert:** If you are aware of this alert and want to silence notifications for it, add the following to your site configuration:
=======
- If usage is high:
	- **Kubernetes:** Consider increasing memory limit in relevant `Deployment.yaml`.
	- **Docker Compose:** Consider increasing `memory:` of replacer container in `docker-compose.yml`.
- If usage is low, consider decreasing the above values.
>>>>>>> 26f84cb9

```json
"observability.silenceAlerts": [
  "warning_replacer_go_goroutines"
]
```

## replacer: go_gc_duration_seconds

**Descriptions:**

- _replacer: 2s+ maximum go garbage collection duration_

**Possible solutions:**

- **Silence this alert:** If you are aware of this alert and want to silence notifications for it, add the following to your site configuration:

```json
"observability.silenceAlerts": [
  "warning_replacer_go_gc_duration_seconds"
]
```

## replacer: pods_available_percentage

**Descriptions:**

- _replacer: less than 90% percentage pods available for 10m_

**Possible solutions:**

- **Silence this alert:** If you are aware of this alert and want to silence notifications for it, add the following to your site configuration:

```json
"observability.silenceAlerts": [
  "critical_replacer_pods_available_percentage"
]
```

## repo-updater: frontend_internal_api_error_responses

**Descriptions:**

- _repo-updater: 5+ frontend-internal API error responses every 5m by route_

**Possible solutions:**

- **Single-container deployments:** Check `docker logs $CONTAINER_ID` for logs starting with `repo-updater` that indicate requests to the frontend service are failing.
- **Kubernetes:**
	- Confirm that `kubectl get pods` shows the `frontend` pods are healthy.
	- Check `kubectl logs repo-updater` for logs indicate request failures to `frontend` or `frontend-internal`.
- **Docker Compose:**
	- Confirm that `docker ps` shows the `frontend-internal` container is healthy.
	- Check `docker logs repo-updater` for logs indicating request failures to `frontend` or `frontend-internal`.
- **Silence this alert:** If you are aware of this alert and want to silence notifications for it, add the following to your site configuration:

```json
"observability.silenceAlerts": [
  "warning_repo-updater_frontend_internal_api_error_responses"
]
```

## repo-updater: container_cpu_usage

**Descriptions:**

- _repo-updater: 99%+ container cpu usage total (1m average) across all cores by instance_

**Possible solutions:**

- **Kubernetes:** Consider increasing CPU limits in the the relevant `Deployment.yaml`.
- **Docker Compose:** Consider increasing `cpus:` of the repo-updater container in `docker-compose.yml`.
- **Silence this alert:** If you are aware of this alert and want to silence notifications for it, add the following to your site configuration:

```json
"observability.silenceAlerts": [
  "warning_repo-updater_container_cpu_usage"
]
```

## repo-updater: container_memory_usage

**Descriptions:**

- _repo-updater: 99%+ container memory usage by instance_

**Possible solutions:**

- **Kubernetes:** Consider increasing memory limit in relevant `Deployment.yaml`.
- **Docker Compose:** Consider increasing `memory:` of repo-updater container in `docker-compose.yml`.
- **Silence this alert:** If you are aware of this alert and want to silence notifications for it, add the following to your site configuration:

```json
"observability.silenceAlerts": [
  "warning_repo-updater_container_memory_usage"
]
```

## repo-updater: container_restarts

**Descriptions:**

- _repo-updater: 1+ container restarts every 5m by instance_

**Possible solutions:**

- **Kubernetes:**
	- Determine if the pod was OOM killed using `kubectl describe pod repo-updater` (look for `OOMKilled: true`) and, if so, consider increasing the memory limit in the relevant `Deployment.yaml`.
	- Check the logs before the container restarted to see if there are `panic:` messages or similar using `kubectl logs -p repo-updater`.
- **Docker Compose:**
	- Determine if the pod was OOM killed using `docker inspect -f '{{json .State}}' repo-updater` (look for `"OOMKilled":true`) and, if so, consider increasing the memory limit of the repo-updater container in `docker-compose.yml`.
	- Check the logs before the container restarted to see if there are `panic:` messages or similar using `docker logs repo-updater` (note this will include logs from the previous and currently running container).
- **Silence this alert:** If you are aware of this alert and want to silence notifications for it, add the following to your site configuration:

```json
"observability.silenceAlerts": [
  "warning_repo-updater_container_restarts"
]
```

## repo-updater: fs_inodes_used

**Descriptions:**

- _repo-updater: 3e+06+ fs inodes in use by instance_

**Possible solutions:**

- 			- Refer to your OS or cloud provider`s documentation for how to increase inodes.
			- **Kubernetes:** consider provisioning more machines with less resources.
- **Silence this alert:** If you are aware of this alert and want to silence notifications for it, add the following to your site configuration:

```json
"observability.silenceAlerts": [
  "warning_repo-updater_fs_inodes_used"
]
```

## repo-updater: provisioning_container_cpu_usage_7d

**Descriptions:**

- _repo-updater: 80%+ or less than 30% container cpu usage total (7d maximum) across all cores by instance_

**Possible solutions:**

- If usage is high:
	- **Kubernetes:** Consider decreasing CPU limits in the the relevant `Deployment.yaml`.
	- **Docker Compose:** Consider descreasing `cpus:` of the repo-updater container in `docker-compose.yml`.
- If usage is low, consider decreasing the above values.
- **Silence this alert:** If you are aware of this alert and want to silence notifications for it, add the following to your site configuration:

```json
"observability.silenceAlerts": [
  "warning_repo-updater_provisioning_container_cpu_usage_7d"
]
```

## repo-updater: provisioning_container_memory_usage_7d

**Descriptions:**

- _repo-updater: 80%+ or less than 30% container memory usage (7d maximum) by instance_

**Possible solutions:**

- If usage is high:
	- **Kubernetes:** Consider increasing memory limit in relevant `Deployment.yaml`.
	- **Docker Compose:** Consider increasing `memory:` of repo-updater container in `docker-compose.yml`.
- If usage is low, consider decreasing the above values.
- **Silence this alert:** If you are aware of this alert and want to silence notifications for it, add the following to your site configuration:

```json
"observability.silenceAlerts": [
  "warning_repo-updater_provisioning_container_memory_usage_7d"
]
```

## repo-updater: provisioning_container_cpu_usage_5m

**Descriptions:**

- _repo-updater: 90%+ container cpu usage total (5m maximum) across all cores by instance_

**Possible solutions:**

- **Kubernetes:** Consider increasing CPU limits in the the relevant `Deployment.yaml`.
- **Docker Compose:** Consider increasing `cpus:` of the repo-updater container in `docker-compose.yml`.
- **Silence this alert:** If you are aware of this alert and want to silence notifications for it, add the following to your site configuration:

```json
"observability.silenceAlerts": [
  "warning_repo-updater_provisioning_container_cpu_usage_5m"
]
```

## repo-updater: provisioning_container_memory_usage_5m

**Descriptions:**

- _repo-updater: 90%+ container memory usage (5m maximum) by instance_

**Possible solutions:**

- **Kubernetes:** Consider increasing memory limit in relevant `Deployment.yaml`.
- **Docker Compose:** Consider increasing `memory:` of repo-updater container in `docker-compose.yml`.
- **Silence this alert:** If you are aware of this alert and want to silence notifications for it, add the following to your site configuration:

```json
"observability.silenceAlerts": [
  "warning_repo-updater_provisioning_container_memory_usage_5m"
]
```

## repo-updater: go_goroutines

**Descriptions:**

- _repo-updater: 10000+ maximum active goroutines for 10m_

**Possible solutions:**

- **Silence this alert:** If you are aware of this alert and want to silence notifications for it, add the following to your site configuration:

```json
"observability.silenceAlerts": [
  "warning_repo-updater_go_goroutines"
]
```

## repo-updater: go_gc_duration_seconds

**Descriptions:**

- _repo-updater: 2s+ maximum go garbage collection duration_

**Possible solutions:**

- **Silence this alert:** If you are aware of this alert and want to silence notifications for it, add the following to your site configuration:

```json
"observability.silenceAlerts": [
  "warning_repo-updater_go_gc_duration_seconds"
]
```

## repo-updater: pods_available_percentage

**Descriptions:**

- _repo-updater: less than 90% percentage pods available for 10m_

**Possible solutions:**

- **Silence this alert:** If you are aware of this alert and want to silence notifications for it, add the following to your site configuration:

```json
"observability.silenceAlerts": [
  "critical_repo-updater_pods_available_percentage"
]
```

## searcher: unindexed_search_request_errors

**Descriptions:**

- _searcher: 5+ unindexed search request errors every 5m by code_

**Possible solutions:**

- **Silence this alert:** If you are aware of this alert and want to silence notifications for it, add the following to your site configuration:

```json
"observability.silenceAlerts": [
  "warning_searcher_unindexed_search_request_errors"
]
```

## searcher: replica_traffic

**Descriptions:**

- _searcher: 5+ requests per second over 10m_

**Possible solutions:**

- **Silence this alert:** If you are aware of this alert and want to silence notifications for it, add the following to your site configuration:

```json
"observability.silenceAlerts": [
  "warning_searcher_replica_traffic"
]
```

## searcher: frontend_internal_api_error_responses

**Descriptions:**

- _searcher: 5+ frontend-internal API error responses every 5m by route_

**Possible solutions:**

- **Single-container deployments:** Check `docker logs $CONTAINER_ID` for logs starting with `repo-updater` that indicate requests to the frontend service are failing.
- **Kubernetes:**
	- Confirm that `kubectl get pods` shows the `frontend` pods are healthy.
	- Check `kubectl logs searcher` for logs indicate request failures to `frontend` or `frontend-internal`.
- **Docker Compose:**
	- Confirm that `docker ps` shows the `frontend-internal` container is healthy.
	- Check `docker logs searcher` for logs indicating request failures to `frontend` or `frontend-internal`.
- **Silence this alert:** If you are aware of this alert and want to silence notifications for it, add the following to your site configuration:

```json
"observability.silenceAlerts": [
  "warning_searcher_frontend_internal_api_error_responses"
]
```

## searcher: container_cpu_usage

**Descriptions:**

- _searcher: 99%+ container cpu usage total (1m average) across all cores by instance_

**Possible solutions:**

- **Kubernetes:** Consider increasing CPU limits in the the relevant `Deployment.yaml`.
- **Docker Compose:** Consider increasing `cpus:` of the searcher container in `docker-compose.yml`.
- **Silence this alert:** If you are aware of this alert and want to silence notifications for it, add the following to your site configuration:

```json
"observability.silenceAlerts": [
  "warning_searcher_container_cpu_usage"
]
```

## searcher: container_memory_usage

**Descriptions:**

- _searcher: 99%+ container memory usage by instance_

**Possible solutions:**

- **Kubernetes:** Consider increasing memory limit in relevant `Deployment.yaml`.
- **Docker Compose:** Consider increasing `memory:` of searcher container in `docker-compose.yml`.
- **Silence this alert:** If you are aware of this alert and want to silence notifications for it, add the following to your site configuration:

```json
"observability.silenceAlerts": [
  "warning_searcher_container_memory_usage"
]
```

## searcher: container_restarts

**Descriptions:**

- _searcher: 1+ container restarts every 5m by instance_

**Possible solutions:**

- **Kubernetes:**
	- Determine if the pod was OOM killed using `kubectl describe pod searcher` (look for `OOMKilled: true`) and, if so, consider increasing the memory limit in the relevant `Deployment.yaml`.
	- Check the logs before the container restarted to see if there are `panic:` messages or similar using `kubectl logs -p searcher`.
- **Docker Compose:**
	- Determine if the pod was OOM killed using `docker inspect -f '{{json .State}}' searcher` (look for `"OOMKilled":true`) and, if so, consider increasing the memory limit of the searcher container in `docker-compose.yml`.
	- Check the logs before the container restarted to see if there are `panic:` messages or similar using `docker logs searcher` (note this will include logs from the previous and currently running container).
- **Silence this alert:** If you are aware of this alert and want to silence notifications for it, add the following to your site configuration:

```json
"observability.silenceAlerts": [
  "warning_searcher_container_restarts"
]
```

## searcher: fs_inodes_used

**Descriptions:**

- _searcher: 3e+06+ fs inodes in use by instance_

**Possible solutions:**

- 			- Refer to your OS or cloud provider`s documentation for how to increase inodes.
			- **Kubernetes:** consider provisioning more machines with less resources.
- **Silence this alert:** If you are aware of this alert and want to silence notifications for it, add the following to your site configuration:

```json
"observability.silenceAlerts": [
  "warning_searcher_fs_inodes_used"
]
```

## searcher: provisioning_container_cpu_usage_7d

**Descriptions:**

- _searcher: 80%+ or less than 30% container cpu usage total (7d maximum) across all cores by instance_

**Possible solutions:**

- If usage is high:
	- **Kubernetes:** Consider decreasing CPU limits in the the relevant `Deployment.yaml`.
	- **Docker Compose:** Consider descreasing `cpus:` of the searcher container in `docker-compose.yml`.
- If usage is low, consider decreasing the above values.
- **Silence this alert:** If you are aware of this alert and want to silence notifications for it, add the following to your site configuration:

```json
"observability.silenceAlerts": [
  "warning_searcher_provisioning_container_cpu_usage_7d"
]
```

## searcher: provisioning_container_memory_usage_7d

**Descriptions:**

- _searcher: 80%+ or less than 30% container memory usage (7d maximum) by instance_

**Possible solutions:**

- If usage is high:
	- **Kubernetes:** Consider increasing memory limit in relevant `Deployment.yaml`.
	- **Docker Compose:** Consider increasing `memory:` of searcher container in `docker-compose.yml`.
- If usage is low, consider decreasing the above values.
- **Silence this alert:** If you are aware of this alert and want to silence notifications for it, add the following to your site configuration:

```json
"observability.silenceAlerts": [
  "warning_searcher_provisioning_container_memory_usage_7d"
]
```

## searcher: provisioning_container_cpu_usage_5m

**Descriptions:**

- _searcher: 90%+ container cpu usage total (5m maximum) across all cores by instance_

**Possible solutions:**

- **Kubernetes:** Consider increasing CPU limits in the the relevant `Deployment.yaml`.
- **Docker Compose:** Consider increasing `cpus:` of the searcher container in `docker-compose.yml`.
- **Silence this alert:** If you are aware of this alert and want to silence notifications for it, add the following to your site configuration:

```json
"observability.silenceAlerts": [
  "warning_searcher_provisioning_container_cpu_usage_5m"
]
```

## searcher: provisioning_container_memory_usage_5m

**Descriptions:**

- _searcher: 90%+ container memory usage (5m maximum) by instance_

**Possible solutions:**

- **Kubernetes:** Consider increasing memory limit in relevant `Deployment.yaml`.
- **Docker Compose:** Consider increasing `memory:` of searcher container in `docker-compose.yml`.
- **Silence this alert:** If you are aware of this alert and want to silence notifications for it, add the following to your site configuration:

```json
"observability.silenceAlerts": [
  "warning_searcher_provisioning_container_memory_usage_5m"
]
```

## searcher: go_goroutines

**Descriptions:**

- _searcher: 10000+ maximum active goroutines for 10m_

**Possible solutions:**

- **Silence this alert:** If you are aware of this alert and want to silence notifications for it, add the following to your site configuration:

```json
"observability.silenceAlerts": [
  "warning_searcher_go_goroutines"
]
```

## searcher: go_gc_duration_seconds

**Descriptions:**

- _searcher: 2s+ maximum go garbage collection duration_

**Possible solutions:**

- **Silence this alert:** If you are aware of this alert and want to silence notifications for it, add the following to your site configuration:

```json
"observability.silenceAlerts": [
  "warning_searcher_go_gc_duration_seconds"
]
```

## searcher: pods_available_percentage

**Descriptions:**

- _searcher: less than 90% percentage pods available for 10m_

**Possible solutions:**

- **Silence this alert:** If you are aware of this alert and want to silence notifications for it, add the following to your site configuration:

```json
"observability.silenceAlerts": [
  "critical_searcher_pods_available_percentage"
]
```

## symbols: store_fetch_failures

**Descriptions:**

- _symbols: 5+ store fetch failures every 5m_

**Possible solutions:**

- **Silence this alert:** If you are aware of this alert and want to silence notifications for it, add the following to your site configuration:

```json
"observability.silenceAlerts": [
  "warning_symbols_store_fetch_failures"
]
```

## symbols: current_fetch_queue_size

**Descriptions:**

- _symbols: 25+ current fetch queue size_

**Possible solutions:**

- **Silence this alert:** If you are aware of this alert and want to silence notifications for it, add the following to your site configuration:

```json
"observability.silenceAlerts": [
  "warning_symbols_current_fetch_queue_size"
]
```

## symbols: frontend_internal_api_error_responses

**Descriptions:**

- _symbols: 5+ frontend-internal API error responses every 5m by route_

**Possible solutions:**

- **Single-container deployments:** Check `docker logs $CONTAINER_ID` for logs starting with `repo-updater` that indicate requests to the frontend service are failing.
- **Kubernetes:**
	- Confirm that `kubectl get pods` shows the `frontend` pods are healthy.
	- Check `kubectl logs symbols` for logs indicate request failures to `frontend` or `frontend-internal`.
- **Docker Compose:**
	- Confirm that `docker ps` shows the `frontend-internal` container is healthy.
	- Check `docker logs symbols` for logs indicating request failures to `frontend` or `frontend-internal`.
- **Silence this alert:** If you are aware of this alert and want to silence notifications for it, add the following to your site configuration:

```json
"observability.silenceAlerts": [
  "warning_symbols_frontend_internal_api_error_responses"
]
```

## symbols: container_cpu_usage

**Descriptions:**

- _symbols: 99%+ container cpu usage total (1m average) across all cores by instance_

**Possible solutions:**

- **Kubernetes:** Consider increasing CPU limits in the the relevant `Deployment.yaml`.
- **Docker Compose:** Consider increasing `cpus:` of the symbols container in `docker-compose.yml`.
- **Silence this alert:** If you are aware of this alert and want to silence notifications for it, add the following to your site configuration:

```json
"observability.silenceAlerts": [
  "warning_symbols_container_cpu_usage"
]
```

## symbols: container_memory_usage

**Descriptions:**

- _symbols: 99%+ container memory usage by instance_

**Possible solutions:**

- **Kubernetes:** Consider increasing memory limit in relevant `Deployment.yaml`.
- **Docker Compose:** Consider increasing `memory:` of symbols container in `docker-compose.yml`.
- **Silence this alert:** If you are aware of this alert and want to silence notifications for it, add the following to your site configuration:

```json
"observability.silenceAlerts": [
  "warning_symbols_container_memory_usage"
]
```

## symbols: container_restarts

**Descriptions:**

- _symbols: 1+ container restarts every 5m by instance_

**Possible solutions:**

- **Kubernetes:**
	- Determine if the pod was OOM killed using `kubectl describe pod symbols` (look for `OOMKilled: true`) and, if so, consider increasing the memory limit in the relevant `Deployment.yaml`.
	- Check the logs before the container restarted to see if there are `panic:` messages or similar using `kubectl logs -p symbols`.
- **Docker Compose:**
	- Determine if the pod was OOM killed using `docker inspect -f '{{json .State}}' symbols` (look for `"OOMKilled":true`) and, if so, consider increasing the memory limit of the symbols container in `docker-compose.yml`.
	- Check the logs before the container restarted to see if there are `panic:` messages or similar using `docker logs symbols` (note this will include logs from the previous and currently running container).
- **Silence this alert:** If you are aware of this alert and want to silence notifications for it, add the following to your site configuration:

```json
"observability.silenceAlerts": [
  "warning_symbols_container_restarts"
]
```

## symbols: fs_inodes_used

**Descriptions:**

- _symbols: 3e+06+ fs inodes in use by instance_

**Possible solutions:**

- 			- Refer to your OS or cloud provider`s documentation for how to increase inodes.
			- **Kubernetes:** consider provisioning more machines with less resources.
- **Silence this alert:** If you are aware of this alert and want to silence notifications for it, add the following to your site configuration:

```json
"observability.silenceAlerts": [
  "warning_symbols_fs_inodes_used"
]
```

## symbols: provisioning_container_cpu_usage_7d

**Descriptions:**

- _symbols: 80%+ or less than 30% container cpu usage total (7d maximum) across all cores by instance_

**Possible solutions:**

- If usage is high:
	- **Kubernetes:** Consider decreasing CPU limits in the the relevant `Deployment.yaml`.
	- **Docker Compose:** Consider descreasing `cpus:` of the symbols container in `docker-compose.yml`.
- If usage is low, consider decreasing the above values.
- **Silence this alert:** If you are aware of this alert and want to silence notifications for it, add the following to your site configuration:

```json
"observability.silenceAlerts": [
  "warning_symbols_provisioning_container_cpu_usage_7d"
]
```

## symbols: provisioning_container_memory_usage_7d

**Descriptions:**

- _symbols: 80%+ or less than 30% container memory usage (7d maximum) by instance_

**Possible solutions:**

- If usage is high:
	- **Kubernetes:** Consider increasing memory limit in relevant `Deployment.yaml`.
	- **Docker Compose:** Consider increasing `memory:` of symbols container in `docker-compose.yml`.
- If usage is low, consider decreasing the above values.
- **Silence this alert:** If you are aware of this alert and want to silence notifications for it, add the following to your site configuration:

```json
"observability.silenceAlerts": [
  "warning_symbols_provisioning_container_memory_usage_7d"
]
```

## symbols: provisioning_container_cpu_usage_5m

**Descriptions:**

- _symbols: 90%+ container cpu usage total (5m maximum) across all cores by instance_

**Possible solutions:**

- **Kubernetes:** Consider increasing CPU limits in the the relevant `Deployment.yaml`.
- **Docker Compose:** Consider increasing `cpus:` of the symbols container in `docker-compose.yml`.
- **Silence this alert:** If you are aware of this alert and want to silence notifications for it, add the following to your site configuration:

```json
"observability.silenceAlerts": [
  "warning_symbols_provisioning_container_cpu_usage_5m"
]
```

## symbols: provisioning_container_memory_usage_5m

**Descriptions:**

- _symbols: 90%+ container memory usage (5m maximum) by instance_

**Possible solutions:**

- **Kubernetes:** Consider increasing memory limit in relevant `Deployment.yaml`.
- **Docker Compose:** Consider increasing `memory:` of symbols container in `docker-compose.yml`.
- **Silence this alert:** If you are aware of this alert and want to silence notifications for it, add the following to your site configuration:

```json
"observability.silenceAlerts": [
  "warning_symbols_provisioning_container_memory_usage_5m"
]
```

## symbols: go_goroutines

**Descriptions:**

- _symbols: 10000+ maximum active goroutines for 10m_

**Possible solutions:**

- **Silence this alert:** If you are aware of this alert and want to silence notifications for it, add the following to your site configuration:

```json
"observability.silenceAlerts": [
  "warning_symbols_go_goroutines"
]
```

## symbols: go_gc_duration_seconds

**Descriptions:**

- _symbols: 2s+ maximum go garbage collection duration_

**Possible solutions:**

- **Silence this alert:** If you are aware of this alert and want to silence notifications for it, add the following to your site configuration:

```json
"observability.silenceAlerts": [
  "warning_symbols_go_gc_duration_seconds"
]
```

## symbols: pods_available_percentage

**Descriptions:**

- _symbols: less than 90% percentage pods available for 10m_

**Possible solutions:**

- **Silence this alert:** If you are aware of this alert and want to silence notifications for it, add the following to your site configuration:

```json
"observability.silenceAlerts": [
  "critical_symbols_pods_available_percentage"
]
```

## syntect-server: syntax_highlighting_errors

**Descriptions:**

- _syntect-server: 5+ syntax highlighting errors every 5m_

**Possible solutions:**

- **Silence this alert:** If you are aware of this alert and want to silence notifications for it, add the following to your site configuration:

```json
"observability.silenceAlerts": [
  "warning_syntect-server_syntax_highlighting_errors"
]
```

## syntect-server: syntax_highlighting_panics

**Descriptions:**

- _syntect-server: 5+ syntax highlighting panics every 5m_

**Possible solutions:**

- **Silence this alert:** If you are aware of this alert and want to silence notifications for it, add the following to your site configuration:

```json
"observability.silenceAlerts": [
  "warning_syntect-server_syntax_highlighting_panics"
]
```

## syntect-server: syntax_highlighting_timeouts

**Descriptions:**

- _syntect-server: 5+ syntax highlighting timeouts every 5m_

**Possible solutions:**

- **Silence this alert:** If you are aware of this alert and want to silence notifications for it, add the following to your site configuration:

```json
"observability.silenceAlerts": [
  "warning_syntect-server_syntax_highlighting_timeouts"
]
```

## syntect-server: syntax_highlighting_worker_deaths

**Descriptions:**

- _syntect-server: 1+ syntax highlighter worker deaths every 5m_

**Possible solutions:**

- **Silence this alert:** If you are aware of this alert and want to silence notifications for it, add the following to your site configuration:

```json
"observability.silenceAlerts": [
  "warning_syntect-server_syntax_highlighting_worker_deaths"
]
```

## syntect-server: container_cpu_usage

**Descriptions:**

- _syntect-server: 99%+ container cpu usage total (1m average) across all cores by instance_

**Possible solutions:**

- **Kubernetes:** Consider increasing CPU limits in the the relevant `Deployment.yaml`.
- **Docker Compose:** Consider increasing `cpus:` of the syntect-server container in `docker-compose.yml`.
- **Silence this alert:** If you are aware of this alert and want to silence notifications for it, add the following to your site configuration:

```json
"observability.silenceAlerts": [
  "warning_syntect-server_container_cpu_usage"
]
```

## syntect-server: container_memory_usage

**Descriptions:**

- _syntect-server: 99%+ container memory usage by instance_

**Possible solutions:**

- **Kubernetes:** Consider increasing memory limit in relevant `Deployment.yaml`.
- **Docker Compose:** Consider increasing `memory:` of syntect-server container in `docker-compose.yml`.
- **Silence this alert:** If you are aware of this alert and want to silence notifications for it, add the following to your site configuration:

```json
"observability.silenceAlerts": [
  "warning_syntect-server_container_memory_usage"
]
```

## syntect-server: container_restarts

**Descriptions:**

- _syntect-server: 1+ container restarts every 5m by instance_

**Possible solutions:**

- **Kubernetes:**
	- Determine if the pod was OOM killed using `kubectl describe pod syntect-server` (look for `OOMKilled: true`) and, if so, consider increasing the memory limit in the relevant `Deployment.yaml`.
	- Check the logs before the container restarted to see if there are `panic:` messages or similar using `kubectl logs -p syntect-server`.
- **Docker Compose:**
	- Determine if the pod was OOM killed using `docker inspect -f '{{json .State}}' syntect-server` (look for `"OOMKilled":true`) and, if so, consider increasing the memory limit of the syntect-server container in `docker-compose.yml`.
	- Check the logs before the container restarted to see if there are `panic:` messages or similar using `docker logs syntect-server` (note this will include logs from the previous and currently running container).
- **Silence this alert:** If you are aware of this alert and want to silence notifications for it, add the following to your site configuration:

```json
"observability.silenceAlerts": [
  "warning_syntect-server_container_restarts"
]
```

## syntect-server: fs_inodes_used

**Descriptions:**

- _syntect-server: 3e+06+ fs inodes in use by instance_

**Possible solutions:**

- 			- Refer to your OS or cloud provider`s documentation for how to increase inodes.
			- **Kubernetes:** consider provisioning more machines with less resources.
- **Silence this alert:** If you are aware of this alert and want to silence notifications for it, add the following to your site configuration:

```json
"observability.silenceAlerts": [
  "warning_syntect-server_fs_inodes_used"
]
```

## syntect-server: provisioning_container_cpu_usage_7d

**Descriptions:**

- _syntect-server: 80%+ or less than 30% container cpu usage total (7d maximum) across all cores by instance_

**Possible solutions:**

- If usage is high:
	- **Kubernetes:** Consider decreasing CPU limits in the the relevant `Deployment.yaml`.
	- **Docker Compose:** Consider descreasing `cpus:` of the syntect-server container in `docker-compose.yml`.
- If usage is low, consider decreasing the above values.
- **Silence this alert:** If you are aware of this alert and want to silence notifications for it, add the following to your site configuration:

```json
"observability.silenceAlerts": [
  "warning_syntect-server_provisioning_container_cpu_usage_7d"
]
```

## syntect-server: provisioning_container_memory_usage_7d

**Descriptions:**

- _syntect-server: 80%+ or less than 30% container memory usage (7d maximum) by instance_

**Possible solutions:**

- If usage is high:
	- **Kubernetes:** Consider increasing memory limit in relevant `Deployment.yaml`.
	- **Docker Compose:** Consider increasing `memory:` of syntect-server container in `docker-compose.yml`.
- If usage is low, consider decreasing the above values.
- **Silence this alert:** If you are aware of this alert and want to silence notifications for it, add the following to your site configuration:

```json
"observability.silenceAlerts": [
  "warning_syntect-server_provisioning_container_memory_usage_7d"
]
```

## syntect-server: provisioning_container_cpu_usage_5m

**Descriptions:**

- _syntect-server: 90%+ container cpu usage total (5m maximum) across all cores by instance_

**Possible solutions:**

- **Kubernetes:** Consider increasing CPU limits in the the relevant `Deployment.yaml`.
- **Docker Compose:** Consider increasing `cpus:` of the syntect-server container in `docker-compose.yml`.
- **Silence this alert:** If you are aware of this alert and want to silence notifications for it, add the following to your site configuration:

```json
"observability.silenceAlerts": [
  "warning_syntect-server_provisioning_container_cpu_usage_5m"
]
```

## syntect-server: provisioning_container_memory_usage_5m

**Descriptions:**

- _syntect-server: 90%+ container memory usage (5m maximum) by instance_

**Possible solutions:**

- **Kubernetes:** Consider increasing memory limit in relevant `Deployment.yaml`.
- **Docker Compose:** Consider increasing `memory:` of syntect-server container in `docker-compose.yml`.
- **Silence this alert:** If you are aware of this alert and want to silence notifications for it, add the following to your site configuration:

```json
"observability.silenceAlerts": [
  "warning_syntect-server_provisioning_container_memory_usage_5m"
]
```

## syntect-server: pods_available_percentage

**Descriptions:**

- _syntect-server: less than 90% percentage pods available for 10m_

**Possible solutions:**

- **Silence this alert:** If you are aware of this alert and want to silence notifications for it, add the following to your site configuration:

```json
"observability.silenceAlerts": [
  "critical_syntect-server_pods_available_percentage"
]
```

## zoekt-indexserver: average_resolve_revision_duration

**Descriptions:**

- _zoekt-indexserver: 15s+ average resolve revision duration over 5m_

- _zoekt-indexserver: 30s+ average resolve revision duration over 5m_

**Possible solutions:**

- **Silence this alert:** If you are aware of this alert and want to silence notifications for it, add the following to your site configuration:

```json
"observability.silenceAlerts": [
  "warning_zoekt-indexserver_average_resolve_revision_duration",
  "critical_zoekt-indexserver_average_resolve_revision_duration"
]
```

## zoekt-indexserver: container_cpu_usage

**Descriptions:**

- _zoekt-indexserver: 99%+ container cpu usage total (1m average) across all cores by instance_

**Possible solutions:**

- **Kubernetes:** Consider increasing CPU limits in the the relevant `Deployment.yaml`.
- **Docker Compose:** Consider increasing `cpus:` of the zoekt-indexserver container in `docker-compose.yml`.
- **Silence this alert:** If you are aware of this alert and want to silence notifications for it, add the following to your site configuration:

```json
"observability.silenceAlerts": [
  "warning_zoekt-indexserver_container_cpu_usage"
]
```

## zoekt-indexserver: container_memory_usage

**Descriptions:**

- _zoekt-indexserver: 99%+ container memory usage by instance_

**Possible solutions:**

- **Kubernetes:** Consider increasing memory limit in relevant `Deployment.yaml`.
- **Docker Compose:** Consider increasing `memory:` of zoekt-indexserver container in `docker-compose.yml`.
- **Silence this alert:** If you are aware of this alert and want to silence notifications for it, add the following to your site configuration:

```json
"observability.silenceAlerts": [
  "warning_zoekt-indexserver_container_memory_usage"
]
```

## zoekt-indexserver: container_restarts

**Descriptions:**

- _zoekt-indexserver: 1+ container restarts every 5m by instance_

**Possible solutions:**

- **Kubernetes:**
	- Determine if the pod was OOM killed using `kubectl describe pod zoekt-indexserver` (look for `OOMKilled: true`) and, if so, consider increasing the memory limit in the relevant `Deployment.yaml`.
	- Check the logs before the container restarted to see if there are `panic:` messages or similar using `kubectl logs -p zoekt-indexserver`.
- **Docker Compose:**
	- Determine if the pod was OOM killed using `docker inspect -f '{{json .State}}' zoekt-indexserver` (look for `"OOMKilled":true`) and, if so, consider increasing the memory limit of the zoekt-indexserver container in `docker-compose.yml`.
	- Check the logs before the container restarted to see if there are `panic:` messages or similar using `docker logs zoekt-indexserver` (note this will include logs from the previous and currently running container).
- **Silence this alert:** If you are aware of this alert and want to silence notifications for it, add the following to your site configuration:

```json
"observability.silenceAlerts": [
  "warning_zoekt-indexserver_container_restarts"
]
```

## zoekt-indexserver: fs_inodes_used

**Descriptions:**

- _zoekt-indexserver: 3e+06+ fs inodes in use by instance_

**Possible solutions:**

- 			- Refer to your OS or cloud provider`s documentation for how to increase inodes.
			- **Kubernetes:** consider provisioning more machines with less resources.
- **Silence this alert:** If you are aware of this alert and want to silence notifications for it, add the following to your site configuration:

```json
"observability.silenceAlerts": [
  "warning_zoekt-indexserver_fs_inodes_used"
]
```

## zoekt-indexserver: provisioning_container_cpu_usage_7d

**Descriptions:**

- _zoekt-indexserver: 80%+ or less than 30% container cpu usage total (7d maximum) across all cores by instance_

**Possible solutions:**

- If usage is high:
	- **Kubernetes:** Consider decreasing CPU limits in the the relevant `Deployment.yaml`.
	- **Docker Compose:** Consider descreasing `cpus:` of the zoekt-indexserver container in `docker-compose.yml`.
- If usage is low, consider decreasing the above values.
- **Silence this alert:** If you are aware of this alert and want to silence notifications for it, add the following to your site configuration:

```json
"observability.silenceAlerts": [
  "warning_zoekt-indexserver_provisioning_container_cpu_usage_7d"
]
```

## zoekt-indexserver: provisioning_container_memory_usage_7d

**Descriptions:**

- _zoekt-indexserver: 80%+ or less than 30% container memory usage (7d maximum) by instance_

**Possible solutions:**

- If usage is high:
	- **Kubernetes:** Consider increasing memory limit in relevant `Deployment.yaml`.
	- **Docker Compose:** Consider increasing `memory:` of zoekt-indexserver container in `docker-compose.yml`.
- If usage is low, consider decreasing the above values.
- **Silence this alert:** If you are aware of this alert and want to silence notifications for it, add the following to your site configuration:

```json
"observability.silenceAlerts": [
  "warning_zoekt-indexserver_provisioning_container_memory_usage_7d"
]
```

## zoekt-indexserver: provisioning_container_cpu_usage_5m

**Descriptions:**

- _zoekt-indexserver: 90%+ container cpu usage total (5m maximum) across all cores by instance_

**Possible solutions:**

- **Kubernetes:** Consider increasing CPU limits in the the relevant `Deployment.yaml`.
- **Docker Compose:** Consider increasing `cpus:` of the zoekt-indexserver container in `docker-compose.yml`.
- **Silence this alert:** If you are aware of this alert and want to silence notifications for it, add the following to your site configuration:

```json
"observability.silenceAlerts": [
  "warning_zoekt-indexserver_provisioning_container_cpu_usage_5m"
]
```

## zoekt-indexserver: provisioning_container_memory_usage_5m

**Descriptions:**

- _zoekt-indexserver: 90%+ container memory usage (5m maximum) by instance_

**Possible solutions:**

- **Kubernetes:** Consider increasing memory limit in relevant `Deployment.yaml`.
- **Docker Compose:** Consider increasing `memory:` of zoekt-indexserver container in `docker-compose.yml`.
- **Silence this alert:** If you are aware of this alert and want to silence notifications for it, add the following to your site configuration:

```json
"observability.silenceAlerts": [
  "warning_zoekt-indexserver_provisioning_container_memory_usage_5m"
]
```

## zoekt-indexserver: pods_available_percentage

**Descriptions:**

- _zoekt-indexserver: less than 90% percentage pods available for 10m_

**Possible solutions:**

- **Silence this alert:** If you are aware of this alert and want to silence notifications for it, add the following to your site configuration:

```json
"observability.silenceAlerts": [
  "critical_zoekt-indexserver_pods_available_percentage"
]
```

## zoekt-webserver: indexed_search_request_errors

**Descriptions:**

- _zoekt-webserver: 50s+ indexed search request errors every 5m by code_

**Possible solutions:**

- **Silence this alert:** If you are aware of this alert and want to silence notifications for it, add the following to your site configuration:

```json
"observability.silenceAlerts": [
  "warning_zoekt-webserver_indexed_search_request_errors"
]
```

## zoekt-webserver: container_cpu_usage

**Descriptions:**

- _zoekt-webserver: 99%+ container cpu usage total (1m average) across all cores by instance_

**Possible solutions:**

- **Kubernetes:** Consider increasing CPU limits in the the relevant `Deployment.yaml`.
- **Docker Compose:** Consider increasing `cpus:` of the zoekt-webserver container in `docker-compose.yml`.
- **Silence this alert:** If you are aware of this alert and want to silence notifications for it, add the following to your site configuration:

```json
"observability.silenceAlerts": [
  "warning_zoekt-webserver_container_cpu_usage"
]
```

## zoekt-webserver: container_memory_usage

**Descriptions:**

- _zoekt-webserver: 99%+ container memory usage by instance_

**Possible solutions:**

- **Kubernetes:** Consider increasing memory limit in relevant `Deployment.yaml`.
- **Docker Compose:** Consider increasing `memory:` of zoekt-webserver container in `docker-compose.yml`.
- **Silence this alert:** If you are aware of this alert and want to silence notifications for it, add the following to your site configuration:

```json
"observability.silenceAlerts": [
  "warning_zoekt-webserver_container_memory_usage"
]
```

## zoekt-webserver: container_restarts

**Descriptions:**

- _zoekt-webserver: 1+ container restarts every 5m by instance_

**Possible solutions:**

- **Kubernetes:**
	- Determine if the pod was OOM killed using `kubectl describe pod zoekt-webserver` (look for `OOMKilled: true`) and, if so, consider increasing the memory limit in the relevant `Deployment.yaml`.
	- Check the logs before the container restarted to see if there are `panic:` messages or similar using `kubectl logs -p zoekt-webserver`.
- **Docker Compose:**
	- Determine if the pod was OOM killed using `docker inspect -f '{{json .State}}' zoekt-webserver` (look for `"OOMKilled":true`) and, if so, consider increasing the memory limit of the zoekt-webserver container in `docker-compose.yml`.
	- Check the logs before the container restarted to see if there are `panic:` messages or similar using `docker logs zoekt-webserver` (note this will include logs from the previous and currently running container).
- **Silence this alert:** If you are aware of this alert and want to silence notifications for it, add the following to your site configuration:

```json
"observability.silenceAlerts": [
  "warning_zoekt-webserver_container_restarts"
]
```

## zoekt-webserver: fs_inodes_used

**Descriptions:**

- _zoekt-webserver: 3e+06+ fs inodes in use by instance_

**Possible solutions:**

- 			- Refer to your OS or cloud provider`s documentation for how to increase inodes.
			- **Kubernetes:** consider provisioning more machines with less resources.
- **Silence this alert:** If you are aware of this alert and want to silence notifications for it, add the following to your site configuration:

```json
"observability.silenceAlerts": [
  "warning_zoekt-webserver_fs_inodes_used"
]
```

## zoekt-webserver: provisioning_container_cpu_usage_7d

**Descriptions:**

- _zoekt-webserver: 80%+ or less than 30% container cpu usage total (7d maximum) across all cores by instance_

**Possible solutions:**

- If usage is high:
	- **Kubernetes:** Consider decreasing CPU limits in the the relevant `Deployment.yaml`.
	- **Docker Compose:** Consider descreasing `cpus:` of the zoekt-webserver container in `docker-compose.yml`.
- If usage is low, consider decreasing the above values.
- **Silence this alert:** If you are aware of this alert and want to silence notifications for it, add the following to your site configuration:

```json
"observability.silenceAlerts": [
  "warning_zoekt-webserver_provisioning_container_cpu_usage_7d"
]
```

## zoekt-webserver: provisioning_container_memory_usage_7d

**Descriptions:**

- _zoekt-webserver: 80%+ or less than 30% container memory usage (7d maximum) by instance_

**Possible solutions:**

- If usage is high:
	- **Kubernetes:** Consider increasing memory limit in relevant `Deployment.yaml`.
	- **Docker Compose:** Consider increasing `memory:` of zoekt-webserver container in `docker-compose.yml`.
- If usage is low, consider decreasing the above values.
- **Silence this alert:** If you are aware of this alert and want to silence notifications for it, add the following to your site configuration:

```json
"observability.silenceAlerts": [
  "warning_zoekt-webserver_provisioning_container_memory_usage_7d"
]
```

## zoekt-webserver: provisioning_container_cpu_usage_5m

**Descriptions:**

- _zoekt-webserver: 90%+ container cpu usage total (5m maximum) across all cores by instance_

**Possible solutions:**

- **Kubernetes:** Consider increasing CPU limits in the the relevant `Deployment.yaml`.
- **Docker Compose:** Consider increasing `cpus:` of the zoekt-webserver container in `docker-compose.yml`.
- **Silence this alert:** If you are aware of this alert and want to silence notifications for it, add the following to your site configuration:

```json
"observability.silenceAlerts": [
  "warning_zoekt-webserver_provisioning_container_cpu_usage_5m"
]
```

## zoekt-webserver: provisioning_container_memory_usage_5m

**Descriptions:**

- _zoekt-webserver: 90%+ container memory usage (5m maximum) by instance_

**Possible solutions:**

- **Kubernetes:** Consider increasing memory limit in relevant `Deployment.yaml`.
- **Docker Compose:** Consider increasing `memory:` of zoekt-webserver container in `docker-compose.yml`.
- **Silence this alert:** If you are aware of this alert and want to silence notifications for it, add the following to your site configuration:

```json
"observability.silenceAlerts": [
  "warning_zoekt-webserver_provisioning_container_memory_usage_5m"
]
```

## prometheus: prometheus_metrics_bloat

**Descriptions:**

- _prometheus: 20000B+ prometheus metrics payload size_

**Possible solutions:**

- **Silence this alert:** If you are aware of this alert and want to silence notifications for it, add the following to your site configuration:

```json
"observability.silenceAlerts": [
  "warning_prometheus_prometheus_metrics_bloat"
]
```

## prometheus: alertmanager_notifications_failed_total

**Descriptions:**

- _prometheus: 1+ failed alertmanager notifications over 1m_

**Possible solutions:**

- Ensure that your [`observability.alerts` configuration](https://docs.sourcegraph.com/admin/observability/alerting#setting-up-alerting) (in site configuration) is valid.
- **Silence this alert:** If you are aware of this alert and want to silence notifications for it, add the following to your site configuration:

```json
"observability.silenceAlerts": [
  "warning_prometheus_alertmanager_notifications_failed_total"
]
```

## prometheus: container_cpu_usage

**Descriptions:**

- _prometheus: 99%+ container cpu usage total (1m average) across all cores by instance_

**Possible solutions:**

- **Kubernetes:** Consider increasing CPU limits in the the relevant `Deployment.yaml`.
- **Docker Compose:** Consider increasing `cpus:` of the prometheus container in `docker-compose.yml`.
- **Silence this alert:** If you are aware of this alert and want to silence notifications for it, add the following to your site configuration:

```json
"observability.silenceAlerts": [
  "warning_prometheus_container_cpu_usage"
]
```

## prometheus: container_memory_usage

**Descriptions:**

- _prometheus: 99%+ container memory usage by instance_

**Possible solutions:**

- **Kubernetes:** Consider increasing memory limit in relevant `Deployment.yaml`.
- **Docker Compose:** Consider increasing `memory:` of prometheus container in `docker-compose.yml`.
- **Silence this alert:** If you are aware of this alert and want to silence notifications for it, add the following to your site configuration:

```json
"observability.silenceAlerts": [
  "warning_prometheus_container_memory_usage"
]
```

## prometheus: container_restarts

**Descriptions:**

- _prometheus: 1+ container restarts every 5m by instance_

**Possible solutions:**

- **Kubernetes:**
	- Determine if the pod was OOM killed using `kubectl describe pod prometheus` (look for `OOMKilled: true`) and, if so, consider increasing the memory limit in the relevant `Deployment.yaml`.
	- Check the logs before the container restarted to see if there are `panic:` messages or similar using `kubectl logs -p prometheus`.
- **Docker Compose:**
	- Determine if the pod was OOM killed using `docker inspect -f '{{json .State}}' prometheus` (look for `"OOMKilled":true`) and, if so, consider increasing the memory limit of the prometheus container in `docker-compose.yml`.
	- Check the logs before the container restarted to see if there are `panic:` messages or similar using `docker logs prometheus` (note this will include logs from the previous and currently running container).
- **Silence this alert:** If you are aware of this alert and want to silence notifications for it, add the following to your site configuration:

```json
"observability.silenceAlerts": [
  "warning_prometheus_container_restarts"
]
```

## prometheus: fs_inodes_used

**Descriptions:**

- _prometheus: 3e+06+ fs inodes in use by instance_

**Possible solutions:**

- 			- Refer to your OS or cloud provider`s documentation for how to increase inodes.
			- **Kubernetes:** consider provisioning more machines with less resources.
- **Silence this alert:** If you are aware of this alert and want to silence notifications for it, add the following to your site configuration:

```json
"observability.silenceAlerts": [
  "warning_prometheus_fs_inodes_used"
]
```

## prometheus: provisioning_container_cpu_usage_7d

**Descriptions:**

- _prometheus: 80%+ or less than 30% container cpu usage total (7d maximum) across all cores by instance_

**Possible solutions:**

- If usage is high:
	- **Kubernetes:** Consider decreasing CPU limits in the the relevant `Deployment.yaml`.
	- **Docker Compose:** Consider descreasing `cpus:` of the prometheus container in `docker-compose.yml`.
- If usage is low, consider decreasing the above values.
- **Silence this alert:** If you are aware of this alert and want to silence notifications for it, add the following to your site configuration:

```json
"observability.silenceAlerts": [
  "warning_prometheus_provisioning_container_cpu_usage_7d"
]
```

## prometheus: provisioning_container_memory_usage_7d

**Descriptions:**

- _prometheus: 80%+ or less than 30% container memory usage (7d maximum) by instance_

**Possible solutions:**

- If usage is high:
	- **Kubernetes:** Consider increasing memory limit in relevant `Deployment.yaml`.
	- **Docker Compose:** Consider increasing `memory:` of prometheus container in `docker-compose.yml`.
- If usage is low, consider decreasing the above values.
- **Silence this alert:** If you are aware of this alert and want to silence notifications for it, add the following to your site configuration:

```json
"observability.silenceAlerts": [
  "warning_prometheus_provisioning_container_memory_usage_7d"
]
```

## prometheus: provisioning_container_cpu_usage_5m

**Descriptions:**

- _prometheus: 90%+ container cpu usage total (5m maximum) across all cores by instance_

**Possible solutions:**

- **Kubernetes:** Consider increasing CPU limits in the the relevant `Deployment.yaml`.
- **Docker Compose:** Consider increasing `cpus:` of the prometheus container in `docker-compose.yml`.
- **Silence this alert:** If you are aware of this alert and want to silence notifications for it, add the following to your site configuration:

```json
"observability.silenceAlerts": [
  "warning_prometheus_provisioning_container_cpu_usage_5m"
]
```

## prometheus: provisioning_container_memory_usage_5m

**Descriptions:**

- _prometheus: 90%+ container memory usage (5m maximum) by instance_

**Possible solutions:**

- **Kubernetes:** Consider increasing memory limit in relevant `Deployment.yaml`.
- **Docker Compose:** Consider increasing `memory:` of prometheus container in `docker-compose.yml`.
- **Silence this alert:** If you are aware of this alert and want to silence notifications for it, add the following to your site configuration:

```json
"observability.silenceAlerts": [
  "warning_prometheus_provisioning_container_memory_usage_5m"
]
```

## prometheus: pods_available_percentage

**Descriptions:**

- _prometheus: less than 90% percentage pods available for 10m_

**Possible solutions:**

- **Silence this alert:** If you are aware of this alert and want to silence notifications for it, add the following to your site configuration:

```json
"observability.silenceAlerts": [
  "critical_prometheus_pods_available_percentage"
]
```
<|MERGE_RESOLUTION|>--- conflicted
+++ resolved
@@ -1048,14 +1048,12 @@
 
 **Descriptions:**
 
-- _gitserver: 80%+ or less than 30% container memory usage (7d maximum) by instance_
-
-**Possible solutions:**
-
-- If usage is high:
-	- **Kubernetes:** Consider decreasing memory limit in relevant `Deployment.yaml`.
-	- **Docker Compose:** Consider decreasing `memory:` of gitserver container in `docker-compose.yml`.
-- If usage is low, consider decreasing the above values.
+- _gitserver: less than 30% container memory usage (7d maximum) by instance_
+
+**Possible solutions:**
+
+- **Kubernetes:** Consider decreasing memory limit in relevant `Deployment.yaml`.
+- **Docker Compose:** Consider decreasing `memory:` of gitserver container in `docker-compose.yml`.
 - **Silence this alert:** If you are aware of this alert and want to silence notifications for it, add the following to your site configuration:
 
 ```json
@@ -1079,24 +1077,6 @@
 ```json
 "observability.silenceAlerts": [
   "warning_gitserver_provisioning_container_cpu_usage_5m"
-]
-```
-
-## gitserver: provisioning_container_memory_usage_5m
-
-**Descriptions:**
-
-- _gitserver: 90%+ container memory usage (5m maximum) by instance_
-
-**Possible solutions:**
-
-- **Kubernetes:** Consider increasing memory limit in relevant `Deployment.yaml`.
-- **Docker Compose:** Consider increasing `memory:` of gitserver container in `docker-compose.yml`.
-- **Silence this alert:** If you are aware of this alert and want to silence notifications for it, add the following to your site configuration:
-
-```json
-"observability.silenceAlerts": [
-  "warning_gitserver_provisioning_container_memory_usage_5m"
 ]
 ```
 
@@ -1287,8 +1267,8 @@
 **Possible solutions:**
 
 - If usage is high:
-	- **Kubernetes:** Consider decreasing memory limit in relevant `Deployment.yaml`.
-	- **Docker Compose:** Consider decreasing `memory:` of github-proxy container in `docker-compose.yml`.
+	- **Kubernetes:** Consider increasing memory limit in relevant `Deployment.yaml`.
+	- **Docker Compose:** Consider increasing `memory:` of github-proxy container in `docker-compose.yml`.
 - If usage is low, consider decreasing the above values.
 - **Silence this alert:** If you are aware of this alert and want to silence notifications for it, add the following to your site configuration:
 
@@ -1690,8 +1670,8 @@
 **Possible solutions:**
 
 - If usage is high:
-	- **Kubernetes:** Consider decreasing memory limit in relevant `Deployment.yaml`.
-	- **Docker Compose:** Consider decreasing `memory:` of precise-code-intel-bundle-manager container in `docker-compose.yml`.
+	- **Kubernetes:** Consider increasing memory limit in relevant `Deployment.yaml`.
+	- **Docker Compose:** Consider increasing `memory:` of precise-code-intel-bundle-manager container in `docker-compose.yml`.
 - If usage is low, consider decreasing the above values.
 - **Silence this alert:** If you are aware of this alert and want to silence notifications for it, add the following to your site configuration:
 
@@ -1917,20 +1897,11 @@
 
 **Descriptions:**
 
-<<<<<<< HEAD
 - _precise-code-intel-worker: 300s+ 99th percentile successful bundle manager data transfer duration over 5m_
 
 **Possible solutions:**
 
 - **Silence this alert:** If you are aware of this alert and want to silence notifications for it, add the following to your site configuration:
-=======
-- _gitserver: less than 30% container memory usage (7d maximum) by instance_ (`warning_gitserver_provisioning_container_memory_usage_7d`)
-
-**Possible solutions:**
-
-- **Kubernetes:** Consider decreasing memory limit in relevant `Deployment.yaml`.
-- **Docker Compose:** Consider decreasing `memory:` of gitserver container in `docker-compose.yml`.
->>>>>>> 26f84cb9
 
 ```json
 "observability.silenceAlerts": [
@@ -1954,7 +1925,6 @@
 ]
 ```
 
-<<<<<<< HEAD
 ## precise-code-intel-worker: 99th_percentile_gitserver_duration
 
 **Descriptions:**
@@ -1972,9 +1942,6 @@
 ```
 
 ## precise-code-intel-worker: gitserver_error_responses
-=======
-# github-proxy: github_core_rate_limit_remaining
->>>>>>> 26f84cb9
 
 **Descriptions:**
 
@@ -2118,311 +2085,292 @@
 **Possible solutions:**
 
 - If usage is high:
-<<<<<<< HEAD
-	- **Kubernetes:** Consider decreasing memory limit in relevant `Deployment.yaml`.
-	- **Docker Compose:** Consider decreasing `memory:` of precise-code-intel-worker container in `docker-compose.yml`.
-=======
-	- **Kubernetes:** Consider increasing memory limit in relevant `Deployment.yaml`.
-	- **Docker Compose:** Consider increasing `memory:` of github-proxy container in `docker-compose.yml`.
->>>>>>> 26f84cb9
-- If usage is low, consider decreasing the above values.
-- **Silence this alert:** If you are aware of this alert and want to silence notifications for it, add the following to your site configuration:
-
-```json
-"observability.silenceAlerts": [
-  "warning_precise-code-intel-worker_provisioning_container_memory_usage_7d"
-]
-```
-
-## precise-code-intel-worker: provisioning_container_cpu_usage_5m
-
-**Descriptions:**
-
-- _precise-code-intel-worker: 90%+ container cpu usage total (5m maximum) across all cores by instance_
-
-**Possible solutions:**
-
-- **Kubernetes:** Consider increasing CPU limits in the the relevant `Deployment.yaml`.
-- **Docker Compose:** Consider increasing `cpus:` of the precise-code-intel-worker container in `docker-compose.yml`.
-- **Silence this alert:** If you are aware of this alert and want to silence notifications for it, add the following to your site configuration:
-
-```json
-"observability.silenceAlerts": [
-  "warning_precise-code-intel-worker_provisioning_container_cpu_usage_5m"
-]
-```
-
-## precise-code-intel-worker: provisioning_container_memory_usage_5m
-
-**Descriptions:**
-
-- _precise-code-intel-worker: 90%+ container memory usage (5m maximum) by instance_
-
-**Possible solutions:**
-
-- **Kubernetes:** Consider increasing memory limit in relevant `Deployment.yaml`.
-- **Docker Compose:** Consider increasing `memory:` of precise-code-intel-worker container in `docker-compose.yml`.
-- **Silence this alert:** If you are aware of this alert and want to silence notifications for it, add the following to your site configuration:
-
-```json
-"observability.silenceAlerts": [
-  "warning_precise-code-intel-worker_provisioning_container_memory_usage_5m"
-]
-```
-
-## precise-code-intel-worker: go_goroutines
-
-**Descriptions:**
-
-- _precise-code-intel-worker: 10000+ maximum active goroutines for 10m_
-
-**Possible solutions:**
-
-- **Silence this alert:** If you are aware of this alert and want to silence notifications for it, add the following to your site configuration:
-
-```json
-"observability.silenceAlerts": [
-  "warning_precise-code-intel-worker_go_goroutines"
-]
-```
-
-## precise-code-intel-worker: go_gc_duration_seconds
-
-**Descriptions:**
-
-- _precise-code-intel-worker: 2s+ maximum go garbage collection duration_
-
-**Possible solutions:**
-
-- **Silence this alert:** If you are aware of this alert and want to silence notifications for it, add the following to your site configuration:
-
-```json
-"observability.silenceAlerts": [
-  "warning_precise-code-intel-worker_go_gc_duration_seconds"
-]
-```
-
-## precise-code-intel-worker: pods_available_percentage
-
-**Descriptions:**
-
-- _precise-code-intel-worker: less than 90% percentage pods available for 10m_
-
-**Possible solutions:**
-
-- **Silence this alert:** If you are aware of this alert and want to silence notifications for it, add the following to your site configuration:
-
-```json
-"observability.silenceAlerts": [
-  "critical_precise-code-intel-worker_pods_available_percentage"
-]
-```
-
-## precise-code-intel-indexer: index_queue_size
-
-**Descriptions:**
-
-- _precise-code-intel-indexer: 100+ index queue size_
-
-**Possible solutions:**
-
-- **Silence this alert:** If you are aware of this alert and want to silence notifications for it, add the following to your site configuration:
-
-```json
-"observability.silenceAlerts": [
-  "warning_precise-code-intel-indexer_index_queue_size"
-]
-```
-
-## precise-code-intel-indexer: index_queue_growth_rate
-
-**Descriptions:**
-
-- _precise-code-intel-indexer: 5+ index queue growth rate every 5m_
-
-**Possible solutions:**
-
-- **Silence this alert:** If you are aware of this alert and want to silence notifications for it, add the following to your site configuration:
-
-```json
-"observability.silenceAlerts": [
-  "warning_precise-code-intel-indexer_index_queue_growth_rate"
-]
-```
-
-## precise-code-intel-indexer: index_process_errors
-
-**Descriptions:**
-
-- _precise-code-intel-indexer: 20+ index process errors every 5m_
-
-**Possible solutions:**
-
-<<<<<<< HEAD
-- **Silence this alert:** If you are aware of this alert and want to silence notifications for it, add the following to your site configuration:
-
-```json
-"observability.silenceAlerts": [
-  "warning_precise-code-intel-indexer_index_process_errors"
-]
-```
-=======
-- If usage is high:
-	- **Kubernetes:** Consider increasing memory limit in relevant `Deployment.yaml`.
-	- **Docker Compose:** Consider increasing `memory:` of precise-code-intel-bundle-manager container in `docker-compose.yml`.
-- If usage is low, consider decreasing the above values.
->>>>>>> 26f84cb9
-
-## precise-code-intel-indexer: 99th_percentile_store_duration
-
-**Descriptions:**
-
-- _precise-code-intel-indexer: 20s+ 99th percentile successful database query duration over 5m_
-
-**Possible solutions:**
-
-- **Silence this alert:** If you are aware of this alert and want to silence notifications for it, add the following to your site configuration:
-
-```json
-"observability.silenceAlerts": [
-  "warning_precise-code-intel-indexer_99th_percentile_store_duration"
-]
-```
-
-## precise-code-intel-indexer: store_errors
-
-**Descriptions:**
-
-- _precise-code-intel-indexer: 20+ database errors every 5m_
-
-**Possible solutions:**
-
-- **Silence this alert:** If you are aware of this alert and want to silence notifications for it, add the following to your site configuration:
-
-```json
-"observability.silenceAlerts": [
-  "warning_precise-code-intel-indexer_store_errors"
-]
-```
-
-## precise-code-intel-indexer: indexability_updater_errors
-
-**Descriptions:**
-
-- _precise-code-intel-indexer: 20+ indexability updater errors every 5m_
-
-**Possible solutions:**
-
-- **Silence this alert:** If you are aware of this alert and want to silence notifications for it, add the following to your site configuration:
-
-```json
-"observability.silenceAlerts": [
-  "warning_precise-code-intel-indexer_indexability_updater_errors"
-]
-```
-
-## precise-code-intel-indexer: index_scheduler_errors
-
-**Descriptions:**
-
-- _precise-code-intel-indexer: 20+ index scheduler errors every 5m_
-
-**Possible solutions:**
-
-- **Silence this alert:** If you are aware of this alert and want to silence notifications for it, add the following to your site configuration:
-
-```json
-"observability.silenceAlerts": [
-  "warning_precise-code-intel-indexer_index_scheduler_errors"
-]
-```
-
-## precise-code-intel-indexer: processing_indexes_reset
-
-**Descriptions:**
-
-- _precise-code-intel-indexer: 20+ indexes reset to queued state every 5m_
-
-**Possible solutions:**
-
-- **Silence this alert:** If you are aware of this alert and want to silence notifications for it, add the following to your site configuration:
-
-```json
-"observability.silenceAlerts": [
-  "warning_precise-code-intel-indexer_processing_indexes_reset"
-]
-```
-
-## precise-code-intel-indexer: processing_indexes_reset_failures
-
-**Descriptions:**
-
-- _precise-code-intel-indexer: 20+ indexes errored after repeated resets every 5m_
-
-**Possible solutions:**
-
-- **Silence this alert:** If you are aware of this alert and want to silence notifications for it, add the following to your site configuration:
-
-```json
-"observability.silenceAlerts": [
-  "warning_precise-code-intel-indexer_processing_indexes_reset_failures"
-]
-```
-
-## precise-code-intel-indexer: index_resetter_errors
-
-**Descriptions:**
-
-- _precise-code-intel-indexer: 20+ index resetter errors every 5m_
-
-**Possible solutions:**
-
-- **Silence this alert:** If you are aware of this alert and want to silence notifications for it, add the following to your site configuration:
-
-```json
-"observability.silenceAlerts": [
-  "warning_precise-code-intel-indexer_index_resetter_errors"
-]
-```
-
-## precise-code-intel-indexer: janitor_errors
-
-**Descriptions:**
-
-- _precise-code-intel-indexer: 20+ janitor errors every 5m_
-
-**Possible solutions:**
-
-- **Silence this alert:** If you are aware of this alert and want to silence notifications for it, add the following to your site configuration:
-
-```json
-"observability.silenceAlerts": [
-  "warning_precise-code-intel-indexer_janitor_errors"
-]
-```
-
-## precise-code-intel-indexer: janitor_indexes_removed
-
-**Descriptions:**
-
-- _precise-code-intel-indexer: 20+ index records removed every 5m_
-
-**Possible solutions:**
-
-<<<<<<< HEAD
-- **Silence this alert:** If you are aware of this alert and want to silence notifications for it, add the following to your site configuration:
-
-```json
-"observability.silenceAlerts": [
-  "warning_precise-code-intel-indexer_janitor_indexes_removed"
-]
-```
-=======
-- If usage is high:
 	- **Kubernetes:** Consider increasing memory limit in relevant `Deployment.yaml`.
 	- **Docker Compose:** Consider increasing `memory:` of precise-code-intel-worker container in `docker-compose.yml`.
 - If usage is low, consider decreasing the above values.
->>>>>>> 26f84cb9
+- **Silence this alert:** If you are aware of this alert and want to silence notifications for it, add the following to your site configuration:
+
+```json
+"observability.silenceAlerts": [
+  "warning_precise-code-intel-worker_provisioning_container_memory_usage_7d"
+]
+```
+
+## precise-code-intel-worker: provisioning_container_cpu_usage_5m
+
+**Descriptions:**
+
+- _precise-code-intel-worker: 90%+ container cpu usage total (5m maximum) across all cores by instance_
+
+**Possible solutions:**
+
+- **Kubernetes:** Consider increasing CPU limits in the the relevant `Deployment.yaml`.
+- **Docker Compose:** Consider increasing `cpus:` of the precise-code-intel-worker container in `docker-compose.yml`.
+- **Silence this alert:** If you are aware of this alert and want to silence notifications for it, add the following to your site configuration:
+
+```json
+"observability.silenceAlerts": [
+  "warning_precise-code-intel-worker_provisioning_container_cpu_usage_5m"
+]
+```
+
+## precise-code-intel-worker: provisioning_container_memory_usage_5m
+
+**Descriptions:**
+
+- _precise-code-intel-worker: 90%+ container memory usage (5m maximum) by instance_
+
+**Possible solutions:**
+
+- **Kubernetes:** Consider increasing memory limit in relevant `Deployment.yaml`.
+- **Docker Compose:** Consider increasing `memory:` of precise-code-intel-worker container in `docker-compose.yml`.
+- **Silence this alert:** If you are aware of this alert and want to silence notifications for it, add the following to your site configuration:
+
+```json
+"observability.silenceAlerts": [
+  "warning_precise-code-intel-worker_provisioning_container_memory_usage_5m"
+]
+```
+
+## precise-code-intel-worker: go_goroutines
+
+**Descriptions:**
+
+- _precise-code-intel-worker: 10000+ maximum active goroutines for 10m_
+
+**Possible solutions:**
+
+- **Silence this alert:** If you are aware of this alert and want to silence notifications for it, add the following to your site configuration:
+
+```json
+"observability.silenceAlerts": [
+  "warning_precise-code-intel-worker_go_goroutines"
+]
+```
+
+## precise-code-intel-worker: go_gc_duration_seconds
+
+**Descriptions:**
+
+- _precise-code-intel-worker: 2s+ maximum go garbage collection duration_
+
+**Possible solutions:**
+
+- **Silence this alert:** If you are aware of this alert and want to silence notifications for it, add the following to your site configuration:
+
+```json
+"observability.silenceAlerts": [
+  "warning_precise-code-intel-worker_go_gc_duration_seconds"
+]
+```
+
+## precise-code-intel-worker: pods_available_percentage
+
+**Descriptions:**
+
+- _precise-code-intel-worker: less than 90% percentage pods available for 10m_
+
+**Possible solutions:**
+
+- **Silence this alert:** If you are aware of this alert and want to silence notifications for it, add the following to your site configuration:
+
+```json
+"observability.silenceAlerts": [
+  "critical_precise-code-intel-worker_pods_available_percentage"
+]
+```
+
+## precise-code-intel-indexer: index_queue_size
+
+**Descriptions:**
+
+- _precise-code-intel-indexer: 100+ index queue size_
+
+**Possible solutions:**
+
+- **Silence this alert:** If you are aware of this alert and want to silence notifications for it, add the following to your site configuration:
+
+```json
+"observability.silenceAlerts": [
+  "warning_precise-code-intel-indexer_index_queue_size"
+]
+```
+
+## precise-code-intel-indexer: index_queue_growth_rate
+
+**Descriptions:**
+
+- _precise-code-intel-indexer: 5+ index queue growth rate every 5m_
+
+**Possible solutions:**
+
+- **Silence this alert:** If you are aware of this alert and want to silence notifications for it, add the following to your site configuration:
+
+```json
+"observability.silenceAlerts": [
+  "warning_precise-code-intel-indexer_index_queue_growth_rate"
+]
+```
+
+## precise-code-intel-indexer: index_process_errors
+
+**Descriptions:**
+
+- _precise-code-intel-indexer: 20+ index process errors every 5m_
+
+**Possible solutions:**
+
+- **Silence this alert:** If you are aware of this alert and want to silence notifications for it, add the following to your site configuration:
+
+```json
+"observability.silenceAlerts": [
+  "warning_precise-code-intel-indexer_index_process_errors"
+]
+```
+
+## precise-code-intel-indexer: 99th_percentile_store_duration
+
+**Descriptions:**
+
+- _precise-code-intel-indexer: 20s+ 99th percentile successful database query duration over 5m_
+
+**Possible solutions:**
+
+- **Silence this alert:** If you are aware of this alert and want to silence notifications for it, add the following to your site configuration:
+
+```json
+"observability.silenceAlerts": [
+  "warning_precise-code-intel-indexer_99th_percentile_store_duration"
+]
+```
+
+## precise-code-intel-indexer: store_errors
+
+**Descriptions:**
+
+- _precise-code-intel-indexer: 20+ database errors every 5m_
+
+**Possible solutions:**
+
+- **Silence this alert:** If you are aware of this alert and want to silence notifications for it, add the following to your site configuration:
+
+```json
+"observability.silenceAlerts": [
+  "warning_precise-code-intel-indexer_store_errors"
+]
+```
+
+## precise-code-intel-indexer: indexability_updater_errors
+
+**Descriptions:**
+
+- _precise-code-intel-indexer: 20+ indexability updater errors every 5m_
+
+**Possible solutions:**
+
+- **Silence this alert:** If you are aware of this alert and want to silence notifications for it, add the following to your site configuration:
+
+```json
+"observability.silenceAlerts": [
+  "warning_precise-code-intel-indexer_indexability_updater_errors"
+]
+```
+
+## precise-code-intel-indexer: index_scheduler_errors
+
+**Descriptions:**
+
+- _precise-code-intel-indexer: 20+ index scheduler errors every 5m_
+
+**Possible solutions:**
+
+- **Silence this alert:** If you are aware of this alert and want to silence notifications for it, add the following to your site configuration:
+
+```json
+"observability.silenceAlerts": [
+  "warning_precise-code-intel-indexer_index_scheduler_errors"
+]
+```
+
+## precise-code-intel-indexer: processing_indexes_reset
+
+**Descriptions:**
+
+- _precise-code-intel-indexer: 20+ indexes reset to queued state every 5m_
+
+**Possible solutions:**
+
+- **Silence this alert:** If you are aware of this alert and want to silence notifications for it, add the following to your site configuration:
+
+```json
+"observability.silenceAlerts": [
+  "warning_precise-code-intel-indexer_processing_indexes_reset"
+]
+```
+
+## precise-code-intel-indexer: processing_indexes_reset_failures
+
+**Descriptions:**
+
+- _precise-code-intel-indexer: 20+ indexes errored after repeated resets every 5m_
+
+**Possible solutions:**
+
+- **Silence this alert:** If you are aware of this alert and want to silence notifications for it, add the following to your site configuration:
+
+```json
+"observability.silenceAlerts": [
+  "warning_precise-code-intel-indexer_processing_indexes_reset_failures"
+]
+```
+
+## precise-code-intel-indexer: index_resetter_errors
+
+**Descriptions:**
+
+- _precise-code-intel-indexer: 20+ index resetter errors every 5m_
+
+**Possible solutions:**
+
+- **Silence this alert:** If you are aware of this alert and want to silence notifications for it, add the following to your site configuration:
+
+```json
+"observability.silenceAlerts": [
+  "warning_precise-code-intel-indexer_index_resetter_errors"
+]
+```
+
+## precise-code-intel-indexer: janitor_errors
+
+**Descriptions:**
+
+- _precise-code-intel-indexer: 20+ janitor errors every 5m_
+
+**Possible solutions:**
+
+- **Silence this alert:** If you are aware of this alert and want to silence notifications for it, add the following to your site configuration:
+
+```json
+"observability.silenceAlerts": [
+  "warning_precise-code-intel-indexer_janitor_errors"
+]
+```
+
+## precise-code-intel-indexer: janitor_indexes_removed
+
+**Descriptions:**
+
+- _precise-code-intel-indexer: 20+ index records removed every 5m_
+
+**Possible solutions:**
+
+- **Silence this alert:** If you are aware of this alert and want to silence notifications for it, add the following to your site configuration:
+
+```json
+"observability.silenceAlerts": [
+  "warning_precise-code-intel-indexer_janitor_indexes_removed"
+]
+```
 
 ## precise-code-intel-indexer: 99th_percentile_gitserver_duration
 
@@ -3030,69 +2978,62 @@
 **Possible solutions:**
 
 - If usage is high:
-	- **Kubernetes:** Consider decreasing memory limit in relevant `Deployment.yaml`.
-	- **Docker Compose:** Consider decreasing `memory:` of replacer container in `docker-compose.yml`.
-- If usage is low, consider decreasing the above values.
-- **Silence this alert:** If you are aware of this alert and want to silence notifications for it, add the following to your site configuration:
-
-```json
-"observability.silenceAlerts": [
-  "warning_replacer_provisioning_container_memory_usage_7d"
-]
-```
-
-## replacer: provisioning_container_cpu_usage_5m
-
-**Descriptions:**
-
-- _replacer: 90%+ container cpu usage total (5m maximum) across all cores by instance_
-
-**Possible solutions:**
-
-- **Kubernetes:** Consider increasing CPU limits in the the relevant `Deployment.yaml`.
-- **Docker Compose:** Consider increasing `cpus:` of the replacer container in `docker-compose.yml`.
-- **Silence this alert:** If you are aware of this alert and want to silence notifications for it, add the following to your site configuration:
-
-```json
-"observability.silenceAlerts": [
-  "warning_replacer_provisioning_container_cpu_usage_5m"
-]
-```
-
-## replacer: provisioning_container_memory_usage_5m
-
-**Descriptions:**
-
-- _replacer: 90%+ container memory usage (5m maximum) by instance_
-
-**Possible solutions:**
-
-- **Kubernetes:** Consider increasing memory limit in relevant `Deployment.yaml`.
-- **Docker Compose:** Consider increasing `memory:` of replacer container in `docker-compose.yml`.
-- **Silence this alert:** If you are aware of this alert and want to silence notifications for it, add the following to your site configuration:
-
-```json
-"observability.silenceAlerts": [
-  "warning_replacer_provisioning_container_memory_usage_5m"
-]
-```
-
-## replacer: go_goroutines
-
-**Descriptions:**
-
-- _replacer: 10000+ maximum active goroutines for 10m_
-
-**Possible solutions:**
-
-<<<<<<< HEAD
-- **Silence this alert:** If you are aware of this alert and want to silence notifications for it, add the following to your site configuration:
-=======
-- If usage is high:
 	- **Kubernetes:** Consider increasing memory limit in relevant `Deployment.yaml`.
 	- **Docker Compose:** Consider increasing `memory:` of replacer container in `docker-compose.yml`.
 - If usage is low, consider decreasing the above values.
->>>>>>> 26f84cb9
+- **Silence this alert:** If you are aware of this alert and want to silence notifications for it, add the following to your site configuration:
+
+```json
+"observability.silenceAlerts": [
+  "warning_replacer_provisioning_container_memory_usage_7d"
+]
+```
+
+## replacer: provisioning_container_cpu_usage_5m
+
+**Descriptions:**
+
+- _replacer: 90%+ container cpu usage total (5m maximum) across all cores by instance_
+
+**Possible solutions:**
+
+- **Kubernetes:** Consider increasing CPU limits in the the relevant `Deployment.yaml`.
+- **Docker Compose:** Consider increasing `cpus:` of the replacer container in `docker-compose.yml`.
+- **Silence this alert:** If you are aware of this alert and want to silence notifications for it, add the following to your site configuration:
+
+```json
+"observability.silenceAlerts": [
+  "warning_replacer_provisioning_container_cpu_usage_5m"
+]
+```
+
+## replacer: provisioning_container_memory_usage_5m
+
+**Descriptions:**
+
+- _replacer: 90%+ container memory usage (5m maximum) by instance_
+
+**Possible solutions:**
+
+- **Kubernetes:** Consider increasing memory limit in relevant `Deployment.yaml`.
+- **Docker Compose:** Consider increasing `memory:` of replacer container in `docker-compose.yml`.
+- **Silence this alert:** If you are aware of this alert and want to silence notifications for it, add the following to your site configuration:
+
+```json
+"observability.silenceAlerts": [
+  "warning_replacer_provisioning_container_memory_usage_5m"
+]
+```
+
+## replacer: go_goroutines
+
+**Descriptions:**
+
+- _replacer: 10000+ maximum active goroutines for 10m_
+
+**Possible solutions:**
+
+- **Silence this alert:** If you are aware of this alert and want to silence notifications for it, add the following to your site configuration:
 
 ```json
 "observability.silenceAlerts": [
