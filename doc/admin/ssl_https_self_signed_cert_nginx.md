# Adding SSL (HTTPS) to Sourcegraph with a self-signed certificate

This is for external Sourcegraph instances that need a self-signed certificate because they don't yet have a certificate from a [globally trusted Certificate Authority (CA)](https://en.wikipedia.org/wiki/Certificate_authority#Providers). It includes how to get the self-signed certificate trusted by your browser.

> NOTE: Using an IP address also works, including the browser being able to trust (validate) the SSL certificate.

Configuring NGINX with a self-signed certificate to support SSL requires:

- [Adding SSL (HTTPS) to Sourcegraph with a self-signed certificate](#adding-ssl-https-to-sourcegraph-with-a-self-signed-certificate)
  - [1. Installing mkcert](#1-installing-mkcert)
  - [2. Creating the self-signed certificate](#2-creating-the-self-signed-certificate)
  - [3. Adding SSL support to NGINX](#3-adding-ssl-support-to-nginx)
  - [4. Changing the Sourcegraph container to listen on port 443](#4-changing-the-sourcegraph-container-to-listen-on-port-443)
  - [5. Getting the self-signed certificate to be trusted (valid) on external instances](#5-getting-the-self-signed-certificate-to-be-trusted-valid-on-external-instances)
  - [Next steps](#next-steps)

## 1. Installing mkcert

While the [OpenSSL](https://wiki.openssl.org/index.php/Command_Line_Utilities) CLI can can generate self-signed certificates, its API is challenging unless you're well versed in SSL.

A better alternative is [mkcert](https://github.com/FiloSottile/mkcert#mkcert), an abstraction over OpenSSL written by [Filippo Valsorda](https://github.com/FiloSottile), a cryptographer working at Google on the Go team.

> NOTE: The following commands are to be run on the Docker host, **not** inside the Sourcegraph container.

To set up mkcert on the Sourcegraph instance:

1. [Install mkcert](https://github.com/FiloSottile/mkcert#installation)
1. Create the root [CA](https://en.wikipedia.org/wiki/Certificate_authority) by running:

```bash
sudo CAROOT=~/.sourcegraph/config mkcert -install
```

## 2. Creating the self-signed certificate

Now that the root CA has been created, mkcert can issue a self-signed certificate (`sourcegraph.crt`) and key (`sourcegraph.key`).

```bash
sudo CAROOT=~/.sourcegraph/config mkcert \
  -cert-file ~/.sourcegraph/config/sourcegraph.crt \
  -key-file ~/.sourcegraph/config/sourcegraph.key \
  $HOSTNAME_OR_IP
```

Run `sudo ls -la ~/.sourcegraph/config` and you should see the CA and SSL certificates and keys.

## 3. Adding SSL support to NGINX

Edit the [default
`~/.sourcegraph/config/nginx.conf`](https://github.com/sourcegraph/sourcegraph/blob/main/cmd/server/shared/assets/nginx.conf),
so that port `7080` redirects to `7443` and `7443` is served with SSL. It should look like this:

```nginx
...
http {
    ...
    server {
        listen 7080;
        return 301 https://$host:7443$request_uri;
    }

    server {
        # Do not remove. The contents of sourcegraph_server.conf can change
        # between versions and may include improvements to the configuration.
        include nginx/sourcegraph_server.conf;

        listen 7443 ssl;
        server_name sourcegraph.example.com;  # change to your URL
        ssl_certificate         sourcegraph.crt;
        ssl_certificate_key     sourcegraph.key;

        location / {
            ...
        }
    }
}
```

## 4. Changing the Sourcegraph container to listen on port 443

> NOTE: If the Sourcegraph container is still running, stop it before reading on.

Now that NGINX is listening on port 7443, we need to configure the Sourcegraph container to forward
443 to 7443 by adding `--publish 443:7443` to the `docker run` command:

```bash
docker container run \
  --rm  \
  --publish 7080:7080 \
  --publish 443:7443 \
  \
  --volume ~/.sourcegraph/config:/etc/sourcegraph  \
  --volume ~/.sourcegraph/data:/var/opt/sourcegraph  \
<<<<<<< HEAD
  sourcegraph/server:4.4.0
=======
  sourcegraph/server:4.4.2
>>>>>>> 13e9c002
```

> NOTE: We recommend removing `--publish 7080:7080` as it's not needed and traffic sent to that port is un-encrypted.

Run the new Docker command, then validate by opening your browser at `https://$HOSTNAME_OR_IP`.

If running Sourcegraph locally, the certificate will be valid because `mkcert` added the root CA to the list trusted by your OS.

## 5. Getting the self-signed certificate to be trusted (valid) on external instances

To have the browser trust the certificate, the root CA on the Sourcegraph instance must be installed locally by:

**1.** [Installing mkcert locally](https://github.com/FiloSottile/mkcert#installation)

**2.** Downloading `rootCA-key.pem` and `rootCA.pem` from `~/.sourcegraph/config/mkcert` on the Sourcegraph instance to the location of `mkcert -CAROOT` on your local machine:

```bash
# Run locally: Ensure directory the root CA files will be downloaded to exists
mkdir -p "$(mkcert -CAROOT)"
```

```bash
# Run on Sourcegraph host: Ensure `scp` user can read (and therefore download) the root CA files
sudo chown $USER ~/.sourcegraph/config/root*
```

```bash
# Run locally: Download the files (change username and hostname)
scp user@example.com:~/.sourcegraph/config/root* "$(mkcert -CAROOT)"
```

**3.** Install the root CA by running:

```bash
mkcert -install
```

Open your browser again at `https://$HOSTNAME_OR_IP` and this time, your certificate should be valid.

### Getting the self-signed cert trusted on other developer machines

This is largely the same as step 5, except easier. For other developer machines to trust the self-signed cert:

- [Install mkcert](https://github.com/FiloSottile/mkcert#installation).
- Download the `rootCA-key.pem` and `rootCA.pem` from Slack or other internal system.
- Move the `rootCA-key.pem` and `rootCA.pem` files into the `mkcert -CAROOT` directory on their machine.
- Run `mkcert -install` on their machine.

## Next steps

- [Configure Sourcegraph's `externalURL`](config/site_config.md)
- [Redirect to external HTTPS URL](http_https_configuration.md#redirect-to-external-https-url)
- [NGINX HTTP Strict Transport Security](http_https_configuration.md#redirect-to-external-https-url)
- [NGINX SSL Termination guide](https://docs.nginx.com/nginx/admin-guide/security-controls/terminating-ssl-http/)
- [NGINX HTTPS Servers guide](https://nginx.org/en/docs/http/configuring_https_servers.html).<|MERGE_RESOLUTION|>--- conflicted
+++ resolved
@@ -91,11 +91,7 @@
   \
   --volume ~/.sourcegraph/config:/etc/sourcegraph  \
   --volume ~/.sourcegraph/data:/var/opt/sourcegraph  \
-<<<<<<< HEAD
-  sourcegraph/server:4.4.0
-=======
   sourcegraph/server:4.4.2
->>>>>>> 13e9c002
 ```
 
 > NOTE: We recommend removing `--publish 7080:7080` as it's not needed and traffic sent to that port is un-encrypted.
