# Repository permissions

Sourcegraph can be configured to enforce repository permissions from code hosts.

Currently, GitHub, GitHub Enterprise, GitLab and Bitbucket Server permissions are supported. Check our [product direction](https://about.sourcegraph.com/direction) for plans to support other code hosts. If your desired code host is not yet on the roadmap, please [open a feature request](https://github.com/sourcegraph/sourcegraph/issues/new?template=feature_request.md).

If the Sourcegraph instance is configured to sync repositories from multiple code hosts (regardless of whether they are the same code host, e.g. `GitHub + GitHub` or `GitHub + GitLab`), setting up permissions for each code host will make repository permissions apply holistically on Sourcegraph. 

Setting up a unified SSO for code hosts and Sourcegraph is also possible: how to [Set up Sourcegraph with two GitLab and Keycloak using SAML](https://unknwon.io/posts/200915_setup-sourcegraph-gitlab-keycloak/).

> NOTE: Site admin users bypass all permission checks and have access to every repository on Sourcegraph.

<span class="virtual-br"></span>

> WARNING: It can take some time to complete mirroring repository permissions from a code host. [Learn more](#permissions-sync-times).

<br />

## GitHub

Prerequisite: [Add GitHub as an authentication provider.](../auth/index.md#github)

Then, [add or edit a GitHub connection](../external_service/github.md#repository-syncing) and include the `authorization` field:

```json
{
   "url": "https://github.com",
   "token": "$PERSONAL_ACCESS_TOKEN",
   "authorization": {}
}
```
<<<<<<< HEAD
> NOTE: The Github url used to setup authentication must match the url for Github code host connection for permission syncing to work .
=======
> NOTE: The Github url used for settip up authentication must be the same provided for the Github code host connection for permission syncing to work properly.
>>>>>>> 348f304d

> WARNING: It can take some time to complete mirroring repository permissions from a code host. [Learn more](#permissions-sync-times).

### Faster permissions syncing via GitHub webhooks

<span class="badge badge-note">Sourcegraph 3.22+</span>

Sourcegraph can speed up permissions syncing by receiving webhooks from GitHub for events related to user and repo permissions. To set up webhooks, follow the guide in the [GitHub Code Host Docs](../external_service/github.md#webhooks). These events will enqueue permissions syncs for the repositories or users mentioned, meaning things like publicising / privatising repos, or adding collaborators will be reflected in your Sourcegraph searches more quickly. For this to work the user must have logged in via the [GitHub OAuth provider](../auth.md#github).

The events we consume are:

* [public](https://developer.github.com/webhooks/event-payloads/#public)
* [repository](https://developer.github.com/webhooks/event-payloads/#repository)
* [member](https://developer.github.com/webhooks/event-payloads/#member)
* [membership](https://developer.github.com/webhooks/event-payloads/#membership)
* [team_add](https://developer.github.com/webhooks/event-payloads/#team_add)
* [organization](https://developer.github.com/webhooks/event-payloads/#organization)

### Teams and organizations permissions caching

<span class="badge badge-experimental">Experimental</span> <span class="badge badge-note">Sourcegraph 3.31+</span>

For GitHub providers, Sourcegraph can leverage caching of GitHub [team](https://docs.github.com/en/organizations/managing-access-to-your-organizations-repositories/managing-team-access-to-an-organization-repository) and [organization](https://docs.github.com/en/organizations/managing-access-to-your-organizations-repositories/repository-permission-levels-for-an-organization) permissions - [learn more about permissions caching](#permissions-caching).

> NOTE: You should only try this if your GitHub setup makes extensive use of GitHub teams and organizations to distribute access to repositories and your number of `users * repos` is greater than 500,000 (which roughly corresponds to the scale at which [GitHub rate limits might become an issue](#permissions-sync-times)).
<!-- 5,000 requests an hour * 100 items per page = approx. 500,000 items before hitting a limit -->

This caching behaviour can be enabled via the `authorization.groupsCacheTTL` field:

```json
{
   "url": "https://github.example.com",
   "token": "$PERSONAL_ACCESS_TOKEN",
   "authorization": {
     "groupsCacheTTL": 72, // hours
   }
}
```

In the corresponding [authorization provider](../auth/index.md#github) in [site configuration](./../config/site_config.md), the `allowGroupsPermissionsSync` field must be set as well for the correct auth scopes to be requested from users:

```json
{
  // ...
  "auth.providers": [
    {
      "type": "github",
      "url": "https://github.example.com",
      "allowGroupsPermissionsSync": true,
    }
  ]
}
```

When enabling this feature, we currently recommend a default of `72` (hours, or 3 days) for `groupsCacheTTL`. A lower value can be set if your teams and organizations change frequently, though the chosen value must be at least several hours for the cache to be leveraged in the event of being rate-limited (which takes [an hour to recover from](https://docs.github.com/en/rest/overview/resources-in-the-rest-api#rate-limiting)).

Caches can also be [manually invalidated](#permissions-caching) if necessary.
Cache invaldiation also happens automatically on certain [webhook events](#faster-permissions-syncing-via-github-webhooks).

> NOTE: The token associated with the external service must have `repo` and `write:org` scope in order to read the repo, orgs, and teams permissions and cache them - [learn more](../external_service/github.md#github-api-token-and-access).

<br />

## GitLab

GitLab permissions can be configured in three ways:

1. Set up GitLab as an OAuth sign-on provider for Sourcegraph (recommended)
2. Use a GitLab administrator (sudo-level) personal access token in conjunction with another SSO provider
   (recommended only if the first option is not possible)
3. Assume username equivalency between Sourcegraph and GitLab (warning: this is generally unsafe and
   should only be used if you are using strictly `http-header` authentication).

> WARNING: It can take some time to complete mirroring repository permissions from a code host. [Learn more](#permissions-sync-times).

### OAuth application

Prerequisite: [Add GitLab as an authentication provider.](../auth/index.md#gitlab)

Then, [add or edit a GitLab connection](../external_service/gitlab.md#repository-syncing) and include the `authorization` field:

```json
{
  "url": "https://gitlab.com",
  "token": "$PERSONAL_ACCESS_TOKEN",
  "authorization": {
    "identityProvider": {
      "type": "oauth"
    }
  }
}
```

### Administrator (sudo-level) access token

This method requires administrator access to GitLab so that Sourcegraph can access the [admin GitLab Users API endpoint](https://docs.gitlab.com/ee/api/users.html#for-admins). For each GitLab user, this endpoint provides the user ID that comes from the authentication provider, so Sourcegraph can associate a user in its system to a user in GitLab.

Prerequisite: Add the [SAML](../auth/index.md#saml) or [OpenID Connect](../auth/index.md#openid-connect)
authentication provider you use to sign into GitLab.

Then, [add or edit a GitLab connection](../external_service/gitlab.md#repository-syncing) using an administrator (sudo-level) personal access token, and include the `authorization` field:

```json
{
  "url": "https://gitlab.com",
  "token": "$PERSONAL_ACCESS_TOKEN",
  "authorization": {
    "identityProvider": {
      "type": "external",
      "authProviderID": "$AUTH_PROVIDER_ID",
      "authProviderType": "$AUTH_PROVIDER_TYPE",
      "gitlabProvider": "$AUTH_PROVIDER_GITLAB_ID"
    }
  }
}
```

`$AUTH_PROVIDER_ID` and `$AUTH_PROVIDER_TYPE` identify the authentication provider to use and should
match the fields specified in the authentication provider config
(`auth.providers`). The authProviderID can be found in the `configID` field of the auth provider config.

`$AUTH_PROVIDER_GITLAB_ID` should match the `identities.provider` returned by
[the admin GitLab Users API endpoint](https://docs.gitlab.com/ee/api/users.html#for-admins).

### Username

Prerequisite: Ensure that `http-header` is the *only* authentication provider type configured for
Sourcegraph. If this is not the case, then it will be possible for users to escalate privileges,
because Sourcegraph usernames are mutable.

[Add or edit a GitLab connection](../external_service/gitlab.md#repository-syncing) and include the `authorization` field:

```json
{
  "url": "https://gitlab.com",
  "token": "$PERSONAL_ACCESS_TOKEN",
  "authorization": {
    "identityProvider": {
      "type": "username"
    }
  }
}
```

<br />

## Bitbucket Server

Enforcing Bitbucket Server permissions can be configured via the `authorization` setting in its configuration.

> WARNING: It can take some time to complete mirroring repository permissions from a code host. [Learn more](#permissions-sync-times).

### Prerequisites

1. You have the exact same user accounts, **with matching usernames**, in Sourcegraph and Bitbucket Server. This can be accomplished by configuring an [external authentication provider](../auth/index.md) that mirrors user accounts from a central directory like LDAP or Active Directory. The same should be done on Bitbucket Server with [external user directories](https://confluence.atlassian.com/bitbucketserver/external-user-directories-776640394.html).
1. Ensure you have set `auth.enableUsernameChanges` to **`false`** in the [site config](../config/site_config.md) to prevent users from changing their usernames and **escalating their privileges**.


### Setup

This section walks you through the process of setting up an *Application Link between Sourcegraph and Bitbucket Server* and configuring the Sourcegraph Bitbucket Server configuration with `authorization` settings. It assumes the above prerequisites are met.

As an admin user, go to the "Application Links" page. You can use the sidebar navigation in the admin dashboard, or go directly to [https://bitbucketserver.example.com/plugins/servlet/applinks/listApplicationLinks](https://bitbucketserver.example.com/plugins/servlet/applinks/listApplicationLinks).

<img src="https://imgur.com/Hg4bzOf.png" width="800">

---

Write Sourcegraph's external URL in the text area (e.g. `https://sourcegraph.example.com`) and click **Create new link**. Click **Continue** even if Bitbucket Server warns you about the given URL not responding.

<img src="https://imgur.com/x6vFKIL.png" width="800">

---

Write `Sourcegraph` as the *Application Name* and select `Generic Application` as the *Application Type*. Leave everything else unset and click **Continue**.

<img src="https://imgur.com/161rbB9.png" width="800">

---


Now click the edit button in the `Sourcegraph` Application Link that you just created and select the `Incoming Authentication` panel.

<img src="https://imgur.com/sMGmzhH.png" width="800">

---


Generate a *Consumer Key* in your terminal with `echo sourcegraph$(openssl rand -hex 16)`. Copy this command's output and paste it in the *Consumer Key* field. Write `Sourcegraph` in the *Consumer Name* field.

<img src="https://imgur.com/1kK2Y5x.png" width="800">

---

Generate an RSA key pair in your terminal with `openssl genrsa -out sourcegraph.pem 4096 && openssl rsa -in sourcegraph.pem -pubout > sourcegraph.pub`. Copy the contents of `sourcegraph.pub` and paste them in the *Public Key* field.

<img src="https://imgur.com/YHm1uSr.png" width="800">

---

Scroll to the bottom and check the *Allow 2-Legged OAuth* checkbox, then write your admin account's username in the *Execute as* field and, lastly, check the *Allow user impersonation through 2-Legged OAuth* checkbox. Press **Save**.

<img src="https://imgur.com/1qxEAye.png" width="800">

---

Go to your Sourcegraph's *Manage repositories* page (i.e. `https://sourcegraph.example.com/site-admin/external-services`) and either edit or create a new *Bitbucket Server* connection. Add the following settings:

```
{
	// Other config goes here
	"authorization": {
		"identityProvider": {
			"type": "username"
		},
		"oauth": {
			"consumerKey": "<KEY GOES HERE>",
			"signingKey": "<KEY GOES HERE>"
		}
	}
}
```

Copy the *Consumer Key* you generated before to the `oauth.consumerKey` field and the output of the command `base64 sourcegraph.pem | tr -d '\n'` to the `oauth.signingKey` field. Save your changes.


Finally, **save the configuration**. You're done!

### Fast permission sync with Bitbucket Server plugin

By installing the [Bitbucket Server plugin](../../../integration/bitbucket_server.md), you can make use of the fast permission sync feature that allows using Bitbucket Server permissions on larger instances.

<br />

## Permissions sync times

When syncing permissions from code hosts with large numbers of users and repositories, it can take some time to complete mirroring repository permissions from a code host, typically due to rate limits on a code host that limits how quickly Sourcegraph can query for repository permissions.

To mitigate this, Sourcegraph can leverage:

* [Background permissions syncing](#background-permissions-syncing)
* [Provider-specific optimizations](#provider-specific-optimizations)

### Background permissions syncing

<span class="badge badge-note">Sourcegraph 3.17+</span>

Sourcegraph supports syncing permissions in the background by default to better handle repository permissions at scale for GitHub, GitLab, and Bitbucket Server code hosts, and has been the only permissions mirror option since Sourcegraph 3.19. Rather than syncing a user's permissions when they log in and potentially blocking them from seeing search results, Sourcegraph syncs these permissions asynchronously in the background, opportunistically refreshing them in a timely manner.

For older versions (Sourcegraph 3.14, 3.15, and 3.16), background permissions syncing is behind a feature flag in the [site configuration](../config/site_config.md):

```json
"permissions.backgroundSync": {
	"enabled": true
}
```

Benefits of background syncing:

1. More predictable load on the code host API due to maintaining a schedule of permission updates.
1. Permissions are quickly synced for new repositories added to the Sourcegraph instance.
1. Users who sign up on the Sourcegraph instance can immediately get search results from some repositories they have access to on the code host as we begin to incrementally sync their permissions.

Considerations when enabling for the first time:

1. While the initial sync for all repositories and users is happening, users can gradually see more and more search results from repositories they have access to.
1. It takes time to complete the first sync. Depending on how many private repositories and users you have on the Sourcegraph instance, it can take from a few minutes to several hours. This is generally not a problem for fresh installations, since admins should only make the instance available after it's ready, but for existing installations, active users may not see the repositories they expect in search results because the initial permissions syncing hasn't finished yet.
1. More requests to the code host API need to be done during the first sync, but their pace is controlled with rate limiting.

Please contact [support@sourcegraph.com](mailto:support@sourcegraph.com) if you have any concerns/questions about enabling this feature for your Sourcegraph instance.

#### Complete sync vs incremental sync

A complete sync means a repository or user has done a repository-centric or user-centric syncing respectively, which presists the most accurate permissions from code hosts to Sourcegraph.

An incremental sync is in fact a side effect of a complete sync because a user may grant or lose access to repositories and we react to such changes as soon as we know to improve permissions accuracy.

### Provider-specific optimizations

Each provider can implement optimizations to improve sync performance - please refer to the relevant provider documentation on this page for more details. For example, [the GitHub provider has support for using webhooks to improve sync speed](#faster-permissions-syncing-via-github-webhooks).

#### Permissions caching

<span class="badge badge-experimental">Experimental</span> <span class="badge badge-note">Sourcegraph 3.31+</span>

Some permissions providers in Sourcegraph can leverage caching mechanisms to reduce the number of API calls used when syncing permissions. This can significantly reduce the amount of time it takes to perform a full permissions sync due to reduced instances of being rate limited by the code host, and is useful for code hosts with very large numbers of users and repositories.

To see if your provider supports permissions caching, please refer to the relevant provider documentation on this page. For example, [the GitHub provider supports teams and organizations permissions caching](#teams-and-organizations-permissions-caching).

Note that this can mean that permissions can be out of date. To configure caching behaviour, please refer to the relevant provider documentation on this page. To force a bypass of caches during a sync, you can manually queue users or repositories for sync with the `invalidateCaches` options via the Sourcegraph GraphQL API:

```gql
mutation {
  scheduleUserPermissionsSync(user: "userid", options: {invalidateCaches: true}) {
    alwaysNil
  }
}
```

<br />

## Explicit permissions API

Sourcegraph exposes a GraphQL API to explicitly set repository permissions as an alternative to the code-host-specific repository permissions sync mechanisms.

To enable the permissions API, add the following to the [site configuration](../config/site_config.md):

```json
"permissions.userMapping": {
    "enabled": true,
    "bindID": "email"
}
```

The `bindID` value specifies how to uniquely identify users when setting permissions:

- `email`: You can [set permissions](#settings-repository-permissions-for-users) for users by specifying their email addresses (which must be verified emails associated with their Sourcegraph user account).
- `username`: You can [set permissions](#settings-repository-permissions-for-users) for users by specifying their Sourcegraph usernames.

If the permissions API is enabled, all other repository permissions mechanisms are disabled.

After you enable the permissions API, you must [set permissions](#settings-repository-permissions-for-users) to allow users to view repositories. (Site admins bypass all permissions checks and can always view all repositories.) 

> If you were previously using [background permissions syncing](#background-permissions-syncing), then those permissions are used as the initial state. Otherwise, the initial state is for all repositories to have an empty set of authorized users, so users will not be able to view any repositories.

### Setting repository permissions for users

Setting the permissions for a repository can be accomplished with 2 [GraphQL API](../../api/graphql.md) calls.

First, obtain the ID of the repository from its name:

```graphql
query {
  repository(name: "github.com/owner/repo") {
    id
  }
}
```

Next, set the list of users allowed to view the repository:

```graphql
mutation {
  setRepositoryPermissionsForUsers(
    repository: "<repo ID>", 
    userPermissions: [
      { bindID: "user@example.com" }
    ]) {
    alwaysNil
  }
}
```

Now, only the users specified in the `userPermissions` parameter will be allowed to view the repository. Sourcegraph automatically enforces these permissions for all operations. (Site admins bypass all permissions checks and can always view all repositories.)

You can call `setRepositoryPermissionsForUsers` repeatedly to set permissions for each repository, and whenever you want to change the list of authorized users.

### Listing a user's authorized repositories

You may query the set of repositories visible to a particular user with the `authorizedUserRepositories` [GraphQL API](../../api/graphql.md) mutation, which accepts a `username` or `email` parameter to specify the user:

```graphql
query {
  authorizedUserRepositories(email: "user@example.com", first: 100) {
    nodes {
      name
    }
    totalCount
  }
}
```

## Permissions for multiple code hosts

When integrating multiple code hosts with Sourcegraph, repository permissions typically need to be inherited and enforced across those respective code hosts and repositories. The steps below will walk you through configuring and enforcing repository permissions on a per-user basis across all of the code hosts and repos connected to Sourcegraph.

### Using the explicit permissions API

The recommended approach for inheriting permissions across multiple code hosts is via the [Explicit Permissions API](#explicit-permissions-api). The workaround provided in below is recommended only if using the Explicit Permissions API is not feasible.

### Using GitHub Enterprise and GitHub.com

> NOTE: This workaround is currently only verified to work when connecting both GitHub Enterprise and Github.com OAuth applications. For other code hosts and configuration options, please reach out to us.

Setup and add GitHub Enterprise (GHE) and GitHub.com (GHC) using our standard [GitHub integration](../external_service/github.md).

**Configure GitHub Enterprise SSO:**

1. Add GHE repos.
2. Configure auth for GHE using [OAuth](../auth/index.md#github).

    > NOTE: Ensure that the `allowSignup` field is set to `true`. This will ensure that users signing in via GHE will have a new user account created on Sourcegraph.

3. Add the [authorization field](#github) to the GHE code host connection (this is what enforces repository permissions).
4. Test that the GitHub Enterprise OAuth is working correctly (users should be able to sign into Sourcegraph using their GitHub Enterprise credentials).

**Configure Github.com SSO:**

1. Add GHC repos.
2. Configure auth for GHC using [OAuth](../auth/index.md#github).
  
    > NOTE: Ensure that the `allowSignup` field is set to `false`. This will ensure that users signing in via GHC will not have a new user account created on Sourcegraph.

3. Add the [authorization field](#github) to the GHC code host connection (this is what enforces repository permissions).
4. Test that the GitHub.com OAuth is working correctly (users should be able to sign into Sourcegraph using their GitHub.com credentials).

#### User sign in flow

When multiple code hosts/authentication providers are connected to Sourcegraph, a specific sign-in flow needs to be utilized when users are creating an account and signing into Sourcegraph for the first time.

1. Sign in to Sourcegraph using the GitHub Enterprise button
2. Once signed in, sign out and return to the sign in page
3. On the sign in page, sign in again using the Github.com button
4. Once signed in via Github.com, users should now have access to repositories on both code hosts and have all repository permissions enforced.

> NOTE: These steps are not required at every sign in - only during the initial account creation.<|MERGE_RESOLUTION|>--- conflicted
+++ resolved
@@ -29,11 +29,8 @@
    "authorization": {}
 }
 ```
-<<<<<<< HEAD
+
 > NOTE: The Github url used to setup authentication must match the url for Github code host connection for permission syncing to work .
-=======
-> NOTE: The Github url used for settip up authentication must be the same provided for the Github code host connection for permission syncing to work properly.
->>>>>>> 348f304d
 
 > WARNING: It can take some time to complete mirroring repository permissions from a code host. [Learn more](#permissions-sync-times).
 
