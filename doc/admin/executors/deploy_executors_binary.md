--- conflicted
+++ resolved
@@ -186,7 +186,6 @@
 
 ### **Step 6:** Start receiving workloads
 
-<<<<<<< HEAD
 If you use the systemd service, simply run `systemctl start executor`, otherwise run `executor run`. Your executor should start listening for jobs now! All done!
 
 ## Upgrading executors
@@ -226,6 +225,4 @@
 ### **Step 4:** Restart your running executor / spin up a new machine
 
 Depending on how you set up executors, you might want to restart the systemd service, or restart/replace the machine running them, so the new binary is running.
-=======
-If you use the systemd service, simply run `systemctl start executor`, otherwise run `executor run`. Your executor should start listening for jobs now and be visible under the `Executors > Instances` section of the Site Configuration.
->>>>>>> bc0049c8
+If you use the systemd service, simply run `systemctl start executor`, otherwise run `executor run`. Your executor should start listening for jobs now and be visible under the `Executors > Instances` section of the Site Configuration.