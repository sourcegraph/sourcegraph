--- conflicted
+++ resolved
@@ -17,7 +17,7 @@
 
 ## Prerequisites
 
-  - Install [Docker Compose](https://docs.docker.com/compose/) on the server 
+  - Install [Docker Compose](https://docs.docker.com/compose/) on the server
     - Minimum Docker [v20.10.0](https://docs.docker.com/engine/release-notes/#20100) and Docker Compose [v1.29.0](https://docs.docker.com/compose/release-notes/#1290)
     - Docker Swarm mode is **not** supported
   - Check the [resource estimator](../resource_estimator.md) for resource requirements
@@ -40,18 +40,18 @@
  3. [Clone the release branch](#step-3-clone-the-release-branch)
  4. [Build and start the Sourcegraph containers](#step-4-start-sourcegraph)
 
->NOTE: This guide is not limited to GitHub users. You can create a copy of the [deployment repository](https://github.com/sourcegraph/deploy-sourcegraph-docker/) in any code host. 
+>NOTE: This guide is not limited to GitHub users. You can create a copy of the [deployment repository](https://github.com/sourcegraph/deploy-sourcegraph-docker/) in any code host.
 
 ### Step 1: Fork the deployment repository
 
-[`sourcegraph/deploy-sourcegraph-docker`](https://github.com/sourcegraph/deploy-sourcegraph-docker/) is the deployment repository for Docker Compose---it contains everything you need to install and configure a Sourcegraph Docker Compose instance. 
+[`sourcegraph/deploy-sourcegraph-docker`](https://github.com/sourcegraph/deploy-sourcegraph-docker/) is the deployment repository for Docker Compose---it contains everything you need to install and configure a Sourcegraph Docker Compose instance.
 
 <span class="badge badge-note">RECOMMENDED</span> We **strongly recommend** you to deploy Sourcegraph using your own fork (or private copy) of the deployment repository as this allows you to track customizations made to the [Sourcegraph docker-compose.yaml](https://github.com/sourcegraph/deploy-sourcegraph-docker/blob/master/docker-compose/docker-compose.yaml) easily. It also makes upgrading your instance easier in the future.
 
-> NOTE: When forking the repository, make sure the box labeled, "Copy the master branch only", is unchecked. Checking this box will prevent the repository tags from being copied and will result in an error in a later step. 
+> NOTE: When forking the repository, make sure the box labeled, "Copy the master branch only", is unchecked. Checking this box will prevent the repository tags from being copied and will result in an error in a later step.
 
 
-> WARNING: In GitHub, the forks of public repositories are also public. Create a private copy following the [official docs on duplicating a repository](https://docs.github.com/en/repositories/creating-and-managing-repositories/duplicating-a-repository) is strongly recommended if you plan to store secrets (SSL certificates, external Postgres credentials, etc.) within the repository. However, the preferable approach would be to use a Secrets Management Service. 
+> WARNING: In GitHub, the forks of public repositories are also public. Create a private copy following the [official docs on duplicating a repository](https://docs.github.com/en/repositories/creating-and-managing-repositories/duplicating-a-repository) is strongly recommended if you plan to store secrets (SSL certificates, external Postgres credentials, etc.) within the repository. However, the preferable approach would be to use a Secrets Management Service.
 
 
 #### Create a public or private copy of the deployment repository
@@ -65,7 +65,7 @@
 
 1\. Create an [empty private repository](https://docs.github.com/en/repositories/creating-and-managing-repositories/creating-a-new-repository), for example `<you/private-repository>` in GitHub.
 
-2\. Bare clone the deployment repository. 
+2\. Bare clone the deployment repository.
 
 ```bash
   git clone --bare https://github.com/sourcegraph/deploy-sourcegraph-docker/
@@ -78,7 +78,7 @@
   git push --mirror https://github.com/<you/private-repository>.git
 ```
 
-4\. Remove your local bare clone. 
+4\. Remove your local bare clone.
 
 ```bash
   cd ..
@@ -101,10 +101,10 @@
 
 Continue with the following steps *after* you have created a public or private copy of the [deployment repository](https://github.com/sourcegraph/deploy-sourcegraph-docker/):
 
-1\. Clone the publicly forked (or privately cloned) repository to your local machine. 
+1\. Clone the publicly forked (or privately cloned) repository to your local machine.
 
 ```bash
-  git clone https://github.com/<you/private-repository>.git 
+  git clone https://github.com/<you/private-repository>.git
 ```
 
 2\. Add the deployment repository maintained by Sourcegraph as the remote `upstream`.
@@ -118,15 +118,11 @@
 3\. Create a new branch called `release` off the latest version of Sourcegraph
 
   - This branch will be used to [upgrade Sourcegraph](upgrade.md) and install your Sourcegraph instance.
-  - It also allows us to track all of the customizations made to your Sourcegraph instance. 
+  - It also allows us to track all of the customizations made to your Sourcegraph instance.
 
 ```bash
   # Specify the version you want to install
-<<<<<<< HEAD
-  export SOURCEGRAPH_VERSION="v4.4.0"
-=======
   export SOURCEGRAPH_VERSION="v4.4.2"
->>>>>>> 13e9c002
   # Check out the selected version for use, in a new branch called "release"
   git checkout $SOURCEGRAPH_VERSION -b release
 ```
@@ -155,10 +151,10 @@
 
 ### Step 3: Clone the release branch
 
-Now that you have customized your instance and published the changes to your code host, you will need to clone the newly configured `release` branch onto the production server: 
+Now that you have customized your instance and published the changes to your code host, you will need to clone the newly configured `release` branch onto the production server:
 
 ```bash
-  git clone --branch release https://github.com/<you/private-repository>.git 
+  git clone --branch release https://github.com/<you/private-repository>.git
 ```
 
 > NOTE: The `docker-compose.yaml` file currently depends on configuration files that live in the repository, so you must have the entire repository cloned onto your server.
@@ -183,7 +179,7 @@
   docker ps --filter="name=sourcegraph-frontend-0"
 ```
 
-Once the server is ready, navigate to the `sourcegraph-frontend-0` hostname or IP address on port `80`.  
+Once the server is ready, navigate to the `sourcegraph-frontend-0` hostname or IP address on port `80`.
 
 ---
 
