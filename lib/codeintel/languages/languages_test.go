--- conflicted
+++ resolved
@@ -3,47 +3,40 @@
 import (
 	"testing"
 
-	"github.com/go-enry/go-enry/v2"
 	"github.com/stretchr/testify/require"
-	"pgregory.net/rapid"
 )
 
+var testCases = []struct {
+	path              string
+	content           string
+	expectedLanguages []string
+	compareFirstOnly  bool
+}{
+	{path: "perlscript", content: "#!/usr/bin/env perl\n$version = $ARGV[0];", expectedLanguages: []string{"Perl"}},
+	{path: "rakuscript", content: "#!/usr/bin/env perl6\n$version = $ARGV[0];", expectedLanguages: []string{"Raku"}},
+	{path: "ambiguous.h", content: "", expectedLanguages: []string{"C", "C++", "Objective-C"}},
+	{path: "cpp.h", content: "namespace x { }", expectedLanguages: []string{"C++"}},
+	{path: "c.h", content: "typedef struct { int x; } Int;", expectedLanguages: []string{"C"}},
+	{path: "matlab.m", content: "function [out] = square(x)\nout = x * x;\nend", expectedLanguages: []string{"MATLAB"}, compareFirstOnly: true},
+	{path: "mathematica.m", content: "f[x_] := x ^ 2\ng[y_] := f[y]", expectedLanguages: []string{"Mathematica"}, compareFirstOnly: true},
+	{
+		path: "mathematica2.m",
+		content: `
+	s := StringRiffle[{"a", "b", "c", "d", "e"}, ", "]
+	Flatten[{{a, b}, {c, {d}, e}, {f, {g, h}}}]
+	square[x_] := x ^ 2
+	fourthpower[x_] := square[square[x]]
+	`,
+		expectedLanguages: []string{"Mathematica"},
+		compareFirstOnly:  true,
+	},
+	{path: "f.hh", content: "<?hh", expectedLanguages: []string{"Hack"}},
+	{path: "f.hh", content: "#import", expectedLanguages: []string{"C++", "Hack"}},
+	{path: "f.magik", content: "", expectedLanguages: []string{"Magik"}},
+	{path: "f.cs", content: "", expectedLanguages: []string{"C#"}},
+}
+
 func TestGetLanguages(t *testing.T) {
-	const matlabContent = "function [out] = square(x)\nout = x * x;\nend"
-	const mathematicaContent = "f[x_] := x ^ 2\ng[y_] := f[y]"
-	const cppContent = "namespace x { }"
-	const cContent = "typedef struct { int x; } Int;"
-	const emptyContent = ""
-
-<<<<<<< HEAD
-	testCases := []struct {
-		path              string
-		content           string
-		expectedLanguages []string
-		compareFirstOnly  bool
-	}{
-		{path: "perlscript", content: "#!/usr/bin/env perl\n$version = $ARGV[0];", expectedLanguages: []string{"Perl"}},
-		{path: "rakuscript", content: "#!/usr/bin/env perl6\n$version = $ARGV[0];", expectedLanguages: []string{"Raku"}},
-		{path: "ambiguous.h", content: emptyContent, expectedLanguages: []string{"C", "C++", "Objective-C"}},
-		{path: "cpp.h", content: cppContent, expectedLanguages: []string{"C++"}},
-		{path: "c.h", content: cContent, expectedLanguages: []string{"C"}},
-		{path: "matlab.m", content: matlabContent, expectedLanguages: []string{"MATLAB"}, compareFirstOnly: true},
-		{path: "mathematica.m", content: mathematicaContent, expectedLanguages: []string{"Mathematica"}, compareFirstOnly: true},
-		{
-			path: "mathematica2.m",
-			content: `
-s := StringRiffle[{"a", "b", "c", "d", "e"}, ", "]
-Flatten[{{a, b}, {c, {d}, e}, {f, {g, h}}}]
-square[x_] := x ^ 2
-fourthpower[x_] := square[square[x]]
-`,
-			expectedLanguages: []string{"Mathematica"},
-			compareFirstOnly:  true,
-		},
-	}
-=======
-func TestGetLanguages(t *testing.T) {
->>>>>>> c96fbcf9
 
 	for _, testCase := range testCases {
 		var getContent func() ([]byte, error)
@@ -58,41 +51,4 @@
 		}
 		require.Equal(t, testCase.expectedLanguages, gotLanguages)
 	}
-
-	rapid.Check(t, func(t *rapid.T) {
-		path := rapid.String().Draw(t, "path")
-		content := rapid.SliceOfN(rapid.Byte(), 0, 100).Draw(t, "contents")
-		require.NotPanics(t, func() {
-			langs, err := GetLanguages(path, func() ([]byte, error) { return content, nil })
-			require.NoError(t, err)
-			if len(langs) != 0 {
-				for _, l := range langs {
-					require.NotEqual(t, enry.OtherLanguage, l)
-				}
-			}
-		})
-	})
-
-	rapid.Check(t, func(t *rapid.T) {
-		baseName := "abcd"
-		exts := []string{".h", ".m", ".unknown", ""}
-		extGens := []*rapid.Generator[string]{}
-		for _, ext := range exts {
-			extGens = append(extGens, rapid.Just(ext))
-		}
-		extension := rapid.OneOf(extGens...).Draw(t, "extension")
-		path := baseName + extension
-		contentGens := []*rapid.Generator[string]{}
-		for _, content := range []string{cContent, cppContent, mathematicaContent, matlabContent, emptyContent} {
-			contentGens = append(contentGens, rapid.Just(content))
-		}
-		content := rapid.OneOf(contentGens...).Draw(t, "content")
-		langs, err := GetLanguages(path, func() ([]byte, error) {
-			return []byte(content), nil
-		})
-		require.NoError(t, err)
-		for _, lang := range langs {
-			require.NotEqual(t, enry.OtherLanguage, lang)
-		}
-	})
 }