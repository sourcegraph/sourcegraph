CREATE EXTENSION IF NOT EXISTS citext;

COMMENT ON EXTENSION citext IS 'data type for case-insensitive character strings';

CREATE EXTENSION IF NOT EXISTS hstore;

COMMENT ON EXTENSION hstore IS 'data type for storing sets of (key, value) pairs';

CREATE EXTENSION IF NOT EXISTS intarray;

COMMENT ON EXTENSION intarray IS 'functions, operators, and index support for 1-D arrays of integers';

CREATE EXTENSION IF NOT EXISTS pg_stat_statements;

COMMENT ON EXTENSION pg_stat_statements IS 'track execution statistics of all SQL statements executed';

CREATE EXTENSION IF NOT EXISTS pg_trgm;

COMMENT ON EXTENSION pg_trgm IS 'text similarity measurement and index searching based on trigrams';

CREATE EXTENSION IF NOT EXISTS pgcrypto;

COMMENT ON EXTENSION pgcrypto IS 'cryptographic functions';

CREATE TYPE audit_log_operation AS ENUM (
    'create',
    'modify',
    'delete'
);

CREATE TYPE batch_changes_changeset_ui_publication_state AS ENUM (
    'UNPUBLISHED',
    'DRAFT',
    'PUBLISHED'
);

CREATE TYPE cm_email_priority AS ENUM (
    'NORMAL',
    'CRITICAL'
);

CREATE TYPE configuration_policies_transition_columns AS (
	name text,
	type text,
	pattern text,
	retention_enabled boolean,
	retention_duration_hours integer,
	retain_intermediate_commits boolean,
	indexing_enabled boolean,
	index_commit_max_age_hours integer,
	index_intermediate_commits boolean,
	protected boolean,
	repository_patterns text[]
);

COMMENT ON TYPE configuration_policies_transition_columns IS 'A type containing the columns that make-up the set of tracked transition columns. Primarily used to create a nulled record due to `OLD` being unset in INSERT queries, and creating a nulled record with a subquery is not allowed.';

CREATE TYPE critical_or_site AS ENUM (
    'critical',
    'site'
);

CREATE TYPE feature_flag_type AS ENUM (
    'bool',
    'rollout'
);

CREATE TYPE lsif_index_state AS ENUM (
    'queued',
    'processing',
    'completed',
    'errored',
    'failed'
);

CREATE TYPE lsif_upload_state AS ENUM (
    'uploading',
    'queued',
    'processing',
    'completed',
    'errored',
    'deleted',
    'failed'
);

CREATE TYPE lsif_uploads_transition_columns AS (
	state text,
	expired boolean,
	num_resets integer,
	num_failures integer,
	worker_hostname text,
	committed_at timestamp with time zone
);

COMMENT ON TYPE lsif_uploads_transition_columns IS 'A type containing the columns that make-up the set of tracked transition columns. Primarily used to create a nulled record due to `OLD` being unset in INSERT queries, and creating a nulled record with a subquery is not allowed.';

CREATE TYPE persistmode AS ENUM (
    'record',
    'snapshot'
);

CREATE FUNCTION batch_spec_workspace_execution_last_dequeues_upsert() RETURNS trigger
    LANGUAGE plpgsql
    AS $$ BEGIN
    INSERT INTO
        batch_spec_workspace_execution_last_dequeues
    SELECT
        user_id,
        MAX(started_at) as latest_dequeue
    FROM
        newtab
    GROUP BY
        user_id
    ON CONFLICT (user_id) DO UPDATE SET
        latest_dequeue = GREATEST(batch_spec_workspace_execution_last_dequeues.latest_dequeue, EXCLUDED.latest_dequeue);

    RETURN NULL;
END $$;

CREATE FUNCTION delete_batch_change_reference_on_changesets() RETURNS trigger
    LANGUAGE plpgsql
    AS $$
    BEGIN
        UPDATE
          changesets
        SET
          batch_change_ids = changesets.batch_change_ids - OLD.id::text
        WHERE
          changesets.batch_change_ids ? OLD.id::text;

        RETURN OLD;
    END;
$$;

CREATE FUNCTION delete_repo_ref_on_external_service_repos() RETURNS trigger
    LANGUAGE plpgsql
    AS $$
    BEGIN
        -- if a repo is soft-deleted, delete every row that references that repo
        IF (OLD.deleted_at IS NULL AND NEW.deleted_at IS NOT NULL) THEN
        DELETE FROM
            external_service_repos
        WHERE
            repo_id = OLD.id;
        END IF;

        RETURN OLD;
    END;
$$;

CREATE FUNCTION func_configuration_policies_delete() RETURNS trigger
    LANGUAGE plpgsql
    AS $$
    BEGIN
        UPDATE configuration_policies_audit_logs
        SET record_deleted_at = NOW()
        WHERE policy_id IN (
            SELECT id FROM OLD
        );

        RETURN NULL;
    END;
$$;

CREATE FUNCTION func_configuration_policies_insert() RETURNS trigger
    LANGUAGE plpgsql
    AS $$
    BEGIN
        INSERT INTO configuration_policies_audit_logs
        (policy_id, operation, transition_columns)
        VALUES (
            NEW.id, 'create',
            func_configuration_policies_transition_columns_diff(
                (NULL, NULL, NULL, NULL, NULL, NULL, NULL, NULL, NULL, NULL, NULL),
                func_row_to_configuration_policies_transition_columns(NEW)
            )
        );
        RETURN NULL;
    END;
$$;

COMMENT ON FUNCTION func_configuration_policies_insert() IS 'Transforms a record from the configuration_policies table into an `configuration_policies_transition_columns` type variable.';

CREATE FUNCTION func_configuration_policies_transition_columns_diff(old configuration_policies_transition_columns, new configuration_policies_transition_columns) RETURNS hstore[]
    LANGUAGE plpgsql
    AS $$
    BEGIN
        -- array || NULL should be a noop, but that doesn't seem to be happening
        -- hence array_remove here
        RETURN array_remove(
            ARRAY[]::hstore[] ||
            CASE WHEN old.name IS DISTINCT FROM new.name THEN
                hstore(ARRAY['column', 'name', 'old', old.name, 'new', new.name])
                ELSE NULL
            END ||
            CASE WHEN old.type IS DISTINCT FROM new.type THEN
                hstore(ARRAY['column', 'type', 'old', old.type, 'new', new.type])
                ELSE NULL
            END ||
            CASE WHEN old.pattern IS DISTINCT FROM new.pattern THEN
                hstore(ARRAY['column', 'pattern', 'old', old.pattern, 'new', new.pattern])
                ELSE NULL
            END ||
            CASE WHEN old.retention_enabled IS DISTINCT FROM new.retention_enabled THEN
                hstore(ARRAY['column', 'retention_enabled', 'old', old.retention_enabled::text, 'new', new.retention_enabled::text])
                ELSE NULL
            END ||
            CASE WHEN old.retention_duration_hours IS DISTINCT FROM new.retention_duration_hours THEN
                hstore(ARRAY['column', 'retention_duration_hours', 'old', old.retention_duration_hours::text, 'new', new.retention_duration_hours::text])
                ELSE NULL
            END ||
            CASE WHEN old.indexing_enabled IS DISTINCT FROM new.indexing_enabled THEN
                hstore(ARRAY['column', 'indexing_enabled', 'old', old.indexing_enabled::text, 'new', new.indexing_enabled::text])
                ELSE NULL
            END ||
            CASE WHEN old.index_commit_max_age_hours IS DISTINCT FROM new.index_commit_max_age_hours THEN
                hstore(ARRAY['column', 'index_commit_max_age_hours', 'old', old.index_commit_max_age_hours::text, 'new', new.index_commit_max_age_hours::text])
                ELSE NULL
            END ||
            CASE WHEN old.index_intermediate_commits IS DISTINCT FROM new.index_intermediate_commits THEN
                hstore(ARRAY['column', 'index_intermediate_commits', 'old', old.index_intermediate_commits::text, 'new', new.index_intermediate_commits::text])
                ELSE NULL
            END ||
            CASE WHEN old.protected IS DISTINCT FROM new.protected THEN
                hstore(ARRAY['column', 'protected', 'old', old.protected::text, 'new', new.protected::text])
                ELSE NULL
            END ||
            CASE WHEN old.repository_patterns IS DISTINCT FROM new.repository_patterns THEN
                hstore(ARRAY['column', 'repository_patterns', 'old', old.repository_patterns::text, 'new', new.repository_patterns::text])
                ELSE NULL
            END,
        NULL);
    END;
$$;

COMMENT ON FUNCTION func_configuration_policies_transition_columns_diff(old configuration_policies_transition_columns, new configuration_policies_transition_columns) IS 'Diffs two `configuration_policies_transition_columns` values into an array of hstores, where each hstore is in the format {"column"=>"<column name>", "old"=>"<previous value>", "new"=>"<new value>"}.';

CREATE FUNCTION func_configuration_policies_update() RETURNS trigger
    LANGUAGE plpgsql
    AS $$
    DECLARE
        diff hstore[];
    BEGIN
        diff = func_configuration_policies_transition_columns_diff(
            func_row_to_configuration_policies_transition_columns(OLD),
            func_row_to_configuration_policies_transition_columns(NEW)
        );

        IF (array_length(diff, 1) > 0) THEN
            INSERT INTO configuration_policies_audit_logs
            (policy_id, operation, transition_columns)
            VALUES (NEW.id, 'modify', diff);
        END IF;

        RETURN NEW;
    END;
$$;

CREATE FUNCTION func_insert_gitserver_repo() RETURNS trigger
    LANGUAGE plpgsql
    AS $$
BEGIN
INSERT INTO gitserver_repos
(repo_id, shard_id)
VALUES (NEW.id, '');
RETURN NULL;
END;
$$;

CREATE FUNCTION func_lsif_uploads_delete() RETURNS trigger
    LANGUAGE plpgsql
    AS $$
    BEGIN
        UPDATE lsif_uploads_audit_logs
        SET record_deleted_at = NOW()
        WHERE upload_id IN (
            SELECT id FROM OLD
        );

        RETURN NULL;
    END;
$$;

CREATE FUNCTION func_lsif_uploads_insert() RETURNS trigger
    LANGUAGE plpgsql
    AS $$
    BEGIN
        INSERT INTO lsif_uploads_audit_logs
        (upload_id, commit, root, repository_id, uploaded_at,
        indexer, indexer_version, upload_size, associated_index_id,
        operation, transition_columns)
        VALUES (
            NEW.id, NEW.commit, NEW.root, NEW.repository_id, NEW.uploaded_at,
            NEW.indexer, NEW.indexer_version, NEW.upload_size, NEW.associated_index_id,
            'create', func_lsif_uploads_transition_columns_diff(
                (NULL, NULL, NULL, NULL, NULL, NULL),
                func_row_to_lsif_uploads_transition_columns(NEW)
            )
        );
        RETURN NULL;
    END;
$$;

COMMENT ON FUNCTION func_lsif_uploads_insert() IS 'Transforms a record from the lsif_uploads table into an `lsif_uploads_transition_columns` type variable.';

CREATE FUNCTION func_lsif_uploads_transition_columns_diff(old lsif_uploads_transition_columns, new lsif_uploads_transition_columns) RETURNS hstore[]
    LANGUAGE plpgsql
    AS $$
    BEGIN
        -- array || NULL should be a noop, but that doesn't seem to be happening
        -- hence array_remove here
        RETURN array_remove(
            ARRAY[]::hstore[] ||
            CASE WHEN old.state IS DISTINCT FROM new.state THEN
                hstore(ARRAY['column', 'state', 'old', old.state, 'new', new.state])
                ELSE NULL
            END ||
            CASE WHEN old.expired IS DISTINCT FROM new.expired THEN
                hstore(ARRAY['column', 'expired', 'old', old.expired::text, 'new', new.expired::text])
                ELSE NULL
            END ||
            CASE WHEN old.num_resets IS DISTINCT FROM new.num_resets THEN
                hstore(ARRAY['column', 'num_resets', 'old', old.num_resets::text, 'new', new.num_resets::text])
                ELSE NULL
            END ||
            CASE WHEN old.num_failures IS DISTINCT FROM new.num_failures THEN
                hstore(ARRAY['column', 'num_failures', 'old', old.num_failures::text, 'new', new.num_failures::text])
                ELSE NULL
            END ||
            CASE WHEN old.worker_hostname IS DISTINCT FROM new.worker_hostname THEN
                hstore(ARRAY['column', 'worker_hostname', 'old', old.worker_hostname, 'new', new.worker_hostname])
                ELSE NULL
            END ||
            CASE WHEN old.committed_at IS DISTINCT FROM new.committed_at THEN
                hstore(ARRAY['column', 'committed_at', 'old', old.committed_at::text, 'new', new.committed_at::text])
                ELSE NULL
            END,
        NULL);
    END;
$$;

COMMENT ON FUNCTION func_lsif_uploads_transition_columns_diff(old lsif_uploads_transition_columns, new lsif_uploads_transition_columns) IS 'Diffs two `lsif_uploads_transition_columns` values into an array of hstores, where each hstore is in the format {"column"=>"<column name>", "old"=>"<previous value>", "new"=>"<new value>"}.';

CREATE FUNCTION func_lsif_uploads_update() RETURNS trigger
    LANGUAGE plpgsql
    AS $$
    DECLARE
        diff hstore[];
    BEGIN
        diff = func_lsif_uploads_transition_columns_diff(
            func_row_to_lsif_uploads_transition_columns(OLD),
            func_row_to_lsif_uploads_transition_columns(NEW)
        );

        IF (array_length(diff, 1) > 0) THEN
            INSERT INTO lsif_uploads_audit_logs
            (reason, upload_id, commit, root, repository_id, uploaded_at,
            indexer, indexer_version, upload_size, associated_index_id,
            operation, transition_columns)
            VALUES (
                COALESCE(current_setting('codeintel.lsif_uploads_audit.reason', true), ''),
                NEW.id, NEW.commit, NEW.root, NEW.repository_id, NEW.uploaded_at,
                NEW.indexer, NEW.indexer_version, NEW.upload_size, NEW.associated_index_id,
                'modify', diff
            );
        END IF;

        RETURN NEW;
    END;
$$;

CREATE FUNCTION func_row_to_configuration_policies_transition_columns(rec record) RETURNS configuration_policies_transition_columns
    LANGUAGE plpgsql
    AS $$
    BEGIN
        RETURN (
            rec.name, rec.type, rec.pattern,
            rec.retention_enabled, rec.retention_duration_hours, rec.retain_intermediate_commits,
            rec.indexing_enabled, rec.index_commit_max_age_hours, rec.index_intermediate_commits,
            rec.protected, rec.repository_patterns);
    END;
$$;

CREATE FUNCTION func_row_to_lsif_uploads_transition_columns(rec record) RETURNS lsif_uploads_transition_columns
    LANGUAGE plpgsql
    AS $$
    BEGIN
        RETURN (rec.state, rec.expired, rec.num_resets, rec.num_failures, rec.worker_hostname, rec.committed_at);
    END;
$$;

CREATE FUNCTION invalidate_session_for_userid_on_password_change() RETURNS trigger
    LANGUAGE plpgsql
    AS $$
    BEGIN
        IF OLD.passwd != NEW.passwd THEN
            NEW.invalidated_sessions_at = now() + (1 * interval '1 second');
            RETURN NEW;
        END IF;
    RETURN NEW;
    END;
$$;

CREATE FUNCTION merge_audit_log_transitions(internal hstore, arrayhstore hstore[]) RETURNS hstore
    LANGUAGE plpgsql IMMUTABLE
    AS $$
    DECLARE
        trans hstore;
    BEGIN
      FOREACH trans IN ARRAY arrayhstore
      LOOP
          internal := internal || hstore(trans->'column', trans->'new');
      END LOOP;

      RETURN internal;
    END;
$$;

CREATE FUNCTION repo_block(reason text, at timestamp with time zone) RETURNS jsonb
    LANGUAGE sql IMMUTABLE STRICT
    AS $$
SELECT jsonb_build_object(
    'reason', reason,
    'at', extract(epoch from timezone('utc', at))::bigint
);
$$;

CREATE PROCEDURE set_repo_stars_null_to_zero()
    LANGUAGE plpgsql
    AS $$
DECLARE
  done boolean;
  total integer = 0;
  updated integer = 0;

BEGIN
  SELECT COUNT(*) INTO total FROM repo WHERE stars IS NULL;

  RAISE NOTICE 'repo_stars_null_to_zero: updating % rows', total;

  done := total = 0;

  WHILE NOT done LOOP
    UPDATE repo SET stars = 0
    FROM (
      SELECT id FROM repo
      WHERE stars IS NULL
      LIMIT 10000
      FOR UPDATE SKIP LOCKED
    ) s
    WHERE repo.id = s.id;

    COMMIT;

    SELECT COUNT(*) = 0 INTO done FROM repo WHERE stars IS NULL LIMIT 1;

    updated := updated + 10000;

    RAISE NOTICE 'repo_stars_null_to_zero: updated % of % rows', updated, total;
  END LOOP;
END
$$;

CREATE FUNCTION soft_delete_orphan_repo_by_external_service_repos() RETURNS void
    LANGUAGE plpgsql
    AS $$
BEGIN
    -- When an external service is soft or hard-deleted,
    -- performs a clean up to soft-delete orphan repositories.
    UPDATE
        repo
    SET
        name = soft_deleted_repository_name(name),
        deleted_at = transaction_timestamp()
    WHERE
      deleted_at IS NULL
      AND NOT EXISTS (
        SELECT FROM external_service_repos WHERE repo_id = repo.id
      );
END;
$$;

CREATE FUNCTION soft_delete_user_reference_on_external_service() RETURNS trigger
    LANGUAGE plpgsql
    AS $$
BEGIN
    -- If a user is soft-deleted, delete every row that references that user
    IF (OLD.deleted_at IS NULL AND NEW.deleted_at IS NOT NULL) THEN
        UPDATE external_services
        SET deleted_at = NOW()
        WHERE namespace_user_id = OLD.id;
    END IF;

    RETURN OLD;
END;
$$;

CREATE FUNCTION soft_deleted_repository_name(name text) RETURNS text
    LANGUAGE plpgsql STRICT
    AS $$
BEGIN
    RETURN 'DELETED-' || extract(epoch from transaction_timestamp()) || '-' || name;
END;
$$;

CREATE FUNCTION versions_insert_row_trigger() RETURNS trigger
    LANGUAGE plpgsql
    AS $$
BEGIN
    NEW.first_version = NEW.version;
    RETURN NEW;
END $$;

CREATE AGGREGATE snapshot_transition_columns(hstore[]) (
    SFUNC = merge_audit_log_transitions,
    STYPE = hstore,
    INITCOND = ''
);

CREATE TABLE access_tokens (
    id bigint NOT NULL,
    subject_user_id integer NOT NULL,
    value_sha256 bytea NOT NULL,
    note text NOT NULL,
    created_at timestamp with time zone DEFAULT now() NOT NULL,
    last_used_at timestamp with time zone,
    deleted_at timestamp with time zone,
    creator_user_id integer NOT NULL,
    scopes text[] NOT NULL,
    internal boolean DEFAULT false
);

CREATE SEQUENCE access_tokens_id_seq
    START WITH 1
    INCREMENT BY 1
    NO MINVALUE
    NO MAXVALUE
    CACHE 1;

ALTER SEQUENCE access_tokens_id_seq OWNED BY access_tokens.id;

CREATE TABLE batch_changes (
    id bigint NOT NULL,
    name text NOT NULL,
    description text,
    creator_id integer,
    namespace_user_id integer,
    namespace_org_id integer,
    created_at timestamp with time zone DEFAULT now() NOT NULL,
    updated_at timestamp with time zone DEFAULT now() NOT NULL,
    closed_at timestamp with time zone,
    batch_spec_id bigint NOT NULL,
    last_applier_id bigint,
    last_applied_at timestamp with time zone,
    CONSTRAINT batch_changes_has_1_namespace CHECK (((namespace_user_id IS NULL) <> (namespace_org_id IS NULL))),
    CONSTRAINT batch_changes_name_not_blank CHECK ((name <> ''::text))
);

CREATE SEQUENCE batch_changes_id_seq
    START WITH 1
    INCREMENT BY 1
    NO MINVALUE
    NO MAXVALUE
    CACHE 1;

ALTER SEQUENCE batch_changes_id_seq OWNED BY batch_changes.id;

CREATE TABLE batch_changes_site_credentials (
    id bigint NOT NULL,
    external_service_type text NOT NULL,
    external_service_id text NOT NULL,
    created_at timestamp with time zone DEFAULT now() NOT NULL,
    updated_at timestamp with time zone DEFAULT now() NOT NULL,
    credential bytea NOT NULL,
    encryption_key_id text DEFAULT ''::text NOT NULL
);

CREATE SEQUENCE batch_changes_site_credentials_id_seq
    START WITH 1
    INCREMENT BY 1
    NO MINVALUE
    NO MAXVALUE
    CACHE 1;

ALTER SEQUENCE batch_changes_site_credentials_id_seq OWNED BY batch_changes_site_credentials.id;

CREATE TABLE batch_spec_execution_cache_entries (
    id bigint NOT NULL,
    key text NOT NULL,
    value text NOT NULL,
    version integer NOT NULL,
    last_used_at timestamp with time zone,
    created_at timestamp with time zone DEFAULT now() NOT NULL,
    user_id integer NOT NULL
);

CREATE SEQUENCE batch_spec_execution_cache_entries_id_seq
    START WITH 1
    INCREMENT BY 1
    NO MINVALUE
    NO MAXVALUE
    CACHE 1;

ALTER SEQUENCE batch_spec_execution_cache_entries_id_seq OWNED BY batch_spec_execution_cache_entries.id;

CREATE TABLE batch_spec_resolution_jobs (
    id bigint NOT NULL,
    batch_spec_id integer NOT NULL,
    state text DEFAULT 'queued'::text NOT NULL,
    failure_message text,
    started_at timestamp with time zone,
    finished_at timestamp with time zone,
    process_after timestamp with time zone,
    num_resets integer DEFAULT 0 NOT NULL,
    num_failures integer DEFAULT 0 NOT NULL,
    execution_logs json[],
    worker_hostname text DEFAULT ''::text NOT NULL,
    last_heartbeat_at timestamp with time zone,
    created_at timestamp with time zone DEFAULT now() NOT NULL,
    updated_at timestamp with time zone DEFAULT now() NOT NULL,
    queued_at timestamp with time zone DEFAULT now(),
    initiator_id integer NOT NULL,
    cancel boolean DEFAULT false NOT NULL
);

CREATE SEQUENCE batch_spec_resolution_jobs_id_seq
    START WITH 1
    INCREMENT BY 1
    NO MINVALUE
    NO MAXVALUE
    CACHE 1;

ALTER SEQUENCE batch_spec_resolution_jobs_id_seq OWNED BY batch_spec_resolution_jobs.id;

CREATE TABLE batch_spec_workspace_execution_jobs (
    id bigint NOT NULL,
    batch_spec_workspace_id integer NOT NULL,
    state text DEFAULT 'queued'::text NOT NULL,
    failure_message text,
    started_at timestamp with time zone,
    finished_at timestamp with time zone,
    process_after timestamp with time zone,
    num_resets integer DEFAULT 0 NOT NULL,
    num_failures integer DEFAULT 0 NOT NULL,
    execution_logs json[],
    worker_hostname text DEFAULT ''::text NOT NULL,
    last_heartbeat_at timestamp with time zone,
    created_at timestamp with time zone DEFAULT now() NOT NULL,
    updated_at timestamp with time zone DEFAULT now() NOT NULL,
    cancel boolean DEFAULT false NOT NULL,
    queued_at timestamp with time zone DEFAULT now(),
    user_id integer NOT NULL
);

CREATE SEQUENCE batch_spec_workspace_execution_jobs_id_seq
    START WITH 1
    INCREMENT BY 1
    NO MINVALUE
    NO MAXVALUE
    CACHE 1;

ALTER SEQUENCE batch_spec_workspace_execution_jobs_id_seq OWNED BY batch_spec_workspace_execution_jobs.id;

CREATE TABLE batch_spec_workspace_execution_last_dequeues (
    user_id integer NOT NULL,
    latest_dequeue timestamp with time zone
);

CREATE VIEW batch_spec_workspace_execution_queue AS
 WITH queue_candidates AS (
         SELECT exec.id,
            rank() OVER (PARTITION BY queue.user_id ORDER BY exec.created_at, exec.id) AS place_in_user_queue
           FROM (batch_spec_workspace_execution_jobs exec
             JOIN batch_spec_workspace_execution_last_dequeues queue ON ((queue.user_id = exec.user_id)))
          WHERE (exec.state = 'queued'::text)
          ORDER BY (rank() OVER (PARTITION BY queue.user_id ORDER BY exec.created_at, exec.id)), queue.latest_dequeue NULLS FIRST
        )
 SELECT queue_candidates.id,
    row_number() OVER () AS place_in_global_queue,
    queue_candidates.place_in_user_queue
   FROM queue_candidates;

CREATE VIEW batch_spec_workspace_execution_jobs_with_rank AS
 SELECT j.id,
    j.batch_spec_workspace_id,
    j.state,
    j.failure_message,
    j.started_at,
    j.finished_at,
    j.process_after,
    j.num_resets,
    j.num_failures,
    j.execution_logs,
    j.worker_hostname,
    j.last_heartbeat_at,
    j.created_at,
    j.updated_at,
    j.cancel,
    j.queued_at,
    j.user_id,
    q.place_in_global_queue,
    q.place_in_user_queue
   FROM (batch_spec_workspace_execution_jobs j
     LEFT JOIN batch_spec_workspace_execution_queue q ON ((j.id = q.id)));

CREATE TABLE batch_spec_workspaces (
    id bigint NOT NULL,
    batch_spec_id integer NOT NULL,
    changeset_spec_ids jsonb DEFAULT '{}'::jsonb NOT NULL,
    repo_id integer NOT NULL,
    branch text NOT NULL,
    commit text NOT NULL,
    path text NOT NULL,
    file_matches text[] NOT NULL,
    only_fetch_workspace boolean DEFAULT false NOT NULL,
    created_at timestamp with time zone DEFAULT now() NOT NULL,
    updated_at timestamp with time zone DEFAULT now() NOT NULL,
    ignored boolean DEFAULT false NOT NULL,
    unsupported boolean DEFAULT false NOT NULL,
    skipped boolean DEFAULT false NOT NULL,
    cached_result_found boolean DEFAULT false NOT NULL,
    step_cache_results jsonb DEFAULT '{}'::jsonb NOT NULL
);

CREATE SEQUENCE batch_spec_workspaces_id_seq
    START WITH 1
    INCREMENT BY 1
    NO MINVALUE
    NO MAXVALUE
    CACHE 1;

ALTER SEQUENCE batch_spec_workspaces_id_seq OWNED BY batch_spec_workspaces.id;

CREATE TABLE batch_specs (
    id bigint NOT NULL,
    rand_id text NOT NULL,
    raw_spec text NOT NULL,
    spec jsonb DEFAULT '{}'::jsonb NOT NULL,
    namespace_user_id integer,
    namespace_org_id integer,
    user_id integer,
    created_at timestamp with time zone DEFAULT now() NOT NULL,
    updated_at timestamp with time zone DEFAULT now() NOT NULL,
    created_from_raw boolean DEFAULT false NOT NULL,
    allow_unsupported boolean DEFAULT false NOT NULL,
    allow_ignored boolean DEFAULT false NOT NULL,
    no_cache boolean DEFAULT false NOT NULL,
    CONSTRAINT batch_specs_has_1_namespace CHECK (((namespace_user_id IS NULL) <> (namespace_org_id IS NULL)))
);

CREATE SEQUENCE batch_specs_id_seq
    START WITH 1
    INCREMENT BY 1
    NO MINVALUE
    NO MAXVALUE
    CACHE 1;

ALTER SEQUENCE batch_specs_id_seq OWNED BY batch_specs.id;

CREATE TABLE changeset_specs (
    id bigint NOT NULL,
    rand_id text NOT NULL,
    spec jsonb DEFAULT '{}'::jsonb NOT NULL,
    batch_spec_id bigint,
    repo_id integer NOT NULL,
    user_id integer,
    diff_stat_added integer,
    diff_stat_changed integer,
    diff_stat_deleted integer,
    created_at timestamp with time zone DEFAULT now() NOT NULL,
    updated_at timestamp with time zone DEFAULT now() NOT NULL,
    head_ref text,
    title text,
    external_id text,
    fork_namespace citext
);

CREATE TABLE changesets (
    id bigint NOT NULL,
    batch_change_ids jsonb DEFAULT '{}'::jsonb NOT NULL,
    repo_id integer NOT NULL,
    created_at timestamp with time zone DEFAULT now() NOT NULL,
    updated_at timestamp with time zone DEFAULT now() NOT NULL,
    metadata jsonb DEFAULT '{}'::jsonb,
    external_id text,
    external_service_type text NOT NULL,
    external_deleted_at timestamp with time zone,
    external_branch text,
    external_updated_at timestamp with time zone,
    external_state text,
    external_review_state text,
    external_check_state text,
    diff_stat_added integer,
    diff_stat_changed integer,
    diff_stat_deleted integer,
    sync_state jsonb DEFAULT '{}'::jsonb NOT NULL,
    current_spec_id bigint,
    previous_spec_id bigint,
    publication_state text DEFAULT 'UNPUBLISHED'::text,
    owned_by_batch_change_id bigint,
    reconciler_state text DEFAULT 'queued'::text,
    failure_message text,
    started_at timestamp with time zone,
    finished_at timestamp with time zone,
    process_after timestamp with time zone,
    num_resets integer DEFAULT 0 NOT NULL,
    closing boolean DEFAULT false NOT NULL,
    num_failures integer DEFAULT 0 NOT NULL,
    log_contents text,
    execution_logs json[],
    syncer_error text,
    external_title text,
    worker_hostname text DEFAULT ''::text NOT NULL,
    ui_publication_state batch_changes_changeset_ui_publication_state,
    last_heartbeat_at timestamp with time zone,
    external_fork_namespace citext,
    queued_at timestamp with time zone DEFAULT now(),
<<<<<<< HEAD
    detached_at timestamp with time zone,
=======
    cancel boolean DEFAULT false NOT NULL,
>>>>>>> 10902863
    CONSTRAINT changesets_batch_change_ids_check CHECK ((jsonb_typeof(batch_change_ids) = 'object'::text)),
    CONSTRAINT changesets_external_id_check CHECK ((external_id <> ''::text)),
    CONSTRAINT changesets_external_service_type_not_blank CHECK ((external_service_type <> ''::text)),
    CONSTRAINT changesets_metadata_check CHECK ((jsonb_typeof(metadata) = 'object'::text)),
    CONSTRAINT external_branch_ref_prefix CHECK ((external_branch ~~ 'refs/heads/%'::text))
);

COMMENT ON COLUMN changesets.external_title IS 'Normalized property generated on save using Changeset.Title()';

CREATE TABLE repo (
    id integer NOT NULL,
    name citext NOT NULL,
    description text,
    fork boolean,
    created_at timestamp with time zone DEFAULT now() NOT NULL,
    updated_at timestamp with time zone,
    external_id text,
    external_service_type text,
    external_service_id text,
    archived boolean DEFAULT false NOT NULL,
    uri citext,
    deleted_at timestamp with time zone,
    metadata jsonb DEFAULT '{}'::jsonb NOT NULL,
    private boolean DEFAULT false NOT NULL,
    stars integer DEFAULT 0 NOT NULL,
    blocked jsonb,
    CONSTRAINT check_name_nonempty CHECK ((name OPERATOR(<>) ''::citext)),
    CONSTRAINT repo_metadata_check CHECK ((jsonb_typeof(metadata) = 'object'::text))
);

CREATE VIEW branch_changeset_specs_and_changesets AS
 SELECT changeset_specs.id AS changeset_spec_id,
    COALESCE(changesets.id, (0)::bigint) AS changeset_id,
    changeset_specs.repo_id,
    changeset_specs.batch_spec_id,
    changesets.owned_by_batch_change_id AS owner_batch_change_id,
    repo.name AS repo_name,
    changeset_specs.title AS changeset_name,
    changesets.external_state,
    changesets.publication_state,
    changesets.reconciler_state
   FROM ((changeset_specs
     LEFT JOIN changesets ON (((changesets.repo_id = changeset_specs.repo_id) AND (changesets.current_spec_id IS NOT NULL) AND (EXISTS ( SELECT 1
           FROM changeset_specs changeset_specs_1
          WHERE ((changeset_specs_1.id = changesets.current_spec_id) AND (changeset_specs_1.head_ref = changeset_specs.head_ref)))))))
     JOIN repo ON ((changeset_specs.repo_id = repo.id)))
  WHERE ((changeset_specs.external_id IS NULL) AND (repo.deleted_at IS NULL));

CREATE TABLE changeset_events (
    id bigint NOT NULL,
    changeset_id bigint NOT NULL,
    kind text NOT NULL,
    key text NOT NULL,
    created_at timestamp with time zone DEFAULT now() NOT NULL,
    metadata jsonb DEFAULT '{}'::jsonb NOT NULL,
    updated_at timestamp with time zone DEFAULT now() NOT NULL,
    CONSTRAINT changeset_events_key_check CHECK ((key <> ''::text)),
    CONSTRAINT changeset_events_kind_check CHECK ((kind <> ''::text)),
    CONSTRAINT changeset_events_metadata_check CHECK ((jsonb_typeof(metadata) = 'object'::text))
);

CREATE SEQUENCE changeset_events_id_seq
    START WITH 1
    INCREMENT BY 1
    NO MINVALUE
    NO MAXVALUE
    CACHE 1;

ALTER SEQUENCE changeset_events_id_seq OWNED BY changeset_events.id;

CREATE TABLE changeset_jobs (
    id bigint NOT NULL,
    bulk_group text NOT NULL,
    user_id integer NOT NULL,
    batch_change_id integer NOT NULL,
    changeset_id integer NOT NULL,
    job_type text NOT NULL,
    payload jsonb DEFAULT '{}'::jsonb,
    state text DEFAULT 'queued'::text NOT NULL,
    failure_message text,
    started_at timestamp with time zone,
    finished_at timestamp with time zone,
    process_after timestamp with time zone,
    num_resets integer DEFAULT 0 NOT NULL,
    num_failures integer DEFAULT 0 NOT NULL,
    execution_logs json[],
    created_at timestamp with time zone DEFAULT now() NOT NULL,
    updated_at timestamp with time zone DEFAULT now() NOT NULL,
    worker_hostname text DEFAULT ''::text NOT NULL,
    last_heartbeat_at timestamp with time zone,
    queued_at timestamp with time zone DEFAULT now(),
    cancel boolean DEFAULT false NOT NULL,
    CONSTRAINT changeset_jobs_payload_check CHECK ((jsonb_typeof(payload) = 'object'::text))
);

CREATE SEQUENCE changeset_jobs_id_seq
    START WITH 1
    INCREMENT BY 1
    NO MINVALUE
    NO MAXVALUE
    CACHE 1;

ALTER SEQUENCE changeset_jobs_id_seq OWNED BY changeset_jobs.id;

CREATE SEQUENCE changeset_specs_id_seq
    START WITH 1
    INCREMENT BY 1
    NO MINVALUE
    NO MAXVALUE
    CACHE 1;

ALTER SEQUENCE changeset_specs_id_seq OWNED BY changeset_specs.id;

CREATE SEQUENCE changesets_id_seq
    START WITH 1
    INCREMENT BY 1
    NO MINVALUE
    NO MAXVALUE
    CACHE 1;

ALTER SEQUENCE changesets_id_seq OWNED BY changesets.id;

CREATE TABLE cm_action_jobs (
    id integer NOT NULL,
    email bigint,
    state text DEFAULT 'queued'::text,
    failure_message text,
    started_at timestamp with time zone,
    finished_at timestamp with time zone,
    process_after timestamp with time zone,
    num_resets integer DEFAULT 0 NOT NULL,
    num_failures integer DEFAULT 0 NOT NULL,
    log_contents text,
    trigger_event integer,
    worker_hostname text DEFAULT ''::text NOT NULL,
    last_heartbeat_at timestamp with time zone,
    execution_logs json[],
    webhook bigint,
    slack_webhook bigint,
    queued_at timestamp with time zone DEFAULT now(),
    cancel boolean DEFAULT false NOT NULL,
    CONSTRAINT cm_action_jobs_only_one_action_type CHECK ((((
CASE
    WHEN (email IS NULL) THEN 0
    ELSE 1
END +
CASE
    WHEN (webhook IS NULL) THEN 0
    ELSE 1
END) +
CASE
    WHEN (slack_webhook IS NULL) THEN 0
    ELSE 1
END) = 1))
);

COMMENT ON COLUMN cm_action_jobs.email IS 'The ID of the cm_emails action to execute if this is an email job. Mutually exclusive with webhook and slack_webhook';

COMMENT ON COLUMN cm_action_jobs.webhook IS 'The ID of the cm_webhooks action to execute if this is a webhook job. Mutually exclusive with email and slack_webhook';

COMMENT ON COLUMN cm_action_jobs.slack_webhook IS 'The ID of the cm_slack_webhook action to execute if this is a slack webhook job. Mutually exclusive with email and webhook';

COMMENT ON CONSTRAINT cm_action_jobs_only_one_action_type ON cm_action_jobs IS 'Constrains that each queued code monitor action has exactly one action type';

CREATE SEQUENCE cm_action_jobs_id_seq
    AS integer
    START WITH 1
    INCREMENT BY 1
    NO MINVALUE
    NO MAXVALUE
    CACHE 1;

ALTER SEQUENCE cm_action_jobs_id_seq OWNED BY cm_action_jobs.id;

CREATE TABLE cm_emails (
    id bigint NOT NULL,
    monitor bigint NOT NULL,
    enabled boolean NOT NULL,
    priority cm_email_priority NOT NULL,
    header text NOT NULL,
    created_by integer NOT NULL,
    created_at timestamp with time zone DEFAULT now() NOT NULL,
    changed_by integer NOT NULL,
    changed_at timestamp with time zone DEFAULT now() NOT NULL,
    include_results boolean DEFAULT false NOT NULL
);

CREATE SEQUENCE cm_emails_id_seq
    START WITH 1
    INCREMENT BY 1
    NO MINVALUE
    NO MAXVALUE
    CACHE 1;

ALTER SEQUENCE cm_emails_id_seq OWNED BY cm_emails.id;

CREATE TABLE cm_last_searched (
    monitor_id bigint NOT NULL,
    commit_oids text[] NOT NULL,
    repo_id integer NOT NULL
);

COMMENT ON TABLE cm_last_searched IS 'The last searched commit hashes for the given code monitor and unique set of search arguments';

COMMENT ON COLUMN cm_last_searched.commit_oids IS 'The set of commit OIDs that was previously successfully searched and should be excluded on the next run';

CREATE TABLE cm_monitors (
    id bigint NOT NULL,
    created_by integer NOT NULL,
    created_at timestamp with time zone DEFAULT now() NOT NULL,
    description text NOT NULL,
    changed_at timestamp with time zone DEFAULT now() NOT NULL,
    changed_by integer NOT NULL,
    enabled boolean DEFAULT true NOT NULL,
    namespace_user_id integer NOT NULL,
    namespace_org_id integer
);

COMMENT ON COLUMN cm_monitors.namespace_org_id IS 'DEPRECATED: code monitors cannot be owned by an org';

CREATE SEQUENCE cm_monitors_id_seq
    START WITH 1
    INCREMENT BY 1
    NO MINVALUE
    NO MAXVALUE
    CACHE 1;

ALTER SEQUENCE cm_monitors_id_seq OWNED BY cm_monitors.id;

CREATE TABLE cm_queries (
    id bigint NOT NULL,
    monitor bigint NOT NULL,
    query text NOT NULL,
    created_by integer NOT NULL,
    created_at timestamp with time zone DEFAULT now() NOT NULL,
    changed_by integer NOT NULL,
    changed_at timestamp with time zone DEFAULT now() NOT NULL,
    next_run timestamp with time zone DEFAULT now(),
    latest_result timestamp with time zone
);

CREATE SEQUENCE cm_queries_id_seq
    START WITH 1
    INCREMENT BY 1
    NO MINVALUE
    NO MAXVALUE
    CACHE 1;

ALTER SEQUENCE cm_queries_id_seq OWNED BY cm_queries.id;

CREATE TABLE cm_recipients (
    id bigint NOT NULL,
    email bigint NOT NULL,
    namespace_user_id integer,
    namespace_org_id integer
);

CREATE SEQUENCE cm_recipients_id_seq
    START WITH 1
    INCREMENT BY 1
    NO MINVALUE
    NO MAXVALUE
    CACHE 1;

ALTER SEQUENCE cm_recipients_id_seq OWNED BY cm_recipients.id;

CREATE TABLE cm_slack_webhooks (
    id bigint NOT NULL,
    monitor bigint NOT NULL,
    url text NOT NULL,
    enabled boolean NOT NULL,
    created_by integer NOT NULL,
    created_at timestamp with time zone DEFAULT now() NOT NULL,
    changed_by integer NOT NULL,
    changed_at timestamp with time zone DEFAULT now() NOT NULL,
    include_results boolean DEFAULT false NOT NULL
);

COMMENT ON TABLE cm_slack_webhooks IS 'Slack webhook actions configured on code monitors';

COMMENT ON COLUMN cm_slack_webhooks.monitor IS 'The code monitor that the action is defined on';

COMMENT ON COLUMN cm_slack_webhooks.url IS 'The Slack webhook URL we send the code monitor event to';

CREATE SEQUENCE cm_slack_webhooks_id_seq
    START WITH 1
    INCREMENT BY 1
    NO MINVALUE
    NO MAXVALUE
    CACHE 1;

ALTER SEQUENCE cm_slack_webhooks_id_seq OWNED BY cm_slack_webhooks.id;

CREATE TABLE cm_trigger_jobs (
    id integer NOT NULL,
    query bigint NOT NULL,
    state text DEFAULT 'queued'::text,
    failure_message text,
    started_at timestamp with time zone,
    finished_at timestamp with time zone,
    process_after timestamp with time zone,
    num_resets integer DEFAULT 0 NOT NULL,
    num_failures integer DEFAULT 0 NOT NULL,
    log_contents text,
    query_string text,
    worker_hostname text DEFAULT ''::text NOT NULL,
    last_heartbeat_at timestamp with time zone,
    execution_logs json[],
    search_results jsonb,
    queued_at timestamp with time zone DEFAULT now(),
    cancel boolean DEFAULT false NOT NULL,
    CONSTRAINT search_results_is_array CHECK ((jsonb_typeof(search_results) = 'array'::text))
);

CREATE SEQUENCE cm_trigger_jobs_id_seq
    AS integer
    START WITH 1
    INCREMENT BY 1
    NO MINVALUE
    NO MAXVALUE
    CACHE 1;

ALTER SEQUENCE cm_trigger_jobs_id_seq OWNED BY cm_trigger_jobs.id;

CREATE TABLE cm_webhooks (
    id bigint NOT NULL,
    monitor bigint NOT NULL,
    url text NOT NULL,
    enabled boolean NOT NULL,
    created_by integer NOT NULL,
    created_at timestamp with time zone DEFAULT now() NOT NULL,
    changed_by integer NOT NULL,
    changed_at timestamp with time zone DEFAULT now() NOT NULL,
    include_results boolean DEFAULT false NOT NULL
);

COMMENT ON TABLE cm_webhooks IS 'Webhook actions configured on code monitors';

COMMENT ON COLUMN cm_webhooks.monitor IS 'The code monitor that the action is defined on';

COMMENT ON COLUMN cm_webhooks.url IS 'The webhook URL we send the code monitor event to';

COMMENT ON COLUMN cm_webhooks.enabled IS 'Whether this Slack webhook action is enabled. When not enabled, the action will not be run when its code monitor generates events';

CREATE SEQUENCE cm_webhooks_id_seq
    START WITH 1
    INCREMENT BY 1
    NO MINVALUE
    NO MAXVALUE
    CACHE 1;

ALTER SEQUENCE cm_webhooks_id_seq OWNED BY cm_webhooks.id;

CREATE TABLE codeintel_langugage_support_requests (
    id integer NOT NULL,
    user_id integer NOT NULL,
    language_id text NOT NULL
);

CREATE SEQUENCE codeintel_langugage_support_requests_id_seq
    AS integer
    START WITH 1
    INCREMENT BY 1
    NO MINVALUE
    NO MAXVALUE
    CACHE 1;

ALTER SEQUENCE codeintel_langugage_support_requests_id_seq OWNED BY codeintel_langugage_support_requests.id;

CREATE TABLE codeintel_lockfile_references (
    id integer NOT NULL,
    repository_name text NOT NULL,
    revspec text NOT NULL,
    package_scheme text NOT NULL,
    package_name text NOT NULL,
    package_version text NOT NULL,
    repository_id integer,
    commit_bytea bytea,
    last_check_at timestamp with time zone,
    depends_on integer[] DEFAULT '{}'::integer[],
    resolution_lockfile text,
    resolution_repository_id integer,
    resolution_commit_bytea bytea
);

COMMENT ON TABLE codeintel_lockfile_references IS 'Tracks a lockfile dependency that might be resolvable to a specific repository-commit pair.';

COMMENT ON COLUMN codeintel_lockfile_references.repository_name IS 'Encodes `reposource.PackageDependency.RepoName`. A name that is "globally unique" for a Sourcegraph instance. Used in `repo:...` queries.';

COMMENT ON COLUMN codeintel_lockfile_references.revspec IS 'Encodes `reposource.PackageDependency.GitTagFromVersion`. Returns the git tag associated with the given dependency version, used in `rev:` or `repo:foo@rev` queries.';

COMMENT ON COLUMN codeintel_lockfile_references.package_scheme IS 'Encodes `reposource.PackageDependency.Scheme`. The scheme of the dependency (e.g., semanticdb, npm).';

COMMENT ON COLUMN codeintel_lockfile_references.package_name IS 'Encodes `reposource.PackageDependency.PackageSyntax`. The name of the dependency as used by the package manager, excluding version information.';

COMMENT ON COLUMN codeintel_lockfile_references.package_version IS 'Encodes `reposource.PackageDependency.PackageVersion`. The version of the package.';

COMMENT ON COLUMN codeintel_lockfile_references.repository_id IS 'The identifier of the repo that resolves the associated name, if it is resolvable on this instance.';

COMMENT ON COLUMN codeintel_lockfile_references.commit_bytea IS 'The resolved 40-char revhash of the associated revspec, if it is resolvable on this instance.';

COMMENT ON COLUMN codeintel_lockfile_references.last_check_at IS 'Timestamp when background job last checked this row for repository resolution';

COMMENT ON COLUMN codeintel_lockfile_references.depends_on IS 'IDs of other `codeintel_lockfile_references` this package depends on in the context of this `codeintel_lockfile_references.resolution_id`.';

COMMENT ON COLUMN codeintel_lockfile_references.resolution_lockfile IS 'Relative path of lockfile in which this package was referenced. Corresponds to `codeintel_lockfiles.lockfile`.';

COMMENT ON COLUMN codeintel_lockfile_references.resolution_repository_id IS 'ID of the repository in which lockfile was resolved. Corresponds to `codeintel_lockfiles.repository_id`.';

COMMENT ON COLUMN codeintel_lockfile_references.resolution_commit_bytea IS 'Commit at which lockfile was resolved. Corresponds to `codeintel_lockfiles.commit_bytea`.';

CREATE SEQUENCE codeintel_lockfile_references_id_seq
    AS integer
    START WITH 1
    INCREMENT BY 1
    NO MINVALUE
    NO MAXVALUE
    CACHE 1;

ALTER SEQUENCE codeintel_lockfile_references_id_seq OWNED BY codeintel_lockfile_references.id;

CREATE TABLE codeintel_lockfiles (
    id integer NOT NULL,
    repository_id integer NOT NULL,
    commit_bytea bytea NOT NULL,
    codeintel_lockfile_reference_ids integer[] NOT NULL,
    lockfile text,
    fidelity text DEFAULT 'flat'::text NOT NULL
);

COMMENT ON TABLE codeintel_lockfiles IS 'Associates a repository-commit pair with the set of repository-level dependencies parsed from lockfiles.';

COMMENT ON COLUMN codeintel_lockfiles.commit_bytea IS 'A 40-char revhash. Note that this commit may not be resolvable in the future.';

COMMENT ON COLUMN codeintel_lockfiles.codeintel_lockfile_reference_ids IS 'A key to a resolved repository name-revspec pair. Not all repository names and revspecs are resolvable.';

COMMENT ON COLUMN codeintel_lockfiles.lockfile IS 'Relative path of a lockfile in the given repository and the given commit.';

COMMENT ON COLUMN codeintel_lockfiles.fidelity IS 'Fidelity of the dependency graph thats persisted, whether it is a flat list, a whole graph, circular graph, ...';

CREATE SEQUENCE codeintel_lockfiles_id_seq
    AS integer
    START WITH 1
    INCREMENT BY 1
    NO MINVALUE
    NO MAXVALUE
    CACHE 1;

ALTER SEQUENCE codeintel_lockfiles_id_seq OWNED BY codeintel_lockfiles.id;

CREATE TABLE configuration_policies_audit_logs (
    log_timestamp timestamp with time zone DEFAULT clock_timestamp(),
    record_deleted_at timestamp with time zone,
    policy_id integer NOT NULL,
    transition_columns hstore[],
    sequence bigint NOT NULL,
    operation audit_log_operation NOT NULL
);

COMMENT ON COLUMN configuration_policies_audit_logs.log_timestamp IS 'Timestamp for this log entry.';

COMMENT ON COLUMN configuration_policies_audit_logs.record_deleted_at IS 'Set once the upload this entry is associated with is deleted. Once NOW() - record_deleted_at is above a certain threshold, this log entry will be deleted.';

COMMENT ON COLUMN configuration_policies_audit_logs.transition_columns IS 'Array of changes that occurred to the upload for this entry, in the form of {"column"=>"<column name>", "old"=>"<previous value>", "new"=>"<new value>"}.';

CREATE SEQUENCE configuration_policies_audit_logs_seq
    START WITH 1
    INCREMENT BY 1
    NO MINVALUE
    NO MAXVALUE
    CACHE 1;

ALTER SEQUENCE configuration_policies_audit_logs_seq OWNED BY configuration_policies_audit_logs.sequence;

CREATE TABLE critical_and_site_config (
    id integer NOT NULL,
    type critical_or_site NOT NULL,
    contents text NOT NULL,
    created_at timestamp with time zone DEFAULT now() NOT NULL,
    updated_at timestamp with time zone DEFAULT now() NOT NULL
);

CREATE SEQUENCE critical_and_site_config_id_seq
    START WITH 1
    INCREMENT BY 1
    NO MINVALUE
    NO MAXVALUE
    CACHE 1;

ALTER SEQUENCE critical_and_site_config_id_seq OWNED BY critical_and_site_config.id;

CREATE TABLE discussion_comments (
    id bigint NOT NULL,
    thread_id bigint NOT NULL,
    author_user_id integer NOT NULL,
    contents text NOT NULL,
    created_at timestamp with time zone DEFAULT now() NOT NULL,
    updated_at timestamp with time zone DEFAULT now() NOT NULL,
    deleted_at timestamp with time zone,
    reports text[] DEFAULT '{}'::text[] NOT NULL
);

CREATE SEQUENCE discussion_comments_id_seq
    START WITH 1
    INCREMENT BY 1
    NO MINVALUE
    NO MAXVALUE
    CACHE 1;

ALTER SEQUENCE discussion_comments_id_seq OWNED BY discussion_comments.id;

CREATE TABLE discussion_mail_reply_tokens (
    token text NOT NULL,
    user_id integer NOT NULL,
    thread_id bigint NOT NULL,
    deleted_at timestamp with time zone
);

CREATE TABLE discussion_threads (
    id bigint NOT NULL,
    author_user_id integer NOT NULL,
    title text,
    target_repo_id bigint,
    created_at timestamp with time zone DEFAULT now() NOT NULL,
    archived_at timestamp with time zone,
    updated_at timestamp with time zone DEFAULT now() NOT NULL,
    deleted_at timestamp with time zone
);

CREATE SEQUENCE discussion_threads_id_seq
    START WITH 1
    INCREMENT BY 1
    NO MINVALUE
    NO MAXVALUE
    CACHE 1;

ALTER SEQUENCE discussion_threads_id_seq OWNED BY discussion_threads.id;

CREATE TABLE discussion_threads_target_repo (
    id bigint NOT NULL,
    thread_id bigint NOT NULL,
    repo_id integer NOT NULL,
    path text,
    branch text,
    revision text,
    start_line integer,
    end_line integer,
    start_character integer,
    end_character integer,
    lines_before text,
    lines text,
    lines_after text
);

CREATE SEQUENCE discussion_threads_target_repo_id_seq
    START WITH 1
    INCREMENT BY 1
    NO MINVALUE
    NO MAXVALUE
    CACHE 1;

ALTER SEQUENCE discussion_threads_target_repo_id_seq OWNED BY discussion_threads_target_repo.id;

CREATE TABLE event_logs (
    id bigint NOT NULL,
    name text NOT NULL,
    url text NOT NULL,
    user_id integer NOT NULL,
    anonymous_user_id text NOT NULL,
    source text NOT NULL,
    argument jsonb NOT NULL,
    version text NOT NULL,
    "timestamp" timestamp with time zone NOT NULL,
    feature_flags jsonb,
    cohort_id date,
    public_argument jsonb DEFAULT '{}'::jsonb NOT NULL,
    CONSTRAINT event_logs_check_has_user CHECK ((((user_id = 0) AND (anonymous_user_id <> ''::text)) OR ((user_id <> 0) AND (anonymous_user_id = ''::text)) OR ((user_id <> 0) AND (anonymous_user_id <> ''::text)))),
    CONSTRAINT event_logs_check_name_not_empty CHECK ((name <> ''::text)),
    CONSTRAINT event_logs_check_source_not_empty CHECK ((source <> ''::text)),
    CONSTRAINT event_logs_check_version_not_empty CHECK ((version <> ''::text))
);

CREATE SEQUENCE event_logs_id_seq
    START WITH 1
    INCREMENT BY 1
    NO MINVALUE
    NO MAXVALUE
    CACHE 1;

ALTER SEQUENCE event_logs_id_seq OWNED BY event_logs.id;

CREATE TABLE executor_heartbeats (
    id integer NOT NULL,
    hostname text NOT NULL,
    queue_name text NOT NULL,
    os text NOT NULL,
    architecture text NOT NULL,
    docker_version text NOT NULL,
    executor_version text NOT NULL,
    git_version text NOT NULL,
    ignite_version text NOT NULL,
    src_cli_version text NOT NULL,
    first_seen_at timestamp with time zone DEFAULT now() NOT NULL,
    last_seen_at timestamp with time zone DEFAULT now() NOT NULL
);

COMMENT ON TABLE executor_heartbeats IS 'Tracks the most recent activity of executors attached to this Sourcegraph instance.';

COMMENT ON COLUMN executor_heartbeats.hostname IS 'The uniquely identifying name of the executor.';

COMMENT ON COLUMN executor_heartbeats.queue_name IS 'The queue name that the executor polls for work.';

COMMENT ON COLUMN executor_heartbeats.os IS 'The operating system running the executor.';

COMMENT ON COLUMN executor_heartbeats.architecture IS 'The machine architure running the executor.';

COMMENT ON COLUMN executor_heartbeats.docker_version IS 'The version of Docker used by the executor.';

COMMENT ON COLUMN executor_heartbeats.executor_version IS 'The version of the executor.';

COMMENT ON COLUMN executor_heartbeats.git_version IS 'The version of Git used by the executor.';

COMMENT ON COLUMN executor_heartbeats.ignite_version IS 'The version of Ignite used by the executor.';

COMMENT ON COLUMN executor_heartbeats.src_cli_version IS 'The version of src-cli used by the executor.';

COMMENT ON COLUMN executor_heartbeats.first_seen_at IS 'The first time a heartbeat from the executor was received.';

COMMENT ON COLUMN executor_heartbeats.last_seen_at IS 'The last time a heartbeat from the executor was received.';

CREATE SEQUENCE executor_heartbeats_id_seq
    AS integer
    START WITH 1
    INCREMENT BY 1
    NO MINVALUE
    NO MAXVALUE
    CACHE 1;

ALTER SEQUENCE executor_heartbeats_id_seq OWNED BY executor_heartbeats.id;

CREATE TABLE explicit_permissions_bitbucket_projects_jobs (
    id integer NOT NULL,
    state text DEFAULT 'queued'::text,
    failure_message text,
    queued_at timestamp with time zone DEFAULT now(),
    started_at timestamp with time zone,
    finished_at timestamp with time zone,
    process_after timestamp with time zone,
    num_resets integer DEFAULT 0 NOT NULL,
    num_failures integer DEFAULT 0 NOT NULL,
    last_heartbeat_at timestamp with time zone,
    execution_logs json[],
    worker_hostname text DEFAULT ''::text NOT NULL,
    project_key text NOT NULL,
    external_service_id integer NOT NULL,
    permissions json[],
    unrestricted boolean DEFAULT false NOT NULL,
    cancel boolean DEFAULT false NOT NULL,
    CONSTRAINT explicit_permissions_bitbucket_projects_jobs_check CHECK ((((permissions IS NOT NULL) AND (unrestricted IS FALSE)) OR ((permissions IS NULL) AND (unrestricted IS TRUE))))
);

CREATE SEQUENCE explicit_permissions_bitbucket_projects_jobs_id_seq
    AS integer
    START WITH 1
    INCREMENT BY 1
    NO MINVALUE
    NO MAXVALUE
    CACHE 1;

ALTER SEQUENCE explicit_permissions_bitbucket_projects_jobs_id_seq OWNED BY explicit_permissions_bitbucket_projects_jobs.id;

CREATE TABLE external_service_repos (
    external_service_id bigint NOT NULL,
    repo_id integer NOT NULL,
    clone_url text NOT NULL,
    user_id integer,
    org_id integer,
    created_at timestamp with time zone DEFAULT transaction_timestamp() NOT NULL
);

CREATE SEQUENCE external_service_sync_jobs_id_seq
    START WITH 1
    INCREMENT BY 1
    NO MINVALUE
    NO MAXVALUE
    CACHE 1;

CREATE TABLE external_service_sync_jobs (
    id integer DEFAULT nextval('external_service_sync_jobs_id_seq'::regclass) NOT NULL,
    state text DEFAULT 'queued'::text NOT NULL,
    failure_message text,
    started_at timestamp with time zone,
    finished_at timestamp with time zone,
    process_after timestamp with time zone,
    num_resets integer DEFAULT 0 NOT NULL,
    external_service_id bigint,
    num_failures integer DEFAULT 0 NOT NULL,
    log_contents text,
    execution_logs json[],
    worker_hostname text DEFAULT ''::text NOT NULL,
    last_heartbeat_at timestamp with time zone,
    queued_at timestamp with time zone DEFAULT now(),
    cancel boolean DEFAULT false NOT NULL
);

CREATE TABLE external_services (
    id bigint NOT NULL,
    kind text NOT NULL,
    display_name text NOT NULL,
    config text NOT NULL,
    created_at timestamp with time zone DEFAULT now() NOT NULL,
    updated_at timestamp with time zone DEFAULT now() NOT NULL,
    deleted_at timestamp with time zone,
    last_sync_at timestamp with time zone,
    next_sync_at timestamp with time zone,
    namespace_user_id integer,
    unrestricted boolean DEFAULT false NOT NULL,
    cloud_default boolean DEFAULT false NOT NULL,
    encryption_key_id text DEFAULT ''::text NOT NULL,
    namespace_org_id integer,
    has_webhooks boolean,
    token_expires_at timestamp with time zone,
    CONSTRAINT check_non_empty_config CHECK ((btrim(config) <> ''::text)),
    CONSTRAINT external_services_max_1_namespace CHECK ((((namespace_user_id IS NULL) AND (namespace_org_id IS NULL)) OR ((namespace_user_id IS NULL) <> (namespace_org_id IS NULL))))
);

CREATE VIEW external_service_sync_jobs_with_next_sync_at AS
 SELECT j.id,
    j.state,
    j.failure_message,
    j.queued_at,
    j.started_at,
    j.finished_at,
    j.process_after,
    j.num_resets,
    j.num_failures,
    j.execution_logs,
    j.external_service_id,
    e.next_sync_at
   FROM (external_services e
     JOIN external_service_sync_jobs j ON ((e.id = j.external_service_id)));

CREATE SEQUENCE external_services_id_seq
    START WITH 1
    INCREMENT BY 1
    NO MINVALUE
    NO MAXVALUE
    CACHE 1;

ALTER SEQUENCE external_services_id_seq OWNED BY external_services.id;

CREATE TABLE feature_flag_overrides (
    namespace_org_id integer,
    namespace_user_id integer,
    flag_name text NOT NULL,
    flag_value boolean NOT NULL,
    created_at timestamp with time zone DEFAULT now() NOT NULL,
    updated_at timestamp with time zone DEFAULT now() NOT NULL,
    deleted_at timestamp with time zone,
    CONSTRAINT feature_flag_overrides_has_org_or_user_id CHECK (((namespace_org_id IS NOT NULL) OR (namespace_user_id IS NOT NULL)))
);

CREATE TABLE feature_flags (
    flag_name text NOT NULL,
    flag_type feature_flag_type NOT NULL,
    bool_value boolean,
    rollout integer,
    created_at timestamp with time zone DEFAULT now() NOT NULL,
    updated_at timestamp with time zone DEFAULT now() NOT NULL,
    deleted_at timestamp with time zone,
    CONSTRAINT feature_flags_rollout_check CHECK (((rollout >= 0) AND (rollout <= 10000))),
    CONSTRAINT required_bool_fields CHECK ((1 =
CASE
    WHEN ((flag_type = 'bool'::feature_flag_type) AND (bool_value IS NULL)) THEN 0
    WHEN ((flag_type <> 'bool'::feature_flag_type) AND (bool_value IS NOT NULL)) THEN 0
    ELSE 1
END)),
    CONSTRAINT required_rollout_fields CHECK ((1 =
CASE
    WHEN ((flag_type = 'rollout'::feature_flag_type) AND (rollout IS NULL)) THEN 0
    WHEN ((flag_type <> 'rollout'::feature_flag_type) AND (rollout IS NOT NULL)) THEN 0
    ELSE 1
END))
);

COMMENT ON COLUMN feature_flags.bool_value IS 'Bool value only defined when flag_type is bool';

COMMENT ON COLUMN feature_flags.rollout IS 'Rollout only defined when flag_type is rollout. Increments of 0.01%';

COMMENT ON CONSTRAINT required_bool_fields ON feature_flags IS 'Checks that bool_value is set IFF flag_type = bool';

COMMENT ON CONSTRAINT required_rollout_fields ON feature_flags IS 'Checks that rollout is set IFF flag_type = rollout';

CREATE TABLE gitserver_relocator_jobs (
    id integer NOT NULL,
    state text DEFAULT 'queued'::text,
    queued_at timestamp with time zone DEFAULT now(),
    failure_message text,
    started_at timestamp with time zone,
    finished_at timestamp with time zone,
    process_after timestamp with time zone,
    num_resets integer DEFAULT 0 NOT NULL,
    num_failures integer DEFAULT 0 NOT NULL,
    last_heartbeat_at timestamp with time zone,
    execution_logs json[],
    worker_hostname text DEFAULT ''::text NOT NULL,
    repo_id integer NOT NULL,
    source_hostname text NOT NULL,
    dest_hostname text NOT NULL,
    delete_source boolean DEFAULT false NOT NULL,
    cancel boolean DEFAULT false NOT NULL
);

CREATE SEQUENCE gitserver_relocator_jobs_id_seq
    AS integer
    START WITH 1
    INCREMENT BY 1
    NO MINVALUE
    NO MAXVALUE
    CACHE 1;

ALTER SEQUENCE gitserver_relocator_jobs_id_seq OWNED BY gitserver_relocator_jobs.id;

CREATE VIEW gitserver_relocator_jobs_with_repo_name AS
 SELECT glj.id,
    glj.state,
    glj.queued_at,
    glj.failure_message,
    glj.started_at,
    glj.finished_at,
    glj.process_after,
    glj.num_resets,
    glj.num_failures,
    glj.last_heartbeat_at,
    glj.execution_logs,
    glj.worker_hostname,
    glj.repo_id,
    glj.source_hostname,
    glj.dest_hostname,
    glj.delete_source,
    r.name AS repo_name
   FROM (gitserver_relocator_jobs glj
     JOIN repo r ON ((r.id = glj.repo_id)));

CREATE TABLE gitserver_repos (
    repo_id integer NOT NULL,
    clone_status text DEFAULT 'not_cloned'::text NOT NULL,
    shard_id text NOT NULL,
    last_error text,
    updated_at timestamp with time zone DEFAULT now() NOT NULL,
    last_fetched timestamp with time zone DEFAULT now() NOT NULL,
    last_changed timestamp with time zone DEFAULT now() NOT NULL,
    repo_size_bytes bigint
);

CREATE TABLE global_state (
    site_id uuid NOT NULL,
    initialized boolean DEFAULT false NOT NULL
);

CREATE TABLE insights_query_runner_jobs (
    id integer NOT NULL,
    series_id text NOT NULL,
    search_query text NOT NULL,
    state text DEFAULT 'queued'::text,
    failure_message text,
    started_at timestamp with time zone,
    finished_at timestamp with time zone,
    process_after timestamp with time zone,
    num_resets integer DEFAULT 0 NOT NULL,
    num_failures integer DEFAULT 0 NOT NULL,
    execution_logs json[],
    record_time timestamp with time zone,
    worker_hostname text DEFAULT ''::text NOT NULL,
    last_heartbeat_at timestamp with time zone,
    priority integer DEFAULT 1 NOT NULL,
    cost integer DEFAULT 500 NOT NULL,
    persist_mode persistmode DEFAULT 'record'::persistmode NOT NULL,
    queued_at timestamp with time zone DEFAULT now(),
    cancel boolean DEFAULT false NOT NULL
);

COMMENT ON TABLE insights_query_runner_jobs IS 'See [enterprise/internal/insights/background/queryrunner/worker.go:Job](https://sourcegraph.com/search?q=repo:%5Egithub%5C.com/sourcegraph/sourcegraph%24+file:enterprise/internal/insights/background/queryrunner/worker.go+type+Job&patternType=literal)';

COMMENT ON COLUMN insights_query_runner_jobs.priority IS 'Integer representing a category of priority for this query. Priority in this context is ambiguously defined for consumers to decide an interpretation.';

COMMENT ON COLUMN insights_query_runner_jobs.cost IS 'Integer representing a cost approximation of executing this search query.';

COMMENT ON COLUMN insights_query_runner_jobs.persist_mode IS 'The persistence level for this query. This value will determine the lifecycle of the resulting value.';

CREATE TABLE insights_query_runner_jobs_dependencies (
    id integer NOT NULL,
    job_id integer NOT NULL,
    recording_time timestamp without time zone NOT NULL
);

COMMENT ON TABLE insights_query_runner_jobs_dependencies IS 'Stores data points for a code insight that do not need to be queried directly, but depend on the result of a query at a different point';

COMMENT ON COLUMN insights_query_runner_jobs_dependencies.job_id IS 'Foreign key to the job that owns this record.';

COMMENT ON COLUMN insights_query_runner_jobs_dependencies.recording_time IS 'The time for which this dependency should be recorded at using the parents value.';

CREATE SEQUENCE insights_query_runner_jobs_dependencies_id_seq
    AS integer
    START WITH 1
    INCREMENT BY 1
    NO MINVALUE
    NO MAXVALUE
    CACHE 1;

ALTER SEQUENCE insights_query_runner_jobs_dependencies_id_seq OWNED BY insights_query_runner_jobs_dependencies.id;

CREATE SEQUENCE insights_query_runner_jobs_id_seq
    AS integer
    START WITH 1
    INCREMENT BY 1
    NO MINVALUE
    NO MAXVALUE
    CACHE 1;

ALTER SEQUENCE insights_query_runner_jobs_id_seq OWNED BY insights_query_runner_jobs.id;

CREATE TABLE insights_settings_migration_jobs (
    id integer NOT NULL,
    user_id integer,
    org_id integer,
    global boolean,
    settings_id integer NOT NULL,
    total_insights integer DEFAULT 0 NOT NULL,
    migrated_insights integer DEFAULT 0 NOT NULL,
    total_dashboards integer DEFAULT 0 NOT NULL,
    migrated_dashboards integer DEFAULT 0 NOT NULL,
    runs integer DEFAULT 0 NOT NULL,
    completed_at timestamp without time zone
);

CREATE SEQUENCE insights_settings_migration_jobs_id_seq
    AS integer
    START WITH 1
    INCREMENT BY 1
    NO MINVALUE
    NO MAXVALUE
    CACHE 1;

ALTER SEQUENCE insights_settings_migration_jobs_id_seq OWNED BY insights_settings_migration_jobs.id;

CREATE TABLE last_lockfile_scan (
    repository_id integer NOT NULL,
    last_lockfile_scan_at timestamp with time zone NOT NULL
);

COMMENT ON TABLE last_lockfile_scan IS 'Tracks the last time repository was checked for lockfile indexing.';

COMMENT ON COLUMN last_lockfile_scan.last_lockfile_scan_at IS 'The last time this repository was considered for lockfile indexing.';

CREATE TABLE lsif_configuration_policies (
    id integer NOT NULL,
    repository_id integer,
    name text,
    type text NOT NULL,
    pattern text NOT NULL,
    retention_enabled boolean NOT NULL,
    retention_duration_hours integer,
    retain_intermediate_commits boolean NOT NULL,
    indexing_enabled boolean NOT NULL,
    index_commit_max_age_hours integer,
    index_intermediate_commits boolean NOT NULL,
    protected boolean DEFAULT false NOT NULL,
    repository_patterns text[],
    last_resolved_at timestamp with time zone,
    lockfile_indexing_enabled boolean DEFAULT false NOT NULL
);

COMMENT ON COLUMN lsif_configuration_policies.repository_id IS 'The identifier of the repository to which this configuration policy applies. If absent, this policy is applied globally.';

COMMENT ON COLUMN lsif_configuration_policies.type IS 'The type of Git object (e.g., COMMIT, BRANCH, TAG).';

COMMENT ON COLUMN lsif_configuration_policies.pattern IS 'A pattern used to match` names of the associated Git object type.';

COMMENT ON COLUMN lsif_configuration_policies.retention_enabled IS 'Whether or not this configuration policy affects data retention rules.';

COMMENT ON COLUMN lsif_configuration_policies.retention_duration_hours IS 'The max age of data retained by this configuration policy. If null, the age is unbounded.';

COMMENT ON COLUMN lsif_configuration_policies.retain_intermediate_commits IS 'If the matching Git object is a branch, setting this value to true will also retain all data used to resolve queries for any commit on the matching branches. Setting this value to false will only consider the tip of the branch.';

COMMENT ON COLUMN lsif_configuration_policies.indexing_enabled IS 'Whether or not this configuration policy affects auto-indexing schedules.';

COMMENT ON COLUMN lsif_configuration_policies.index_commit_max_age_hours IS 'The max age of commits indexed by this configuration policy. If null, the age is unbounded.';

COMMENT ON COLUMN lsif_configuration_policies.index_intermediate_commits IS 'If the matching Git object is a branch, setting this value to true will also index all commits on the matching branches. Setting this value to false will only consider the tip of the branch.';

COMMENT ON COLUMN lsif_configuration_policies.protected IS 'Whether or not this configuration policy is protected from modification of its data retention behavior (except for duration).';

COMMENT ON COLUMN lsif_configuration_policies.repository_patterns IS 'The name pattern matching repositories to which this configuration policy applies. If absent, all repositories are matched.';

COMMENT ON COLUMN lsif_configuration_policies.lockfile_indexing_enabled IS 'Whether to index the lockfiles in the repositories matched by this policy';

CREATE SEQUENCE lsif_configuration_policies_id_seq
    AS integer
    START WITH 1
    INCREMENT BY 1
    NO MINVALUE
    NO MAXVALUE
    CACHE 1;

ALTER SEQUENCE lsif_configuration_policies_id_seq OWNED BY lsif_configuration_policies.id;

CREATE TABLE lsif_configuration_policies_repository_pattern_lookup (
    policy_id integer NOT NULL,
    repo_id integer NOT NULL
);

COMMENT ON TABLE lsif_configuration_policies_repository_pattern_lookup IS 'A lookup table to get all the repository patterns by repository id that apply to a configuration policy.';

COMMENT ON COLUMN lsif_configuration_policies_repository_pattern_lookup.policy_id IS 'The policy identifier associated with the repository.';

COMMENT ON COLUMN lsif_configuration_policies_repository_pattern_lookup.repo_id IS 'The repository identifier associated with the policy.';

CREATE TABLE lsif_dependency_indexing_jobs (
    id integer NOT NULL,
    state text DEFAULT 'queued'::text NOT NULL,
    failure_message text,
    queued_at timestamp with time zone DEFAULT now() NOT NULL,
    started_at timestamp with time zone,
    finished_at timestamp with time zone,
    process_after timestamp with time zone,
    num_resets integer DEFAULT 0 NOT NULL,
    num_failures integer DEFAULT 0 NOT NULL,
    execution_logs json[],
    last_heartbeat_at timestamp with time zone,
    worker_hostname text DEFAULT ''::text NOT NULL,
    upload_id integer,
    external_service_kind text DEFAULT ''::text NOT NULL,
    external_service_sync timestamp with time zone,
    cancel boolean DEFAULT false NOT NULL
);

COMMENT ON COLUMN lsif_dependency_indexing_jobs.external_service_kind IS 'Filter the external services for this kind to wait to have synced. If empty, external_service_sync is ignored and no external services are polled for their last sync time.';

COMMENT ON COLUMN lsif_dependency_indexing_jobs.external_service_sync IS 'The sync time after which external services of the given kind will have synced/created any repositories referenced by the LSIF upload that are resolvable.';

CREATE TABLE lsif_dependency_syncing_jobs (
    id integer NOT NULL,
    state text DEFAULT 'queued'::text NOT NULL,
    failure_message text,
    queued_at timestamp with time zone DEFAULT now() NOT NULL,
    started_at timestamp with time zone,
    finished_at timestamp with time zone,
    process_after timestamp with time zone,
    num_resets integer DEFAULT 0 NOT NULL,
    num_failures integer DEFAULT 0 NOT NULL,
    execution_logs json[],
    upload_id integer,
    worker_hostname text DEFAULT ''::text NOT NULL,
    last_heartbeat_at timestamp with time zone,
    cancel boolean DEFAULT false NOT NULL
);

COMMENT ON TABLE lsif_dependency_syncing_jobs IS 'Tracks jobs that scan imports of indexes to schedule auto-index jobs.';

COMMENT ON COLUMN lsif_dependency_syncing_jobs.upload_id IS 'The identifier of the triggering upload record.';

CREATE SEQUENCE lsif_dependency_indexing_jobs_id_seq
    AS integer
    START WITH 1
    INCREMENT BY 1
    NO MINVALUE
    NO MAXVALUE
    CACHE 1;

ALTER SEQUENCE lsif_dependency_indexing_jobs_id_seq OWNED BY lsif_dependency_syncing_jobs.id;

CREATE SEQUENCE lsif_dependency_indexing_jobs_id_seq1
    AS integer
    START WITH 1
    INCREMENT BY 1
    NO MINVALUE
    NO MAXVALUE
    CACHE 1;

ALTER SEQUENCE lsif_dependency_indexing_jobs_id_seq1 OWNED BY lsif_dependency_indexing_jobs.id;

CREATE TABLE lsif_dependency_repos (
    id bigint NOT NULL,
    name text NOT NULL,
    version text NOT NULL,
    scheme text NOT NULL
);

CREATE SEQUENCE lsif_dependency_repos_id_seq
    START WITH 1
    INCREMENT BY 1
    NO MINVALUE
    NO MAXVALUE
    CACHE 1;

ALTER SEQUENCE lsif_dependency_repos_id_seq OWNED BY lsif_dependency_repos.id;

CREATE TABLE lsif_dirty_repositories (
    repository_id integer NOT NULL,
    dirty_token integer NOT NULL,
    update_token integer NOT NULL,
    updated_at timestamp with time zone,
    set_dirty_at timestamp with time zone DEFAULT now() NOT NULL
);

COMMENT ON TABLE lsif_dirty_repositories IS 'Stores whether or not the nearest upload data for a repository is out of date (when update_token > dirty_token).';

COMMENT ON COLUMN lsif_dirty_repositories.dirty_token IS 'Set to the value of update_token visible to the transaction that updates the commit graph. Updates of dirty_token during this time will cause a second update.';

COMMENT ON COLUMN lsif_dirty_repositories.update_token IS 'This value is incremented on each request to update the commit graph for the repository.';

COMMENT ON COLUMN lsif_dirty_repositories.updated_at IS 'The time the update_token value was last updated.';

CREATE TABLE lsif_uploads (
    id integer NOT NULL,
    commit text NOT NULL,
    root text DEFAULT ''::text NOT NULL,
    uploaded_at timestamp with time zone DEFAULT now() NOT NULL,
    state text DEFAULT 'queued'::text NOT NULL,
    failure_message text,
    started_at timestamp with time zone,
    finished_at timestamp with time zone,
    repository_id integer NOT NULL,
    indexer text NOT NULL,
    num_parts integer NOT NULL,
    uploaded_parts integer[] NOT NULL,
    process_after timestamp with time zone,
    num_resets integer DEFAULT 0 NOT NULL,
    upload_size bigint,
    num_failures integer DEFAULT 0 NOT NULL,
    associated_index_id bigint,
    committed_at timestamp with time zone,
    commit_last_checked_at timestamp with time zone,
    worker_hostname text DEFAULT ''::text NOT NULL,
    last_heartbeat_at timestamp with time zone,
    execution_logs json[],
    num_references integer,
    expired boolean DEFAULT false NOT NULL,
    last_retention_scan_at timestamp with time zone,
    reference_count integer,
    indexer_version text,
    queued_at timestamp with time zone,
    cancel boolean DEFAULT false NOT NULL,
    CONSTRAINT lsif_uploads_commit_valid_chars CHECK ((commit ~ '^[a-z0-9]{40}$'::text))
);

COMMENT ON TABLE lsif_uploads IS 'Stores metadata about an LSIF index uploaded by a user.';

COMMENT ON COLUMN lsif_uploads.id IS 'Used as a logical foreign key with the (disjoint) codeintel database.';

COMMENT ON COLUMN lsif_uploads.commit IS 'A 40-char revhash. Note that this commit may not be resolvable in the future.';

COMMENT ON COLUMN lsif_uploads.root IS 'The path for which the index can resolve code intelligence relative to the repository root.';

COMMENT ON COLUMN lsif_uploads.indexer IS 'The name of the indexer that produced the index file. If not supplied by the user it will be pulled from the index metadata.';

COMMENT ON COLUMN lsif_uploads.num_parts IS 'The number of parts src-cli split the upload file into.';

COMMENT ON COLUMN lsif_uploads.uploaded_parts IS 'The index of parts that have been successfully uploaded.';

COMMENT ON COLUMN lsif_uploads.upload_size IS 'The size of the index file (in bytes).';

COMMENT ON COLUMN lsif_uploads.num_references IS 'Deprecated in favor of reference_count.';

COMMENT ON COLUMN lsif_uploads.expired IS 'Whether or not this upload data is no longer protected by any data retention policy.';

COMMENT ON COLUMN lsif_uploads.last_retention_scan_at IS 'The last time this upload was checked against data retention policies.';

COMMENT ON COLUMN lsif_uploads.reference_count IS 'The number of references to this upload data from other upload records (via lsif_references).';

COMMENT ON COLUMN lsif_uploads.indexer_version IS 'The version of the indexer that produced the index file. If not supplied by the user it will be pulled from the index metadata.';

CREATE VIEW lsif_dumps AS
 SELECT u.id,
    u.commit,
    u.root,
    u.queued_at,
    u.uploaded_at,
    u.state,
    u.failure_message,
    u.started_at,
    u.finished_at,
    u.repository_id,
    u.indexer,
    u.indexer_version,
    u.num_parts,
    u.uploaded_parts,
    u.process_after,
    u.num_resets,
    u.upload_size,
    u.num_failures,
    u.associated_index_id,
    u.expired,
    u.last_retention_scan_at,
    u.finished_at AS processed_at
   FROM lsif_uploads u
  WHERE ((u.state = 'completed'::text) OR (u.state = 'deleting'::text));

CREATE SEQUENCE lsif_dumps_id_seq
    START WITH 1
    INCREMENT BY 1
    NO MINVALUE
    NO MAXVALUE
    CACHE 1;

ALTER SEQUENCE lsif_dumps_id_seq OWNED BY lsif_uploads.id;

CREATE VIEW lsif_dumps_with_repository_name AS
 SELECT u.id,
    u.commit,
    u.root,
    u.queued_at,
    u.uploaded_at,
    u.state,
    u.failure_message,
    u.started_at,
    u.finished_at,
    u.repository_id,
    u.indexer,
    u.indexer_version,
    u.num_parts,
    u.uploaded_parts,
    u.process_after,
    u.num_resets,
    u.upload_size,
    u.num_failures,
    u.associated_index_id,
    u.expired,
    u.last_retention_scan_at,
    u.processed_at,
    r.name AS repository_name
   FROM (lsif_dumps u
     JOIN repo r ON ((r.id = u.repository_id)))
  WHERE (r.deleted_at IS NULL);

CREATE TABLE lsif_index_configuration (
    id bigint NOT NULL,
    repository_id integer NOT NULL,
    data bytea NOT NULL,
    autoindex_enabled boolean DEFAULT true NOT NULL
);

COMMENT ON TABLE lsif_index_configuration IS 'Stores the configuration used for code intel index jobs for a repository.';

COMMENT ON COLUMN lsif_index_configuration.data IS 'The raw user-supplied [configuration](https://sourcegraph.com/github.com/sourcegraph/sourcegraph@3.23/-/blob/enterprise/internal/codeintel/autoindex/config/types.go#L3:6) (encoded in JSONC).';

COMMENT ON COLUMN lsif_index_configuration.autoindex_enabled IS 'Whether or not auto-indexing should be attempted on this repo. Index jobs may be inferred from the repository contents if data is empty.';

CREATE SEQUENCE lsif_index_configuration_id_seq
    START WITH 1
    INCREMENT BY 1
    NO MINVALUE
    NO MAXVALUE
    CACHE 1;

ALTER SEQUENCE lsif_index_configuration_id_seq OWNED BY lsif_index_configuration.id;

CREATE TABLE lsif_indexes (
    id bigint NOT NULL,
    commit text NOT NULL,
    queued_at timestamp with time zone DEFAULT now() NOT NULL,
    state text DEFAULT 'queued'::text NOT NULL,
    failure_message text,
    started_at timestamp with time zone,
    finished_at timestamp with time zone,
    repository_id integer NOT NULL,
    process_after timestamp with time zone,
    num_resets integer DEFAULT 0 NOT NULL,
    num_failures integer DEFAULT 0 NOT NULL,
    docker_steps jsonb[] NOT NULL,
    root text NOT NULL,
    indexer text NOT NULL,
    indexer_args text[] NOT NULL,
    outfile text NOT NULL,
    log_contents text,
    execution_logs json[],
    local_steps text[] NOT NULL,
    commit_last_checked_at timestamp with time zone,
    worker_hostname text DEFAULT ''::text NOT NULL,
    last_heartbeat_at timestamp with time zone,
    cancel boolean DEFAULT false NOT NULL,
    CONSTRAINT lsif_uploads_commit_valid_chars CHECK ((commit ~ '^[a-z0-9]{40}$'::text))
);

COMMENT ON TABLE lsif_indexes IS 'Stores metadata about a code intel index job.';

COMMENT ON COLUMN lsif_indexes.commit IS 'A 40-char revhash. Note that this commit may not be resolvable in the future.';

COMMENT ON COLUMN lsif_indexes.docker_steps IS 'An array of pre-index [steps](https://sourcegraph.com/github.com/sourcegraph/sourcegraph@3.23/-/blob/enterprise/internal/codeintel/stores/dbstore/docker_step.go#L9:6) to run.';

COMMENT ON COLUMN lsif_indexes.root IS 'The working directory of the indexer image relative to the repository root.';

COMMENT ON COLUMN lsif_indexes.indexer IS 'The docker image used to run the index command (e.g. sourcegraph/lsif-go).';

COMMENT ON COLUMN lsif_indexes.indexer_args IS 'The command run inside the indexer image to produce the index file (e.g. [''lsif-node'', ''-p'', ''.''])';

COMMENT ON COLUMN lsif_indexes.outfile IS 'The path to the index file produced by the index command relative to the working directory.';

COMMENT ON COLUMN lsif_indexes.log_contents IS '**Column deprecated in favor of execution_logs.**';

COMMENT ON COLUMN lsif_indexes.execution_logs IS 'An array of [log entries](https://sourcegraph.com/github.com/sourcegraph/sourcegraph@3.23/-/blob/internal/workerutil/store.go#L48:6) (encoded as JSON) from the most recent execution.';

COMMENT ON COLUMN lsif_indexes.local_steps IS 'A list of commands to run inside the indexer image prior to running the indexer command.';

CREATE SEQUENCE lsif_indexes_id_seq
    START WITH 1
    INCREMENT BY 1
    NO MINVALUE
    NO MAXVALUE
    CACHE 1;

ALTER SEQUENCE lsif_indexes_id_seq OWNED BY lsif_indexes.id;

CREATE VIEW lsif_indexes_with_repository_name AS
 SELECT u.id,
    u.commit,
    u.queued_at,
    u.state,
    u.failure_message,
    u.started_at,
    u.finished_at,
    u.repository_id,
    u.process_after,
    u.num_resets,
    u.num_failures,
    u.docker_steps,
    u.root,
    u.indexer,
    u.indexer_args,
    u.outfile,
    u.log_contents,
    u.execution_logs,
    u.local_steps,
    r.name AS repository_name
   FROM (lsif_indexes u
     JOIN repo r ON ((r.id = u.repository_id)))
  WHERE (r.deleted_at IS NULL);

CREATE TABLE lsif_last_index_scan (
    repository_id integer NOT NULL,
    last_index_scan_at timestamp with time zone NOT NULL
);

COMMENT ON TABLE lsif_last_index_scan IS 'Tracks the last time repository was checked for auto-indexing job scheduling.';

COMMENT ON COLUMN lsif_last_index_scan.last_index_scan_at IS 'The last time uploads of this repository were considered for auto-indexing job scheduling.';

CREATE TABLE lsif_last_retention_scan (
    repository_id integer NOT NULL,
    last_retention_scan_at timestamp with time zone NOT NULL
);

COMMENT ON TABLE lsif_last_retention_scan IS 'Tracks the last time uploads a repository were checked against data retention policies.';

COMMENT ON COLUMN lsif_last_retention_scan.last_retention_scan_at IS 'The last time uploads of this repository were checked against data retention policies.';

CREATE TABLE lsif_nearest_uploads (
    repository_id integer NOT NULL,
    commit_bytea bytea NOT NULL,
    uploads jsonb NOT NULL
);

COMMENT ON TABLE lsif_nearest_uploads IS 'Associates commits with the complete set of uploads visible from that commit. Every commit with upload data is present in this table.';

COMMENT ON COLUMN lsif_nearest_uploads.commit_bytea IS 'A 40-char revhash. Note that this commit may not be resolvable in the future.';

COMMENT ON COLUMN lsif_nearest_uploads.uploads IS 'Encodes an {upload_id => distance} map that includes an entry for every upload visible from the commit. There is always at least one entry with a distance of zero.';

CREATE TABLE lsif_nearest_uploads_links (
    repository_id integer NOT NULL,
    commit_bytea bytea NOT NULL,
    ancestor_commit_bytea bytea NOT NULL,
    distance integer NOT NULL
);

COMMENT ON TABLE lsif_nearest_uploads_links IS 'Associates commits with the closest ancestor commit with usable upload data. Together, this table and lsif_nearest_uploads cover all commits with resolvable code intelligence.';

COMMENT ON COLUMN lsif_nearest_uploads_links.commit_bytea IS 'A 40-char revhash. Note that this commit may not be resolvable in the future.';

COMMENT ON COLUMN lsif_nearest_uploads_links.ancestor_commit_bytea IS 'The 40-char revhash of the ancestor. Note that this commit may not be resolvable in the future.';

COMMENT ON COLUMN lsif_nearest_uploads_links.distance IS 'The distance bewteen the commits. Parent = 1, Grandparent = 2, etc.';

CREATE TABLE lsif_packages (
    id integer NOT NULL,
    scheme text NOT NULL,
    name text NOT NULL,
    version text,
    dump_id integer NOT NULL
);

COMMENT ON TABLE lsif_packages IS 'Associates an upload with the set of packages they provide within a given packages management scheme.';

COMMENT ON COLUMN lsif_packages.scheme IS 'The (export) moniker scheme.';

COMMENT ON COLUMN lsif_packages.name IS 'The package name.';

COMMENT ON COLUMN lsif_packages.version IS 'The package version.';

COMMENT ON COLUMN lsif_packages.dump_id IS 'The identifier of the upload that provides the package.';

CREATE SEQUENCE lsif_packages_id_seq
    START WITH 1
    INCREMENT BY 1
    NO MINVALUE
    NO MAXVALUE
    CACHE 1;

ALTER SEQUENCE lsif_packages_id_seq OWNED BY lsif_packages.id;

CREATE TABLE lsif_references (
    id integer NOT NULL,
    scheme text NOT NULL,
    name text NOT NULL,
    version text,
    filter bytea,
    dump_id integer NOT NULL
);

COMMENT ON TABLE lsif_references IS 'Associates an upload with the set of packages they require within a given packages management scheme.';

COMMENT ON COLUMN lsif_references.scheme IS 'The (import) moniker scheme.';

COMMENT ON COLUMN lsif_references.name IS 'The package name.';

COMMENT ON COLUMN lsif_references.version IS 'The package version.';

COMMENT ON COLUMN lsif_references.filter IS 'A [bloom filter](https://sourcegraph.com/github.com/sourcegraph/sourcegraph@3.23/-/blob/enterprise/internal/codeintel/bloomfilter/bloom_filter.go#L27:6) encoded as gzipped JSON. This bloom filter stores the set of identifiers imported from the package.';

COMMENT ON COLUMN lsif_references.dump_id IS 'The identifier of the upload that references the package.';

CREATE SEQUENCE lsif_references_id_seq
    START WITH 1
    INCREMENT BY 1
    NO MINVALUE
    NO MAXVALUE
    CACHE 1;

ALTER SEQUENCE lsif_references_id_seq OWNED BY lsif_references.id;

CREATE TABLE lsif_retention_configuration (
    id integer NOT NULL,
    repository_id integer NOT NULL,
    max_age_for_non_stale_branches_seconds integer NOT NULL,
    max_age_for_non_stale_tags_seconds integer NOT NULL
);

COMMENT ON TABLE lsif_retention_configuration IS 'Stores the retention policy of code intellience data for a repository.';

COMMENT ON COLUMN lsif_retention_configuration.max_age_for_non_stale_branches_seconds IS 'The number of seconds since the last modification of a branch until it is considered stale.';

COMMENT ON COLUMN lsif_retention_configuration.max_age_for_non_stale_tags_seconds IS 'The nujmber of seconds since the commit date of a tagged commit until it is considered stale.';

CREATE SEQUENCE lsif_retention_configuration_id_seq
    AS integer
    START WITH 1
    INCREMENT BY 1
    NO MINVALUE
    NO MAXVALUE
    CACHE 1;

ALTER SEQUENCE lsif_retention_configuration_id_seq OWNED BY lsif_retention_configuration.id;

CREATE TABLE lsif_uploads_audit_logs (
    log_timestamp timestamp with time zone DEFAULT now(),
    record_deleted_at timestamp with time zone,
    upload_id integer NOT NULL,
    commit text NOT NULL,
    root text NOT NULL,
    repository_id integer NOT NULL,
    uploaded_at timestamp with time zone NOT NULL,
    indexer text NOT NULL,
    indexer_version text,
    upload_size integer,
    associated_index_id integer,
    transition_columns hstore[],
    reason text DEFAULT ''::text,
    sequence bigint NOT NULL,
    operation audit_log_operation NOT NULL
);

COMMENT ON COLUMN lsif_uploads_audit_logs.log_timestamp IS 'Timestamp for this log entry.';

COMMENT ON COLUMN lsif_uploads_audit_logs.record_deleted_at IS 'Set once the upload this entry is associated with is deleted. Once NOW() - record_deleted_at is above a certain threshold, this log entry will be deleted.';

COMMENT ON COLUMN lsif_uploads_audit_logs.transition_columns IS 'Array of changes that occurred to the upload for this entry, in the form of {"column"=>"<column name>", "old"=>"<previous value>", "new"=>"<new value>"}.';

COMMENT ON COLUMN lsif_uploads_audit_logs.reason IS 'The reason/source for this entry.';

CREATE SEQUENCE lsif_uploads_audit_logs_seq
    START WITH 1
    INCREMENT BY 1
    NO MINVALUE
    NO MAXVALUE
    CACHE 1;

ALTER SEQUENCE lsif_uploads_audit_logs_seq OWNED BY lsif_uploads_audit_logs.sequence;

CREATE TABLE lsif_uploads_visible_at_tip (
    repository_id integer NOT NULL,
    upload_id integer NOT NULL,
    branch_or_tag_name text DEFAULT ''::text NOT NULL,
    is_default_branch boolean DEFAULT false NOT NULL
);

COMMENT ON TABLE lsif_uploads_visible_at_tip IS 'Associates a repository with the set of LSIF upload identifiers that can serve intelligence for the tip of the default branch.';

COMMENT ON COLUMN lsif_uploads_visible_at_tip.upload_id IS 'The identifier of the upload visible from the tip of the specified branch or tag.';

COMMENT ON COLUMN lsif_uploads_visible_at_tip.branch_or_tag_name IS 'The name of the branch or tag.';

COMMENT ON COLUMN lsif_uploads_visible_at_tip.is_default_branch IS 'Whether the specified branch is the default of the repository. Always false for tags.';

CREATE VIEW lsif_uploads_with_repository_name AS
 SELECT u.id,
    u.commit,
    u.root,
    u.queued_at,
    u.uploaded_at,
    u.state,
    u.failure_message,
    u.started_at,
    u.finished_at,
    u.repository_id,
    u.indexer,
    u.indexer_version,
    u.num_parts,
    u.uploaded_parts,
    u.process_after,
    u.num_resets,
    u.upload_size,
    u.num_failures,
    u.associated_index_id,
    u.expired,
    u.last_retention_scan_at,
    r.name AS repository_name
   FROM (lsif_uploads u
     JOIN repo r ON ((r.id = u.repository_id)))
  WHERE (r.deleted_at IS NULL);

CREATE TABLE names (
    name citext NOT NULL,
    user_id integer,
    org_id integer,
    CONSTRAINT names_check CHECK (((user_id IS NOT NULL) OR (org_id IS NOT NULL)))
);

CREATE TABLE notebook_stars (
    notebook_id integer NOT NULL,
    user_id integer NOT NULL,
    created_at timestamp with time zone DEFAULT now() NOT NULL
);

CREATE TABLE notebooks (
    id bigint NOT NULL,
    title text NOT NULL,
    blocks jsonb DEFAULT '[]'::jsonb NOT NULL,
    public boolean NOT NULL,
    creator_user_id integer,
    created_at timestamp with time zone DEFAULT now() NOT NULL,
    updated_at timestamp with time zone DEFAULT now() NOT NULL,
    blocks_tsvector tsvector GENERATED ALWAYS AS (jsonb_to_tsvector('english'::regconfig, blocks, '["string"]'::jsonb)) STORED,
    namespace_user_id integer,
    namespace_org_id integer,
    updater_user_id integer,
    CONSTRAINT blocks_is_array CHECK ((jsonb_typeof(blocks) = 'array'::text)),
    CONSTRAINT notebooks_has_max_1_namespace CHECK ((((namespace_user_id IS NULL) AND (namespace_org_id IS NULL)) OR ((namespace_user_id IS NULL) <> (namespace_org_id IS NULL))))
);

CREATE SEQUENCE notebooks_id_seq
    START WITH 1
    INCREMENT BY 1
    NO MINVALUE
    NO MAXVALUE
    CACHE 1;

ALTER SEQUENCE notebooks_id_seq OWNED BY notebooks.id;

CREATE TABLE org_invitations (
    id bigint NOT NULL,
    org_id integer NOT NULL,
    sender_user_id integer NOT NULL,
    recipient_user_id integer,
    created_at timestamp with time zone DEFAULT now() NOT NULL,
    notified_at timestamp with time zone,
    responded_at timestamp with time zone,
    response_type boolean,
    revoked_at timestamp with time zone,
    deleted_at timestamp with time zone,
    recipient_email citext,
    expires_at timestamp with time zone,
    CONSTRAINT check_atomic_response CHECK (((responded_at IS NULL) = (response_type IS NULL))),
    CONSTRAINT check_single_use CHECK ((((responded_at IS NULL) AND (response_type IS NULL)) OR (revoked_at IS NULL))),
    CONSTRAINT either_user_id_or_email_defined CHECK (((recipient_user_id IS NULL) <> (recipient_email IS NULL)))
);

CREATE SEQUENCE org_invitations_id_seq
    START WITH 1
    INCREMENT BY 1
    NO MINVALUE
    NO MAXVALUE
    CACHE 1;

ALTER SEQUENCE org_invitations_id_seq OWNED BY org_invitations.id;

CREATE TABLE org_members (
    id integer NOT NULL,
    org_id integer NOT NULL,
    created_at timestamp with time zone DEFAULT now() NOT NULL,
    updated_at timestamp with time zone DEFAULT now() NOT NULL,
    user_id integer NOT NULL
);

CREATE SEQUENCE org_members_id_seq
    START WITH 1
    INCREMENT BY 1
    NO MINVALUE
    NO MAXVALUE
    CACHE 1;

ALTER SEQUENCE org_members_id_seq OWNED BY org_members.id;

CREATE TABLE org_stats (
    org_id integer NOT NULL,
    code_host_repo_count integer DEFAULT 0,
    updated_at timestamp with time zone DEFAULT now() NOT NULL
);

COMMENT ON TABLE org_stats IS 'Business statistics for organizations';

COMMENT ON COLUMN org_stats.org_id IS 'Org ID that the stats relate to.';

COMMENT ON COLUMN org_stats.code_host_repo_count IS 'Count of repositories accessible on all code hosts for this organization.';

CREATE TABLE orgs (
    id integer NOT NULL,
    name citext NOT NULL,
    created_at timestamp with time zone DEFAULT now() NOT NULL,
    updated_at timestamp with time zone DEFAULT now() NOT NULL,
    display_name text,
    slack_webhook_url text,
    deleted_at timestamp with time zone,
    CONSTRAINT orgs_display_name_max_length CHECK ((char_length(display_name) <= 255)),
    CONSTRAINT orgs_name_max_length CHECK ((char_length((name)::text) <= 255)),
    CONSTRAINT orgs_name_valid_chars CHECK ((name OPERATOR(~) '^[a-zA-Z0-9](?:[a-zA-Z0-9]|[-.](?=[a-zA-Z0-9]))*-?$'::citext))
);

CREATE SEQUENCE orgs_id_seq
    START WITH 1
    INCREMENT BY 1
    NO MINVALUE
    NO MAXVALUE
    CACHE 1;

ALTER SEQUENCE orgs_id_seq OWNED BY orgs.id;

CREATE TABLE orgs_open_beta_stats (
    id uuid DEFAULT gen_random_uuid() NOT NULL,
    user_id integer,
    org_id integer,
    created_at timestamp with time zone DEFAULT now(),
    data jsonb DEFAULT '{}'::jsonb NOT NULL
);

CREATE TABLE out_of_band_migrations (
    id integer NOT NULL,
    team text NOT NULL,
    component text NOT NULL,
    description text NOT NULL,
    progress double precision DEFAULT 0 NOT NULL,
    created timestamp with time zone NOT NULL,
    last_updated timestamp with time zone,
    non_destructive boolean NOT NULL,
    apply_reverse boolean DEFAULT false NOT NULL,
    is_enterprise boolean DEFAULT false NOT NULL,
    introduced_version_major integer NOT NULL,
    introduced_version_minor integer NOT NULL,
    deprecated_version_major integer,
    deprecated_version_minor integer,
    metadata jsonb DEFAULT '{}'::jsonb NOT NULL,
    CONSTRAINT out_of_band_migrations_component_nonempty CHECK ((component <> ''::text)),
    CONSTRAINT out_of_band_migrations_description_nonempty CHECK ((description <> ''::text)),
    CONSTRAINT out_of_band_migrations_progress_range CHECK (((progress >= (0)::double precision) AND (progress <= (1)::double precision))),
    CONSTRAINT out_of_band_migrations_team_nonempty CHECK ((team <> ''::text))
);

COMMENT ON TABLE out_of_band_migrations IS 'Stores metadata and progress about an out-of-band migration routine.';

COMMENT ON COLUMN out_of_band_migrations.id IS 'A globally unique primary key for this migration. The same key is used consistently across all Sourcegraph instances for the same migration.';

COMMENT ON COLUMN out_of_band_migrations.team IS 'The name of the engineering team responsible for the migration.';

COMMENT ON COLUMN out_of_band_migrations.component IS 'The name of the component undergoing a migration.';

COMMENT ON COLUMN out_of_band_migrations.description IS 'A brief description about the migration.';

COMMENT ON COLUMN out_of_band_migrations.progress IS 'The percentage progress in the up direction (0=0%, 1=100%).';

COMMENT ON COLUMN out_of_band_migrations.created IS 'The date and time the migration was inserted into the database (via an upgrade).';

COMMENT ON COLUMN out_of_band_migrations.last_updated IS 'The date and time the migration was last updated.';

COMMENT ON COLUMN out_of_band_migrations.non_destructive IS 'Whether or not this migration alters data so it can no longer be read by the previous Sourcegraph instance.';

COMMENT ON COLUMN out_of_band_migrations.apply_reverse IS 'Whether this migration should run in the opposite direction (to support an upcoming downgrade).';

COMMENT ON COLUMN out_of_band_migrations.is_enterprise IS 'When true, these migrations are invisible to OSS mode.';

COMMENT ON COLUMN out_of_band_migrations.introduced_version_major IS 'The Sourcegraph version (major component) in which this migration was first introduced.';

COMMENT ON COLUMN out_of_band_migrations.introduced_version_minor IS 'The Sourcegraph version (minor component) in which this migration was first introduced.';

COMMENT ON COLUMN out_of_band_migrations.deprecated_version_major IS 'The lowest Sourcegraph version (major component) that assumes the migration has completed.';

COMMENT ON COLUMN out_of_band_migrations.deprecated_version_minor IS 'The lowest Sourcegraph version (minor component) that assumes the migration has completed.';

CREATE TABLE out_of_band_migrations_errors (
    id integer NOT NULL,
    migration_id integer NOT NULL,
    message text NOT NULL,
    created timestamp with time zone DEFAULT now() NOT NULL,
    CONSTRAINT out_of_band_migrations_errors_message_nonempty CHECK ((message <> ''::text))
);

COMMENT ON TABLE out_of_band_migrations_errors IS 'Stores errors that occurred while performing an out-of-band migration.';

COMMENT ON COLUMN out_of_band_migrations_errors.id IS 'A unique identifer.';

COMMENT ON COLUMN out_of_band_migrations_errors.migration_id IS 'The identifier of the migration.';

COMMENT ON COLUMN out_of_band_migrations_errors.message IS 'The error message.';

COMMENT ON COLUMN out_of_band_migrations_errors.created IS 'The date and time the error occurred.';

CREATE SEQUENCE out_of_band_migrations_errors_id_seq
    AS integer
    START WITH 1
    INCREMENT BY 1
    NO MINVALUE
    NO MAXVALUE
    CACHE 1;

ALTER SEQUENCE out_of_band_migrations_errors_id_seq OWNED BY out_of_band_migrations_errors.id;

CREATE SEQUENCE out_of_band_migrations_id_seq
    AS integer
    START WITH 1
    INCREMENT BY 1
    NO MINVALUE
    NO MAXVALUE
    CACHE 1;

ALTER SEQUENCE out_of_band_migrations_id_seq OWNED BY out_of_band_migrations.id;

CREATE TABLE phabricator_repos (
    id integer NOT NULL,
    callsign citext NOT NULL,
    repo_name citext NOT NULL,
    created_at timestamp with time zone DEFAULT now() NOT NULL,
    updated_at timestamp with time zone DEFAULT now() NOT NULL,
    deleted_at timestamp with time zone,
    url text DEFAULT ''::text NOT NULL
);

CREATE SEQUENCE phabricator_repos_id_seq
    START WITH 1
    INCREMENT BY 1
    NO MINVALUE
    NO MAXVALUE
    CACHE 1;

ALTER SEQUENCE phabricator_repos_id_seq OWNED BY phabricator_repos.id;

CREATE TABLE product_licenses (
    id uuid NOT NULL,
    product_subscription_id uuid NOT NULL,
    license_key text NOT NULL,
    created_at timestamp with time zone DEFAULT now() NOT NULL,
    license_version integer,
    license_tags text[],
    license_user_count integer,
    license_expires_at timestamp with time zone
);

CREATE TABLE product_subscriptions (
    id uuid NOT NULL,
    user_id integer NOT NULL,
    billing_subscription_id text,
    created_at timestamp with time zone DEFAULT now() NOT NULL,
    updated_at timestamp with time zone DEFAULT now() NOT NULL,
    archived_at timestamp with time zone,
    account_number text
);

CREATE TABLE query_runner_state (
    query text,
    last_executed timestamp with time zone,
    latest_result timestamp with time zone,
    exec_duration_ns bigint
);

CREATE TABLE users (
    id integer NOT NULL,
    username citext NOT NULL,
    display_name text,
    avatar_url text,
    created_at timestamp with time zone DEFAULT now() NOT NULL,
    updated_at timestamp with time zone DEFAULT now() NOT NULL,
    deleted_at timestamp with time zone,
    invite_quota integer DEFAULT 100 NOT NULL,
    passwd text,
    passwd_reset_code text,
    passwd_reset_time timestamp with time zone,
    site_admin boolean DEFAULT false NOT NULL,
    page_views integer DEFAULT 0 NOT NULL,
    search_queries integer DEFAULT 0 NOT NULL,
    tags text[] DEFAULT '{}'::text[],
    billing_customer_id text,
    invalidated_sessions_at timestamp with time zone DEFAULT now() NOT NULL,
    tos_accepted boolean DEFAULT false NOT NULL,
    searchable boolean DEFAULT true NOT NULL,
    CONSTRAINT users_display_name_max_length CHECK ((char_length(display_name) <= 255)),
    CONSTRAINT users_username_max_length CHECK ((char_length((username)::text) <= 255)),
    CONSTRAINT users_username_valid_chars CHECK ((username OPERATOR(~) '^[a-zA-Z0-9](?:[a-zA-Z0-9]|[-.](?=[a-zA-Z0-9]))*-?$'::citext))
);

CREATE VIEW reconciler_changesets AS
 SELECT c.id,
    c.batch_change_ids,
    c.repo_id,
    c.queued_at,
    c.created_at,
    c.updated_at,
    c.metadata,
    c.external_id,
    c.external_service_type,
    c.external_deleted_at,
    c.external_branch,
    c.external_updated_at,
    c.external_state,
    c.external_review_state,
    c.external_check_state,
    c.diff_stat_added,
    c.diff_stat_changed,
    c.diff_stat_deleted,
    c.sync_state,
    c.current_spec_id,
    c.previous_spec_id,
    c.publication_state,
    c.owned_by_batch_change_id,
    c.reconciler_state,
    c.failure_message,
    c.started_at,
    c.finished_at,
    c.process_after,
    c.num_resets,
    c.closing,
    c.num_failures,
    c.log_contents,
    c.execution_logs,
    c.syncer_error,
    c.external_title,
    c.worker_hostname,
    c.ui_publication_state,
    c.last_heartbeat_at,
    c.external_fork_namespace,
    c.detached_at
   FROM (changesets c
     JOIN repo r ON ((r.id = c.repo_id)))
  WHERE ((r.deleted_at IS NULL) AND (EXISTS ( SELECT 1
           FROM ((batch_changes
             LEFT JOIN users namespace_user ON ((batch_changes.namespace_user_id = namespace_user.id)))
             LEFT JOIN orgs namespace_org ON ((batch_changes.namespace_org_id = namespace_org.id)))
          WHERE ((c.batch_change_ids ? (batch_changes.id)::text) AND (namespace_user.deleted_at IS NULL) AND (namespace_org.deleted_at IS NULL)))));

CREATE TABLE registry_extension_releases (
    id bigint NOT NULL,
    registry_extension_id integer NOT NULL,
    creator_user_id integer NOT NULL,
    release_version citext,
    release_tag citext NOT NULL,
    manifest jsonb NOT NULL,
    bundle text,
    created_at timestamp with time zone DEFAULT now() NOT NULL,
    deleted_at timestamp with time zone,
    source_map text
);

CREATE SEQUENCE registry_extension_releases_id_seq
    START WITH 1
    INCREMENT BY 1
    NO MINVALUE
    NO MAXVALUE
    CACHE 1;

ALTER SEQUENCE registry_extension_releases_id_seq OWNED BY registry_extension_releases.id;

CREATE TABLE registry_extensions (
    id integer NOT NULL,
    uuid uuid NOT NULL,
    publisher_user_id integer,
    publisher_org_id integer,
    name citext NOT NULL,
    manifest text,
    created_at timestamp with time zone DEFAULT now() NOT NULL,
    updated_at timestamp with time zone DEFAULT now() NOT NULL,
    deleted_at timestamp with time zone,
    CONSTRAINT registry_extensions_name_length CHECK (((char_length((name)::text) > 0) AND (char_length((name)::text) <= 128))),
    CONSTRAINT registry_extensions_name_valid_chars CHECK ((name OPERATOR(~) '^[a-zA-Z0-9](?:[a-zA-Z0-9]|[_.-](?=[a-zA-Z0-9]))*$'::citext)),
    CONSTRAINT registry_extensions_single_publisher CHECK (((publisher_user_id IS NULL) <> (publisher_org_id IS NULL)))
);

CREATE SEQUENCE registry_extensions_id_seq
    START WITH 1
    INCREMENT BY 1
    NO MINVALUE
    NO MAXVALUE
    CACHE 1;

ALTER SEQUENCE registry_extensions_id_seq OWNED BY registry_extensions.id;

CREATE SEQUENCE repo_id_seq
    START WITH 1
    INCREMENT BY 1
    NO MINVALUE
    NO MAXVALUE
    CACHE 1;

ALTER SEQUENCE repo_id_seq OWNED BY repo.id;

CREATE TABLE repo_pending_permissions (
    repo_id integer NOT NULL,
    permission text NOT NULL,
    updated_at timestamp with time zone NOT NULL,
    user_ids_ints bigint[] DEFAULT '{}'::integer[] NOT NULL
);

CREATE TABLE repo_permissions (
    repo_id integer NOT NULL,
    permission text NOT NULL,
    updated_at timestamp with time zone NOT NULL,
    synced_at timestamp with time zone,
    user_ids_ints integer[] DEFAULT '{}'::integer[] NOT NULL,
    unrestricted boolean DEFAULT false NOT NULL
);

CREATE TABLE saved_searches (
    id integer NOT NULL,
    description text NOT NULL,
    query text NOT NULL,
    created_at timestamp with time zone DEFAULT now() NOT NULL,
    updated_at timestamp with time zone DEFAULT now() NOT NULL,
    notify_owner boolean NOT NULL,
    notify_slack boolean NOT NULL,
    user_id integer,
    org_id integer,
    slack_webhook_url text,
    CONSTRAINT saved_searches_notifications_disabled CHECK (((notify_owner = false) AND (notify_slack = false))),
    CONSTRAINT user_or_org_id_not_null CHECK ((((user_id IS NOT NULL) AND (org_id IS NULL)) OR ((org_id IS NOT NULL) AND (user_id IS NULL))))
);

CREATE SEQUENCE saved_searches_id_seq
    START WITH 1
    INCREMENT BY 1
    NO MINVALUE
    NO MAXVALUE
    CACHE 1;

ALTER SEQUENCE saved_searches_id_seq OWNED BY saved_searches.id;

CREATE TABLE search_context_repos (
    search_context_id bigint NOT NULL,
    repo_id integer NOT NULL,
    revision text NOT NULL
);

CREATE TABLE search_contexts (
    id bigint NOT NULL,
    name citext NOT NULL,
    description text NOT NULL,
    public boolean NOT NULL,
    namespace_user_id integer,
    namespace_org_id integer,
    created_at timestamp with time zone DEFAULT now() NOT NULL,
    updated_at timestamp with time zone DEFAULT now() NOT NULL,
    deleted_at timestamp with time zone,
    query text,
    CONSTRAINT search_contexts_has_one_or_no_namespace CHECK (((namespace_user_id IS NULL) OR (namespace_org_id IS NULL)))
);

COMMENT ON COLUMN search_contexts.deleted_at IS 'This column is unused as of Sourcegraph 3.34. Do not refer to it anymore. It will be dropped in a future version.';

CREATE SEQUENCE search_contexts_id_seq
    START WITH 1
    INCREMENT BY 1
    NO MINVALUE
    NO MAXVALUE
    CACHE 1;

ALTER SEQUENCE search_contexts_id_seq OWNED BY search_contexts.id;

CREATE TABLE security_event_logs (
    id bigint NOT NULL,
    name text NOT NULL,
    url text NOT NULL,
    user_id integer NOT NULL,
    anonymous_user_id text NOT NULL,
    source text NOT NULL,
    argument jsonb NOT NULL,
    version text NOT NULL,
    "timestamp" timestamp with time zone NOT NULL,
    CONSTRAINT security_event_logs_check_has_user CHECK ((((user_id = 0) AND (anonymous_user_id <> ''::text)) OR ((user_id <> 0) AND (anonymous_user_id = ''::text)) OR ((user_id <> 0) AND (anonymous_user_id <> ''::text)))),
    CONSTRAINT security_event_logs_check_name_not_empty CHECK ((name <> ''::text)),
    CONSTRAINT security_event_logs_check_source_not_empty CHECK ((source <> ''::text)),
    CONSTRAINT security_event_logs_check_version_not_empty CHECK ((version <> ''::text))
);

COMMENT ON TABLE security_event_logs IS 'Contains security-relevant events with a long time horizon for storage.';

COMMENT ON COLUMN security_event_logs.name IS 'The event name as a CAPITALIZED_SNAKE_CASE string.';

COMMENT ON COLUMN security_event_logs.url IS 'The URL within the Sourcegraph app which generated the event.';

COMMENT ON COLUMN security_event_logs.user_id IS 'The ID of the actor associated with the event.';

COMMENT ON COLUMN security_event_logs.anonymous_user_id IS 'The UUID of the actor associated with the event.';

COMMENT ON COLUMN security_event_logs.source IS 'The site section (WEB, BACKEND, etc.) that generated the event.';

COMMENT ON COLUMN security_event_logs.argument IS 'An arbitrary JSON blob containing event data.';

COMMENT ON COLUMN security_event_logs.version IS 'The version of Sourcegraph which generated the event.';

CREATE SEQUENCE security_event_logs_id_seq
    START WITH 1
    INCREMENT BY 1
    NO MINVALUE
    NO MAXVALUE
    CACHE 1;

ALTER SEQUENCE security_event_logs_id_seq OWNED BY security_event_logs.id;

CREATE TABLE settings (
    id integer NOT NULL,
    org_id integer,
    contents text DEFAULT '{}'::text NOT NULL,
    created_at timestamp with time zone DEFAULT now() NOT NULL,
    user_id integer,
    author_user_id integer,
    CONSTRAINT settings_no_empty_contents CHECK ((contents <> ''::text))
);

CREATE SEQUENCE settings_id_seq
    START WITH 1
    INCREMENT BY 1
    NO MINVALUE
    NO MAXVALUE
    CACHE 1;

ALTER SEQUENCE settings_id_seq OWNED BY settings.id;

CREATE VIEW site_config AS
 SELECT global_state.site_id,
    global_state.initialized
   FROM global_state;

CREATE TABLE sub_repo_permissions (
    repo_id integer NOT NULL,
    user_id integer NOT NULL,
    version integer DEFAULT 1 NOT NULL,
    path_includes text[],
    path_excludes text[],
    updated_at timestamp with time zone DEFAULT now() NOT NULL
);

COMMENT ON TABLE sub_repo_permissions IS 'Responsible for storing permissions at a finer granularity than repo';

CREATE TABLE survey_responses (
    id bigint NOT NULL,
    user_id integer,
    email text,
    score integer NOT NULL,
    reason text,
    better text,
    created_at timestamp with time zone DEFAULT now() NOT NULL,
    use_cases text[],
    other_use_case text
);

CREATE SEQUENCE survey_responses_id_seq
    START WITH 1
    INCREMENT BY 1
    NO MINVALUE
    NO MAXVALUE
    CACHE 1;

ALTER SEQUENCE survey_responses_id_seq OWNED BY survey_responses.id;

CREATE TABLE temporary_settings (
    id integer NOT NULL,
    user_id integer NOT NULL,
    contents jsonb,
    created_at timestamp with time zone DEFAULT now() NOT NULL,
    updated_at timestamp with time zone DEFAULT now() NOT NULL
);

COMMENT ON TABLE temporary_settings IS 'Stores per-user temporary settings used in the UI, for example, which modals have been dimissed or what theme is preferred.';

COMMENT ON COLUMN temporary_settings.user_id IS 'The ID of the user the settings will be saved for.';

COMMENT ON COLUMN temporary_settings.contents IS 'JSON-encoded temporary settings.';

CREATE SEQUENCE temporary_settings_id_seq
    AS integer
    START WITH 1
    INCREMENT BY 1
    NO MINVALUE
    NO MAXVALUE
    CACHE 1;

ALTER SEQUENCE temporary_settings_id_seq OWNED BY temporary_settings.id;

CREATE VIEW tracking_changeset_specs_and_changesets AS
 SELECT changeset_specs.id AS changeset_spec_id,
    COALESCE(changesets.id, (0)::bigint) AS changeset_id,
    changeset_specs.repo_id,
    changeset_specs.batch_spec_id,
    repo.name AS repo_name,
    COALESCE((changesets.metadata ->> 'Title'::text), (changesets.metadata ->> 'title'::text)) AS changeset_name,
    changesets.external_state,
    changesets.publication_state,
    changesets.reconciler_state
   FROM ((changeset_specs
     LEFT JOIN changesets ON (((changesets.repo_id = changeset_specs.repo_id) AND (changesets.external_id = changeset_specs.external_id))))
     JOIN repo ON ((changeset_specs.repo_id = repo.id)))
  WHERE ((changeset_specs.external_id IS NOT NULL) AND (repo.deleted_at IS NULL));

CREATE TABLE user_credentials (
    id bigint NOT NULL,
    domain text NOT NULL,
    user_id integer NOT NULL,
    external_service_type text NOT NULL,
    external_service_id text NOT NULL,
    created_at timestamp with time zone DEFAULT now() NOT NULL,
    updated_at timestamp with time zone DEFAULT now() NOT NULL,
    credential bytea NOT NULL,
    ssh_migration_applied boolean DEFAULT false NOT NULL,
    encryption_key_id text DEFAULT ''::text NOT NULL
);

CREATE SEQUENCE user_credentials_id_seq
    START WITH 1
    INCREMENT BY 1
    NO MINVALUE
    NO MAXVALUE
    CACHE 1;

ALTER SEQUENCE user_credentials_id_seq OWNED BY user_credentials.id;

CREATE TABLE user_emails (
    user_id integer NOT NULL,
    email citext NOT NULL,
    created_at timestamp with time zone DEFAULT now() NOT NULL,
    verification_code text,
    verified_at timestamp with time zone,
    last_verification_sent_at timestamp with time zone,
    is_primary boolean DEFAULT false NOT NULL
);

CREATE TABLE user_external_accounts (
    id integer NOT NULL,
    user_id integer NOT NULL,
    service_type text NOT NULL,
    service_id text NOT NULL,
    account_id text NOT NULL,
    auth_data text,
    account_data text,
    created_at timestamp with time zone DEFAULT now() NOT NULL,
    updated_at timestamp with time zone DEFAULT now() NOT NULL,
    deleted_at timestamp with time zone,
    client_id text NOT NULL,
    expired_at timestamp with time zone,
    last_valid_at timestamp with time zone,
    encryption_key_id text DEFAULT ''::text NOT NULL
);

CREATE SEQUENCE user_external_accounts_id_seq
    START WITH 1
    INCREMENT BY 1
    NO MINVALUE
    NO MAXVALUE
    CACHE 1;

ALTER SEQUENCE user_external_accounts_id_seq OWNED BY user_external_accounts.id;

CREATE TABLE user_pending_permissions (
    id bigint NOT NULL,
    bind_id text NOT NULL,
    permission text NOT NULL,
    object_type text NOT NULL,
    updated_at timestamp with time zone NOT NULL,
    service_type text NOT NULL,
    service_id text NOT NULL,
    object_ids_ints integer[] DEFAULT '{}'::integer[] NOT NULL
);

CREATE SEQUENCE user_pending_permissions_id_seq
    START WITH 1
    INCREMENT BY 1
    NO MINVALUE
    NO MAXVALUE
    CACHE 1;

ALTER SEQUENCE user_pending_permissions_id_seq OWNED BY user_pending_permissions.id;

CREATE TABLE user_permissions (
    user_id integer NOT NULL,
    permission text NOT NULL,
    object_type text NOT NULL,
    updated_at timestamp with time zone NOT NULL,
    synced_at timestamp with time zone,
    object_ids_ints integer[] DEFAULT '{}'::integer[] NOT NULL
);

CREATE TABLE user_public_repos (
    user_id integer NOT NULL,
    repo_uri text NOT NULL,
    repo_id integer NOT NULL
);

CREATE SEQUENCE users_id_seq
    START WITH 1
    INCREMENT BY 1
    NO MINVALUE
    NO MAXVALUE
    CACHE 1;

ALTER SEQUENCE users_id_seq OWNED BY users.id;

CREATE TABLE versions (
    service text NOT NULL,
    version text NOT NULL,
    updated_at timestamp with time zone DEFAULT now() NOT NULL,
    first_version text NOT NULL
);

CREATE TABLE webhook_logs (
    id bigint NOT NULL,
    received_at timestamp with time zone DEFAULT now() NOT NULL,
    external_service_id integer,
    status_code integer NOT NULL,
    request bytea NOT NULL,
    response bytea NOT NULL,
    encryption_key_id text NOT NULL
);

CREATE SEQUENCE webhook_logs_id_seq
    START WITH 1
    INCREMENT BY 1
    NO MINVALUE
    NO MAXVALUE
    CACHE 1;

ALTER SEQUENCE webhook_logs_id_seq OWNED BY webhook_logs.id;

ALTER TABLE ONLY access_tokens ALTER COLUMN id SET DEFAULT nextval('access_tokens_id_seq'::regclass);

ALTER TABLE ONLY batch_changes ALTER COLUMN id SET DEFAULT nextval('batch_changes_id_seq'::regclass);

ALTER TABLE ONLY batch_changes_site_credentials ALTER COLUMN id SET DEFAULT nextval('batch_changes_site_credentials_id_seq'::regclass);

ALTER TABLE ONLY batch_spec_execution_cache_entries ALTER COLUMN id SET DEFAULT nextval('batch_spec_execution_cache_entries_id_seq'::regclass);

ALTER TABLE ONLY batch_spec_resolution_jobs ALTER COLUMN id SET DEFAULT nextval('batch_spec_resolution_jobs_id_seq'::regclass);

ALTER TABLE ONLY batch_spec_workspace_execution_jobs ALTER COLUMN id SET DEFAULT nextval('batch_spec_workspace_execution_jobs_id_seq'::regclass);

ALTER TABLE ONLY batch_spec_workspaces ALTER COLUMN id SET DEFAULT nextval('batch_spec_workspaces_id_seq'::regclass);

ALTER TABLE ONLY batch_specs ALTER COLUMN id SET DEFAULT nextval('batch_specs_id_seq'::regclass);

ALTER TABLE ONLY changeset_events ALTER COLUMN id SET DEFAULT nextval('changeset_events_id_seq'::regclass);

ALTER TABLE ONLY changeset_jobs ALTER COLUMN id SET DEFAULT nextval('changeset_jobs_id_seq'::regclass);

ALTER TABLE ONLY changeset_specs ALTER COLUMN id SET DEFAULT nextval('changeset_specs_id_seq'::regclass);

ALTER TABLE ONLY changesets ALTER COLUMN id SET DEFAULT nextval('changesets_id_seq'::regclass);

ALTER TABLE ONLY cm_action_jobs ALTER COLUMN id SET DEFAULT nextval('cm_action_jobs_id_seq'::regclass);

ALTER TABLE ONLY cm_emails ALTER COLUMN id SET DEFAULT nextval('cm_emails_id_seq'::regclass);

ALTER TABLE ONLY cm_monitors ALTER COLUMN id SET DEFAULT nextval('cm_monitors_id_seq'::regclass);

ALTER TABLE ONLY cm_queries ALTER COLUMN id SET DEFAULT nextval('cm_queries_id_seq'::regclass);

ALTER TABLE ONLY cm_recipients ALTER COLUMN id SET DEFAULT nextval('cm_recipients_id_seq'::regclass);

ALTER TABLE ONLY cm_slack_webhooks ALTER COLUMN id SET DEFAULT nextval('cm_slack_webhooks_id_seq'::regclass);

ALTER TABLE ONLY cm_trigger_jobs ALTER COLUMN id SET DEFAULT nextval('cm_trigger_jobs_id_seq'::regclass);

ALTER TABLE ONLY cm_webhooks ALTER COLUMN id SET DEFAULT nextval('cm_webhooks_id_seq'::regclass);

ALTER TABLE ONLY codeintel_langugage_support_requests ALTER COLUMN id SET DEFAULT nextval('codeintel_langugage_support_requests_id_seq'::regclass);

ALTER TABLE ONLY codeintel_lockfile_references ALTER COLUMN id SET DEFAULT nextval('codeintel_lockfile_references_id_seq'::regclass);

ALTER TABLE ONLY codeintel_lockfiles ALTER COLUMN id SET DEFAULT nextval('codeintel_lockfiles_id_seq'::regclass);

ALTER TABLE ONLY configuration_policies_audit_logs ALTER COLUMN sequence SET DEFAULT nextval('configuration_policies_audit_logs_seq'::regclass);

ALTER TABLE ONLY critical_and_site_config ALTER COLUMN id SET DEFAULT nextval('critical_and_site_config_id_seq'::regclass);

ALTER TABLE ONLY discussion_comments ALTER COLUMN id SET DEFAULT nextval('discussion_comments_id_seq'::regclass);

ALTER TABLE ONLY discussion_threads ALTER COLUMN id SET DEFAULT nextval('discussion_threads_id_seq'::regclass);

ALTER TABLE ONLY discussion_threads_target_repo ALTER COLUMN id SET DEFAULT nextval('discussion_threads_target_repo_id_seq'::regclass);

ALTER TABLE ONLY event_logs ALTER COLUMN id SET DEFAULT nextval('event_logs_id_seq'::regclass);

ALTER TABLE ONLY executor_heartbeats ALTER COLUMN id SET DEFAULT nextval('executor_heartbeats_id_seq'::regclass);

ALTER TABLE ONLY explicit_permissions_bitbucket_projects_jobs ALTER COLUMN id SET DEFAULT nextval('explicit_permissions_bitbucket_projects_jobs_id_seq'::regclass);

ALTER TABLE ONLY external_services ALTER COLUMN id SET DEFAULT nextval('external_services_id_seq'::regclass);

ALTER TABLE ONLY gitserver_relocator_jobs ALTER COLUMN id SET DEFAULT nextval('gitserver_relocator_jobs_id_seq'::regclass);

ALTER TABLE ONLY insights_query_runner_jobs ALTER COLUMN id SET DEFAULT nextval('insights_query_runner_jobs_id_seq'::regclass);

ALTER TABLE ONLY insights_query_runner_jobs_dependencies ALTER COLUMN id SET DEFAULT nextval('insights_query_runner_jobs_dependencies_id_seq'::regclass);

ALTER TABLE ONLY insights_settings_migration_jobs ALTER COLUMN id SET DEFAULT nextval('insights_settings_migration_jobs_id_seq'::regclass);

ALTER TABLE ONLY lsif_configuration_policies ALTER COLUMN id SET DEFAULT nextval('lsif_configuration_policies_id_seq'::regclass);

ALTER TABLE ONLY lsif_dependency_indexing_jobs ALTER COLUMN id SET DEFAULT nextval('lsif_dependency_indexing_jobs_id_seq1'::regclass);

ALTER TABLE ONLY lsif_dependency_repos ALTER COLUMN id SET DEFAULT nextval('lsif_dependency_repos_id_seq'::regclass);

ALTER TABLE ONLY lsif_dependency_syncing_jobs ALTER COLUMN id SET DEFAULT nextval('lsif_dependency_indexing_jobs_id_seq'::regclass);

ALTER TABLE ONLY lsif_index_configuration ALTER COLUMN id SET DEFAULT nextval('lsif_index_configuration_id_seq'::regclass);

ALTER TABLE ONLY lsif_indexes ALTER COLUMN id SET DEFAULT nextval('lsif_indexes_id_seq'::regclass);

ALTER TABLE ONLY lsif_packages ALTER COLUMN id SET DEFAULT nextval('lsif_packages_id_seq'::regclass);

ALTER TABLE ONLY lsif_references ALTER COLUMN id SET DEFAULT nextval('lsif_references_id_seq'::regclass);

ALTER TABLE ONLY lsif_retention_configuration ALTER COLUMN id SET DEFAULT nextval('lsif_retention_configuration_id_seq'::regclass);

ALTER TABLE ONLY lsif_uploads ALTER COLUMN id SET DEFAULT nextval('lsif_dumps_id_seq'::regclass);

ALTER TABLE ONLY lsif_uploads_audit_logs ALTER COLUMN sequence SET DEFAULT nextval('lsif_uploads_audit_logs_seq'::regclass);

ALTER TABLE ONLY notebooks ALTER COLUMN id SET DEFAULT nextval('notebooks_id_seq'::regclass);

ALTER TABLE ONLY org_invitations ALTER COLUMN id SET DEFAULT nextval('org_invitations_id_seq'::regclass);

ALTER TABLE ONLY org_members ALTER COLUMN id SET DEFAULT nextval('org_members_id_seq'::regclass);

ALTER TABLE ONLY orgs ALTER COLUMN id SET DEFAULT nextval('orgs_id_seq'::regclass);

ALTER TABLE ONLY out_of_band_migrations ALTER COLUMN id SET DEFAULT nextval('out_of_band_migrations_id_seq'::regclass);

ALTER TABLE ONLY out_of_band_migrations_errors ALTER COLUMN id SET DEFAULT nextval('out_of_band_migrations_errors_id_seq'::regclass);

ALTER TABLE ONLY phabricator_repos ALTER COLUMN id SET DEFAULT nextval('phabricator_repos_id_seq'::regclass);

ALTER TABLE ONLY registry_extension_releases ALTER COLUMN id SET DEFAULT nextval('registry_extension_releases_id_seq'::regclass);

ALTER TABLE ONLY registry_extensions ALTER COLUMN id SET DEFAULT nextval('registry_extensions_id_seq'::regclass);

ALTER TABLE ONLY repo ALTER COLUMN id SET DEFAULT nextval('repo_id_seq'::regclass);

ALTER TABLE ONLY saved_searches ALTER COLUMN id SET DEFAULT nextval('saved_searches_id_seq'::regclass);

ALTER TABLE ONLY search_contexts ALTER COLUMN id SET DEFAULT nextval('search_contexts_id_seq'::regclass);

ALTER TABLE ONLY security_event_logs ALTER COLUMN id SET DEFAULT nextval('security_event_logs_id_seq'::regclass);

ALTER TABLE ONLY settings ALTER COLUMN id SET DEFAULT nextval('settings_id_seq'::regclass);

ALTER TABLE ONLY survey_responses ALTER COLUMN id SET DEFAULT nextval('survey_responses_id_seq'::regclass);

ALTER TABLE ONLY temporary_settings ALTER COLUMN id SET DEFAULT nextval('temporary_settings_id_seq'::regclass);

ALTER TABLE ONLY user_credentials ALTER COLUMN id SET DEFAULT nextval('user_credentials_id_seq'::regclass);

ALTER TABLE ONLY user_external_accounts ALTER COLUMN id SET DEFAULT nextval('user_external_accounts_id_seq'::regclass);

ALTER TABLE ONLY user_pending_permissions ALTER COLUMN id SET DEFAULT nextval('user_pending_permissions_id_seq'::regclass);

ALTER TABLE ONLY users ALTER COLUMN id SET DEFAULT nextval('users_id_seq'::regclass);

ALTER TABLE ONLY webhook_logs ALTER COLUMN id SET DEFAULT nextval('webhook_logs_id_seq'::regclass);

ALTER TABLE ONLY access_tokens
    ADD CONSTRAINT access_tokens_pkey PRIMARY KEY (id);

ALTER TABLE ONLY access_tokens
    ADD CONSTRAINT access_tokens_value_sha256_key UNIQUE (value_sha256);

ALTER TABLE ONLY batch_changes
    ADD CONSTRAINT batch_changes_pkey PRIMARY KEY (id);

ALTER TABLE ONLY batch_changes_site_credentials
    ADD CONSTRAINT batch_changes_site_credentials_pkey PRIMARY KEY (id);

ALTER TABLE ONLY batch_spec_execution_cache_entries
    ADD CONSTRAINT batch_spec_execution_cache_entries_pkey PRIMARY KEY (id);

ALTER TABLE ONLY batch_spec_execution_cache_entries
    ADD CONSTRAINT batch_spec_execution_cache_entries_user_id_key_unique UNIQUE (user_id, key);

ALTER TABLE ONLY batch_spec_resolution_jobs
    ADD CONSTRAINT batch_spec_resolution_jobs_batch_spec_id_unique UNIQUE (batch_spec_id);

ALTER TABLE ONLY batch_spec_resolution_jobs
    ADD CONSTRAINT batch_spec_resolution_jobs_pkey PRIMARY KEY (id);

ALTER TABLE ONLY batch_spec_workspace_execution_jobs
    ADD CONSTRAINT batch_spec_workspace_execution_jobs_pkey PRIMARY KEY (id);

ALTER TABLE ONLY batch_spec_workspace_execution_last_dequeues
    ADD CONSTRAINT batch_spec_workspace_execution_last_dequeues_pkey PRIMARY KEY (user_id);

ALTER TABLE ONLY batch_spec_workspaces
    ADD CONSTRAINT batch_spec_workspaces_pkey PRIMARY KEY (id);

ALTER TABLE ONLY batch_specs
    ADD CONSTRAINT batch_specs_pkey PRIMARY KEY (id);

ALTER TABLE ONLY changeset_events
    ADD CONSTRAINT changeset_events_changeset_id_kind_key_unique UNIQUE (changeset_id, kind, key);

ALTER TABLE ONLY changeset_events
    ADD CONSTRAINT changeset_events_pkey PRIMARY KEY (id);

ALTER TABLE ONLY changeset_jobs
    ADD CONSTRAINT changeset_jobs_pkey PRIMARY KEY (id);

ALTER TABLE ONLY changeset_specs
    ADD CONSTRAINT changeset_specs_pkey PRIMARY KEY (id);

ALTER TABLE ONLY changesets
    ADD CONSTRAINT changesets_pkey PRIMARY KEY (id);

ALTER TABLE ONLY changesets
    ADD CONSTRAINT changesets_repo_external_id_unique UNIQUE (repo_id, external_id);

ALTER TABLE ONLY cm_action_jobs
    ADD CONSTRAINT cm_action_jobs_pkey PRIMARY KEY (id);

ALTER TABLE ONLY cm_emails
    ADD CONSTRAINT cm_emails_pkey PRIMARY KEY (id);

ALTER TABLE ONLY cm_last_searched
    ADD CONSTRAINT cm_last_searched_pkey PRIMARY KEY (monitor_id, repo_id);

ALTER TABLE ONLY cm_monitors
    ADD CONSTRAINT cm_monitors_pkey PRIMARY KEY (id);

ALTER TABLE ONLY cm_queries
    ADD CONSTRAINT cm_queries_pkey PRIMARY KEY (id);

ALTER TABLE ONLY cm_recipients
    ADD CONSTRAINT cm_recipients_pkey PRIMARY KEY (id);

ALTER TABLE ONLY cm_slack_webhooks
    ADD CONSTRAINT cm_slack_webhooks_pkey PRIMARY KEY (id);

ALTER TABLE ONLY cm_trigger_jobs
    ADD CONSTRAINT cm_trigger_jobs_pkey PRIMARY KEY (id);

ALTER TABLE ONLY cm_webhooks
    ADD CONSTRAINT cm_webhooks_pkey PRIMARY KEY (id);

ALTER TABLE ONLY codeintel_lockfile_references
    ADD CONSTRAINT codeintel_lockfile_references_pkey PRIMARY KEY (id);

ALTER TABLE ONLY codeintel_lockfiles
    ADD CONSTRAINT codeintel_lockfiles_pkey PRIMARY KEY (id);

ALTER TABLE ONLY critical_and_site_config
    ADD CONSTRAINT critical_and_site_config_pkey PRIMARY KEY (id);

ALTER TABLE ONLY discussion_comments
    ADD CONSTRAINT discussion_comments_pkey PRIMARY KEY (id);

ALTER TABLE ONLY discussion_mail_reply_tokens
    ADD CONSTRAINT discussion_mail_reply_tokens_pkey PRIMARY KEY (token);

ALTER TABLE ONLY discussion_threads
    ADD CONSTRAINT discussion_threads_pkey PRIMARY KEY (id);

ALTER TABLE ONLY discussion_threads_target_repo
    ADD CONSTRAINT discussion_threads_target_repo_pkey PRIMARY KEY (id);

ALTER TABLE ONLY event_logs
    ADD CONSTRAINT event_logs_pkey PRIMARY KEY (id);

ALTER TABLE ONLY executor_heartbeats
    ADD CONSTRAINT executor_heartbeats_hostname_key UNIQUE (hostname);

ALTER TABLE ONLY executor_heartbeats
    ADD CONSTRAINT executor_heartbeats_pkey PRIMARY KEY (id);

ALTER TABLE ONLY explicit_permissions_bitbucket_projects_jobs
    ADD CONSTRAINT explicit_permissions_bitbucket_projects_jobs_pkey PRIMARY KEY (id);

ALTER TABLE ONLY external_service_repos
    ADD CONSTRAINT external_service_repos_repo_id_external_service_id_unique UNIQUE (repo_id, external_service_id);

ALTER TABLE ONLY external_services
    ADD CONSTRAINT external_services_pkey PRIMARY KEY (id);

ALTER TABLE ONLY feature_flag_overrides
    ADD CONSTRAINT feature_flag_overrides_unique_org_flag UNIQUE (namespace_org_id, flag_name);

ALTER TABLE ONLY feature_flag_overrides
    ADD CONSTRAINT feature_flag_overrides_unique_user_flag UNIQUE (namespace_user_id, flag_name);

ALTER TABLE ONLY feature_flags
    ADD CONSTRAINT feature_flags_pkey PRIMARY KEY (flag_name);

ALTER TABLE ONLY gitserver_relocator_jobs
    ADD CONSTRAINT gitserver_relocator_jobs_pkey PRIMARY KEY (id);

ALTER TABLE ONLY gitserver_repos
    ADD CONSTRAINT gitserver_repos_pkey PRIMARY KEY (repo_id);

ALTER TABLE ONLY global_state
    ADD CONSTRAINT global_state_pkey PRIMARY KEY (site_id);

ALTER TABLE ONLY insights_query_runner_jobs_dependencies
    ADD CONSTRAINT insights_query_runner_jobs_dependencies_pkey PRIMARY KEY (id);

ALTER TABLE ONLY insights_query_runner_jobs
    ADD CONSTRAINT insights_query_runner_jobs_pkey PRIMARY KEY (id);

ALTER TABLE ONLY last_lockfile_scan
    ADD CONSTRAINT last_lockfile_scan_pkey PRIMARY KEY (repository_id);

ALTER TABLE ONLY lsif_configuration_policies
    ADD CONSTRAINT lsif_configuration_policies_pkey PRIMARY KEY (id);

ALTER TABLE ONLY lsif_configuration_policies_repository_pattern_lookup
    ADD CONSTRAINT lsif_configuration_policies_repository_pattern_lookup_pkey PRIMARY KEY (policy_id, repo_id);

ALTER TABLE ONLY lsif_dependency_syncing_jobs
    ADD CONSTRAINT lsif_dependency_indexing_jobs_pkey PRIMARY KEY (id);

ALTER TABLE ONLY lsif_dependency_indexing_jobs
    ADD CONSTRAINT lsif_dependency_indexing_jobs_pkey1 PRIMARY KEY (id);

ALTER TABLE ONLY lsif_dependency_repos
    ADD CONSTRAINT lsif_dependency_repos_pkey PRIMARY KEY (id);

ALTER TABLE ONLY lsif_dependency_repos
    ADD CONSTRAINT lsif_dependency_repos_unique_triplet UNIQUE (scheme, name, version);

ALTER TABLE ONLY lsif_dirty_repositories
    ADD CONSTRAINT lsif_dirty_repositories_pkey PRIMARY KEY (repository_id);

ALTER TABLE ONLY lsif_index_configuration
    ADD CONSTRAINT lsif_index_configuration_pkey PRIMARY KEY (id);

ALTER TABLE ONLY lsif_index_configuration
    ADD CONSTRAINT lsif_index_configuration_repository_id_key UNIQUE (repository_id);

ALTER TABLE ONLY lsif_indexes
    ADD CONSTRAINT lsif_indexes_pkey PRIMARY KEY (id);

ALTER TABLE ONLY lsif_last_index_scan
    ADD CONSTRAINT lsif_last_index_scan_pkey PRIMARY KEY (repository_id);

ALTER TABLE ONLY lsif_last_retention_scan
    ADD CONSTRAINT lsif_last_retention_scan_pkey PRIMARY KEY (repository_id);

ALTER TABLE ONLY lsif_packages
    ADD CONSTRAINT lsif_packages_pkey PRIMARY KEY (id);

ALTER TABLE ONLY lsif_references
    ADD CONSTRAINT lsif_references_pkey PRIMARY KEY (id);

ALTER TABLE ONLY lsif_retention_configuration
    ADD CONSTRAINT lsif_retention_configuration_pkey PRIMARY KEY (id);

ALTER TABLE ONLY lsif_retention_configuration
    ADD CONSTRAINT lsif_retention_configuration_repository_id_key UNIQUE (repository_id);

ALTER TABLE ONLY lsif_uploads
    ADD CONSTRAINT lsif_uploads_pkey PRIMARY KEY (id);

ALTER TABLE ONLY names
    ADD CONSTRAINT names_pkey PRIMARY KEY (name);

ALTER TABLE ONLY notebook_stars
    ADD CONSTRAINT notebook_stars_pkey PRIMARY KEY (notebook_id, user_id);

ALTER TABLE ONLY notebooks
    ADD CONSTRAINT notebooks_pkey PRIMARY KEY (id);

ALTER TABLE ONLY org_invitations
    ADD CONSTRAINT org_invitations_pkey PRIMARY KEY (id);

ALTER TABLE ONLY org_members
    ADD CONSTRAINT org_members_org_id_user_id_key UNIQUE (org_id, user_id);

ALTER TABLE ONLY org_members
    ADD CONSTRAINT org_members_pkey PRIMARY KEY (id);

ALTER TABLE ONLY org_stats
    ADD CONSTRAINT org_stats_pkey PRIMARY KEY (org_id);

ALTER TABLE ONLY orgs_open_beta_stats
    ADD CONSTRAINT orgs_open_beta_stats_pkey PRIMARY KEY (id);

ALTER TABLE ONLY orgs
    ADD CONSTRAINT orgs_pkey PRIMARY KEY (id);

ALTER TABLE ONLY out_of_band_migrations_errors
    ADD CONSTRAINT out_of_band_migrations_errors_pkey PRIMARY KEY (id);

ALTER TABLE ONLY out_of_band_migrations
    ADD CONSTRAINT out_of_band_migrations_pkey PRIMARY KEY (id);

ALTER TABLE ONLY phabricator_repos
    ADD CONSTRAINT phabricator_repos_pkey PRIMARY KEY (id);

ALTER TABLE ONLY phabricator_repos
    ADD CONSTRAINT phabricator_repos_repo_name_key UNIQUE (repo_name);

ALTER TABLE ONLY product_licenses
    ADD CONSTRAINT product_licenses_pkey PRIMARY KEY (id);

ALTER TABLE ONLY product_subscriptions
    ADD CONSTRAINT product_subscriptions_pkey PRIMARY KEY (id);

ALTER TABLE ONLY registry_extension_releases
    ADD CONSTRAINT registry_extension_releases_pkey PRIMARY KEY (id);

ALTER TABLE ONLY registry_extensions
    ADD CONSTRAINT registry_extensions_pkey PRIMARY KEY (id);

ALTER TABLE ONLY repo
    ADD CONSTRAINT repo_name_unique UNIQUE (name) DEFERRABLE;

ALTER TABLE ONLY repo_pending_permissions
    ADD CONSTRAINT repo_pending_permissions_perm_unique UNIQUE (repo_id, permission);

ALTER TABLE ONLY repo_permissions
    ADD CONSTRAINT repo_permissions_perm_unique UNIQUE (repo_id, permission);

ALTER TABLE ONLY repo
    ADD CONSTRAINT repo_pkey PRIMARY KEY (id);

ALTER TABLE ONLY saved_searches
    ADD CONSTRAINT saved_searches_pkey PRIMARY KEY (id);

ALTER TABLE ONLY search_context_repos
    ADD CONSTRAINT search_context_repos_unique UNIQUE (repo_id, search_context_id, revision);

ALTER TABLE ONLY search_contexts
    ADD CONSTRAINT search_contexts_pkey PRIMARY KEY (id);

ALTER TABLE ONLY security_event_logs
    ADD CONSTRAINT security_event_logs_pkey PRIMARY KEY (id);

ALTER TABLE ONLY settings
    ADD CONSTRAINT settings_pkey PRIMARY KEY (id);

ALTER TABLE ONLY survey_responses
    ADD CONSTRAINT survey_responses_pkey PRIMARY KEY (id);

ALTER TABLE ONLY temporary_settings
    ADD CONSTRAINT temporary_settings_pkey PRIMARY KEY (id);

ALTER TABLE ONLY temporary_settings
    ADD CONSTRAINT temporary_settings_user_id_key UNIQUE (user_id);

ALTER TABLE ONLY user_credentials
    ADD CONSTRAINT user_credentials_domain_user_id_external_service_type_exter_key UNIQUE (domain, user_id, external_service_type, external_service_id);

ALTER TABLE ONLY user_credentials
    ADD CONSTRAINT user_credentials_pkey PRIMARY KEY (id);

ALTER TABLE ONLY user_emails
    ADD CONSTRAINT user_emails_no_duplicates_per_user UNIQUE (user_id, email);

ALTER TABLE ONLY user_emails
    ADD CONSTRAINT user_emails_unique_verified_email EXCLUDE USING btree (email WITH OPERATOR(=)) WHERE ((verified_at IS NOT NULL));

ALTER TABLE ONLY user_external_accounts
    ADD CONSTRAINT user_external_accounts_pkey PRIMARY KEY (id);

ALTER TABLE ONLY user_pending_permissions
    ADD CONSTRAINT user_pending_permissions_service_perm_object_unique UNIQUE (service_type, service_id, permission, object_type, bind_id);

ALTER TABLE ONLY user_permissions
    ADD CONSTRAINT user_permissions_perm_object_unique UNIQUE (user_id, permission, object_type);

ALTER TABLE ONLY user_public_repos
    ADD CONSTRAINT user_public_repos_user_id_repo_id_key UNIQUE (user_id, repo_id);

ALTER TABLE ONLY users
    ADD CONSTRAINT users_pkey PRIMARY KEY (id);

ALTER TABLE ONLY versions
    ADD CONSTRAINT versions_pkey PRIMARY KEY (service);

ALTER TABLE ONLY webhook_logs
    ADD CONSTRAINT webhook_logs_pkey PRIMARY KEY (id);

CREATE INDEX access_tokens_lookup ON access_tokens USING hash (value_sha256) WHERE (deleted_at IS NULL);

CREATE INDEX batch_changes_namespace_org_id ON batch_changes USING btree (namespace_org_id);

CREATE INDEX batch_changes_namespace_user_id ON batch_changes USING btree (namespace_user_id);

CREATE INDEX batch_changes_site_credentials_credential_idx ON batch_changes_site_credentials USING btree (((encryption_key_id = ANY (ARRAY[''::text, 'previously-migrated'::text]))));

CREATE UNIQUE INDEX batch_changes_site_credentials_unique ON batch_changes_site_credentials USING btree (external_service_type, external_service_id);

CREATE UNIQUE INDEX batch_changes_unique_org_id ON batch_changes USING btree (name, namespace_org_id) WHERE (namespace_org_id IS NOT NULL);

CREATE UNIQUE INDEX batch_changes_unique_user_id ON batch_changes USING btree (name, namespace_user_id) WHERE (namespace_user_id IS NOT NULL);

CREATE INDEX batch_spec_workspace_execution_jobs_batch_spec_workspace_id ON batch_spec_workspace_execution_jobs USING btree (batch_spec_workspace_id);

CREATE INDEX batch_spec_workspace_execution_jobs_cancel ON batch_spec_workspace_execution_jobs USING btree (cancel);

CREATE INDEX batch_spec_workspace_execution_jobs_last_dequeue ON batch_spec_workspace_execution_jobs USING btree (user_id, started_at DESC);

CREATE INDEX batch_spec_workspace_execution_jobs_state ON batch_spec_workspace_execution_jobs USING btree (state);

CREATE INDEX batch_spec_workspaces_batch_spec_id ON batch_spec_workspaces USING btree (batch_spec_id);

CREATE INDEX batch_spec_workspaces_id_batch_spec_id ON batch_spec_workspaces USING btree (id, batch_spec_id);

CREATE INDEX batch_specs_rand_id ON batch_specs USING btree (rand_id);

CREATE INDEX changeset_jobs_bulk_group_idx ON changeset_jobs USING btree (bulk_group);

CREATE INDEX changeset_jobs_state_idx ON changeset_jobs USING btree (state);

CREATE INDEX changeset_specs_batch_spec_id ON changeset_specs USING btree (batch_spec_id);

CREATE INDEX changeset_specs_created_at ON changeset_specs USING btree (created_at);

CREATE INDEX changeset_specs_external_id ON changeset_specs USING btree (external_id);

CREATE INDEX changeset_specs_head_ref ON changeset_specs USING btree (head_ref);

CREATE INDEX changeset_specs_rand_id ON changeset_specs USING btree (rand_id);

CREATE INDEX changeset_specs_title ON changeset_specs USING btree (title);

CREATE INDEX changesets_batch_change_ids ON changesets USING gin (batch_change_ids);

CREATE INDEX changesets_bitbucket_cloud_metadata_source_commit_idx ON changesets USING btree (((((metadata -> 'source'::text) -> 'commit'::text) ->> 'hash'::text)));

CREATE INDEX changesets_changeset_specs ON changesets USING btree (current_spec_id, previous_spec_id);

CREATE INDEX changesets_detached_at ON changesets USING btree (detached_at);

CREATE INDEX changesets_external_state_idx ON changesets USING btree (external_state);

CREATE INDEX changesets_external_title_idx ON changesets USING btree (external_title);

CREATE INDEX changesets_publication_state_idx ON changesets USING btree (publication_state);

CREATE INDEX changesets_reconciler_state_idx ON changesets USING btree (reconciler_state);

CREATE INDEX cm_action_jobs_state_idx ON cm_action_jobs USING btree (state);

CREATE INDEX cm_slack_webhooks_monitor ON cm_slack_webhooks USING btree (monitor);

CREATE INDEX cm_trigger_jobs_finished_at ON cm_trigger_jobs USING btree (finished_at);

CREATE INDEX cm_trigger_jobs_state_idx ON cm_trigger_jobs USING btree (state);

CREATE INDEX cm_webhooks_monitor ON cm_webhooks USING btree (monitor);

CREATE UNIQUE INDEX codeintel_langugage_support_requests_user_id_language ON codeintel_langugage_support_requests USING btree (user_id, language_id);

CREATE INDEX codeintel_lockfile_references_last_check_at ON codeintel_lockfile_references USING btree (last_check_at);

CREATE INDEX codeintel_lockfile_references_repository_id_commit_bytea ON codeintel_lockfile_references USING btree (repository_id, commit_bytea) WHERE ((repository_id IS NOT NULL) AND (commit_bytea IS NOT NULL));

CREATE UNIQUE INDEX codeintel_lockfile_references_repository_name_revspec_package_r ON codeintel_lockfile_references USING btree (repository_name, revspec, package_scheme, package_name, package_version, resolution_lockfile, resolution_repository_id, resolution_commit_bytea);

CREATE INDEX codeintel_lockfiles_codeintel_lockfile_reference_ids ON codeintel_lockfiles USING gin (codeintel_lockfile_reference_ids gin__int_ops);

CREATE INDEX codeintel_lockfiles_references_depends_on ON codeintel_lockfile_references USING gin (depends_on gin__int_ops);

CREATE UNIQUE INDEX codeintel_lockfiles_repository_id_commit_bytea_lockfile ON codeintel_lockfiles USING btree (repository_id, commit_bytea, lockfile);

CREATE INDEX configuration_policies_audit_logs_policy_id ON configuration_policies_audit_logs USING btree (policy_id);

CREATE INDEX configuration_policies_audit_logs_timestamp ON configuration_policies_audit_logs USING brin (log_timestamp);

CREATE UNIQUE INDEX critical_and_site_config_unique ON critical_and_site_config USING btree (id, type);

CREATE INDEX discussion_comments_author_user_id_idx ON discussion_comments USING btree (author_user_id);

CREATE INDEX discussion_comments_reports_array_length_idx ON discussion_comments USING btree (array_length(reports, 1));

CREATE INDEX discussion_comments_thread_id_idx ON discussion_comments USING btree (thread_id);

CREATE INDEX discussion_mail_reply_tokens_user_id_thread_id_idx ON discussion_mail_reply_tokens USING btree (user_id, thread_id);

CREATE INDEX discussion_threads_author_user_id_idx ON discussion_threads USING btree (author_user_id);

CREATE INDEX discussion_threads_target_repo_repo_id_path_idx ON discussion_threads_target_repo USING btree (repo_id, path);

CREATE INDEX event_logs_anonymous_user_id ON event_logs USING btree (anonymous_user_id);

CREATE INDEX event_logs_name ON event_logs USING btree (name);

CREATE INDEX event_logs_source ON event_logs USING btree (source);

CREATE INDEX event_logs_timestamp ON event_logs USING btree ("timestamp");

CREATE INDEX event_logs_timestamp_at_utc ON event_logs USING btree (date(timezone('UTC'::text, "timestamp")));

CREATE INDEX event_logs_user_id ON event_logs USING btree (user_id);

CREATE INDEX explicit_permissions_bitbucket_projects_jobs_project_key_extern ON explicit_permissions_bitbucket_projects_jobs USING btree (project_key, external_service_id, state);

CREATE INDEX explicit_permissions_bitbucket_projects_jobs_queued_at_idx ON explicit_permissions_bitbucket_projects_jobs USING btree (queued_at);

CREATE INDEX explicit_permissions_bitbucket_projects_jobs_state_idx ON explicit_permissions_bitbucket_projects_jobs USING btree (state);

CREATE INDEX external_service_repos_clone_url_idx ON external_service_repos USING btree (clone_url);

CREATE INDEX external_service_repos_idx ON external_service_repos USING btree (external_service_id, repo_id);

CREATE INDEX external_service_repos_org_id_idx ON external_service_repos USING btree (org_id) WHERE (org_id IS NOT NULL);

CREATE INDEX external_service_sync_jobs_state_external_service_id ON external_service_sync_jobs USING btree (state, external_service_id) INCLUDE (finished_at);

CREATE INDEX external_service_user_repos_idx ON external_service_repos USING btree (user_id, repo_id) WHERE (user_id IS NOT NULL);

CREATE INDEX external_services_has_webhooks_idx ON external_services USING btree (has_webhooks);

CREATE INDEX external_services_namespace_org_id_idx ON external_services USING btree (namespace_org_id);

CREATE INDEX external_services_namespace_user_id_idx ON external_services USING btree (namespace_user_id);

CREATE UNIQUE INDEX external_services_unique_kind_org_id ON external_services USING btree (kind, namespace_org_id) WHERE ((deleted_at IS NULL) AND (namespace_user_id IS NULL) AND (namespace_org_id IS NOT NULL));

CREATE UNIQUE INDEX external_services_unique_kind_user_id ON external_services USING btree (kind, namespace_user_id) WHERE ((deleted_at IS NULL) AND (namespace_org_id IS NULL) AND (namespace_user_id IS NOT NULL));

CREATE INDEX feature_flag_overrides_org_id ON feature_flag_overrides USING btree (namespace_org_id) WHERE (namespace_org_id IS NOT NULL);

CREATE INDEX feature_flag_overrides_user_id ON feature_flag_overrides USING btree (namespace_user_id) WHERE (namespace_user_id IS NOT NULL);

CREATE INDEX finished_at_insights_query_runner_jobs_idx ON insights_query_runner_jobs USING btree (finished_at);

CREATE INDEX gitserver_repos_cloned_status_idx ON gitserver_repos USING btree (repo_id) WHERE (clone_status = 'cloned'::text);

CREATE INDEX gitserver_repos_cloning_status_idx ON gitserver_repos USING btree (repo_id) WHERE (clone_status = 'cloning'::text);

CREATE INDEX gitserver_repos_last_error_idx ON gitserver_repos USING btree (repo_id) WHERE (last_error IS NOT NULL);

CREATE INDEX gitserver_repos_not_cloned_status_idx ON gitserver_repos USING btree (repo_id) WHERE (clone_status = 'not_cloned'::text);

CREATE INDEX gitserver_repos_shard_id ON gitserver_repos USING btree (shard_id, repo_id);

CREATE INDEX insights_query_runner_jobs_cost_idx ON insights_query_runner_jobs USING btree (cost);

CREATE INDEX insights_query_runner_jobs_dependencies_job_id_fk_idx ON insights_query_runner_jobs_dependencies USING btree (job_id);

CREATE INDEX insights_query_runner_jobs_priority_idx ON insights_query_runner_jobs USING btree (priority);

CREATE INDEX insights_query_runner_jobs_processable_priority_id ON insights_query_runner_jobs USING btree (priority, id) WHERE ((state = 'queued'::text) OR (state = 'errored'::text));

CREATE INDEX insights_query_runner_jobs_series_id_state ON insights_query_runner_jobs USING btree (series_id, state);

CREATE INDEX insights_query_runner_jobs_state_btree ON insights_query_runner_jobs USING btree (state);

CREATE UNIQUE INDEX kind_cloud_default ON external_services USING btree (kind, cloud_default) WHERE ((cloud_default = true) AND (deleted_at IS NULL));

CREATE INDEX lsif_configuration_policies_repository_id ON lsif_configuration_policies USING btree (repository_id);

CREATE INDEX lsif_dependency_indexing_jobs_upload_id ON lsif_dependency_syncing_jobs USING btree (upload_id);

CREATE INDEX lsif_indexes_commit_last_checked_at ON lsif_indexes USING btree (commit_last_checked_at) WHERE (state <> 'deleted'::text);

CREATE INDEX lsif_indexes_repository_id_commit ON lsif_indexes USING btree (repository_id, commit);

CREATE INDEX lsif_indexes_state ON lsif_indexes USING btree (state);

CREATE INDEX lsif_nearest_uploads_links_repository_id_ancestor_commit_bytea ON lsif_nearest_uploads_links USING btree (repository_id, ancestor_commit_bytea);

CREATE INDEX lsif_nearest_uploads_links_repository_id_commit_bytea ON lsif_nearest_uploads_links USING btree (repository_id, commit_bytea);

CREATE INDEX lsif_nearest_uploads_repository_id_commit_bytea ON lsif_nearest_uploads USING btree (repository_id, commit_bytea);

CREATE INDEX lsif_nearest_uploads_uploads ON lsif_nearest_uploads USING gin (uploads);

CREATE INDEX lsif_packages_dump_id ON lsif_packages USING btree (dump_id);

CREATE INDEX lsif_packages_scheme_name_version_dump_id ON lsif_packages USING btree (scheme, name, version, dump_id);

CREATE INDEX lsif_references_dump_id ON lsif_references USING btree (dump_id);

CREATE INDEX lsif_references_scheme_name_version_dump_id ON lsif_references USING btree (scheme, name, version, dump_id);

CREATE INDEX lsif_uploads_associated_index_id ON lsif_uploads USING btree (associated_index_id);

CREATE INDEX lsif_uploads_audit_logs_timestamp ON lsif_uploads_audit_logs USING brin (log_timestamp);

CREATE INDEX lsif_uploads_audit_logs_upload_id ON lsif_uploads_audit_logs USING btree (upload_id);

CREATE INDEX lsif_uploads_commit_last_checked_at ON lsif_uploads USING btree (commit_last_checked_at) WHERE (state <> 'deleted'::text);

CREATE INDEX lsif_uploads_committed_at ON lsif_uploads USING btree (committed_at) WHERE (state = 'completed'::text);

CREATE INDEX lsif_uploads_repository_id_commit ON lsif_uploads USING btree (repository_id, commit);

CREATE UNIQUE INDEX lsif_uploads_repository_id_commit_root_indexer ON lsif_uploads USING btree (repository_id, commit, root, indexer) WHERE (state = 'completed'::text);

CREATE INDEX lsif_uploads_state ON lsif_uploads USING btree (state);

CREATE INDEX lsif_uploads_uploaded_at ON lsif_uploads USING btree (uploaded_at);

CREATE INDEX lsif_uploads_visible_at_tip_repository_id_upload_id ON lsif_uploads_visible_at_tip USING btree (repository_id, upload_id);

CREATE INDEX notebook_stars_user_id_idx ON notebook_stars USING btree (user_id);

CREATE INDEX notebooks_blocks_tsvector_idx ON notebooks USING gin (blocks_tsvector);

CREATE INDEX notebooks_namespace_org_id_idx ON notebooks USING btree (namespace_org_id);

CREATE INDEX notebooks_namespace_user_id_idx ON notebooks USING btree (namespace_user_id);

CREATE INDEX notebooks_title_trgm_idx ON notebooks USING gin (title gin_trgm_ops);

CREATE INDEX org_invitations_org_id ON org_invitations USING btree (org_id) WHERE (deleted_at IS NULL);

CREATE INDEX org_invitations_recipient_user_id ON org_invitations USING btree (recipient_user_id) WHERE (deleted_at IS NULL);

CREATE UNIQUE INDEX orgs_name ON orgs USING btree (name) WHERE (deleted_at IS NULL);

CREATE INDEX process_after_insights_query_runner_jobs_idx ON insights_query_runner_jobs USING btree (process_after);

CREATE INDEX registry_extension_releases_registry_extension_id ON registry_extension_releases USING btree (registry_extension_id, release_tag, created_at DESC) WHERE (deleted_at IS NULL);

CREATE INDEX registry_extension_releases_registry_extension_id_created_at ON registry_extension_releases USING btree (registry_extension_id, created_at) WHERE (deleted_at IS NULL);

CREATE UNIQUE INDEX registry_extension_releases_version ON registry_extension_releases USING btree (registry_extension_id, release_version) WHERE (release_version IS NOT NULL);

CREATE UNIQUE INDEX registry_extensions_publisher_name ON registry_extensions USING btree (COALESCE(publisher_user_id, 0), COALESCE(publisher_org_id, 0), name) WHERE (deleted_at IS NULL);

CREATE UNIQUE INDEX registry_extensions_uuid ON registry_extensions USING btree (uuid);

CREATE INDEX repo_archived ON repo USING btree (archived);

CREATE INDEX repo_blocked_idx ON repo USING btree (((blocked IS NOT NULL)));

CREATE INDEX repo_created_at ON repo USING btree (created_at);

CREATE INDEX repo_description_trgm_idx ON repo USING gin (lower(description) gin_trgm_ops);

CREATE UNIQUE INDEX repo_external_unique_idx ON repo USING btree (external_service_type, external_service_id, external_id);

CREATE INDEX repo_fork ON repo USING btree (fork);

CREATE INDEX repo_hashed_name_idx ON repo USING btree (sha256((lower((name)::text))::bytea)) WHERE (deleted_at IS NULL);

CREATE INDEX repo_is_not_blocked_idx ON repo USING btree (((blocked IS NULL)));

CREATE INDEX repo_metadata_gin_idx ON repo USING gin (metadata);

CREATE INDEX repo_name_case_sensitive_trgm_idx ON repo USING gin (((name)::text) gin_trgm_ops);

CREATE INDEX repo_name_idx ON repo USING btree (lower((name)::text) COLLATE "C");

CREATE INDEX repo_name_trgm ON repo USING gin (lower((name)::text) gin_trgm_ops);

CREATE INDEX repo_non_deleted_id_name_idx ON repo USING btree (id, name) WHERE (deleted_at IS NULL);

CREATE INDEX repo_permissions_unrestricted_true_idx ON repo_permissions USING btree (unrestricted) WHERE unrestricted;

CREATE INDEX repo_private ON repo USING btree (private);

CREATE INDEX repo_stars_desc_id_desc_idx ON repo USING btree (stars DESC NULLS LAST, id DESC) WHERE ((deleted_at IS NULL) AND (blocked IS NULL));

CREATE INDEX repo_stars_idx ON repo USING btree (stars DESC NULLS LAST);

CREATE INDEX repo_uri_idx ON repo USING btree (uri);

CREATE UNIQUE INDEX search_contexts_name_namespace_org_id_unique ON search_contexts USING btree (name, namespace_org_id) WHERE (namespace_org_id IS NOT NULL);

CREATE UNIQUE INDEX search_contexts_name_namespace_user_id_unique ON search_contexts USING btree (name, namespace_user_id) WHERE (namespace_user_id IS NOT NULL);

CREATE UNIQUE INDEX search_contexts_name_without_namespace_unique ON search_contexts USING btree (name) WHERE ((namespace_user_id IS NULL) AND (namespace_org_id IS NULL));

CREATE INDEX search_contexts_query_idx ON search_contexts USING btree (query);

CREATE INDEX security_event_logs_timestamp ON security_event_logs USING btree ("timestamp");

CREATE INDEX settings_global_id ON settings USING btree (id DESC) WHERE ((user_id IS NULL) AND (org_id IS NULL));

CREATE INDEX settings_org_id_idx ON settings USING btree (org_id);

CREATE INDEX settings_user_id_idx ON settings USING btree (user_id);

CREATE UNIQUE INDEX sub_repo_permissions_repo_id_user_id_version_uindex ON sub_repo_permissions USING btree (repo_id, user_id, version);

CREATE INDEX sub_repo_perms_user_id ON sub_repo_permissions USING btree (user_id);

CREATE INDEX user_credentials_credential_idx ON user_credentials USING btree (((encryption_key_id = ANY (ARRAY[''::text, 'previously-migrated'::text]))));

CREATE UNIQUE INDEX user_emails_user_id_is_primary_idx ON user_emails USING btree (user_id, is_primary) WHERE (is_primary = true);

CREATE UNIQUE INDEX user_external_accounts_account ON user_external_accounts USING btree (service_type, service_id, client_id, account_id) WHERE (deleted_at IS NULL);

CREATE INDEX user_external_accounts_user_id ON user_external_accounts USING btree (user_id) WHERE (deleted_at IS NULL);

CREATE UNIQUE INDEX users_billing_customer_id ON users USING btree (billing_customer_id) WHERE (deleted_at IS NULL);

CREATE INDEX users_created_at_idx ON users USING btree (created_at);

CREATE UNIQUE INDEX users_username ON users USING btree (username) WHERE (deleted_at IS NULL);

CREATE INDEX webhook_logs_external_service_id_idx ON webhook_logs USING btree (external_service_id);

CREATE INDEX webhook_logs_received_at_idx ON webhook_logs USING btree (received_at);

CREATE INDEX webhook_logs_status_code_idx ON webhook_logs USING btree (status_code);

CREATE TRIGGER batch_spec_workspace_execution_last_dequeues_insert AFTER INSERT ON batch_spec_workspace_execution_jobs REFERENCING NEW TABLE AS newtab FOR EACH STATEMENT EXECUTE FUNCTION batch_spec_workspace_execution_last_dequeues_upsert();

CREATE TRIGGER batch_spec_workspace_execution_last_dequeues_update AFTER UPDATE ON batch_spec_workspace_execution_jobs REFERENCING NEW TABLE AS newtab FOR EACH STATEMENT EXECUTE FUNCTION batch_spec_workspace_execution_last_dequeues_upsert();

CREATE TRIGGER trig_delete_batch_change_reference_on_changesets AFTER DELETE ON batch_changes FOR EACH ROW EXECUTE FUNCTION delete_batch_change_reference_on_changesets();

CREATE TRIGGER trig_delete_repo_ref_on_external_service_repos AFTER UPDATE OF deleted_at ON repo FOR EACH ROW EXECUTE FUNCTION delete_repo_ref_on_external_service_repos();

CREATE TRIGGER trig_invalidate_session_on_password_change BEFORE UPDATE OF passwd ON users FOR EACH ROW EXECUTE FUNCTION invalidate_session_for_userid_on_password_change();

CREATE TRIGGER trig_soft_delete_user_reference_on_external_service AFTER UPDATE OF deleted_at ON users FOR EACH ROW EXECUTE FUNCTION soft_delete_user_reference_on_external_service();

CREATE TRIGGER trigger_configuration_policies_delete AFTER DELETE ON lsif_configuration_policies REFERENCING OLD TABLE AS old FOR EACH STATEMENT EXECUTE FUNCTION func_configuration_policies_delete();

CREATE TRIGGER trigger_configuration_policies_insert AFTER INSERT ON lsif_configuration_policies FOR EACH ROW EXECUTE FUNCTION func_configuration_policies_insert();

CREATE TRIGGER trigger_configuration_policies_update BEFORE UPDATE OF name, pattern, retention_enabled, retention_duration_hours, type, retain_intermediate_commits ON lsif_configuration_policies FOR EACH ROW EXECUTE FUNCTION func_configuration_policies_update();

CREATE TRIGGER trigger_gitserver_repo_insert AFTER INSERT ON repo FOR EACH ROW EXECUTE FUNCTION func_insert_gitserver_repo();

CREATE TRIGGER trigger_lsif_uploads_delete AFTER DELETE ON lsif_uploads REFERENCING OLD TABLE AS old FOR EACH STATEMENT EXECUTE FUNCTION func_lsif_uploads_delete();

CREATE TRIGGER trigger_lsif_uploads_insert AFTER INSERT ON lsif_uploads FOR EACH ROW EXECUTE FUNCTION func_lsif_uploads_insert();

CREATE TRIGGER trigger_lsif_uploads_update BEFORE UPDATE OF state, num_resets, num_failures, worker_hostname, expired, committed_at ON lsif_uploads FOR EACH ROW EXECUTE FUNCTION func_lsif_uploads_update();

CREATE TRIGGER versions_insert BEFORE INSERT ON versions FOR EACH ROW EXECUTE FUNCTION versions_insert_row_trigger();

ALTER TABLE ONLY access_tokens
    ADD CONSTRAINT access_tokens_creator_user_id_fkey FOREIGN KEY (creator_user_id) REFERENCES users(id);

ALTER TABLE ONLY access_tokens
    ADD CONSTRAINT access_tokens_subject_user_id_fkey FOREIGN KEY (subject_user_id) REFERENCES users(id);

ALTER TABLE ONLY batch_changes
    ADD CONSTRAINT batch_changes_batch_spec_id_fkey FOREIGN KEY (batch_spec_id) REFERENCES batch_specs(id) DEFERRABLE;

ALTER TABLE ONLY batch_changes
    ADD CONSTRAINT batch_changes_initial_applier_id_fkey FOREIGN KEY (creator_id) REFERENCES users(id) ON DELETE SET NULL DEFERRABLE;

ALTER TABLE ONLY batch_changes
    ADD CONSTRAINT batch_changes_last_applier_id_fkey FOREIGN KEY (last_applier_id) REFERENCES users(id) ON DELETE SET NULL DEFERRABLE;

ALTER TABLE ONLY batch_changes
    ADD CONSTRAINT batch_changes_namespace_org_id_fkey FOREIGN KEY (namespace_org_id) REFERENCES orgs(id) ON DELETE CASCADE DEFERRABLE;

ALTER TABLE ONLY batch_changes
    ADD CONSTRAINT batch_changes_namespace_user_id_fkey FOREIGN KEY (namespace_user_id) REFERENCES users(id) ON DELETE CASCADE DEFERRABLE;

ALTER TABLE ONLY batch_spec_execution_cache_entries
    ADD CONSTRAINT batch_spec_execution_cache_entries_user_id_fkey FOREIGN KEY (user_id) REFERENCES users(id) ON DELETE CASCADE DEFERRABLE;

ALTER TABLE ONLY batch_spec_resolution_jobs
    ADD CONSTRAINT batch_spec_resolution_jobs_batch_spec_id_fkey FOREIGN KEY (batch_spec_id) REFERENCES batch_specs(id) ON DELETE CASCADE DEFERRABLE;

ALTER TABLE ONLY batch_spec_resolution_jobs
    ADD CONSTRAINT batch_spec_resolution_jobs_initiator_id_fkey FOREIGN KEY (initiator_id) REFERENCES users(id) ON UPDATE CASCADE DEFERRABLE;

ALTER TABLE ONLY batch_spec_workspace_execution_jobs
    ADD CONSTRAINT batch_spec_workspace_execution_job_batch_spec_workspace_id_fkey FOREIGN KEY (batch_spec_workspace_id) REFERENCES batch_spec_workspaces(id) ON DELETE CASCADE DEFERRABLE;

ALTER TABLE ONLY batch_spec_workspace_execution_last_dequeues
    ADD CONSTRAINT batch_spec_workspace_execution_last_dequeues_user_id_fkey FOREIGN KEY (user_id) REFERENCES users(id) ON UPDATE CASCADE ON DELETE CASCADE DEFERRABLE INITIALLY DEFERRED;

ALTER TABLE ONLY batch_spec_workspaces
    ADD CONSTRAINT batch_spec_workspaces_batch_spec_id_fkey FOREIGN KEY (batch_spec_id) REFERENCES batch_specs(id) ON DELETE CASCADE DEFERRABLE;

ALTER TABLE ONLY batch_spec_workspaces
    ADD CONSTRAINT batch_spec_workspaces_repo_id_fkey FOREIGN KEY (repo_id) REFERENCES repo(id) DEFERRABLE;

ALTER TABLE ONLY batch_specs
    ADD CONSTRAINT batch_specs_user_id_fkey FOREIGN KEY (user_id) REFERENCES users(id) ON DELETE SET NULL DEFERRABLE;

ALTER TABLE ONLY changeset_events
    ADD CONSTRAINT changeset_events_changeset_id_fkey FOREIGN KEY (changeset_id) REFERENCES changesets(id) ON DELETE CASCADE DEFERRABLE;

ALTER TABLE ONLY changeset_jobs
    ADD CONSTRAINT changeset_jobs_batch_change_id_fkey FOREIGN KEY (batch_change_id) REFERENCES batch_changes(id) ON DELETE CASCADE DEFERRABLE;

ALTER TABLE ONLY changeset_jobs
    ADD CONSTRAINT changeset_jobs_changeset_id_fkey FOREIGN KEY (changeset_id) REFERENCES changesets(id) ON DELETE CASCADE DEFERRABLE;

ALTER TABLE ONLY changeset_jobs
    ADD CONSTRAINT changeset_jobs_user_id_fkey FOREIGN KEY (user_id) REFERENCES users(id) ON DELETE CASCADE DEFERRABLE;

ALTER TABLE ONLY changeset_specs
    ADD CONSTRAINT changeset_specs_batch_spec_id_fkey FOREIGN KEY (batch_spec_id) REFERENCES batch_specs(id) ON DELETE CASCADE DEFERRABLE;

ALTER TABLE ONLY changeset_specs
    ADD CONSTRAINT changeset_specs_repo_id_fkey FOREIGN KEY (repo_id) REFERENCES repo(id) DEFERRABLE;

ALTER TABLE ONLY changeset_specs
    ADD CONSTRAINT changeset_specs_user_id_fkey FOREIGN KEY (user_id) REFERENCES users(id) ON DELETE SET NULL DEFERRABLE;

ALTER TABLE ONLY changesets
    ADD CONSTRAINT changesets_changeset_spec_id_fkey FOREIGN KEY (current_spec_id) REFERENCES changeset_specs(id) DEFERRABLE;

ALTER TABLE ONLY changesets
    ADD CONSTRAINT changesets_owned_by_batch_spec_id_fkey FOREIGN KEY (owned_by_batch_change_id) REFERENCES batch_changes(id) ON DELETE SET NULL DEFERRABLE;

ALTER TABLE ONLY changesets
    ADD CONSTRAINT changesets_previous_spec_id_fkey FOREIGN KEY (previous_spec_id) REFERENCES changeset_specs(id) DEFERRABLE;

ALTER TABLE ONLY changesets
    ADD CONSTRAINT changesets_repo_id_fkey FOREIGN KEY (repo_id) REFERENCES repo(id) ON DELETE CASCADE DEFERRABLE;

ALTER TABLE ONLY cm_action_jobs
    ADD CONSTRAINT cm_action_jobs_email_fk FOREIGN KEY (email) REFERENCES cm_emails(id) ON DELETE CASCADE;

ALTER TABLE ONLY cm_action_jobs
    ADD CONSTRAINT cm_action_jobs_slack_webhook_fkey FOREIGN KEY (slack_webhook) REFERENCES cm_slack_webhooks(id) ON DELETE CASCADE;

ALTER TABLE ONLY cm_action_jobs
    ADD CONSTRAINT cm_action_jobs_trigger_event_fk FOREIGN KEY (trigger_event) REFERENCES cm_trigger_jobs(id) ON DELETE CASCADE;

ALTER TABLE ONLY cm_action_jobs
    ADD CONSTRAINT cm_action_jobs_webhook_fkey FOREIGN KEY (webhook) REFERENCES cm_webhooks(id) ON DELETE CASCADE;

ALTER TABLE ONLY cm_emails
    ADD CONSTRAINT cm_emails_changed_by_fk FOREIGN KEY (changed_by) REFERENCES users(id) ON DELETE CASCADE;

ALTER TABLE ONLY cm_emails
    ADD CONSTRAINT cm_emails_created_by_fk FOREIGN KEY (created_by) REFERENCES users(id) ON DELETE CASCADE;

ALTER TABLE ONLY cm_emails
    ADD CONSTRAINT cm_emails_monitor FOREIGN KEY (monitor) REFERENCES cm_monitors(id) ON DELETE CASCADE;

ALTER TABLE ONLY cm_last_searched
    ADD CONSTRAINT cm_last_searched_monitor_id_fkey FOREIGN KEY (monitor_id) REFERENCES cm_monitors(id) ON DELETE CASCADE;

ALTER TABLE ONLY cm_last_searched
    ADD CONSTRAINT cm_last_searched_repo_id_fkey FOREIGN KEY (repo_id) REFERENCES repo(id) ON DELETE CASCADE;

ALTER TABLE ONLY cm_monitors
    ADD CONSTRAINT cm_monitors_changed_by_fk FOREIGN KEY (changed_by) REFERENCES users(id) ON DELETE CASCADE;

ALTER TABLE ONLY cm_monitors
    ADD CONSTRAINT cm_monitors_created_by_fk FOREIGN KEY (created_by) REFERENCES users(id) ON DELETE CASCADE;

ALTER TABLE ONLY cm_monitors
    ADD CONSTRAINT cm_monitors_org_id_fk FOREIGN KEY (namespace_org_id) REFERENCES orgs(id) ON DELETE CASCADE;

ALTER TABLE ONLY cm_monitors
    ADD CONSTRAINT cm_monitors_user_id_fk FOREIGN KEY (namespace_user_id) REFERENCES users(id) ON DELETE CASCADE;

ALTER TABLE ONLY cm_recipients
    ADD CONSTRAINT cm_recipients_emails FOREIGN KEY (email) REFERENCES cm_emails(id) ON DELETE CASCADE;

ALTER TABLE ONLY cm_recipients
    ADD CONSTRAINT cm_recipients_org_id_fk FOREIGN KEY (namespace_org_id) REFERENCES orgs(id) ON DELETE CASCADE;

ALTER TABLE ONLY cm_recipients
    ADD CONSTRAINT cm_recipients_user_id_fk FOREIGN KEY (namespace_user_id) REFERENCES users(id) ON DELETE CASCADE;

ALTER TABLE ONLY cm_slack_webhooks
    ADD CONSTRAINT cm_slack_webhooks_changed_by_fkey FOREIGN KEY (changed_by) REFERENCES users(id) ON DELETE CASCADE;

ALTER TABLE ONLY cm_slack_webhooks
    ADD CONSTRAINT cm_slack_webhooks_created_by_fkey FOREIGN KEY (created_by) REFERENCES users(id) ON DELETE CASCADE;

ALTER TABLE ONLY cm_slack_webhooks
    ADD CONSTRAINT cm_slack_webhooks_monitor_fkey FOREIGN KEY (monitor) REFERENCES cm_monitors(id) ON DELETE CASCADE;

ALTER TABLE ONLY cm_trigger_jobs
    ADD CONSTRAINT cm_trigger_jobs_query_fk FOREIGN KEY (query) REFERENCES cm_queries(id) ON DELETE CASCADE;

ALTER TABLE ONLY cm_queries
    ADD CONSTRAINT cm_triggers_changed_by_fk FOREIGN KEY (changed_by) REFERENCES users(id) ON DELETE CASCADE;

ALTER TABLE ONLY cm_queries
    ADD CONSTRAINT cm_triggers_created_by_fk FOREIGN KEY (created_by) REFERENCES users(id) ON DELETE CASCADE;

ALTER TABLE ONLY cm_queries
    ADD CONSTRAINT cm_triggers_monitor FOREIGN KEY (monitor) REFERENCES cm_monitors(id) ON DELETE CASCADE;

ALTER TABLE ONLY cm_webhooks
    ADD CONSTRAINT cm_webhooks_changed_by_fkey FOREIGN KEY (changed_by) REFERENCES users(id) ON DELETE CASCADE;

ALTER TABLE ONLY cm_webhooks
    ADD CONSTRAINT cm_webhooks_created_by_fkey FOREIGN KEY (created_by) REFERENCES users(id) ON DELETE CASCADE;

ALTER TABLE ONLY cm_webhooks
    ADD CONSTRAINT cm_webhooks_monitor_fkey FOREIGN KEY (monitor) REFERENCES cm_monitors(id) ON DELETE CASCADE;

ALTER TABLE ONLY discussion_comments
    ADD CONSTRAINT discussion_comments_author_user_id_fkey FOREIGN KEY (author_user_id) REFERENCES users(id) ON DELETE RESTRICT;

ALTER TABLE ONLY discussion_comments
    ADD CONSTRAINT discussion_comments_thread_id_fkey FOREIGN KEY (thread_id) REFERENCES discussion_threads(id) ON DELETE CASCADE;

ALTER TABLE ONLY discussion_mail_reply_tokens
    ADD CONSTRAINT discussion_mail_reply_tokens_thread_id_fkey FOREIGN KEY (thread_id) REFERENCES discussion_threads(id) ON DELETE CASCADE;

ALTER TABLE ONLY discussion_mail_reply_tokens
    ADD CONSTRAINT discussion_mail_reply_tokens_user_id_fkey FOREIGN KEY (user_id) REFERENCES users(id) ON DELETE RESTRICT;

ALTER TABLE ONLY discussion_threads
    ADD CONSTRAINT discussion_threads_author_user_id_fkey FOREIGN KEY (author_user_id) REFERENCES users(id) ON DELETE RESTRICT;

ALTER TABLE ONLY discussion_threads
    ADD CONSTRAINT discussion_threads_target_repo_id_fk FOREIGN KEY (target_repo_id) REFERENCES discussion_threads_target_repo(id) ON DELETE CASCADE;

ALTER TABLE ONLY discussion_threads_target_repo
    ADD CONSTRAINT discussion_threads_target_repo_repo_id_fkey FOREIGN KEY (repo_id) REFERENCES repo(id) ON DELETE CASCADE;

ALTER TABLE ONLY discussion_threads_target_repo
    ADD CONSTRAINT discussion_threads_target_repo_thread_id_fkey FOREIGN KEY (thread_id) REFERENCES discussion_threads(id) ON DELETE CASCADE;

ALTER TABLE ONLY external_service_repos
    ADD CONSTRAINT external_service_repos_external_service_id_fkey FOREIGN KEY (external_service_id) REFERENCES external_services(id) ON DELETE CASCADE DEFERRABLE;

ALTER TABLE ONLY external_service_repos
    ADD CONSTRAINT external_service_repos_org_id_fkey FOREIGN KEY (org_id) REFERENCES orgs(id) ON DELETE CASCADE;

ALTER TABLE ONLY external_service_repos
    ADD CONSTRAINT external_service_repos_repo_id_fkey FOREIGN KEY (repo_id) REFERENCES repo(id) ON DELETE CASCADE DEFERRABLE;

ALTER TABLE ONLY external_service_repos
    ADD CONSTRAINT external_service_repos_user_id_fkey FOREIGN KEY (user_id) REFERENCES users(id) ON DELETE CASCADE DEFERRABLE;

ALTER TABLE ONLY external_service_sync_jobs
    ADD CONSTRAINT external_services_id_fk FOREIGN KEY (external_service_id) REFERENCES external_services(id) ON DELETE CASCADE;

ALTER TABLE ONLY external_services
    ADD CONSTRAINT external_services_namepspace_user_id_fkey FOREIGN KEY (namespace_user_id) REFERENCES users(id) ON DELETE CASCADE DEFERRABLE;

ALTER TABLE ONLY external_services
    ADD CONSTRAINT external_services_namespace_org_id_fkey FOREIGN KEY (namespace_org_id) REFERENCES orgs(id) ON DELETE CASCADE DEFERRABLE;

ALTER TABLE ONLY feature_flag_overrides
    ADD CONSTRAINT feature_flag_overrides_flag_name_fkey FOREIGN KEY (flag_name) REFERENCES feature_flags(flag_name) ON UPDATE CASCADE ON DELETE CASCADE;

ALTER TABLE ONLY feature_flag_overrides
    ADD CONSTRAINT feature_flag_overrides_namespace_org_id_fkey FOREIGN KEY (namespace_org_id) REFERENCES orgs(id) ON DELETE CASCADE;

ALTER TABLE ONLY feature_flag_overrides
    ADD CONSTRAINT feature_flag_overrides_namespace_user_id_fkey FOREIGN KEY (namespace_user_id) REFERENCES users(id) ON DELETE CASCADE;

ALTER TABLE ONLY gitserver_repos
    ADD CONSTRAINT gitserver_repos_repo_id_fkey FOREIGN KEY (repo_id) REFERENCES repo(id) ON DELETE CASCADE;

ALTER TABLE ONLY insights_query_runner_jobs_dependencies
    ADD CONSTRAINT insights_query_runner_jobs_dependencies_fk_job_id FOREIGN KEY (job_id) REFERENCES insights_query_runner_jobs(id) ON DELETE CASCADE;

ALTER TABLE ONLY lsif_dependency_syncing_jobs
    ADD CONSTRAINT lsif_dependency_indexing_jobs_upload_id_fkey FOREIGN KEY (upload_id) REFERENCES lsif_uploads(id) ON DELETE CASCADE;

ALTER TABLE ONLY lsif_dependency_indexing_jobs
    ADD CONSTRAINT lsif_dependency_indexing_jobs_upload_id_fkey1 FOREIGN KEY (upload_id) REFERENCES lsif_uploads(id) ON DELETE CASCADE;

ALTER TABLE ONLY lsif_index_configuration
    ADD CONSTRAINT lsif_index_configuration_repository_id_fkey FOREIGN KEY (repository_id) REFERENCES repo(id) ON DELETE CASCADE;

ALTER TABLE ONLY lsif_packages
    ADD CONSTRAINT lsif_packages_dump_id_fkey FOREIGN KEY (dump_id) REFERENCES lsif_uploads(id) ON DELETE CASCADE;

ALTER TABLE ONLY lsif_references
    ADD CONSTRAINT lsif_references_dump_id_fkey FOREIGN KEY (dump_id) REFERENCES lsif_uploads(id) ON DELETE CASCADE;

ALTER TABLE ONLY lsif_retention_configuration
    ADD CONSTRAINT lsif_retention_configuration_repository_id_fkey FOREIGN KEY (repository_id) REFERENCES repo(id) ON DELETE CASCADE;

ALTER TABLE ONLY names
    ADD CONSTRAINT names_org_id_fkey FOREIGN KEY (org_id) REFERENCES orgs(id) ON UPDATE CASCADE ON DELETE CASCADE;

ALTER TABLE ONLY names
    ADD CONSTRAINT names_user_id_fkey FOREIGN KEY (user_id) REFERENCES users(id) ON UPDATE CASCADE ON DELETE CASCADE;

ALTER TABLE ONLY notebook_stars
    ADD CONSTRAINT notebook_stars_notebook_id_fkey FOREIGN KEY (notebook_id) REFERENCES notebooks(id) ON DELETE CASCADE DEFERRABLE;

ALTER TABLE ONLY notebook_stars
    ADD CONSTRAINT notebook_stars_user_id_fkey FOREIGN KEY (user_id) REFERENCES users(id) ON DELETE CASCADE DEFERRABLE;

ALTER TABLE ONLY notebooks
    ADD CONSTRAINT notebooks_creator_user_id_fkey FOREIGN KEY (creator_user_id) REFERENCES users(id) ON DELETE SET NULL DEFERRABLE;

ALTER TABLE ONLY notebooks
    ADD CONSTRAINT notebooks_namespace_org_id_fkey FOREIGN KEY (namespace_org_id) REFERENCES orgs(id) ON DELETE SET NULL DEFERRABLE;

ALTER TABLE ONLY notebooks
    ADD CONSTRAINT notebooks_namespace_user_id_fkey FOREIGN KEY (namespace_user_id) REFERENCES users(id) ON DELETE SET NULL DEFERRABLE;

ALTER TABLE ONLY notebooks
    ADD CONSTRAINT notebooks_updater_user_id_fkey FOREIGN KEY (updater_user_id) REFERENCES users(id) ON DELETE SET NULL DEFERRABLE;

ALTER TABLE ONLY org_invitations
    ADD CONSTRAINT org_invitations_org_id_fkey FOREIGN KEY (org_id) REFERENCES orgs(id);

ALTER TABLE ONLY org_invitations
    ADD CONSTRAINT org_invitations_recipient_user_id_fkey FOREIGN KEY (recipient_user_id) REFERENCES users(id);

ALTER TABLE ONLY org_invitations
    ADD CONSTRAINT org_invitations_sender_user_id_fkey FOREIGN KEY (sender_user_id) REFERENCES users(id);

ALTER TABLE ONLY org_members
    ADD CONSTRAINT org_members_references_orgs FOREIGN KEY (org_id) REFERENCES orgs(id) ON DELETE RESTRICT;

ALTER TABLE ONLY org_members
    ADD CONSTRAINT org_members_user_id_fkey FOREIGN KEY (user_id) REFERENCES users(id) ON DELETE RESTRICT;

ALTER TABLE ONLY org_stats
    ADD CONSTRAINT org_stats_org_id_fkey FOREIGN KEY (org_id) REFERENCES orgs(id) ON DELETE CASCADE DEFERRABLE;

ALTER TABLE ONLY out_of_band_migrations_errors
    ADD CONSTRAINT out_of_band_migrations_errors_migration_id_fkey FOREIGN KEY (migration_id) REFERENCES out_of_band_migrations(id) ON DELETE CASCADE;

ALTER TABLE ONLY product_licenses
    ADD CONSTRAINT product_licenses_product_subscription_id_fkey FOREIGN KEY (product_subscription_id) REFERENCES product_subscriptions(id);

ALTER TABLE ONLY product_subscriptions
    ADD CONSTRAINT product_subscriptions_user_id_fkey FOREIGN KEY (user_id) REFERENCES users(id);

ALTER TABLE ONLY registry_extension_releases
    ADD CONSTRAINT registry_extension_releases_creator_user_id_fkey FOREIGN KEY (creator_user_id) REFERENCES users(id);

ALTER TABLE ONLY registry_extension_releases
    ADD CONSTRAINT registry_extension_releases_registry_extension_id_fkey FOREIGN KEY (registry_extension_id) REFERENCES registry_extensions(id) ON UPDATE CASCADE ON DELETE CASCADE;

ALTER TABLE ONLY registry_extensions
    ADD CONSTRAINT registry_extensions_publisher_org_id_fkey FOREIGN KEY (publisher_org_id) REFERENCES orgs(id);

ALTER TABLE ONLY registry_extensions
    ADD CONSTRAINT registry_extensions_publisher_user_id_fkey FOREIGN KEY (publisher_user_id) REFERENCES users(id);

ALTER TABLE ONLY saved_searches
    ADD CONSTRAINT saved_searches_org_id_fkey FOREIGN KEY (org_id) REFERENCES orgs(id);

ALTER TABLE ONLY saved_searches
    ADD CONSTRAINT saved_searches_user_id_fkey FOREIGN KEY (user_id) REFERENCES users(id);

ALTER TABLE ONLY search_context_repos
    ADD CONSTRAINT search_context_repos_repo_id_fk FOREIGN KEY (repo_id) REFERENCES repo(id) ON DELETE CASCADE;

ALTER TABLE ONLY search_context_repos
    ADD CONSTRAINT search_context_repos_search_context_id_fk FOREIGN KEY (search_context_id) REFERENCES search_contexts(id) ON DELETE CASCADE;

ALTER TABLE ONLY search_contexts
    ADD CONSTRAINT search_contexts_namespace_org_id_fk FOREIGN KEY (namespace_org_id) REFERENCES orgs(id) ON DELETE CASCADE;

ALTER TABLE ONLY search_contexts
    ADD CONSTRAINT search_contexts_namespace_user_id_fk FOREIGN KEY (namespace_user_id) REFERENCES users(id) ON DELETE CASCADE;

ALTER TABLE ONLY settings
    ADD CONSTRAINT settings_author_user_id_fkey FOREIGN KEY (author_user_id) REFERENCES users(id) ON DELETE RESTRICT;

ALTER TABLE ONLY settings
    ADD CONSTRAINT settings_references_orgs FOREIGN KEY (org_id) REFERENCES orgs(id) ON DELETE RESTRICT;

ALTER TABLE ONLY settings
    ADD CONSTRAINT settings_user_id_fkey FOREIGN KEY (user_id) REFERENCES users(id) ON DELETE RESTRICT;

ALTER TABLE ONLY sub_repo_permissions
    ADD CONSTRAINT sub_repo_permissions_repo_id_fk FOREIGN KEY (repo_id) REFERENCES repo(id) ON DELETE CASCADE;

ALTER TABLE ONLY sub_repo_permissions
    ADD CONSTRAINT sub_repo_permissions_users_id_fk FOREIGN KEY (user_id) REFERENCES users(id) ON DELETE CASCADE;

ALTER TABLE ONLY survey_responses
    ADD CONSTRAINT survey_responses_user_id_fkey FOREIGN KEY (user_id) REFERENCES users(id);

ALTER TABLE ONLY temporary_settings
    ADD CONSTRAINT temporary_settings_user_id_fkey FOREIGN KEY (user_id) REFERENCES users(id) ON DELETE CASCADE;

ALTER TABLE ONLY user_credentials
    ADD CONSTRAINT user_credentials_user_id_fkey FOREIGN KEY (user_id) REFERENCES users(id) ON DELETE CASCADE DEFERRABLE;

ALTER TABLE ONLY user_emails
    ADD CONSTRAINT user_emails_user_id_fkey FOREIGN KEY (user_id) REFERENCES users(id);

ALTER TABLE ONLY user_external_accounts
    ADD CONSTRAINT user_external_accounts_user_id_fkey FOREIGN KEY (user_id) REFERENCES users(id);

ALTER TABLE ONLY user_public_repos
    ADD CONSTRAINT user_public_repos_repo_id_fkey FOREIGN KEY (repo_id) REFERENCES repo(id) ON DELETE CASCADE;

ALTER TABLE ONLY user_public_repos
    ADD CONSTRAINT user_public_repos_user_id_fkey FOREIGN KEY (user_id) REFERENCES users(id) ON DELETE CASCADE;

ALTER TABLE ONLY webhook_logs
    ADD CONSTRAINT webhook_logs_external_service_id_fkey FOREIGN KEY (external_service_id) REFERENCES external_services(id) ON UPDATE CASCADE ON DELETE CASCADE;

INSERT INTO lsif_configuration_policies VALUES (1, NULL, 'Default tip-of-branch retention policy', 'GIT_TREE', '*', true, 2016, false, false, 0, false, true, NULL, NULL, false);
INSERT INTO lsif_configuration_policies VALUES (2, NULL, 'Default tag retention policy', 'GIT_TAG', '*', true, 8064, false, false, 0, false, true, NULL, NULL, false);
INSERT INTO lsif_configuration_policies VALUES (3, NULL, 'Default commit retention policy', 'GIT_TREE', '*', true, 168, true, false, 0, false, true, NULL, NULL, false);

SELECT pg_catalog.setval('lsif_configuration_policies_id_seq', 3, true);<|MERGE_RESOLUTION|>--- conflicted
+++ resolved
@@ -815,11 +815,8 @@
     last_heartbeat_at timestamp with time zone,
     external_fork_namespace citext,
     queued_at timestamp with time zone DEFAULT now(),
-<<<<<<< HEAD
+    cancel boolean DEFAULT false NOT NULL,
     detached_at timestamp with time zone,
-=======
-    cancel boolean DEFAULT false NOT NULL,
->>>>>>> 10902863
     CONSTRAINT changesets_batch_change_ids_check CHECK ((jsonb_typeof(batch_change_ids) = 'object'::text)),
     CONSTRAINT changesets_external_id_check CHECK ((external_id <> ''::text)),
     CONSTRAINT changesets_external_service_type_not_blank CHECK ((external_service_type <> ''::text)),
