--- conflicted
+++ resolved
@@ -4530,16 +4530,14 @@
 ALTER TABLE ONLY codeintel_ranking_references
     ADD CONSTRAINT codeintel_ranking_references_pkey PRIMARY KEY (id);
 
-<<<<<<< HEAD
+ALTER TABLE ONLY codeowners
+    ADD CONSTRAINT codeowners_pkey PRIMARY KEY (id);
+
+ALTER TABLE ONLY codeowners
+    ADD CONSTRAINT codeowners_repo_id_key UNIQUE (repo_id);
+
 ALTER TABLE ONLY context_detection_embedding_jobs
     ADD CONSTRAINT context_detection_embedding_jobs_pkey PRIMARY KEY (id);
-=======
-ALTER TABLE ONLY codeowners
-    ADD CONSTRAINT codeowners_pkey PRIMARY KEY (id);
-
-ALTER TABLE ONLY codeowners
-    ADD CONSTRAINT codeowners_repo_id_key UNIQUE (repo_id);
->>>>>>> 08ae8d8d
 
 ALTER TABLE ONLY critical_and_site_config
     ADD CONSTRAINT critical_and_site_config_pkey PRIMARY KEY (id);
