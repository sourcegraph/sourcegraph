CREATE EXTENSION IF NOT EXISTS citext;

COMMENT ON EXTENSION citext IS 'data type for case-insensitive character strings';

CREATE EXTENSION IF NOT EXISTS hstore;

COMMENT ON EXTENSION hstore IS 'data type for storing sets of (key, value) pairs';

CREATE EXTENSION IF NOT EXISTS intarray;

COMMENT ON EXTENSION intarray IS 'functions, operators, and index support for 1-D arrays of integers';

CREATE EXTENSION IF NOT EXISTS pg_stat_statements;

COMMENT ON EXTENSION pg_stat_statements IS 'track execution statistics of all SQL statements executed';

CREATE EXTENSION IF NOT EXISTS pg_trgm;

COMMENT ON EXTENSION pg_trgm IS 'text similarity measurement and index searching based on trigrams';

CREATE EXTENSION IF NOT EXISTS pgcrypto;

COMMENT ON EXTENSION pgcrypto IS 'cryptographic functions';

CREATE TYPE audit_log_operation AS ENUM (
    'create',
    'modify',
    'delete'
);

CREATE TYPE batch_changes_changeset_ui_publication_state AS ENUM (
    'UNPUBLISHED',
    'DRAFT',
    'PUBLISHED'
);

CREATE TYPE cm_email_priority AS ENUM (
    'NORMAL',
    'CRITICAL'
);

CREATE TYPE configuration_policies_transition_columns AS (
	name text,
	type text,
	pattern text,
	retention_enabled boolean,
	retention_duration_hours integer,
	retain_intermediate_commits boolean,
	indexing_enabled boolean,
	index_commit_max_age_hours integer,
	index_intermediate_commits boolean,
	protected boolean,
	repository_patterns text[]
);

COMMENT ON TYPE configuration_policies_transition_columns IS 'A type containing the columns that make-up the set of tracked transition columns. Primarily used to create a nulled record due to `OLD` being unset in INSERT queries, and creating a nulled record with a subquery is not allowed.';

CREATE TYPE critical_or_site AS ENUM (
    'critical',
    'site'
);

CREATE TYPE feature_flag_type AS ENUM (
    'bool',
    'rollout'
);

CREATE TYPE lsif_index_state AS ENUM (
    'queued',
    'processing',
    'completed',
    'errored',
    'failed'
);

CREATE TYPE lsif_upload_state AS ENUM (
    'uploading',
    'queued',
    'processing',
    'completed',
    'errored',
    'deleted',
    'failed'
);

CREATE TYPE lsif_uploads_transition_columns AS (
	state text,
	expired boolean,
	num_resets integer,
	num_failures integer,
	worker_hostname text,
	committed_at timestamp with time zone
);

COMMENT ON TYPE lsif_uploads_transition_columns IS 'A type containing the columns that make-up the set of tracked transition columns. Primarily used to create a nulled record due to `OLD` being unset in INSERT queries, and creating a nulled record with a subquery is not allowed.';

CREATE TYPE persistmode AS ENUM (
    'record',
    'snapshot'
);

CREATE FUNCTION batch_spec_workspace_execution_last_dequeues_upsert() RETURNS trigger
    LANGUAGE plpgsql
    AS $$ BEGIN
    INSERT INTO
        batch_spec_workspace_execution_last_dequeues
    SELECT
        user_id,
        MAX(started_at) as latest_dequeue
    FROM
        newtab
    GROUP BY
        user_id
    ON CONFLICT (user_id) DO UPDATE SET
        latest_dequeue = GREATEST(batch_spec_workspace_execution_last_dequeues.latest_dequeue, EXCLUDED.latest_dequeue);

    RETURN NULL;
END $$;

CREATE FUNCTION changesets_computed_state_ensure() RETURNS trigger
    LANGUAGE plpgsql
    AS $$ BEGIN

    NEW.computed_state = CASE
        WHEN NEW.reconciler_state = 'errored' THEN 'RETRYING'
        WHEN NEW.reconciler_state = 'failed' THEN 'FAILED'
        WHEN NEW.reconciler_state = 'scheduled' THEN 'SCHEDULED'
        WHEN NEW.reconciler_state != 'completed' THEN 'PROCESSING'
        WHEN NEW.publication_state = 'UNPUBLISHED' THEN 'UNPUBLISHED'
        ELSE NEW.external_state
    END AS computed_state;

    RETURN NEW;
END $$;

CREATE FUNCTION delete_batch_change_reference_on_changesets() RETURNS trigger
    LANGUAGE plpgsql
    AS $$
    BEGIN
        UPDATE
          changesets
        SET
          batch_change_ids = changesets.batch_change_ids - OLD.id::text
        WHERE
          changesets.batch_change_ids ? OLD.id::text;

        RETURN OLD;
    END;
$$;

CREATE FUNCTION delete_repo_ref_on_external_service_repos() RETURNS trigger
    LANGUAGE plpgsql
    AS $$
    BEGIN
        -- if a repo is soft-deleted, delete every row that references that repo
        IF (OLD.deleted_at IS NULL AND NEW.deleted_at IS NOT NULL) THEN
        DELETE FROM
            external_service_repos
        WHERE
            repo_id = OLD.id;
        END IF;

        RETURN OLD;
    END;
$$;

CREATE FUNCTION func_configuration_policies_delete() RETURNS trigger
    LANGUAGE plpgsql
    AS $$
    BEGIN
        UPDATE configuration_policies_audit_logs
        SET record_deleted_at = NOW()
        WHERE policy_id IN (
            SELECT id FROM OLD
        );

        RETURN NULL;
    END;
$$;

CREATE FUNCTION func_configuration_policies_insert() RETURNS trigger
    LANGUAGE plpgsql
    AS $$
    BEGIN
        INSERT INTO configuration_policies_audit_logs
        (policy_id, operation, transition_columns)
        VALUES (
            NEW.id, 'create',
            func_configuration_policies_transition_columns_diff(
                (NULL, NULL, NULL, NULL, NULL, NULL, NULL, NULL, NULL, NULL, NULL),
                func_row_to_configuration_policies_transition_columns(NEW)
            )
        );
        RETURN NULL;
    END;
$$;

COMMENT ON FUNCTION func_configuration_policies_insert() IS 'Transforms a record from the configuration_policies table into an `configuration_policies_transition_columns` type variable.';

CREATE FUNCTION func_configuration_policies_transition_columns_diff(old configuration_policies_transition_columns, new configuration_policies_transition_columns) RETURNS hstore[]
    LANGUAGE plpgsql
    AS $$
    BEGIN
        -- array || NULL should be a noop, but that doesn't seem to be happening
        -- hence array_remove here
        RETURN array_remove(
            ARRAY[]::hstore[] ||
            CASE WHEN old.name IS DISTINCT FROM new.name THEN
                hstore(ARRAY['column', 'name', 'old', old.name, 'new', new.name])
                ELSE NULL
            END ||
            CASE WHEN old.type IS DISTINCT FROM new.type THEN
                hstore(ARRAY['column', 'type', 'old', old.type, 'new', new.type])
                ELSE NULL
            END ||
            CASE WHEN old.pattern IS DISTINCT FROM new.pattern THEN
                hstore(ARRAY['column', 'pattern', 'old', old.pattern, 'new', new.pattern])
                ELSE NULL
            END ||
            CASE WHEN old.retention_enabled IS DISTINCT FROM new.retention_enabled THEN
                hstore(ARRAY['column', 'retention_enabled', 'old', old.retention_enabled::text, 'new', new.retention_enabled::text])
                ELSE NULL
            END ||
            CASE WHEN old.retention_duration_hours IS DISTINCT FROM new.retention_duration_hours THEN
                hstore(ARRAY['column', 'retention_duration_hours', 'old', old.retention_duration_hours::text, 'new', new.retention_duration_hours::text])
                ELSE NULL
            END ||
            CASE WHEN old.indexing_enabled IS DISTINCT FROM new.indexing_enabled THEN
                hstore(ARRAY['column', 'indexing_enabled', 'old', old.indexing_enabled::text, 'new', new.indexing_enabled::text])
                ELSE NULL
            END ||
            CASE WHEN old.index_commit_max_age_hours IS DISTINCT FROM new.index_commit_max_age_hours THEN
                hstore(ARRAY['column', 'index_commit_max_age_hours', 'old', old.index_commit_max_age_hours::text, 'new', new.index_commit_max_age_hours::text])
                ELSE NULL
            END ||
            CASE WHEN old.index_intermediate_commits IS DISTINCT FROM new.index_intermediate_commits THEN
                hstore(ARRAY['column', 'index_intermediate_commits', 'old', old.index_intermediate_commits::text, 'new', new.index_intermediate_commits::text])
                ELSE NULL
            END ||
            CASE WHEN old.protected IS DISTINCT FROM new.protected THEN
                hstore(ARRAY['column', 'protected', 'old', old.protected::text, 'new', new.protected::text])
                ELSE NULL
            END ||
            CASE WHEN old.repository_patterns IS DISTINCT FROM new.repository_patterns THEN
                hstore(ARRAY['column', 'repository_patterns', 'old', old.repository_patterns::text, 'new', new.repository_patterns::text])
                ELSE NULL
            END,
        NULL);
    END;
$$;

COMMENT ON FUNCTION func_configuration_policies_transition_columns_diff(old configuration_policies_transition_columns, new configuration_policies_transition_columns) IS 'Diffs two `configuration_policies_transition_columns` values into an array of hstores, where each hstore is in the format {"column"=>"<column name>", "old"=>"<previous value>", "new"=>"<new value>"}.';

CREATE FUNCTION func_configuration_policies_update() RETURNS trigger
    LANGUAGE plpgsql
    AS $$
    DECLARE
        diff hstore[];
    BEGIN
        diff = func_configuration_policies_transition_columns_diff(
            func_row_to_configuration_policies_transition_columns(OLD),
            func_row_to_configuration_policies_transition_columns(NEW)
        );

        IF (array_length(diff, 1) > 0) THEN
            INSERT INTO configuration_policies_audit_logs
            (policy_id, operation, transition_columns)
            VALUES (NEW.id, 'modify', diff);
        END IF;

        RETURN NEW;
    END;
$$;

CREATE FUNCTION func_insert_gitserver_repo() RETURNS trigger
    LANGUAGE plpgsql
    AS $$
BEGIN
INSERT INTO gitserver_repos
(repo_id, shard_id)
VALUES (NEW.id, '');
RETURN NULL;
END;
$$;

CREATE FUNCTION func_insert_zoekt_repo() RETURNS trigger
    LANGUAGE plpgsql
    AS $$
BEGIN
  INSERT INTO zoekt_repos (repo_id) VALUES (NEW.id);

  RETURN NULL;
END;
$$;

CREATE FUNCTION func_lsif_uploads_delete() RETURNS trigger
    LANGUAGE plpgsql
    AS $$
    BEGIN
        UPDATE lsif_uploads_audit_logs
        SET record_deleted_at = NOW()
        WHERE upload_id IN (
            SELECT id FROM OLD
        );

        RETURN NULL;
    END;
$$;

CREATE FUNCTION func_lsif_uploads_insert() RETURNS trigger
    LANGUAGE plpgsql
    AS $$
    BEGIN
        INSERT INTO lsif_uploads_audit_logs
        (upload_id, commit, root, repository_id, uploaded_at,
        indexer, indexer_version, upload_size, associated_index_id,
        operation, transition_columns)
        VALUES (
            NEW.id, NEW.commit, NEW.root, NEW.repository_id, NEW.uploaded_at,
            NEW.indexer, NEW.indexer_version, NEW.upload_size, NEW.associated_index_id,
            'create', func_lsif_uploads_transition_columns_diff(
                (NULL, NULL, NULL, NULL, NULL, NULL),
                func_row_to_lsif_uploads_transition_columns(NEW)
            )
        );
        RETURN NULL;
    END;
$$;

COMMENT ON FUNCTION func_lsif_uploads_insert() IS 'Transforms a record from the lsif_uploads table into an `lsif_uploads_transition_columns` type variable.';

CREATE FUNCTION func_lsif_uploads_transition_columns_diff(old lsif_uploads_transition_columns, new lsif_uploads_transition_columns) RETURNS hstore[]
    LANGUAGE plpgsql
    AS $$
    BEGIN
        -- array || NULL should be a noop, but that doesn't seem to be happening
        -- hence array_remove here
        RETURN array_remove(
            ARRAY[]::hstore[] ||
            CASE WHEN old.state IS DISTINCT FROM new.state THEN
                hstore(ARRAY['column', 'state', 'old', old.state, 'new', new.state])
                ELSE NULL
            END ||
            CASE WHEN old.expired IS DISTINCT FROM new.expired THEN
                hstore(ARRAY['column', 'expired', 'old', old.expired::text, 'new', new.expired::text])
                ELSE NULL
            END ||
            CASE WHEN old.num_resets IS DISTINCT FROM new.num_resets THEN
                hstore(ARRAY['column', 'num_resets', 'old', old.num_resets::text, 'new', new.num_resets::text])
                ELSE NULL
            END ||
            CASE WHEN old.num_failures IS DISTINCT FROM new.num_failures THEN
                hstore(ARRAY['column', 'num_failures', 'old', old.num_failures::text, 'new', new.num_failures::text])
                ELSE NULL
            END ||
            CASE WHEN old.worker_hostname IS DISTINCT FROM new.worker_hostname THEN
                hstore(ARRAY['column', 'worker_hostname', 'old', old.worker_hostname, 'new', new.worker_hostname])
                ELSE NULL
            END ||
            CASE WHEN old.committed_at IS DISTINCT FROM new.committed_at THEN
                hstore(ARRAY['column', 'committed_at', 'old', old.committed_at::text, 'new', new.committed_at::text])
                ELSE NULL
            END,
        NULL);
    END;
$$;

COMMENT ON FUNCTION func_lsif_uploads_transition_columns_diff(old lsif_uploads_transition_columns, new lsif_uploads_transition_columns) IS 'Diffs two `lsif_uploads_transition_columns` values into an array of hstores, where each hstore is in the format {"column"=>"<column name>", "old"=>"<previous value>", "new"=>"<new value>"}.';

CREATE FUNCTION func_lsif_uploads_update() RETURNS trigger
    LANGUAGE plpgsql
    AS $$
    DECLARE
        diff hstore[];
    BEGIN
        diff = func_lsif_uploads_transition_columns_diff(
            func_row_to_lsif_uploads_transition_columns(OLD),
            func_row_to_lsif_uploads_transition_columns(NEW)
        );

        IF (array_length(diff, 1) > 0) THEN
            INSERT INTO lsif_uploads_audit_logs
            (reason, upload_id, commit, root, repository_id, uploaded_at,
            indexer, indexer_version, upload_size, associated_index_id,
            operation, transition_columns)
            VALUES (
                COALESCE(current_setting('codeintel.lsif_uploads_audit.reason', true), ''),
                NEW.id, NEW.commit, NEW.root, NEW.repository_id, NEW.uploaded_at,
                NEW.indexer, NEW.indexer_version, NEW.upload_size, NEW.associated_index_id,
                'modify', diff
            );
        END IF;

        RETURN NEW;
    END;
$$;

CREATE FUNCTION func_row_to_configuration_policies_transition_columns(rec record) RETURNS configuration_policies_transition_columns
    LANGUAGE plpgsql
    AS $$
    BEGIN
        RETURN (
            rec.name, rec.type, rec.pattern,
            rec.retention_enabled, rec.retention_duration_hours, rec.retain_intermediate_commits,
            rec.indexing_enabled, rec.index_commit_max_age_hours, rec.index_intermediate_commits,
            rec.protected, rec.repository_patterns);
    END;
$$;

CREATE FUNCTION func_row_to_lsif_uploads_transition_columns(rec record) RETURNS lsif_uploads_transition_columns
    LANGUAGE plpgsql
    AS $$
    BEGIN
        RETURN (rec.state, rec.expired, rec.num_resets, rec.num_failures, rec.worker_hostname, rec.committed_at);
    END;
$$;

CREATE FUNCTION invalidate_session_for_userid_on_password_change() RETURNS trigger
    LANGUAGE plpgsql
    AS $$
    BEGIN
        IF OLD.passwd != NEW.passwd THEN
            NEW.invalidated_sessions_at = now() + (1 * interval '1 second');
            RETURN NEW;
        END IF;
    RETURN NEW;
    END;
$$;

CREATE FUNCTION merge_audit_log_transitions(internal hstore, arrayhstore hstore[]) RETURNS hstore
    LANGUAGE plpgsql IMMUTABLE
    AS $$
    DECLARE
        trans hstore;
    BEGIN
      FOREACH trans IN ARRAY arrayhstore
      LOOP
          internal := internal || hstore(trans->'column', trans->'new');
      END LOOP;

      RETURN internal;
    END;
$$;

CREATE FUNCTION recalc_gitserver_repos_statistics_on_delete() RETURNS trigger
    LANGUAGE plpgsql
    AS $$ BEGIN
      UPDATE gitserver_repos_statistics grs
      SET
        total        = grs.total      - (SELECT COUNT(*)                                           FROM oldtab WHERE oldtab.shard_id = grs.shard_id),
        not_cloned   = grs.not_cloned - (SELECT COUNT(*) FILTER(WHERE clone_status = 'not_cloned') FROM oldtab WHERE oldtab.shard_id = grs.shard_id),
        cloning      = grs.cloning    - (SELECT COUNT(*) FILTER(WHERE clone_status = 'cloning')    FROM oldtab WHERE oldtab.shard_id = grs.shard_id),
        cloned       = grs.cloned     - (SELECT COUNT(*) FILTER(WHERE clone_status = 'cloned')     FROM oldtab WHERE oldtab.shard_id = grs.shard_id),
        failed_fetch = grs.cloned     - (SELECT COUNT(*) FILTER(WHERE last_error IS NOT NULL)      FROM oldtab WHERE oldtab.shard_id = grs.shard_id)
      ;

      RETURN NULL;
  END
$$;

CREATE FUNCTION recalc_gitserver_repos_statistics_on_insert() RETURNS trigger
    LANGUAGE plpgsql
    AS $$ BEGIN
      INSERT INTO gitserver_repos_statistics AS grs (shard_id, total, not_cloned, cloning, cloned, failed_fetch)
      SELECT
        shard_id,
        COUNT(*) AS total,
        COUNT(*) FILTER(WHERE clone_status = 'not_cloned') AS not_cloned,
        COUNT(*) FILTER(WHERE clone_status = 'cloning') AS cloning,
        COUNT(*) FILTER(WHERE clone_status = 'cloned') AS cloned,
        COUNT(*) FILTER(WHERE last_error IS NOT NULL) AS failed_fetch
      FROM
        newtab
      GROUP BY shard_id
      ON CONFLICT(shard_id)
      DO UPDATE
      SET
        total        = grs.total        + excluded.total,
        not_cloned   = grs.not_cloned   + excluded.not_cloned,
        cloning      = grs.cloning      + excluded.cloning,
        cloned       = grs.cloned       + excluded.cloned,
        failed_fetch = grs.failed_fetch + excluded.failed_fetch
      ;

      RETURN NULL;
  END
$$;

CREATE FUNCTION recalc_gitserver_repos_statistics_on_update() RETURNS trigger
    LANGUAGE plpgsql
    AS $$ BEGIN
      --------------------
      -- THIS IS UNCHANGED
      --------------------
      INSERT INTO gitserver_repos_statistics AS grs (shard_id, total, not_cloned, cloning, cloned, failed_fetch)
      SELECT
        newtab.shard_id AS shard_id,
        COUNT(*) AS total,
        COUNT(*) FILTER(WHERE clone_status = 'not_cloned')  AS not_cloned,
        COUNT(*) FILTER(WHERE clone_status = 'cloning') AS cloning,
        COUNT(*) FILTER(WHERE clone_status = 'cloned') AS cloned,
        COUNT(*) FILTER(WHERE last_error IS NOT NULL) AS failed_fetch
      FROM
        newtab
      GROUP BY newtab.shard_id
      ON CONFLICT(shard_id) DO
      UPDATE
      SET
        total        = grs.total        + (excluded.total        - (SELECT COUNT(*)                                              FROM oldtab ot WHERE ot.shard_id = excluded.shard_id)),
        not_cloned   = grs.not_cloned   + (excluded.not_cloned   - (SELECT COUNT(*) FILTER(WHERE ot.clone_status = 'not_cloned') FROM oldtab ot WHERE ot.shard_id = excluded.shard_id)),
        cloning      = grs.cloning      + (excluded.cloning      - (SELECT COUNT(*) FILTER(WHERE ot.clone_status = 'cloning')    FROM oldtab ot WHERE ot.shard_id = excluded.shard_id)),
        cloned       = grs.cloned       + (excluded.cloned       - (SELECT COUNT(*) FILTER(WHERE ot.clone_status = 'cloned')     FROM oldtab ot WHERE ot.shard_id = excluded.shard_id)),
        failed_fetch = grs.failed_fetch + (excluded.failed_fetch - (SELECT COUNT(*) FILTER(WHERE ot.last_error IS NOT NULL)      FROM oldtab ot WHERE ot.shard_id = excluded.shard_id))
      ;

      --------------------
      -- THIS IS UNCHANGED
      --------------------
      WITH moved AS (
        SELECT
          oldtab.shard_id AS shard_id,
          COUNT(*) AS total,
          COUNT(*) FILTER(WHERE oldtab.clone_status = 'not_cloned')  AS not_cloned,
          COUNT(*) FILTER(WHERE oldtab.clone_status = 'cloning') AS cloning,
          COUNT(*) FILTER(WHERE oldtab.clone_status = 'cloned') AS cloned,
          COUNT(*) FILTER(WHERE oldtab.last_error IS NOT NULL) AS failed_fetch
        FROM
          oldtab
        JOIN newtab ON newtab.repo_id = oldtab.repo_id
        WHERE
          oldtab.shard_id != newtab.shard_id
        GROUP BY oldtab.shard_id
      )
      UPDATE gitserver_repos_statistics grs
      SET
        total        = grs.total        - moved.total,
        not_cloned   = grs.not_cloned   - moved.not_cloned,
        cloning      = grs.cloning      - moved.cloning,
        cloned       = grs.cloned       - moved.cloned,
        failed_fetch = grs.failed_fetch - moved.failed_fetch
      FROM moved
      WHERE moved.shard_id = grs.shard_id;

      -------------------------------------------------
      -- IMPORTANT: THIS IS CHANGED
      -------------------------------------------------
      WITH diff(not_cloned, cloning, cloned, failed_fetch) AS (
        VALUES (
          (
            (SELECT COUNT(*) FROM newtab JOIN repo r ON newtab.repo_id = r.id WHERE r.deleted_at is NULL AND r.blocked IS NULL AND newtab.clone_status = 'not_cloned')
            -
            (SELECT COUNT(*) FROM oldtab JOIN repo r ON oldtab.repo_id = r.id WHERE r.deleted_at is NULL AND r.blocked IS NULL AND oldtab.clone_status = 'not_cloned')
          ),
          (
            (SELECT COUNT(*) FROM newtab JOIN repo r ON newtab.repo_id = r.id WHERE r.deleted_at is NULL AND r.blocked IS NULL AND newtab.clone_status = 'cloning')
            -
            (SELECT COUNT(*) FROM oldtab JOIN repo r ON oldtab.repo_id = r.id WHERE r.deleted_at is NULL AND r.blocked IS NULL AND oldtab.clone_status = 'cloning')
          ),
          (
            (SELECT COUNT(*) FROM newtab JOIN repo r ON newtab.repo_id = r.id WHERE r.deleted_at is NULL AND r.blocked IS NULL AND newtab.clone_status = 'cloned')
            -
            (SELECT COUNT(*) FROM oldtab JOIN repo r ON oldtab.repo_id = r.id WHERE r.deleted_at is NULL AND r.blocked IS NULL AND oldtab.clone_status = 'cloned')
          ),
          (
            (SELECT COUNT(*) FROM newtab JOIN repo r ON newtab.repo_id = r.id WHERE r.deleted_at is NULL AND r.blocked IS NULL AND newtab.last_error IS NOT NULL)
            -
            (SELECT COUNT(*) FROM oldtab JOIN repo r ON oldtab.repo_id = r.id WHERE r.deleted_at is NULL AND r.blocked IS NULL AND oldtab.last_error IS NOT NULL)
          )
        )
      )
      INSERT INTO repo_statistics (not_cloned, cloning, cloned, failed_fetch)
      SELECT not_cloned, cloning, cloned, failed_fetch
      FROM diff
      WHERE
           not_cloned != 0
        OR cloning != 0
        OR cloned != 0
        OR failed_fetch != 0
      ;

      RETURN NULL;
  END
$$;

CREATE FUNCTION recalc_repo_statistics_on_repo_delete() RETURNS trigger
    LANGUAGE plpgsql
    AS $$ BEGIN
      INSERT INTO
        repo_statistics (total, soft_deleted, not_cloned, cloning, cloned, failed_fetch)
      VALUES (
        -- Insert negative counts
        (SELECT -COUNT(*) FROM oldtab WHERE deleted_at IS NULL     AND blocked IS NULL),
        (SELECT -COUNT(*) FROM oldtab WHERE deleted_at IS NOT NULL AND blocked IS NULL),
        (SELECT -COUNT(*) FROM oldtab JOIN gitserver_repos gr ON gr.repo_id = oldtab.id WHERE oldtab.deleted_at is NULL AND oldtab.blocked IS NULL AND gr.clone_status = 'not_cloned'),
        (SELECT -COUNT(*) FROM oldtab JOIN gitserver_repos gr ON gr.repo_id = oldtab.id WHERE oldtab.deleted_at is NULL AND oldtab.blocked IS NULL AND gr.clone_status = 'cloning'),
        (SELECT -COUNT(*) FROM oldtab JOIN gitserver_repos gr ON gr.repo_id = oldtab.id WHERE oldtab.deleted_at is NULL AND oldtab.blocked IS NULL AND gr.clone_status = 'cloned'),
        (SELECT -COUNT(*) FROM oldtab JOIN gitserver_repos gr ON gr.repo_id = oldtab.id WHERE oldtab.deleted_at is NULL AND oldtab.blocked IS NULL AND gr.last_error IS NOT NULL)
      );
      RETURN NULL;
  END
$$;

CREATE FUNCTION recalc_repo_statistics_on_repo_insert() RETURNS trigger
    LANGUAGE plpgsql
    AS $$ BEGIN
      INSERT INTO
        repo_statistics (total, soft_deleted, not_cloned)
      VALUES (
        (SELECT COUNT(*) FROM newtab WHERE deleted_at IS NULL     AND blocked IS NULL),
        (SELECT COUNT(*) FROM newtab WHERE deleted_at IS NOT NULL AND blocked IS NULL),
        -- New repositories are always not_cloned by default, so we can count them as not cloned here
        (SELECT COUNT(*) FROM newtab WHERE deleted_at IS NULL     AND blocked IS NULL)
        -- New repositories never have last_error set, so we can also ignore those here
      );
      RETURN NULL;
  END
$$;

CREATE FUNCTION recalc_repo_statistics_on_repo_update() RETURNS trigger
    LANGUAGE plpgsql
    AS $$ BEGIN
      -- Insert diff of changes
      WITH diff(total, soft_deleted, not_cloned, cloning, cloned, failed_fetch) AS (
        VALUES (
          (SELECT COUNT(*) FROM newtab WHERE deleted_at IS NULL     AND blocked IS NULL) - (SELECT COUNT(*) FROM oldtab WHERE deleted_at IS NULL     AND blocked IS NULL),
          (SELECT COUNT(*) FROM newtab WHERE deleted_at IS NOT NULL AND blocked IS NULL) - (SELECT COUNT(*) FROM oldtab WHERE deleted_at IS NOT NULL AND blocked IS NULL),
          (
            (SELECT COUNT(*) FROM newtab JOIN gitserver_repos gr ON gr.repo_id = newtab.id WHERE newtab.deleted_at is NULL AND newtab.blocked IS NULL AND gr.clone_status = 'not_cloned')
            -
            (SELECT COUNT(*) FROM oldtab JOIN gitserver_repos gr ON gr.repo_id = oldtab.id WHERE oldtab.deleted_at is NULL AND oldtab.blocked IS NULL AND gr.clone_status = 'not_cloned')
          ),
          (
            (SELECT COUNT(*) FROM newtab JOIN gitserver_repos gr ON gr.repo_id = newtab.id WHERE newtab.deleted_at is NULL AND newtab.blocked IS NULL AND gr.clone_status = 'cloning')
            -
            (SELECT COUNT(*) FROM oldtab JOIN gitserver_repos gr ON gr.repo_id = oldtab.id WHERE oldtab.deleted_at is NULL AND oldtab.blocked IS NULL AND gr.clone_status = 'cloning')
          ),
          (
            (SELECT COUNT(*) FROM newtab JOIN gitserver_repos gr ON gr.repo_id = newtab.id WHERE newtab.deleted_at is NULL AND newtab.blocked IS NULL AND gr.clone_status = 'cloned')
            -
            (SELECT COUNT(*) FROM oldtab JOIN gitserver_repos gr ON gr.repo_id = oldtab.id WHERE oldtab.deleted_at is NULL AND oldtab.blocked IS NULL AND gr.clone_status = 'cloned')
          ),
          (
            (SELECT COUNT(*) FROM newtab JOIN gitserver_repos gr ON gr.repo_id = newtab.id WHERE newtab.deleted_at is NULL AND newtab.blocked IS NULL AND gr.last_error IS NOT NULL)
            -
            (SELECT COUNT(*) FROM oldtab JOIN gitserver_repos gr ON gr.repo_id = oldtab.id WHERE oldtab.deleted_at is NULL AND oldtab.blocked IS NULL AND gr.last_error IS NOT NULL)
          )
        )
      )
      INSERT INTO
        repo_statistics (total, soft_deleted, not_cloned, cloning, cloned, failed_fetch)
      SELECT total, soft_deleted, not_cloned, cloning, cloned, failed_fetch
      FROM diff
      WHERE
           total != 0
        OR soft_deleted != 0
        OR not_cloned != 0
        OR cloning != 0
        OR cloned != 0
        OR failed_fetch != 0
      ;
      RETURN NULL;
  END
$$;

CREATE FUNCTION repo_block(reason text, at timestamp with time zone) RETURNS jsonb
    LANGUAGE sql IMMUTABLE STRICT
    AS $$
SELECT jsonb_build_object(
    'reason', reason,
    'at', extract(epoch from timezone('utc', at))::bigint
);
$$;

CREATE PROCEDURE set_repo_stars_null_to_zero()
    LANGUAGE plpgsql
    AS $$
DECLARE
  done boolean;
  total integer = 0;
  updated integer = 0;

BEGIN
  SELECT COUNT(*) INTO total FROM repo WHERE stars IS NULL;

  RAISE NOTICE 'repo_stars_null_to_zero: updating % rows', total;

  done := total = 0;

  WHILE NOT done LOOP
    UPDATE repo SET stars = 0
    FROM (
      SELECT id FROM repo
      WHERE stars IS NULL
      LIMIT 10000
      FOR UPDATE SKIP LOCKED
    ) s
    WHERE repo.id = s.id;

    COMMIT;

    SELECT COUNT(*) = 0 INTO done FROM repo WHERE stars IS NULL LIMIT 1;

    updated := updated + 10000;

    RAISE NOTICE 'repo_stars_null_to_zero: updated % of % rows', updated, total;
  END LOOP;
END
$$;

CREATE FUNCTION soft_delete_orphan_repo_by_external_service_repos() RETURNS void
    LANGUAGE plpgsql
    AS $$
BEGIN
    -- When an external service is soft or hard-deleted,
    -- performs a clean up to soft-delete orphan repositories.
    UPDATE
        repo
    SET
        name = soft_deleted_repository_name(name),
        deleted_at = transaction_timestamp()
    WHERE
      deleted_at IS NULL
      AND NOT EXISTS (
        SELECT FROM external_service_repos WHERE repo_id = repo.id
      );
END;
$$;

CREATE FUNCTION soft_delete_user_reference_on_external_service() RETURNS trigger
    LANGUAGE plpgsql
    AS $$
BEGIN
    -- If a user is soft-deleted, delete every row that references that user
    IF (OLD.deleted_at IS NULL AND NEW.deleted_at IS NOT NULL) THEN
        UPDATE external_services
        SET deleted_at = NOW()
        WHERE namespace_user_id = OLD.id;
    END IF;

    RETURN OLD;
END;
$$;

CREATE FUNCTION soft_deleted_repository_name(name text) RETURNS text
    LANGUAGE plpgsql STRICT
    AS $$
BEGIN
    RETURN 'DELETED-' || extract(epoch from transaction_timestamp()) || '-' || name;
END;
$$;

CREATE FUNCTION update_codeintel_path_ranks_updated_at_column() RETURNS trigger
    LANGUAGE plpgsql
    AS $$ BEGIN
    NEW.updated_at = NOW();
    RETURN NEW;
END;
$$;

CREATE FUNCTION versions_insert_row_trigger() RETURNS trigger
    LANGUAGE plpgsql
    AS $$
BEGIN
    NEW.first_version = NEW.version;
    RETURN NEW;
END $$;

CREATE AGGREGATE sg_jsonb_concat_agg(jsonb) (
    SFUNC = jsonb_concat,
    STYPE = jsonb,
    INITCOND = '{}'
);

CREATE AGGREGATE snapshot_transition_columns(hstore[]) (
    SFUNC = merge_audit_log_transitions,
    STYPE = hstore,
    INITCOND = ''
);

CREATE TABLE access_tokens (
    id bigint NOT NULL,
    subject_user_id integer NOT NULL,
    value_sha256 bytea NOT NULL,
    note text NOT NULL,
    created_at timestamp with time zone DEFAULT now() NOT NULL,
    last_used_at timestamp with time zone,
    deleted_at timestamp with time zone,
    creator_user_id integer NOT NULL,
    scopes text[] NOT NULL,
    internal boolean DEFAULT false
);

CREATE SEQUENCE access_tokens_id_seq
    START WITH 1
    INCREMENT BY 1
    NO MINVALUE
    NO MAXVALUE
    CACHE 1;

ALTER SEQUENCE access_tokens_id_seq OWNED BY access_tokens.id;

CREATE TABLE aggregated_user_statistics (
    user_id bigint NOT NULL,
    created_at timestamp with time zone DEFAULT now() NOT NULL,
    updated_at timestamp with time zone DEFAULT now() NOT NULL,
    user_last_active_at timestamp with time zone,
    user_events_count bigint
);

CREATE TABLE batch_changes (
    id bigint NOT NULL,
    name text NOT NULL,
    description text,
    creator_id integer,
    namespace_user_id integer,
    namespace_org_id integer,
    created_at timestamp with time zone DEFAULT now() NOT NULL,
    updated_at timestamp with time zone DEFAULT now() NOT NULL,
    closed_at timestamp with time zone,
    batch_spec_id bigint NOT NULL,
    last_applier_id bigint,
    last_applied_at timestamp with time zone,
    CONSTRAINT batch_changes_has_1_namespace CHECK (((namespace_user_id IS NULL) <> (namespace_org_id IS NULL))),
    CONSTRAINT batch_changes_name_not_blank CHECK ((name <> ''::text))
);

CREATE SEQUENCE batch_changes_id_seq
    START WITH 1
    INCREMENT BY 1
    NO MINVALUE
    NO MAXVALUE
    CACHE 1;

ALTER SEQUENCE batch_changes_id_seq OWNED BY batch_changes.id;

CREATE TABLE batch_changes_site_credentials (
    id bigint NOT NULL,
    external_service_type text NOT NULL,
    external_service_id text NOT NULL,
    created_at timestamp with time zone DEFAULT now() NOT NULL,
    updated_at timestamp with time zone DEFAULT now() NOT NULL,
    credential bytea NOT NULL,
    encryption_key_id text DEFAULT ''::text NOT NULL
);

CREATE SEQUENCE batch_changes_site_credentials_id_seq
    START WITH 1
    INCREMENT BY 1
    NO MINVALUE
    NO MAXVALUE
    CACHE 1;

ALTER SEQUENCE batch_changes_site_credentials_id_seq OWNED BY batch_changes_site_credentials.id;

CREATE TABLE batch_spec_execution_cache_entries (
    id bigint NOT NULL,
    key text NOT NULL,
    value text NOT NULL,
    version integer NOT NULL,
    last_used_at timestamp with time zone,
    created_at timestamp with time zone DEFAULT now() NOT NULL,
    user_id integer NOT NULL
);

CREATE SEQUENCE batch_spec_execution_cache_entries_id_seq
    START WITH 1
    INCREMENT BY 1
    NO MINVALUE
    NO MAXVALUE
    CACHE 1;

ALTER SEQUENCE batch_spec_execution_cache_entries_id_seq OWNED BY batch_spec_execution_cache_entries.id;

CREATE TABLE batch_spec_resolution_jobs (
    id bigint NOT NULL,
    batch_spec_id integer NOT NULL,
    state text DEFAULT 'queued'::text NOT NULL,
    failure_message text,
    started_at timestamp with time zone,
    finished_at timestamp with time zone,
    process_after timestamp with time zone,
    num_resets integer DEFAULT 0 NOT NULL,
    num_failures integer DEFAULT 0 NOT NULL,
    execution_logs json[],
    worker_hostname text DEFAULT ''::text NOT NULL,
    last_heartbeat_at timestamp with time zone,
    created_at timestamp with time zone DEFAULT now() NOT NULL,
    updated_at timestamp with time zone DEFAULT now() NOT NULL,
    queued_at timestamp with time zone DEFAULT now(),
    initiator_id integer NOT NULL,
    cancel boolean DEFAULT false NOT NULL
);

CREATE SEQUENCE batch_spec_resolution_jobs_id_seq
    START WITH 1
    INCREMENT BY 1
    NO MINVALUE
    NO MAXVALUE
    CACHE 1;

ALTER SEQUENCE batch_spec_resolution_jobs_id_seq OWNED BY batch_spec_resolution_jobs.id;

CREATE TABLE batch_spec_workspace_execution_jobs (
    id bigint NOT NULL,
    batch_spec_workspace_id integer NOT NULL,
    state text DEFAULT 'queued'::text NOT NULL,
    failure_message text,
    started_at timestamp with time zone,
    finished_at timestamp with time zone,
    process_after timestamp with time zone,
    num_resets integer DEFAULT 0 NOT NULL,
    num_failures integer DEFAULT 0 NOT NULL,
    execution_logs json[],
    worker_hostname text DEFAULT ''::text NOT NULL,
    last_heartbeat_at timestamp with time zone,
    created_at timestamp with time zone DEFAULT now() NOT NULL,
    updated_at timestamp with time zone DEFAULT now() NOT NULL,
    cancel boolean DEFAULT false NOT NULL,
    queued_at timestamp with time zone DEFAULT now(),
    user_id integer NOT NULL
);

CREATE SEQUENCE batch_spec_workspace_execution_jobs_id_seq
    START WITH 1
    INCREMENT BY 1
    NO MINVALUE
    NO MAXVALUE
    CACHE 1;

ALTER SEQUENCE batch_spec_workspace_execution_jobs_id_seq OWNED BY batch_spec_workspace_execution_jobs.id;

CREATE TABLE batch_spec_workspace_execution_last_dequeues (
    user_id integer NOT NULL,
    latest_dequeue timestamp with time zone
);

CREATE VIEW batch_spec_workspace_execution_queue AS
 WITH queue_candidates AS (
         SELECT exec.id,
            rank() OVER (PARTITION BY queue.user_id ORDER BY exec.created_at, exec.id) AS place_in_user_queue
           FROM (batch_spec_workspace_execution_jobs exec
             JOIN batch_spec_workspace_execution_last_dequeues queue ON ((queue.user_id = exec.user_id)))
          WHERE (exec.state = 'queued'::text)
          ORDER BY (rank() OVER (PARTITION BY queue.user_id ORDER BY exec.created_at, exec.id)), queue.latest_dequeue NULLS FIRST
        )
 SELECT queue_candidates.id,
    row_number() OVER () AS place_in_global_queue,
    queue_candidates.place_in_user_queue
   FROM queue_candidates;

CREATE VIEW batch_spec_workspace_execution_jobs_with_rank AS
 SELECT j.id,
    j.batch_spec_workspace_id,
    j.state,
    j.failure_message,
    j.started_at,
    j.finished_at,
    j.process_after,
    j.num_resets,
    j.num_failures,
    j.execution_logs,
    j.worker_hostname,
    j.last_heartbeat_at,
    j.created_at,
    j.updated_at,
    j.cancel,
    j.queued_at,
    j.user_id,
    q.place_in_global_queue,
    q.place_in_user_queue
   FROM (batch_spec_workspace_execution_jobs j
     LEFT JOIN batch_spec_workspace_execution_queue q ON ((j.id = q.id)));

CREATE TABLE batch_spec_workspace_files (
    id integer NOT NULL,
    rand_id text NOT NULL,
    batch_spec_id bigint NOT NULL,
    filename text NOT NULL,
    path text NOT NULL,
    size bigint NOT NULL,
    content bytea NOT NULL,
    modified_at timestamp with time zone NOT NULL,
    created_at timestamp with time zone DEFAULT now() NOT NULL,
    updated_at timestamp with time zone DEFAULT now() NOT NULL
);

CREATE SEQUENCE batch_spec_workspace_files_id_seq
    AS integer
    START WITH 1
    INCREMENT BY 1
    NO MINVALUE
    NO MAXVALUE
    CACHE 1;

ALTER SEQUENCE batch_spec_workspace_files_id_seq OWNED BY batch_spec_workspace_files.id;

CREATE TABLE batch_spec_workspaces (
    id bigint NOT NULL,
    batch_spec_id integer NOT NULL,
    changeset_spec_ids jsonb DEFAULT '{}'::jsonb NOT NULL,
    repo_id integer NOT NULL,
    branch text NOT NULL,
    commit text NOT NULL,
    path text NOT NULL,
    file_matches text[] NOT NULL,
    only_fetch_workspace boolean DEFAULT false NOT NULL,
    created_at timestamp with time zone DEFAULT now() NOT NULL,
    updated_at timestamp with time zone DEFAULT now() NOT NULL,
    ignored boolean DEFAULT false NOT NULL,
    unsupported boolean DEFAULT false NOT NULL,
    skipped boolean DEFAULT false NOT NULL,
    cached_result_found boolean DEFAULT false NOT NULL,
    step_cache_results jsonb DEFAULT '{}'::jsonb NOT NULL
);

CREATE SEQUENCE batch_spec_workspaces_id_seq
    START WITH 1
    INCREMENT BY 1
    NO MINVALUE
    NO MAXVALUE
    CACHE 1;

ALTER SEQUENCE batch_spec_workspaces_id_seq OWNED BY batch_spec_workspaces.id;

CREATE TABLE batch_specs (
    id bigint NOT NULL,
    rand_id text NOT NULL,
    raw_spec text NOT NULL,
    spec jsonb DEFAULT '{}'::jsonb NOT NULL,
    namespace_user_id integer,
    namespace_org_id integer,
    user_id integer,
    created_at timestamp with time zone DEFAULT now() NOT NULL,
    updated_at timestamp with time zone DEFAULT now() NOT NULL,
    created_from_raw boolean DEFAULT false NOT NULL,
    allow_unsupported boolean DEFAULT false NOT NULL,
    allow_ignored boolean DEFAULT false NOT NULL,
    no_cache boolean DEFAULT false NOT NULL,
    batch_change_id bigint,
    CONSTRAINT batch_specs_has_1_namespace CHECK (((namespace_user_id IS NULL) <> (namespace_org_id IS NULL)))
);

CREATE SEQUENCE batch_specs_id_seq
    START WITH 1
    INCREMENT BY 1
    NO MINVALUE
    NO MAXVALUE
    CACHE 1;

ALTER SEQUENCE batch_specs_id_seq OWNED BY batch_specs.id;

CREATE TABLE changeset_specs (
    id bigint NOT NULL,
    rand_id text NOT NULL,
    spec jsonb DEFAULT '{}'::jsonb,
    batch_spec_id bigint,
    repo_id integer NOT NULL,
    user_id integer,
    diff_stat_added integer,
    diff_stat_deleted integer,
    created_at timestamp with time zone DEFAULT now() NOT NULL,
    updated_at timestamp with time zone DEFAULT now() NOT NULL,
    head_ref text,
    title text,
    external_id text,
    fork_namespace citext,
    diff bytea,
    base_rev text,
    base_ref text,
    body text,
    published text,
    commit_message text,
    commit_author_name text,
    commit_author_email text,
    type text NOT NULL,
    CONSTRAINT changeset_specs_published_valid_values CHECK (((published = 'true'::text) OR (published = 'false'::text) OR (published = '"draft"'::text) OR (published IS NULL)))
);

CREATE TABLE changesets (
    id bigint NOT NULL,
    batch_change_ids jsonb DEFAULT '{}'::jsonb NOT NULL,
    repo_id integer NOT NULL,
    created_at timestamp with time zone DEFAULT now() NOT NULL,
    updated_at timestamp with time zone DEFAULT now() NOT NULL,
    metadata jsonb DEFAULT '{}'::jsonb,
    external_id text,
    external_service_type text NOT NULL,
    external_deleted_at timestamp with time zone,
    external_branch text,
    external_updated_at timestamp with time zone,
    external_state text,
    external_review_state text,
    external_check_state text,
    diff_stat_added integer,
    diff_stat_deleted integer,
    sync_state jsonb DEFAULT '{}'::jsonb NOT NULL,
    current_spec_id bigint,
    previous_spec_id bigint,
    publication_state text DEFAULT 'UNPUBLISHED'::text,
    owned_by_batch_change_id bigint,
    reconciler_state text DEFAULT 'queued'::text,
    failure_message text,
    started_at timestamp with time zone,
    finished_at timestamp with time zone,
    process_after timestamp with time zone,
    num_resets integer DEFAULT 0 NOT NULL,
    closing boolean DEFAULT false NOT NULL,
    num_failures integer DEFAULT 0 NOT NULL,
    log_contents text,
    execution_logs json[],
    syncer_error text,
    external_title text,
    worker_hostname text DEFAULT ''::text NOT NULL,
    ui_publication_state batch_changes_changeset_ui_publication_state,
    last_heartbeat_at timestamp with time zone,
    external_fork_namespace citext,
    queued_at timestamp with time zone DEFAULT now(),
    cancel boolean DEFAULT false NOT NULL,
    detached_at timestamp with time zone,
    computed_state text NOT NULL,
    CONSTRAINT changesets_batch_change_ids_check CHECK ((jsonb_typeof(batch_change_ids) = 'object'::text)),
    CONSTRAINT changesets_external_id_check CHECK ((external_id <> ''::text)),
    CONSTRAINT changesets_external_service_type_not_blank CHECK ((external_service_type <> ''::text)),
    CONSTRAINT changesets_metadata_check CHECK ((jsonb_typeof(metadata) = 'object'::text)),
    CONSTRAINT external_branch_ref_prefix CHECK ((external_branch ~~ 'refs/heads/%'::text))
);

COMMENT ON COLUMN changesets.external_title IS 'Normalized property generated on save using Changeset.Title()';

CREATE TABLE repo (
    id integer NOT NULL,
    name citext NOT NULL,
    description text,
    fork boolean,
    created_at timestamp with time zone DEFAULT now() NOT NULL,
    updated_at timestamp with time zone,
    external_id text,
    external_service_type text,
    external_service_id text,
    archived boolean DEFAULT false NOT NULL,
    uri citext,
    deleted_at timestamp with time zone,
    metadata jsonb DEFAULT '{}'::jsonb NOT NULL,
    private boolean DEFAULT false NOT NULL,
    stars integer DEFAULT 0 NOT NULL,
    blocked jsonb,
    CONSTRAINT check_name_nonempty CHECK ((name OPERATOR(<>) ''::citext)),
    CONSTRAINT repo_metadata_check CHECK ((jsonb_typeof(metadata) = 'object'::text))
);

CREATE VIEW branch_changeset_specs_and_changesets AS
 SELECT changeset_specs.id AS changeset_spec_id,
    COALESCE(changesets.id, (0)::bigint) AS changeset_id,
    changeset_specs.repo_id,
    changeset_specs.batch_spec_id,
    changesets.owned_by_batch_change_id AS owner_batch_change_id,
    repo.name AS repo_name,
    changeset_specs.title AS changeset_name,
    changesets.external_state,
    changesets.publication_state,
    changesets.reconciler_state,
    changesets.computed_state
   FROM ((changeset_specs
     LEFT JOIN changesets ON (((changesets.repo_id = changeset_specs.repo_id) AND (changesets.current_spec_id IS NOT NULL) AND (EXISTS ( SELECT 1
           FROM changeset_specs changeset_specs_1
          WHERE ((changeset_specs_1.id = changesets.current_spec_id) AND (changeset_specs_1.head_ref = changeset_specs.head_ref)))))))
     JOIN repo ON ((changeset_specs.repo_id = repo.id)))
  WHERE ((changeset_specs.external_id IS NULL) AND (repo.deleted_at IS NULL));

CREATE TABLE changeset_events (
    id bigint NOT NULL,
    changeset_id bigint NOT NULL,
    kind text NOT NULL,
    key text NOT NULL,
    created_at timestamp with time zone DEFAULT now() NOT NULL,
    metadata jsonb DEFAULT '{}'::jsonb NOT NULL,
    updated_at timestamp with time zone DEFAULT now() NOT NULL,
    CONSTRAINT changeset_events_key_check CHECK ((key <> ''::text)),
    CONSTRAINT changeset_events_kind_check CHECK ((kind <> ''::text)),
    CONSTRAINT changeset_events_metadata_check CHECK ((jsonb_typeof(metadata) = 'object'::text))
);

CREATE SEQUENCE changeset_events_id_seq
    START WITH 1
    INCREMENT BY 1
    NO MINVALUE
    NO MAXVALUE
    CACHE 1;

ALTER SEQUENCE changeset_events_id_seq OWNED BY changeset_events.id;

CREATE TABLE changeset_jobs (
    id bigint NOT NULL,
    bulk_group text NOT NULL,
    user_id integer NOT NULL,
    batch_change_id integer NOT NULL,
    changeset_id integer NOT NULL,
    job_type text NOT NULL,
    payload jsonb DEFAULT '{}'::jsonb,
    state text DEFAULT 'queued'::text NOT NULL,
    failure_message text,
    started_at timestamp with time zone,
    finished_at timestamp with time zone,
    process_after timestamp with time zone,
    num_resets integer DEFAULT 0 NOT NULL,
    num_failures integer DEFAULT 0 NOT NULL,
    execution_logs json[],
    created_at timestamp with time zone DEFAULT now() NOT NULL,
    updated_at timestamp with time zone DEFAULT now() NOT NULL,
    worker_hostname text DEFAULT ''::text NOT NULL,
    last_heartbeat_at timestamp with time zone,
    queued_at timestamp with time zone DEFAULT now(),
    cancel boolean DEFAULT false NOT NULL,
    CONSTRAINT changeset_jobs_payload_check CHECK ((jsonb_typeof(payload) = 'object'::text))
);

CREATE SEQUENCE changeset_jobs_id_seq
    START WITH 1
    INCREMENT BY 1
    NO MINVALUE
    NO MAXVALUE
    CACHE 1;

ALTER SEQUENCE changeset_jobs_id_seq OWNED BY changeset_jobs.id;

CREATE SEQUENCE changeset_specs_id_seq
    START WITH 1
    INCREMENT BY 1
    NO MINVALUE
    NO MAXVALUE
    CACHE 1;

ALTER SEQUENCE changeset_specs_id_seq OWNED BY changeset_specs.id;

CREATE SEQUENCE changesets_id_seq
    START WITH 1
    INCREMENT BY 1
    NO MINVALUE
    NO MAXVALUE
    CACHE 1;

ALTER SEQUENCE changesets_id_seq OWNED BY changesets.id;

CREATE TABLE cm_action_jobs (
    id integer NOT NULL,
    email bigint,
    state text DEFAULT 'queued'::text,
    failure_message text,
    started_at timestamp with time zone,
    finished_at timestamp with time zone,
    process_after timestamp with time zone,
    num_resets integer DEFAULT 0 NOT NULL,
    num_failures integer DEFAULT 0 NOT NULL,
    log_contents text,
    trigger_event integer,
    worker_hostname text DEFAULT ''::text NOT NULL,
    last_heartbeat_at timestamp with time zone,
    execution_logs json[],
    webhook bigint,
    slack_webhook bigint,
    queued_at timestamp with time zone DEFAULT now(),
    cancel boolean DEFAULT false NOT NULL,
    CONSTRAINT cm_action_jobs_only_one_action_type CHECK ((((
CASE
    WHEN (email IS NULL) THEN 0
    ELSE 1
END +
CASE
    WHEN (webhook IS NULL) THEN 0
    ELSE 1
END) +
CASE
    WHEN (slack_webhook IS NULL) THEN 0
    ELSE 1
END) = 1))
);

COMMENT ON COLUMN cm_action_jobs.email IS 'The ID of the cm_emails action to execute if this is an email job. Mutually exclusive with webhook and slack_webhook';

COMMENT ON COLUMN cm_action_jobs.webhook IS 'The ID of the cm_webhooks action to execute if this is a webhook job. Mutually exclusive with email and slack_webhook';

COMMENT ON COLUMN cm_action_jobs.slack_webhook IS 'The ID of the cm_slack_webhook action to execute if this is a slack webhook job. Mutually exclusive with email and webhook';

COMMENT ON CONSTRAINT cm_action_jobs_only_one_action_type ON cm_action_jobs IS 'Constrains that each queued code monitor action has exactly one action type';

CREATE SEQUENCE cm_action_jobs_id_seq
    AS integer
    START WITH 1
    INCREMENT BY 1
    NO MINVALUE
    NO MAXVALUE
    CACHE 1;

ALTER SEQUENCE cm_action_jobs_id_seq OWNED BY cm_action_jobs.id;

CREATE TABLE cm_emails (
    id bigint NOT NULL,
    monitor bigint NOT NULL,
    enabled boolean NOT NULL,
    priority cm_email_priority NOT NULL,
    header text NOT NULL,
    created_by integer NOT NULL,
    created_at timestamp with time zone DEFAULT now() NOT NULL,
    changed_by integer NOT NULL,
    changed_at timestamp with time zone DEFAULT now() NOT NULL,
    include_results boolean DEFAULT false NOT NULL
);

CREATE SEQUENCE cm_emails_id_seq
    START WITH 1
    INCREMENT BY 1
    NO MINVALUE
    NO MAXVALUE
    CACHE 1;

ALTER SEQUENCE cm_emails_id_seq OWNED BY cm_emails.id;

CREATE TABLE cm_last_searched (
    monitor_id bigint NOT NULL,
    commit_oids text[] NOT NULL,
    repo_id integer NOT NULL
);

COMMENT ON TABLE cm_last_searched IS 'The last searched commit hashes for the given code monitor and unique set of search arguments';

COMMENT ON COLUMN cm_last_searched.commit_oids IS 'The set of commit OIDs that was previously successfully searched and should be excluded on the next run';

CREATE TABLE cm_monitors (
    id bigint NOT NULL,
    created_by integer NOT NULL,
    created_at timestamp with time zone DEFAULT now() NOT NULL,
    description text NOT NULL,
    changed_at timestamp with time zone DEFAULT now() NOT NULL,
    changed_by integer NOT NULL,
    enabled boolean DEFAULT true NOT NULL,
    namespace_user_id integer NOT NULL,
    namespace_org_id integer
);

COMMENT ON COLUMN cm_monitors.namespace_org_id IS 'DEPRECATED: code monitors cannot be owned by an org';

CREATE SEQUENCE cm_monitors_id_seq
    START WITH 1
    INCREMENT BY 1
    NO MINVALUE
    NO MAXVALUE
    CACHE 1;

ALTER SEQUENCE cm_monitors_id_seq OWNED BY cm_monitors.id;

CREATE TABLE cm_queries (
    id bigint NOT NULL,
    monitor bigint NOT NULL,
    query text NOT NULL,
    created_by integer NOT NULL,
    created_at timestamp with time zone DEFAULT now() NOT NULL,
    changed_by integer NOT NULL,
    changed_at timestamp with time zone DEFAULT now() NOT NULL,
    next_run timestamp with time zone DEFAULT now(),
    latest_result timestamp with time zone
);

CREATE SEQUENCE cm_queries_id_seq
    START WITH 1
    INCREMENT BY 1
    NO MINVALUE
    NO MAXVALUE
    CACHE 1;

ALTER SEQUENCE cm_queries_id_seq OWNED BY cm_queries.id;

CREATE TABLE cm_recipients (
    id bigint NOT NULL,
    email bigint NOT NULL,
    namespace_user_id integer,
    namespace_org_id integer
);

CREATE SEQUENCE cm_recipients_id_seq
    START WITH 1
    INCREMENT BY 1
    NO MINVALUE
    NO MAXVALUE
    CACHE 1;

ALTER SEQUENCE cm_recipients_id_seq OWNED BY cm_recipients.id;

CREATE TABLE cm_slack_webhooks (
    id bigint NOT NULL,
    monitor bigint NOT NULL,
    url text NOT NULL,
    enabled boolean NOT NULL,
    created_by integer NOT NULL,
    created_at timestamp with time zone DEFAULT now() NOT NULL,
    changed_by integer NOT NULL,
    changed_at timestamp with time zone DEFAULT now() NOT NULL,
    include_results boolean DEFAULT false NOT NULL
);

COMMENT ON TABLE cm_slack_webhooks IS 'Slack webhook actions configured on code monitors';

COMMENT ON COLUMN cm_slack_webhooks.monitor IS 'The code monitor that the action is defined on';

COMMENT ON COLUMN cm_slack_webhooks.url IS 'The Slack webhook URL we send the code monitor event to';

CREATE SEQUENCE cm_slack_webhooks_id_seq
    START WITH 1
    INCREMENT BY 1
    NO MINVALUE
    NO MAXVALUE
    CACHE 1;

ALTER SEQUENCE cm_slack_webhooks_id_seq OWNED BY cm_slack_webhooks.id;

CREATE TABLE cm_trigger_jobs (
    id integer NOT NULL,
    query bigint NOT NULL,
    state text DEFAULT 'queued'::text,
    failure_message text,
    started_at timestamp with time zone,
    finished_at timestamp with time zone,
    process_after timestamp with time zone,
    num_resets integer DEFAULT 0 NOT NULL,
    num_failures integer DEFAULT 0 NOT NULL,
    log_contents text,
    query_string text,
    worker_hostname text DEFAULT ''::text NOT NULL,
    last_heartbeat_at timestamp with time zone,
    execution_logs json[],
    search_results jsonb,
    queued_at timestamp with time zone DEFAULT now(),
    cancel boolean DEFAULT false NOT NULL,
    CONSTRAINT search_results_is_array CHECK ((jsonb_typeof(search_results) = 'array'::text))
);

CREATE SEQUENCE cm_trigger_jobs_id_seq
    AS integer
    START WITH 1
    INCREMENT BY 1
    NO MINVALUE
    NO MAXVALUE
    CACHE 1;

ALTER SEQUENCE cm_trigger_jobs_id_seq OWNED BY cm_trigger_jobs.id;

CREATE TABLE cm_webhooks (
    id bigint NOT NULL,
    monitor bigint NOT NULL,
    url text NOT NULL,
    enabled boolean NOT NULL,
    created_by integer NOT NULL,
    created_at timestamp with time zone DEFAULT now() NOT NULL,
    changed_by integer NOT NULL,
    changed_at timestamp with time zone DEFAULT now() NOT NULL,
    include_results boolean DEFAULT false NOT NULL
);

COMMENT ON TABLE cm_webhooks IS 'Webhook actions configured on code monitors';

COMMENT ON COLUMN cm_webhooks.monitor IS 'The code monitor that the action is defined on';

COMMENT ON COLUMN cm_webhooks.url IS 'The webhook URL we send the code monitor event to';

COMMENT ON COLUMN cm_webhooks.enabled IS 'Whether this Slack webhook action is enabled. When not enabled, the action will not be run when its code monitor generates events';

CREATE SEQUENCE cm_webhooks_id_seq
    START WITH 1
    INCREMENT BY 1
    NO MINVALUE
    NO MAXVALUE
    CACHE 1;

ALTER SEQUENCE cm_webhooks_id_seq OWNED BY cm_webhooks.id;

CREATE TABLE codeintel_autoindex_queue (
    id integer NOT NULL,
    repository_id integer NOT NULL,
    rev text NOT NULL,
    queued_at timestamp with time zone DEFAULT now() NOT NULL,
    processed_at timestamp with time zone
);

CREATE SEQUENCE codeintel_autoindex_queue_id_seq
    AS integer
    START WITH 1
    INCREMENT BY 1
    NO MINVALUE
    NO MAXVALUE
    CACHE 1;

ALTER SEQUENCE codeintel_autoindex_queue_id_seq OWNED BY codeintel_autoindex_queue.id;

CREATE TABLE codeintel_commit_dates (
    repository_id integer NOT NULL,
    commit_bytea bytea NOT NULL,
    committed_at timestamp with time zone
);

COMMENT ON TABLE codeintel_commit_dates IS 'Maps commits within a repository to the commit date as reported by gitserver.';

COMMENT ON COLUMN codeintel_commit_dates.repository_id IS 'Identifies a row in the `repo` table.';

COMMENT ON COLUMN codeintel_commit_dates.commit_bytea IS 'Identifies the 40-character commit hash.';

COMMENT ON COLUMN codeintel_commit_dates.committed_at IS 'The commit date (may be -infinity if unresolvable).';

CREATE TABLE codeintel_inference_scripts (
    insert_timestamp timestamp with time zone DEFAULT now() NOT NULL,
    script text NOT NULL
);

COMMENT ON TABLE codeintel_inference_scripts IS 'Contains auto-index job inference Lua scripts as an alternative to setting via environment variables.';

CREATE TABLE codeintel_langugage_support_requests (
    id integer NOT NULL,
    user_id integer NOT NULL,
    language_id text NOT NULL
);

CREATE SEQUENCE codeintel_langugage_support_requests_id_seq
    AS integer
    START WITH 1
    INCREMENT BY 1
    NO MINVALUE
    NO MAXVALUE
    CACHE 1;

ALTER SEQUENCE codeintel_langugage_support_requests_id_seq OWNED BY codeintel_langugage_support_requests.id;

CREATE TABLE codeintel_lockfile_references (
    id integer NOT NULL,
    repository_name text NOT NULL,
    revspec text NOT NULL,
    package_scheme text NOT NULL,
    package_name text NOT NULL,
    package_version text NOT NULL,
    repository_id integer,
    commit_bytea bytea,
    last_check_at timestamp with time zone,
    depends_on integer[] DEFAULT '{}'::integer[],
    resolution_lockfile text,
    resolution_repository_id integer,
    resolution_commit_bytea bytea
);

COMMENT ON TABLE codeintel_lockfile_references IS 'Tracks a lockfile dependency that might be resolvable to a specific repository-commit pair.';

COMMENT ON COLUMN codeintel_lockfile_references.repository_name IS 'Encodes `reposource.PackageDependency.RepoName`. A name that is "globally unique" for a Sourcegraph instance. Used in `repo:...` queries.';

COMMENT ON COLUMN codeintel_lockfile_references.revspec IS 'Encodes `reposource.PackageDependency.GitTagFromVersion`. Returns the git tag associated with the given dependency version, used in `rev:` or `repo:foo@rev` queries.';

COMMENT ON COLUMN codeintel_lockfile_references.package_scheme IS 'Encodes `reposource.PackageDependency.Scheme`. The scheme of the dependency (e.g., semanticdb, npm).';

COMMENT ON COLUMN codeintel_lockfile_references.package_name IS 'Encodes `reposource.PackageDependency.PackageSyntax`. The name of the dependency as used by the package manager, excluding version information.';

COMMENT ON COLUMN codeintel_lockfile_references.package_version IS 'Encodes `reposource.PackageDependency.PackageVersion`. The version of the package.';

COMMENT ON COLUMN codeintel_lockfile_references.repository_id IS 'The identifier of the repo that resolves the associated name, if it is resolvable on this instance.';

COMMENT ON COLUMN codeintel_lockfile_references.commit_bytea IS 'The resolved 40-char revhash of the associated revspec, if it is resolvable on this instance.';

COMMENT ON COLUMN codeintel_lockfile_references.last_check_at IS 'Timestamp when background job last checked this row for repository resolution';

COMMENT ON COLUMN codeintel_lockfile_references.depends_on IS 'IDs of other `codeintel_lockfile_references` this package depends on in the context of this `codeintel_lockfile_references.resolution_id`.';

COMMENT ON COLUMN codeintel_lockfile_references.resolution_lockfile IS 'Relative path of lockfile in which this package was referenced. Corresponds to `codeintel_lockfiles.lockfile`.';

COMMENT ON COLUMN codeintel_lockfile_references.resolution_repository_id IS 'ID of the repository in which lockfile was resolved. Corresponds to `codeintel_lockfiles.repository_id`.';

COMMENT ON COLUMN codeintel_lockfile_references.resolution_commit_bytea IS 'Commit at which lockfile was resolved. Corresponds to `codeintel_lockfiles.commit_bytea`.';

CREATE SEQUENCE codeintel_lockfile_references_id_seq
    AS integer
    START WITH 1
    INCREMENT BY 1
    NO MINVALUE
    NO MAXVALUE
    CACHE 1;

ALTER SEQUENCE codeintel_lockfile_references_id_seq OWNED BY codeintel_lockfile_references.id;

CREATE TABLE codeintel_lockfiles (
    id integer NOT NULL,
    repository_id integer NOT NULL,
    commit_bytea bytea NOT NULL,
    codeintel_lockfile_reference_ids integer[] NOT NULL,
    lockfile text,
    fidelity text DEFAULT 'flat'::text NOT NULL,
    created_at timestamp with time zone DEFAULT now() NOT NULL,
    updated_at timestamp with time zone DEFAULT now() NOT NULL
);

COMMENT ON TABLE codeintel_lockfiles IS 'Associates a repository-commit pair with the set of repository-level dependencies parsed from lockfiles.';

COMMENT ON COLUMN codeintel_lockfiles.commit_bytea IS 'A 40-char revhash. Note that this commit may not be resolvable in the future.';

COMMENT ON COLUMN codeintel_lockfiles.codeintel_lockfile_reference_ids IS 'A key to a resolved repository name-revspec pair. Not all repository names and revspecs are resolvable.';

COMMENT ON COLUMN codeintel_lockfiles.lockfile IS 'Relative path of a lockfile in the given repository and the given commit.';

COMMENT ON COLUMN codeintel_lockfiles.fidelity IS 'Fidelity of the dependency graph thats persisted, whether it is a flat list, a whole graph, circular graph, ...';

COMMENT ON COLUMN codeintel_lockfiles.created_at IS 'Time when lockfile was indexed';

COMMENT ON COLUMN codeintel_lockfiles.updated_at IS 'Time when lockfile index was updated';

CREATE SEQUENCE codeintel_lockfiles_id_seq
    AS integer
    START WITH 1
    INCREMENT BY 1
    NO MINVALUE
    NO MAXVALUE
    CACHE 1;

ALTER SEQUENCE codeintel_lockfiles_id_seq OWNED BY codeintel_lockfiles.id;

CREATE TABLE codeintel_path_rank_inputs (
    id bigint NOT NULL,
    graph_key text NOT NULL,
    input_filename text NOT NULL,
    repository_name text NOT NULL,
    payload jsonb NOT NULL,
    processed boolean DEFAULT false NOT NULL,
    "precision" double precision NOT NULL
);

COMMENT ON TABLE codeintel_path_rank_inputs IS 'Sharded inputs from Spark jobs that will subsequently be written into `codeintel_path_ranks`.';

CREATE SEQUENCE codeintel_path_rank_inputs_id_seq
    START WITH 1
    INCREMENT BY 1
    NO MINVALUE
    NO MAXVALUE
    CACHE 1;

ALTER SEQUENCE codeintel_path_rank_inputs_id_seq OWNED BY codeintel_path_rank_inputs.id;

CREATE TABLE codeintel_path_ranks (
    repository_id integer NOT NULL,
    payload jsonb NOT NULL,
    "precision" double precision NOT NULL,
    updated_at timestamp with time zone DEFAULT now() NOT NULL,
    graph_key text
);

CREATE TABLE codeintel_ranking_exports (
    upload_id integer NOT NULL,
    graph_key text NOT NULL,
    locked_at timestamp with time zone DEFAULT now() NOT NULL
);

CREATE TABLE configuration_policies_audit_logs (
    log_timestamp timestamp with time zone DEFAULT clock_timestamp(),
    record_deleted_at timestamp with time zone,
    policy_id integer NOT NULL,
    transition_columns hstore[],
    sequence bigint NOT NULL,
    operation audit_log_operation NOT NULL
);

COMMENT ON COLUMN configuration_policies_audit_logs.log_timestamp IS 'Timestamp for this log entry.';

COMMENT ON COLUMN configuration_policies_audit_logs.record_deleted_at IS 'Set once the upload this entry is associated with is deleted. Once NOW() - record_deleted_at is above a certain threshold, this log entry will be deleted.';

COMMENT ON COLUMN configuration_policies_audit_logs.transition_columns IS 'Array of changes that occurred to the upload for this entry, in the form of {"column"=>"<column name>", "old"=>"<previous value>", "new"=>"<new value>"}.';

CREATE SEQUENCE configuration_policies_audit_logs_seq
    START WITH 1
    INCREMENT BY 1
    NO MINVALUE
    NO MAXVALUE
    CACHE 1;

ALTER SEQUENCE configuration_policies_audit_logs_seq OWNED BY configuration_policies_audit_logs.sequence;

CREATE TABLE critical_and_site_config (
    id integer NOT NULL,
    type critical_or_site NOT NULL,
    contents text NOT NULL,
    created_at timestamp with time zone DEFAULT now() NOT NULL,
    updated_at timestamp with time zone DEFAULT now() NOT NULL
);

CREATE SEQUENCE critical_and_site_config_id_seq
    START WITH 1
    INCREMENT BY 1
    NO MINVALUE
    NO MAXVALUE
    CACHE 1;

ALTER SEQUENCE critical_and_site_config_id_seq OWNED BY critical_and_site_config.id;

CREATE TABLE discussion_comments (
    id bigint NOT NULL,
    thread_id bigint NOT NULL,
    author_user_id integer NOT NULL,
    contents text NOT NULL,
    created_at timestamp with time zone DEFAULT now() NOT NULL,
    updated_at timestamp with time zone DEFAULT now() NOT NULL,
    deleted_at timestamp with time zone,
    reports text[] DEFAULT '{}'::text[] NOT NULL
);

CREATE SEQUENCE discussion_comments_id_seq
    START WITH 1
    INCREMENT BY 1
    NO MINVALUE
    NO MAXVALUE
    CACHE 1;

ALTER SEQUENCE discussion_comments_id_seq OWNED BY discussion_comments.id;

CREATE TABLE discussion_mail_reply_tokens (
    token text NOT NULL,
    user_id integer NOT NULL,
    thread_id bigint NOT NULL,
    deleted_at timestamp with time zone
);

CREATE TABLE discussion_threads (
    id bigint NOT NULL,
    author_user_id integer NOT NULL,
    title text,
    target_repo_id bigint,
    created_at timestamp with time zone DEFAULT now() NOT NULL,
    archived_at timestamp with time zone,
    updated_at timestamp with time zone DEFAULT now() NOT NULL,
    deleted_at timestamp with time zone
);

CREATE SEQUENCE discussion_threads_id_seq
    START WITH 1
    INCREMENT BY 1
    NO MINVALUE
    NO MAXVALUE
    CACHE 1;

ALTER SEQUENCE discussion_threads_id_seq OWNED BY discussion_threads.id;

CREATE TABLE discussion_threads_target_repo (
    id bigint NOT NULL,
    thread_id bigint NOT NULL,
    repo_id integer NOT NULL,
    path text,
    branch text,
    revision text,
    start_line integer,
    end_line integer,
    start_character integer,
    end_character integer,
    lines_before text,
    lines text,
    lines_after text
);

CREATE SEQUENCE discussion_threads_target_repo_id_seq
    START WITH 1
    INCREMENT BY 1
    NO MINVALUE
    NO MAXVALUE
    CACHE 1;

ALTER SEQUENCE discussion_threads_target_repo_id_seq OWNED BY discussion_threads_target_repo.id;

CREATE TABLE event_logs (
    id bigint NOT NULL,
    name text NOT NULL,
    url text NOT NULL,
    user_id integer NOT NULL,
    anonymous_user_id text NOT NULL,
    source text NOT NULL,
    argument jsonb NOT NULL,
    version text NOT NULL,
    "timestamp" timestamp with time zone NOT NULL,
    feature_flags jsonb,
    cohort_id date,
    public_argument jsonb DEFAULT '{}'::jsonb NOT NULL,
    first_source_url text,
    last_source_url text,
    referrer text,
    device_id text,
    insert_id text,
    CONSTRAINT event_logs_check_has_user CHECK ((((user_id = 0) AND (anonymous_user_id <> ''::text)) OR ((user_id <> 0) AND (anonymous_user_id = ''::text)) OR ((user_id <> 0) AND (anonymous_user_id <> ''::text)))),
    CONSTRAINT event_logs_check_name_not_empty CHECK ((name <> ''::text)),
    CONSTRAINT event_logs_check_source_not_empty CHECK ((source <> ''::text)),
    CONSTRAINT event_logs_check_version_not_empty CHECK ((version <> ''::text))
);

CREATE TABLE event_logs_export_allowlist (
    id integer NOT NULL,
    event_name text NOT NULL
);

COMMENT ON TABLE event_logs_export_allowlist IS 'An allowlist of events that are approved for export if the scraping job is enabled';

COMMENT ON COLUMN event_logs_export_allowlist.event_name IS 'Name of the event that corresponds to event_logs.name';

CREATE SEQUENCE event_logs_export_allowlist_id_seq
    AS integer
    START WITH 1
    INCREMENT BY 1
    NO MINVALUE
    NO MAXVALUE
    CACHE 1;

ALTER SEQUENCE event_logs_export_allowlist_id_seq OWNED BY event_logs_export_allowlist.id;

CREATE SEQUENCE event_logs_id_seq
    START WITH 1
    INCREMENT BY 1
    NO MINVALUE
    NO MAXVALUE
    CACHE 1;

ALTER SEQUENCE event_logs_id_seq OWNED BY event_logs.id;

CREATE TABLE event_logs_scrape_state (
    id integer NOT NULL,
    bookmark_id integer NOT NULL
);

COMMENT ON TABLE event_logs_scrape_state IS 'Contains state for the periodic telemetry job that scrapes events if enabled.';

COMMENT ON COLUMN event_logs_scrape_state.bookmark_id IS 'Bookmarks the maximum most recent successful event_logs.id that was scraped';

CREATE SEQUENCE event_logs_scrape_state_id_seq
    AS integer
    START WITH 1
    INCREMENT BY 1
    NO MINVALUE
    NO MAXVALUE
    CACHE 1;

ALTER SEQUENCE event_logs_scrape_state_id_seq OWNED BY event_logs_scrape_state.id;

CREATE TABLE executor_heartbeats (
    id integer NOT NULL,
    hostname text NOT NULL,
    queue_name text NOT NULL,
    os text NOT NULL,
    architecture text NOT NULL,
    docker_version text NOT NULL,
    executor_version text NOT NULL,
    git_version text NOT NULL,
    ignite_version text NOT NULL,
    src_cli_version text NOT NULL,
    first_seen_at timestamp with time zone DEFAULT now() NOT NULL,
    last_seen_at timestamp with time zone DEFAULT now() NOT NULL
);

COMMENT ON TABLE executor_heartbeats IS 'Tracks the most recent activity of executors attached to this Sourcegraph instance.';

COMMENT ON COLUMN executor_heartbeats.hostname IS 'The uniquely identifying name of the executor.';

COMMENT ON COLUMN executor_heartbeats.queue_name IS 'The queue name that the executor polls for work.';

COMMENT ON COLUMN executor_heartbeats.os IS 'The operating system running the executor.';

COMMENT ON COLUMN executor_heartbeats.architecture IS 'The machine architure running the executor.';

COMMENT ON COLUMN executor_heartbeats.docker_version IS 'The version of Docker used by the executor.';

COMMENT ON COLUMN executor_heartbeats.executor_version IS 'The version of the executor.';

COMMENT ON COLUMN executor_heartbeats.git_version IS 'The version of Git used by the executor.';

COMMENT ON COLUMN executor_heartbeats.ignite_version IS 'The version of Ignite used by the executor.';

COMMENT ON COLUMN executor_heartbeats.src_cli_version IS 'The version of src-cli used by the executor.';

COMMENT ON COLUMN executor_heartbeats.first_seen_at IS 'The first time a heartbeat from the executor was received.';

COMMENT ON COLUMN executor_heartbeats.last_seen_at IS 'The last time a heartbeat from the executor was received.';

CREATE SEQUENCE executor_heartbeats_id_seq
    AS integer
    START WITH 1
    INCREMENT BY 1
    NO MINVALUE
    NO MAXVALUE
    CACHE 1;

ALTER SEQUENCE executor_heartbeats_id_seq OWNED BY executor_heartbeats.id;

CREATE TABLE executor_secret_access_logs (
    id integer NOT NULL,
    executor_secret_id integer NOT NULL,
    user_id integer NOT NULL,
    created_at timestamp with time zone DEFAULT now() NOT NULL
);

CREATE SEQUENCE executor_secret_access_logs_id_seq
    AS integer
    START WITH 1
    INCREMENT BY 1
    NO MINVALUE
    NO MAXVALUE
    CACHE 1;

ALTER SEQUENCE executor_secret_access_logs_id_seq OWNED BY executor_secret_access_logs.id;

CREATE TABLE executor_secrets (
    id integer NOT NULL,
    key text NOT NULL,
    value bytea NOT NULL,
    scope text NOT NULL,
    encryption_key_id text,
    namespace_user_id integer,
    namespace_org_id integer,
    created_at timestamp with time zone DEFAULT now() NOT NULL,
    updated_at timestamp with time zone DEFAULT now() NOT NULL,
    creator_id integer
);

COMMENT ON COLUMN executor_secrets.creator_id IS 'NULL, if the user has been deleted.';

CREATE SEQUENCE executor_secrets_id_seq
    AS integer
    START WITH 1
    INCREMENT BY 1
    NO MINVALUE
    NO MAXVALUE
    CACHE 1;

ALTER SEQUENCE executor_secrets_id_seq OWNED BY executor_secrets.id;

CREATE TABLE explicit_permissions_bitbucket_projects_jobs (
    id integer NOT NULL,
    state text DEFAULT 'queued'::text,
    failure_message text,
    queued_at timestamp with time zone DEFAULT now(),
    started_at timestamp with time zone,
    finished_at timestamp with time zone,
    process_after timestamp with time zone,
    num_resets integer DEFAULT 0 NOT NULL,
    num_failures integer DEFAULT 0 NOT NULL,
    last_heartbeat_at timestamp with time zone,
    execution_logs json[],
    worker_hostname text DEFAULT ''::text NOT NULL,
    project_key text NOT NULL,
    external_service_id integer NOT NULL,
    permissions json[],
    unrestricted boolean DEFAULT false NOT NULL,
    cancel boolean DEFAULT false NOT NULL,
    CONSTRAINT explicit_permissions_bitbucket_projects_jobs_check CHECK ((((permissions IS NOT NULL) AND (unrestricted IS FALSE)) OR ((permissions IS NULL) AND (unrestricted IS TRUE))))
);

CREATE SEQUENCE explicit_permissions_bitbucket_projects_jobs_id_seq
    AS integer
    START WITH 1
    INCREMENT BY 1
    NO MINVALUE
    NO MAXVALUE
    CACHE 1;

ALTER SEQUENCE explicit_permissions_bitbucket_projects_jobs_id_seq OWNED BY explicit_permissions_bitbucket_projects_jobs.id;

CREATE TABLE external_service_repos (
    external_service_id bigint NOT NULL,
    repo_id integer NOT NULL,
    clone_url text NOT NULL,
    user_id integer,
    org_id integer,
    created_at timestamp with time zone DEFAULT transaction_timestamp() NOT NULL
);

CREATE SEQUENCE external_service_sync_jobs_id_seq
    START WITH 1
    INCREMENT BY 1
    NO MINVALUE
    NO MAXVALUE
    CACHE 1;

CREATE TABLE external_service_sync_jobs (
    id integer DEFAULT nextval('external_service_sync_jobs_id_seq'::regclass) NOT NULL,
    state text DEFAULT 'queued'::text NOT NULL,
    failure_message text,
    started_at timestamp with time zone,
    finished_at timestamp with time zone,
    process_after timestamp with time zone,
    num_resets integer DEFAULT 0 NOT NULL,
    external_service_id bigint NOT NULL,
    num_failures integer DEFAULT 0 NOT NULL,
    log_contents text,
    execution_logs json[],
    worker_hostname text DEFAULT ''::text NOT NULL,
    last_heartbeat_at timestamp with time zone,
    queued_at timestamp with time zone DEFAULT now(),
    cancel boolean DEFAULT false NOT NULL,
    repos_synced integer DEFAULT 0 NOT NULL,
    repo_sync_errors integer DEFAULT 0 NOT NULL,
    repos_added integer DEFAULT 0 NOT NULL,
    repos_deleted integer DEFAULT 0 NOT NULL,
    repos_modified integer DEFAULT 0 NOT NULL,
    repos_unmodified integer DEFAULT 0 NOT NULL
);

COMMENT ON COLUMN external_service_sync_jobs.repos_synced IS 'The number of repos synced during this sync job.';

COMMENT ON COLUMN external_service_sync_jobs.repo_sync_errors IS 'The number of times an error occurred syncing a repo during this sync job.';

COMMENT ON COLUMN external_service_sync_jobs.repos_added IS 'The number of new repos discovered during this sync job.';

COMMENT ON COLUMN external_service_sync_jobs.repos_deleted IS 'The number of repos deleted as a result of this sync job.';

COMMENT ON COLUMN external_service_sync_jobs.repos_modified IS 'The number of existing repos whose metadata has changed during this sync job.';

COMMENT ON COLUMN external_service_sync_jobs.repos_unmodified IS 'The number of existing repos whose metadata did not change during this sync job.';

CREATE TABLE external_services (
    id bigint NOT NULL,
    kind text NOT NULL,
    display_name text NOT NULL,
    config text NOT NULL,
    created_at timestamp with time zone DEFAULT now() NOT NULL,
    updated_at timestamp with time zone DEFAULT now() NOT NULL,
    deleted_at timestamp with time zone,
    last_sync_at timestamp with time zone,
    next_sync_at timestamp with time zone,
    namespace_user_id integer,
    unrestricted boolean DEFAULT false NOT NULL,
    cloud_default boolean DEFAULT false NOT NULL,
    encryption_key_id text DEFAULT ''::text NOT NULL,
    namespace_org_id integer,
    has_webhooks boolean,
    token_expires_at timestamp with time zone,
    CONSTRAINT check_non_empty_config CHECK ((btrim(config) <> ''::text)),
    CONSTRAINT external_services_max_1_namespace CHECK ((((namespace_user_id IS NULL) AND (namespace_org_id IS NULL)) OR ((namespace_user_id IS NULL) <> (namespace_org_id IS NULL))))
);

CREATE VIEW external_service_sync_jobs_with_next_sync_at AS
 SELECT j.id,
    j.state,
    j.failure_message,
    j.queued_at,
    j.started_at,
    j.finished_at,
    j.process_after,
    j.num_resets,
    j.num_failures,
    j.execution_logs,
    j.external_service_id,
    e.next_sync_at
   FROM (external_services e
     JOIN external_service_sync_jobs j ON ((e.id = j.external_service_id)));

CREATE SEQUENCE external_services_id_seq
    START WITH 1
    INCREMENT BY 1
    NO MINVALUE
    NO MAXVALUE
    CACHE 1;

ALTER SEQUENCE external_services_id_seq OWNED BY external_services.id;

CREATE TABLE feature_flag_overrides (
    namespace_org_id integer,
    namespace_user_id integer,
    flag_name text NOT NULL,
    flag_value boolean NOT NULL,
    created_at timestamp with time zone DEFAULT now() NOT NULL,
    updated_at timestamp with time zone DEFAULT now() NOT NULL,
    deleted_at timestamp with time zone,
    CONSTRAINT feature_flag_overrides_has_org_or_user_id CHECK (((namespace_org_id IS NOT NULL) OR (namespace_user_id IS NOT NULL)))
);

CREATE TABLE feature_flags (
    flag_name text NOT NULL,
    flag_type feature_flag_type NOT NULL,
    bool_value boolean,
    rollout integer,
    created_at timestamp with time zone DEFAULT now() NOT NULL,
    updated_at timestamp with time zone DEFAULT now() NOT NULL,
    deleted_at timestamp with time zone,
    CONSTRAINT feature_flags_rollout_check CHECK (((rollout >= 0) AND (rollout <= 10000))),
    CONSTRAINT required_bool_fields CHECK ((1 =
CASE
    WHEN ((flag_type = 'bool'::feature_flag_type) AND (bool_value IS NULL)) THEN 0
    WHEN ((flag_type <> 'bool'::feature_flag_type) AND (bool_value IS NOT NULL)) THEN 0
    ELSE 1
END)),
    CONSTRAINT required_rollout_fields CHECK ((1 =
CASE
    WHEN ((flag_type = 'rollout'::feature_flag_type) AND (rollout IS NULL)) THEN 0
    WHEN ((flag_type <> 'rollout'::feature_flag_type) AND (rollout IS NOT NULL)) THEN 0
    ELSE 1
END))
);

COMMENT ON COLUMN feature_flags.bool_value IS 'Bool value only defined when flag_type is bool';

COMMENT ON COLUMN feature_flags.rollout IS 'Rollout only defined when flag_type is rollout. Increments of 0.01%';

COMMENT ON CONSTRAINT required_bool_fields ON feature_flags IS 'Checks that bool_value is set IFF flag_type = bool';

COMMENT ON CONSTRAINT required_rollout_fields ON feature_flags IS 'Checks that rollout is set IFF flag_type = rollout';

CREATE TABLE gitserver_relocator_jobs (
    id integer NOT NULL,
    state text DEFAULT 'queued'::text,
    queued_at timestamp with time zone DEFAULT now(),
    failure_message text,
    started_at timestamp with time zone,
    finished_at timestamp with time zone,
    process_after timestamp with time zone,
    num_resets integer DEFAULT 0 NOT NULL,
    num_failures integer DEFAULT 0 NOT NULL,
    last_heartbeat_at timestamp with time zone,
    execution_logs json[],
    worker_hostname text DEFAULT ''::text NOT NULL,
    repo_id integer NOT NULL,
    source_hostname text NOT NULL,
    dest_hostname text NOT NULL,
    delete_source boolean DEFAULT false NOT NULL,
    cancel boolean DEFAULT false NOT NULL
);

CREATE SEQUENCE gitserver_relocator_jobs_id_seq
    AS integer
    START WITH 1
    INCREMENT BY 1
    NO MINVALUE
    NO MAXVALUE
    CACHE 1;

ALTER SEQUENCE gitserver_relocator_jobs_id_seq OWNED BY gitserver_relocator_jobs.id;

CREATE VIEW gitserver_relocator_jobs_with_repo_name AS
 SELECT glj.id,
    glj.state,
    glj.queued_at,
    glj.failure_message,
    glj.started_at,
    glj.finished_at,
    glj.process_after,
    glj.num_resets,
    glj.num_failures,
    glj.last_heartbeat_at,
    glj.execution_logs,
    glj.worker_hostname,
    glj.repo_id,
    glj.source_hostname,
    glj.dest_hostname,
    glj.delete_source,
    r.name AS repo_name
   FROM (gitserver_relocator_jobs glj
     JOIN repo r ON ((r.id = glj.repo_id)));

CREATE TABLE gitserver_repos (
    repo_id integer NOT NULL,
    clone_status text DEFAULT 'not_cloned'::text NOT NULL,
    shard_id text NOT NULL,
    last_error text,
    updated_at timestamp with time zone DEFAULT now() NOT NULL,
    last_fetched timestamp with time zone DEFAULT now() NOT NULL,
    last_changed timestamp with time zone DEFAULT now() NOT NULL,
    repo_size_bytes bigint,
    repo_status text
);

CREATE TABLE gitserver_repos_statistics (
    shard_id text NOT NULL,
    total bigint DEFAULT 0 NOT NULL,
    not_cloned bigint DEFAULT 0 NOT NULL,
    cloning bigint DEFAULT 0 NOT NULL,
    cloned bigint DEFAULT 0 NOT NULL,
    failed_fetch bigint DEFAULT 0 NOT NULL
);

COMMENT ON COLUMN gitserver_repos_statistics.shard_id IS 'ID of this gitserver shard. If an empty string then the repositories havent been assigned a shard.';

COMMENT ON COLUMN gitserver_repos_statistics.total IS 'Number of repositories in gitserver_repos table on this shard';

COMMENT ON COLUMN gitserver_repos_statistics.not_cloned IS 'Number of repositories in gitserver_repos table on this shard that are not cloned yet';

COMMENT ON COLUMN gitserver_repos_statistics.cloning IS 'Number of repositories in gitserver_repos table on this shard that cloning';

COMMENT ON COLUMN gitserver_repos_statistics.cloned IS 'Number of repositories in gitserver_repos table on this shard that are cloned';

COMMENT ON COLUMN gitserver_repos_statistics.failed_fetch IS 'Number of repositories in gitserver_repos table on this shard where last_error is set';

CREATE TABLE global_state (
    site_id uuid NOT NULL,
    initialized boolean DEFAULT false NOT NULL
);

CREATE TABLE insights_query_runner_jobs (
    id integer NOT NULL,
    series_id text NOT NULL,
    search_query text NOT NULL,
    state text DEFAULT 'queued'::text,
    failure_message text,
    started_at timestamp with time zone,
    finished_at timestamp with time zone,
    process_after timestamp with time zone,
    num_resets integer DEFAULT 0 NOT NULL,
    num_failures integer DEFAULT 0 NOT NULL,
    execution_logs json[],
    record_time timestamp with time zone,
    worker_hostname text DEFAULT ''::text NOT NULL,
    last_heartbeat_at timestamp with time zone,
    priority integer DEFAULT 1 NOT NULL,
    cost integer DEFAULT 500 NOT NULL,
    persist_mode persistmode DEFAULT 'record'::persistmode NOT NULL,
    queued_at timestamp with time zone DEFAULT now(),
    cancel boolean DEFAULT false NOT NULL
);

COMMENT ON TABLE insights_query_runner_jobs IS 'See [enterprise/internal/insights/background/queryrunner/worker.go:Job](https://sourcegraph.com/search?q=repo:%5Egithub%5C.com/sourcegraph/sourcegraph%24+file:enterprise/internal/insights/background/queryrunner/worker.go+type+Job&patternType=literal)';

COMMENT ON COLUMN insights_query_runner_jobs.priority IS 'Integer representing a category of priority for this query. Priority in this context is ambiguously defined for consumers to decide an interpretation.';

COMMENT ON COLUMN insights_query_runner_jobs.cost IS 'Integer representing a cost approximation of executing this search query.';

COMMENT ON COLUMN insights_query_runner_jobs.persist_mode IS 'The persistence level for this query. This value will determine the lifecycle of the resulting value.';

CREATE TABLE insights_query_runner_jobs_dependencies (
    id integer NOT NULL,
    job_id integer NOT NULL,
    recording_time timestamp without time zone NOT NULL
);

COMMENT ON TABLE insights_query_runner_jobs_dependencies IS 'Stores data points for a code insight that do not need to be queried directly, but depend on the result of a query at a different point';

COMMENT ON COLUMN insights_query_runner_jobs_dependencies.job_id IS 'Foreign key to the job that owns this record.';

COMMENT ON COLUMN insights_query_runner_jobs_dependencies.recording_time IS 'The time for which this dependency should be recorded at using the parents value.';

CREATE SEQUENCE insights_query_runner_jobs_dependencies_id_seq
    AS integer
    START WITH 1
    INCREMENT BY 1
    NO MINVALUE
    NO MAXVALUE
    CACHE 1;

ALTER SEQUENCE insights_query_runner_jobs_dependencies_id_seq OWNED BY insights_query_runner_jobs_dependencies.id;

CREATE SEQUENCE insights_query_runner_jobs_id_seq
    AS integer
    START WITH 1
    INCREMENT BY 1
    NO MINVALUE
    NO MAXVALUE
    CACHE 1;

ALTER SEQUENCE insights_query_runner_jobs_id_seq OWNED BY insights_query_runner_jobs.id;

CREATE TABLE insights_settings_migration_jobs (
    id integer NOT NULL,
    user_id integer,
    org_id integer,
    global boolean,
    settings_id integer NOT NULL,
    total_insights integer DEFAULT 0 NOT NULL,
    migrated_insights integer DEFAULT 0 NOT NULL,
    total_dashboards integer DEFAULT 0 NOT NULL,
    migrated_dashboards integer DEFAULT 0 NOT NULL,
    runs integer DEFAULT 0 NOT NULL,
    completed_at timestamp without time zone
);

CREATE SEQUENCE insights_settings_migration_jobs_id_seq
    AS integer
    START WITH 1
    INCREMENT BY 1
    NO MINVALUE
    NO MAXVALUE
    CACHE 1;

ALTER SEQUENCE insights_settings_migration_jobs_id_seq OWNED BY insights_settings_migration_jobs.id;

CREATE TABLE last_lockfile_scan (
    repository_id integer NOT NULL,
    last_lockfile_scan_at timestamp with time zone NOT NULL
);

COMMENT ON TABLE last_lockfile_scan IS 'Tracks the last time repository was checked for lockfile indexing.';

COMMENT ON COLUMN last_lockfile_scan.last_lockfile_scan_at IS 'The last time this repository was considered for lockfile indexing.';

CREATE TABLE lsif_configuration_policies (
    id integer NOT NULL,
    repository_id integer,
    name text,
    type text NOT NULL,
    pattern text NOT NULL,
    retention_enabled boolean NOT NULL,
    retention_duration_hours integer,
    retain_intermediate_commits boolean NOT NULL,
    indexing_enabled boolean NOT NULL,
    index_commit_max_age_hours integer,
    index_intermediate_commits boolean NOT NULL,
    protected boolean DEFAULT false NOT NULL,
    repository_patterns text[],
    last_resolved_at timestamp with time zone,
    lockfile_indexing_enabled boolean DEFAULT false NOT NULL
);

COMMENT ON COLUMN lsif_configuration_policies.repository_id IS 'The identifier of the repository to which this configuration policy applies. If absent, this policy is applied globally.';

COMMENT ON COLUMN lsif_configuration_policies.type IS 'The type of Git object (e.g., COMMIT, BRANCH, TAG).';

COMMENT ON COLUMN lsif_configuration_policies.pattern IS 'A pattern used to match` names of the associated Git object type.';

COMMENT ON COLUMN lsif_configuration_policies.retention_enabled IS 'Whether or not this configuration policy affects data retention rules.';

COMMENT ON COLUMN lsif_configuration_policies.retention_duration_hours IS 'The max age of data retained by this configuration policy. If null, the age is unbounded.';

COMMENT ON COLUMN lsif_configuration_policies.retain_intermediate_commits IS 'If the matching Git object is a branch, setting this value to true will also retain all data used to resolve queries for any commit on the matching branches. Setting this value to false will only consider the tip of the branch.';

COMMENT ON COLUMN lsif_configuration_policies.indexing_enabled IS 'Whether or not this configuration policy affects auto-indexing schedules.';

COMMENT ON COLUMN lsif_configuration_policies.index_commit_max_age_hours IS 'The max age of commits indexed by this configuration policy. If null, the age is unbounded.';

COMMENT ON COLUMN lsif_configuration_policies.index_intermediate_commits IS 'If the matching Git object is a branch, setting this value to true will also index all commits on the matching branches. Setting this value to false will only consider the tip of the branch.';

COMMENT ON COLUMN lsif_configuration_policies.protected IS 'Whether or not this configuration policy is protected from modification of its data retention behavior (except for duration).';

COMMENT ON COLUMN lsif_configuration_policies.repository_patterns IS 'The name pattern matching repositories to which this configuration policy applies. If absent, all repositories are matched.';

COMMENT ON COLUMN lsif_configuration_policies.lockfile_indexing_enabled IS 'Whether to index the lockfiles in the repositories matched by this policy';

CREATE SEQUENCE lsif_configuration_policies_id_seq
    AS integer
    START WITH 1
    INCREMENT BY 1
    NO MINVALUE
    NO MAXVALUE
    CACHE 1;

ALTER SEQUENCE lsif_configuration_policies_id_seq OWNED BY lsif_configuration_policies.id;

CREATE TABLE lsif_configuration_policies_repository_pattern_lookup (
    policy_id integer NOT NULL,
    repo_id integer NOT NULL
);

COMMENT ON TABLE lsif_configuration_policies_repository_pattern_lookup IS 'A lookup table to get all the repository patterns by repository id that apply to a configuration policy.';

COMMENT ON COLUMN lsif_configuration_policies_repository_pattern_lookup.policy_id IS 'The policy identifier associated with the repository.';

COMMENT ON COLUMN lsif_configuration_policies_repository_pattern_lookup.repo_id IS 'The repository identifier associated with the policy.';

CREATE TABLE lsif_dependency_indexing_jobs (
    id integer NOT NULL,
    state text DEFAULT 'queued'::text NOT NULL,
    failure_message text,
    queued_at timestamp with time zone DEFAULT now() NOT NULL,
    started_at timestamp with time zone,
    finished_at timestamp with time zone,
    process_after timestamp with time zone,
    num_resets integer DEFAULT 0 NOT NULL,
    num_failures integer DEFAULT 0 NOT NULL,
    execution_logs json[],
    last_heartbeat_at timestamp with time zone,
    worker_hostname text DEFAULT ''::text NOT NULL,
    upload_id integer,
    external_service_kind text DEFAULT ''::text NOT NULL,
    external_service_sync timestamp with time zone,
    cancel boolean DEFAULT false NOT NULL
);

COMMENT ON COLUMN lsif_dependency_indexing_jobs.external_service_kind IS 'Filter the external services for this kind to wait to have synced. If empty, external_service_sync is ignored and no external services are polled for their last sync time.';

COMMENT ON COLUMN lsif_dependency_indexing_jobs.external_service_sync IS 'The sync time after which external services of the given kind will have synced/created any repositories referenced by the LSIF upload that are resolvable.';

CREATE TABLE lsif_dependency_syncing_jobs (
    id integer NOT NULL,
    state text DEFAULT 'queued'::text NOT NULL,
    failure_message text,
    queued_at timestamp with time zone DEFAULT now() NOT NULL,
    started_at timestamp with time zone,
    finished_at timestamp with time zone,
    process_after timestamp with time zone,
    num_resets integer DEFAULT 0 NOT NULL,
    num_failures integer DEFAULT 0 NOT NULL,
    execution_logs json[],
    upload_id integer,
    worker_hostname text DEFAULT ''::text NOT NULL,
    last_heartbeat_at timestamp with time zone,
    cancel boolean DEFAULT false NOT NULL
);

COMMENT ON TABLE lsif_dependency_syncing_jobs IS 'Tracks jobs that scan imports of indexes to schedule auto-index jobs.';

COMMENT ON COLUMN lsif_dependency_syncing_jobs.upload_id IS 'The identifier of the triggering upload record.';

CREATE SEQUENCE lsif_dependency_indexing_jobs_id_seq
    AS integer
    START WITH 1
    INCREMENT BY 1
    NO MINVALUE
    NO MAXVALUE
    CACHE 1;

ALTER SEQUENCE lsif_dependency_indexing_jobs_id_seq OWNED BY lsif_dependency_syncing_jobs.id;

CREATE SEQUENCE lsif_dependency_indexing_jobs_id_seq1
    AS integer
    START WITH 1
    INCREMENT BY 1
    NO MINVALUE
    NO MAXVALUE
    CACHE 1;

ALTER SEQUENCE lsif_dependency_indexing_jobs_id_seq1 OWNED BY lsif_dependency_indexing_jobs.id;

CREATE TABLE lsif_dependency_repos (
    id bigint NOT NULL,
    name text NOT NULL,
    version text NOT NULL,
    scheme text NOT NULL
);

CREATE SEQUENCE lsif_dependency_repos_id_seq
    START WITH 1
    INCREMENT BY 1
    NO MINVALUE
    NO MAXVALUE
    CACHE 1;

ALTER SEQUENCE lsif_dependency_repos_id_seq OWNED BY lsif_dependency_repos.id;

CREATE TABLE lsif_dirty_repositories (
    repository_id integer NOT NULL,
    dirty_token integer NOT NULL,
    update_token integer NOT NULL,
    updated_at timestamp with time zone,
    set_dirty_at timestamp with time zone DEFAULT now() NOT NULL
);

COMMENT ON TABLE lsif_dirty_repositories IS 'Stores whether or not the nearest upload data for a repository is out of date (when update_token > dirty_token).';

COMMENT ON COLUMN lsif_dirty_repositories.dirty_token IS 'Set to the value of update_token visible to the transaction that updates the commit graph. Updates of dirty_token during this time will cause a second update.';

COMMENT ON COLUMN lsif_dirty_repositories.update_token IS 'This value is incremented on each request to update the commit graph for the repository.';

COMMENT ON COLUMN lsif_dirty_repositories.updated_at IS 'The time the update_token value was last updated.';

CREATE TABLE lsif_uploads (
    id integer NOT NULL,
    commit text NOT NULL,
    root text DEFAULT ''::text NOT NULL,
    uploaded_at timestamp with time zone DEFAULT now() NOT NULL,
    state text DEFAULT 'queued'::text NOT NULL,
    failure_message text,
    started_at timestamp with time zone,
    finished_at timestamp with time zone,
    repository_id integer NOT NULL,
    indexer text NOT NULL,
    num_parts integer NOT NULL,
    uploaded_parts integer[] NOT NULL,
    process_after timestamp with time zone,
    num_resets integer DEFAULT 0 NOT NULL,
    upload_size bigint,
    num_failures integer DEFAULT 0 NOT NULL,
    associated_index_id bigint,
    committed_at timestamp with time zone,
    commit_last_checked_at timestamp with time zone,
    worker_hostname text DEFAULT ''::text NOT NULL,
    last_heartbeat_at timestamp with time zone,
    execution_logs json[],
    num_references integer,
    expired boolean DEFAULT false NOT NULL,
    last_retention_scan_at timestamp with time zone,
    reference_count integer,
    indexer_version text,
    queued_at timestamp with time zone,
    cancel boolean DEFAULT false NOT NULL,
    uncompressed_size bigint,
    last_referenced_scan_at timestamp with time zone,
    last_traversal_scan_at timestamp with time zone,
    CONSTRAINT lsif_uploads_commit_valid_chars CHECK ((commit ~ '^[a-z0-9]{40}$'::text))
);

COMMENT ON TABLE lsif_uploads IS 'Stores metadata about an LSIF index uploaded by a user.';

COMMENT ON COLUMN lsif_uploads.id IS 'Used as a logical foreign key with the (disjoint) codeintel database.';

COMMENT ON COLUMN lsif_uploads.commit IS 'A 40-char revhash. Note that this commit may not be resolvable in the future.';

COMMENT ON COLUMN lsif_uploads.root IS 'The path for which the index can resolve code intelligence relative to the repository root.';

COMMENT ON COLUMN lsif_uploads.indexer IS 'The name of the indexer that produced the index file. If not supplied by the user it will be pulled from the index metadata.';

COMMENT ON COLUMN lsif_uploads.num_parts IS 'The number of parts src-cli split the upload file into.';

COMMENT ON COLUMN lsif_uploads.uploaded_parts IS 'The index of parts that have been successfully uploaded.';

COMMENT ON COLUMN lsif_uploads.upload_size IS 'The size of the index file (in bytes).';

COMMENT ON COLUMN lsif_uploads.num_references IS 'Deprecated in favor of reference_count.';

COMMENT ON COLUMN lsif_uploads.expired IS 'Whether or not this upload data is no longer protected by any data retention policy.';

COMMENT ON COLUMN lsif_uploads.last_retention_scan_at IS 'The last time this upload was checked against data retention policies.';

COMMENT ON COLUMN lsif_uploads.reference_count IS 'The number of references to this upload data from other upload records (via lsif_references).';

COMMENT ON COLUMN lsif_uploads.indexer_version IS 'The version of the indexer that produced the index file. If not supplied by the user it will be pulled from the index metadata.';

COMMENT ON COLUMN lsif_uploads.last_referenced_scan_at IS 'The last time this upload was known to be referenced by another (possibly expired) index.';

COMMENT ON COLUMN lsif_uploads.last_traversal_scan_at IS 'The last time this upload was known to be reachable by a non-expired index.';

CREATE VIEW lsif_dumps AS
 SELECT u.id,
    u.commit,
    u.root,
    u.queued_at,
    u.uploaded_at,
    u.state,
    u.failure_message,
    u.started_at,
    u.finished_at,
    u.repository_id,
    u.indexer,
    u.indexer_version,
    u.num_parts,
    u.uploaded_parts,
    u.process_after,
    u.num_resets,
    u.upload_size,
    u.num_failures,
    u.associated_index_id,
    u.expired,
    u.last_retention_scan_at,
    u.finished_at AS processed_at
   FROM lsif_uploads u
  WHERE ((u.state = 'completed'::text) OR (u.state = 'deleting'::text));

CREATE SEQUENCE lsif_dumps_id_seq
    START WITH 1
    INCREMENT BY 1
    NO MINVALUE
    NO MAXVALUE
    CACHE 1;

ALTER SEQUENCE lsif_dumps_id_seq OWNED BY lsif_uploads.id;

CREATE VIEW lsif_dumps_with_repository_name AS
 SELECT u.id,
    u.commit,
    u.root,
    u.queued_at,
    u.uploaded_at,
    u.state,
    u.failure_message,
    u.started_at,
    u.finished_at,
    u.repository_id,
    u.indexer,
    u.indexer_version,
    u.num_parts,
    u.uploaded_parts,
    u.process_after,
    u.num_resets,
    u.upload_size,
    u.num_failures,
    u.associated_index_id,
    u.expired,
    u.last_retention_scan_at,
    u.processed_at,
    r.name AS repository_name
   FROM (lsif_dumps u
     JOIN repo r ON ((r.id = u.repository_id)))
  WHERE (r.deleted_at IS NULL);

CREATE TABLE lsif_index_configuration (
    id bigint NOT NULL,
    repository_id integer NOT NULL,
    data bytea NOT NULL,
    autoindex_enabled boolean DEFAULT true NOT NULL
);

COMMENT ON TABLE lsif_index_configuration IS 'Stores the configuration used for code intel index jobs for a repository.';

COMMENT ON COLUMN lsif_index_configuration.data IS 'The raw user-supplied [configuration](https://sourcegraph.com/github.com/sourcegraph/sourcegraph@3.23/-/blob/enterprise/internal/codeintel/autoindex/config/types.go#L3:6) (encoded in JSONC).';

COMMENT ON COLUMN lsif_index_configuration.autoindex_enabled IS 'Whether or not auto-indexing should be attempted on this repo. Index jobs may be inferred from the repository contents if data is empty.';

CREATE SEQUENCE lsif_index_configuration_id_seq
    START WITH 1
    INCREMENT BY 1
    NO MINVALUE
    NO MAXVALUE
    CACHE 1;

ALTER SEQUENCE lsif_index_configuration_id_seq OWNED BY lsif_index_configuration.id;

CREATE TABLE lsif_indexes (
    id bigint NOT NULL,
    commit text NOT NULL,
    queued_at timestamp with time zone DEFAULT now() NOT NULL,
    state text DEFAULT 'queued'::text NOT NULL,
    failure_message text,
    started_at timestamp with time zone,
    finished_at timestamp with time zone,
    repository_id integer NOT NULL,
    process_after timestamp with time zone,
    num_resets integer DEFAULT 0 NOT NULL,
    num_failures integer DEFAULT 0 NOT NULL,
    docker_steps jsonb[] NOT NULL,
    root text NOT NULL,
    indexer text NOT NULL,
    indexer_args text[] NOT NULL,
    outfile text NOT NULL,
    log_contents text,
    execution_logs json[],
    local_steps text[] NOT NULL,
    commit_last_checked_at timestamp with time zone,
    worker_hostname text DEFAULT ''::text NOT NULL,
    last_heartbeat_at timestamp with time zone,
    cancel boolean DEFAULT false NOT NULL,
    should_reindex boolean DEFAULT false NOT NULL,
    CONSTRAINT lsif_uploads_commit_valid_chars CHECK ((commit ~ '^[a-z0-9]{40}$'::text))
);

COMMENT ON TABLE lsif_indexes IS 'Stores metadata about a code intel index job.';

COMMENT ON COLUMN lsif_indexes.commit IS 'A 40-char revhash. Note that this commit may not be resolvable in the future.';

COMMENT ON COLUMN lsif_indexes.docker_steps IS 'An array of pre-index [steps](https://sourcegraph.com/github.com/sourcegraph/sourcegraph@3.23/-/blob/enterprise/internal/codeintel/stores/dbstore/docker_step.go#L9:6) to run.';

COMMENT ON COLUMN lsif_indexes.root IS 'The working directory of the indexer image relative to the repository root.';

COMMENT ON COLUMN lsif_indexes.indexer IS 'The docker image used to run the index command (e.g. sourcegraph/lsif-go).';

COMMENT ON COLUMN lsif_indexes.indexer_args IS 'The command run inside the indexer image to produce the index file (e.g. [''lsif-node'', ''-p'', ''.''])';

COMMENT ON COLUMN lsif_indexes.outfile IS 'The path to the index file produced by the index command relative to the working directory.';

COMMENT ON COLUMN lsif_indexes.log_contents IS '**Column deprecated in favor of execution_logs.**';

COMMENT ON COLUMN lsif_indexes.execution_logs IS 'An array of [log entries](https://sourcegraph.com/github.com/sourcegraph/sourcegraph@3.23/-/blob/internal/workerutil/store.go#L48:6) (encoded as JSON) from the most recent execution.';

COMMENT ON COLUMN lsif_indexes.local_steps IS 'A list of commands to run inside the indexer image prior to running the indexer command.';

CREATE SEQUENCE lsif_indexes_id_seq
    START WITH 1
    INCREMENT BY 1
    NO MINVALUE
    NO MAXVALUE
    CACHE 1;

ALTER SEQUENCE lsif_indexes_id_seq OWNED BY lsif_indexes.id;

CREATE VIEW lsif_indexes_with_repository_name AS
 SELECT u.id,
    u.commit,
    u.queued_at,
    u.state,
    u.failure_message,
    u.started_at,
    u.finished_at,
    u.repository_id,
    u.process_after,
    u.num_resets,
    u.num_failures,
    u.docker_steps,
    u.root,
    u.indexer,
    u.indexer_args,
    u.outfile,
    u.log_contents,
    u.execution_logs,
    u.local_steps,
    u.should_reindex,
    r.name AS repository_name
   FROM (lsif_indexes u
     JOIN repo r ON ((r.id = u.repository_id)))
  WHERE (r.deleted_at IS NULL);

CREATE TABLE lsif_last_index_scan (
    repository_id integer NOT NULL,
    last_index_scan_at timestamp with time zone NOT NULL
);

COMMENT ON TABLE lsif_last_index_scan IS 'Tracks the last time repository was checked for auto-indexing job scheduling.';

COMMENT ON COLUMN lsif_last_index_scan.last_index_scan_at IS 'The last time uploads of this repository were considered for auto-indexing job scheduling.';

CREATE TABLE lsif_last_retention_scan (
    repository_id integer NOT NULL,
    last_retention_scan_at timestamp with time zone NOT NULL
);

COMMENT ON TABLE lsif_last_retention_scan IS 'Tracks the last time uploads a repository were checked against data retention policies.';

COMMENT ON COLUMN lsif_last_retention_scan.last_retention_scan_at IS 'The last time uploads of this repository were checked against data retention policies.';

CREATE TABLE lsif_nearest_uploads (
    repository_id integer NOT NULL,
    commit_bytea bytea NOT NULL,
    uploads jsonb NOT NULL
);

COMMENT ON TABLE lsif_nearest_uploads IS 'Associates commits with the complete set of uploads visible from that commit. Every commit with upload data is present in this table.';

COMMENT ON COLUMN lsif_nearest_uploads.commit_bytea IS 'A 40-char revhash. Note that this commit may not be resolvable in the future.';

COMMENT ON COLUMN lsif_nearest_uploads.uploads IS 'Encodes an {upload_id => distance} map that includes an entry for every upload visible from the commit. There is always at least one entry with a distance of zero.';

CREATE TABLE lsif_nearest_uploads_links (
    repository_id integer NOT NULL,
    commit_bytea bytea NOT NULL,
    ancestor_commit_bytea bytea NOT NULL,
    distance integer NOT NULL
);

COMMENT ON TABLE lsif_nearest_uploads_links IS 'Associates commits with the closest ancestor commit with usable upload data. Together, this table and lsif_nearest_uploads cover all commits with resolvable code intelligence.';

COMMENT ON COLUMN lsif_nearest_uploads_links.commit_bytea IS 'A 40-char revhash. Note that this commit may not be resolvable in the future.';

COMMENT ON COLUMN lsif_nearest_uploads_links.ancestor_commit_bytea IS 'The 40-char revhash of the ancestor. Note that this commit may not be resolvable in the future.';

COMMENT ON COLUMN lsif_nearest_uploads_links.distance IS 'The distance bewteen the commits. Parent = 1, Grandparent = 2, etc.';

CREATE TABLE lsif_packages (
    id integer NOT NULL,
    scheme text NOT NULL,
    name text NOT NULL,
    version text,
    dump_id integer NOT NULL
);

COMMENT ON TABLE lsif_packages IS 'Associates an upload with the set of packages they provide within a given packages management scheme.';

COMMENT ON COLUMN lsif_packages.scheme IS 'The (export) moniker scheme.';

COMMENT ON COLUMN lsif_packages.name IS 'The package name.';

COMMENT ON COLUMN lsif_packages.version IS 'The package version.';

COMMENT ON COLUMN lsif_packages.dump_id IS 'The identifier of the upload that provides the package.';

CREATE SEQUENCE lsif_packages_id_seq
    START WITH 1
    INCREMENT BY 1
    NO MINVALUE
    NO MAXVALUE
    CACHE 1;

ALTER SEQUENCE lsif_packages_id_seq OWNED BY lsif_packages.id;

CREATE TABLE lsif_references (
    id integer NOT NULL,
    scheme text NOT NULL,
    name text NOT NULL,
    version text,
    filter bytea,
    dump_id integer NOT NULL
);

COMMENT ON TABLE lsif_references IS 'Associates an upload with the set of packages they require within a given packages management scheme.';

COMMENT ON COLUMN lsif_references.scheme IS 'The (import) moniker scheme.';

COMMENT ON COLUMN lsif_references.name IS 'The package name.';

COMMENT ON COLUMN lsif_references.version IS 'The package version.';

COMMENT ON COLUMN lsif_references.filter IS 'A [bloom filter](https://sourcegraph.com/github.com/sourcegraph/sourcegraph@3.23/-/blob/enterprise/internal/codeintel/bloomfilter/bloom_filter.go#L27:6) encoded as gzipped JSON. This bloom filter stores the set of identifiers imported from the package.';

COMMENT ON COLUMN lsif_references.dump_id IS 'The identifier of the upload that references the package.';

CREATE SEQUENCE lsif_references_id_seq
    START WITH 1
    INCREMENT BY 1
    NO MINVALUE
    NO MAXVALUE
    CACHE 1;

ALTER SEQUENCE lsif_references_id_seq OWNED BY lsif_references.id;

CREATE TABLE lsif_retention_configuration (
    id integer NOT NULL,
    repository_id integer NOT NULL,
    max_age_for_non_stale_branches_seconds integer NOT NULL,
    max_age_for_non_stale_tags_seconds integer NOT NULL
);

COMMENT ON TABLE lsif_retention_configuration IS 'Stores the retention policy of code intellience data for a repository.';

COMMENT ON COLUMN lsif_retention_configuration.max_age_for_non_stale_branches_seconds IS 'The number of seconds since the last modification of a branch until it is considered stale.';

COMMENT ON COLUMN lsif_retention_configuration.max_age_for_non_stale_tags_seconds IS 'The nujmber of seconds since the commit date of a tagged commit until it is considered stale.';

CREATE SEQUENCE lsif_retention_configuration_id_seq
    AS integer
    START WITH 1
    INCREMENT BY 1
    NO MINVALUE
    NO MAXVALUE
    CACHE 1;

ALTER SEQUENCE lsif_retention_configuration_id_seq OWNED BY lsif_retention_configuration.id;

CREATE TABLE lsif_uploads_audit_logs (
    log_timestamp timestamp with time zone DEFAULT now(),
    record_deleted_at timestamp with time zone,
    upload_id integer NOT NULL,
    commit text NOT NULL,
    root text NOT NULL,
    repository_id integer NOT NULL,
    uploaded_at timestamp with time zone NOT NULL,
    indexer text NOT NULL,
    indexer_version text,
    upload_size integer,
    associated_index_id integer,
    transition_columns hstore[],
    reason text DEFAULT ''::text,
    sequence bigint NOT NULL,
    operation audit_log_operation NOT NULL
);

COMMENT ON COLUMN lsif_uploads_audit_logs.log_timestamp IS 'Timestamp for this log entry.';

COMMENT ON COLUMN lsif_uploads_audit_logs.record_deleted_at IS 'Set once the upload this entry is associated with is deleted. Once NOW() - record_deleted_at is above a certain threshold, this log entry will be deleted.';

COMMENT ON COLUMN lsif_uploads_audit_logs.transition_columns IS 'Array of changes that occurred to the upload for this entry, in the form of {"column"=>"<column name>", "old"=>"<previous value>", "new"=>"<new value>"}.';

COMMENT ON COLUMN lsif_uploads_audit_logs.reason IS 'The reason/source for this entry.';

CREATE SEQUENCE lsif_uploads_audit_logs_seq
    START WITH 1
    INCREMENT BY 1
    NO MINVALUE
    NO MAXVALUE
    CACHE 1;

ALTER SEQUENCE lsif_uploads_audit_logs_seq OWNED BY lsif_uploads_audit_logs.sequence;

CREATE TABLE lsif_uploads_reference_counts (
    upload_id integer NOT NULL,
    reference_count integer NOT NULL
);

COMMENT ON TABLE lsif_uploads_reference_counts IS 'A less hot-path reference count for upload records.';

COMMENT ON COLUMN lsif_uploads_reference_counts.upload_id IS 'The identifier of the referenced upload.';

COMMENT ON COLUMN lsif_uploads_reference_counts.reference_count IS 'The number of references to the associated upload from other records (via lsif_references).';

CREATE TABLE lsif_uploads_visible_at_tip (
    repository_id integer NOT NULL,
    upload_id integer NOT NULL,
    branch_or_tag_name text DEFAULT ''::text NOT NULL,
    is_default_branch boolean DEFAULT false NOT NULL
);

COMMENT ON TABLE lsif_uploads_visible_at_tip IS 'Associates a repository with the set of LSIF upload identifiers that can serve intelligence for the tip of the default branch.';

COMMENT ON COLUMN lsif_uploads_visible_at_tip.upload_id IS 'The identifier of the upload visible from the tip of the specified branch or tag.';

COMMENT ON COLUMN lsif_uploads_visible_at_tip.branch_or_tag_name IS 'The name of the branch or tag.';

COMMENT ON COLUMN lsif_uploads_visible_at_tip.is_default_branch IS 'Whether the specified branch is the default of the repository. Always false for tags.';

CREATE VIEW lsif_uploads_with_repository_name AS
 SELECT u.id,
    u.commit,
    u.root,
    u.queued_at,
    u.uploaded_at,
    u.state,
    u.failure_message,
    u.started_at,
    u.finished_at,
    u.repository_id,
    u.indexer,
    u.indexer_version,
    u.num_parts,
    u.uploaded_parts,
    u.process_after,
    u.num_resets,
    u.upload_size,
    u.num_failures,
    u.associated_index_id,
    u.expired,
    u.last_retention_scan_at,
    r.name AS repository_name,
    u.uncompressed_size
   FROM (lsif_uploads u
     JOIN repo r ON ((r.id = u.repository_id)))
  WHERE (r.deleted_at IS NULL);

CREATE TABLE names (
    name citext NOT NULL,
    user_id integer,
    org_id integer,
    CONSTRAINT names_check CHECK (((user_id IS NOT NULL) OR (org_id IS NOT NULL)))
);

CREATE TABLE notebook_stars (
    notebook_id integer NOT NULL,
    user_id integer NOT NULL,
    created_at timestamp with time zone DEFAULT now() NOT NULL
);

CREATE TABLE notebooks (
    id bigint NOT NULL,
    title text NOT NULL,
    blocks jsonb DEFAULT '[]'::jsonb NOT NULL,
    public boolean NOT NULL,
    creator_user_id integer,
    created_at timestamp with time zone DEFAULT now() NOT NULL,
    updated_at timestamp with time zone DEFAULT now() NOT NULL,
    blocks_tsvector tsvector GENERATED ALWAYS AS (jsonb_to_tsvector('english'::regconfig, blocks, '["string"]'::jsonb)) STORED,
    namespace_user_id integer,
    namespace_org_id integer,
    updater_user_id integer,
    CONSTRAINT blocks_is_array CHECK ((jsonb_typeof(blocks) = 'array'::text)),
    CONSTRAINT notebooks_has_max_1_namespace CHECK ((((namespace_user_id IS NULL) AND (namespace_org_id IS NULL)) OR ((namespace_user_id IS NULL) <> (namespace_org_id IS NULL))))
);

CREATE SEQUENCE notebooks_id_seq
    START WITH 1
    INCREMENT BY 1
    NO MINVALUE
    NO MAXVALUE
    CACHE 1;

ALTER SEQUENCE notebooks_id_seq OWNED BY notebooks.id;

CREATE TABLE org_invitations (
    id bigint NOT NULL,
    org_id integer NOT NULL,
    sender_user_id integer NOT NULL,
    recipient_user_id integer,
    created_at timestamp with time zone DEFAULT now() NOT NULL,
    notified_at timestamp with time zone,
    responded_at timestamp with time zone,
    response_type boolean,
    revoked_at timestamp with time zone,
    deleted_at timestamp with time zone,
    recipient_email citext,
    expires_at timestamp with time zone,
    CONSTRAINT check_atomic_response CHECK (((responded_at IS NULL) = (response_type IS NULL))),
    CONSTRAINT check_single_use CHECK ((((responded_at IS NULL) AND (response_type IS NULL)) OR (revoked_at IS NULL))),
    CONSTRAINT either_user_id_or_email_defined CHECK (((recipient_user_id IS NULL) <> (recipient_email IS NULL)))
);

CREATE SEQUENCE org_invitations_id_seq
    START WITH 1
    INCREMENT BY 1
    NO MINVALUE
    NO MAXVALUE
    CACHE 1;

ALTER SEQUENCE org_invitations_id_seq OWNED BY org_invitations.id;

CREATE TABLE org_members (
    id integer NOT NULL,
    org_id integer NOT NULL,
    created_at timestamp with time zone DEFAULT now() NOT NULL,
    updated_at timestamp with time zone DEFAULT now() NOT NULL,
    user_id integer NOT NULL
);

CREATE SEQUENCE org_members_id_seq
    START WITH 1
    INCREMENT BY 1
    NO MINVALUE
    NO MAXVALUE
    CACHE 1;

ALTER SEQUENCE org_members_id_seq OWNED BY org_members.id;

CREATE TABLE org_stats (
    org_id integer NOT NULL,
    code_host_repo_count integer DEFAULT 0,
    updated_at timestamp with time zone DEFAULT now() NOT NULL
);

COMMENT ON TABLE org_stats IS 'Business statistics for organizations';

COMMENT ON COLUMN org_stats.org_id IS 'Org ID that the stats relate to.';

COMMENT ON COLUMN org_stats.code_host_repo_count IS 'Count of repositories accessible on all code hosts for this organization.';

CREATE TABLE orgs (
    id integer NOT NULL,
    name citext NOT NULL,
    created_at timestamp with time zone DEFAULT now() NOT NULL,
    updated_at timestamp with time zone DEFAULT now() NOT NULL,
    display_name text,
    slack_webhook_url text,
    deleted_at timestamp with time zone,
    CONSTRAINT orgs_display_name_max_length CHECK ((char_length(display_name) <= 255)),
    CONSTRAINT orgs_name_max_length CHECK ((char_length((name)::text) <= 255)),
    CONSTRAINT orgs_name_valid_chars CHECK ((name OPERATOR(~) '^[a-zA-Z0-9](?:[a-zA-Z0-9]|[-.](?=[a-zA-Z0-9]))*-?$'::citext))
);

CREATE SEQUENCE orgs_id_seq
    START WITH 1
    INCREMENT BY 1
    NO MINVALUE
    NO MAXVALUE
    CACHE 1;

ALTER SEQUENCE orgs_id_seq OWNED BY orgs.id;

CREATE TABLE orgs_open_beta_stats (
    id uuid DEFAULT gen_random_uuid() NOT NULL,
    user_id integer,
    org_id integer,
    created_at timestamp with time zone DEFAULT now(),
    data jsonb DEFAULT '{}'::jsonb NOT NULL
);

CREATE TABLE out_of_band_migrations (
    id integer NOT NULL,
    team text NOT NULL,
    component text NOT NULL,
    description text NOT NULL,
    progress double precision DEFAULT 0 NOT NULL,
    created timestamp with time zone NOT NULL,
    last_updated timestamp with time zone,
    non_destructive boolean NOT NULL,
    apply_reverse boolean DEFAULT false NOT NULL,
    is_enterprise boolean DEFAULT false NOT NULL,
    introduced_version_major integer NOT NULL,
    introduced_version_minor integer NOT NULL,
    deprecated_version_major integer,
    deprecated_version_minor integer,
    metadata jsonb DEFAULT '{}'::jsonb NOT NULL,
    CONSTRAINT out_of_band_migrations_component_nonempty CHECK ((component <> ''::text)),
    CONSTRAINT out_of_band_migrations_description_nonempty CHECK ((description <> ''::text)),
    CONSTRAINT out_of_band_migrations_progress_range CHECK (((progress >= (0)::double precision) AND (progress <= (1)::double precision))),
    CONSTRAINT out_of_band_migrations_team_nonempty CHECK ((team <> ''::text))
);

COMMENT ON TABLE out_of_band_migrations IS 'Stores metadata and progress about an out-of-band migration routine.';

COMMENT ON COLUMN out_of_band_migrations.id IS 'A globally unique primary key for this migration. The same key is used consistently across all Sourcegraph instances for the same migration.';

COMMENT ON COLUMN out_of_band_migrations.team IS 'The name of the engineering team responsible for the migration.';

COMMENT ON COLUMN out_of_band_migrations.component IS 'The name of the component undergoing a migration.';

COMMENT ON COLUMN out_of_band_migrations.description IS 'A brief description about the migration.';

COMMENT ON COLUMN out_of_band_migrations.progress IS 'The percentage progress in the up direction (0=0%, 1=100%).';

COMMENT ON COLUMN out_of_band_migrations.created IS 'The date and time the migration was inserted into the database (via an upgrade).';

COMMENT ON COLUMN out_of_band_migrations.last_updated IS 'The date and time the migration was last updated.';

COMMENT ON COLUMN out_of_band_migrations.non_destructive IS 'Whether or not this migration alters data so it can no longer be read by the previous Sourcegraph instance.';

COMMENT ON COLUMN out_of_band_migrations.apply_reverse IS 'Whether this migration should run in the opposite direction (to support an upcoming downgrade).';

COMMENT ON COLUMN out_of_band_migrations.is_enterprise IS 'When true, these migrations are invisible to OSS mode.';

COMMENT ON COLUMN out_of_band_migrations.introduced_version_major IS 'The Sourcegraph version (major component) in which this migration was first introduced.';

COMMENT ON COLUMN out_of_band_migrations.introduced_version_minor IS 'The Sourcegraph version (minor component) in which this migration was first introduced.';

COMMENT ON COLUMN out_of_band_migrations.deprecated_version_major IS 'The lowest Sourcegraph version (major component) that assumes the migration has completed.';

COMMENT ON COLUMN out_of_band_migrations.deprecated_version_minor IS 'The lowest Sourcegraph version (minor component) that assumes the migration has completed.';

CREATE TABLE out_of_band_migrations_errors (
    id integer NOT NULL,
    migration_id integer NOT NULL,
    message text NOT NULL,
    created timestamp with time zone DEFAULT now() NOT NULL,
    CONSTRAINT out_of_band_migrations_errors_message_nonempty CHECK ((message <> ''::text))
);

COMMENT ON TABLE out_of_band_migrations_errors IS 'Stores errors that occurred while performing an out-of-band migration.';

COMMENT ON COLUMN out_of_band_migrations_errors.id IS 'A unique identifer.';

COMMENT ON COLUMN out_of_band_migrations_errors.migration_id IS 'The identifier of the migration.';

COMMENT ON COLUMN out_of_band_migrations_errors.message IS 'The error message.';

COMMENT ON COLUMN out_of_band_migrations_errors.created IS 'The date and time the error occurred.';

CREATE SEQUENCE out_of_band_migrations_errors_id_seq
    AS integer
    START WITH 1
    INCREMENT BY 1
    NO MINVALUE
    NO MAXVALUE
    CACHE 1;

ALTER SEQUENCE out_of_band_migrations_errors_id_seq OWNED BY out_of_band_migrations_errors.id;

CREATE SEQUENCE out_of_band_migrations_id_seq
    AS integer
    START WITH 1
    INCREMENT BY 1
    NO MINVALUE
    NO MAXVALUE
    CACHE 1;

ALTER SEQUENCE out_of_band_migrations_id_seq OWNED BY out_of_band_migrations.id;

CREATE TABLE phabricator_repos (
    id integer NOT NULL,
    callsign citext NOT NULL,
    repo_name citext NOT NULL,
    created_at timestamp with time zone DEFAULT now() NOT NULL,
    updated_at timestamp with time zone DEFAULT now() NOT NULL,
    deleted_at timestamp with time zone,
    url text DEFAULT ''::text NOT NULL
);

CREATE SEQUENCE phabricator_repos_id_seq
    START WITH 1
    INCREMENT BY 1
    NO MINVALUE
    NO MAXVALUE
    CACHE 1;

ALTER SEQUENCE phabricator_repos_id_seq OWNED BY phabricator_repos.id;

CREATE TABLE product_licenses (
    id uuid NOT NULL,
    product_subscription_id uuid NOT NULL,
    license_key text NOT NULL,
    created_at timestamp with time zone DEFAULT now() NOT NULL,
    license_version integer,
    license_tags text[],
    license_user_count integer,
    license_expires_at timestamp with time zone
);

CREATE TABLE product_subscriptions (
    id uuid NOT NULL,
    user_id integer NOT NULL,
    billing_subscription_id text,
    created_at timestamp with time zone DEFAULT now() NOT NULL,
    updated_at timestamp with time zone DEFAULT now() NOT NULL,
    archived_at timestamp with time zone,
    account_number text
);

CREATE TABLE query_runner_state (
    query text,
    last_executed timestamp with time zone,
    latest_result timestamp with time zone,
    exec_duration_ns bigint
);

CREATE TABLE users (
    id integer NOT NULL,
    username citext NOT NULL,
    display_name text,
    avatar_url text,
    created_at timestamp with time zone DEFAULT now() NOT NULL,
    updated_at timestamp with time zone DEFAULT now() NOT NULL,
    deleted_at timestamp with time zone,
    invite_quota integer DEFAULT 100 NOT NULL,
    passwd text,
    passwd_reset_code text,
    passwd_reset_time timestamp with time zone,
    site_admin boolean DEFAULT false NOT NULL,
    page_views integer DEFAULT 0 NOT NULL,
    search_queries integer DEFAULT 0 NOT NULL,
    tags text[] DEFAULT '{}'::text[],
    billing_customer_id text,
    invalidated_sessions_at timestamp with time zone DEFAULT now() NOT NULL,
    tos_accepted boolean DEFAULT false NOT NULL,
    searchable boolean DEFAULT true NOT NULL,
    CONSTRAINT users_display_name_max_length CHECK ((char_length(display_name) <= 255)),
    CONSTRAINT users_username_max_length CHECK ((char_length((username)::text) <= 255)),
    CONSTRAINT users_username_valid_chars CHECK ((username OPERATOR(~) '^\w(?:\w|[-.](?=\w))*-?$'::citext))
);

CREATE VIEW reconciler_changesets AS
 SELECT c.id,
    c.batch_change_ids,
    c.repo_id,
    c.queued_at,
    c.created_at,
    c.updated_at,
    c.metadata,
    c.external_id,
    c.external_service_type,
    c.external_deleted_at,
    c.external_branch,
    c.external_updated_at,
    c.external_state,
    c.external_review_state,
    c.external_check_state,
    c.diff_stat_added,
    c.diff_stat_deleted,
    c.sync_state,
    c.current_spec_id,
    c.previous_spec_id,
    c.publication_state,
    c.owned_by_batch_change_id,
    c.reconciler_state,
    c.computed_state,
    c.failure_message,
    c.started_at,
    c.finished_at,
    c.process_after,
    c.num_resets,
    c.closing,
    c.num_failures,
    c.log_contents,
    c.execution_logs,
    c.syncer_error,
    c.external_title,
    c.worker_hostname,
    c.ui_publication_state,
    c.last_heartbeat_at,
    c.external_fork_namespace,
    c.detached_at
   FROM (changesets c
     JOIN repo r ON ((r.id = c.repo_id)))
  WHERE ((r.deleted_at IS NULL) AND (EXISTS ( SELECT 1
           FROM ((batch_changes
             LEFT JOIN users namespace_user ON ((batch_changes.namespace_user_id = namespace_user.id)))
             LEFT JOIN orgs namespace_org ON ((batch_changes.namespace_org_id = namespace_org.id)))
          WHERE ((c.batch_change_ids ? (batch_changes.id)::text) AND (namespace_user.deleted_at IS NULL) AND (namespace_org.deleted_at IS NULL)))));

CREATE TABLE registry_extension_releases (
    id bigint NOT NULL,
    registry_extension_id integer NOT NULL,
    creator_user_id integer NOT NULL,
    release_version citext,
    release_tag citext NOT NULL,
    manifest jsonb NOT NULL,
    bundle text,
    created_at timestamp with time zone DEFAULT now() NOT NULL,
    deleted_at timestamp with time zone,
    source_map text
);

CREATE SEQUENCE registry_extension_releases_id_seq
    START WITH 1
    INCREMENT BY 1
    NO MINVALUE
    NO MAXVALUE
    CACHE 1;

ALTER SEQUENCE registry_extension_releases_id_seq OWNED BY registry_extension_releases.id;

CREATE TABLE registry_extensions (
    id integer NOT NULL,
    uuid uuid NOT NULL,
    publisher_user_id integer,
    publisher_org_id integer,
    name citext NOT NULL,
    manifest text,
    created_at timestamp with time zone DEFAULT now() NOT NULL,
    updated_at timestamp with time zone DEFAULT now() NOT NULL,
    deleted_at timestamp with time zone,
    CONSTRAINT registry_extensions_name_length CHECK (((char_length((name)::text) > 0) AND (char_length((name)::text) <= 128))),
    CONSTRAINT registry_extensions_name_valid_chars CHECK ((name OPERATOR(~) '^[a-zA-Z0-9](?:[a-zA-Z0-9]|[_.-](?=[a-zA-Z0-9]))*$'::citext)),
    CONSTRAINT registry_extensions_single_publisher CHECK (((publisher_user_id IS NULL) <> (publisher_org_id IS NULL)))
);

CREATE SEQUENCE registry_extensions_id_seq
    START WITH 1
    INCREMENT BY 1
    NO MINVALUE
    NO MAXVALUE
    CACHE 1;

ALTER SEQUENCE registry_extensions_id_seq OWNED BY registry_extensions.id;

CREATE SEQUENCE repo_id_seq
    START WITH 1
    INCREMENT BY 1
    NO MINVALUE
    NO MAXVALUE
    CACHE 1;

ALTER SEQUENCE repo_id_seq OWNED BY repo.id;

CREATE TABLE repo_kvps (
    repo_id integer NOT NULL,
    key text NOT NULL,
    value text
);

CREATE TABLE repo_pending_permissions (
    repo_id integer NOT NULL,
    permission text NOT NULL,
    updated_at timestamp with time zone NOT NULL,
    user_ids_ints bigint[] DEFAULT '{}'::integer[] NOT NULL
);

CREATE TABLE repo_permissions (
    repo_id integer NOT NULL,
    permission text NOT NULL,
    updated_at timestamp with time zone NOT NULL,
    synced_at timestamp with time zone,
    user_ids_ints integer[] DEFAULT '{}'::integer[] NOT NULL,
    unrestricted boolean DEFAULT false NOT NULL
);

CREATE TABLE repo_statistics (
    total bigint DEFAULT 0 NOT NULL,
    soft_deleted bigint DEFAULT 0 NOT NULL,
    not_cloned bigint DEFAULT 0 NOT NULL,
    cloning bigint DEFAULT 0 NOT NULL,
    cloned bigint DEFAULT 0 NOT NULL,
    failed_fetch bigint DEFAULT 0 NOT NULL
);

COMMENT ON COLUMN repo_statistics.total IS 'Number of repositories that are not soft-deleted and not blocked';

COMMENT ON COLUMN repo_statistics.soft_deleted IS 'Number of repositories that are soft-deleted and not blocked';

COMMENT ON COLUMN repo_statistics.not_cloned IS 'Number of repositories that are NOT soft-deleted and not blocked and not cloned by gitserver';

COMMENT ON COLUMN repo_statistics.cloning IS 'Number of repositories that are NOT soft-deleted and not blocked and currently being cloned by gitserver';

COMMENT ON COLUMN repo_statistics.cloned IS 'Number of repositories that are NOT soft-deleted and not blocked and cloned by gitserver';

COMMENT ON COLUMN repo_statistics.failed_fetch IS 'Number of repositories that are NOT soft-deleted and not blocked and have last_error set in gitserver_repos table';

CREATE TABLE saved_searches (
    id integer NOT NULL,
    description text NOT NULL,
    query text NOT NULL,
    created_at timestamp with time zone DEFAULT now() NOT NULL,
    updated_at timestamp with time zone DEFAULT now() NOT NULL,
    notify_owner boolean NOT NULL,
    notify_slack boolean NOT NULL,
    user_id integer,
    org_id integer,
    slack_webhook_url text,
    CONSTRAINT saved_searches_notifications_disabled CHECK (((notify_owner = false) AND (notify_slack = false))),
    CONSTRAINT user_or_org_id_not_null CHECK ((((user_id IS NOT NULL) AND (org_id IS NULL)) OR ((org_id IS NOT NULL) AND (user_id IS NULL))))
);

CREATE SEQUENCE saved_searches_id_seq
    START WITH 1
    INCREMENT BY 1
    NO MINVALUE
    NO MAXVALUE
    CACHE 1;

ALTER SEQUENCE saved_searches_id_seq OWNED BY saved_searches.id;

CREATE TABLE search_context_repos (
    search_context_id bigint NOT NULL,
    repo_id integer NOT NULL,
    revision text NOT NULL
);

CREATE TABLE search_contexts (
    id bigint NOT NULL,
    name citext NOT NULL,
    description text NOT NULL,
    public boolean NOT NULL,
    namespace_user_id integer,
    namespace_org_id integer,
    created_at timestamp with time zone DEFAULT now() NOT NULL,
    updated_at timestamp with time zone DEFAULT now() NOT NULL,
    deleted_at timestamp with time zone,
    query text,
    CONSTRAINT search_contexts_has_one_or_no_namespace CHECK (((namespace_user_id IS NULL) OR (namespace_org_id IS NULL)))
);

COMMENT ON COLUMN search_contexts.deleted_at IS 'This column is unused as of Sourcegraph 3.34. Do not refer to it anymore. It will be dropped in a future version.';

CREATE SEQUENCE search_contexts_id_seq
    START WITH 1
    INCREMENT BY 1
    NO MINVALUE
    NO MAXVALUE
    CACHE 1;

ALTER SEQUENCE search_contexts_id_seq OWNED BY search_contexts.id;

CREATE TABLE security_event_logs (
    id bigint NOT NULL,
    name text NOT NULL,
    url text NOT NULL,
    user_id integer NOT NULL,
    anonymous_user_id text NOT NULL,
    source text NOT NULL,
    argument jsonb NOT NULL,
    version text NOT NULL,
    "timestamp" timestamp with time zone NOT NULL,
    CONSTRAINT security_event_logs_check_has_user CHECK ((((user_id = 0) AND (anonymous_user_id <> ''::text)) OR ((user_id <> 0) AND (anonymous_user_id = ''::text)) OR ((user_id <> 0) AND (anonymous_user_id <> ''::text)))),
    CONSTRAINT security_event_logs_check_name_not_empty CHECK ((name <> ''::text)),
    CONSTRAINT security_event_logs_check_source_not_empty CHECK ((source <> ''::text)),
    CONSTRAINT security_event_logs_check_version_not_empty CHECK ((version <> ''::text))
);

COMMENT ON TABLE security_event_logs IS 'Contains security-relevant events with a long time horizon for storage.';

COMMENT ON COLUMN security_event_logs.name IS 'The event name as a CAPITALIZED_SNAKE_CASE string.';

COMMENT ON COLUMN security_event_logs.url IS 'The URL within the Sourcegraph app which generated the event.';

COMMENT ON COLUMN security_event_logs.user_id IS 'The ID of the actor associated with the event.';

COMMENT ON COLUMN security_event_logs.anonymous_user_id IS 'The UUID of the actor associated with the event.';

COMMENT ON COLUMN security_event_logs.source IS 'The site section (WEB, BACKEND, etc.) that generated the event.';

COMMENT ON COLUMN security_event_logs.argument IS 'An arbitrary JSON blob containing event data.';

COMMENT ON COLUMN security_event_logs.version IS 'The version of Sourcegraph which generated the event.';

CREATE SEQUENCE security_event_logs_id_seq
    START WITH 1
    INCREMENT BY 1
    NO MINVALUE
    NO MAXVALUE
    CACHE 1;

ALTER SEQUENCE security_event_logs_id_seq OWNED BY security_event_logs.id;

CREATE TABLE settings (
    id integer NOT NULL,
    org_id integer,
    contents text DEFAULT '{}'::text NOT NULL,
    created_at timestamp with time zone DEFAULT now() NOT NULL,
    user_id integer,
    author_user_id integer,
    CONSTRAINT settings_no_empty_contents CHECK ((contents <> ''::text))
);

CREATE SEQUENCE settings_id_seq
    START WITH 1
    INCREMENT BY 1
    NO MINVALUE
    NO MAXVALUE
    CACHE 1;

ALTER SEQUENCE settings_id_seq OWNED BY settings.id;

CREATE VIEW site_config AS
 SELECT global_state.site_id,
    global_state.initialized
   FROM global_state;

CREATE TABLE sub_repo_permissions (
    repo_id integer NOT NULL,
    user_id integer NOT NULL,
    version integer DEFAULT 1 NOT NULL,
    path_includes text[],
    path_excludes text[],
    updated_at timestamp with time zone DEFAULT now() NOT NULL,
    paths text[]
);

COMMENT ON TABLE sub_repo_permissions IS 'Responsible for storing permissions at a finer granularity than repo';

COMMENT ON COLUMN sub_repo_permissions.paths IS 'Paths that begin with a minus sign (-) are exclusion paths.';

CREATE TABLE survey_responses (
    id bigint NOT NULL,
    user_id integer,
    email text,
    score integer NOT NULL,
    reason text,
    better text,
    created_at timestamp with time zone DEFAULT now() NOT NULL,
    use_cases text[],
    other_use_case text
);

CREATE SEQUENCE survey_responses_id_seq
    START WITH 1
    INCREMENT BY 1
    NO MINVALUE
    NO MAXVALUE
    CACHE 1;

ALTER SEQUENCE survey_responses_id_seq OWNED BY survey_responses.id;

CREATE TABLE temporary_settings (
    id integer NOT NULL,
    user_id integer NOT NULL,
    contents jsonb,
    created_at timestamp with time zone DEFAULT now() NOT NULL,
    updated_at timestamp with time zone DEFAULT now() NOT NULL
);

COMMENT ON TABLE temporary_settings IS 'Stores per-user temporary settings used in the UI, for example, which modals have been dimissed or what theme is preferred.';

COMMENT ON COLUMN temporary_settings.user_id IS 'The ID of the user the settings will be saved for.';

COMMENT ON COLUMN temporary_settings.contents IS 'JSON-encoded temporary settings.';

CREATE SEQUENCE temporary_settings_id_seq
    AS integer
    START WITH 1
    INCREMENT BY 1
    NO MINVALUE
    NO MAXVALUE
    CACHE 1;

ALTER SEQUENCE temporary_settings_id_seq OWNED BY temporary_settings.id;

CREATE VIEW tracking_changeset_specs_and_changesets AS
 SELECT changeset_specs.id AS changeset_spec_id,
    COALESCE(changesets.id, (0)::bigint) AS changeset_id,
    changeset_specs.repo_id,
    changeset_specs.batch_spec_id,
    repo.name AS repo_name,
    COALESCE((changesets.metadata ->> 'Title'::text), (changesets.metadata ->> 'title'::text)) AS changeset_name,
    changesets.external_state,
    changesets.publication_state,
    changesets.reconciler_state,
    changesets.computed_state
   FROM ((changeset_specs
     LEFT JOIN changesets ON (((changesets.repo_id = changeset_specs.repo_id) AND (changesets.external_id = changeset_specs.external_id))))
     JOIN repo ON ((changeset_specs.repo_id = repo.id)))
  WHERE ((changeset_specs.external_id IS NOT NULL) AND (repo.deleted_at IS NULL));

CREATE TABLE user_credentials (
    id bigint NOT NULL,
    domain text NOT NULL,
    user_id integer NOT NULL,
    external_service_type text NOT NULL,
    external_service_id text NOT NULL,
    created_at timestamp with time zone DEFAULT now() NOT NULL,
    updated_at timestamp with time zone DEFAULT now() NOT NULL,
    credential bytea NOT NULL,
    ssh_migration_applied boolean DEFAULT false NOT NULL,
    encryption_key_id text DEFAULT ''::text NOT NULL
);

CREATE SEQUENCE user_credentials_id_seq
    START WITH 1
    INCREMENT BY 1
    NO MINVALUE
    NO MAXVALUE
    CACHE 1;

ALTER SEQUENCE user_credentials_id_seq OWNED BY user_credentials.id;

CREATE TABLE user_emails (
    user_id integer NOT NULL,
    email citext NOT NULL,
    created_at timestamp with time zone DEFAULT now() NOT NULL,
    verification_code text,
    verified_at timestamp with time zone,
    last_verification_sent_at timestamp with time zone,
    is_primary boolean DEFAULT false NOT NULL
);

CREATE TABLE user_external_accounts (
    id integer NOT NULL,
    user_id integer NOT NULL,
    service_type text NOT NULL,
    service_id text NOT NULL,
    account_id text NOT NULL,
    auth_data text,
    account_data text,
    created_at timestamp with time zone DEFAULT now() NOT NULL,
    updated_at timestamp with time zone DEFAULT now() NOT NULL,
    deleted_at timestamp with time zone,
    client_id text NOT NULL,
    expired_at timestamp with time zone,
    last_valid_at timestamp with time zone,
    encryption_key_id text DEFAULT ''::text NOT NULL
);

CREATE SEQUENCE user_external_accounts_id_seq
    START WITH 1
    INCREMENT BY 1
    NO MINVALUE
    NO MAXVALUE
    CACHE 1;

ALTER SEQUENCE user_external_accounts_id_seq OWNED BY user_external_accounts.id;

CREATE TABLE user_pending_permissions (
    id bigint NOT NULL,
    bind_id text NOT NULL,
    permission text NOT NULL,
    object_type text NOT NULL,
    updated_at timestamp with time zone NOT NULL,
    service_type text NOT NULL,
    service_id text NOT NULL,
    object_ids_ints integer[] DEFAULT '{}'::integer[] NOT NULL
);

CREATE SEQUENCE user_pending_permissions_id_seq
    START WITH 1
    INCREMENT BY 1
    NO MINVALUE
    NO MAXVALUE
    CACHE 1;

ALTER SEQUENCE user_pending_permissions_id_seq OWNED BY user_pending_permissions.id;

CREATE TABLE user_permissions (
    user_id integer NOT NULL,
    permission text NOT NULL,
    object_type text NOT NULL,
    updated_at timestamp with time zone NOT NULL,
    synced_at timestamp with time zone,
    object_ids_ints integer[] DEFAULT '{}'::integer[] NOT NULL
);

CREATE TABLE user_public_repos (
    user_id integer NOT NULL,
    repo_uri text NOT NULL,
    repo_id integer NOT NULL
);

CREATE SEQUENCE users_id_seq
    START WITH 1
    INCREMENT BY 1
    NO MINVALUE
    NO MAXVALUE
    CACHE 1;

ALTER SEQUENCE users_id_seq OWNED BY users.id;

CREATE TABLE versions (
    service text NOT NULL,
    version text NOT NULL,
    updated_at timestamp with time zone DEFAULT now() NOT NULL,
    first_version text NOT NULL
);

CREATE SEQUENCE webhook_build_jobs_id_seq
    START WITH 1
    INCREMENT BY 1
    NO MINVALUE
    NO MAXVALUE
    CACHE 1;

CREATE TABLE webhook_build_jobs (
    repo_id integer,
    repo_name text,
    extsvc_kind text,
    queued_at timestamp with time zone DEFAULT now(),
    id integer DEFAULT nextval('webhook_build_jobs_id_seq'::regclass) NOT NULL,
    state text DEFAULT 'queued'::text NOT NULL,
    failure_message text,
    started_at timestamp with time zone,
    finished_at timestamp with time zone,
    process_after timestamp with time zone,
    num_resets integer DEFAULT 0 NOT NULL,
    num_failures integer DEFAULT 0 NOT NULL,
    execution_logs json[],
    last_heartbeat_at timestamp with time zone,
    worker_hostname text DEFAULT ''::text NOT NULL,
    org text,
    extsvc_id integer
);

CREATE TABLE webhook_logs (
    id bigint NOT NULL,
    received_at timestamp with time zone DEFAULT now() NOT NULL,
    external_service_id integer,
    status_code integer NOT NULL,
    request bytea NOT NULL,
    response bytea NOT NULL,
    encryption_key_id text NOT NULL,
    webhook_id integer
);

CREATE SEQUENCE webhook_logs_id_seq
    START WITH 1
    INCREMENT BY 1
    NO MINVALUE
    NO MAXVALUE
    CACHE 1;

ALTER SEQUENCE webhook_logs_id_seq OWNED BY webhook_logs.id;

CREATE TABLE webhooks (
    id integer NOT NULL,
    code_host_kind text NOT NULL,
    code_host_urn text NOT NULL,
    secret text,
    created_at timestamp with time zone DEFAULT now() NOT NULL,
    updated_at timestamp with time zone DEFAULT now() NOT NULL,
    encryption_key_id text,
    uuid uuid DEFAULT gen_random_uuid() NOT NULL,
    created_by_user_id integer,
    updated_by_user_id integer
);

COMMENT ON TABLE webhooks IS 'Webhooks registered in Sourcegraph instance.';

COMMENT ON COLUMN webhooks.code_host_kind IS 'Kind of an external service for which webhooks are registered.';

COMMENT ON COLUMN webhooks.code_host_urn IS 'URN of a code host. This column maps to external_service_id column of repo table.';

COMMENT ON COLUMN webhooks.secret IS 'Secret used to decrypt webhook payload (if supported by the code host).';

COMMENT ON COLUMN webhooks.created_by_user_id IS 'ID of a user, who created the webhook. If NULL, then the user does not exist (never existed or was deleted).';

COMMENT ON COLUMN webhooks.updated_by_user_id IS 'ID of a user, who updated the webhook. If NULL, then the user does not exist (never existed or was deleted).';

CREATE SEQUENCE webhooks_id_seq
    AS integer
    START WITH 1
    INCREMENT BY 1
    NO MINVALUE
    NO MAXVALUE
    CACHE 1;

ALTER SEQUENCE webhooks_id_seq OWNED BY webhooks.id;

CREATE TABLE zoekt_repos (
    repo_id integer NOT NULL,
    branches jsonb DEFAULT '[]'::jsonb NOT NULL,
    index_status text DEFAULT 'not_indexed'::text NOT NULL,
    updated_at timestamp with time zone DEFAULT now() NOT NULL,
    created_at timestamp with time zone DEFAULT now() NOT NULL
);

ALTER TABLE ONLY access_tokens ALTER COLUMN id SET DEFAULT nextval('access_tokens_id_seq'::regclass);

ALTER TABLE ONLY batch_changes ALTER COLUMN id SET DEFAULT nextval('batch_changes_id_seq'::regclass);

ALTER TABLE ONLY batch_changes_site_credentials ALTER COLUMN id SET DEFAULT nextval('batch_changes_site_credentials_id_seq'::regclass);

ALTER TABLE ONLY batch_spec_execution_cache_entries ALTER COLUMN id SET DEFAULT nextval('batch_spec_execution_cache_entries_id_seq'::regclass);

ALTER TABLE ONLY batch_spec_resolution_jobs ALTER COLUMN id SET DEFAULT nextval('batch_spec_resolution_jobs_id_seq'::regclass);

ALTER TABLE ONLY batch_spec_workspace_execution_jobs ALTER COLUMN id SET DEFAULT nextval('batch_spec_workspace_execution_jobs_id_seq'::regclass);

ALTER TABLE ONLY batch_spec_workspace_files ALTER COLUMN id SET DEFAULT nextval('batch_spec_workspace_files_id_seq'::regclass);

ALTER TABLE ONLY batch_spec_workspaces ALTER COLUMN id SET DEFAULT nextval('batch_spec_workspaces_id_seq'::regclass);

ALTER TABLE ONLY batch_specs ALTER COLUMN id SET DEFAULT nextval('batch_specs_id_seq'::regclass);

ALTER TABLE ONLY changeset_events ALTER COLUMN id SET DEFAULT nextval('changeset_events_id_seq'::regclass);

ALTER TABLE ONLY changeset_jobs ALTER COLUMN id SET DEFAULT nextval('changeset_jobs_id_seq'::regclass);

ALTER TABLE ONLY changeset_specs ALTER COLUMN id SET DEFAULT nextval('changeset_specs_id_seq'::regclass);

ALTER TABLE ONLY changesets ALTER COLUMN id SET DEFAULT nextval('changesets_id_seq'::regclass);

ALTER TABLE ONLY cm_action_jobs ALTER COLUMN id SET DEFAULT nextval('cm_action_jobs_id_seq'::regclass);

ALTER TABLE ONLY cm_emails ALTER COLUMN id SET DEFAULT nextval('cm_emails_id_seq'::regclass);

ALTER TABLE ONLY cm_monitors ALTER COLUMN id SET DEFAULT nextval('cm_monitors_id_seq'::regclass);

ALTER TABLE ONLY cm_queries ALTER COLUMN id SET DEFAULT nextval('cm_queries_id_seq'::regclass);

ALTER TABLE ONLY cm_recipients ALTER COLUMN id SET DEFAULT nextval('cm_recipients_id_seq'::regclass);

ALTER TABLE ONLY cm_slack_webhooks ALTER COLUMN id SET DEFAULT nextval('cm_slack_webhooks_id_seq'::regclass);

ALTER TABLE ONLY cm_trigger_jobs ALTER COLUMN id SET DEFAULT nextval('cm_trigger_jobs_id_seq'::regclass);

ALTER TABLE ONLY cm_webhooks ALTER COLUMN id SET DEFAULT nextval('cm_webhooks_id_seq'::regclass);

ALTER TABLE ONLY codeintel_autoindex_queue ALTER COLUMN id SET DEFAULT nextval('codeintel_autoindex_queue_id_seq'::regclass);

ALTER TABLE ONLY codeintel_langugage_support_requests ALTER COLUMN id SET DEFAULT nextval('codeintel_langugage_support_requests_id_seq'::regclass);

ALTER TABLE ONLY codeintel_lockfile_references ALTER COLUMN id SET DEFAULT nextval('codeintel_lockfile_references_id_seq'::regclass);

ALTER TABLE ONLY codeintel_lockfiles ALTER COLUMN id SET DEFAULT nextval('codeintel_lockfiles_id_seq'::regclass);

ALTER TABLE ONLY codeintel_path_rank_inputs ALTER COLUMN id SET DEFAULT nextval('codeintel_path_rank_inputs_id_seq'::regclass);

ALTER TABLE ONLY configuration_policies_audit_logs ALTER COLUMN sequence SET DEFAULT nextval('configuration_policies_audit_logs_seq'::regclass);

ALTER TABLE ONLY critical_and_site_config ALTER COLUMN id SET DEFAULT nextval('critical_and_site_config_id_seq'::regclass);

ALTER TABLE ONLY discussion_comments ALTER COLUMN id SET DEFAULT nextval('discussion_comments_id_seq'::regclass);

ALTER TABLE ONLY discussion_threads ALTER COLUMN id SET DEFAULT nextval('discussion_threads_id_seq'::regclass);

ALTER TABLE ONLY discussion_threads_target_repo ALTER COLUMN id SET DEFAULT nextval('discussion_threads_target_repo_id_seq'::regclass);

ALTER TABLE ONLY event_logs ALTER COLUMN id SET DEFAULT nextval('event_logs_id_seq'::regclass);

ALTER TABLE ONLY event_logs_export_allowlist ALTER COLUMN id SET DEFAULT nextval('event_logs_export_allowlist_id_seq'::regclass);

ALTER TABLE ONLY event_logs_scrape_state ALTER COLUMN id SET DEFAULT nextval('event_logs_scrape_state_id_seq'::regclass);

ALTER TABLE ONLY executor_heartbeats ALTER COLUMN id SET DEFAULT nextval('executor_heartbeats_id_seq'::regclass);

ALTER TABLE ONLY executor_secret_access_logs ALTER COLUMN id SET DEFAULT nextval('executor_secret_access_logs_id_seq'::regclass);

ALTER TABLE ONLY executor_secrets ALTER COLUMN id SET DEFAULT nextval('executor_secrets_id_seq'::regclass);

ALTER TABLE ONLY explicit_permissions_bitbucket_projects_jobs ALTER COLUMN id SET DEFAULT nextval('explicit_permissions_bitbucket_projects_jobs_id_seq'::regclass);

ALTER TABLE ONLY external_services ALTER COLUMN id SET DEFAULT nextval('external_services_id_seq'::regclass);

ALTER TABLE ONLY gitserver_relocator_jobs ALTER COLUMN id SET DEFAULT nextval('gitserver_relocator_jobs_id_seq'::regclass);

ALTER TABLE ONLY insights_query_runner_jobs ALTER COLUMN id SET DEFAULT nextval('insights_query_runner_jobs_id_seq'::regclass);

ALTER TABLE ONLY insights_query_runner_jobs_dependencies ALTER COLUMN id SET DEFAULT nextval('insights_query_runner_jobs_dependencies_id_seq'::regclass);

ALTER TABLE ONLY insights_settings_migration_jobs ALTER COLUMN id SET DEFAULT nextval('insights_settings_migration_jobs_id_seq'::regclass);

ALTER TABLE ONLY lsif_configuration_policies ALTER COLUMN id SET DEFAULT nextval('lsif_configuration_policies_id_seq'::regclass);

ALTER TABLE ONLY lsif_dependency_indexing_jobs ALTER COLUMN id SET DEFAULT nextval('lsif_dependency_indexing_jobs_id_seq1'::regclass);

ALTER TABLE ONLY lsif_dependency_repos ALTER COLUMN id SET DEFAULT nextval('lsif_dependency_repos_id_seq'::regclass);

ALTER TABLE ONLY lsif_dependency_syncing_jobs ALTER COLUMN id SET DEFAULT nextval('lsif_dependency_indexing_jobs_id_seq'::regclass);

ALTER TABLE ONLY lsif_index_configuration ALTER COLUMN id SET DEFAULT nextval('lsif_index_configuration_id_seq'::regclass);

ALTER TABLE ONLY lsif_indexes ALTER COLUMN id SET DEFAULT nextval('lsif_indexes_id_seq'::regclass);

ALTER TABLE ONLY lsif_packages ALTER COLUMN id SET DEFAULT nextval('lsif_packages_id_seq'::regclass);

ALTER TABLE ONLY lsif_references ALTER COLUMN id SET DEFAULT nextval('lsif_references_id_seq'::regclass);

ALTER TABLE ONLY lsif_retention_configuration ALTER COLUMN id SET DEFAULT nextval('lsif_retention_configuration_id_seq'::regclass);

ALTER TABLE ONLY lsif_uploads ALTER COLUMN id SET DEFAULT nextval('lsif_dumps_id_seq'::regclass);

ALTER TABLE ONLY lsif_uploads_audit_logs ALTER COLUMN sequence SET DEFAULT nextval('lsif_uploads_audit_logs_seq'::regclass);

ALTER TABLE ONLY notebooks ALTER COLUMN id SET DEFAULT nextval('notebooks_id_seq'::regclass);

ALTER TABLE ONLY org_invitations ALTER COLUMN id SET DEFAULT nextval('org_invitations_id_seq'::regclass);

ALTER TABLE ONLY org_members ALTER COLUMN id SET DEFAULT nextval('org_members_id_seq'::regclass);

ALTER TABLE ONLY orgs ALTER COLUMN id SET DEFAULT nextval('orgs_id_seq'::regclass);

ALTER TABLE ONLY out_of_band_migrations ALTER COLUMN id SET DEFAULT nextval('out_of_band_migrations_id_seq'::regclass);

ALTER TABLE ONLY out_of_band_migrations_errors ALTER COLUMN id SET DEFAULT nextval('out_of_band_migrations_errors_id_seq'::regclass);

ALTER TABLE ONLY phabricator_repos ALTER COLUMN id SET DEFAULT nextval('phabricator_repos_id_seq'::regclass);

ALTER TABLE ONLY registry_extension_releases ALTER COLUMN id SET DEFAULT nextval('registry_extension_releases_id_seq'::regclass);

ALTER TABLE ONLY registry_extensions ALTER COLUMN id SET DEFAULT nextval('registry_extensions_id_seq'::regclass);

ALTER TABLE ONLY repo ALTER COLUMN id SET DEFAULT nextval('repo_id_seq'::regclass);

ALTER TABLE ONLY saved_searches ALTER COLUMN id SET DEFAULT nextval('saved_searches_id_seq'::regclass);

ALTER TABLE ONLY search_contexts ALTER COLUMN id SET DEFAULT nextval('search_contexts_id_seq'::regclass);

ALTER TABLE ONLY security_event_logs ALTER COLUMN id SET DEFAULT nextval('security_event_logs_id_seq'::regclass);

ALTER TABLE ONLY settings ALTER COLUMN id SET DEFAULT nextval('settings_id_seq'::regclass);

ALTER TABLE ONLY survey_responses ALTER COLUMN id SET DEFAULT nextval('survey_responses_id_seq'::regclass);

ALTER TABLE ONLY temporary_settings ALTER COLUMN id SET DEFAULT nextval('temporary_settings_id_seq'::regclass);

ALTER TABLE ONLY user_credentials ALTER COLUMN id SET DEFAULT nextval('user_credentials_id_seq'::regclass);

ALTER TABLE ONLY user_external_accounts ALTER COLUMN id SET DEFAULT nextval('user_external_accounts_id_seq'::regclass);

ALTER TABLE ONLY user_pending_permissions ALTER COLUMN id SET DEFAULT nextval('user_pending_permissions_id_seq'::regclass);

ALTER TABLE ONLY users ALTER COLUMN id SET DEFAULT nextval('users_id_seq'::regclass);

ALTER TABLE ONLY webhook_logs ALTER COLUMN id SET DEFAULT nextval('webhook_logs_id_seq'::regclass);

ALTER TABLE ONLY webhooks ALTER COLUMN id SET DEFAULT nextval('webhooks_id_seq'::regclass);

ALTER TABLE ONLY access_tokens
    ADD CONSTRAINT access_tokens_pkey PRIMARY KEY (id);

ALTER TABLE ONLY access_tokens
    ADD CONSTRAINT access_tokens_value_sha256_key UNIQUE (value_sha256);

ALTER TABLE ONLY aggregated_user_statistics
    ADD CONSTRAINT aggregated_user_statistics_pkey PRIMARY KEY (user_id);

ALTER TABLE ONLY batch_changes
    ADD CONSTRAINT batch_changes_pkey PRIMARY KEY (id);

ALTER TABLE ONLY batch_changes_site_credentials
    ADD CONSTRAINT batch_changes_site_credentials_pkey PRIMARY KEY (id);

ALTER TABLE ONLY batch_spec_execution_cache_entries
    ADD CONSTRAINT batch_spec_execution_cache_entries_pkey PRIMARY KEY (id);

ALTER TABLE ONLY batch_spec_execution_cache_entries
    ADD CONSTRAINT batch_spec_execution_cache_entries_user_id_key_unique UNIQUE (user_id, key);

ALTER TABLE ONLY batch_spec_resolution_jobs
    ADD CONSTRAINT batch_spec_resolution_jobs_batch_spec_id_unique UNIQUE (batch_spec_id);

ALTER TABLE ONLY batch_spec_resolution_jobs
    ADD CONSTRAINT batch_spec_resolution_jobs_pkey PRIMARY KEY (id);

ALTER TABLE ONLY batch_spec_workspace_execution_jobs
    ADD CONSTRAINT batch_spec_workspace_execution_jobs_pkey PRIMARY KEY (id);

ALTER TABLE ONLY batch_spec_workspace_execution_last_dequeues
    ADD CONSTRAINT batch_spec_workspace_execution_last_dequeues_pkey PRIMARY KEY (user_id);

ALTER TABLE ONLY batch_spec_workspace_files
    ADD CONSTRAINT batch_spec_workspace_files_pkey PRIMARY KEY (id);

ALTER TABLE ONLY batch_spec_workspaces
    ADD CONSTRAINT batch_spec_workspaces_pkey PRIMARY KEY (id);

ALTER TABLE ONLY batch_specs
    ADD CONSTRAINT batch_specs_pkey PRIMARY KEY (id);

ALTER TABLE ONLY changeset_events
    ADD CONSTRAINT changeset_events_changeset_id_kind_key_unique UNIQUE (changeset_id, kind, key);

ALTER TABLE ONLY changeset_events
    ADD CONSTRAINT changeset_events_pkey PRIMARY KEY (id);

ALTER TABLE ONLY changeset_jobs
    ADD CONSTRAINT changeset_jobs_pkey PRIMARY KEY (id);

ALTER TABLE ONLY changeset_specs
    ADD CONSTRAINT changeset_specs_pkey PRIMARY KEY (id);

ALTER TABLE ONLY changesets
    ADD CONSTRAINT changesets_pkey PRIMARY KEY (id);

ALTER TABLE ONLY changesets
    ADD CONSTRAINT changesets_repo_external_id_unique UNIQUE (repo_id, external_id);

ALTER TABLE ONLY cm_action_jobs
    ADD CONSTRAINT cm_action_jobs_pkey PRIMARY KEY (id);

ALTER TABLE ONLY cm_emails
    ADD CONSTRAINT cm_emails_pkey PRIMARY KEY (id);

ALTER TABLE ONLY cm_last_searched
    ADD CONSTRAINT cm_last_searched_pkey PRIMARY KEY (monitor_id, repo_id);

ALTER TABLE ONLY cm_monitors
    ADD CONSTRAINT cm_monitors_pkey PRIMARY KEY (id);

ALTER TABLE ONLY cm_queries
    ADD CONSTRAINT cm_queries_pkey PRIMARY KEY (id);

ALTER TABLE ONLY cm_recipients
    ADD CONSTRAINT cm_recipients_pkey PRIMARY KEY (id);

ALTER TABLE ONLY cm_slack_webhooks
    ADD CONSTRAINT cm_slack_webhooks_pkey PRIMARY KEY (id);

ALTER TABLE ONLY cm_trigger_jobs
    ADD CONSTRAINT cm_trigger_jobs_pkey PRIMARY KEY (id);

ALTER TABLE ONLY cm_webhooks
    ADD CONSTRAINT cm_webhooks_pkey PRIMARY KEY (id);

ALTER TABLE ONLY codeintel_autoindex_queue
    ADD CONSTRAINT codeintel_autoindex_queue_pkey PRIMARY KEY (id);

ALTER TABLE ONLY codeintel_commit_dates
    ADD CONSTRAINT codeintel_commit_dates_pkey PRIMARY KEY (repository_id, commit_bytea);

ALTER TABLE ONLY codeintel_lockfile_references
    ADD CONSTRAINT codeintel_lockfile_references_pkey PRIMARY KEY (id);

ALTER TABLE ONLY codeintel_lockfiles
    ADD CONSTRAINT codeintel_lockfiles_pkey PRIMARY KEY (id);

ALTER TABLE ONLY codeintel_path_rank_inputs
    ADD CONSTRAINT codeintel_path_rank_inputs_graph_key_input_filename_reposit_key UNIQUE (graph_key, input_filename, repository_name);

ALTER TABLE ONLY codeintel_path_rank_inputs
    ADD CONSTRAINT codeintel_path_rank_inputs_pkey PRIMARY KEY (id);

ALTER TABLE ONLY codeintel_ranking_exports
    ADD CONSTRAINT codeintel_ranking_exports_pkey PRIMARY KEY (upload_id, graph_key);

ALTER TABLE ONLY critical_and_site_config
    ADD CONSTRAINT critical_and_site_config_pkey PRIMARY KEY (id);

ALTER TABLE ONLY discussion_comments
    ADD CONSTRAINT discussion_comments_pkey PRIMARY KEY (id);

ALTER TABLE ONLY discussion_mail_reply_tokens
    ADD CONSTRAINT discussion_mail_reply_tokens_pkey PRIMARY KEY (token);

ALTER TABLE ONLY discussion_threads
    ADD CONSTRAINT discussion_threads_pkey PRIMARY KEY (id);

ALTER TABLE ONLY discussion_threads_target_repo
    ADD CONSTRAINT discussion_threads_target_repo_pkey PRIMARY KEY (id);

ALTER TABLE ONLY event_logs_export_allowlist
    ADD CONSTRAINT event_logs_export_allowlist_pkey PRIMARY KEY (id);

ALTER TABLE ONLY event_logs
    ADD CONSTRAINT event_logs_pkey PRIMARY KEY (id);

ALTER TABLE ONLY event_logs_scrape_state
    ADD CONSTRAINT event_logs_scrape_state_pk PRIMARY KEY (id);

ALTER TABLE ONLY executor_heartbeats
    ADD CONSTRAINT executor_heartbeats_hostname_key UNIQUE (hostname);

ALTER TABLE ONLY executor_heartbeats
    ADD CONSTRAINT executor_heartbeats_pkey PRIMARY KEY (id);

ALTER TABLE ONLY executor_secret_access_logs
    ADD CONSTRAINT executor_secret_access_logs_pkey PRIMARY KEY (id);

ALTER TABLE ONLY executor_secrets
    ADD CONSTRAINT executor_secrets_pkey PRIMARY KEY (id);

ALTER TABLE ONLY explicit_permissions_bitbucket_projects_jobs
    ADD CONSTRAINT explicit_permissions_bitbucket_projects_jobs_pkey PRIMARY KEY (id);

ALTER TABLE ONLY external_service_repos
    ADD CONSTRAINT external_service_repos_repo_id_external_service_id_unique UNIQUE (repo_id, external_service_id);

ALTER TABLE ONLY external_services
    ADD CONSTRAINT external_services_pkey PRIMARY KEY (id);

ALTER TABLE ONLY feature_flag_overrides
    ADD CONSTRAINT feature_flag_overrides_unique_org_flag UNIQUE (namespace_org_id, flag_name);

ALTER TABLE ONLY feature_flag_overrides
    ADD CONSTRAINT feature_flag_overrides_unique_user_flag UNIQUE (namespace_user_id, flag_name);

ALTER TABLE ONLY feature_flags
    ADD CONSTRAINT feature_flags_pkey PRIMARY KEY (flag_name);

ALTER TABLE ONLY gitserver_relocator_jobs
    ADD CONSTRAINT gitserver_relocator_jobs_pkey PRIMARY KEY (id);

ALTER TABLE ONLY gitserver_repos
    ADD CONSTRAINT gitserver_repos_pkey PRIMARY KEY (repo_id);

ALTER TABLE ONLY gitserver_repos_statistics
    ADD CONSTRAINT gitserver_repos_statistics_pkey PRIMARY KEY (shard_id);

ALTER TABLE ONLY global_state
    ADD CONSTRAINT global_state_pkey PRIMARY KEY (site_id);

ALTER TABLE ONLY insights_query_runner_jobs_dependencies
    ADD CONSTRAINT insights_query_runner_jobs_dependencies_pkey PRIMARY KEY (id);

ALTER TABLE ONLY insights_query_runner_jobs
    ADD CONSTRAINT insights_query_runner_jobs_pkey PRIMARY KEY (id);

ALTER TABLE ONLY last_lockfile_scan
    ADD CONSTRAINT last_lockfile_scan_pkey PRIMARY KEY (repository_id);

ALTER TABLE ONLY lsif_configuration_policies
    ADD CONSTRAINT lsif_configuration_policies_pkey PRIMARY KEY (id);

ALTER TABLE ONLY lsif_configuration_policies_repository_pattern_lookup
    ADD CONSTRAINT lsif_configuration_policies_repository_pattern_lookup_pkey PRIMARY KEY (policy_id, repo_id);

ALTER TABLE ONLY lsif_dependency_syncing_jobs
    ADD CONSTRAINT lsif_dependency_indexing_jobs_pkey PRIMARY KEY (id);

ALTER TABLE ONLY lsif_dependency_indexing_jobs
    ADD CONSTRAINT lsif_dependency_indexing_jobs_pkey1 PRIMARY KEY (id);

ALTER TABLE ONLY lsif_dependency_repos
    ADD CONSTRAINT lsif_dependency_repos_pkey PRIMARY KEY (id);

ALTER TABLE ONLY lsif_dependency_repos
    ADD CONSTRAINT lsif_dependency_repos_unique_triplet UNIQUE (scheme, name, version);

ALTER TABLE ONLY lsif_dirty_repositories
    ADD CONSTRAINT lsif_dirty_repositories_pkey PRIMARY KEY (repository_id);

ALTER TABLE ONLY lsif_index_configuration
    ADD CONSTRAINT lsif_index_configuration_pkey PRIMARY KEY (id);

ALTER TABLE ONLY lsif_index_configuration
    ADD CONSTRAINT lsif_index_configuration_repository_id_key UNIQUE (repository_id);

ALTER TABLE ONLY lsif_indexes
    ADD CONSTRAINT lsif_indexes_pkey PRIMARY KEY (id);

ALTER TABLE ONLY lsif_last_index_scan
    ADD CONSTRAINT lsif_last_index_scan_pkey PRIMARY KEY (repository_id);

ALTER TABLE ONLY lsif_last_retention_scan
    ADD CONSTRAINT lsif_last_retention_scan_pkey PRIMARY KEY (repository_id);

ALTER TABLE ONLY lsif_packages
    ADD CONSTRAINT lsif_packages_pkey PRIMARY KEY (id);

ALTER TABLE ONLY lsif_references
    ADD CONSTRAINT lsif_references_pkey PRIMARY KEY (id);

ALTER TABLE ONLY lsif_retention_configuration
    ADD CONSTRAINT lsif_retention_configuration_pkey PRIMARY KEY (id);

ALTER TABLE ONLY lsif_retention_configuration
    ADD CONSTRAINT lsif_retention_configuration_repository_id_key UNIQUE (repository_id);

ALTER TABLE ONLY lsif_uploads
    ADD CONSTRAINT lsif_uploads_pkey PRIMARY KEY (id);

ALTER TABLE ONLY lsif_uploads_reference_counts
    ADD CONSTRAINT lsif_uploads_reference_counts_upload_id_key UNIQUE (upload_id);

ALTER TABLE ONLY names
    ADD CONSTRAINT names_pkey PRIMARY KEY (name);

ALTER TABLE ONLY notebook_stars
    ADD CONSTRAINT notebook_stars_pkey PRIMARY KEY (notebook_id, user_id);

ALTER TABLE ONLY notebooks
    ADD CONSTRAINT notebooks_pkey PRIMARY KEY (id);

ALTER TABLE ONLY org_invitations
    ADD CONSTRAINT org_invitations_pkey PRIMARY KEY (id);

ALTER TABLE ONLY org_members
    ADD CONSTRAINT org_members_org_id_user_id_key UNIQUE (org_id, user_id);

ALTER TABLE ONLY org_members
    ADD CONSTRAINT org_members_pkey PRIMARY KEY (id);

ALTER TABLE ONLY org_stats
    ADD CONSTRAINT org_stats_pkey PRIMARY KEY (org_id);

ALTER TABLE ONLY orgs_open_beta_stats
    ADD CONSTRAINT orgs_open_beta_stats_pkey PRIMARY KEY (id);

ALTER TABLE ONLY orgs
    ADD CONSTRAINT orgs_pkey PRIMARY KEY (id);

ALTER TABLE ONLY out_of_band_migrations_errors
    ADD CONSTRAINT out_of_band_migrations_errors_pkey PRIMARY KEY (id);

ALTER TABLE ONLY out_of_band_migrations
    ADD CONSTRAINT out_of_band_migrations_pkey PRIMARY KEY (id);

ALTER TABLE ONLY phabricator_repos
    ADD CONSTRAINT phabricator_repos_pkey PRIMARY KEY (id);

ALTER TABLE ONLY phabricator_repos
    ADD CONSTRAINT phabricator_repos_repo_name_key UNIQUE (repo_name);

ALTER TABLE ONLY product_licenses
    ADD CONSTRAINT product_licenses_pkey PRIMARY KEY (id);

ALTER TABLE ONLY product_subscriptions
    ADD CONSTRAINT product_subscriptions_pkey PRIMARY KEY (id);

ALTER TABLE ONLY registry_extension_releases
    ADD CONSTRAINT registry_extension_releases_pkey PRIMARY KEY (id);

ALTER TABLE ONLY registry_extensions
    ADD CONSTRAINT registry_extensions_pkey PRIMARY KEY (id);

ALTER TABLE ONLY repo_kvps
    ADD CONSTRAINT repo_kvps_pkey PRIMARY KEY (repo_id, key) INCLUDE (value);

ALTER TABLE ONLY repo
    ADD CONSTRAINT repo_name_unique UNIQUE (name) DEFERRABLE;

ALTER TABLE ONLY repo_pending_permissions
    ADD CONSTRAINT repo_pending_permissions_perm_unique UNIQUE (repo_id, permission);

ALTER TABLE ONLY repo_permissions
    ADD CONSTRAINT repo_permissions_perm_unique UNIQUE (repo_id, permission);

ALTER TABLE ONLY repo
    ADD CONSTRAINT repo_pkey PRIMARY KEY (id);

ALTER TABLE ONLY saved_searches
    ADD CONSTRAINT saved_searches_pkey PRIMARY KEY (id);

ALTER TABLE ONLY search_context_repos
    ADD CONSTRAINT search_context_repos_unique UNIQUE (repo_id, search_context_id, revision);

ALTER TABLE ONLY search_contexts
    ADD CONSTRAINT search_contexts_pkey PRIMARY KEY (id);

ALTER TABLE ONLY security_event_logs
    ADD CONSTRAINT security_event_logs_pkey PRIMARY KEY (id);

ALTER TABLE ONLY settings
    ADD CONSTRAINT settings_pkey PRIMARY KEY (id);

ALTER TABLE ONLY survey_responses
    ADD CONSTRAINT survey_responses_pkey PRIMARY KEY (id);

ALTER TABLE ONLY temporary_settings
    ADD CONSTRAINT temporary_settings_pkey PRIMARY KEY (id);

ALTER TABLE ONLY temporary_settings
    ADD CONSTRAINT temporary_settings_user_id_key UNIQUE (user_id);

ALTER TABLE ONLY user_credentials
    ADD CONSTRAINT user_credentials_domain_user_id_external_service_type_exter_key UNIQUE (domain, user_id, external_service_type, external_service_id);

ALTER TABLE ONLY user_credentials
    ADD CONSTRAINT user_credentials_pkey PRIMARY KEY (id);

ALTER TABLE ONLY user_emails
    ADD CONSTRAINT user_emails_no_duplicates_per_user UNIQUE (user_id, email);

ALTER TABLE ONLY user_emails
    ADD CONSTRAINT user_emails_unique_verified_email EXCLUDE USING btree (email WITH OPERATOR(=)) WHERE ((verified_at IS NOT NULL));

ALTER TABLE ONLY user_external_accounts
    ADD CONSTRAINT user_external_accounts_pkey PRIMARY KEY (id);

ALTER TABLE ONLY user_pending_permissions
    ADD CONSTRAINT user_pending_permissions_service_perm_object_unique UNIQUE (service_type, service_id, permission, object_type, bind_id);

ALTER TABLE ONLY user_permissions
    ADD CONSTRAINT user_permissions_perm_object_unique UNIQUE (user_id, permission, object_type);

ALTER TABLE ONLY user_public_repos
    ADD CONSTRAINT user_public_repos_user_id_repo_id_key UNIQUE (user_id, repo_id);

ALTER TABLE ONLY users
    ADD CONSTRAINT users_pkey PRIMARY KEY (id);

ALTER TABLE ONLY versions
    ADD CONSTRAINT versions_pkey PRIMARY KEY (service);

ALTER TABLE ONLY webhook_logs
    ADD CONSTRAINT webhook_logs_pkey PRIMARY KEY (id);

ALTER TABLE ONLY webhooks
    ADD CONSTRAINT webhooks_pkey PRIMARY KEY (id);

ALTER TABLE ONLY webhooks
    ADD CONSTRAINT webhooks_uuid_key UNIQUE (uuid);

ALTER TABLE ONLY zoekt_repos
    ADD CONSTRAINT zoekt_repos_pkey PRIMARY KEY (repo_id);

CREATE INDEX access_tokens_lookup ON access_tokens USING hash (value_sha256) WHERE (deleted_at IS NULL);

CREATE INDEX batch_changes_namespace_org_id ON batch_changes USING btree (namespace_org_id);

CREATE INDEX batch_changes_namespace_user_id ON batch_changes USING btree (namespace_user_id);

CREATE INDEX batch_changes_site_credentials_credential_idx ON batch_changes_site_credentials USING btree (((encryption_key_id = ANY (ARRAY[''::text, 'previously-migrated'::text]))));

CREATE UNIQUE INDEX batch_changes_site_credentials_unique ON batch_changes_site_credentials USING btree (external_service_type, external_service_id);

CREATE UNIQUE INDEX batch_changes_unique_org_id ON batch_changes USING btree (name, namespace_org_id) WHERE (namespace_org_id IS NOT NULL);

CREATE UNIQUE INDEX batch_changes_unique_user_id ON batch_changes USING btree (name, namespace_user_id) WHERE (namespace_user_id IS NOT NULL);

CREATE INDEX batch_spec_resolution_jobs_state ON batch_spec_resolution_jobs USING btree (state);

CREATE INDEX batch_spec_workspace_execution_jobs_batch_spec_workspace_id ON batch_spec_workspace_execution_jobs USING btree (batch_spec_workspace_id);

CREATE INDEX batch_spec_workspace_execution_jobs_cancel ON batch_spec_workspace_execution_jobs USING btree (cancel);

CREATE INDEX batch_spec_workspace_execution_jobs_last_dequeue ON batch_spec_workspace_execution_jobs USING btree (user_id, started_at DESC);

CREATE INDEX batch_spec_workspace_execution_jobs_state ON batch_spec_workspace_execution_jobs USING btree (state);

CREATE UNIQUE INDEX batch_spec_workspace_files_batch_spec_id_filename_path ON batch_spec_workspace_files USING btree (batch_spec_id, filename, path);

CREATE INDEX batch_spec_workspace_files_rand_id ON batch_spec_workspace_files USING btree (rand_id);

CREATE INDEX batch_spec_workspaces_batch_spec_id ON batch_spec_workspaces USING btree (batch_spec_id);

CREATE INDEX batch_spec_workspaces_id_batch_spec_id ON batch_spec_workspaces USING btree (id, batch_spec_id);

CREATE INDEX batch_specs_rand_id ON batch_specs USING btree (rand_id);

CREATE INDEX changeset_jobs_bulk_group_idx ON changeset_jobs USING btree (bulk_group);

CREATE INDEX changeset_jobs_state_idx ON changeset_jobs USING btree (state);

CREATE INDEX changeset_specs_batch_spec_id ON changeset_specs USING btree (batch_spec_id);

CREATE INDEX changeset_specs_created_at ON changeset_specs USING btree (created_at);

CREATE INDEX changeset_specs_external_id ON changeset_specs USING btree (external_id);

CREATE INDEX changeset_specs_head_ref ON changeset_specs USING btree (head_ref);

CREATE INDEX changeset_specs_rand_id ON changeset_specs USING btree (rand_id);

CREATE INDEX changeset_specs_title ON changeset_specs USING btree (title);

CREATE INDEX changesets_batch_change_ids ON changesets USING gin (batch_change_ids);

CREATE INDEX changesets_bitbucket_cloud_metadata_source_commit_idx ON changesets USING btree (((((metadata -> 'source'::text) -> 'commit'::text) ->> 'hash'::text)));

CREATE INDEX changesets_changeset_specs ON changesets USING btree (current_spec_id, previous_spec_id);

CREATE INDEX changesets_computed_state ON changesets USING btree (computed_state);

CREATE INDEX changesets_detached_at ON changesets USING btree (detached_at);

CREATE INDEX changesets_external_state_idx ON changesets USING btree (external_state);

CREATE INDEX changesets_external_title_idx ON changesets USING btree (external_title);

CREATE INDEX changesets_publication_state_idx ON changesets USING btree (publication_state);

CREATE INDEX changesets_reconciler_state_idx ON changesets USING btree (reconciler_state);

CREATE INDEX cm_action_jobs_state_idx ON cm_action_jobs USING btree (state);

CREATE INDEX cm_slack_webhooks_monitor ON cm_slack_webhooks USING btree (monitor);

CREATE INDEX cm_trigger_jobs_finished_at ON cm_trigger_jobs USING btree (finished_at);

CREATE INDEX cm_trigger_jobs_state_idx ON cm_trigger_jobs USING btree (state);

CREATE INDEX cm_webhooks_monitor ON cm_webhooks USING btree (monitor);

CREATE UNIQUE INDEX codeintel_autoindex_queue_repository_id_commit ON codeintel_autoindex_queue USING btree (repository_id, rev);

CREATE UNIQUE INDEX codeintel_langugage_support_requests_user_id_language ON codeintel_langugage_support_requests USING btree (user_id, language_id);

CREATE INDEX codeintel_lockfile_references_last_check_at ON codeintel_lockfile_references USING btree (last_check_at);

CREATE INDEX codeintel_lockfile_references_repository_id_commit_bytea ON codeintel_lockfile_references USING btree (repository_id, commit_bytea) WHERE ((repository_id IS NOT NULL) AND (commit_bytea IS NOT NULL));

CREATE UNIQUE INDEX codeintel_lockfile_references_repository_name_revspec_package_r ON codeintel_lockfile_references USING btree (repository_name, revspec, package_scheme, package_name, package_version, resolution_lockfile, resolution_repository_id, resolution_commit_bytea);

CREATE INDEX codeintel_lockfiles_codeintel_lockfile_reference_ids ON codeintel_lockfiles USING gin (codeintel_lockfile_reference_ids gin__int_ops);

CREATE INDEX codeintel_lockfiles_references_depends_on ON codeintel_lockfile_references USING gin (depends_on gin__int_ops);

CREATE UNIQUE INDEX codeintel_lockfiles_repository_id_commit_bytea_lockfile ON codeintel_lockfiles USING btree (repository_id, commit_bytea, lockfile);

CREATE INDEX codeintel_path_rank_graph_key_id_repository_name_processed ON codeintel_path_rank_inputs USING btree (graph_key, id, repository_name) WHERE (NOT processed);

CREATE UNIQUE INDEX codeintel_path_ranks_repository_id_precision ON codeintel_path_ranks USING btree (repository_id, "precision");

CREATE INDEX codeintel_path_ranks_updated_at ON codeintel_path_ranks USING btree (updated_at) INCLUDE (repository_id);

CREATE INDEX configuration_policies_audit_logs_policy_id ON configuration_policies_audit_logs USING btree (policy_id);

CREATE INDEX configuration_policies_audit_logs_timestamp ON configuration_policies_audit_logs USING brin (log_timestamp);

CREATE UNIQUE INDEX critical_and_site_config_unique ON critical_and_site_config USING btree (id, type);

CREATE INDEX discussion_comments_author_user_id_idx ON discussion_comments USING btree (author_user_id);

CREATE INDEX discussion_comments_reports_array_length_idx ON discussion_comments USING btree (array_length(reports, 1));

CREATE INDEX discussion_comments_thread_id_idx ON discussion_comments USING btree (thread_id);

CREATE INDEX discussion_mail_reply_tokens_user_id_thread_id_idx ON discussion_mail_reply_tokens USING btree (user_id, thread_id);

CREATE INDEX discussion_threads_author_user_id_idx ON discussion_threads USING btree (author_user_id);

CREATE INDEX discussion_threads_target_repo_repo_id_path_idx ON discussion_threads_target_repo USING btree (repo_id, path);

CREATE INDEX event_logs_anonymous_user_id ON event_logs USING btree (anonymous_user_id);

CREATE UNIQUE INDEX event_logs_export_allowlist_event_name_idx ON event_logs_export_allowlist USING btree (event_name);

CREATE INDEX event_logs_name ON event_logs USING btree (name);

CREATE INDEX event_logs_source ON event_logs USING btree (source);

CREATE INDEX event_logs_timestamp ON event_logs USING btree ("timestamp");

CREATE INDEX event_logs_timestamp_at_utc ON event_logs USING btree (date(timezone('UTC'::text, "timestamp")));

CREATE INDEX event_logs_user_id ON event_logs USING btree (user_id);

<<<<<<< HEAD
CREATE UNIQUE INDEX executor_secrets_unique_key_global ON executor_secrets USING btree (key, scope) WHERE ((namespace_user_id IS NULL) AND (namespace_org_id IS NULL));

CREATE UNIQUE INDEX executor_secrets_unique_key_namespace ON executor_secrets USING btree (key, namespace_user_id, namespace_org_id, scope);
=======
CREATE INDEX event_logs_user_id_name ON event_logs USING btree (user_id, name);

CREATE INDEX event_logs_user_id_timestamp ON event_logs USING btree (user_id, "timestamp");

CREATE UNIQUE INDEX executor_secrets_unique_key_global ON executor_secrets USING btree (key, scope) WHERE ((namespace_user_id IS NULL) AND (namespace_org_id IS NULL));

CREATE UNIQUE INDEX executor_secrets_unique_key_namespace_org ON executor_secrets USING btree (key, namespace_org_id, scope) WHERE (namespace_org_id IS NOT NULL);

CREATE UNIQUE INDEX executor_secrets_unique_key_namespace_user ON executor_secrets USING btree (key, namespace_user_id, scope) WHERE (namespace_user_id IS NOT NULL);
>>>>>>> a6e72a59

CREATE INDEX explicit_permissions_bitbucket_projects_jobs_project_key_extern ON explicit_permissions_bitbucket_projects_jobs USING btree (project_key, external_service_id, state);

CREATE INDEX explicit_permissions_bitbucket_projects_jobs_queued_at_idx ON explicit_permissions_bitbucket_projects_jobs USING btree (queued_at);

CREATE INDEX explicit_permissions_bitbucket_projects_jobs_state_idx ON explicit_permissions_bitbucket_projects_jobs USING btree (state);

CREATE INDEX external_service_repos_clone_url_idx ON external_service_repos USING btree (clone_url);

CREATE INDEX external_service_repos_idx ON external_service_repos USING btree (external_service_id, repo_id);

CREATE INDEX external_service_repos_org_id_idx ON external_service_repos USING btree (org_id) WHERE (org_id IS NOT NULL);

CREATE INDEX external_service_sync_jobs_state_external_service_id ON external_service_sync_jobs USING btree (state, external_service_id) INCLUDE (finished_at);

CREATE INDEX external_service_user_repos_idx ON external_service_repos USING btree (user_id, repo_id) WHERE (user_id IS NOT NULL);

CREATE INDEX external_services_has_webhooks_idx ON external_services USING btree (has_webhooks);

CREATE INDEX external_services_namespace_org_id_idx ON external_services USING btree (namespace_org_id);

CREATE INDEX external_services_namespace_user_id_idx ON external_services USING btree (namespace_user_id);

CREATE UNIQUE INDEX external_services_unique_kind_org_id ON external_services USING btree (kind, namespace_org_id) WHERE ((deleted_at IS NULL) AND (namespace_user_id IS NULL) AND (namespace_org_id IS NOT NULL));

CREATE UNIQUE INDEX external_services_unique_kind_user_id ON external_services USING btree (kind, namespace_user_id) WHERE ((deleted_at IS NULL) AND (namespace_org_id IS NULL) AND (namespace_user_id IS NOT NULL));

CREATE INDEX feature_flag_overrides_org_id ON feature_flag_overrides USING btree (namespace_org_id) WHERE (namespace_org_id IS NOT NULL);

CREATE INDEX feature_flag_overrides_user_id ON feature_flag_overrides USING btree (namespace_user_id) WHERE (namespace_user_id IS NOT NULL);

CREATE INDEX finished_at_insights_query_runner_jobs_idx ON insights_query_runner_jobs USING btree (finished_at);

CREATE INDEX gitserver_relocator_jobs_state ON gitserver_relocator_jobs USING btree (state);

CREATE INDEX gitserver_repos_cloned_status_idx ON gitserver_repos USING btree (repo_id) WHERE (clone_status = 'cloned'::text);

CREATE INDEX gitserver_repos_cloning_status_idx ON gitserver_repos USING btree (repo_id) WHERE (clone_status = 'cloning'::text);

CREATE INDEX gitserver_repos_last_error_idx ON gitserver_repos USING btree (repo_id) WHERE (last_error IS NOT NULL);

CREATE INDEX gitserver_repos_not_cloned_status_idx ON gitserver_repos USING btree (repo_id) WHERE (clone_status = 'not_cloned'::text);

CREATE INDEX gitserver_repos_shard_id ON gitserver_repos USING btree (shard_id, repo_id);

CREATE INDEX insights_query_runner_jobs_cost_idx ON insights_query_runner_jobs USING btree (cost);

CREATE INDEX insights_query_runner_jobs_dependencies_job_id_fk_idx ON insights_query_runner_jobs_dependencies USING btree (job_id);

CREATE INDEX insights_query_runner_jobs_priority_idx ON insights_query_runner_jobs USING btree (priority);

CREATE INDEX insights_query_runner_jobs_processable_priority_id ON insights_query_runner_jobs USING btree (priority, id) WHERE ((state = 'queued'::text) OR (state = 'errored'::text));

CREATE INDEX insights_query_runner_jobs_series_id_state ON insights_query_runner_jobs USING btree (series_id, state);

CREATE INDEX insights_query_runner_jobs_state_btree ON insights_query_runner_jobs USING btree (state);

CREATE UNIQUE INDEX kind_cloud_default ON external_services USING btree (kind, cloud_default) WHERE ((cloud_default = true) AND (deleted_at IS NULL));

CREATE INDEX lsif_configuration_policies_repository_id ON lsif_configuration_policies USING btree (repository_id);

CREATE INDEX lsif_dependency_indexing_jobs_state ON lsif_dependency_indexing_jobs USING btree (state);

CREATE INDEX lsif_dependency_indexing_jobs_upload_id ON lsif_dependency_syncing_jobs USING btree (upload_id);

CREATE INDEX lsif_dependency_syncing_jobs_state ON lsif_dependency_syncing_jobs USING btree (state);

CREATE INDEX lsif_indexes_commit_last_checked_at ON lsif_indexes USING btree (commit_last_checked_at) WHERE (state <> 'deleted'::text);

CREATE INDEX lsif_indexes_repository_id_commit ON lsif_indexes USING btree (repository_id, commit);

CREATE INDEX lsif_indexes_state ON lsif_indexes USING btree (state);

CREATE INDEX lsif_nearest_uploads_links_repository_id_ancestor_commit_bytea ON lsif_nearest_uploads_links USING btree (repository_id, ancestor_commit_bytea);

CREATE INDEX lsif_nearest_uploads_links_repository_id_commit_bytea ON lsif_nearest_uploads_links USING btree (repository_id, commit_bytea);

CREATE INDEX lsif_nearest_uploads_repository_id_commit_bytea ON lsif_nearest_uploads USING btree (repository_id, commit_bytea);

CREATE INDEX lsif_nearest_uploads_uploads ON lsif_nearest_uploads USING gin (uploads);

CREATE INDEX lsif_packages_dump_id ON lsif_packages USING btree (dump_id);

CREATE INDEX lsif_packages_scheme_name_version_dump_id ON lsif_packages USING btree (scheme, name, version, dump_id);

CREATE INDEX lsif_references_dump_id ON lsif_references USING btree (dump_id);

CREATE INDEX lsif_references_scheme_name_version_dump_id ON lsif_references USING btree (scheme, name, version, dump_id);

CREATE INDEX lsif_uploads_associated_index_id ON lsif_uploads USING btree (associated_index_id);

CREATE INDEX lsif_uploads_audit_logs_timestamp ON lsif_uploads_audit_logs USING brin (log_timestamp);

CREATE INDEX lsif_uploads_audit_logs_upload_id ON lsif_uploads_audit_logs USING btree (upload_id);

CREATE INDEX lsif_uploads_commit_last_checked_at ON lsif_uploads USING btree (commit_last_checked_at) WHERE (state <> 'deleted'::text);

CREATE INDEX lsif_uploads_committed_at ON lsif_uploads USING btree (committed_at) WHERE (state = 'completed'::text);

CREATE INDEX lsif_uploads_repository_id_commit ON lsif_uploads USING btree (repository_id, commit);

CREATE UNIQUE INDEX lsif_uploads_repository_id_commit_root_indexer ON lsif_uploads USING btree (repository_id, commit, root, indexer) WHERE (state = 'completed'::text);

CREATE INDEX lsif_uploads_state ON lsif_uploads USING btree (state);

CREATE INDEX lsif_uploads_uploaded_at ON lsif_uploads USING btree (uploaded_at);

CREATE INDEX lsif_uploads_visible_at_tip_repository_id_upload_id ON lsif_uploads_visible_at_tip USING btree (repository_id, upload_id);

CREATE INDEX notebook_stars_user_id_idx ON notebook_stars USING btree (user_id);

CREATE INDEX notebooks_blocks_tsvector_idx ON notebooks USING gin (blocks_tsvector);

CREATE INDEX notebooks_namespace_org_id_idx ON notebooks USING btree (namespace_org_id);

CREATE INDEX notebooks_namespace_user_id_idx ON notebooks USING btree (namespace_user_id);

CREATE INDEX notebooks_title_trgm_idx ON notebooks USING gin (title gin_trgm_ops);

CREATE INDEX org_invitations_org_id ON org_invitations USING btree (org_id) WHERE (deleted_at IS NULL);

CREATE INDEX org_invitations_recipient_user_id ON org_invitations USING btree (recipient_user_id) WHERE (deleted_at IS NULL);

CREATE UNIQUE INDEX orgs_name ON orgs USING btree (name) WHERE (deleted_at IS NULL);

CREATE INDEX process_after_insights_query_runner_jobs_idx ON insights_query_runner_jobs USING btree (process_after);

CREATE INDEX registry_extension_releases_registry_extension_id ON registry_extension_releases USING btree (registry_extension_id, release_tag, created_at DESC) WHERE (deleted_at IS NULL);

CREATE INDEX registry_extension_releases_registry_extension_id_created_at ON registry_extension_releases USING btree (registry_extension_id, created_at) WHERE (deleted_at IS NULL);

CREATE UNIQUE INDEX registry_extension_releases_version ON registry_extension_releases USING btree (registry_extension_id, release_version) WHERE (release_version IS NOT NULL);

CREATE UNIQUE INDEX registry_extensions_publisher_name ON registry_extensions USING btree (COALESCE(publisher_user_id, 0), COALESCE(publisher_org_id, 0), name) WHERE (deleted_at IS NULL);

CREATE UNIQUE INDEX registry_extensions_uuid ON registry_extensions USING btree (uuid);

CREATE INDEX repo_archived ON repo USING btree (archived);

CREATE INDEX repo_blocked_idx ON repo USING btree (((blocked IS NOT NULL)));

CREATE INDEX repo_created_at ON repo USING btree (created_at);

CREATE INDEX repo_description_trgm_idx ON repo USING gin (lower(description) gin_trgm_ops);

CREATE UNIQUE INDEX repo_external_unique_idx ON repo USING btree (external_service_type, external_service_id, external_id);

CREATE INDEX repo_fork ON repo USING btree (fork);

CREATE INDEX repo_hashed_name_idx ON repo USING btree (sha256((lower((name)::text))::bytea)) WHERE (deleted_at IS NULL);

CREATE INDEX repo_is_not_blocked_idx ON repo USING btree (((blocked IS NULL)));

CREATE INDEX repo_metadata_gin_idx ON repo USING gin (metadata);

CREATE INDEX repo_name_case_sensitive_trgm_idx ON repo USING gin (((name)::text) gin_trgm_ops);

CREATE INDEX repo_name_idx ON repo USING btree (lower((name)::text) COLLATE "C");

CREATE INDEX repo_name_trgm ON repo USING gin (lower((name)::text) gin_trgm_ops);

CREATE INDEX repo_non_deleted_id_name_idx ON repo USING btree (id, name) WHERE (deleted_at IS NULL);

CREATE INDEX repo_permissions_unrestricted_true_idx ON repo_permissions USING btree (unrestricted) WHERE unrestricted;

CREATE INDEX repo_private ON repo USING btree (private);

CREATE INDEX repo_stars_desc_id_desc_idx ON repo USING btree (stars DESC NULLS LAST, id DESC) WHERE ((deleted_at IS NULL) AND (blocked IS NULL));

CREATE INDEX repo_stars_idx ON repo USING btree (stars DESC NULLS LAST);

CREATE INDEX repo_uri_idx ON repo USING btree (uri);

CREATE UNIQUE INDEX search_contexts_name_namespace_org_id_unique ON search_contexts USING btree (name, namespace_org_id) WHERE (namespace_org_id IS NOT NULL);

CREATE UNIQUE INDEX search_contexts_name_namespace_user_id_unique ON search_contexts USING btree (name, namespace_user_id) WHERE (namespace_user_id IS NOT NULL);

CREATE UNIQUE INDEX search_contexts_name_without_namespace_unique ON search_contexts USING btree (name) WHERE ((namespace_user_id IS NULL) AND (namespace_org_id IS NULL));

CREATE INDEX search_contexts_query_idx ON search_contexts USING btree (query);

CREATE INDEX security_event_logs_timestamp ON security_event_logs USING btree ("timestamp");

CREATE INDEX settings_global_id ON settings USING btree (id DESC) WHERE ((user_id IS NULL) AND (org_id IS NULL));

CREATE INDEX settings_org_id_idx ON settings USING btree (org_id);

CREATE INDEX settings_user_id_idx ON settings USING btree (user_id);

CREATE UNIQUE INDEX sub_repo_permissions_repo_id_user_id_version_uindex ON sub_repo_permissions USING btree (repo_id, user_id, version);

CREATE INDEX sub_repo_perms_user_id ON sub_repo_permissions USING btree (user_id);

CREATE INDEX user_credentials_credential_idx ON user_credentials USING btree (((encryption_key_id = ANY (ARRAY[''::text, 'previously-migrated'::text]))));

CREATE UNIQUE INDEX user_emails_user_id_is_primary_idx ON user_emails USING btree (user_id, is_primary) WHERE (is_primary = true);

CREATE UNIQUE INDEX user_external_accounts_account ON user_external_accounts USING btree (service_type, service_id, client_id, account_id) WHERE (deleted_at IS NULL);

CREATE INDEX user_external_accounts_user_id ON user_external_accounts USING btree (user_id) WHERE (deleted_at IS NULL);

CREATE UNIQUE INDEX users_billing_customer_id ON users USING btree (billing_customer_id) WHERE (deleted_at IS NULL);

CREATE INDEX users_created_at_idx ON users USING btree (created_at);

CREATE UNIQUE INDEX users_username ON users USING btree (username) WHERE (deleted_at IS NULL);

CREATE INDEX webhook_build_jobs_queued_at_idx ON webhook_build_jobs USING btree (queued_at);

CREATE INDEX webhook_build_jobs_state ON webhook_build_jobs USING btree (state);

CREATE INDEX webhook_logs_external_service_id_idx ON webhook_logs USING btree (external_service_id);

CREATE INDEX webhook_logs_received_at_idx ON webhook_logs USING btree (received_at);

CREATE INDEX webhook_logs_status_code_idx ON webhook_logs USING btree (status_code);

CREATE INDEX zoekt_repos_index_status ON zoekt_repos USING btree (index_status);

CREATE TRIGGER batch_spec_workspace_execution_last_dequeues_insert AFTER INSERT ON batch_spec_workspace_execution_jobs REFERENCING NEW TABLE AS newtab FOR EACH STATEMENT EXECUTE FUNCTION batch_spec_workspace_execution_last_dequeues_upsert();

CREATE TRIGGER batch_spec_workspace_execution_last_dequeues_update AFTER UPDATE ON batch_spec_workspace_execution_jobs REFERENCING NEW TABLE AS newtab FOR EACH STATEMENT EXECUTE FUNCTION batch_spec_workspace_execution_last_dequeues_upsert();

CREATE TRIGGER changesets_update_computed_state BEFORE INSERT OR UPDATE ON changesets FOR EACH ROW EXECUTE FUNCTION changesets_computed_state_ensure();

CREATE TRIGGER trig_create_zoekt_repo_on_repo_insert AFTER INSERT ON repo FOR EACH ROW EXECUTE FUNCTION func_insert_zoekt_repo();

CREATE TRIGGER trig_delete_batch_change_reference_on_changesets AFTER DELETE ON batch_changes FOR EACH ROW EXECUTE FUNCTION delete_batch_change_reference_on_changesets();

CREATE TRIGGER trig_delete_repo_ref_on_external_service_repos AFTER UPDATE OF deleted_at ON repo FOR EACH ROW EXECUTE FUNCTION delete_repo_ref_on_external_service_repos();

CREATE TRIGGER trig_invalidate_session_on_password_change BEFORE UPDATE OF passwd ON users FOR EACH ROW EXECUTE FUNCTION invalidate_session_for_userid_on_password_change();

CREATE TRIGGER trig_recalc_gitserver_repos_statistics_on_delete AFTER DELETE ON gitserver_repos REFERENCING OLD TABLE AS oldtab FOR EACH STATEMENT EXECUTE FUNCTION recalc_gitserver_repos_statistics_on_delete();

CREATE TRIGGER trig_recalc_gitserver_repos_statistics_on_insert AFTER INSERT ON gitserver_repos REFERENCING NEW TABLE AS newtab FOR EACH STATEMENT EXECUTE FUNCTION recalc_gitserver_repos_statistics_on_insert();

CREATE TRIGGER trig_recalc_gitserver_repos_statistics_on_update AFTER UPDATE ON gitserver_repos REFERENCING OLD TABLE AS oldtab NEW TABLE AS newtab FOR EACH STATEMENT EXECUTE FUNCTION recalc_gitserver_repos_statistics_on_update();

CREATE TRIGGER trig_recalc_repo_statistics_on_repo_delete AFTER DELETE ON repo REFERENCING OLD TABLE AS oldtab FOR EACH STATEMENT EXECUTE FUNCTION recalc_repo_statistics_on_repo_delete();

CREATE TRIGGER trig_recalc_repo_statistics_on_repo_insert AFTER INSERT ON repo REFERENCING NEW TABLE AS newtab FOR EACH STATEMENT EXECUTE FUNCTION recalc_repo_statistics_on_repo_insert();

CREATE TRIGGER trig_recalc_repo_statistics_on_repo_update AFTER UPDATE ON repo REFERENCING OLD TABLE AS oldtab NEW TABLE AS newtab FOR EACH STATEMENT EXECUTE FUNCTION recalc_repo_statistics_on_repo_update();

CREATE TRIGGER trig_soft_delete_user_reference_on_external_service AFTER UPDATE OF deleted_at ON users FOR EACH ROW EXECUTE FUNCTION soft_delete_user_reference_on_external_service();

CREATE TRIGGER trigger_configuration_policies_delete AFTER DELETE ON lsif_configuration_policies REFERENCING OLD TABLE AS old FOR EACH STATEMENT EXECUTE FUNCTION func_configuration_policies_delete();

CREATE TRIGGER trigger_configuration_policies_insert AFTER INSERT ON lsif_configuration_policies FOR EACH ROW EXECUTE FUNCTION func_configuration_policies_insert();

CREATE TRIGGER trigger_configuration_policies_update BEFORE UPDATE OF name, pattern, retention_enabled, retention_duration_hours, type, retain_intermediate_commits ON lsif_configuration_policies FOR EACH ROW EXECUTE FUNCTION func_configuration_policies_update();

CREATE TRIGGER trigger_gitserver_repo_insert AFTER INSERT ON repo FOR EACH ROW EXECUTE FUNCTION func_insert_gitserver_repo();

CREATE TRIGGER trigger_lsif_uploads_delete AFTER DELETE ON lsif_uploads REFERENCING OLD TABLE AS old FOR EACH STATEMENT EXECUTE FUNCTION func_lsif_uploads_delete();

CREATE TRIGGER trigger_lsif_uploads_insert AFTER INSERT ON lsif_uploads FOR EACH ROW EXECUTE FUNCTION func_lsif_uploads_insert();

CREATE TRIGGER trigger_lsif_uploads_update BEFORE UPDATE OF state, num_resets, num_failures, worker_hostname, expired, committed_at ON lsif_uploads FOR EACH ROW EXECUTE FUNCTION func_lsif_uploads_update();

CREATE TRIGGER update_codeintel_path_ranks_updated_at BEFORE UPDATE ON codeintel_path_ranks FOR EACH ROW EXECUTE FUNCTION update_codeintel_path_ranks_updated_at_column();

CREATE TRIGGER versions_insert BEFORE INSERT ON versions FOR EACH ROW EXECUTE FUNCTION versions_insert_row_trigger();

ALTER TABLE ONLY access_tokens
    ADD CONSTRAINT access_tokens_creator_user_id_fkey FOREIGN KEY (creator_user_id) REFERENCES users(id);

ALTER TABLE ONLY access_tokens
    ADD CONSTRAINT access_tokens_subject_user_id_fkey FOREIGN KEY (subject_user_id) REFERENCES users(id);

ALTER TABLE ONLY aggregated_user_statistics
    ADD CONSTRAINT aggregated_user_statistics_user_id_fkey FOREIGN KEY (user_id) REFERENCES users(id) ON DELETE CASCADE;

ALTER TABLE ONLY batch_changes
    ADD CONSTRAINT batch_changes_batch_spec_id_fkey FOREIGN KEY (batch_spec_id) REFERENCES batch_specs(id) DEFERRABLE;

ALTER TABLE ONLY batch_changes
    ADD CONSTRAINT batch_changes_initial_applier_id_fkey FOREIGN KEY (creator_id) REFERENCES users(id) ON DELETE SET NULL DEFERRABLE;

ALTER TABLE ONLY batch_changes
    ADD CONSTRAINT batch_changes_last_applier_id_fkey FOREIGN KEY (last_applier_id) REFERENCES users(id) ON DELETE SET NULL DEFERRABLE;

ALTER TABLE ONLY batch_changes
    ADD CONSTRAINT batch_changes_namespace_org_id_fkey FOREIGN KEY (namespace_org_id) REFERENCES orgs(id) ON DELETE CASCADE DEFERRABLE;

ALTER TABLE ONLY batch_changes
    ADD CONSTRAINT batch_changes_namespace_user_id_fkey FOREIGN KEY (namespace_user_id) REFERENCES users(id) ON DELETE CASCADE DEFERRABLE;

ALTER TABLE ONLY batch_spec_execution_cache_entries
    ADD CONSTRAINT batch_spec_execution_cache_entries_user_id_fkey FOREIGN KEY (user_id) REFERENCES users(id) ON DELETE CASCADE DEFERRABLE;

ALTER TABLE ONLY batch_spec_resolution_jobs
    ADD CONSTRAINT batch_spec_resolution_jobs_batch_spec_id_fkey FOREIGN KEY (batch_spec_id) REFERENCES batch_specs(id) ON DELETE CASCADE DEFERRABLE;

ALTER TABLE ONLY batch_spec_resolution_jobs
    ADD CONSTRAINT batch_spec_resolution_jobs_initiator_id_fkey FOREIGN KEY (initiator_id) REFERENCES users(id) ON UPDATE CASCADE DEFERRABLE;

ALTER TABLE ONLY batch_spec_workspace_execution_jobs
    ADD CONSTRAINT batch_spec_workspace_execution_job_batch_spec_workspace_id_fkey FOREIGN KEY (batch_spec_workspace_id) REFERENCES batch_spec_workspaces(id) ON DELETE CASCADE DEFERRABLE;

ALTER TABLE ONLY batch_spec_workspace_execution_last_dequeues
    ADD CONSTRAINT batch_spec_workspace_execution_last_dequeues_user_id_fkey FOREIGN KEY (user_id) REFERENCES users(id) ON UPDATE CASCADE ON DELETE CASCADE DEFERRABLE INITIALLY DEFERRED;

ALTER TABLE ONLY batch_spec_workspace_files
    ADD CONSTRAINT batch_spec_workspace_files_batch_spec_id_fkey FOREIGN KEY (batch_spec_id) REFERENCES batch_specs(id) ON DELETE CASCADE;

ALTER TABLE ONLY batch_spec_workspaces
    ADD CONSTRAINT batch_spec_workspaces_batch_spec_id_fkey FOREIGN KEY (batch_spec_id) REFERENCES batch_specs(id) ON DELETE CASCADE DEFERRABLE;

ALTER TABLE ONLY batch_spec_workspaces
    ADD CONSTRAINT batch_spec_workspaces_repo_id_fkey FOREIGN KEY (repo_id) REFERENCES repo(id) DEFERRABLE;

ALTER TABLE ONLY batch_specs
    ADD CONSTRAINT batch_specs_batch_change_id_fkey FOREIGN KEY (batch_change_id) REFERENCES batch_changes(id) ON DELETE SET NULL DEFERRABLE;

ALTER TABLE ONLY batch_specs
    ADD CONSTRAINT batch_specs_user_id_fkey FOREIGN KEY (user_id) REFERENCES users(id) ON DELETE SET NULL DEFERRABLE;

ALTER TABLE ONLY changeset_events
    ADD CONSTRAINT changeset_events_changeset_id_fkey FOREIGN KEY (changeset_id) REFERENCES changesets(id) ON DELETE CASCADE DEFERRABLE;

ALTER TABLE ONLY changeset_jobs
    ADD CONSTRAINT changeset_jobs_batch_change_id_fkey FOREIGN KEY (batch_change_id) REFERENCES batch_changes(id) ON DELETE CASCADE DEFERRABLE;

ALTER TABLE ONLY changeset_jobs
    ADD CONSTRAINT changeset_jobs_changeset_id_fkey FOREIGN KEY (changeset_id) REFERENCES changesets(id) ON DELETE CASCADE DEFERRABLE;

ALTER TABLE ONLY changeset_jobs
    ADD CONSTRAINT changeset_jobs_user_id_fkey FOREIGN KEY (user_id) REFERENCES users(id) ON DELETE CASCADE DEFERRABLE;

ALTER TABLE ONLY changeset_specs
    ADD CONSTRAINT changeset_specs_batch_spec_id_fkey FOREIGN KEY (batch_spec_id) REFERENCES batch_specs(id) ON DELETE CASCADE DEFERRABLE;

ALTER TABLE ONLY changeset_specs
    ADD CONSTRAINT changeset_specs_repo_id_fkey FOREIGN KEY (repo_id) REFERENCES repo(id) DEFERRABLE;

ALTER TABLE ONLY changeset_specs
    ADD CONSTRAINT changeset_specs_user_id_fkey FOREIGN KEY (user_id) REFERENCES users(id) ON DELETE SET NULL DEFERRABLE;

ALTER TABLE ONLY changesets
    ADD CONSTRAINT changesets_changeset_spec_id_fkey FOREIGN KEY (current_spec_id) REFERENCES changeset_specs(id) DEFERRABLE;

ALTER TABLE ONLY changesets
    ADD CONSTRAINT changesets_owned_by_batch_spec_id_fkey FOREIGN KEY (owned_by_batch_change_id) REFERENCES batch_changes(id) ON DELETE SET NULL DEFERRABLE;

ALTER TABLE ONLY changesets
    ADD CONSTRAINT changesets_previous_spec_id_fkey FOREIGN KEY (previous_spec_id) REFERENCES changeset_specs(id) DEFERRABLE;

ALTER TABLE ONLY changesets
    ADD CONSTRAINT changesets_repo_id_fkey FOREIGN KEY (repo_id) REFERENCES repo(id) ON DELETE CASCADE DEFERRABLE;

ALTER TABLE ONLY cm_action_jobs
    ADD CONSTRAINT cm_action_jobs_email_fk FOREIGN KEY (email) REFERENCES cm_emails(id) ON DELETE CASCADE;

ALTER TABLE ONLY cm_action_jobs
    ADD CONSTRAINT cm_action_jobs_slack_webhook_fkey FOREIGN KEY (slack_webhook) REFERENCES cm_slack_webhooks(id) ON DELETE CASCADE;

ALTER TABLE ONLY cm_action_jobs
    ADD CONSTRAINT cm_action_jobs_trigger_event_fk FOREIGN KEY (trigger_event) REFERENCES cm_trigger_jobs(id) ON DELETE CASCADE;

ALTER TABLE ONLY cm_action_jobs
    ADD CONSTRAINT cm_action_jobs_webhook_fkey FOREIGN KEY (webhook) REFERENCES cm_webhooks(id) ON DELETE CASCADE;

ALTER TABLE ONLY cm_emails
    ADD CONSTRAINT cm_emails_changed_by_fk FOREIGN KEY (changed_by) REFERENCES users(id) ON DELETE CASCADE;

ALTER TABLE ONLY cm_emails
    ADD CONSTRAINT cm_emails_created_by_fk FOREIGN KEY (created_by) REFERENCES users(id) ON DELETE CASCADE;

ALTER TABLE ONLY cm_emails
    ADD CONSTRAINT cm_emails_monitor FOREIGN KEY (monitor) REFERENCES cm_monitors(id) ON DELETE CASCADE;

ALTER TABLE ONLY cm_last_searched
    ADD CONSTRAINT cm_last_searched_monitor_id_fkey FOREIGN KEY (monitor_id) REFERENCES cm_monitors(id) ON DELETE CASCADE;

ALTER TABLE ONLY cm_last_searched
    ADD CONSTRAINT cm_last_searched_repo_id_fkey FOREIGN KEY (repo_id) REFERENCES repo(id) ON DELETE CASCADE;

ALTER TABLE ONLY cm_monitors
    ADD CONSTRAINT cm_monitors_changed_by_fk FOREIGN KEY (changed_by) REFERENCES users(id) ON DELETE CASCADE;

ALTER TABLE ONLY cm_monitors
    ADD CONSTRAINT cm_monitors_created_by_fk FOREIGN KEY (created_by) REFERENCES users(id) ON DELETE CASCADE;

ALTER TABLE ONLY cm_monitors
    ADD CONSTRAINT cm_monitors_org_id_fk FOREIGN KEY (namespace_org_id) REFERENCES orgs(id) ON DELETE CASCADE;

ALTER TABLE ONLY cm_monitors
    ADD CONSTRAINT cm_monitors_user_id_fk FOREIGN KEY (namespace_user_id) REFERENCES users(id) ON DELETE CASCADE;

ALTER TABLE ONLY cm_recipients
    ADD CONSTRAINT cm_recipients_emails FOREIGN KEY (email) REFERENCES cm_emails(id) ON DELETE CASCADE;

ALTER TABLE ONLY cm_recipients
    ADD CONSTRAINT cm_recipients_org_id_fk FOREIGN KEY (namespace_org_id) REFERENCES orgs(id) ON DELETE CASCADE;

ALTER TABLE ONLY cm_recipients
    ADD CONSTRAINT cm_recipients_user_id_fk FOREIGN KEY (namespace_user_id) REFERENCES users(id) ON DELETE CASCADE;

ALTER TABLE ONLY cm_slack_webhooks
    ADD CONSTRAINT cm_slack_webhooks_changed_by_fkey FOREIGN KEY (changed_by) REFERENCES users(id) ON DELETE CASCADE;

ALTER TABLE ONLY cm_slack_webhooks
    ADD CONSTRAINT cm_slack_webhooks_created_by_fkey FOREIGN KEY (created_by) REFERENCES users(id) ON DELETE CASCADE;

ALTER TABLE ONLY cm_slack_webhooks
    ADD CONSTRAINT cm_slack_webhooks_monitor_fkey FOREIGN KEY (monitor) REFERENCES cm_monitors(id) ON DELETE CASCADE;

ALTER TABLE ONLY cm_trigger_jobs
    ADD CONSTRAINT cm_trigger_jobs_query_fk FOREIGN KEY (query) REFERENCES cm_queries(id) ON DELETE CASCADE;

ALTER TABLE ONLY cm_queries
    ADD CONSTRAINT cm_triggers_changed_by_fk FOREIGN KEY (changed_by) REFERENCES users(id) ON DELETE CASCADE;

ALTER TABLE ONLY cm_queries
    ADD CONSTRAINT cm_triggers_created_by_fk FOREIGN KEY (created_by) REFERENCES users(id) ON DELETE CASCADE;

ALTER TABLE ONLY cm_queries
    ADD CONSTRAINT cm_triggers_monitor FOREIGN KEY (monitor) REFERENCES cm_monitors(id) ON DELETE CASCADE;

ALTER TABLE ONLY cm_webhooks
    ADD CONSTRAINT cm_webhooks_changed_by_fkey FOREIGN KEY (changed_by) REFERENCES users(id) ON DELETE CASCADE;

ALTER TABLE ONLY cm_webhooks
    ADD CONSTRAINT cm_webhooks_created_by_fkey FOREIGN KEY (created_by) REFERENCES users(id) ON DELETE CASCADE;

ALTER TABLE ONLY cm_webhooks
    ADD CONSTRAINT cm_webhooks_monitor_fkey FOREIGN KEY (monitor) REFERENCES cm_monitors(id) ON DELETE CASCADE;

ALTER TABLE ONLY codeintel_ranking_exports
    ADD CONSTRAINT codeintel_ranking_exports_upload_id_fkey FOREIGN KEY (upload_id) REFERENCES lsif_uploads(id) ON DELETE CASCADE;

ALTER TABLE ONLY discussion_comments
    ADD CONSTRAINT discussion_comments_author_user_id_fkey FOREIGN KEY (author_user_id) REFERENCES users(id) ON DELETE RESTRICT;

ALTER TABLE ONLY discussion_comments
    ADD CONSTRAINT discussion_comments_thread_id_fkey FOREIGN KEY (thread_id) REFERENCES discussion_threads(id) ON DELETE CASCADE;

ALTER TABLE ONLY discussion_mail_reply_tokens
    ADD CONSTRAINT discussion_mail_reply_tokens_thread_id_fkey FOREIGN KEY (thread_id) REFERENCES discussion_threads(id) ON DELETE CASCADE;

ALTER TABLE ONLY discussion_mail_reply_tokens
    ADD CONSTRAINT discussion_mail_reply_tokens_user_id_fkey FOREIGN KEY (user_id) REFERENCES users(id) ON DELETE RESTRICT;

ALTER TABLE ONLY discussion_threads
    ADD CONSTRAINT discussion_threads_author_user_id_fkey FOREIGN KEY (author_user_id) REFERENCES users(id) ON DELETE RESTRICT;

ALTER TABLE ONLY discussion_threads
    ADD CONSTRAINT discussion_threads_target_repo_id_fk FOREIGN KEY (target_repo_id) REFERENCES discussion_threads_target_repo(id) ON DELETE CASCADE;

ALTER TABLE ONLY discussion_threads_target_repo
    ADD CONSTRAINT discussion_threads_target_repo_repo_id_fkey FOREIGN KEY (repo_id) REFERENCES repo(id) ON DELETE CASCADE;

ALTER TABLE ONLY discussion_threads_target_repo
    ADD CONSTRAINT discussion_threads_target_repo_thread_id_fkey FOREIGN KEY (thread_id) REFERENCES discussion_threads(id) ON DELETE CASCADE;

ALTER TABLE ONLY executor_secret_access_logs
    ADD CONSTRAINT executor_secret_access_logs_executor_secret_id_fkey FOREIGN KEY (executor_secret_id) REFERENCES executor_secrets(id) ON DELETE CASCADE;

ALTER TABLE ONLY executor_secret_access_logs
    ADD CONSTRAINT executor_secret_access_logs_user_id_fkey FOREIGN KEY (user_id) REFERENCES users(id) ON DELETE CASCADE;

ALTER TABLE ONLY executor_secrets
    ADD CONSTRAINT executor_secrets_creator_id_fkey FOREIGN KEY (creator_id) REFERENCES users(id) ON DELETE SET NULL;

ALTER TABLE ONLY executor_secrets
    ADD CONSTRAINT executor_secrets_namespace_org_id_fkey FOREIGN KEY (namespace_org_id) REFERENCES orgs(id) ON DELETE CASCADE;

ALTER TABLE ONLY executor_secrets
    ADD CONSTRAINT executor_secrets_namespace_user_id_fkey FOREIGN KEY (namespace_user_id) REFERENCES users(id) ON DELETE CASCADE;

ALTER TABLE ONLY external_service_repos
    ADD CONSTRAINT external_service_repos_external_service_id_fkey FOREIGN KEY (external_service_id) REFERENCES external_services(id) ON DELETE CASCADE DEFERRABLE;

ALTER TABLE ONLY external_service_repos
    ADD CONSTRAINT external_service_repos_org_id_fkey FOREIGN KEY (org_id) REFERENCES orgs(id) ON DELETE CASCADE;

ALTER TABLE ONLY external_service_repos
    ADD CONSTRAINT external_service_repos_repo_id_fkey FOREIGN KEY (repo_id) REFERENCES repo(id) ON DELETE CASCADE DEFERRABLE;

ALTER TABLE ONLY external_service_repos
    ADD CONSTRAINT external_service_repos_user_id_fkey FOREIGN KEY (user_id) REFERENCES users(id) ON DELETE CASCADE DEFERRABLE;

ALTER TABLE ONLY external_service_sync_jobs
    ADD CONSTRAINT external_services_id_fk FOREIGN KEY (external_service_id) REFERENCES external_services(id) ON DELETE CASCADE;

ALTER TABLE ONLY external_services
    ADD CONSTRAINT external_services_namepspace_user_id_fkey FOREIGN KEY (namespace_user_id) REFERENCES users(id) ON DELETE CASCADE DEFERRABLE;

ALTER TABLE ONLY external_services
    ADD CONSTRAINT external_services_namespace_org_id_fkey FOREIGN KEY (namespace_org_id) REFERENCES orgs(id) ON DELETE CASCADE DEFERRABLE;

ALTER TABLE ONLY feature_flag_overrides
    ADD CONSTRAINT feature_flag_overrides_flag_name_fkey FOREIGN KEY (flag_name) REFERENCES feature_flags(flag_name) ON UPDATE CASCADE ON DELETE CASCADE;

ALTER TABLE ONLY feature_flag_overrides
    ADD CONSTRAINT feature_flag_overrides_namespace_org_id_fkey FOREIGN KEY (namespace_org_id) REFERENCES orgs(id) ON DELETE CASCADE;

ALTER TABLE ONLY feature_flag_overrides
    ADD CONSTRAINT feature_flag_overrides_namespace_user_id_fkey FOREIGN KEY (namespace_user_id) REFERENCES users(id) ON DELETE CASCADE;

ALTER TABLE ONLY gitserver_repos
    ADD CONSTRAINT gitserver_repos_repo_id_fkey FOREIGN KEY (repo_id) REFERENCES repo(id) ON DELETE CASCADE;

ALTER TABLE ONLY insights_query_runner_jobs_dependencies
    ADD CONSTRAINT insights_query_runner_jobs_dependencies_fk_job_id FOREIGN KEY (job_id) REFERENCES insights_query_runner_jobs(id) ON DELETE CASCADE;

ALTER TABLE ONLY lsif_dependency_syncing_jobs
    ADD CONSTRAINT lsif_dependency_indexing_jobs_upload_id_fkey FOREIGN KEY (upload_id) REFERENCES lsif_uploads(id) ON DELETE CASCADE;

ALTER TABLE ONLY lsif_dependency_indexing_jobs
    ADD CONSTRAINT lsif_dependency_indexing_jobs_upload_id_fkey1 FOREIGN KEY (upload_id) REFERENCES lsif_uploads(id) ON DELETE CASCADE;

ALTER TABLE ONLY lsif_index_configuration
    ADD CONSTRAINT lsif_index_configuration_repository_id_fkey FOREIGN KEY (repository_id) REFERENCES repo(id) ON DELETE CASCADE;

ALTER TABLE ONLY lsif_packages
    ADD CONSTRAINT lsif_packages_dump_id_fkey FOREIGN KEY (dump_id) REFERENCES lsif_uploads(id) ON DELETE CASCADE;

ALTER TABLE ONLY lsif_references
    ADD CONSTRAINT lsif_references_dump_id_fkey FOREIGN KEY (dump_id) REFERENCES lsif_uploads(id) ON DELETE CASCADE;

ALTER TABLE ONLY lsif_retention_configuration
    ADD CONSTRAINT lsif_retention_configuration_repository_id_fkey FOREIGN KEY (repository_id) REFERENCES repo(id) ON DELETE CASCADE;

ALTER TABLE ONLY lsif_uploads_reference_counts
    ADD CONSTRAINT lsif_uploads_reference_counts_upload_id_fk FOREIGN KEY (upload_id) REFERENCES lsif_uploads(id) ON DELETE CASCADE;

ALTER TABLE ONLY names
    ADD CONSTRAINT names_org_id_fkey FOREIGN KEY (org_id) REFERENCES orgs(id) ON UPDATE CASCADE ON DELETE CASCADE;

ALTER TABLE ONLY names
    ADD CONSTRAINT names_user_id_fkey FOREIGN KEY (user_id) REFERENCES users(id) ON UPDATE CASCADE ON DELETE CASCADE;

ALTER TABLE ONLY notebook_stars
    ADD CONSTRAINT notebook_stars_notebook_id_fkey FOREIGN KEY (notebook_id) REFERENCES notebooks(id) ON DELETE CASCADE DEFERRABLE;

ALTER TABLE ONLY notebook_stars
    ADD CONSTRAINT notebook_stars_user_id_fkey FOREIGN KEY (user_id) REFERENCES users(id) ON DELETE CASCADE DEFERRABLE;

ALTER TABLE ONLY notebooks
    ADD CONSTRAINT notebooks_creator_user_id_fkey FOREIGN KEY (creator_user_id) REFERENCES users(id) ON DELETE SET NULL DEFERRABLE;

ALTER TABLE ONLY notebooks
    ADD CONSTRAINT notebooks_namespace_org_id_fkey FOREIGN KEY (namespace_org_id) REFERENCES orgs(id) ON DELETE SET NULL DEFERRABLE;

ALTER TABLE ONLY notebooks
    ADD CONSTRAINT notebooks_namespace_user_id_fkey FOREIGN KEY (namespace_user_id) REFERENCES users(id) ON DELETE SET NULL DEFERRABLE;

ALTER TABLE ONLY notebooks
    ADD CONSTRAINT notebooks_updater_user_id_fkey FOREIGN KEY (updater_user_id) REFERENCES users(id) ON DELETE SET NULL DEFERRABLE;

ALTER TABLE ONLY org_invitations
    ADD CONSTRAINT org_invitations_org_id_fkey FOREIGN KEY (org_id) REFERENCES orgs(id);

ALTER TABLE ONLY org_invitations
    ADD CONSTRAINT org_invitations_recipient_user_id_fkey FOREIGN KEY (recipient_user_id) REFERENCES users(id);

ALTER TABLE ONLY org_invitations
    ADD CONSTRAINT org_invitations_sender_user_id_fkey FOREIGN KEY (sender_user_id) REFERENCES users(id);

ALTER TABLE ONLY org_members
    ADD CONSTRAINT org_members_references_orgs FOREIGN KEY (org_id) REFERENCES orgs(id) ON DELETE RESTRICT;

ALTER TABLE ONLY org_members
    ADD CONSTRAINT org_members_user_id_fkey FOREIGN KEY (user_id) REFERENCES users(id) ON DELETE RESTRICT;

ALTER TABLE ONLY org_stats
    ADD CONSTRAINT org_stats_org_id_fkey FOREIGN KEY (org_id) REFERENCES orgs(id) ON DELETE CASCADE DEFERRABLE;

ALTER TABLE ONLY out_of_band_migrations_errors
    ADD CONSTRAINT out_of_band_migrations_errors_migration_id_fkey FOREIGN KEY (migration_id) REFERENCES out_of_band_migrations(id) ON DELETE CASCADE;

ALTER TABLE ONLY product_licenses
    ADD CONSTRAINT product_licenses_product_subscription_id_fkey FOREIGN KEY (product_subscription_id) REFERENCES product_subscriptions(id);

ALTER TABLE ONLY product_subscriptions
    ADD CONSTRAINT product_subscriptions_user_id_fkey FOREIGN KEY (user_id) REFERENCES users(id);

ALTER TABLE ONLY registry_extension_releases
    ADD CONSTRAINT registry_extension_releases_creator_user_id_fkey FOREIGN KEY (creator_user_id) REFERENCES users(id);

ALTER TABLE ONLY registry_extension_releases
    ADD CONSTRAINT registry_extension_releases_registry_extension_id_fkey FOREIGN KEY (registry_extension_id) REFERENCES registry_extensions(id) ON UPDATE CASCADE ON DELETE CASCADE;

ALTER TABLE ONLY registry_extensions
    ADD CONSTRAINT registry_extensions_publisher_org_id_fkey FOREIGN KEY (publisher_org_id) REFERENCES orgs(id);

ALTER TABLE ONLY registry_extensions
    ADD CONSTRAINT registry_extensions_publisher_user_id_fkey FOREIGN KEY (publisher_user_id) REFERENCES users(id);

ALTER TABLE ONLY repo_kvps
    ADD CONSTRAINT repo_kvps_repo_id_fkey FOREIGN KEY (repo_id) REFERENCES repo(id) ON DELETE CASCADE;

ALTER TABLE ONLY saved_searches
    ADD CONSTRAINT saved_searches_org_id_fkey FOREIGN KEY (org_id) REFERENCES orgs(id);

ALTER TABLE ONLY saved_searches
    ADD CONSTRAINT saved_searches_user_id_fkey FOREIGN KEY (user_id) REFERENCES users(id);

ALTER TABLE ONLY search_context_repos
    ADD CONSTRAINT search_context_repos_repo_id_fk FOREIGN KEY (repo_id) REFERENCES repo(id) ON DELETE CASCADE;

ALTER TABLE ONLY search_context_repos
    ADD CONSTRAINT search_context_repos_search_context_id_fk FOREIGN KEY (search_context_id) REFERENCES search_contexts(id) ON DELETE CASCADE;

ALTER TABLE ONLY search_contexts
    ADD CONSTRAINT search_contexts_namespace_org_id_fk FOREIGN KEY (namespace_org_id) REFERENCES orgs(id) ON DELETE CASCADE;

ALTER TABLE ONLY search_contexts
    ADD CONSTRAINT search_contexts_namespace_user_id_fk FOREIGN KEY (namespace_user_id) REFERENCES users(id) ON DELETE CASCADE;

ALTER TABLE ONLY settings
    ADD CONSTRAINT settings_author_user_id_fkey FOREIGN KEY (author_user_id) REFERENCES users(id) ON DELETE RESTRICT;

ALTER TABLE ONLY settings
    ADD CONSTRAINT settings_references_orgs FOREIGN KEY (org_id) REFERENCES orgs(id) ON DELETE RESTRICT;

ALTER TABLE ONLY settings
    ADD CONSTRAINT settings_user_id_fkey FOREIGN KEY (user_id) REFERENCES users(id) ON DELETE RESTRICT;

ALTER TABLE ONLY sub_repo_permissions
    ADD CONSTRAINT sub_repo_permissions_repo_id_fk FOREIGN KEY (repo_id) REFERENCES repo(id) ON DELETE CASCADE;

ALTER TABLE ONLY sub_repo_permissions
    ADD CONSTRAINT sub_repo_permissions_users_id_fk FOREIGN KEY (user_id) REFERENCES users(id) ON DELETE CASCADE;

ALTER TABLE ONLY survey_responses
    ADD CONSTRAINT survey_responses_user_id_fkey FOREIGN KEY (user_id) REFERENCES users(id);

ALTER TABLE ONLY temporary_settings
    ADD CONSTRAINT temporary_settings_user_id_fkey FOREIGN KEY (user_id) REFERENCES users(id) ON DELETE CASCADE;

ALTER TABLE ONLY user_credentials
    ADD CONSTRAINT user_credentials_user_id_fkey FOREIGN KEY (user_id) REFERENCES users(id) ON DELETE CASCADE DEFERRABLE;

ALTER TABLE ONLY user_emails
    ADD CONSTRAINT user_emails_user_id_fkey FOREIGN KEY (user_id) REFERENCES users(id);

ALTER TABLE ONLY user_external_accounts
    ADD CONSTRAINT user_external_accounts_user_id_fkey FOREIGN KEY (user_id) REFERENCES users(id);

ALTER TABLE ONLY user_public_repos
    ADD CONSTRAINT user_public_repos_repo_id_fkey FOREIGN KEY (repo_id) REFERENCES repo(id) ON DELETE CASCADE;

ALTER TABLE ONLY user_public_repos
    ADD CONSTRAINT user_public_repos_user_id_fkey FOREIGN KEY (user_id) REFERENCES users(id) ON DELETE CASCADE;

ALTER TABLE ONLY webhook_logs
    ADD CONSTRAINT webhook_logs_external_service_id_fkey FOREIGN KEY (external_service_id) REFERENCES external_services(id) ON UPDATE CASCADE ON DELETE CASCADE;

ALTER TABLE ONLY webhook_logs
    ADD CONSTRAINT webhook_logs_webhook_id_fkey FOREIGN KEY (webhook_id) REFERENCES webhooks(id) ON DELETE CASCADE;

ALTER TABLE ONLY webhooks
    ADD CONSTRAINT webhooks_created_by_user_id_fkey FOREIGN KEY (created_by_user_id) REFERENCES users(id) ON DELETE SET NULL;

ALTER TABLE ONLY webhooks
    ADD CONSTRAINT webhooks_updated_by_user_id_fkey FOREIGN KEY (updated_by_user_id) REFERENCES users(id) ON DELETE SET NULL;

ALTER TABLE ONLY zoekt_repos
    ADD CONSTRAINT zoekt_repos_repo_id_fkey FOREIGN KEY (repo_id) REFERENCES repo(id) ON DELETE CASCADE;

INSERT INTO lsif_configuration_policies VALUES (1, NULL, 'Default tip-of-branch retention policy', 'GIT_TREE', '*', true, 2016, false, false, 0, false, true, NULL, NULL, false);
INSERT INTO lsif_configuration_policies VALUES (2, NULL, 'Default tag retention policy', 'GIT_TAG', '*', true, 8064, false, false, 0, false, true, NULL, NULL, false);
INSERT INTO lsif_configuration_policies VALUES (3, NULL, 'Default commit retention policy', 'GIT_TREE', '*', true, 168, true, false, 0, false, true, NULL, NULL, false);

SELECT pg_catalog.setval('lsif_configuration_policies_id_seq', 3, true);<|MERGE_RESOLUTION|>--- conflicted
+++ resolved
@@ -4366,21 +4366,15 @@
 
 CREATE INDEX event_logs_user_id ON event_logs USING btree (user_id);
 
-<<<<<<< HEAD
+CREATE INDEX event_logs_user_id_name ON event_logs USING btree (user_id, name);
+
+CREATE INDEX event_logs_user_id_timestamp ON event_logs USING btree (user_id, "timestamp");
+
 CREATE UNIQUE INDEX executor_secrets_unique_key_global ON executor_secrets USING btree (key, scope) WHERE ((namespace_user_id IS NULL) AND (namespace_org_id IS NULL));
 
-CREATE UNIQUE INDEX executor_secrets_unique_key_namespace ON executor_secrets USING btree (key, namespace_user_id, namespace_org_id, scope);
-=======
-CREATE INDEX event_logs_user_id_name ON event_logs USING btree (user_id, name);
-
-CREATE INDEX event_logs_user_id_timestamp ON event_logs USING btree (user_id, "timestamp");
-
-CREATE UNIQUE INDEX executor_secrets_unique_key_global ON executor_secrets USING btree (key, scope) WHERE ((namespace_user_id IS NULL) AND (namespace_org_id IS NULL));
-
 CREATE UNIQUE INDEX executor_secrets_unique_key_namespace_org ON executor_secrets USING btree (key, namespace_org_id, scope) WHERE (namespace_org_id IS NOT NULL);
 
 CREATE UNIQUE INDEX executor_secrets_unique_key_namespace_user ON executor_secrets USING btree (key, namespace_user_id, scope) WHERE (namespace_user_id IS NOT NULL);
->>>>>>> a6e72a59
 
 CREATE INDEX explicit_permissions_bitbucket_projects_jobs_project_key_extern ON explicit_permissions_bitbucket_projects_jobs USING btree (project_key, external_service_id, state);
 
