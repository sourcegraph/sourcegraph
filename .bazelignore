node_modules
schema/node_modules

client/branded/node_modules
client/browser/node_modules
client/build-config/node_modules
client/client-api/node_modules
client/codeintellify/node_modules
client/cody/node_modules
client/common/node_modules
client/eslint-plugin-wildcard/node_modules
client/extension-api/node_modules
client/extension-api-types/node_modules
client/http-client/node_modules
client/jetbrains/node_modules
client/observability-client/node_modules
client/observability-server/node_modules
client/plugin-backstage/node_modules
client/shared/node_modules
client/storybook/node_modules
client/template-parser/node_modules
client/testing/node_modules
client/web/node_modules
client/web-sveltekit/node_modules
client/wildcard/node_modules
client/vscode/node_modules
dev/release/node_modules
client/plugin-backstage/node_modules
client/backstage-common/node_modules
client/backstage-backend/node_modules
client/backstage-frontend/node_modules

cmd/symbols/squirrel/test_repos/starlark

# generated and hosted in GCS bucket
cmd/sitemap

# temporary ignores
internal/cmd/progress-bot
<<<<<<< HEAD
## TODO port cody to Bazel
=======
>>>>>>> 345b9bd9
client/cody<|MERGE_RESOLUTION|>--- conflicted
+++ resolved
@@ -37,8 +37,4 @@
 
 # temporary ignores
 internal/cmd/progress-bot
-<<<<<<< HEAD
-## TODO port cody to Bazel
-=======
->>>>>>> 345b9bd9
 client/cody