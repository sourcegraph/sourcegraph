--- conflicted
+++ resolved
@@ -8,8 +8,6 @@
 	reverse_proxy 127.0.0.1:3080 {
 		lb_try_duration 60s
 	}
-<<<<<<< HEAD
-=======
 }
 
 # Caddy (:3081) -> sourcegraph-frontend (:3082)
@@ -21,5 +19,4 @@
 {$SOURCEGRAPH_HTTPS_DOMAIN}:3083 {
     tls internal
 	reverse_proxy 127.0.0.1:9992
->>>>>>> 027ce7d4
 }