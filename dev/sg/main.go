--- conflicted
+++ resolved
@@ -240,15 +240,10 @@
 		return nil
 	},
 	After: func(cmd *cli.Context) error {
-<<<<<<< HEAD
 		if !bashCompletionsMode {
 			// Wait for background jobs to finish up, iff not in autocomplete mode
 			background.Wait(cmd.Context, std.Out)
 		}
-=======
-		// Wait for background jobs to finish up
-		background.Wait(cmd.Context, std.Out)
->>>>>>> 43f03752
 
 		return nil
 	},
