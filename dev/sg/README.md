# sg - the Sourcegraph developer tool

```
          _____                    _____
         /\    \                  /\    \
        /::\    \                /::\    \
       /::::\    \              /::::\    \
      /::::::\    \            /::::::\    \
     /:::/\:::\    \          /:::/\:::\    \
    /:::/__\:::\    \        /:::/  \:::\    \
    \:::\   \:::\    \      /:::/    \:::\    \
  ___\:::\   \:::\    \    /:::/    / \:::\    \
 /\   \:::\   \:::\    \  /:::/    /   \:::\ ___\
/::\   \:::\   \:::\____\/:::/____/  ___\:::|    |
\:::\   \:::\   \::/    /\:::\    \ /\  /:::|____|
 \:::\   \:::\   \/____/  \:::\    /::\ \::/    /
  \:::\   \:::\    \       \:::\   \:::\ \/____/
   \:::\   \:::\____\       \:::\   \:::\____\
    \:::\  /:::/    /        \:::\  /:::/    /
     \:::\/:::/    /          \:::\/:::/    /
      \::::::/    /            \::::::/    /
       \::::/    /              \::::/    /
        \::/    /                \::/____/
         \/____/

```

`sg` is the CLI tool that Sourcegraph developers can use to develop Sourcegraph.

- [Quickstart](#quickstart)
- [Installation](#quickstart)
- [Usage](#usage)
  - [`sg [start,run,run-set]` - Start dev environment](#sg-startrunrun-set---start-dev-environment)
  - [`sg test` - Running test suites](#sg-test---running-test-suites)
  - [`sg doctor` - Check health of dev environment](#sg-doctor---check-health-of-dev-environment)
  - [`sg live` - See currently deployed version](#sg-live---see-currently-deployed-version)
  - [`sg migration` - Run or manipulate database migrations](#sg-migration---run-or-manipulate-database-migrations)
  - [`sg rfc` - List, open, or search Sourcegraph RFCs](#sg-rfc---list-or-open-sourcegraph-rfcs)
<<<<<<< HEAD
  - [`sg ci` - Interact with Sourcegraph's continuous integration pipelines](#sg-ci)
=======
  - [`sg teammate [time,handbook]` - Get current time, or open their handbook page](#sg-rfc---get-current-time-or-open-their-handbook-page)
  - [`sg ci [preview]` - Preview build steps of the current branch on the CI](#sg-rfc---preview-build-steps-of-the-current-branch-on-the-ci)
    list-or-open-sourcegraph-rfcs)
>>>>>>> 4cc46655
- [Configuration](#configuration)
- [Contributing to sg](#contributing-to-sg)

## Quickstart

1. Install the [Sourcegraph development dependencies](https://docs.sourcegraph.com/dev/getting-started/quickstart_1_install_dependencies).
2. In your clone of [`sourcegraph/sourcegraph`](https://github.com/sourcegraph/sourcegraph), run:

   ```
   ./dev/sg/install.sh
   ```

3. Start the default Sourcegraph environment:

   ```
   sg start
   ```

   Once the `web` process has finished compilation, open [`https://sourcegraph.test:3443`](https://sourcegraph.test:3443/) in your browser.

## Installation

**`sg` requires the [Sourcegraph development dependencies](https://docs.sourcegraph.com/dev/getting-started/quickstart_1_install_dependencies) to be installed.**

### Using install script (recommended)

Run the following in the root of `sourcegraph/sourcegraph`:

```
./dev/sg/install.sh
```

That builds the `sg` binary and moves it to the standard installation location for Go binaries.

If you don't have a `$GOPATH` set (or don't know what that is), that location is `$HOME/go/bin`. If you do use `$GOPATH` the location is `$GOPATH/bin`.

Make sure that location is in your `$PATH`. (If you use `$GOPATH` then `$GOPATH/bin` needs to be in the `$PATH`)

> **Note for Linux users:** A command called [sg](https://www.man7.org/linux/man-pages/man1/sg.1.html) is already available at `/usr/bin/sg`. To use the Sourcegraph `sg` CLI, you need to make sure that its location comes first in `PATH`. For example, by prepending `$GOPATH/bin`:
>
> ```
> export PATH=$GOPATH/bin:$PATH
> ```
>
> Instead of the more conventional:
>
> ```
> export PATH=$PATH:$GOPATH/bin
> ```
>
> Or you may add an alias to your `.bashrc`:
>
> ```
> alias sg=$HOME/go/bin/sg
> ```

### Manually building the binary

If you want full control over where the `sg` binary ends up, use this option.

In the root of `sourcegraph/sourcegraph`, run:

```
go build -o ~/my/path/sg ./dev/sg
```

Then make sure that `~/my/path` is in your `$PATH`.

## Usage

### `sg start` - Start dev environments

```bash
# Run default environment, Sourcegraph enterprise:
sg start

# List available environments (defined under `commandSets` in `sg.config.yaml`):
sg start -help

# Run the enterprise environment with code-intel enabled:
sg start enterprise-codeintel

# Run the environment for Batch Changes development:
sg start batches

# Override the logger levels for specific services
sg start --debug=gitserver --error=enterprise-worker,enterprise-frontend enterprise
```

### `sg run` - Run single commands

```bash
# Run specific commands:
sg run gitserver
sg run frontend

# List available commands (defined under `commands:` in `sg.config.yaml`):
sg run -help

# Run multiple commands:
sg run gitserver frontend repo-updater
```

### `sg test` - Running test suites

```bash
# Run different test suites:
sg test backend
sg test backend-integration
sg test frontend
sg test frontend-e2e

# List available test suites:
sg test -help

# Arguments are passed along to the command
sg test backend-integration -run TestSearch
```

### `sg doctor` - Check health of dev environment

```bash
# Run the checks defined in sg.config.yaml
sg doctor
```

### `sg live` - See currently deployed version

```bash
# See which version is deployed on a preset environment
sg live dot-com
sg live k8s

# See which version is deployed on a custom environment
sg live https://demo.sourcegraph.com

# List environments:
sg live -help
```

### `sg migration` - Run or manipulate database migrations

```bash
# Migrate local default database up
sg migration up

# Migrate specific database down one migration
sg migration down --db codeintel -n 1

# Add new migration for specific database
sg migration add --db codeintel 'add missing index'

# Squash migrations for default database
sg migration squash

# Fixup your migrations comapred to main for databases
sg migration fixup

# To see what operations `sg migration fixup` will run, you can check with
sg migration fixup -run=false

# Or to run for only one database, you can use the -db flag, as in other operations.
```

### `sg rfc` - List or open Sourcegraph RFCs

```bash
# List all RFCs
sg rfc list

# Search for an RFC
sg rfc search "search terms"

# Open a specific RFC
sg rfc open 420
```

<<<<<<< HEAD
## `sg ci`

Interact with Sourcegraph's [continuous integration](https://docs.sourcegraph.com/dev/background-information/continuous_integration) pipelines on [Buildkite](https://buildkite.com/sourcegraph).

```bash
# Preview what a CI run for your current changes will look like
sg ci preview

# Check on the status of your changes in the Buildkite pipeline
sg ci status
=======
### `sg teammate` - Get current time or open their handbook page

```bash
# Get the current time of a team mate based on their slack handle (case insensitive).
sg teammate time @dax
sg teammate time dax
# or their full name (case insensitive)
sg teammate time thorsten ball

# Open their handbook bio
sg teammate handbook asdine
```

### `sg ci` - Preview build steps of the current branch on the CI

```bash
# Preview build steps and displays detected changes
# (must be a on branch and accuracy depends on origin/main)
sg ci preview
>>>>>>> 4cc46655
```

## Configuration

`sg` is configured through the [`sg.config.yaml` file in the root of the `sourcegraph/sourcegraph` repository](https://github.com/sourcegraph/sourcegraph/blob/main/sg.config.yaml). Take a look at that file to see which commands are run in which environment, how these commands set setup, what environment variables they use, and more.

To modify your configuration locally, you can overwrite chunks of configuration by creating a `sg.config.overwrite.yaml` file in the root of the repository. It's `.gitignore`d so you won't accidentally commit those changes.

If an `sg.config.overwrite.yaml` file exists, its contents will be merged with the content of `sg.config.yaml`, overwriting where there are conflicts. This is useful for running custom command sets or adding environment variables
specific to your work.

You can run `sg run debug-env` to see the environment variables passed `sg`'s child processes.

### Examples

#### Changing database configuration

In order to change the default database configuration, the username and the database, for example, create an `sg.config.overwrite.yaml` file that looks like this:

```yaml
env:
  PGUSER: 'mrnugget'
  PGDATABASE: 'my-database'
```

That works for all the other `env` variables in `sg.config.yaml` too.

#### Defining a custom environment by setting a `commandset`

You can customize what boots up in your development environment by defining a `commandSet` in your `sg.config.overwrite.yaml`.

For example, the following defines a commandset called `minimal-batches` that boots up a minimal environment to work on Batch Changes:

```yaml
commandsets:
  minimal-batches:
    checks:
      - docker
      - redis
      - postgres
    commands:
      - enterprise-frontend
      - enterprise-worker
      - enterprise-repo-updater
      - enterprise-web
      - gitserver
      - searcher
      - symbols
      - caddy
      - github-proxy
      - zoekt-indexserver-0
      - zoekt-indexserver-1
      - zoekt-webserver-0
      - zoekt-webserver-1
      - batches-executor-firecracker
```

With that in `sg.config.overwrite.yaml` you can now run `sg start minimal-batches`.

## Contributing to `sg`

Want to hack on `sg`? Great! Here's how:

1. Read through the [`sg` Vision](./VISION.md) to get an idea of what `sg` should be in the long term.
2. Look at the open [`sg` issues](https://github.com/sourcegraph/sourcegraph/issues?q=is%3Aopen+is%3Aissue+label%3Asg)

When you want to hack on `sg` it's best to be in the `dev/sg` directory and run it from there:

```
cd dev/sg
go run . -config ../../sg.config.yaml start
```

The `-config` can be anything you want, of course.<|MERGE_RESOLUTION|>--- conflicted
+++ resolved
@@ -36,13 +36,8 @@
   - [`sg live` - See currently deployed version](#sg-live---see-currently-deployed-version)
   - [`sg migration` - Run or manipulate database migrations](#sg-migration---run-or-manipulate-database-migrations)
   - [`sg rfc` - List, open, or search Sourcegraph RFCs](#sg-rfc---list-or-open-sourcegraph-rfcs)
-<<<<<<< HEAD
   - [`sg ci` - Interact with Sourcegraph's continuous integration pipelines](#sg-ci)
-=======
   - [`sg teammate [time,handbook]` - Get current time, or open their handbook page](#sg-rfc---get-current-time-or-open-their-handbook-page)
-  - [`sg ci [preview]` - Preview build steps of the current branch on the CI](#sg-rfc---preview-build-steps-of-the-current-branch-on-the-ci)
-    list-or-open-sourcegraph-rfcs)
->>>>>>> 4cc46655
 - [Configuration](#configuration)
 - [Contributing to sg](#contributing-to-sg)
 
@@ -220,7 +215,6 @@
 sg rfc open 420
 ```
 
-<<<<<<< HEAD
 ## `sg ci`
 
 Interact with Sourcegraph's [continuous integration](https://docs.sourcegraph.com/dev/background-information/continuous_integration) pipelines on [Buildkite](https://buildkite.com/sourcegraph).
@@ -231,7 +225,7 @@
 
 # Check on the status of your changes in the Buildkite pipeline
 sg ci status
-=======
+
 ### `sg teammate` - Get current time or open their handbook page
 
 ```bash
@@ -243,15 +237,6 @@
 
 # Open their handbook bio
 sg teammate handbook asdine
-```
-
-### `sg ci` - Preview build steps of the current branch on the CI
-
-```bash
-# Preview build steps and displays detected changes
-# (must be a on branch and accuracy depends on origin/main)
-sg ci preview
->>>>>>> 4cc46655
 ```
 
 ## Configuration
