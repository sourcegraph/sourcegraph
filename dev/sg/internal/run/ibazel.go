package run

import (
	"context"
	"encoding/json"
	"fmt"
	"io"
	"os"
	"os/exec"
	"path"
	"strings"

	"github.com/grafana/regexp"
	"github.com/nxadm/tail"

	"github.com/sourcegraph/sourcegraph/dev/sg/root"
	"github.com/sourcegraph/sourcegraph/lib/errors"
	"github.com/sourcegraph/sourcegraph/lib/output"
)

func ibazelLogPath(logsDir string) string {
	return path.Join(logsDir, "ibazel.log")
}

func profileEventsPath(logsDir string) string {
	return path.Join(logsDir, "profile.json")
}

var watchErrorRegex = regexp.MustCompile(`Bazel query failed: exit status 7`)

type IBazel struct {
	targets []string
	events  *iBazelEventHandler
	logsDir string
	logFile *os.File
	proc    *startedCmd
	logs    chan<- output.FancyLine
}

// returns a runner to interact with ibazel.
<<<<<<< HEAD
func NewIBazel(targets []string) (*IBazel, error) {
=======
func NewIBazel(targets []string, dir string) (*IBazel, error) {
>>>>>>> 2606bc02
	logsDir, err := initLogsDir()
	if err != nil {
		return nil, err
	}

	logFile, err := os.Create(ibazelLogPath(logsDir))
	if err != nil {
		return nil, err
	}

	return &IBazel{
		targets: cleanTargets(targets),
		events:  newIBazelEventHandler(profileEventsPath(logsDir)),
		logsDir: logsDir,
		logFile: logFile,
	}, nil
}

func cleanTargets(targets []string) []string {
	output := []string{}

	for _, target := range targets {
		if target != "" && !slices.Contains(output, target) {
			output = append(output, target)
		}
	}
	return output
}

func initLogsDir() (string, error) {
	sghomedir, err := root.GetSGHomePath()
	if err != nil {
		return "", err
	}

	logsdir := path.Join(sghomedir, "sg_start/logs")
	os.RemoveAll(logsdir)
	if err := os.MkdirAll(logsdir, 0744); err != nil && !os.IsExist(err) {
		return "", err
	}

	return logsdir, nil

}

func (ibazel *IBazel) GetName() string {
	return fmt.Sprintf("bazel targets (%s)", strings.Join(ibazel.targets, ", "))
}

func (ibazel *IBazel) RunInstall(ctx context.Context, env map[string]string) error {
	if len(ibazel.targets) == 0 {
		// no Bazel commands so we return
		return nil
	}

	err := ibazel.build(ctx)
	if err != nil {
		return err
	}

	go ibazel.events.watch(ctx)

	// block until initial ibazel build is completed
	return ibazel.WaitForInitialBuild(ctx)
}

func (ib *IBazel) SetInstallerOutput(logs chan<- output.FancyLine) {
	logs <- output.Styledf(output.StyleGrey, "iBazel output can be found at %s", ibazelLogPath(ib.logsDir))
	logs <- output.Styledf(output.StyleGrey, "iBazel log events can be found at %s", profileEventsPath(ib.logsDir))
	ib.logs = logs
}

func (ib *IBazel) Count() int {
	return len(ib.targets)
}

func (ib *IBazel) GetExecCmd(ctx context.Context) *exec.Cmd {
	// Writes iBazel events out to a log file. These are much easier to parse
	// than trying to understand the output directly
	profilePath := "--profile_dev=" + profileEventsPath(ib.logsDir)
	// This enables iBazel to try to apply the fixes from .bazel_fix_commands.json automatically
	enableAutoFix := "--run_output_interactive=false"
	args := append([]string{profilePath, enableAutoFix, "build"}, ib.targets...)
	return exec.CommandContext(ctx, "ibazel", args...)
}

func (ib *IBazel) WaitForInitialBuild(ctx context.Context) error {
	defer ib.events.close()
	for event := range ib.events.events {
		if event.Type == buildDone {
			return nil
		}
		if event.Type == buildFailed {
			bytes, err := os.ReadFile(ibazelLogPath(ib.logsDir))
			if err != nil {
				return errors.Newf("initial ibazel build failed\nfailed to read log file at %s: %w", ibazelLogPath(ib.logsDir), err)
			} else {
				return errors.Newf("initial ibazel build failed\niBazel logs:\n%s", string(bytes))
			}
		}
	}
	return nil
}

func (ib *IBazel) getCommandOptions(ctx context.Context) (commandOptions, error) {
	dir, err := root.RepositoryRoot()
	if err != nil {
		return commandOptions{}, err
	}
	return commandOptions{
		name: "iBazel",
		exec: ib.GetExecCmd(ctx),
		dir:  dir,
		// Don't output iBazel logs (which are all on stderr) until
		// initial build is complete as it will break the progress bar
		stderr: outputOptions{
			buffer: true,
			additionalWriters: []io.Writer{
				ib.logFile,
				&patternMatcher{regex: watchErrorRegex, callback: ib.logWatchError},
			}},
	}, nil
}

// Build starts an ibazel process to build the targets provided in the constructor
// It runs perpetually, watching for file changes
func (ib *IBazel) build(ctx context.Context) error {
	opts, err := ib.getCommandOptions(ctx)
	if err != nil {
		return err
	}
	ib.proc, err = startCmd(ctx, opts)
	return err
}

func (ib *IBazel) StartOutput() {
	ib.proc.StartOutput()
}

func (ib *IBazel) Close() {
	ib.logFile.Close()
	ib.proc.cancel()
}

func (ib *IBazel) logWatchError() {
	buildQuery := `buildfiles(deps(set(%s)))`
	queries := make([]string, len(ib.targets))
	for i, target := range ib.targets {
		queries[i] = fmt.Sprintf(buildQuery, target)
	}

	queryString := strings.Join(queries, " union ")

	msg := `WARNING: iBazel failed to watch for changes, and will be unable to reload upon file changes.
This is likely because bazel query for one of the targets failed. Try running:

bazel query "%s"

to determine which target is crashing the analysis.

`
	ib.logs <- output.Styledf(output.StyleWarning, msg, queryString)
}

type iBazelEventHandler struct {
	events   chan iBazelEvent
	stop     chan struct{}
	filename string
}

func newIBazelEventHandler(filename string) *iBazelEventHandler {
	return &iBazelEventHandler{
		events:   make(chan iBazelEvent),
		stop:     make(chan struct{}),
		filename: filename,
	}
}

// Watch opens the provided profile.json and reads it as it is continuously written by iBazel
// Each time it sees a iBazel event log, it parses it and puts it on the events channel
// This is a blocking function
func (h *iBazelEventHandler) watch(ctx context.Context) {
	_, cancel := context.WithCancelCause(ctx)
	tail, err := tail.TailFile(h.filename, tail.Config{Follow: true, Logger: tail.DiscardingLogger})
	if err != nil {
		cancel(err)
	}
	defer tail.Cleanup()

	for {
		select {
		case line := <-tail.Lines:
			var event iBazelEvent
			if err := json.Unmarshal([]byte(line.Text), &event); err != nil {
				cancel(errors.Newf("failed to unmarshal event json: %s", err))
			}
			h.events <- event
		case <-ctx.Done():
			cancel(ctx.Err())
			return
		case <-h.stop:
			return
		}

	}
}

func (h *iBazelEventHandler) close() {
	h.stop <- struct{}{}
}

// Schema information at https://github.com/bazelbuild/bazel-watcher?tab=readme-ov-file#profiler-events
type iBazelEvent struct {
	// common
	Type      string   `json:"type"`
	Iteration string   `json:"iteration"`
	Time      int64    `json:"time"`
	Targets   []string `json:"targets,omitempty"`
	Elapsed   int64    `json:"elapsed,omitempty"`

	// start event
	IBazelVersion     string `json:"iBazelVersion,omitempty"`
	BazelVersion      string `json:"bazelVersion,omitempty"`
	MaxHeapSize       string `json:"maxHeapSize,omitempty"`
	CommittedHeapSize string `json:"committedHeapSize,omitempty"`

	// change event
	Change string `json:"change,omitempty"`

	// build & reload event
	Changes []string `json:"changes,omitempty"`

	// browser event
	RemoteType    string `json:"remoteType,omitempty"`
	RemoteTime    int64  `json:"remoteTime,omitempty"`
	RemoteElapsed int64  `json:"remoteElapsed,omitempty"`
	RemoteData    string `json:"remoteData,omitempty"`
}

const (
	buildDone   = "BUILD_DONE"
	buildFailed = "BUILD_FAILED"
)<|MERGE_RESOLUTION|>--- conflicted
+++ resolved
@@ -8,6 +8,7 @@
 	"os"
 	"os/exec"
 	"path"
+	"slices"
 	"strings"
 
 	"github.com/grafana/regexp"
@@ -38,11 +39,7 @@
 }
 
 // returns a runner to interact with ibazel.
-<<<<<<< HEAD
 func NewIBazel(targets []string) (*IBazel, error) {
-=======
-func NewIBazel(targets []string, dir string) (*IBazel, error) {
->>>>>>> 2606bc02
 	logsDir, err := initLogsDir()
 	if err != nil {
 		return nil, err
