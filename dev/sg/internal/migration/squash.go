package migration

import (
	"context"
	"database/sql"
	"fmt"
	"os"
	"os/exec"
	"path/filepath"
	"regexp"
	"strconv"
	"strings"
	"time"

	"github.com/cockroachdb/errors"
	"github.com/hashicorp/go-multierror"

	"github.com/sourcegraph/sourcegraph/dev/sg/internal/db"
	"github.com/sourcegraph/sourcegraph/dev/sg/internal/run"
	"github.com/sourcegraph/sourcegraph/dev/sg/internal/stdout"
	connections "github.com/sourcegraph/sourcegraph/internal/database/connections/live"
	"github.com/sourcegraph/sourcegraph/internal/database/migration/definition"
	"github.com/sourcegraph/sourcegraph/internal/database/migration/runner"
	"github.com/sourcegraph/sourcegraph/internal/database/migration/store"
	"github.com/sourcegraph/sourcegraph/internal/observation"
	"github.com/sourcegraph/sourcegraph/lib/output"
)

const (
	squasherContainerName         = "squasher"
	squasherContainerExposedPort  = 5433
	squasherContainerPostgresName = "postgres"
)

func Squash(database db.Database, commit string) error {
	definitions, err := readDefinitions(database)
	if err != nil {
		return err
	}
<<<<<<< HEAD
=======
	if !ok {
		return errors.Newf("no migrations exist at commit %s", commit)
	}
>>>>>>> 7c691ff1

	newRoot, ok, err := selectNewRootMigration(database, definitions, commit)
	if err != nil {
		return err
	}
	if !ok {
		return fmt.Errorf("no migrations exist at commit %s", commit)
	}

	// Run migrations up to the new selected root and dump the database into a single migration file pair
	squashedUpMigration, squashedDownMigration, err := generateSquashedMigrations(database, []int{newRoot})
	if err != nil {
		return err
	}

	stdout.Out.Write("")
	block := stdout.Out.Block(output.Linef("", output.StyleBold, "Updated filesystem"))
	defer block.Close()

	upPath, downPath, metadataPath, err := makeMigrationFilenames(database, newRoot)
	if err != nil {
		return err
	}

	contents := map[string]string{
		upPath:       squashedUpMigration,
		downPath:     squashedDownMigration,
		metadataPath: "name: 'squashed migrations'\n",
	}

	if err := writeMigrationFiles(contents); err != nil {
		return err
	}

	block.Writef("Created: %s", upPath)
	block.Writef("Created: %s", downPath)
	block.Writef("Created: %s", metadataPath)

	// Remove the migration file pairs that were just squashed
	filenames, err := removeAncestorsOf(database, definitions, newRoot)
	if err != nil {
		return err
	}

	for _, filename := range filenames {
		block.Writef("Deleted: %s", filename)
	}

	return nil
}

// selectNewRootMigration selects the most recently defined migration that dominates the leaf
// migrations of the schema at the given commit. This ensures that whenever we squash migrations,
// we do so between a portion of the graph with a single entry and a single exit, which can
// be easily collapsible into one file that can replace an existing migration node in-place.
func selectNewRootMigration(database db.Database, ds *definition.Definitions, commit string) (int, bool, error) {
	migrationsDir := filepath.Join("migrations", database.Name)

	output, err := run.GitCmd("ls-tree", "-r", "--name-only", commit, migrationsDir)
	if err != nil {
		return 0, false, err
	}
	lines := strings.Split(output, "\n")

	versions := make([]int, 0, len(lines))
	for _, filename := range lines {
		if version, err := strconv.Atoi(strings.Split(filename, "_")[0]); err == nil {
			versions = append(versions, version)
		}
	}

	ds, err = ds.Filter(versions)
	if err != nil {
		return 0, false, err
	}

	id, ok := ds.LeafDominator()
	if !ok {
		return 0, false, nil
	}

	return id.ID, true, nil
}

// generateSquashedMigrations generates the content of a migration file pair that contains the contents
// of a database up to a given migration index. This function will launch a daemon Postgres container,
// migrate a fresh database up to the given migration index, then dump and sanitize the contents.
func generateSquashedMigrations(database db.Database, targetVersions []int) (up, down string, err error) {
	postgresDSN := fmt.Sprintf(
		"postgres://postgres@127.0.0.1:%d/%s?sslmode=disable",
		squasherContainerExposedPort,
		database.Name,
	)

	teardown, err := runPostgresContainer(database.Name)
	if err != nil {
		return "", "", err
	}
	defer func() {
		err = teardown(err)
	}()

	if err := runTargetedUpMigrations(database, targetVersions, postgresDSN); err != nil {
		return "", "", err
	}

	upMigration, err := generateSquashedUpMigration(database, postgresDSN)
	if err != nil {
		return "", "", err
	}

	return upMigration, "-- Nothing\n", nil
}

// runTargetedUpMigrations runs up migration targeting the given versions on the given database instance.
func runTargetedUpMigrations(database db.Database, targetVersions []int, postgresDSN string) (err error) {
	pending := stdout.Out.Pending(output.Line("", output.StylePending, "Migrating PostgreSQL schema..."))
	defer func() {
		if err == nil {
			pending.Complete(output.Line(output.EmojiSuccess, output.StyleSuccess, "Migrated PostgreSQL schema"))
		} else {
			pending.Destroy()
		}
	}()

	ctx := context.Background()

	storeFactory := func(db *sql.DB, migrationsTable string) connections.Store {
		return connections.NewStoreShim(store.NewWithDB(db, migrationsTable, store.NewOperations(&observation.TestContext)))
	}

	options := runner.Options{
		Operations: []runner.MigrationOperation{
			{
				SchemaName:     database.Name,
				Type:           runner.MigrationOperationTypeTargetedUp,
				TargetVersions: targetVersions,
			},
		},
	}

	dsns := map[string]string{
		database.Name: postgresDSN,
	}

	return connections.RunnerFromDSNs(dsns, "sg", storeFactory).Run(ctx, options)
}

// runPostgresContainer runs a postgres:12.6 daemon with an empty db with the given name.
// This method returns a teardown function that filters the error value of the calling
// function, as well as any immediate synchronous error.
func runPostgresContainer(databaseName string) (_ func(err error) error, err error) {
	pending := stdout.Out.Pending(output.Line("", output.StylePending, "Starting PostgreSQL 12 in a container..."))
	defer func() {
		if err == nil {
			pending.Complete(output.Line(output.EmojiSuccess, output.StyleSuccess, "Started PostgreSQL in a container"))
		} else {
			pending.Destroy()
		}
	}()

	teardown := func(err error) error {
		killArgs := []string{
			"kill",
			squasherContainerName,
		}
		if _, killErr := run.DockerCmd(killArgs...); killErr != nil {
			err = multierror.Append(err, errors.Newf("failed to stop docker container: %s", killErr))
		}

		return err
	}

	runArgs := []string{
		"run",
		"--rm", "-d",
		"--name", squasherContainerName,
		"-p", fmt.Sprintf("%d:5432", squasherContainerExposedPort),
		"-e", "POSTGRES_HOST_AUTH_METHOD=trust",
		"postgres:12.6",
	}
	if _, err := run.DockerCmd(runArgs...); err != nil {
		return nil, err
	}

	// TODO - check health instead
	pending.Write("Waiting for container to start up...")
	time.Sleep(5 * time.Second)
	pending.Write("PostgreSQL is accepting connections")

	execArgs := []string{
		"exec",
		"-u", "postgres",
		squasherContainerName,
		"createdb", databaseName,
	}
	if _, err := run.DockerCmd(execArgs...); err != nil {
		return nil, teardown(err)
	}

	return teardown, nil
}

// generateSquashedUpMigration returns the contents of an up migration file containing the
// current contents of the given database.
func generateSquashedUpMigration(database db.Database, postgresDSN string) (_ string, err error) {
	pending := stdout.Out.Pending(output.Line("", output.StylePending, "Dumping current database..."))
	defer func() {
		if err == nil {
			pending.Complete(output.Line(output.EmojiSuccess, output.StyleSuccess, "Dumped current database"))
		} else {
			pending.Destroy()
		}
	}()

	pgDump := func(args ...string) (string, error) {
		cmd := exec.Command("pg_dump", append([]string{postgresDSN}, args...)...)
		return run.InRoot(cmd)
	}

	excludeTables := []string{
		"*schema_migrations",
		"migration_logs",
		"migration_logs_id_seq",
	}

	args := []string{
		"--schema-only",
		"--no-owner",
	}
	for _, tableName := range excludeTables {
		args = append(args, "--exclude-table", tableName)
	}

	pgDumpOutput, err := pgDump(args...)
	if err != nil {
		return "", err
	}

	for _, table := range database.DataTables {
		dataOutput, err := pgDump("--data-only", "--inserts", "--table", table)
		if err != nil {
			return "", err
		}

		pgDumpOutput += dataOutput
	}

	return sanitizePgDumpOutput(pgDumpOutput), nil
}

var (
	migrationDumpRemovePrefixes = []string{
		"--",                                    // remove comments
		"SET ",                                  // remove settings header
		"SELECT pg_catalog.set_config",          // remove settings header
		`could not find a "pg_dump" to execute`, // remove common warning from docker container
		"DROP EXTENSION ",                       // do not drop extensions if they already exist
	}

	migrationDumpRemovePatterns = map[*regexp.Regexp]string{
		regexp.MustCompile(`\bpublic\.`):              "",
		regexp.MustCompile(`\s*WITH SCHEMA public\b`): "",
		regexp.MustCompile(`\n{3,}`):                  "\n\n",
	}
)

// sanitizePgDumpOutput sanitizes the output of pg_dump and wraps the content in a
// transaction block to fit the style of our other migrations.
func sanitizePgDumpOutput(content string) string {
	lines := strings.Split(content, "\n")

	filtered := lines[:0]
outer:
	for _, line := range lines {
		for _, prefix := range migrationDumpRemovePrefixes {
			if strings.HasPrefix(line, prefix) {
				continue outer
			}
		}

		filtered = append(filtered, line)
	}

	filteredContent := strings.Join(filtered, "\n")
	for pattern, replacement := range migrationDumpRemovePatterns {
		filteredContent = pattern.ReplaceAllString(filteredContent, replacement)
	}

	return fmt.Sprintf("BEGIN;\n\n%s\n\nCOMMIT;\n", strings.TrimSpace(filteredContent))
}

// removeAncestorsOf removes all migrations that are an ancestor of the given target version.
// This method returns the names of the files that were removed.
func removeAncestorsOf(database db.Database, ds *definition.Definitions, targetVersion int) ([]string, error) {
	allDefinitions := ds.All()

	allIDs := make([]int, 0, len(allDefinitions))
	for _, definition := range allDefinitions {
		allIDs = append(allIDs, definition.ID)
	}

	properDescendants, err := ds.Down(allIDs, []int{targetVersion})
	if err != nil {
		return nil, err
	}

	keep := make(map[int]struct{}, len(properDescendants))
	for _, definition := range properDescendants {
		keep[definition.ID] = struct{}{}
	}

	// Gather the set of filtered that are NOT a proper descendant of the given target version.
	// This will leave us with the ancestors of the target version (including itself).
	filtered := make([]string, 0, len(allDefinitions))
	for _, definition := range allDefinitions {
		if _, ok := keep[definition.ID]; !ok {
			filtered = append(filtered, strconv.Itoa(definition.ID))
		}
	}

	baseDir, err := migrationDirectoryForDatabase(database)
	if err != nil {
		return nil, err
	}

	for _, name := range filtered {
		if err := os.RemoveAll(filepath.Join(baseDir, name)); err != nil {
			return nil, err
		}
	}

	return filtered, nil
}<|MERGE_RESOLUTION|>--- conflicted
+++ resolved
@@ -37,19 +37,13 @@
 	if err != nil {
 		return err
 	}
-<<<<<<< HEAD
-=======
+
+	newRoot, ok, err := selectNewRootMigration(database, definitions, commit)
+	if err != nil {
+		return err
+	}
 	if !ok {
 		return errors.Newf("no migrations exist at commit %s", commit)
-	}
->>>>>>> 7c691ff1
-
-	newRoot, ok, err := selectNewRootMigration(database, definitions, commit)
-	if err != nil {
-		return err
-	}
-	if !ok {
-		return fmt.Errorf("no migrations exist at commit %s", commit)
 	}
 
 	// Run migrations up to the new selected root and dump the database into a single migration file pair
