--- conflicted
+++ resolved
@@ -312,157 +312,5 @@
 				return std.Out.WriteCode("json", string(jsonSchema))
 			},
 		},
-<<<<<<< HEAD
-	}
-}
-
-func syncEnvironmentWorkspaces(c *cli.Context, tfc *terraformcloud.Client, service spec.ServiceSpec, build spec.BuildSpec, env spec.EnvironmentSpec, monitoring spec.MonitoringSpec) error {
-	if os.TempDir() == "" {
-		return errors.New("no temp dir available")
-	}
-
-	renderer := &managedservicesplatform.Renderer{
-		// Even though we're not synthesizing we still
-		// need an output dir or CDKTF will not work
-		OutputDir: filepath.Join(os.TempDir(), fmt.Sprintf("msp-tfc-%s-%s-%d",
-			service.ID, env.ID, time.Now().Unix())),
-		GCP: managedservicesplatform.GCPOptions{},
-		TFC: managedservicesplatform.TerraformCloudOptions{
-			Enabled: true, // required for all stacks to generate
-		},
-	}
-	defer os.RemoveAll(renderer.OutputDir)
-
-	renderPending := std.Out.Pending(output.Styledf(output.StylePending,
-		"[%s] Rendering required Terraform Cloud workspaces for environment %q",
-		service.ID, env.ID))
-	cdktf, err := renderer.RenderEnvironment(service, build, env, monitoring)
-	if err != nil {
-		return err
-	}
-	renderPending.Destroy() // We need to destroy this pending so we can prompt on deletion.
-
-	if c.Bool("delete") {
-		std.Out.Promptf("[%s] Deleting workspaces for environment %q - are you sure? (y/N) ",
-			service.ID, env.ID)
-		var input string
-		if _, err := fmt.Scan(&input); err != nil {
-			return err
-		}
-		if input != "y" {
-			return errors.New("aborting")
-		}
-
-		pending := std.Out.Pending(output.Styledf(output.StylePending,
-			"[%s] Deleting Terraform Cloud workspaces for environment %q", service.ID, env.ID))
-		if errs := tfc.DeleteWorkspaces(c.Context, service, env, cdktf.Stacks()); len(errs) > 0 {
-			for _, err := range errs {
-				std.Out.WriteWarningf(err.Error())
-			}
-			return errors.New("some errors occurred when deleting workspaces")
-		}
-		pending.Complete(output.Styledf(output.StyleSuccess,
-			"[%s] Deleting Terraform Cloud workspaces for environment %q", service.ID, env.ID))
-
-		return nil // exit early for deletion, we are done
-	}
-
-	pending := std.Out.Pending(output.Styledf(output.StylePending,
-		"[%s] Synchronizing Terraform Cloud workspaces for environment %q", service.ID, env.ID))
-	workspaces, err := tfc.SyncWorkspaces(c.Context, service, env, cdktf.Stacks())
-	if err != nil {
-		return errors.Wrap(err, "sync Terraform Cloud workspace")
-	}
-	pending.Complete(output.Styledf(output.StyleSuccess,
-		"[%s] Synchronized Terraform Cloud workspaces for environment %q", service.ID, env.ID))
-
-	var summary strings.Builder
-	for _, ws := range workspaces {
-		summary.WriteString(fmt.Sprintf("- %s: %s", ws.Name, ws.URL()))
-		if ws.Created {
-			summary.WriteString(" (created)")
-		} else {
-			summary.WriteString(" (updated)")
-		}
-		summary.WriteString("\n")
-	}
-	std.Out.WriteMarkdown(summary.String())
-	return nil
-}
-
-type generateTerraformOptions struct {
-	// targetEnv generates the specified env only, otherwise generates all
-	targetEnv string
-	// stableGenerate disables updating of any values that are evaluated at
-	// generation time
-	stableGenerate bool
-	// useTFC enables Terraform Cloud integration
-	useTFC bool
-}
-
-func generateTerraform(serviceID string, opts generateTerraformOptions) error {
-	serviceSpecPath := msprepo.ServiceYAMLPath(serviceID)
-
-	service, err := spec.Open(serviceSpecPath)
-	if err != nil {
-		return err
-	}
-
-	var envs []spec.EnvironmentSpec
-	if opts.targetEnv != "" {
-		deployEnv := service.GetEnvironment(opts.targetEnv)
-		if deployEnv == nil {
-			return errors.Newf("environment %q not found in service spec", opts.targetEnv)
-		}
-		envs = append(envs, *deployEnv)
-	} else {
-		envs = service.Environments
-	}
-
-	for _, env := range envs {
-		env := env
-
-		pending := std.Out.Pending(output.Styledf(output.StylePending,
-			"[%s] Preparing Terraform for environment %q", serviceID, env.ID))
-		renderer := managedservicesplatform.Renderer{
-			OutputDir: filepath.Join(filepath.Dir(serviceSpecPath), "terraform", env.ID),
-			GCP:       managedservicesplatform.GCPOptions{},
-			TFC: managedservicesplatform.TerraformCloudOptions{
-				Enabled: opts.useTFC,
-			},
-			StableGenerate: opts.stableGenerate,
-		}
-
-		// CDKTF needs the output dir to exist ahead of time, even for
-		// rendering. If it doesn't exist yet, create it
-		if f, err := os.Lstat(renderer.OutputDir); err != nil {
-			if !os.IsNotExist(err) {
-				return errors.Wrap(err, "check output directory")
-			}
-			if err := os.MkdirAll(renderer.OutputDir, 0755); err != nil {
-				return errors.Wrap(err, "prepare output directory")
-			}
-		} else if !f.IsDir() {
-			return errors.Newf("output directory %q is not a directory", renderer.OutputDir)
-		}
-
-		// Render environment
-		cdktf, err := renderer.RenderEnvironment(service.Service, service.Build, env, *service.Monitoring)
-		if err != nil {
-			return err
-		}
-
-		pending.Updatef("[%s] Generating Terraform assets in %q for environment %q...",
-			serviceID, renderer.OutputDir, env.ID)
-		if err := cdktf.Synthesize(); err != nil {
-			return err
-		}
-		pending.Complete(output.Styledf(output.StyleSuccess,
-			"[%s] Terraform assets generated in %q!", serviceID, renderer.OutputDir))
-	}
-
-	return nil
-=======
 	},
->>>>>>> 6f49332f
 }