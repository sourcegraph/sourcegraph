package main

import (
	"context"
	"encoding/json"
	"fmt"
	"net/url"
	"os"
	"os/exec"
	"strconv"
	"strings"
	"time"

	"github.com/buildkite/go-buildkite/v3/buildkite"
	"github.com/gen2brain/beeep"
	"github.com/grafana/regexp"
	sgrun "github.com/sourcegraph/run"
	"github.com/urfave/cli/v2"

	"github.com/sourcegraph/sourcegraph/dev/ci/runtype"
	"github.com/sourcegraph/sourcegraph/dev/sg/internal/bk"
	"github.com/sourcegraph/sourcegraph/dev/sg/internal/loki"
	"github.com/sourcegraph/sourcegraph/dev/sg/internal/open"
	"github.com/sourcegraph/sourcegraph/dev/sg/internal/run"
	"github.com/sourcegraph/sourcegraph/dev/sg/internal/std"
	"github.com/sourcegraph/sourcegraph/dev/sg/root"
	"github.com/sourcegraph/sourcegraph/lib/errors"
	"github.com/sourcegraph/sourcegraph/lib/output"
)

const (
	ciLogsOutTerminal = "terminal"
	ciLogsOutSimple   = "simple"
	ciLogsOutJSON     = "json"
)

var (
	ciBranchFlag = cli.StringFlag{
		Name:    "branch",
		Aliases: []string{"b"},
		Usage:   "Branch `name` of build to target (defaults to current branch)",
	}
	ciBuildFlag = cli.StringFlag{
		Name:    "build",
		Aliases: []string{"n"}, // 'n' for number, because 'b' is taken
		Usage:   "Override branch detection with a specific build `number`",
	}
	ciPipelineFlag = cli.StringFlag{
		Name:    "pipeline",
		Aliases: []string{"p"},
		EnvVars: []string{"SG_CI_PIPELINE"},
		Usage:   "Select a custom Buildkite `pipeline` in the Sourcegraph org",
		Value:   "sourcegraph",
	}
)

// Register the following flags on all commands that can target different builds!
var ciTargetFlags = []cli.Flag{
	&ciBranchFlag,
	&ciBuildFlag,
	&ciPipelineFlag,
}

type targetBuild struct {
	// target identifier - could br a branch or a build
	target string
	// buildkite pipeline to query
	pipeline string

	// Whether or not the target is set from a flag
	fromFlag bool
	// Whether or not the target is a branch
	isBranch bool
}

// getBuildTarget returns a targetBuild that can be used to retrieve details about a
// Buildkite build.
//
// Requires ciBranchFlag and ciBuildFlag to be registered on the command.
func getBuildTarget(cmd *cli.Context) (target targetBuild, err error) {
	target.pipeline = ciPipelineFlag.Get(cmd)
	if target.pipeline == "" {
		target.pipeline = "sourcegraph"
	}

	var (
		branch = ciBranchFlag.Get(cmd)
		build  = ciBuildFlag.Get(cmd)
	)
	if branch != "" && build != "" {
		return target, errors.New("branch and build cannot both be set")
	}

	target.fromFlag = true
	target.isBranch = true
	switch {
	case branch != "":
		target.target = branch
	case build != "":
		target.target = build
		target.isBranch = false
	default:
		target.target, err = run.TrimResult(run.GitCmd("branch", "--show-current"))
		target.fromFlag = false
	}
	return
}

func (t targetBuild) GetBuild(ctx context.Context, client *bk.Client) (build *buildkite.Build, err error) {
	if t.isBranch {
		build, err = client.GetMostRecentBuild(ctx, t.pipeline, t.target)
		if err != nil {
			return nil, errors.Newf("failed to get most recent build for branch %q: %w", t.target, err)
		}
	} else {
		build, err = client.GetBuildByNumber(ctx, t.pipeline, t.target)
		if err != nil {
			return nil, errors.Newf("failed to find build number %q: %w", t.target, err)
		}
	}
	return
}

var ciCommand = &cli.Command{
	Name:        "ci",
	Usage:       "Interact with Sourcegraph's Buildkite continuous integration pipelines",
	Description: `Note that Sourcegraph's CI pipelines are under our enterprise license: https://github.com/sourcegraph/sourcegraph/blob/main/LICENSE.enterprise`,
	UsageText: `
# Preview what a CI run for your current changes will look like
sg ci preview

# Check on the status of your changes on the current branch in the Buildkite pipeline
sg ci status
# Check on the status of a specific branch instead
sg ci status --branch my-branch
# Block until the build has completed (it will send a system notification)
sg ci status --wait
# Get status for a specific build number
sg ci status --build 123456

# Pull logs of failed jobs to stdout
sg ci logs
# Push logs of most recent main failure to local Loki for analysis
# You can spin up a Loki instance with 'sg run loki grafana'
sg ci logs --branch main --out http://127.0.0.1:3100
# Get the logs for a specific build number, useful when debugging
sg ci logs --build 123456

# Manually trigger a build on the CI with the current branch
sg ci build
# Manually trigger a build on the CI on the current branch, but with a specific commit
sg ci build --commit my-commit
# Manually trigger a main-dry-run build of the HEAD commit on the current branch
sg ci build main-dry-run
sg ci build --force main-dry-run
# Manually trigger a main-dry-run build of a specified commit on the current ranch
sg ci build --force --commit my-commit main-dry-run
# View the available special build types
sg ci build --help
`,
	Category: CategoryDev,
	Subcommands: []*cli.Command{{
		Name:    "preview",
		Aliases: []string{"plan"},
		Usage:   "Preview the pipeline that would be run against the currently checked out branch",
		Flags: []cli.Flag{
			&ciBranchFlag,
		},
		Action: func(cmd *cli.Context) error {
			std.Out.WriteLine(output.Styled(output.StyleSuggestion,
				"If the current branch were to be pushed, the following pipeline would be run:"))

			target, err := getBuildTarget(cmd)
			if err != nil {
				return err
			}
			if !target.isBranch {
				// Should never happen because we only register the branch flag
				return errors.New("target is not a branch")
			}

			message, err := run.TrimResult(run.GitCmd("show", "--format=%s\\n%b"))
			if err != nil {
				return err
			}

			previewCmd := sgrun.Cmd(cmd.Context, "go run ./enterprise/dev/ci/gen-pipeline.go -preview").
				Env(map[string]string{
					"BUILDKITE_BRANCH":  target.target, // this must be a branch
					"BUILDKITE_MESSAGE": message,
				})
			out, err := root.Run(previewCmd).String()
			if err != nil {
				return err
			}
			return std.Out.WriteMarkdown(out)
		},
	}, {
		Name:    "status",
		Aliases: []string{"st"},
		Usage:   "Get the status of the CI run associated with the currently checked out branch",
		Flags: append(ciTargetFlags,
			&cli.BoolFlag{
				Name:    "wait",
				Aliases: []string{"w"},
				Usage:   "Wait by blocking until the build is finished",
			},
			&cli.BoolFlag{
				Name:    "view",
				Aliases: []string{"v"},
				Usage:   "Open build page in browser",
			}),
		Action: func(cmd *cli.Context) error {
			client, err := bk.NewClient(cmd.Context, std.Out.Output)
			if err != nil {
				return err
			}
			target, err := getBuildTarget(cmd)
			if err != nil {
				return err
			}

			// Just support main pipeline for now
			build, err := target.GetBuild(cmd.Context, client)
			if err != nil {
				return err
			}
<<<<<<< HEAD
=======

			// Print a high level overview
			printBuildOverview(build)
>>>>>>> de4d8f1d

			// Print a high level overview, and jump into a browser
			printBuildOverview(build)
			if cmd.Bool("view") {
				if err := open.URL(*build.WebURL); err != nil {
					std.Out.WriteWarningf("failed to open build in browser: %s", err)
				}
			}

			// If we are waiting and unfinished, poll for a build
			if cmd.Bool("wait") && build.FinishedAt == nil {
				if build.Branch == nil {
					return errors.Newf("build %d not associated with a branch", *build.Number)
				}

				pending := std.Out.Pending(output.Styledf(output.StylePending, "Waiting for %d jobs...", len(build.Jobs)))
				err := statusTicker(cmd.Context, func() (bool, error) {
					// get the next update for this specific build
					build, err = client.GetBuildByNumber(cmd.Context, target.pipeline, strconv.Itoa(*build.Number))
					if err != nil {
						return false, errors.Newf("failed to get most recent build for branch %q: %w", *build.Branch, err)
					}

					// Check if all jobs are finished
					finishedJobs := 0
					for _, job := range build.Jobs {
						if job.State != nil {
							if *job.State == "failed" && !job.SoftFailed {
								// If a job has failed, return immediately, we don't have to wait until all
								// steps are completed.
								return true, nil
							}
							if *job.State == "passed" || job.SoftFailed {
								finishedJobs++
							}
						}
					}

					// once started, poll for status
					if build.StartedAt != nil {
						pending.Updatef("Waiting for %d out of %d jobs... (elapsed: %v)",
							len(build.Jobs)-finishedJobs, len(build.Jobs), time.Since(build.StartedAt.Time))
					}

					if build.FinishedAt == nil {
						// No failure yet, we can keep waiting.
						return false, nil
					}
					return true, nil
				})
				pending.Destroy()
				if err != nil {
					return err
				}
			}

			// build status finalized
<<<<<<< HEAD
			failed := printBuildResults(build, cmd.Bool("wait"))
=======
			// lets get annotations (if any) for the build
			var annotations bk.JobAnnotations
			var buildNumber string = fmt.Sprintf("%d", *build.Number)

			annotations, err = client.GetJobAnnotationsByBuildNumber(ctx.Context, "sourcegraph", buildNumber)
			if err != nil {
				return errors.Newf("failed to get annotations for build %d: %w", build.Number, err)
			}
			failed := printBuildResults(build, annotations, ctx.Bool("wait"))
>>>>>>> de4d8f1d

			// If we're not on a specific branch and not asking for a specific build,
			// warn if build commit is not your local copy - we are building an
			// unknown revision.
			if !target.fromFlag && target.isBranch {
				commit, err := run.GitCmd("rev-parse", "HEAD")
				if err != nil {
					return err
				}
				commit = strings.TrimSpace(commit)
				if commit != *build.Commit {
					std.Out.WriteLine(output.Linef("⚠️", output.StyleSuggestion,
						"The currently checked out commit %q does not match the commit of the build found, %q.\nHave you pushed your most recent changes yet?",
						commit, *build.Commit))
				}
			}

			if failed {
				std.Out.WriteLine(output.Linef(output.EmojiLightbulb, output.StyleSuggestion,
					"Some jobs have failed - try using 'sg ci logs' to see what went wrong, or go to the build page: %s", *build.WebURL))
			}

			return nil
		},
	}, {
		Name:      "build",
		ArgsUsage: "[runtype]",
		Usage:     "Manually request a build for the currently checked out commit and branch (e.g. to trigger builds on forks or with special run types)",
		Description: fmt.Sprintf(`Optionally provide a run type to build with.

This command is useful when:

- you want to trigger a build with a particular run type, such as 'main-dry-run'
- triggering builds for PRs from forks (such as those from external contributors), which do not trigger Buildkite builds automatically for security reasons (we do not want to run insecure code on our infrastructure by default!)

Supported run types when providing an argument for 'sg ci build [runtype]':

* %s

For run types that require branch arguments, you will be prompted for an argument, or you
can provide it directly (for example, 'sg ci build [runtype] [argument]').

Learn more about pipeline run types in https://docs.sourcegraph.com/dev/background-information/ci/reference.`,
			strings.Join(getAllowedBuildTypeArgs(), "\n* ")),
		BashComplete: completeOptions(getAllowedBuildTypeArgs),
		Flags: []cli.Flag{
			&ciPipelineFlag,
			&cli.StringFlag{
				Name:    "commit",
				Aliases: []string{"c"},
				Usage:   "`commit` from the current branch to build (defaults to current commit)",
			},
		},
		Action: func(cmd *cli.Context) error {
			ctx := cmd.Context
			client, err := bk.NewClient(ctx, std.Out.Output)
			if err != nil {
				return err
			}

			branch, err := run.TrimResult(run.GitCmd("branch", "--show-current"))
			if err != nil {
				return err
			}
			commit := cmd.String("commit")
			if commit == "" {
				commit, err = run.TrimResult(run.GitCmd("rev-parse", "HEAD"))
				if err != nil {
					return err
				}
			}

			// 🚨 SECURITY: We do a simple check to see if commit is in origin, this is
			// non blocking but we ask for confirmation to double check that the user
			// is aware that potentially unknown code is going to get run on our infra.
			remoteBranches, err := run.TrimResult(run.GitCmd("branch", "-r", "--contains", commit))
			if err != nil || len(remoteBranches) == 0 || !allLinesPrefixed(strings.Split(remoteBranches, "\n"), "origin/") {
				std.Out.WriteLine(output.Linef(output.EmojiWarning, output.StyleReset,
					"Commit %q not found in in local 'origin/' branches - you might be triggering a build for a fork. Make sure all code has been reviewed before continuing.",
					commit))
				response, err := open.Prompt("Continue? (yes/no)")
				if err != nil {
					return err
				}
				if response != "yes" {
					return errors.New("Cancelling request.")
				}
			}

			var rt runtype.RunType
			if cmd.NArg() == 0 {
				rt = runtype.PullRequest
			} else {
				rt = runtype.Compute("", fmt.Sprintf("%s/%s", cmd.Args().First(), branch), nil)
				// If a special runtype is not detected then the argument was invalid
				if rt == runtype.PullRequest {
					std.Out.WriteFailuref("Unsupported runtype %q", cmd.Args().First())
					std.Out.Writef("Supported runtypes:\n\n\t%s\n\nSee 'sg ci docs' to learn more.", strings.Join(getAllowedBuildTypeArgs(), ", "))
					return NewEmptyExitErr(1)
				}
			}
			if rt != runtype.PullRequest {
				m := rt.Matcher()
				if m.BranchArgumentRequired {
					var branchArg string
					if cmd.NArg() >= 2 {
						branchArg = cmd.Args().Get(1)
					} else {
						std.Out.Write("This run type requires a branch path argument.")
						branchArg, err = open.Prompt("Enter your argument input:")
						if err != nil {
							return err
						}
					}
					branch = fmt.Sprintf("%s/%s", branchArg, branch)
				}

				branch = fmt.Sprintf("%s%s", rt.Matcher().Branch, branch)
				block := std.Out.Block(output.Line("", output.StylePending, fmt.Sprintf("Pushing %s to %s...", commit, branch)))
				gitOutput, err := run.GitCmd("push", "origin", fmt.Sprintf("%s:refs/heads/%s", commit, branch), "--force")
				if err != nil {
					return err
				}
				block.WriteLine(output.Line("", output.StyleSuggestion, strings.TrimSpace(gitOutput)))
				block.Close()
			}

			var (
				pipeline = ciPipelineFlag.Get(cmd)
				build    *buildkite.Build
			)
			if rt != runtype.PullRequest {
				pollTicker := time.NewTicker(5 * time.Second)
				std.Out.WriteLine(output.Styledf(output.StylePending, "Polling for build for branch %s at %s...", branch, commit))
				for i := 0; i < 30; i++ {
					// attempt to fetch the new build - it might take some time for the hooks so we will
					// retry up to 30 times (roughly 30 seconds)
					if build != nil && build.Commit != nil && *build.Commit == commit {
						break
					}
					<-pollTicker.C
					build, err = client.GetMostRecentBuild(ctx, pipeline, branch)
					if err != nil {
						return errors.Wrap(err, "GetMostRecentBuild")
					}
				}
			} else {
				std.Out.WriteLine(output.Styledf(output.StylePending, "Requesting build for branch %q at %q...", branch, commit))
				build, err = client.TriggerBuild(ctx, pipeline, branch, commit)
				if err != nil {
					return errors.Newf("failed to trigger build for branch %q at %q: %w", branch, commit, err)
				}
			}

			std.Out.WriteLine(output.Linef(output.EmojiSuccess, output.StyleSuccess, "Created build: %s", *build.WebURL))
			return nil
		},
	}, {
		Name:  "logs",
		Usage: "Get logs from CI builds (e.g. to grep locally)",
		Description: `Get logs from CI builds, and output them in stdout or push them to Loki. By default only gets failed jobs - to change this, use the '--state' flag.

The '--job' flag can be used to narrow down the logs returned - you can provide either the ID, or part of the name of the job you want to see logs for.

To send logs to a Loki instance, you can provide --out=http://127.0.0.1:3100 after spinning up an instance with 'sg run loki grafana'.
From there, you can start exploring logs with the Grafana explore panel.
`,
		Flags: append(ciTargetFlags,
			&cli.StringFlag{
				Name:    "job",
				Aliases: []string{"j"},
				Usage:   "ID or name of the job to export logs for",
			},
			&cli.StringFlag{
				Name:    "state",
				Aliases: []string{"s"},
				Usage:   "Job `state` to export logs for (provide an empty value for all states)",
				Value:   "failed",
			},
			&cli.StringFlag{
				Name:    "out",
				Aliases: []string{"o"},
				Usage: fmt.Sprintf("Output `format`: one of [%s], or a URL pointing to a Loki instance, such as %s",
					strings.Join([]string{ciLogsOutTerminal, ciLogsOutSimple, ciLogsOutJSON}, "|"), loki.DefaultLokiURL),
				Value: ciLogsOutTerminal,
			},
			&cli.StringFlag{
				Name:  "overwrite-state",
				Usage: "`state` to overwrite the job state metadata",
			},
		),
		Action: func(cmd *cli.Context) error {
			ctx := cmd.Context
			client, err := bk.NewClient(ctx, std.Out.Output)
			if err != nil {
				return err
			}

			target, err := getBuildTarget(cmd)
			if err != nil {
				return err
			}

			build, err := target.GetBuild(ctx, client)
			if err != nil {
				return err
			}
			std.Out.WriteLine(output.Styledf(output.StylePending, "Fetching logs for %s ...",
				*build.WebURL))

			options := bk.ExportLogsOpts{
				JobQuery: cmd.String("job"),
				State:    cmd.String("state"),
			}
			logs, err := client.ExportLogs(ctx, "sourcegraph", *build.Number, options)
			if err != nil {
				return err
			}
			if len(logs) == 0 {
				std.Out.WriteLine(output.Line("", output.StyleSuggestion,
					fmt.Sprintf("No logs found matching the given parameters (job: %q, state: %q).", options.JobQuery, options.State)))
				return nil
			}

			logsOut := cmd.String("out")
			switch logsOut {
			case ciLogsOutTerminal, ciLogsOutSimple:
				// Buildkite's timestamp thingo causes log lines to not render in terminal
				bkTimestamp := regexp.MustCompile(`\x1b_bk;t=\d{13}\x07`) // \x1b is ESC, \x07 is BEL
				for _, log := range logs {
					block := std.Out.Block(output.Linef(output.EmojiInfo, output.StyleUnderline, "%s",
						*log.JobMeta.Name))
					content := bkTimestamp.ReplaceAllString(*log.Content, "")
					if logsOut == ciLogsOutSimple {
						content = bk.CleanANSI(content)
					}
					block.Write(content)
					block.Close()
				}
				std.Out.WriteLine(output.Styledf(output.StyleSuccess, "Found and output logs for %d jobs.", len(logs)))

			case ciLogsOutJSON:
				for _, log := range logs {
					if logsOut != "" {
						failed := logsOut
						log.JobMeta.State = &failed
					}
					stream, err := loki.NewStreamFromJobLogs(log)
					if err != nil {
						return errors.Newf("build %d job %s: NewStreamFromJobLogs: %s", log.JobMeta.Build, log.JobMeta.Job, err)
					}
					b, err := json.MarshalIndent(stream, "", "\t")
					if err != nil {
						return errors.Newf("build %d job %s: Marshal: %s", log.JobMeta.Build, log.JobMeta.Job, err)
					}
					std.Out.Write(string(b))
				}

			default:
				lokiURL, err := url.Parse(logsOut)
				if err != nil {
					return errors.Newf("invalid Loki target: %w", err)
				}
				lokiClient := loki.NewLokiClient(lokiURL)
				std.Out.WriteLine(output.Styledf(output.StylePending, "Pushing to Loki instance at %q", lokiURL.Host))

				var (
					pushedEntries int
					pushedStreams int
					pushErrs      []string
					pending       = std.Out.Pending(output.Styled(output.StylePending, "Processing logs..."))
				)
				for i, log := range logs {
					job := log.JobMeta.Job
					if log.JobMeta.Label != nil {
						job = fmt.Sprintf("%q (%s)", *log.JobMeta.Label, log.JobMeta.Job)
					}
					overwriteState := cmd.String("overwrite-state")
					if overwriteState != "" {
						failed := overwriteState
						log.JobMeta.State = &failed
					}

					pending.Updatef("Processing build %d job %s (%d/%d)...",
						log.JobMeta.Build, job, i, len(logs))
					stream, err := loki.NewStreamFromJobLogs(log)
					if err != nil {
						pushErrs = append(pushErrs, fmt.Sprintf("build %d job %s: %s",
							log.JobMeta.Build, job, err))
						continue
					}

					// Set buildkite metadata if available
					if ciBranch := os.Getenv("BUILDKITE_BRANCH"); ciBranch != "" {
						stream.Stream.Branch = ciBranch
					}
					if ciQueue := os.Getenv("BUILDKITE_AGENT_META_DATA_QUEUE"); ciQueue != "" {
						stream.Stream.Queue = ciQueue
					}

					err = lokiClient.PushStreams(ctx, []*loki.Stream{stream})
					if err != nil {
						pushErrs = append(pushErrs, fmt.Sprintf("build %d job %q: %s",
							log.JobMeta.Build, job, err))
						continue
					}

					pushedEntries += len(stream.Values)
					pushedStreams += 1
				}

				if pushedEntries > 0 {
					pending.Complete(output.Linef(output.EmojiSuccess, output.StyleSuccess,
						"Pushed %d entries from %d streams to Loki", pushedEntries, pushedStreams))
				} else {
					pending.Destroy()
				}

				if pushErrs != nil {
					failedStreams := len(logs) - pushedStreams
					std.Out.WriteLine(output.Linef(output.EmojiFailure, output.StyleWarning,
						"Failed to push %d streams: \n - %s", failedStreams, strings.Join(pushErrs, "\n - ")))
					if failedStreams == len(logs) {
						return errors.New("failed to push all logs")
					}
				}
			}

			return nil
		},
	}, {
		Name:        "docs",
		Usage:       "Render reference documentation for build pipeline types",
		Description: "An online version of the rendered documentation is also available in https://docs.sourcegraph.com/dev/background-information/ci/reference.",
		Action: func(ctx *cli.Context) error {
			cmd := exec.Command("go", "run", "./enterprise/dev/ci/gen-pipeline.go", "-docs")
			out, err := run.InRoot(cmd)
			if err != nil {
				return err
			}
			return std.Out.WriteMarkdown(out)
		},
	}, {
		Name:      "open",
		ArgsUsage: "[pipeline]",
		Usage:     "Open Sourcegraph's Buildkite page in browser",
		Action: func(ctx *cli.Context) error {
			buildkiteURL := fmt.Sprintf("https://buildkite.com/%s", bk.BuildkiteOrg)
			args := ctx.Args().Slice()
			if len(args) > 0 && args[0] != "" {
				pipeline := args[0]
				buildkiteURL += fmt.Sprintf("/%s", pipeline)
			}
			return open.URL(buildkiteURL)
		},
	}},
}

func getAllowedBuildTypeArgs() []string {
	var results []string
	for _, rt := range runtype.RunTypes() {
		if rt.Matcher().IsBranchPrefixMatcher() {
			results = append(results, strings.TrimSuffix(rt.Matcher().Branch, "/"))
		}
	}
	return results
}

func allLinesPrefixed(lines []string, match string) bool {
	for _, l := range lines {
		if !strings.HasPrefix(strings.TrimSpace(l), match) {
			return false
		}
	}
	return true
}

func printBuildOverview(build *buildkite.Build) {
	std.Out.WriteLine(output.Styledf(output.StyleBold, "Most recent build: %s", *build.WebURL))
	std.Out.Writef("Commit:\t\t%s", *build.Commit)
	std.Out.Writef("Message:\t%s", *build.Message)
	if build.Author != nil {
		std.Out.Writef("Author:\t\t%s <%s>", build.Author.Name, build.Author.Email)
	}
	if build.PullRequest != nil {
		std.Out.Writef("PR:\t\thttps://github.com/sourcegraph/sourcegraph/pull/%s", *build.PullRequest.ID)
	}
}

func printBuildResults(build *buildkite.Build, annotations bk.JobAnnotations, notify bool) (failed bool) {
	std.Out.Writef("Started:\t%s", build.StartedAt)
	if build.FinishedAt != nil {
		std.Out.Writef("Finished:\t%s (elapsed: %s)", build.FinishedAt, build.FinishedAt.Sub(build.StartedAt.Time))
	}

	// Check build state
	// Valid states: running, scheduled, passed, failed, blocked, canceled, canceling, skipped, not_run, waiting
	// https://buildkite.com/docs/apis/rest-api/builds
	var style output.Style
	var emoji string
	switch *build.State {
	case "passed":
		style = output.StyleSuccess
		emoji = output.EmojiSuccess
	case "waiting", "blocked", "scheduled":
		style = output.StyleSuggestion
	case "skipped", "not_run":
		style = output.StyleReset
	case "running":
		style = output.StylePending
		emoji = output.EmojiInfo
	case "failed":
		failed = true
		emoji = output.EmojiFailure
		style = output.StyleFailure
	default:
		style = output.StyleWarning
	}
	block := std.Out.Block(output.Styledf(style, "Status:\t\t%s %s", emoji, *build.State))

	// Inspect jobs individually.
	failedSummary := []string{"Failed jobs:"}
	for _, job := range build.Jobs {
		var elapsed time.Duration
		if job.State == nil || job.Name == nil {
			continue
		}
		// Check job state.
		switch *job.State {
		case "passed":
			style = output.StyleSuccess
			elapsed = job.FinishedAt.Sub(job.StartedAt.Time)
		case "waiting", "blocked", "scheduled", "assigned":
			style = output.StyleSuggestion
		case "broken":
			// State 'broken' happens when a conditional is not met, namely the 'if' block
			// on a job. Why is it 'broken' and not 'skipped'? We don't think it be like
			// this, but it do. Anyway, we pretend it was skipped and treat it as such.
			// https://buildkite.com/docs/pipelines/conditionals#conditionals-and-the-broken-state
			*job.State = "skipped"
			fallthrough
		case "skipped", "not_run":
			style = output.StyleReset
		case "running":
			elapsed = time.Since(job.StartedAt.Time)
			style = output.StylePending
		case "failed":
			elapsed = job.FinishedAt.Sub(job.StartedAt.Time)
			if job.SoftFailed {
				*job.State = "soft failed"
				style = output.StyleReset
				break
			}
			failedSummary = append(failedSummary, fmt.Sprintf("- %s", *job.Name))
			style = output.StyleFailure
			failed = true
		default:
			style = output.StyleWarning
		}
		if elapsed > 0 {
			block.WriteLine(output.Styledf(style, "- [%s] %s (%s)", *job.State, *job.Name, elapsed))
		} else {
			block.WriteLine(output.Styledf(style, "- [%s] %s", *job.State, *job.Name))
		}

		if annotation, exist := annotations[*job.ID]; exist {
			block.WriteMarkdown(annotation.Content, output.MarkdownNoMargin, output.MarkdownIndent(2))
		}
	}

	block.Close()

	if notify {
		if failed {
			beeep.Alert(fmt.Sprintf("❌ Build failed (%s)", *build.Branch), strings.Join(failedSummary, "\n"), "")
		} else {
			beeep.Notify(fmt.Sprintf("✅ Build passed (%s)", *build.Branch), fmt.Sprintf("%d jobs passed in %s", len(build.Jobs), build.FinishedAt.Sub(build.StartedAt.Time)), "")
		}
	}

	return failed
}

func statusTicker(ctx context.Context, f func() (bool, error)) error {
	// Start immediately
	ok, err := f()
	if err != nil {
		return err
	}
	if ok {
		return nil
	}
	// Not finished, start ticking ...
	ticker := time.NewTicker(30 * time.Second)
	for {
		select {
		case <-ticker.C:
			ok, err := f()
			if err != nil {
				return err
			}
			if ok {
				return nil
			}
		case <-time.After(30 * time.Minute):
			return errors.Newf("polling timeout reached")
		case <-ctx.Done():
			return ctx.Err()
		}
	}
}<|MERGE_RESOLUTION|>--- conflicted
+++ resolved
@@ -225,12 +225,6 @@
 			if err != nil {
 				return err
 			}
-<<<<<<< HEAD
-=======
-
-			// Print a high level overview
-			printBuildOverview(build)
->>>>>>> de4d8f1d
 
 			// Print a high level overview, and jump into a browser
 			printBuildOverview(build)
@@ -287,20 +281,15 @@
 				}
 			}
 
-			// build status finalized
-<<<<<<< HEAD
-			failed := printBuildResults(build, cmd.Bool("wait"))
-=======
 			// lets get annotations (if any) for the build
 			var annotations bk.JobAnnotations
-			var buildNumber string = fmt.Sprintf("%d", *build.Number)
-
-			annotations, err = client.GetJobAnnotationsByBuildNumber(ctx.Context, "sourcegraph", buildNumber)
-			if err != nil {
-				return errors.Newf("failed to get annotations for build %d: %w", build.Number, err)
-			}
-			failed := printBuildResults(build, annotations, ctx.Bool("wait"))
->>>>>>> de4d8f1d
+			annotations, err = client.GetJobAnnotationsByBuildNumber(cmd.Context, "sourcegraph", strconv.Itoa(*build.Number))
+			if err != nil {
+				return errors.Newf("failed to get annotations for build %d: %w", *build.Number, err)
+			}
+
+			// render resutls
+			failed := printBuildResults(build, annotations, cmd.Bool("wait"))
 
 			// If we're not on a specific branch and not asking for a specific build,
 			// warn if build commit is not your local copy - we are building an
