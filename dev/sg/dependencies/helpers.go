--- conflicted
+++ resolved
@@ -430,7 +430,6 @@
 	return errors.Wrap(err, "asdf plugin-add")
 }
 
-<<<<<<< HEAD
 func checkPythonVersion(ctx context.Context, out *std.Output, args CheckArgs) error {
 	if err := check.InPath("python")(ctx); err != nil {
 		return err
@@ -450,7 +449,8 @@
 	}
 
 	return check.Version("python", parts[1], "~3")
-=======
+}
+
 // pgUtilsPathRe is the regexp used to check what value user.bazelrc defines for
 // the PG_UTILS_PATH env var.
 var pgUtilsPathRe = regexp.MustCompile(`build --action_env=PG_UTILS_PATH=(.*)$`)
@@ -544,5 +544,4 @@
 		return err, ""
 	}
 	return nil, filepath.Dir(str)
->>>>>>> 7d8be190
 }