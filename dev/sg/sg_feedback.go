--- conflicted
+++ resolved
@@ -29,18 +29,6 @@
 	}
 
 	for _, command := range commands {
-<<<<<<< HEAD
-		addFeedbackFlags(command.Subcommands)
-		if command.Action == nil {
-			continue
-		}
-
-		command.Flags = append(command.Flags, &feedbackFlag)
-		action := command.Action
-		command.Action = func(ctx *cli.Context) error {
-			if feedbackFlag.Get(ctx) {
-				return feedbackAction(ctx)
-=======
 		if command.Action != nil {
 			command.Flags = append(command.Flags, &feedbackFlag)
 			action := command.Action
@@ -49,7 +37,6 @@
 					return feedbackAction(ctx)
 				}
 				return action(ctx)
->>>>>>> c7952565
 			}
 		}
 	}
