--- conflicted
+++ resolved
@@ -36,10 +36,7 @@
         "//dev/team",
         "@com_github_buildkite_go_buildkite_v3//buildkite",
         "@com_github_gorilla_mux//:mux",
-<<<<<<< HEAD
-=======
         "@com_github_hexops_autogold_v2//:autogold",
->>>>>>> 29b160c5
         "@com_github_sourcegraph_log//logtest",
         "@com_github_stretchr_testify//require",
     ],
