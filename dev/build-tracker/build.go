--- conflicted
+++ resolved
@@ -26,15 +26,15 @@
 }
 
 func (b *Build) updateFromEvent(e *Event) {
-    orgBuild := b.Build
-    newBuild := e.build()
-
-    b.Build = newBuild
-
-    if b.Build.Author == nil {
-        b.Build.Author = orgBuild.Author
-    }
-	build.Pipeline = event.pipeline()
+	// orgBuild := b.Build
+	// newBuild := e.build()
+	//
+	// b.Build = newBuild
+	//
+	// if b.Build.Author == nil {
+	// 	b.Build.Author = orgBuild.Author
+	// }
+	// build.Pipeline = event.pipeline()
 }
 
 func (b *Build) hasFailed() bool {
@@ -192,10 +192,6 @@
 		build = event.build()
 		s.builds[event.buildNumber()] = build
 	}
-<<<<<<< HEAD
-	// if the build is finished replace the original build with the replaced one since it will be more up to date
-    build.updateFromEvent(event)
-=======
 
 	// if the build is finished replace the original build with the replaced one since it
 	// will be more up to date, and tack on some finalized data
@@ -212,7 +208,6 @@
 			s.consecutiveFailures[failuresKey] = 1
 		}
 	}
->>>>>>> e872fb2c
 
 	wrappedJob := event.job()
 	if wrappedJob.name() != "" {
