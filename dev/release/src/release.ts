--- conflicted
+++ resolved
@@ -350,87 +350,6 @@
             if (parsedVersion.prerelease.length > 0) {
                 throw new Error(`version ${version} is pre-release`)
             }
-<<<<<<< HEAD
-            const requiredCommands = ['comby', sed, 'find', 'go']
-            for (const command of requiredCommands) {
-                try {
-                    await commandExists(command)
-                } catch {
-                    throw new Error(`Required command ${command} does not exist`)
-                }
-            }
-
-            const changes: (PullsCreateParams & CreateBranchWithChangesOptions)[] = [
-                {
-                    owner: 'sourcegraph',
-                    repo: 'sourcegraph',
-                    base: 'main',
-                    head: `publish-${parsedVersion.version}`,
-                    commitMessage: `Update latest release to ${parsedVersion.version}`,
-                    bashEditCommands: [
-                        `find . -type f -name '*.md' ! -name 'CHANGELOG.md' -exec ${sed} -i -E 's/sourcegraph\\/server:[0-9]+\\.[0-9]+\\.[0-9]+/sourcegraph\\/server:${parsedVersion.version}/g' {} +`,
-                        `${sed} -i -E 's/version \`[0-9]+\\.[0-9]+\\.[0-9]+\`/version \`${parsedVersion.version}\`/g' doc/index.md`,
-                        parsedVersion.patch === 0
-                            ? `comby -in-place '{{$previousReleaseRevspec := ":[1]"}} {{$previousReleaseVersion := ":[2]"}} {{$currentReleaseRevspec := ":[3]"}} {{$currentReleaseVersion := ":[4]"}}' '{{$previousReleaseRevspec := ":[3]"}} {{$previousReleaseVersion := ":[4]"}} {{$currentReleaseRevspec := "v${parsedVersion.version}"}} {{$currentReleaseVersion := "${parsedVersion.major}.${parsedVersion.minor}"}}' doc/_resources/templates/document.html`
-                            : `comby -in-place 'currentReleaseRevspec := ":[1]"' 'currentReleaseRevspec := "v${parsedVersion.version}"' doc/_resources/templates/document.html`,
-                        `comby -in-place 'latestReleaseKubernetesBuild = newBuild(":[1]")' "latestReleaseKubernetesBuild = newBuild(\\"${parsedVersion.version}\\")" cmd/frontend/internal/app/updatecheck/handler.go`,
-                        `comby -in-place 'latestReleaseDockerServerImageBuild = newBuild(":[1]")' "latestReleaseDockerServerImageBuild = newBuild(\\"${parsedVersion.version}\\")" cmd/frontend/internal/app/updatecheck/handler.go`,
-                    ],
-                    title: `Update latest release to ${parsedVersion.version}`,
-                },
-                {
-                    owner: 'sourcegraph',
-                    repo: 'deploy-sourcegraph',
-                    base: `${parsedVersion.major}.${parsedVersion.minor}`,
-                    head: `publish-${parsedVersion.version}`,
-                    commitMessage: `Update latest release to ${parsedVersion.version}`,
-                    bashEditCommands: [
-                        // installs version pinned by deploy-sourcegraph
-                        'go install github.com/slimsag/update-docker-tags',
-                        `.github/workflows/scripts/update-docker-tags.sh ${parsedVersion.version}`,
-                    ],
-                    title: `Update latest release to ${parsedVersion.version}`,
-                },
-                {
-                    owner: 'sourcegraph',
-                    repo: 'deploy-sourcegraph-aws',
-                    base: 'master',
-                    head: `publish-${parsedVersion.version}`,
-                    commitMessage: `Update latest release to ${parsedVersion.version}`,
-                    bashEditCommands: [
-                        `${sed} -i -E 's/export SOURCEGRAPH_VERSION=[0-9]+\\.[0-9]+\\.[0-9]+/export SOURCEGRAPH_VERSION=${parsedVersion.version}/g' resources/amazon-linux2.sh`,
-                    ],
-                    title: `Update latest release to ${parsedVersion.version}`,
-                },
-                {
-                    owner: 'sourcegraph',
-                    repo: 'deploy-sourcegraph-digitalocean',
-                    base: 'master',
-                    head: `publish-${parsedVersion.version}`,
-                    commitMessage: `Update latest release to ${parsedVersion.version}`,
-                    bashEditCommands: [
-                        `${sed} -i -E 's/export SOURCEGRAPH_VERSION=[0-9]+\\.[0-9]+\\.[0-9]+/export SOURCEGRAPH_VERSION=${parsedVersion.version}/g' resources/user-data.sh`,
-                    ],
-                    title: `Update latest release to ${parsedVersion.version}`,
-                },
-                {
-                    owner: 'sourcegraph',
-                    repo: 'deploy-sourcegraph-dot-com',
-                    base: 'release',
-                    head: `publish-${parsedVersion.version}`,
-                    commitMessage: `Update latest release to ${parsedVersion.version}`,
-                    bashEditCommands: [
-                        `${sed} -i -E 's/"defaultContentBranch":"[[:alnum:]\\.]+"/"defaultContentBranch":"${parsedVersion.major}.${parsedVersion.minor}"/g' configure/docs-sourcegraph-com/docs-sourcegraph-com.Deployment.yaml`,
-                    ],
-                    title: `Update latest release to ${parsedVersion.version}`,
-                },
-            ]
-            for (const changeset of changes) {
-                await createBranchWithChanges(changeset)
-                const prURL = await createPR(changeset)
-                console.log(`Pull request created: ${prURL}`)
-            }
-=======
             await createChangesets({
                 requiredCommands: ['comby', sed, 'find'],
                 changes: [
@@ -453,6 +372,19 @@
                     },
                     {
                         owner: 'sourcegraph',
+                        repo: 'deploy-sourcegraph',
+                        base: `${parsedVersion.major}.${parsedVersion.minor}`,
+                        head: `publish-${parsedVersion.version}`,
+                        commitMessage: `Update latest release to ${parsedVersion.version}`,
+                        edits: [
+                            // installs version pinned by deploy-sourcegraph
+                            'go install github.com/slimsag/update-docker-tags',
+                            `.github/workflows/scripts/update-docker-tags.sh ${parsedVersion.version}`,
+                        ],
+                        title: `Update latest release to ${parsedVersion.version}`,
+                    },
+                    {
+                        owner: 'sourcegraph',
                         repo: 'deploy-sourcegraph-aws',
                         base: 'master',
                         head: `publish-${parsedVersion.version}`,
@@ -487,7 +419,6 @@
                 ],
                 dryRun: dryRun.changesets,
             })
->>>>>>> 9deb79bb
             await postMessage(
                 `${parsedVersion.version} has been released, update deploy-sourcegraph-docker as needed, cc @stephen`,
                 slackAnnounceChannel
