--- conflicted
+++ resolved
@@ -49,19 +49,21 @@
 )
 
 sh_binary(
-<<<<<<< HEAD
     name = "packer",
     srcs = select({
         "@bazel_tools//src/conditions:darwin_x86_64": ["@packer-darwin-amd64//:packer-darwin-amd64"],
         "@bazel_tools//src/conditions:darwin_arm64": ["@packer-darwin-arm64//:packer-darwin-arm64"],
         "@bazel_tools//src/conditions:linux_x86_64": ["@packer-linux-amd64//:packer-linux-amd64"],
-=======
+    }),
+    visibility = ["//visibility:public"],
+)
+
+sh_binary(
     name = "p4-fusion",
     srcs = select({
         "@bazel_tools//src/conditions:darwin_x86_64": ["@p4-fusion-darwin-amd64//file:downloaded"],
         "@bazel_tools//src/conditions:darwin_arm64": ["@p4-fusion-darwin-arm64//file:downloaded"],
         "@bazel_tools//src/conditions:linux_x86_64": ["@p4-fusion-linux-amd64//file:downloaded"],
->>>>>>> 792afc7c
     }),
     visibility = ["//visibility:public"],
 )