--- conflicted
+++ resolved
@@ -177,20 +177,11 @@
 	// once. If called, it always returns a non-nil value.
 	privateNetwork := sync.OnceValue(func() *privatenetwork.Output {
 		privateNetworkEnabled = true
-<<<<<<< HEAD
-		return privatenetwork.New(stack, resourceid.New("privatenetwork"),
-			privatenetwork.Config{
-				ProjectID: vars.ProjectID,
-				ServiceID: vars.Service.ID,
-				Region:    gcpRegion,
-			})
-=======
-		return privatenetwork.New(stack, privatenetwork.Config{
+		return privatenetwork.New(stack, resourceid.New("privatenetwork"), privatenetwork.Config{
 			ProjectID: vars.ProjectID,
 			ServiceID: vars.Service.ID,
 			Region:    GCPRegion,
 		})
->>>>>>> 75947b34
 	})
 
 	// Add MSP env var indicating that the service is running in a Managed
