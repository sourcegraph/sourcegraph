--- conflicted
+++ resolved
@@ -31,10 +31,8 @@
 }
 
 func New(scope constructs.Construct, id resourceid.ID, config Config) (*Output, error) {
-	// Default to 'true' - TODO(@bobheadxi) migrate default to false
-	// after explicitly configuring production instances to use HA
-	// Redis for now.
-	useHA := pointers.Deref(config.Spec.HighAvailability, true)
+	// Default to 'false'
+	useHA := pointers.DerefZero(config.Spec.HighAvailability)
 	instanceName := id.DisplayName()
 	if !useHA {
 		// Tier changes require recreation. We give basic-tier instance different
@@ -56,12 +54,7 @@
 			}()),
 
 			Tier: pointers.Ptr(func() string {
-<<<<<<< HEAD
-				// Default to 'false'
-				if pointers.DerefZero(config.Spec.HighAvailability) {
-=======
 				if useHA {
->>>>>>> 8986f9cd
 					return "STANDARD_HA" // multi-zone in a region
 				}
 				return "BASIC" // single-zone
