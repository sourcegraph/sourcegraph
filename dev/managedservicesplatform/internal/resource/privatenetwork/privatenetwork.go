--- conflicted
+++ resolved
@@ -67,18 +67,9 @@
 			Network:     network.Id(),
 			IpCidrRange: pointers.Ptr(subnetworkIPCIDRRange),
 
-<<<<<<< HEAD
-			// Security requirements
-			PrivateIpGoogleAccess: false,
-=======
 			// Allow usage of private Google access: https://cloud.google.com/vpc/docs/private-google-access
 			PrivateIpGoogleAccess: true,
 
-			// This is similar to the setup in Cloud v1.1 for connecting to Cloud SQL - we
-			// set up an arbitrary ip_cidr_range that covers enough IPs for most needs.
-			// We must use a /28 range because that's the range supported by VPC connectors.
-			IpCidrRange: pointers.Ptr("10.0.0.0/28"),
->>>>>>> 2fb62a14
 			//checkov:skip=CKV_GCP_76: Enable dual-stack support for subnetworks is destrutive and require re-creating the subnet and all dependent resources (e.g. NEG)
 			PrivateIpv6GoogleAccess: pointers.Ptr("DISABLE_GOOGLE_ACCESS"),
 			// Checkov requirement: https://docs.bridgecrew.io/docs/bc_gcp_logging_1
