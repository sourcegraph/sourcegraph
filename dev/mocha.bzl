--- conflicted
+++ resolved
@@ -50,10 +50,11 @@
         },
     )
 
-<<<<<<< HEAD
     args = [
         "--config",
         "$(location //:mocha_config)",
+        "--parallel",
+        "--jobs 16",
         "$(location :%s)/**/*.test.js" % bundle_name,
     ] + args
 
@@ -78,8 +79,10 @@
         "KEEP_BROWSER": "false",
         "DEVTOOLS": "false",
         "BROWSER": "chrome",
-        "WINDOW_WIDTH": "1920",
-        "WINDOW_HEIGHT": "1080",
+        "WINDOW_WIDTH": "1280",
+        "WINDOW_HEIGHT": "1024",
+        # Enable findDom on CodeMirror
+        "INTEGRATION_TESTS": "true",
 
         # Puppeteer config
         "DISPLAY": ":99",
@@ -92,45 +95,6 @@
         args = args,
         data = data + args_data + NON_BUNDLED_DEPS,
         env = env,
-=======
-    bin.mocha_test(
-        name = name,
-        args = [
-            "--config",
-            "$(location //:mocha_config)",
-            "--parallel",
-            "--jobs 16",
-            "$(location :%s)/**/*.test.js" % bundle_name,
-        ] + args,
-        data = data + [
-            ":%s" % bundle_name,
-            "//:mocha_config",
-        ] + NON_BUNDLED_DEPS,
-        env = dict(env, **{
-            # Add environment variable so that mocha writes its test xml
-            # to the location Bazel expects.
-            "MOCHA_FILE": "$$XML_OUTPUT_FILE",
-
-            # TODO(bazel): e2e test environment
-            "TEST_USER_EMAIL": "test@sourcegraph.com",
-            "TEST_USER_PASSWORD": "supersecurepassword",
-            "SOURCEGRAPH_BASE_URL": "https://sourcegraph.test:3443",
-            "GH_TOKEN": "fake-gh-token",
-            "SOURCEGRAPH_SUDO_TOKEN": "fake-sg-token",
-            "NO_CLEANUP": "false",
-            "KEEP_BROWSER": "false",
-            "DEVTOOLS": "false",
-            "BROWSER": "chrome",
-            "WINDOW_WIDTH": "1280",
-            "WINDOW_HEIGHT": "1024",
-            "LOG_BROWSER_CONSOLE": "false",
-            # Enable findDom on CodeMirror
-            "INTEGRATION_TESTS": "true",
-
-            # Puppeteer config
-            "DISPLAY": ":99",
-        }),
->>>>>>> 2a01b6f1
         **kwargs
     )
 
