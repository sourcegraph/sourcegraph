// Command "src-expose" serves directories as git repositories over HTTP.
package main

import (
	"errors"
	"flag"
	"fmt"
	"io"
	"io/ioutil"
	"log"
	"net"
	"os"
	"strings"
	"time"

	"github.com/peterbourgon/ff/ffcli"
	"gopkg.in/yaml.v2"
)

var errSilent = errors.New("silent error")

type usageError struct {
	Msg string
}

func (e *usageError) Error() string {
	return e.Msg
}

func dockerAddr(addr string) string {
	_, port, err := net.SplitHostPort(addr)
	if err != nil {
		port = "3434"
	}
	return "host.docker.internal:" + port
}

func usageErrorOutput(cmd *ffcli.Command, cmdPath string, err error) string {
	var w strings.Builder
	_, _ = fmt.Fprintf(&w, "%q %s\nSee '%s --help'.\n", cmdPath, err.Error(), cmdPath)
	if cmd.Usage != "" {
		_, _ = fmt.Fprintf(&w, "\nUsage:  %s\n", cmd.Usage)
	}
	if cmd.ShortHelp != "" {
		_, _ = fmt.Fprintf(&w, "\n%s\n", cmd.ShortHelp)
	}
	return w.String()
}

func shortenErrHelp(cmd *ffcli.Command, cmdPath string) {
	// We want to keep the long help, but in the case of exec requesting help we show shorter help output
	if cmd.Exec == nil {
		return
	}

	cmdPath = strings.TrimSpace(cmdPath + " " + cmd.Name)

	exec := cmd.Exec
	cmd.Exec = func(args []string) error {
		err := exec(args)
		if _, ok := err.(*usageError); ok {
			var w io.Writer
			if cmd.FlagSet != nil {
				w = cmd.FlagSet.Output()
			} else {
				w = os.Stderr
			}
			_, _ = fmt.Fprint(w, usageErrorOutput(cmd, cmdPath, err))
			return errSilent
		}
		return err
	}

	for _, child := range cmd.Subcommands {
		shortenErrHelp(child, cmdPath)
	}
}

func main() {
	log.SetPrefix("")

	var (
		globalFlags    = flag.NewFlagSet("src-expose", flag.ExitOnError)
		globalVerbose  = globalFlags.Bool("verbose", false, "")
		globalBefore   = globalFlags.String("before", "", "A command to run before sync. It is run from the current working directory.")
		globalReposDir = globalFlags.String("repos-dir", "", "src-expose's git directories. src-expose creates a git repo per directory synced. The git repo is then served to Sourcegraph. The repositories are stored and served relative to this directory. Default: ~/.sourcegraph/src-expose-repos")
		globalConfig   = globalFlags.String("config", "", "If set will be used instead of command line arguments to specify configuration.")

		syncFlags = flag.NewFlagSet("sync", flag.ExitOnError)

		serveFlags = flag.NewFlagSet("serve", flag.ExitOnError)
		serveAddr  = serveFlags.String("addr", "127.0.0.1:3434", "address on which to serve (end with : for unused port)")
	)

	parseSnapshotter := func(flagSet *flag.FlagSet, args []string) (*Snapshotter, error) {
		var s Snapshotter
		if *globalConfig != "" {
			if len(args) != 0 {
				return nil, &usageError{"does not take arguments if --config is specified"}
			}
			b, err := ioutil.ReadFile(*globalConfig)
			if err != nil {
				return nil, fmt.Errorf("could read configuration at %s: %w", *globalConfig, err)
			}
			if err := yaml.Unmarshal(b, &s); err != nil {
				return nil, fmt.Errorf("could not parse configuration at %s: %w", *globalConfig, err)
			}
		} else {
			if len(args) == 0 {
				return nil, &usageError{"requires atleast 1 argument or --config to be specified."}
			}
			for _, dir := range args {
				s.Dirs = append(s.Dirs, &SyncDir{Dir: dir})
			}
		}
		if s.Destination == "" {
			s.Destination = *globalReposDir
		}
		if *globalBefore != "" {
			s.Before = *globalBefore
		}

		if err := s.SetDefaults(); err != nil {
			return nil, err
		}

		return &s, nil
	}

	serve := &ffcli.Command{
		Name:      "serve",
		Usage:     "src-expose [flags] serve [flags] [path/to/dir/containing/git/dirs]",
		ShortHelp: "Serve git repos for Sourcegraph to list and clone.",
		LongHelp: `src-expose serve will serve the git repositories over HTTP. These can be git
cloned, and they can be discovered by Sourcegraph.

src-expose will default to serving ~/.sourcegraph/src-expose-repos`,
		FlagSet: serveFlags,
		Exec: func(args []string) error {
			var repoDir string
			switch len(args) {
			case 0:
				repoDir = *globalReposDir

			case 1:
				repoDir = args[0]

			default:
				return &usageError{"requires zero or one arguments"}
			}

			return serveRepos(*serveAddr, repoDir)
		},
	}

	sync := &ffcli.Command{
		Name:      "sync",
		Usage:     "src-expose [flags] sync [flags] <src1> [<src2> ...]",
		ShortHelp: "Do a one-shot sync of directories",
		FlagSet:   syncFlags,
		Exec: func(args []string) error {
			s, err := parseSnapshotter(syncFlags, args)
			if err != nil {
				return err
			}
			return s.Run()
		},
	}

	root := &ffcli.Command{
		Name:      "src-expose",
		Usage:     "src-expose [flags] <src1> [<src2> ...]",
		ShortHelp: "Periodically sync directories src1, src2, ... and serve them.",
		LongHelp: `Periodically sync directories src1, src2, ... and serve them.

For more advanced uses specify --config pointing to a yaml file.
See https://github.com/sourcegraph/sourcegraph/tree/master/dev/src-expose/examples`,
		Subcommands: []*ffcli.Command{serve, sync},
		FlagSet:     globalFlags,
		Exec: func(args []string) error {
			s, err := parseSnapshotter(globalFlags, args)
			if err != nil {
				return err
			}

			if *globalVerbose {
				b, _ := yaml.Marshal(s)
				_, _ = os.Stdout.Write(b)
				fmt.Println()
			}

			fmt.Printf(`Periodically syncing directories as git repositories to %s.
- %s
Serving the repositories at http://%s.
Paste the following configuration as an Other External Service in Sourcegraph:

  {
<<<<<<< HEAD
    // url should be reachable by Sourcegraph. host.docker.internal works for Sourcegraph
    // in Docker on the same machine.
    "url": "http://%s",
    "repos": ["hack-ignore-me"],
    "experimental.srcExpose": true
=======
    "url": "http://%s", // Use http://%s if Sourcegraph is running in Docker
    "repos": ["src-expose"], // This may change in versions later than 3.9
>>>>>>> 70a2b8ba
  }

`, *globalReposDir, strings.Join(args[1:], "\n- "), *serveAddr, dockerAddr(*serveAddr))

			go func() {
				if err := serveRepos(*serveAddr, *globalReposDir); err != nil {
					log.Fatal(err)
				}
			}()

			for {
				if err := s.Run(); err != nil {
					return err
				}
				time.Sleep(s.Duration)
			}
		},
	}

	shortenErrHelp(root, "")

	if err := root.Run(os.Args[1:]); err != nil {
		if !errors.Is(err, flag.ErrHelp) && !errors.Is(err, errSilent) {
			_, _ = fmt.Fprintf(root.FlagSet.Output(), "\nerror: %v\n", err)
		}
		os.Exit(1)
	}
}<|MERGE_RESOLUTION|>--- conflicted
+++ resolved
@@ -195,16 +195,10 @@
 Paste the following configuration as an Other External Service in Sourcegraph:
 
   {
-<<<<<<< HEAD
     // url should be reachable by Sourcegraph. host.docker.internal works for Sourcegraph
     // in Docker on the same machine.
     "url": "http://%s",
-    "repos": ["hack-ignore-me"],
-    "experimental.srcExpose": true
-=======
-    "url": "http://%s", // Use http://%s if Sourcegraph is running in Docker
-    "repos": ["src-expose"], // This may change in versions later than 3.9
->>>>>>> 70a2b8ba
+    "repos": ["src-expose"] // This may change in versions later than 3.9
   }
 
 `, *globalReposDir, strings.Join(args[1:], "\n- "), *serveAddr, dockerAddr(*serveAddr))
