--- conflicted
+++ resolved
@@ -51,18 +51,6 @@
 	}
 }
 
-<<<<<<< HEAD
-func (e *Encryptable) Decrypt(ctx context.Context) (string, error) {
-	e.Lock()
-	defer e.Unlock()
-
-	return e.decrypt(ctx)
-}
-
-func (e *Encryptable) decrypt(ctx context.Context) (string, error) {
-	if e.decryptedValue != nil {
-		return *e.decryptedValue, nil
-=======
 // Decrypt returns the underlying plaintext value. This method may make an external API call to
 // decrypt the underlying encrypted value, but will memoize the result so that subsequent calls
 // will be cheap.
@@ -76,7 +64,6 @@
 func (e *Encryptable) decryptLocked(ctx context.Context) (string, error) {
 	if e.decrypted != nil {
 		return e.decrypted.value, e.decrypted.err
->>>>>>> c576eae3
 	}
 	if e.encrypted == nil {
 		return "", errors.New("no encrypted value")
@@ -87,12 +74,9 @@
 	return value, err
 }
 
-<<<<<<< HEAD
-=======
 // Encrypt returns the underlying encrypted value. This method may make an external API call to
 // encrypt the underlying plaintext value, but will memoize the result so that subsequent calls
 // will be cheap.
->>>>>>> c576eae3
 func (e *Encryptable) Encrypt(ctx context.Context, key Key) (string, string, error) {
 	if err := e.SetKey(ctx, key); err != nil {
 		return "", "", err
@@ -136,11 +120,7 @@
 		return nil
 	}
 
-<<<<<<< HEAD
-	if _, err := e.decrypt(ctx); err != nil {
-=======
 	if _, err := e.decryptLocked(ctx); err != nil {
->>>>>>> c576eae3
 		return err
 	}
 
