--- conflicted
+++ resolved
@@ -23,10 +23,7 @@
 
 go_test(
     name = "protocol_test",
-<<<<<<< HEAD
-=======
     timeout = "short",
->>>>>>> 14867a4b
     srcs = ["repoupdater_test.go"],
     embed = [":protocol"],
 )