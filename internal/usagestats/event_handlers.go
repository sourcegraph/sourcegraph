--- conflicted
+++ resolved
@@ -40,16 +40,6 @@
 	CohortID         *string
 	// Referrer is only logged for Cloud events; therefore, this only goes to the BigQuery database
 	// and does not go to the Postgres DB.
-<<<<<<< HEAD
-	Referrer       *string
-	Argument       json.RawMessage
-	PublicArgument json.RawMessage
-	UserProperties json.RawMessage
-	DeviceID       *string
-	InsertID       *string
-	EventID        *int32
-	SessionID      *string
-=======
 	Referrer        *string
 	Argument        json.RawMessage
 	PublicArgument  json.RawMessage
@@ -58,7 +48,6 @@
 	InsertID        *string
 	EventID         *int32
 	DeviceSessionID *string
->>>>>>> 26ec8631
 }
 
 // LogBackendEvent is a convenience function for logging backend events.
@@ -125,11 +114,7 @@
 	PublicArgument  string  `json:"public_argument"`
 	DeviceID        *string `json:"device_id,omitempty"`
 	InsertID        *string `json:"insert_id,omitempty"`
-<<<<<<< HEAD
-	SessionID       *string `json:"session_id,omitempty"`
-=======
 	DeviceSessionID *string `json:"device_session_id,omitempty"`
->>>>>>> 26ec8631
 }
 
 // publishSourcegraphDotComEvents publishes Sourcegraph.com events to BigQuery.
@@ -195,11 +180,7 @@
 			PublicArgument:  string(event.PublicArgument),
 			DeviceID:        event.DeviceID,
 			InsertID:        event.InsertID,
-<<<<<<< HEAD
-			SessionID:       event.SessionID,
-=======
 			DeviceSessionID: event.DeviceSessionID,
->>>>>>> 26ec8631
 		})
 		if err != nil {
 			return nil, err
