package usagestats

import (
	"context"
	"database/sql"
	"fmt"
	"testing"
	"time"

	"github.com/google/go-cmp/cmp"

	"github.com/sourcegraph/sourcegraph/internal/api"
	"github.com/sourcegraph/sourcegraph/internal/db"
	"github.com/sourcegraph/sourcegraph/internal/db/dbconn"
	"github.com/sourcegraph/sourcegraph/internal/db/dbtesting"
	"github.com/sourcegraph/sourcegraph/internal/extsvc"
	"github.com/sourcegraph/sourcegraph/internal/repos"
	"github.com/sourcegraph/sourcegraph/internal/types"
)

func TestCampaignsUsageStatistics(t *testing.T) {
	ctx := context.Background()
	dbtesting.SetupGlobalTestDB(t)

	// Create stub repo.
	rstore := repos.NewDBStore(dbconn.Global, sql.TxOptions{})
	repoStore := db.NewRepoStoreWithDB(dbconn.Global)
	now := time.Now()
	svc := types.ExternalService{
		Kind:        extsvc.KindGitHub,
		DisplayName: "Github - Test",
		Config:      `{"url": "https://github.com"}`,
		CreatedAt:   now,
		UpdatedAt:   now,
	}
	if err := rstore.UpsertExternalServices(ctx, &svc); err != nil {
		t.Fatalf("failed to insert external services: %v", err)
	}
	repo := &types.Repo{
		Name: "test/repo",
		ExternalRepo: api.ExternalRepoSpec{
			ID:          fmt.Sprintf("external-id-%d", svc.ID),
			ServiceType: extsvc.TypeGitHub,
			ServiceID:   "https://github.com/",
		},
<<<<<<< HEAD
		RepoFields: &types.RepoFields{
			Sources: map[string]*types.SourceInfo{
				svc.URN(): {
					ID:       svc.URN(),
					CloneURL: "https://secrettoken@test/repo",
				},
=======
		Sources: map[string]*types.SourceInfo{
			svc.URN(): {
				ID:       svc.URN(),
				CloneURL: "https://secrettoken@test/repo",
>>>>>>> b23a28ce
			},
		},
	}
	if err := repoStore.Create(ctx, repo); err != nil {
		t.Fatal(err)
	}

	// Create a user.
	user, err := db.Users.Create(ctx, db.NewUser{Username: "test"})
	if err != nil {
		t.Fatal(err)
	}

	// Create campaign specs 1, 2.
	_, err = dbconn.Global.Exec(`
		INSERT INTO campaign_specs
			(id, rand_id, raw_spec, namespace_user_id)
		VALUES
			(1, '123', '{}', $1),
			(2, '456', '{}', $1)
	`, user.ID)
	if err != nil {
		t.Fatal(err)
	}

	// Create event logs
	_, err = dbconn.Global.Exec(`
		INSERT INTO event_logs
			(id, name, argument, url, user_id, anonymous_user_id, source, version, timestamp)
		VALUES
			(1, 'CampaignSpecCreated', '{"changeset_specs_count": 3}', '', 23, '', 'backend', 'version', now()),
			(2, 'CampaignSpecCreated', '{"changeset_specs_count": 1}', '', 23, '', 'backend', 'version', now()),
			(3, 'CampaignSpecCreated', '{}', '', 23, '', 'backend', 'version', now()),
			(4, 'ViewCampaignApplyPage', '{}', 'https://sourcegraph.test:3443/users/mrnugget/campaigns/apply/RANDID', 23, '5d302f47-9e91-4b3d-9e96-469b5601a765', 'WEB', 'version', now()),
			(5, 'ViewCampaignDetailsPageAfterCreate', '{}', 'https://sourcegraph.test:3443/users/mrnugget/campaigns/gitignore-files', 23, '5d302f47-9e91-4b3d-9e96-469b5601a765', 'WEB', 'version', now()),
			(6, 'ViewCampaignDetailsPageAfterUpdate', '{}', 'https://sourcegraph.test:3443/users/mrnugget/campaigns/gitignore-files', 23, '5d302f47-9e91-4b3d-9e96-469b5601a765', 'WEB', 'version', now())
	`)
	if err != nil {
		t.Fatal(err)
	}

	// Create campaigns 1, 2.
	_, err = dbconn.Global.Exec(`
		INSERT INTO campaigns
			(id, name, campaign_spec_id, last_applied_at, namespace_user_id, closed_at)
		VALUES
			(1, 'test', 1, NOW(), $1, NULL),
			(2, 'test-2', 2, NOW(), $1, NOW())
	`, user.ID)
	if err != nil {
		t.Fatal(err)
	}

	// Create 6 changesets.
	// 2 tracked: one OPEN, one MERGED.
	// 4 created by a campaign: 2 open (one with diffstat, one without), 2 merged (one with diffstat, one without)
	// missing diffstat shouldn't happen anymore (due to migration), but it's still a nullable field.
	_, err = dbconn.Global.Exec(`
		INSERT INTO changesets
			(id, repo_id, external_service_type, added_to_campaign, owned_by_campaign_id, external_state, publication_state, diff_stat_added, diff_stat_changed, diff_stat_deleted)
		VALUES
		    -- tracked
			(1, $1, 'github', true, NULL, 'OPEN',   'PUBLISHED', 9, 7, 5),
			(2, $1, 'github', true, NULL, 'MERGED', 'PUBLISHED', 7, 9, 5),
			-- created by campaign
			(4, $1, 'github', false, 1, 'OPEN',   'PUBLISHED', 5, 7, 9),
			(5, $1, 'github', false, 1, 'OPEN',   'PUBLISHED', NULL, NULL, NULL),
			(6, $1, 'github', false, 2, 'MERGED', 'PUBLISHED', 9, 7, 5),
			(7, $1, 'github', false, 2, 'MERGED', 'PUBLISHED', NULL, NULL, NULL)
	`, repo.ID)
	if err != nil {
		t.Fatal(err)
	}
	have, err := GetCampaignsUsageStatistics(ctx)
	if err != nil {
		t.Fatal(err)
	}
	want := &types.CampaignsUsageStatistics{
		ViewCampaignApplyPageCount:               1,
		ViewCampaignDetailsPageAfterCreateCount:  1,
		ViewCampaignDetailsPageAfterUpdateCount:  1,
		CampaignsCount:                           2,
		CampaignsClosedCount:                     1,
		ActionChangesetsCount:                    4,
		ActionChangesetsDiffStatAddedSum:         14,
		ActionChangesetsDiffStatChangedSum:       14,
		ActionChangesetsDiffStatDeletedSum:       14,
		ActionChangesetsMergedCount:              2,
		ActionChangesetsMergedDiffStatAddedSum:   9,
		ActionChangesetsMergedDiffStatChangedSum: 7,
		ActionChangesetsMergedDiffStatDeletedSum: 5,
		ManualChangesetsCount:                    2,
		ManualChangesetsMergedCount:              1,
		CampaignSpecsCreatedCount:                3,
		ChangesetSpecsCreatedCount:               4,
	}
	if diff := cmp.Diff(want, have); diff != "" {
		t.Fatal(diff)
	}
}<|MERGE_RESOLUTION|>--- conflicted
+++ resolved
@@ -43,19 +43,10 @@
 			ServiceType: extsvc.TypeGitHub,
 			ServiceID:   "https://github.com/",
 		},
-<<<<<<< HEAD
-		RepoFields: &types.RepoFields{
-			Sources: map[string]*types.SourceInfo{
-				svc.URN(): {
-					ID:       svc.URN(),
-					CloneURL: "https://secrettoken@test/repo",
-				},
-=======
 		Sources: map[string]*types.SourceInfo{
 			svc.URN(): {
 				ID:       svc.URN(),
 				CloneURL: "https://secrettoken@test/repo",
->>>>>>> b23a28ce
 			},
 		},
 	}
