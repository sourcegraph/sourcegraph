--- conflicted
+++ resolved
@@ -86,21 +86,12 @@
 				return authz.None, nil
 			})
 			rc, err := NewFileReader(ctx, repo, commitID, test.file, checker)
-<<<<<<< HEAD
-			if err != nil {
-				t.Fatal(err)
-			}
-			if rc != nil {
-				t.Errorf("expected NewFileReader to return nil since the user does not have access to this file.")
-			}
-=======
 			if err != os.ErrNotExist {
 				t.Fatalf("unexpected error: %s", err)
 			}
 			if rc != nil {
 				t.Fatal("expected reader to be nil")
 			}
->>>>>>> 482cec0a
 		})
 	}
 
