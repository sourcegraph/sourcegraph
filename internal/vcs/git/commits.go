package git

import (
	"bytes"
	"context"
	"fmt"
	"os"
	"sort"
	"strconv"
	"strings"
	"time"

	"github.com/cockroachdb/errors"

	"github.com/sourcegraph/sourcegraph/internal/actor"
	"github.com/sourcegraph/sourcegraph/internal/api"
	"github.com/sourcegraph/sourcegraph/internal/authz"
	"github.com/sourcegraph/sourcegraph/internal/gitserver"
	"github.com/sourcegraph/sourcegraph/internal/gitserver/gitdomain"
	"github.com/sourcegraph/sourcegraph/internal/honey"
	"github.com/sourcegraph/sourcegraph/internal/lazyregexp"
	"github.com/sourcegraph/sourcegraph/internal/trace"
	"github.com/sourcegraph/sourcegraph/internal/trace/ot"
)

// CommitsOptions specifies options for (Repository).Commits (Repository).CommitCount.
type CommitsOptions struct {
	Range string // commit range (revspec, "A..B", "A...B", etc.)

	N    uint // limit the number of returned commits to this many (0 means no limit)
	Skip uint // skip this many commits at the beginning

	MessageQuery string // include only commits whose commit message contains this substring

	Author string // include only commits whose author matches this
	After  string // include only commits after this date
	Before string // include only commits before this date

	Reverse   bool // Whether or not commits should be given in reverse order (optional)
	DateOrder bool // Whether or not commits should be sorted by date (optional)

	Path string // only commits modifying the given path are selected (optional)

	// When true we opt out of attempting to fetch missing revisions
	NoEnsureRevision bool

	// When true return the names of the files changed in the commit
	NameOnly bool
}

// logEntryPattern is the regexp pattern that matches entries in the output of the `git shortlog
// -sne` command.
var logEntryPattern = lazyregexp.New(`^\s*([0-9]+)\s+(.*)$`)

var recordGetCommitQueries = os.Getenv("RECORD_GET_COMMIT_QUERIES") == "1"

// getCommit returns the commit with the given id.
func getCommit(ctx context.Context, repo api.RepoName, id api.CommitID, opt ResolveRevisionOptions, checker authz.SubRepoPermissionChecker) (_ *gitdomain.Commit, err error) {
	if Mocks.GetCommit != nil {
		return Mocks.GetCommit(id)
	}

	if honey.Enabled() && recordGetCommitQueries {
		defer func() {
			ev := honey.NewEvent("getCommit")
			ev.SetSampleRate(10) // 1 in 10
			ev.AddField("repo", repo)
			ev.AddField("commit", id)
			ev.AddField("no_ensure_revision", opt.NoEnsureRevision)
			ev.AddField("actor", actor.FromContext(ctx).UIDString())

			q, _ := ctx.Value(trace.GraphQLQueryKey).(string)
			ev.AddField("query", q)

			if err != nil {
				ev.AddField("error", err.Error())
			}

			_ = ev.Send()
		}()
	}

	if err := checkSpecArgSafety(string(id)); err != nil {
		return nil, err
	}

	commitOptions := CommitsOptions{
		Range:            string(id),
		N:                1,
		NoEnsureRevision: opt.NoEnsureRevision,
	}
	commitOptions = addNameOnly(commitOptions, checker)

	commits, err := commitLog(ctx, repo, commitOptions, checker)
	if err != nil {
		return nil, err
	}

	if len(commits) == 0 {
		return nil, &gitdomain.RevisionNotFoundError{Repo: repo, Spec: string(id)}
	}
	if len(commits) != 1 {
		return nil, errors.Errorf("git log: expected 1 commit, got %d", len(commits))
	}

	return commits[0], nil
}

// GetCommit returns the commit with the given commit ID, or ErrCommitNotFound if no such commit
// exists.
//
// The remoteURLFunc is called to get the Git remote URL if it's not set in repo and if it is
// needed. The Git remote URL is only required if the gitserver doesn't already contain a clone of
// the repository or if the commit must be fetched from the remote.
func GetCommit(ctx context.Context, repo api.RepoName, id api.CommitID, opt ResolveRevisionOptions, checker authz.SubRepoPermissionChecker) (*gitdomain.Commit, error) {
	span, ctx := ot.StartSpanFromContext(ctx, "Git: GetCommit")
	span.SetTag("Commit", id)
	defer span.Finish()

	return getCommit(ctx, repo, id, opt, checker)
}

// Commits returns all commits matching the options.
func Commits(ctx context.Context, repo api.RepoName, opt CommitsOptions, checker authz.SubRepoPermissionChecker) ([]*gitdomain.Commit, error) {
	if Mocks.Commits != nil {
		return Mocks.Commits(repo, opt)
	}

	span, ctx := ot.StartSpanFromContext(ctx, "Git: Commits")
	span.SetTag("Opt", opt)
	defer span.Finish()

	if err := checkSpecArgSafety(opt.Range); err != nil {
		return nil, err
	}
	opt = addNameOnly(opt, checker)
	return commitLog(ctx, repo, opt, checker)
}

func filterCommits(ctx context.Context, commits []*wrappedCommit, repoName api.RepoName, checker authz.SubRepoPermissionChecker) ([]*gitdomain.Commit, error) {
	if !authz.SubRepoEnabled(checker) {
		return unWrapCommits(commits), nil
	}
	filtered := make([]*gitdomain.Commit, 0, len(commits))
	for _, commit := range commits {
		if hasAccess, err := hasAccessToCommit(ctx, commit, repoName, checker); hasAccess {
			filtered = append(filtered, commit.Commit)
		} else if err != nil {
			return nil, err
		}
	}
	return filtered, nil
}

func unWrapCommits(wrappedCommits []*wrappedCommit) []*gitdomain.Commit {
	commits := make([]*gitdomain.Commit, 0, len(wrappedCommits))
	for _, wc := range wrappedCommits {
		commits = append(commits, wc.Commit)
	}
	return commits
}

func hasAccessToCommit(ctx context.Context, commit *wrappedCommit, repoName api.RepoName, checker authz.SubRepoPermissionChecker) (bool, error) {
	a := actor.FromContext(ctx)
	if commit.files == nil || len(commit.files) == 0 {
		return true, nil // If commit has no files, assume user has access to view the commit.
	}
	for _, fileName := range commit.files {
		if hasAccess, err := authz.FilterActorPath(ctx, checker, a, repoName, fileName); err != nil {
			return false, err
		} else if !hasAccess {
			return false, nil
		}
	}
	return true, nil
}

// CommitsUniqueToBranch returns a map from commits that exist on a particular
// branch in the given repository to their committer date. This set of commits is
// determined by listing `{branchName} ^HEAD`, which is interpreted as: all
// commits on {branchName} not also on the tip of the default branch. If the
// supplied branch name is the default branch, then this method instead returns
// all commits reachable from HEAD.
// TODO: sub-repo filtering
func CommitsUniqueToBranch(ctx context.Context, repo api.RepoName, branchName string, isDefaultBranch bool, maxAge *time.Time) (_ map[string]time.Time, err error) {
	args := []string{"log", "--pretty=format:%H:%cI"}
	if maxAge != nil {
		args = append(args, fmt.Sprintf("--after=%s", *maxAge))
	}
	if isDefaultBranch {
		args = append(args, "HEAD")
	} else {
		args = append(args, branchName, "^HEAD")
	}

	cmd := gitserver.DefaultClient.Command("git", args...)
	cmd.Repo = repo
	out, err := cmd.CombinedOutput(ctx)
	if err != nil {
		return nil, err
	}

	return parseCommitsUniqueToBranch(strings.Split(string(out), "\n"))
}

func parseCommitsUniqueToBranch(lines []string) (_ map[string]time.Time, err error) {
	commitDates := make(map[string]time.Time, len(lines))
	for _, line := range lines {
		line = strings.TrimSpace(line)
		if line == "" {
			continue
		}

		parts := strings.SplitN(line, ":", 2)
		if len(parts) != 2 {
			return nil, errors.Errorf(`unexpected output from git log "%s"`, line)
		}

		duration, err := time.Parse(time.RFC3339, parts[1])
		if err != nil {
			return nil, errors.Errorf(`unexpected output from git log (bad date format) "%s"`, line)
		}

		commitDates[parts[0]] = duration
	}

	return commitDates, nil
}

// HasCommitAfter indicates the staleness of a repository. It returns a boolean indicating if a repository
// contains a commit past a specified date.
// TODO: sub-repo filtering
func HasCommitAfter(ctx context.Context, repo api.RepoName, date string, revspec string) (bool, error) {
	span, ctx := ot.StartSpanFromContext(ctx, "Git: HasCommitAfter")
	span.SetTag("Date", date)
	span.SetTag("RevSpec", revspec)
	defer span.Finish()

	if revspec == "" {
		revspec = "HEAD"
	}

	commitid, err := ResolveRevision(ctx, repo, revspec, ResolveRevisionOptions{NoEnsureRevision: true})
	if err != nil {
		return false, err
	}

	n, err := CommitCount(ctx, repo, CommitsOptions{
		N:     1,
		After: date,
		Range: string(commitid),
	})
	return n > 0, err
}

func isBadObjectErr(output, obj string) bool {
	return output == "fatal: bad object "+obj
}

// commitLog returns a list of commits.
//
// The caller is responsible for doing checkSpecArgSafety on opt.Head and opt.Base.
func commitLog(ctx context.Context, repo api.RepoName, opt CommitsOptions, checker authz.SubRepoPermissionChecker) (commits []*gitdomain.Commit, err error) {
	args, err := commitLogArgs([]string{"log", logFormatWithoutRefs}, opt)
	if err != nil {
		return nil, err
	}

	cmd := gitserver.DefaultClient.Command("git", args...)
	cmd.Repo = repo
	if !opt.NoEnsureRevision {
		cmd.EnsureRevision = opt.Range
	}
	wrappedCommits, err := runCommitLog(ctx, cmd, opt)
	if err != nil {
		return nil, err
	}
	return filterCommits(ctx, wrappedCommits, repo, checker)
}

// runCommitLog sends the git command to gitserver. It interprets missing
// revision responses and converts them into RevisionNotFoundError.
// It is declared as a variable so that we can swap it out in tests
var runCommitLog = func(ctx context.Context, cmd *gitserver.Cmd, opt CommitsOptions) ([]*wrappedCommit, error) {
	data, stderr, err := cmd.DividedOutput(ctx)
	if err != nil {
		data = bytes.TrimSpace(data)
		if isBadObjectErr(string(stderr), opt.Range) {
			return nil, &gitdomain.RevisionNotFoundError{Repo: cmd.Repo, Spec: opt.Range}
		}
		return nil, errors.WithMessage(err, fmt.Sprintf("git command %v failed (output: %q)", cmd.Args, data))
	}

	allParts := bytes.Split(data, []byte{'\x00'})
	partsPerCommit := partsPerCommitBasic
	if opt.NameOnly {
		partsPerCommit = partsPerCommitWithFileNames
	}
	numCommits := len(allParts) / partsPerCommit
	commits := make([]*wrappedCommit, 0, numCommits)
	for len(data) > 0 {
		var commit *wrappedCommit
		var err error
		commit, _, data, err = parseCommitFromLog(data, partsPerCommit)
		if err != nil {
			return nil, err
		}
		commits = append(commits, commit)
	}
	return commits, nil
}

type wrappedCommit struct {
	*gitdomain.Commit
	files []string
}

func commitLogArgs(initialArgs []string, opt CommitsOptions) (args []string, err error) {
	if err := checkSpecArgSafety(opt.Range); err != nil {
		return nil, err
	}

	args = initialArgs
	if opt.N != 0 {
		args = append(args, "-n", strconv.FormatUint(uint64(opt.N), 10))
	}
	if opt.Skip != 0 {
		args = append(args, "--skip="+strconv.FormatUint(uint64(opt.Skip), 10))
	}

	if opt.Author != "" {
		args = append(args, "--fixed-strings", "--author="+opt.Author)
	}

	if opt.After != "" {
		args = append(args, "--after="+opt.After)
	}
	if opt.Before != "" {
		args = append(args, "--before="+opt.Before)
	}
	if opt.Reverse {
		args = append(args, "--reverse")
	}
	if opt.DateOrder {
		args = append(args, "--date-order")
	}

	if opt.MessageQuery != "" {
		args = append(args, "--fixed-strings", "--regexp-ignore-case", "--grep="+opt.MessageQuery)
	}

	if opt.Range != "" {
		args = append(args, opt.Range)
	}
	if opt.NameOnly {
		args = append(args, "--name-only")
	}
	if opt.Path != "" {
		args = append(args, "--", opt.Path)
	}
	return args, nil
}

// CommitCount returns the number of commits that would be returned by Commits.
// TODO: sub-repo filtering
func CommitCount(ctx context.Context, repo api.RepoName, opt CommitsOptions) (uint, error) {
	span, ctx := ot.StartSpanFromContext(ctx, "Git: CommitCount")
	span.SetTag("Opt", opt)
	defer span.Finish()

	args, err := commitLogArgs([]string{"rev-list", "--count"}, opt)
	if err != nil {
		return 0, err
	}

	cmd := gitserver.DefaultClient.Command("git", args...)
	cmd.Repo = repo
	if opt.Path != "" {
		// This doesn't include --follow flag because rev-list doesn't support it, so the number may be slightly off.
		cmd.Args = append(cmd.Args, "--", opt.Path)
	}
	out, err := cmd.Output(ctx)
	if err != nil {
		return 0, errors.WithMessage(err, fmt.Sprintf("git command %v failed (output: %q)", cmd.Args, out))
	}

	out = bytes.TrimSpace(out)
	n, err := strconv.ParseUint(string(out), 10, 64)
	return uint(n), err
}

// FirstEverCommit returns the first commit ever made to the repository.
func FirstEverCommit(ctx context.Context, repo api.RepoName, checker authz.SubRepoPermissionChecker) (*gitdomain.Commit, error) {
	span, ctx := ot.StartSpanFromContext(ctx, "Git: FirstEverCommit")
	defer span.Finish()

	args := []string{"rev-list", "--max-count=1", "--max-parents=0", "HEAD"}
	cmd := gitserver.DefaultClient.Command("git", args...)
	cmd.Repo = repo
	out, err := cmd.Output(ctx)
	if err != nil {
		return nil, errors.WithMessage(err, fmt.Sprintf("git command %v failed (output: %q)", args, out))
	}
	id := api.CommitID(bytes.TrimSpace(out))
	return GetCommit(ctx, repo, id, ResolveRevisionOptions{NoEnsureRevision: true}, checker)
}

// CommitExists determines if the given commit exists in the given repository.
func CommitExists(ctx context.Context, repo api.RepoName, id api.CommitID, checker authz.SubRepoPermissionChecker) (bool, error) {
	c, err := getCommit(ctx, repo, id, ResolveRevisionOptions{NoEnsureRevision: true}, checker)
	if errors.HasType(err, &gitdomain.RevisionNotFoundError{}) {
		return false, nil
	}
	if err != nil {
		return false, err
	}
	return c != nil, nil
}

// Head determines the tip commit of the default branch for the given repository.
// If no HEAD revision exists for the given repository (which occurs with empty
// repositories), a false-valued flag is returned along with a nil error and
// empty revision.
func Head(ctx context.Context, repo api.RepoName, checker authz.SubRepoPermissionChecker) (_ string, revisionExists bool, err error) {
	cmd := gitserver.DefaultClient.Command("git", "rev-parse", "HEAD")
	cmd.Repo = repo

	out, err := cmd.Output(ctx)
	if err != nil {
		return checkError(err)
	}
	commitID := string(out)
	if authz.SubRepoEnabled(checker) {
		if _, err := GetCommit(ctx, repo, api.CommitID(commitID), ResolveRevisionOptions{}, checker); err != nil {
			return checkError(err)
		}
	}

	return commitID, true, nil
}

func checkError(err error) (string, bool, error) {
	if errors.HasType(err, &gitdomain.RevisionNotFoundError{}) {
		err = nil
	}
	return "", false, err
}

const (
	partsPerCommitBasic         = 10 // number of \x00-separated fields per commit
	partsPerCommitWithFileNames = 11 // number of \x00-separated fields per commit with names of modified files also returned

	// don't include refs (faster, should be used if refs are not needed)
	logFormatWithoutRefs = "--format=format:%H%x00%x00%aN%x00%aE%x00%at%x00%cN%x00%cE%x00%ct%x00%B%x00%P%x00"
)

// parseCommitFromLog parses the next commit from data and returns the commit and the remaining
// data. The data arg is a byte array that contains NUL-separated log fields as formatted by
// logFormatFlag.
func parseCommitFromLog(data []byte, partsPerCommit int) (commit *wrappedCommit, refs []string, rest []byte, err error) {
	parts := bytes.SplitN(data, []byte{'\x00'}, partsPerCommit+1)
	if len(parts) < partsPerCommit {
		return nil, nil, nil, errors.Errorf("invalid commit log entry: %q", parts)
	}

	// log outputs are newline separated, so all but the 1st commit ID part
	// has an erroneous leading newline.
	parts[0] = bytes.TrimPrefix(parts[0], []byte{'\n'})
	commitID := api.CommitID(parts[0])

	authorTime, err := strconv.ParseInt(string(parts[4]), 10, 64)
	if err != nil {
		return nil, nil, nil, errors.Errorf("parsing git commit author time: %s", err)
	}
	committerTime, err := strconv.ParseInt(string(parts[7]), 10, 64)
	if err != nil {
		return nil, nil, nil, errors.Errorf("parsing git commit committer time: %s", err)
	}

	var parents []api.CommitID
	if parentPart := parts[9]; len(parentPart) > 0 {
		parentIDs := bytes.Split(parentPart, []byte{' '})
		parents = make([]api.CommitID, len(parentIDs))
		for i, id := range parentIDs {
			parents[i] = api.CommitID(id)
		}
	}

	fileNames, nextCommit := parseCommitFileNames(partsPerCommit, parts)

	if len(parts[1]) > 0 {
		refs = strings.Split(string(parts[1]), ", ")
	}

	commit = &wrappedCommit{
		Commit: &gitdomain.Commit{
			ID:        commitID,
			Author:    gitdomain.Signature{Name: string(parts[2]), Email: string(parts[3]), Date: time.Unix(authorTime, 0).UTC()},
			Committer: &gitdomain.Signature{Name: string(parts[5]), Email: string(parts[6]), Date: time.Unix(committerTime, 0).UTC()},
			Message:   gitdomain.Message(strings.TrimSuffix(string(parts[8]), "\n")),
			Parents:   parents,
		}, files: fileNames,
	}

	if len(parts) == partsPerCommit+1 {
		rest = parts[partsPerCommit]
		if string(nextCommit) != "" {
			// Add the next commit ID with the rest to be processed
			rest = append(append(nextCommit, '\x00'), rest...)
		}
	}

	return commit, refs, rest, nil
}

// If the commit has filenames, parse those and return as a list. Also, in this case the next commit ID shows up in this
// portion of the byte array, so it must be returned as well to be added to the rest of the commits to be processed.
func parseCommitFileNames(partsPerCommit int, parts [][]byte) ([]string, []byte) {
	var fileNames []string
	var nextCommit []byte
	if partsPerCommit == partsPerCommitWithFileNames {
		parts[10] = bytes.TrimPrefix(parts[10], []byte{'\n'})
		fileNamesRaw := parts[10]
		fileNameParts := bytes.Split(fileNamesRaw, []byte{'\n'})
		for i, name := range fileNameParts {
			// The last item contains the files modified, some empty space, and the commit ID for the next commit. Drop
			// the empty space and the next commit ID (which will be processed in the next iteration).
			if string(name) == "" || i == len(fileNameParts)-1 {
				continue
			}
			fileNames = append(fileNames, string(name))
		}
		nextCommit = fileNameParts[len(fileNameParts)-1]
	}
	return fileNames, nextCommit
}

// BranchesContaining returns a map from branch names to branch tip hashes for
// each branch containing the given commit.
// TODO: sub-repo filtering
func BranchesContaining(ctx context.Context, repo api.RepoName, commit api.CommitID) ([]string, error) {
	cmd := gitserver.DefaultClient.Command("git", "branch", "--contains", string(commit), "--format", "%(refname)")
	cmd.Repo = repo

	out, err := cmd.CombinedOutput(ctx)
	if err != nil {
		return nil, err
	}

	return parseBranchesContaining(strings.Split(string(out), "\n")), nil
}

var refReplacer = strings.NewReplacer("refs/heads/", "", "refs/tags/", "")

func parseBranchesContaining(lines []string) []string {
	names := make([]string, 0, len(lines))
	for _, line := range lines {
		line = strings.TrimSpace(line)
		if line == "" {
			continue
		}
		line = refReplacer.Replace(line)
		names = append(names, line)
	}
	sort.Strings(names)

	return names
}

// RefDescriptions returns a map from commits to descriptions of the tip of each
// branch and tag of the given repository.
<<<<<<< HEAD
// TODO: sub-repo filtering
func RefDescriptions(ctx context.Context, repo api.RepoName) (_ map[string][]gitdomain.RefDescription, err error) {
	args := []string{"for-each-ref", "--format=%(objectname):%(refname):%(HEAD):%(creatordate:iso8601-strict)"}
	for prefix := range refPrefixes {
		args = append(args, prefix)
	}
=======
func RefDescriptions(ctx context.Context, repo api.RepoName) (map[string][]gitdomain.RefDescription, error) {
	f := func(refPrefix string) (map[string][]gitdomain.RefDescription, error) {
		args := append(make([]string, 0, 3), "for-each-ref")
		if refPrefix == "refs/tags/" {
			args = append(args, "--format=%(*objectname):%(refname):%(HEAD):%(creatordate:iso8601-strict)")
		} else {
			args = append(args, "--format=%(objectname):%(refname):%(HEAD):%(creatordate:iso8601-strict)")
		}
		args = append(args, refPrefix)
>>>>>>> c0b60ba9

		cmd := gitserver.DefaultClient.Command("git", args...)
		cmd.Repo = repo

		out, err := cmd.CombinedOutput(ctx)
		if err != nil {
			return nil, err
		}

		return parseRefDescriptions(strings.Split(string(out), "\n"))
	}

	aggregate := make(map[string][]gitdomain.RefDescription)
	for prefix := range refPrefixes {
		descriptions, err := f(prefix)
		if err != nil {
			return nil, err
		}
		for commit, descs := range descriptions {
			aggregate[commit] = append(aggregate[commit], descs...)
		}
	}

	return aggregate, nil
}

var refPrefixes = map[string]gitdomain.RefType{
	"refs/heads/": gitdomain.RefTypeBranch,
	"refs/tags/":  gitdomain.RefTypeTag,
}

// parseRefDescriptions converts the output of the for-each-ref command in the RefDescriptions
// method to a map from commits to RefDescription objects. Each line should conform to the format
// string `%(objectname):%(refname):%(HEAD):%(creatordate)`, where
//
// - %(objectname) is the 40-character revhash
// - %(refname) is the name of the tag or branch (prefixed with refs/heads/ or ref/tags/)
// - %(HEAD) is `*` if the branch is the default branch (and whitesace otherwise)
// - %(creatordate) is the ISO-formatted date the object was created
func parseRefDescriptions(lines []string) (map[string][]gitdomain.RefDescription, error) {
	refDescriptions := make(map[string][]gitdomain.RefDescription, len(lines))
	for _, line := range lines {
		line = strings.TrimSpace(line)
		if line == "" {
			continue
		}

		parts := strings.SplitN(line, ":", 4)
		if len(parts) != 4 {
			return nil, errors.Errorf(`unexpected output from git for-each-ref "%s"`, line)
		}

		commit := parts[0]
		isDefaultBranch := parts[2] == "*"

		var name string
		var refType gitdomain.RefType
		for prefix, typ := range refPrefixes {
			if strings.HasPrefix(parts[1], prefix) {
				name = parts[1][len(prefix):]
				refType = typ
				break
			}
		}
		if refType == gitdomain.RefTypeUnknown {
			return nil, errors.Errorf(`unexpected output from git for-each-ref "%s"`, line)
		}

		createdDate, err := time.Parse(time.RFC3339, parts[3])
		if err != nil {
			return nil, errors.Errorf(`unexpected output from git for-each-ref (bad date format) "%s"`, line)
		}

		refDescriptions[commit] = append(refDescriptions[commit], gitdomain.RefDescription{
			Name:            name,
			Type:            refType,
			IsDefaultBranch: isDefaultBranch,
			CreatedDate:     createdDate,
		})
	}

	return refDescriptions, nil
}

// CommitDate returns the time that the given commit was committed. If the given
// revision does not exist, a false-valued flag is returned along with a nil
// error and zero-valued time.
// TODO: sub-repo filtering
func CommitDate(ctx context.Context, repo api.RepoName, commit api.CommitID) (_ string, _ time.Time, revisionExists bool, err error) {
	cmd := gitserver.DefaultClient.Command("git", "show", "-s", "--format=%H:%cI", string(commit))
	cmd.Repo = repo

	out, err := cmd.CombinedOutput(ctx)
	if err != nil {
		if errors.HasType(err, &gitdomain.RevisionNotFoundError{}) {
			err = nil
		}
		return "", time.Time{}, false, err
	}
	outs := string(out)

	line := strings.TrimSpace(outs)
	if line == "" {
		return "", time.Time{}, false, nil
	}

	parts := strings.SplitN(line, ":", 2)
	if len(parts) != 2 {
		return "", time.Time{}, false, errors.Errorf(`unexpected output from git show "%s"`, line)
	}

	duration, err := time.Parse(time.RFC3339, parts[1])
	if err != nil {
		return "", time.Time{}, false, errors.Errorf(`unexpected output from git show (bad date format) "%s"`, line)
	}

	return parts[0], duration, true, nil
}

type CommitGraphOptions struct {
	Commit  string
	AllRefs bool
	Limit   int
	Since   *time.Time
}

// CommitGraph returns the commit graph for the given repository as a mapping
// from a commit to its parents. If a commit is supplied, the returned graph will
// be rooted at the given commit. If a non-zero limit is supplied, at most that
// many commits will be returned.
// TODO: sub-repo filtering
func CommitGraph(ctx context.Context, repo api.RepoName, opts CommitGraphOptions) (_ *gitdomain.CommitGraph, err error) {
	args := []string{"log", "--pretty=%H %P", "--topo-order"}
	if opts.AllRefs {
		args = append(args, "--all")
	}
	if opts.Commit != "" {
		args = append(args, opts.Commit)
	}
	if opts.Since != nil {
		args = append(args, fmt.Sprintf("--since=%s", opts.Since.Format(time.RFC3339)))
	}
	if opts.Limit > 0 {
		args = append(args, fmt.Sprintf("-%d", opts.Limit))
	}

	cmd := gitserver.DefaultClient.Command("git", args...)
	cmd.Repo = repo

	out, err := cmd.CombinedOutput(ctx)
	if err != nil {
		return nil, err
	}

	return gitdomain.ParseCommitGraph(strings.Split(string(out), "\n")), nil
}

func addNameOnly(opt CommitsOptions, checker authz.SubRepoPermissionChecker) CommitsOptions {
	if authz.SubRepoEnabled(checker) {
		// If sub-repo permissions enabled, must fetch files modified w/ commits to determine if user has access to view this commit
		opt.NameOnly = true
	}
	return opt
}<|MERGE_RESOLUTION|>--- conflicted
+++ resolved
@@ -569,14 +569,7 @@
 
 // RefDescriptions returns a map from commits to descriptions of the tip of each
 // branch and tag of the given repository.
-<<<<<<< HEAD
 // TODO: sub-repo filtering
-func RefDescriptions(ctx context.Context, repo api.RepoName) (_ map[string][]gitdomain.RefDescription, err error) {
-	args := []string{"for-each-ref", "--format=%(objectname):%(refname):%(HEAD):%(creatordate:iso8601-strict)"}
-	for prefix := range refPrefixes {
-		args = append(args, prefix)
-	}
-=======
 func RefDescriptions(ctx context.Context, repo api.RepoName) (map[string][]gitdomain.RefDescription, error) {
 	f := func(refPrefix string) (map[string][]gitdomain.RefDescription, error) {
 		args := append(make([]string, 0, 3), "for-each-ref")
@@ -586,7 +579,6 @@
 			args = append(args, "--format=%(objectname):%(refname):%(HEAD):%(creatordate:iso8601-strict)")
 		}
 		args = append(args, refPrefix)
->>>>>>> c0b60ba9
 
 		cmd := gitserver.DefaultClient.Command("git", args...)
 		cmd.Repo = repo
