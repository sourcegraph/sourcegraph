package git

import (
	"bytes"
	"context"
	"io/fs"
	"os"
	"path/filepath"
	"reflect"
	"runtime"
	"sort"
	"testing"

	"github.com/google/go-cmp/cmp"

<<<<<<< HEAD
	"github.com/sourcegraph/sourcegraph/internal/actor"
=======
>>>>>>> 4c044409
	"github.com/sourcegraph/sourcegraph/internal/api"
	"github.com/sourcegraph/sourcegraph/internal/authz"
	"github.com/sourcegraph/sourcegraph/internal/gitserver"
)

func TestRepository_FileSystem_Symlinks(t *testing.T) {
	t.Parallel()

	gitCommands := []string{
		"touch file1",
		"mkdir dir1",
		"ln -s file1 link1",
		"ln -s ../file1 dir1/link2",
		"touch --date=2006-01-02T15:04:05Z file1 link1 dir1/link2 || touch -t " + Times[0] + " file1 link1 dir1/link2",
		"git add link1 file1 dir1/link2",
		"GIT_COMMITTER_NAME=a GIT_COMMITTER_EMAIL=a@a.com GIT_COMMITTER_DATE=2006-01-02T15:04:05Z git commit -m commit1 --author='a <a@a.com>' --date 2006-01-02T15:04:05Z",
	}

	symlinks := []string{"link1", "dir1/link2"}

	dir := InitGitRepository(t, gitCommands...)
	repo := api.RepoName(filepath.Base(dir))

	if resp, err := gitserver.DefaultClient.RequestRepoUpdate(context.Background(), repo, 0); err != nil {
		t.Fatal(err)
	} else if resp.Error != "" {
		t.Fatal(resp.Error)
	}

	commitID := api.CommitID(ComputeCommitHash(dir, true))

	ctx := context.Background()

	// file1 should be a file.
	file1Info, err := Stat(ctx, repo, commitID, "file1")
	if err != nil {
		t.Fatalf("fs.Stat(file1): %s", err)
	}
	if !file1Info.Mode().IsRegular() {
		t.Errorf("file1 Stat !IsRegular (mode: %o)", file1Info.Mode())
	}

	checkSymlinkFileInfo := func(name string, link fs.FileInfo) {
		t.Helper()
		if link.Mode()&os.ModeSymlink == 0 {
			t.Errorf("link mode is not symlink (mode: %o)", link.Mode())
		}
		if link.Name() != name {
			t.Errorf("got link.Name() == %q, want %q", link.Name(), name)
		}
	}

	// Check symlinks are links
	for _, symlink := range symlinks {
		fi, err := lStat(ctx, repo, commitID, symlink)
		if err != nil {
			t.Fatalf("fs.lStat(%s): %s", symlink, err)
		}
		if runtime.GOOS != "windows" {
			// TODO(alexsaveliev) make it work on Windows too
			checkSymlinkFileInfo(symlink, fi)
		}
	}

	// Also check the FileInfo returned by ReadDir to ensure it's
	// consistent with the FileInfo returned by lStat.
	entries, err := ReadDir(ctx, repo, commitID, ".", false)
	if err != nil {
		t.Fatalf("fs.ReadDir(.): %s", err)
	}
	found := false
	for _, entry := range entries {
		if entry.Name() == "link1" {
			found = true
			if runtime.GOOS != "windows" {
				checkSymlinkFileInfo("link1", entry)
			}
		}
	}
	if !found {
		t.Fatal("readdir did not return link1")
	}

	// links stat should follow the link to file1.
	for _, symlink := range symlinks {
		fi, err := Stat(ctx, repo, commitID, symlink)
		if err != nil {
			t.Fatalf("fs.Stat(%s): %s", symlink, err)
		}
		if !fi.Mode().IsRegular() {
			t.Errorf("%s Stat !IsRegular (mode: %o)", symlink, fi.Mode())
		}
		if fi.Name() != symlink {
			t.Errorf("got Name %q, want %q", fi.Name(), symlink)
		}
		if fi.Size() != 0 {
			t.Errorf("got %s Size %d, want %d", symlink, fi.Size(), 0)
		}
	}
}

func TestRepository_FileSystem(t *testing.T) {
	t.Parallel()
	ctx := context.Background()

	// In all tests, repo should contain three commits. The first commit
	// (whose ID is in the 'first' field) has a file at dir1/file1 with the
	// contents "myfile1" and the mtime 2006-01-02T15:04:05Z. The second
	// commit (whose ID is in the 'second' field) adds a file at file2 (in the
	// top-level directory of the repository) with the contents "infile2" and
	// the mtime 2014-05-06T19:20:21Z. The third commit contains an empty
	// tree.
	//
	// TODO(sqs): add symlinks, etc.
	gitCommands := []string{
		"mkdir dir1",
		"echo -n infile1 > dir1/file1",
		"touch --date=2006-01-02T15:04:05Z dir1 dir1/file1 || touch -t " + Times[0] + " dir1 dir1/file1",
		"git add dir1/file1",
		"GIT_COMMITTER_NAME=a GIT_COMMITTER_EMAIL=a@a.com GIT_COMMITTER_DATE=2006-01-02T15:04:05Z git commit -m commit1 --author='a <a@a.com>' --date 2006-01-02T15:04:05Z",
		"echo -n infile2 > 'file 2'",
		"touch --date=2014-05-06T19:20:21Z 'file 2' || touch -t " + Times[1] + " 'file 2'",
		"git add 'file 2'",
		"GIT_COMMITTER_NAME=a GIT_COMMITTER_EMAIL=a@a.com GIT_COMMITTER_DATE=2014-05-06T19:20:21Z git commit -m commit2 --author='a <a@a.com>' --date 2014-05-06T19:20:21Z",
		"git rm 'dir1/file1' 'file 2'",
		"GIT_COMMITTER_NAME=a GIT_COMMITTER_EMAIL=a@a.com GIT_COMMITTER_DATE=2018-05-06T19:20:21Z git commit -m commit3 --author='a <a@a.com>' --date 2018-05-06T19:20:21Z",
	}
	tests := map[string]struct {
		repo                 api.RepoName
		first, second, third api.CommitID
	}{
		"git cmd": {
			repo:   MakeGitRepository(t, gitCommands...),
			first:  "b6602ca96bdc0ab647278577a3c6edcb8fe18fb0",
			second: "c5151eceb40d5e625716589b745248e1a6c6228d",
			third:  "ba3c51080ed4a5b870952ecd7f0e15f255b24cca",
		},
	}

	for label, test := range tests {
		// notafile should not exist.
		if _, err := Stat(ctx, test.repo, test.first, "notafile"); !os.IsNotExist(err) {
			t.Errorf("%s: fs1.Stat(notafile): got err %v, want os.IsNotExist", label, err)
			continue
		}

		// dir1 should exist and be a dir.
		dir1Info, err := Stat(ctx, test.repo, test.first, "dir1")
		if err != nil {
			t.Errorf("%s: fs1.Stat(dir1): %s", label, err)
			continue
		}
		if !dir1Info.Mode().IsDir() {
			t.Errorf("%s: dir1 stat !IsDir", label)
		}
		if name := dir1Info.Name(); name != "dir1" {
			t.Errorf("%s: got dir1 name %q, want 'dir1'", label, name)
		}
		if dir1Info.Size() != 0 {
			t.Errorf("%s: got dir1 size %d, want 0", label, dir1Info.Size())
		}
		if got, want := "ab771ba54f5571c99ffdae54f44acc7993d9f115", dir1Info.Sys().(ObjectInfo).OID().String(); got != want {
			t.Errorf("%s: got dir1 OID %q, want %q", label, got, want)
		}

		// dir1 should contain one entry: file1.
		dir1Entries, err := ReadDir(ctx, test.repo, test.first, "dir1", false)
		if err != nil {
			t.Errorf("%s: fs1.ReadDir(dir1): %s", label, err)
			continue
		}
		if len(dir1Entries) != 1 {
			t.Errorf("%s: got %d dir1 entries, want 1", label, len(dir1Entries))
			continue
		}
		file1Info := dir1Entries[0]
		if got, want := file1Info.Name(), "dir1/file1"; got != want {
			t.Errorf("%s: got dir1 entry name == %q, want %q", label, got, want)
		}
		if want := int64(7); file1Info.Size() != want {
			t.Errorf("%s: got dir1 entry size == %d, want %d", label, file1Info.Size(), want)
		}
		if got, want := "a20cc2fb45631b1dd262371a058b1bf31702abaa", file1Info.Sys().(ObjectInfo).OID().String(); got != want {
			t.Errorf("%s: got dir1 entry OID %q, want %q", label, got, want)
		}

		// dir2 should not exist
		_, err = ReadDir(ctx, test.repo, test.first, "dir2", false)
		if !os.IsNotExist(err) {
			t.Errorf("%s: fs1.ReadDir(dir2): should not exist: %s", label, err)
			continue
		}

		// dir1/file1 should exist, contain "infile1", have the right mtime, and be a file.
		file1Data, err := ReadFile(ctx, test.repo, test.first, "dir1/file1", 0)
		if err != nil {
			t.Errorf("%s: fs1.ReadFile(dir1/file1): %s", label, err)
			continue
		}
		if !bytes.Equal(file1Data, []byte("infile1")) {
			t.Errorf("%s: got file1Data == %q, want %q", label, string(file1Data), "infile1")
		}
		file1Info, err = Stat(ctx, test.repo, test.first, "dir1/file1")
		if err != nil {
			t.Errorf("%s: fs1.Stat(dir1/file1): %s", label, err)
			continue
		}
		if !file1Info.Mode().IsRegular() {
			t.Errorf("%s: file1 stat !IsRegular", label)
		}
		if got, want := file1Info.Name(), "dir1/file1"; got != want {
			t.Errorf("%s: got file1 name %q, want %q", label, got, want)
		}
		if want := int64(7); file1Info.Size() != want {
			t.Errorf("%s: got file1 size == %d, want %d", label, file1Info.Size(), want)
		}

		// file 2 shouldn't exist in the 1st commit.
		_, err = ReadFile(ctx, test.repo, test.first, "file 2", 0)
		if !os.IsNotExist(err) {
			t.Errorf("%s: fs1.Open(file 2): got err %v, want os.IsNotExist (file 2 should not exist in this commit)", label, err)
		}

		// file 2 should exist in the 2nd commit.
		_, err = ReadFile(ctx, test.repo, test.second, "file 2", 0)
		if err != nil {
			t.Errorf("%s: fs2.Open(file 2): %s", label, err)
			continue
		}

		// file1 should also exist in the 2nd commit.
		if _, err := Stat(ctx, test.repo, test.second, "dir1/file1"); err != nil {
			t.Errorf("%s: fs2.Stat(dir1/file1): %s", label, err)
			continue
		}
		if _, err := ReadFile(ctx, test.repo, test.second, "dir1/file1", 0); err != nil {
			t.Errorf("%s: fs2.Open(dir1/file1): %s", label, err)
			continue
		}

		// root should exist (via Stat).
		root, err := Stat(ctx, test.repo, test.second, ".")
		if err != nil {
			t.Errorf("%s: fs2.Stat(.): %s", label, err)
			continue
		}
		if !root.Mode().IsDir() {
			t.Errorf("%s: got root !IsDir", label)
		}

		// root should have 2 entries: dir1 and file 2.
		rootEntries, err := ReadDir(ctx, test.repo, test.second, ".", false)
		if err != nil {
			t.Errorf("%s: fs2.ReadDir(.): %s", label, err)
			continue
		}
		if got, want := len(rootEntries), 2; got != want {
			t.Errorf("%s: got len(rootEntries) == %d, want %d", label, got, want)
			continue
		}
		if e0 := rootEntries[0]; !(e0.Name() == "dir1" && e0.Mode().IsDir()) {
			t.Errorf("%s: got root entry 0 %q IsDir=%v, want 'dir1' IsDir=true", label, e0.Name(), e0.Mode().IsDir())
		}
		if e1 := rootEntries[1]; !(e1.Name() == "file 2" && !e1.Mode().IsDir()) {
			t.Errorf("%s: got root entry 1 %q IsDir=%v, want 'file 2' IsDir=false", label, e1.Name(), e1.Mode().IsDir())
		}

		// dir1 should still only contain one entry: file1.
		dir1Entries, err = ReadDir(ctx, test.repo, test.second, "dir1", false)
		if err != nil {
			t.Errorf("%s: fs1.ReadDir(dir1): %s", label, err)
			continue
		}
		if len(dir1Entries) != 1 {
			t.Errorf("%s: got %d dir1 entries, want 1", label, len(dir1Entries))
			continue
		}
		if got, want := dir1Entries[0].Name(), "dir1/file1"; got != want {
			t.Errorf("%s: got dir1 entry name == %q, want %q", label, got, want)
		}

		// rootEntries should be empty for third commit
		rootEntries, err = ReadDir(ctx, test.repo, test.third, ".", false)
		if err != nil {
			t.Errorf("%s: fs3.ReadDir(.): %s", label, err)
			continue
		}
		if got, want := len(rootEntries), 0; got != want {
			t.Errorf("%s: got len(rootEntries) == %d, want %d", label, got, want)
			continue
		}
	}
}

func TestRepository_FileSystem_quoteChars(t *testing.T) {
	t.Parallel()
	ctx := context.Background()

	// The repo contains 3 files: one whose filename includes a
	// non-ASCII char, one whose filename contains a double quote, and
	// one whose filename contains a backslash. These should be parsed
	// and unquoted properly.
	//
	// Filenames with double quotes are always quoted in some versions
	// of git, so we might encounter quoted paths even if
	// core.quotepath is off. We test twice, with it both on AND
	// off. (Note: Although
	// https://www.kernel.org/pub/software/scm/git/docs/git-config.html
	// says that double quotes, backslashes, and single quotes are
	// always quoted, this is not true on all git versions, such as
	// @sqs's current git version 2.7.0.)
	wantNames := []string{"⊗.txt", `".txt`, `\.txt`}
	sort.Strings(wantNames)
	gitCommands := []string{
		`touch ⊗.txt '".txt' \\.txt`,
		`git add ⊗.txt '".txt' \\.txt`,
		"GIT_COMMITTER_NAME=a GIT_COMMITTER_EMAIL=a@a.com GIT_COMMITTER_DATE=2006-01-02T15:04:05Z git commit -m commit1 --author='a <a@a.com>' --date 2006-01-02T15:04:05Z",
	}
	tests := map[string]struct {
		repo api.RepoName
	}{
		"git cmd (quotepath=on)": {
			repo: MakeGitRepository(t, append([]string{"git config core.quotepath on"}, gitCommands...)...),
		},
		"git cmd (quotepath=off)": {
			repo: MakeGitRepository(t, append([]string{"git config core.quotepath off"}, gitCommands...)...),
		},
	}

	for label, test := range tests {
		commitID, err := ResolveRevision(ctx, test.repo, "master", ResolveRevisionOptions{})
		if err != nil {
			t.Fatal(err)
		}

		entries, err := ReadDir(ctx, test.repo, commitID, ".", false)
		if err != nil {
			t.Errorf("%s: fs.ReadDir(.): %s", label, err)
			continue
		}
		names := make([]string, len(entries))
		for i, e := range entries {
			names[i] = e.Name()
		}
		sort.Strings(names)

		if !reflect.DeepEqual(names, wantNames) {
			t.Errorf("%s: got names %v, want %v", label, names, wantNames)
			continue
		}

		for _, name := range wantNames {
			stat, err := Stat(ctx, test.repo, commitID, name)
			if err != nil {
				t.Errorf("%s: Stat(%q): %s", label, name, err)
				continue
			}
			if stat.Name() != name {
				t.Errorf("%s: got Name == %q, want %q", label, stat.Name(), name)
				continue
			}
		}
	}
}

func TestRepository_FileSystem_gitSubmodules(t *testing.T) {
	t.Parallel()
	ctx := context.Background()

	submodDir := InitGitRepository(t,
		"touch f",
		"git add f",
		"GIT_COMMITTER_NAME=a GIT_COMMITTER_EMAIL=a@a.com GIT_COMMITTER_DATE=2006-01-02T15:04:05Z git commit -m commit1 --author='a <a@a.com>' --date 2006-01-02T15:04:05Z",
	)
	const submodCommit = "94aa9078934ce2776ccbb589569eca5ef575f12e"

	gitCommands := []string{
		"git submodule add " + filepath.ToSlash(submodDir) + " submod",
		"GIT_COMMITTER_NAME=a GIT_COMMITTER_EMAIL=a@a.com GIT_COMMITTER_DATE=2006-01-02T15:04:05Z git commit -m 'add submodule' --author='a <a@a.com>' --date 2006-01-02T15:04:05Z",
	}
	tests := map[string]struct {
		repo api.RepoName
	}{
		"git cmd": {
			repo: MakeGitRepository(t, gitCommands...),
		},
	}

	for label, test := range tests {
		commitID, err := ResolveRevision(ctx, test.repo, "master", ResolveRevisionOptions{})
		if err != nil {
			t.Fatal(err)
		}

		checkSubmoduleFileInfo := func(label string, submod fs.FileInfo) {
			if want := "submod"; submod.Name() != want {
				t.Errorf("%s: submod.Name(): got %q, want %q", label, submod.Name(), want)
			}
			// A submodule should have a special file mode and should
			// store information about its origin.
			if submod.Mode().IsRegular() {
				t.Errorf("%s: IsRegular", label)
			}
			if submod.Mode().IsDir() {
				t.Errorf("%s: IsDir", label)
			}
			if mode := submod.Mode(); mode&ModeSubmodule == 0 {
				t.Errorf("%s: submod.Mode(): got %o, want & ModeSubmodule (%o) != 0", label, mode, ModeSubmodule)
			}
			si, ok := submod.Sys().(Submodule)
			if !ok {
				t.Errorf("%s: submod.Sys(): got %v, want Submodule", label, si)
			}
			if want := filepath.ToSlash(submodDir); si.URL != want {
				t.Errorf("%s: (Submodule).URL: got %q, want %q", label, si.URL, want)
			}
			if si.CommitID != submodCommit {
				t.Errorf("%s: (Submodule).CommitID: got %q, want %q", label, si.CommitID, submodCommit)
			}
		}

		// Check the submodule fs.FileInfo both when it's returned by
		// Stat and when it's returned in a list by ReadDir.
		submod, err := Stat(ctx, test.repo, commitID, "submod")
		if err != nil {
			t.Errorf("%s: fs.Stat(submod): %s", label, err)
			continue
		}
		checkSubmoduleFileInfo(label+" (Stat)", submod)
		entries, err := ReadDir(ctx, test.repo, commitID, ".", false)
		if err != nil {
			t.Errorf("%s: fs.ReadDir(.): %s", label, err)
			continue
		}
		// .gitmodules file is entries[0]
		checkSubmoduleFileInfo(label+" (ReadDir)", entries[1])

		_, err = ReadFile(ctx, test.repo, commitID, "submod", 0)
		if err != nil {
			t.Errorf("%s: fs.Open(submod): %s", label, err)
			continue
		}
	}
}

<<<<<<< HEAD
func TestLsFiles(t *testing.T) {
	t.Parallel()

	gitCommands := []string{
		"touch file1",
		"touch file2",
		"touch file3",
		"git add file1 file2 file3",
		"GIT_COMMITTER_NAME=a GIT_COMMITTER_EMAIL=a@a.com GIT_COMMITTER_DATE=2006-01-02T15:04:05Z git commit -m commit1 --author='a <a@a.com>' --date 2006-01-02T15:04:05Z",
	}

	repo := MakeGitRepository(t, gitCommands...)

	ctx := context.Background()

	checker := authz.NewMockSubRepoPermissionChecker()
	// Start disabled
	checker.EnabledFunc.SetDefaultHook(func() bool {
		return false
	})

	files, err := LsFiles(ctx, checker, repo, "HEAD")
	if err != nil {
		t.Fatal(err)
	}
	want := []string{
		"file1", "file2", "file3",
	}
	if diff := cmp.Diff(want, files); diff != "" {
		t.Fatal(diff)
	}

	// With filtering
	checker.EnabledFunc.SetDefaultHook(func() bool {
		return true
	})
	checker.PermissionsFunc.SetDefaultHook(func(ctx context.Context, i int32, content authz.RepoContent) (authz.Perms, error) {
		if content.Path == "file1" {
			return authz.Read, nil
		}
		return authz.None, nil
	})
	ctx = actor.WithActor(ctx, &actor.Actor{
		UID: 1,
	})
	files, err = LsFiles(ctx, checker, repo, "HEAD")
	if err != nil {
		t.Fatal(err)
	}
	want = []string{
		"file1",
	}
	if diff := cmp.Diff(want, files); diff != "" {
		t.Fatal(diff)
=======
func TestParseDirectoryChildrenRoot(t *testing.T) {
	dirnames := []string{""}
	paths := []string{
		".github",
		".gitignore",
		"LICENSE",
		"README.md",
		"cmd",
		"go.mod",
		"go.sum",
		"internal",
		"protocol",
	}

	expected := map[string][]string{
		"": paths,
	}

	if diff := cmp.Diff(expected, parseDirectoryChildren(dirnames, paths)); diff != "" {
		t.Errorf("unexpected directory children result (-want +got):\n%s", diff)
	}
}

func TestParseDirectoryChildrenNonRoot(t *testing.T) {
	dirnames := []string{"cmd/", "protocol/", "cmd/protocol/"}
	paths := []string{
		"cmd/lsif-go",
		"protocol/protocol.go",
		"protocol/writer.go",
	}

	expected := map[string][]string{
		"cmd/":          {"cmd/lsif-go"},
		"protocol/":     {"protocol/protocol.go", "protocol/writer.go"},
		"cmd/protocol/": nil,
	}

	if diff := cmp.Diff(expected, parseDirectoryChildren(dirnames, paths)); diff != "" {
		t.Errorf("unexpected directory children result (-want +got):\n%s", diff)
	}
}

func TestParseDirectoryChildrenDifferentDepths(t *testing.T) {
	dirnames := []string{"cmd/", "protocol/", "cmd/protocol/"}
	paths := []string{
		"cmd/lsif-go",
		"protocol/protocol.go",
		"protocol/writer.go",
		"cmd/protocol/main.go",
	}

	expected := map[string][]string{
		"cmd/":          {"cmd/lsif-go"},
		"protocol/":     {"protocol/protocol.go", "protocol/writer.go"},
		"cmd/protocol/": {"cmd/protocol/main.go"},
	}

	if diff := cmp.Diff(expected, parseDirectoryChildren(dirnames, paths)); diff != "" {
		t.Errorf("unexpected directory children result (-want +got):\n%s", diff)
	}
}

func TestCleanDirectoriesForLsTree(t *testing.T) {
	args := []string{"", "foo", "bar/", "baz"}
	actual := cleanDirectoriesForLsTree(args)
	expected := []string{".", "foo/", "bar/", "baz/"}

	if diff := cmp.Diff(expected, actual); diff != "" {
		t.Errorf("unexpected ls-tree args (-want +got):\n%s", diff)
>>>>>>> 4c044409
	}
}<|MERGE_RESOLUTION|>--- conflicted
+++ resolved
@@ -13,10 +13,7 @@
 
 	"github.com/google/go-cmp/cmp"
 
-<<<<<<< HEAD
 	"github.com/sourcegraph/sourcegraph/internal/actor"
-=======
->>>>>>> 4c044409
 	"github.com/sourcegraph/sourcegraph/internal/api"
 	"github.com/sourcegraph/sourcegraph/internal/authz"
 	"github.com/sourcegraph/sourcegraph/internal/gitserver"
@@ -462,7 +459,6 @@
 	}
 }
 
-<<<<<<< HEAD
 func TestLsFiles(t *testing.T) {
 	t.Parallel()
 
@@ -517,7 +513,9 @@
 	}
 	if diff := cmp.Diff(want, files); diff != "" {
 		t.Fatal(diff)
-=======
+	}
+}
+
 func TestParseDirectoryChildrenRoot(t *testing.T) {
 	dirnames := []string{""}
 	paths := []string{
@@ -587,6 +585,5 @@
 
 	if diff := cmp.Diff(expected, actual); diff != "" {
 		t.Errorf("unexpected ls-tree args (-want +got):\n%s", diff)
->>>>>>> 4c044409
 	}
 }