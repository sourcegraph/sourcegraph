--- conflicted
+++ resolved
@@ -17,16 +17,12 @@
 	doneOperation                      *observation.Operation
 	getUploadByIDOperation             *observation.Operation
 	getUploadsByRepoOperation          *observation.Operation
-<<<<<<< HEAD
+	queueSizeOperation                 *observation.Operation
 	insertUploadOperation              *observation.Operation
+	addUploadPartOperation             *observation.Operation
 	markQueuedOperation                *observation.Operation
-	addUploadPartOperation             *observation.Operation
-=======
-	queueSizeOperation                 *observation.Operation
-	enqueueOperation                   *observation.Operation
 	markCompleteOperation              *observation.Operation
 	markErroredOperation               *observation.Operation
->>>>>>> 11fe76d8
 	dequeueOperation                   *observation.Operation
 	getStatesOperation                 *observation.Operation
 	deleteUploadByIDOperation          *observation.Operation
@@ -85,30 +81,24 @@
 			MetricLabels: []string{"get_uploads_by_repo"},
 			Metrics:      metrics,
 		}),
-<<<<<<< HEAD
+		queueSizeOperation: observationContext.Operation(observation.Op{
+			Name:         "DB.QueueSize",
+			MetricLabels: []string{"queue_size"},
+			Metrics:      metrics,
+		}),
 		insertUploadOperation: observationContext.Operation(observation.Op{
 			Name:         "DB.InsertUpload",
 			MetricLabels: []string{"insert_upload"},
 			Metrics:      metrics,
 		}),
+		addUploadPartOperation: observationContext.Operation(observation.Op{
+			Name:         "DB.AddUploadPart",
+			MetricLabels: []string{"add_upload_part"},
+			Metrics:      metrics,
+		}),
 		markQueuedOperation: observationContext.Operation(observation.Op{
 			Name:         "DB.MarkQueued",
 			MetricLabels: []string{"mark_queued"},
-			Metrics:      metrics,
-		}),
-		addUploadPartOperation: observationContext.Operation(observation.Op{
-			Name:         "DB.AddUploadPart",
-			MetricLabels: []string{"add_upload_part"},
-=======
-		queueSizeOperation: observationContext.Operation(observation.Op{
-			Name:         "DB.QueueSize",
-			MetricLabels: []string{"queue_size"},
-			Metrics:      metrics,
-		}),
-		enqueueOperation: observationContext.Operation(observation.Op{
-			Name:         "DB.Enqueue",
-			MetricLabels: []string{"enqueue"},
->>>>>>> 11fe76d8
 			Metrics:      metrics,
 		}),
 		markCompleteOperation: observationContext.Operation(observation.Op{
@@ -219,7 +209,9 @@
 		getUploadByIDOperation:             db.getUploadByIDOperation,
 		getUploadsByRepoOperation:          db.getUploadsByRepoOperation,
 		queueSizeOperation:                 db.queueSizeOperation,
-		enqueueOperation:                   db.enqueueOperation,
+		insertUploadOperation:              db.insertUploadOperation,
+		addUploadPartOperation:             db.addUploadPartOperation,
+		markQueuedOperation:                db.markQueuedOperation,
 		markCompleteOperation:              db.markCompleteOperation,
 		markErroredOperation:               db.markErroredOperation,
 		dequeueOperation:                   db.dequeueOperation,
@@ -287,45 +279,34 @@
 	return db.db.GetUploadsByRepo(ctx, repositoryID, state, term, visibleAtTip, limit, offset)
 }
 
-<<<<<<< HEAD
+// QueueSize  calls into the inner DB and registers the observed results.
+func (db *ObservedDB) QueueSize(ctx context.Context) (_ int, err error) {
+	ctx, endObservation := db.queueSizeOperation.With(ctx, &err, observation.Args{})
+	defer endObservation(1, observation.Args{})
+	return db.db.QueueSize(ctx)
+}
+
 // InsertUpload calls into the inner DB and registers the observed result.
 func (db *ObservedDB) InsertUpload(ctx context.Context, upload *Upload) (_ int, err error) {
 	ctx, endObservation := db.insertUploadOperation.With(ctx, &err, observation.Args{})
 	defer endObservation(1, observation.Args{})
-
 	return db.db.InsertUpload(ctx, upload)
+}
+
+// AddUploadPart calls into the inner DB and registers the observed result.
+func (db *ObservedDB) AddUploadPart(ctx context.Context, uploadID, partIndex int) (err error) {
+	ctx, endObservation := db.addUploadPartOperation.With(ctx, &err, observation.Args{})
+	defer endObservation(1, observation.Args{})
+	return db.db.AddUploadPart(ctx, uploadID, partIndex)
 }
 
 // MarkQueued calls into the inner DB and registers the observed result.
 func (db *ObservedDB) MarkQueued(ctx context.Context, uploadID int) (err error) {
 	ctx, endObservation := db.markQueuedOperation.With(ctx, &err, observation.Args{})
 	defer endObservation(1, observation.Args{})
-
 	return db.db.MarkQueued(ctx, uploadID)
 }
 
-// AddUploadPart calls into the inner DB and registers the observed result.
-func (db *ObservedDB) AddUploadPart(ctx context.Context, uploadID, partIndex int) (err error) {
-	ctx, endObservation := db.addUploadPartOperation.With(ctx, &err, observation.Args{})
-=======
-// QueueSize  calls into the inner DB and registers the observed results.
-func (db *ObservedDB) QueueSize(ctx context.Context) (_ int, err error) {
-	ctx, endObservation := db.queueSizeOperation.With(ctx, &err, observation.Args{})
-	defer endObservation(1, observation.Args{})
-	return db.db.QueueSize(ctx)
-}
-
-// Enqueue calls into the inner DB and registers the observed results.
-func (db *ObservedDB) Enqueue(ctx context.Context, commit, root string, repositoryID int, indexerName string) (_ int, err error) {
-	ctx, endObservation := db.enqueueOperation.With(ctx, &err, observation.Args{})
->>>>>>> 11fe76d8
-	defer endObservation(1, observation.Args{})
-	return db.db.Enqueue(ctx, commit, root, repositoryID, indexerName)
-}
-
-<<<<<<< HEAD
-	return db.db.AddUploadPart(ctx, uploadID, partIndex)
-=======
 // MarkComplete calls into the inner DB and registers the observed results.
 func (db *ObservedDB) MarkComplete(ctx context.Context, id int) (err error) {
 	ctx, endObservation := db.markCompleteOperation.With(ctx, &err, observation.Args{})
@@ -338,7 +319,6 @@
 	ctx, endObservation := db.markErroredOperation.With(ctx, &err, observation.Args{})
 	defer endObservation(1, observation.Args{})
 	return db.db.MarkErrored(ctx, id, failureSummary, failureStacktrace)
->>>>>>> 11fe76d8
 }
 
 // Dequeue calls into the inner DB and registers the observed results.
