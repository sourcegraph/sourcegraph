package db

import (
	"context"
	"database/sql"
	"time"

	"github.com/keegancsmith/sqlf"
	"github.com/sourcegraph/sourcegraph/internal/codeintel/bundles/types"
	"github.com/sourcegraph/sourcegraph/internal/db/dbutil"
)

// DB is the interface to Postgres that deals with LSIF-specific tables.
//
//   - lsif_commits
//   - lsif_packages
//   - lsif_references
//   - lsif_uploads
//
// These tables are kept separate from the remainder of Sourcegraph tablespace.
type DB interface {
	// Transact returns a Database whose methods operate within the context of a transaction.
	// This method will return an error if the underlying DB cannot be interface upgraded
	// to a TxBeginner.
	Transact(ctx context.Context) (DB, error)

	// Done commits underlying the transaction on a nil error value and performs a rollback
	// otherwise. If an error occurs during commit or rollback of the transaction, the error
	// is added to the resulting error value. If the Database does not wrap a transaction the
	// original error value is returned unchanged.
	Done(err error) error

	// GetUploadByID returns an upload by its identifier and boolean flag indicating its existence.
	GetUploadByID(ctx context.Context, id int) (Upload, bool, error)

	// GetUploadsByRepo returns a list of uploads for a particular repo and the total count of records matching the given conditions.
	GetUploadsByRepo(ctx context.Context, repositoryID int, state, term string, visibleAtTip bool, limit, offset int) ([]Upload, int, error)

	// Enqueue inserts a new upload with a "queued" state and returns its identifier.
	Enqueue(ctx context.Context, commit, root, tracingContext string, repositoryID int, indexerName string) (int, error)

	// Dequeue selects the oldest queued upload and locks it with a transaction. If there is such an upload, the
	// upload is returned along with a JobHandle instance which wraps the transaction. This handle must be closed.
	// If there is no such unlocked upload, a zero-value upload and nil-job handle will be returned along with a
	// false-valued flag.  This method must not be called from within a transaction.
	Dequeue(ctx context.Context) (Upload, JobHandle, bool, error)

	// GetStates returns the states for the uploads with the given identifiers.
	GetStates(ctx context.Context, ids []int) (map[int]string, error)

	// DeleteUploadByID deletes an upload by its identifier. If the upload was visible at the tip of its repository's default branch,
	// the visibility of all uploads for that repository are recalculated. The given function is expected to return the newest commit
	// on the default branch when invoked.
	DeleteUploadByID(ctx context.Context, id int, getTipCommit GetTipCommitFn) (bool, error)

	// ResetStalled moves all unlocked uploads processing for more than `StalledUploadMaxAge` back to the queued state.
	// This method returns a list of updated upload identifiers.
	ResetStalled(ctx context.Context, now time.Time) ([]int, error)

	// GetDumpByID returns a dump by its identifier and boolean flag indicating its existence.
	GetDumpByID(ctx context.Context, id int) (Dump, bool, error)

	// FindClosestDumps returns the set of dumps that can most accurately answer queries for the given repository, commit, and file.
	FindClosestDumps(ctx context.Context, repositoryID int, commit, file string) ([]Dump, error)

	// DeleteOldestDump deletes the oldest dump that is not currently visible at the tip of its repository's default branch.
	// This method returns the deleted dump's identifier and a flag indicating its (previous) existence.
	DeleteOldestDump(ctx context.Context) (int, bool, error)

	// UpdateDumpsVisibleFromTip recalculates the visible_at_tip flag of all dumps of the given repository.
<<<<<<< HEAD
	UpdateDumpsVisibleFromTip(ctx context.Context, tx *sql.Tx, repositoryID int, tipCommit string) error
=======
	UpdateDumpsVisibleFromTip(ctx context.Context, repositoryID int, tipCommit string) (err error)
>>>>>>> 0d0695fe

	// DeleteOverlapapingDumps deletes all completed uploads for the given repository with the same
	// commit, root, and indexer. This is necessary to perform during conversions before changing
	// the state of a processing upload to completed as there is a unique index on these four columns.
	DeleteOverlappingDumps(ctx context.Context, repositoryID int, commit, root, indexer string) error

	// GetPackage returns the dump that provides the package with the given scheme, name, and version and a flag indicating its existence.
	GetPackage(ctx context.Context, scheme, name, version string) (Dump, bool, error)

	// UpdatePackages bulk upserts package data.
	UpdatePackages(ctx context.Context, packages []types.Package) error

	// SameRepoPager returns a ReferencePager for dumps that belong to the given repository and commit and reference the package with the
	// given scheme, name, and version.
	SameRepoPager(ctx context.Context, repositoryID int, commit, scheme, name, version string, limit int) (int, ReferencePager, error)

	// UpdatePackageReferences bulk inserts package reference data.
	UpdatePackageReferences(ctx context.Context, packageReferences []types.PackageReference) error

	// PackageReferencePager returns a ReferencePager for dumps that belong to a remote repository (distinct from the given repository id)
	// and reference the package with the given scheme, name, and version. All resulting dumps are visible at the tip of their repository's
	// default branch.
	PackageReferencePager(ctx context.Context, scheme, name, version string, repositoryID, limit int) (int, ReferencePager, error)

	// UpdateCommits upserts commits/parent-commit relations for the given repository ID.
	UpdateCommits(ctx context.Context, repositoryID int, commits map[string][]string) error

	// RepoName returns the name for the repo with the given identifier. This is the only method
	// in this package that touches any table that does not start with `lsif_`.
	RepoName(ctx context.Context, repositoryID int) (string, error)
}

// GetTipCommitFn returns the head commit for the given repository.
type GetTipCommitFn func(repositoryID int) (string, error)

type dbImpl struct {
	db dbutil.DB
}

var _ DB = &dbImpl{}

// New creates a new instance of DB connected to the given Postgres DSN.
func New(postgresDSN string) (DB, error) {
	db, err := dbutil.NewDB(postgresDSN, "precise-code-intel-api-server")
	if err != nil {
		return nil, err
	}

	return &dbImpl{db: db}, nil
}

// query performs QueryContext on the underlying connection.
func (db *dbImpl) query(ctx context.Context, query *sqlf.Query) (*sql.Rows, error) {
	return db.db.QueryContext(ctx, query.Query(sqlf.PostgresBindVar), query.Args()...)
}

// exec performs a query and throws away the result.
func (db *dbImpl) exec(ctx context.Context, query *sqlf.Query) error {
	rows, err := db.query(ctx, query)
	if err != nil {
		return err
	}
	return rows.Close()
}<|MERGE_RESOLUTION|>--- conflicted
+++ resolved
@@ -68,11 +68,7 @@
 	DeleteOldestDump(ctx context.Context) (int, bool, error)
 
 	// UpdateDumpsVisibleFromTip recalculates the visible_at_tip flag of all dumps of the given repository.
-<<<<<<< HEAD
-	UpdateDumpsVisibleFromTip(ctx context.Context, tx *sql.Tx, repositoryID int, tipCommit string) error
-=======
-	UpdateDumpsVisibleFromTip(ctx context.Context, repositoryID int, tipCommit string) (err error)
->>>>>>> 0d0695fe
+	UpdateDumpsVisibleFromTip(ctx context.Context, repositoryID int, tipCommit string) error
 
 	// DeleteOverlapapingDumps deletes all completed uploads for the given repository with the same
 	// commit, root, and indexer. This is necessary to perform during conversions before changing
