package cratesyncer

import (
	"archive/tar"
	"bytes"
	"context"
	"encoding/json"
	"io"
	"strings"
	"time"

	jsoniter "github.com/json-iterator/go"
	"github.com/prometheus/client_golang/prometheus"
	"go.opentelemetry.io/otel"

	"github.com/sourcegraph/sourcegraph/internal/api"
	"github.com/sourcegraph/sourcegraph/internal/codeintel/dependencies"
	"github.com/sourcegraph/sourcegraph/internal/codeintel/stores/dbstore"
	"github.com/sourcegraph/sourcegraph/internal/database"
	"github.com/sourcegraph/sourcegraph/internal/extsvc"
	"github.com/sourcegraph/sourcegraph/internal/gitserver"
	"github.com/sourcegraph/sourcegraph/internal/gitserver/gitdomain"
	"github.com/sourcegraph/sourcegraph/internal/goroutine"
	"github.com/sourcegraph/sourcegraph/internal/jsonc"
	"github.com/sourcegraph/sourcegraph/internal/observation"
	"github.com/sourcegraph/sourcegraph/internal/trace"
	dbtypes "github.com/sourcegraph/sourcegraph/internal/types"
	"github.com/sourcegraph/sourcegraph/lib/codeintel/precise"
	"github.com/sourcegraph/sourcegraph/lib/errors"
	"github.com/sourcegraph/sourcegraph/schema"
)

type syncer struct {
	db                    database.DB
	dbStore               *dbstore.Store
	externalServicesStore database.ExternalServiceStore
	gitClient             gitserver.Client
	interval              time.Duration
}

var _ goroutine.Handler = &syncer{}

func (s *syncer) Handle(ctx context.Context) error {

	exists, externalService, err := singleRustExternalService(ctx, s.externalServicesStore)
	if !exists || err != nil {
		// err can be nil when there is no RUSTPACKAGES code host.
		return err
	}

	config, err := rustPackagesConfig(ctx, externalService)
	if err != nil {
		return err
	}

	if config.IndexRepositoryName == "" {
		// Do nothing if the index repository is not configured.
		return nil
	}

	repoName := api.RepoName(config.IndexRepositoryName)
	update, err := s.gitClient.RequestRepoUpdate(ctx, repoName, s.interval)
	if err != nil {
		return err
	}
	if update != nil && update.Error != "" {
		return errors.Newf("failed to update repo %s, error %s", repoName, update.Error)
	}
	reader, err := s.gitClient.ArchiveReader(
		ctx,
		nil,
		repoName,
		gitserver.ArchiveOptions{
			Treeish:   "HEAD",
			Format:    gitserver.ArchiveFormatTar,
			Pathspecs: []gitdomain.Pathspec{},
		},
	)
	if err != nil {
		return errors.Wrapf(err, "failed to git archive repo %s", config.IndexRepositoryName)
	}
	defer reader.Close()

	tr := tar.NewReader(reader)
	if err != nil {
		return err
	}

	didInsertNewCrates := false
	for {
		header, err := tr.Next()
		if err != nil {
			if err != io.EOF {
				return err
			}
			break
		}

		// Skip directory entries
		if strings.HasSuffix(header.Name, "/") {
			continue
		}

		// `.github/` contains non-crates information
		if strings.HasPrefix(header.Name, ".github") {
			continue
		}

		// `config.json` contains metadata about the repo,
		// we can use this file later if we want to support other
		// file formats
		if header.Name == "config.json" {
			continue
		}

		var buf bytes.Buffer
		if _, err := io.CopyN(&buf, tr, header.Size); err != nil {
			return err
		}

		pkgs, err := parseCrateInformation(buf.String())
		if err != nil {
			return err
		}
		for _, pkg := range pkgs {
			// TODO: batch insert packages instead of one name+version combination at a time https://github.com/sourcegraph/sourcegraph/issues/37691
			isNew, err := s.dbStore.InsertCloneableDependencyRepo(ctx, pkg)
			if err != nil {
				return errors.Wrapf(err, "Failed to insert Rust crate %v", pkg)
			}
			didInsertNewCrates = didInsertNewCrates || isNew
		}
	}

	if didInsertNewCrates {
		// We picked up new crates so we trigger a new sync for the RUSTPACKAGES code host.
		nextSync := time.Now()
		externalService.NextSyncAt = nextSync
		if err := s.externalServicesStore.Upsert(ctx, externalService); err != nil {
			return err
		}
	}
	return nil
}

func NewCratesSyncer(db database.DB) goroutine.BackgroundRoutine {
	observationContext := &observation.Context{
		Tracer:     &trace.Tracer{TracerProvider: otel.GetTracerProvider()},
		Registerer: prometheus.NewRegistry(),
	}
	extSvcStore := db.ExternalServices()

	// By default, sync crates every 12h, but the user can customize this interval
	// through site-admin configuration of the RUSTPACKAGES code host.
	interval := time.Hour * 12
	_, externalService, _ := singleRustExternalService(context.Background(), extSvcStore)
	if externalService != nil {
		config, err := rustPackagesConfig(context.Background(), externalService)
		if err == nil { // silently ignore config errors.
			customInterval, err := time.ParseDuration(config.IndexRepositorySyncInterval)
			if err == nil { // silently ignore duration decoding error.
				interval = customInterval
			}
		}
	}

	return goroutine.NewPeriodicGoroutine(context.Background(), interval, &syncer{
		db:                    db,
		dbStore:               dbstore.NewWithDB(db, observationContext),
		externalServicesStore: extSvcStore,
		gitClient:             gitserver.NewClient(db),
		interval:              interval,
	})
}

// rustPackagesConfig returns the configuration for the provided RUSTPACKAGES code host.
func rustPackagesConfig(ctx context.Context, externalService *dbtypes.ExternalService) (*schema.RustPackagesConnection, error) {
	rawConfig, err := externalService.Config.Decrypt(ctx)
	if err != nil {
		return nil, err
	}

	config := &schema.RustPackagesConnection{}
	normalized, err := jsonc.Parse(rawConfig)
	if err != nil {
		return nil, errors.Wrapf(err, "failed to parse JSON config for Rust external service %s", rawConfig)
	}

	if err = jsoniter.Unmarshal(normalized, config); err != nil {
		return nil, errors.Wrapf(err, "failed to unmarshal Rust external service config %s", rawConfig)
	}
	return config, nil
}

// singleRustExternalService returns the single external service type with kind RUSTPACKAGES.
// The external service and the error are both nil when there are no RUSTPACKAGES code hosts.
// The `exists` return value is false whenever externalService is nil, and it exists only as a
// reminder that `nil, nil` is a valid return value (no external service, no error).
func singleRustExternalService(ctx context.Context, store database.ExternalServiceStore) (exists bool, externalService *dbtypes.ExternalService, err error) {
	kind := extsvc.KindRustPackages

	externalServices, err := store.List(ctx, database.ExternalServicesListOptions{
		Kinds: []string{kind},
	})

	if err != nil {
		return false, nil, errors.Wrapf(err, "failed to list Rust external service types")
	}

	//  Skip if RUSTPACKAGES not enabled
	if len(externalServices) == 0 {
		return false, nil, nil
	}

	//  We only support having a single RUSTPACKAGES external service type, for now
	if len(externalServices) > 1 {
		return false, nil, errors.Errorf("multiple external services with kind %s", kind)
	}

	return true, externalServices[0], nil
}

// parseCrateInformation parses the newline-delimited JSON file for a crate,
// assuming the pattern that's used in the github.com/rust-lang/crates.io-index
func parseCrateInformation(contents string) ([]precise.Package, error) {
	var result []precise.Package
	for _, line := range strings.Split(contents, "\n") {
		if line == "" {
			continue
		}

		type crateInfo struct {
			Name    string `json:"name"`
			Version string `json:"vers"`
		}
		var info crateInfo
		err := json.Unmarshal([]byte(line), &info)
		if err != nil {
			return nil, err
		}

		pkg := precise.Package{
			Scheme:  dependencies.RustPackagesScheme,
			Name:    info.Name,
			Version: info.Version,
		}
		result = append(result, pkg)

<<<<<<< HEAD
=======
func NewCrateSyncer(depsSvc DependenciesService) []goroutine.BackgroundRoutine {
	return []goroutine.BackgroundRoutine{
		depsSvc.NewCrateSyncer(),
>>>>>>> 09126e95
	}
	return result, nil
}<|MERGE_RESOLUTION|>--- conflicted
+++ resolved
@@ -1,257 +1,9 @@
 package cratesyncer
 
-import (
-	"archive/tar"
-	"bytes"
-	"context"
-	"encoding/json"
-	"io"
-	"strings"
-	"time"
+import "github.com/sourcegraph/sourcegraph/internal/goroutine"
 
-	jsoniter "github.com/json-iterator/go"
-	"github.com/prometheus/client_golang/prometheus"
-	"go.opentelemetry.io/otel"
-
-	"github.com/sourcegraph/sourcegraph/internal/api"
-	"github.com/sourcegraph/sourcegraph/internal/codeintel/dependencies"
-	"github.com/sourcegraph/sourcegraph/internal/codeintel/stores/dbstore"
-	"github.com/sourcegraph/sourcegraph/internal/database"
-	"github.com/sourcegraph/sourcegraph/internal/extsvc"
-	"github.com/sourcegraph/sourcegraph/internal/gitserver"
-	"github.com/sourcegraph/sourcegraph/internal/gitserver/gitdomain"
-	"github.com/sourcegraph/sourcegraph/internal/goroutine"
-	"github.com/sourcegraph/sourcegraph/internal/jsonc"
-	"github.com/sourcegraph/sourcegraph/internal/observation"
-	"github.com/sourcegraph/sourcegraph/internal/trace"
-	dbtypes "github.com/sourcegraph/sourcegraph/internal/types"
-	"github.com/sourcegraph/sourcegraph/lib/codeintel/precise"
-	"github.com/sourcegraph/sourcegraph/lib/errors"
-	"github.com/sourcegraph/sourcegraph/schema"
-)
-
-type syncer struct {
-	db                    database.DB
-	dbStore               *dbstore.Store
-	externalServicesStore database.ExternalServiceStore
-	gitClient             gitserver.Client
-	interval              time.Duration
-}
-
-var _ goroutine.Handler = &syncer{}
-
-func (s *syncer) Handle(ctx context.Context) error {
-
-	exists, externalService, err := singleRustExternalService(ctx, s.externalServicesStore)
-	if !exists || err != nil {
-		// err can be nil when there is no RUSTPACKAGES code host.
-		return err
-	}
-
-	config, err := rustPackagesConfig(ctx, externalService)
-	if err != nil {
-		return err
-	}
-
-	if config.IndexRepositoryName == "" {
-		// Do nothing if the index repository is not configured.
-		return nil
-	}
-
-	repoName := api.RepoName(config.IndexRepositoryName)
-	update, err := s.gitClient.RequestRepoUpdate(ctx, repoName, s.interval)
-	if err != nil {
-		return err
-	}
-	if update != nil && update.Error != "" {
-		return errors.Newf("failed to update repo %s, error %s", repoName, update.Error)
-	}
-	reader, err := s.gitClient.ArchiveReader(
-		ctx,
-		nil,
-		repoName,
-		gitserver.ArchiveOptions{
-			Treeish:   "HEAD",
-			Format:    gitserver.ArchiveFormatTar,
-			Pathspecs: []gitdomain.Pathspec{},
-		},
-	)
-	if err != nil {
-		return errors.Wrapf(err, "failed to git archive repo %s", config.IndexRepositoryName)
-	}
-	defer reader.Close()
-
-	tr := tar.NewReader(reader)
-	if err != nil {
-		return err
-	}
-
-	didInsertNewCrates := false
-	for {
-		header, err := tr.Next()
-		if err != nil {
-			if err != io.EOF {
-				return err
-			}
-			break
-		}
-
-		// Skip directory entries
-		if strings.HasSuffix(header.Name, "/") {
-			continue
-		}
-
-		// `.github/` contains non-crates information
-		if strings.HasPrefix(header.Name, ".github") {
-			continue
-		}
-
-		// `config.json` contains metadata about the repo,
-		// we can use this file later if we want to support other
-		// file formats
-		if header.Name == "config.json" {
-			continue
-		}
-
-		var buf bytes.Buffer
-		if _, err := io.CopyN(&buf, tr, header.Size); err != nil {
-			return err
-		}
-
-		pkgs, err := parseCrateInformation(buf.String())
-		if err != nil {
-			return err
-		}
-		for _, pkg := range pkgs {
-			// TODO: batch insert packages instead of one name+version combination at a time https://github.com/sourcegraph/sourcegraph/issues/37691
-			isNew, err := s.dbStore.InsertCloneableDependencyRepo(ctx, pkg)
-			if err != nil {
-				return errors.Wrapf(err, "Failed to insert Rust crate %v", pkg)
-			}
-			didInsertNewCrates = didInsertNewCrates || isNew
-		}
-	}
-
-	if didInsertNewCrates {
-		// We picked up new crates so we trigger a new sync for the RUSTPACKAGES code host.
-		nextSync := time.Now()
-		externalService.NextSyncAt = nextSync
-		if err := s.externalServicesStore.Upsert(ctx, externalService); err != nil {
-			return err
-		}
-	}
-	return nil
-}
-
-func NewCratesSyncer(db database.DB) goroutine.BackgroundRoutine {
-	observationContext := &observation.Context{
-		Tracer:     &trace.Tracer{TracerProvider: otel.GetTracerProvider()},
-		Registerer: prometheus.NewRegistry(),
-	}
-	extSvcStore := db.ExternalServices()
-
-	// By default, sync crates every 12h, but the user can customize this interval
-	// through site-admin configuration of the RUSTPACKAGES code host.
-	interval := time.Hour * 12
-	_, externalService, _ := singleRustExternalService(context.Background(), extSvcStore)
-	if externalService != nil {
-		config, err := rustPackagesConfig(context.Background(), externalService)
-		if err == nil { // silently ignore config errors.
-			customInterval, err := time.ParseDuration(config.IndexRepositorySyncInterval)
-			if err == nil { // silently ignore duration decoding error.
-				interval = customInterval
-			}
-		}
-	}
-
-	return goroutine.NewPeriodicGoroutine(context.Background(), interval, &syncer{
-		db:                    db,
-		dbStore:               dbstore.NewWithDB(db, observationContext),
-		externalServicesStore: extSvcStore,
-		gitClient:             gitserver.NewClient(db),
-		interval:              interval,
-	})
-}
-
-// rustPackagesConfig returns the configuration for the provided RUSTPACKAGES code host.
-func rustPackagesConfig(ctx context.Context, externalService *dbtypes.ExternalService) (*schema.RustPackagesConnection, error) {
-	rawConfig, err := externalService.Config.Decrypt(ctx)
-	if err != nil {
-		return nil, err
-	}
-
-	config := &schema.RustPackagesConnection{}
-	normalized, err := jsonc.Parse(rawConfig)
-	if err != nil {
-		return nil, errors.Wrapf(err, "failed to parse JSON config for Rust external service %s", rawConfig)
-	}
-
-	if err = jsoniter.Unmarshal(normalized, config); err != nil {
-		return nil, errors.Wrapf(err, "failed to unmarshal Rust external service config %s", rawConfig)
-	}
-	return config, nil
-}
-
-// singleRustExternalService returns the single external service type with kind RUSTPACKAGES.
-// The external service and the error are both nil when there are no RUSTPACKAGES code hosts.
-// The `exists` return value is false whenever externalService is nil, and it exists only as a
-// reminder that `nil, nil` is a valid return value (no external service, no error).
-func singleRustExternalService(ctx context.Context, store database.ExternalServiceStore) (exists bool, externalService *dbtypes.ExternalService, err error) {
-	kind := extsvc.KindRustPackages
-
-	externalServices, err := store.List(ctx, database.ExternalServicesListOptions{
-		Kinds: []string{kind},
-	})
-
-	if err != nil {
-		return false, nil, errors.Wrapf(err, "failed to list Rust external service types")
-	}
-
-	//  Skip if RUSTPACKAGES not enabled
-	if len(externalServices) == 0 {
-		return false, nil, nil
-	}
-
-	//  We only support having a single RUSTPACKAGES external service type, for now
-	if len(externalServices) > 1 {
-		return false, nil, errors.Errorf("multiple external services with kind %s", kind)
-	}
-
-	return true, externalServices[0], nil
-}
-
-// parseCrateInformation parses the newline-delimited JSON file for a crate,
-// assuming the pattern that's used in the github.com/rust-lang/crates.io-index
-func parseCrateInformation(contents string) ([]precise.Package, error) {
-	var result []precise.Package
-	for _, line := range strings.Split(contents, "\n") {
-		if line == "" {
-			continue
-		}
-
-		type crateInfo struct {
-			Name    string `json:"name"`
-			Version string `json:"vers"`
-		}
-		var info crateInfo
-		err := json.Unmarshal([]byte(line), &info)
-		if err != nil {
-			return nil, err
-		}
-
-		pkg := precise.Package{
-			Scheme:  dependencies.RustPackagesScheme,
-			Name:    info.Name,
-			Version: info.Version,
-		}
-		result = append(result, pkg)
-
-<<<<<<< HEAD
-=======
 func NewCrateSyncer(depsSvc DependenciesService) []goroutine.BackgroundRoutine {
 	return []goroutine.BackgroundRoutine{
 		depsSvc.NewCrateSyncer(),
->>>>>>> 09126e95
 	}
-	return result, nil
 }