--- conflicted
+++ resolved
@@ -117,23 +117,13 @@
 	if ok {
 		for path, rank := range documentRanks {
 			ranks[path] = []float64{
-<<<<<<< HEAD
-				rank[0],              // precision level (0, 1]
-				generatedRank(path),  // generated
-				vendorRank(path),     // vendor
-				testRank(path),       // test
-				squashRange(rank[1]), // global document rank
-				1,                    // name length
-				1,                    // lexicographic order in repo
-=======
 				rank[0],                             // precision level (0, 1]
 				1 - boolRank(isPathGenerated(path)), // rank generated paths lower
 				1 - boolRank(isPathVendored(path)),  // rank vendored paths lower
 				1 - boolRank(isPathTest(path)),      // rank test paths lower
-				rank[1],                             // global document rank
+				squashRange(rank[1]),                // global document rank
 				1,                                   // name length
 				1,                                   // lexicographic order in repo
->>>>>>> 5ed47972
 			}
 		}
 	}
