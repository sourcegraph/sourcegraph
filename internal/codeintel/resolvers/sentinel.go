--- conflicted
+++ resolved
@@ -22,14 +22,8 @@
 
 type (
 	GetVulnerabilitiesArgs               = PagedConnectionArgs
-<<<<<<< HEAD
-	VulnerabilityConnectionResolver      = PagedConnectionResolverWithCount[VulnerabilityResolver]
-	VulnerabilityMatchConnectionResolver = PagedConnectionResolverWithCount[VulnerabilityMatchResolver]
-=======
-	GetVulnerabilityMatchesArgs          = PagedConnectionArgs
 	VulnerabilityConnectionResolver      = PagedConnectionWithTotalCountResolver[VulnerabilityResolver]
 	VulnerabilityMatchConnectionResolver = PagedConnectionWithTotalCountResolver[VulnerabilityMatchResolver]
->>>>>>> 7d3ea278
 )
 
 type GetVulnerabilityMatchesArgs struct {
