--- conflicted
+++ resolved
@@ -20,12 +20,8 @@
 )
 
 func TestGetIndexByID(t *testing.T) {
-<<<<<<< HEAD
-	logger := logtest.Scoped(t)
-	db := dbtest.NewDB(logger, t)
-=======
-	db := database.NewDB(dbtest.NewDB(t))
->>>>>>> 7f1aa182
+	logger := logtest.Scoped(t)
+	db := database.NewDB(logger, dbtest.NewDB(logger, t))
 	store := testStore(db)
 	ctx := context.Background()
 
@@ -98,12 +94,8 @@
 }
 
 func TestGetQueuedIndexRank(t *testing.T) {
-<<<<<<< HEAD
-	logger := logtest.Scoped(t)
-	db := dbtest.NewDB(logger, t)
-=======
-	db := database.NewDB(dbtest.NewDB(t))
->>>>>>> 7f1aa182
+	logger := logtest.Scoped(t)
+	db := database.NewDB(logger, dbtest.NewDB(logger, t))
 	store := testStore(db)
 
 	t1 := time.Unix(1587396557, 0).UTC()
@@ -152,12 +144,8 @@
 }
 
 func TestGetIndexesByIDs(t *testing.T) {
-<<<<<<< HEAD
-	logger := logtest.Scoped(t)
-	db := dbtest.NewDB(logger, t)
-=======
-	db := database.NewDB(dbtest.NewDB(t))
->>>>>>> 7f1aa182
+	logger := logtest.Scoped(t)
+	db := database.NewDB(logger, dbtest.NewDB(logger, t))
 	store := testStore(db)
 	ctx := context.Background()
 
@@ -219,12 +207,8 @@
 }
 
 func TestGetIndexes(t *testing.T) {
-<<<<<<< HEAD
-	logger := logtest.Scoped(t)
-	db := dbtest.NewDB(logger, t)
-=======
-	db := database.NewDB(dbtest.NewDB(t))
->>>>>>> 7f1aa182
+	logger := logtest.Scoped(t)
+	db := database.NewDB(logger, dbtest.NewDB(logger, t))
 	store := testStore(db)
 	ctx := context.Background()
 
@@ -343,12 +327,8 @@
 }
 
 func TestIsQueued(t *testing.T) {
-<<<<<<< HEAD
-	logger := logtest.Scoped(t)
-	db := dbtest.NewDB(logger, t)
-=======
-	db := database.NewDB(dbtest.NewDB(t))
->>>>>>> 7f1aa182
+	logger := logtest.Scoped(t)
+	db := database.NewDB(logger, dbtest.NewDB(logger, t))
 	store := testStore(db)
 
 	insertIndexes(t, db, Index{ID: 1, RepositoryID: 1, Commit: makeCommit(1)})
@@ -385,12 +365,8 @@
 }
 
 func TestInsertIndexes(t *testing.T) {
-<<<<<<< HEAD
-	logger := logtest.Scoped(t)
-	db := dbtest.NewDB(logger, t)
-=======
-	db := database.NewDB(dbtest.NewDB(t))
->>>>>>> 7f1aa182
+	logger := logtest.Scoped(t)
+	db := database.NewDB(logger, dbtest.NewDB(logger, t))
 	store := testStore(db)
 	ctx := context.Background()
 
@@ -515,12 +491,8 @@
 }
 
 func TestDeleteIndexByID(t *testing.T) {
-<<<<<<< HEAD
-	logger := logtest.Scoped(t)
-	db := dbtest.NewDB(logger, t)
-=======
-	db := database.NewDB(dbtest.NewDB(t))
->>>>>>> 7f1aa182
+	logger := logtest.Scoped(t)
+	db := database.NewDB(logger, dbtest.NewDB(logger, t))
 	store := testStore(db)
 
 	insertIndexes(t, db,
@@ -542,12 +514,8 @@
 }
 
 func TestDeleteIndexByIDMissingRow(t *testing.T) {
-<<<<<<< HEAD
-	logger := logtest.Scoped(t)
-	db := dbtest.NewDB(logger, t)
-=======
-	db := database.NewDB(dbtest.NewDB(t))
->>>>>>> 7f1aa182
+	logger := logtest.Scoped(t)
+	db := database.NewDB(logger, dbtest.NewDB(logger, t))
 	store := testStore(db)
 
 	if found, err := store.DeleteIndexByID(context.Background(), 1); err != nil {
@@ -558,12 +526,8 @@
 }
 
 func TestDeleteIndexesWithoutRepository(t *testing.T) {
-<<<<<<< HEAD
-	logger := logtest.Scoped(t)
-	db := dbtest.NewDB(logger, t)
-=======
-	db := database.NewDB(dbtest.NewDB(t))
->>>>>>> 7f1aa182
+	logger := logtest.Scoped(t)
+	db := database.NewDB(logger, dbtest.NewDB(logger, t))
 	store := testStore(db)
 
 	var indexes []Index
@@ -607,12 +571,8 @@
 }
 
 func TestLastIndexScanForRepository(t *testing.T) {
-<<<<<<< HEAD
-	logger := logtest.Scoped(t)
-	db := dbtest.NewDB(logger, t)
-=======
-	db := database.NewDB(dbtest.NewDB(t))
->>>>>>> 7f1aa182
+	logger := logtest.Scoped(t)
+	db := database.NewDB(logger, dbtest.NewDB(logger, t))
 	store := testStore(db)
 	ctx := context.Background()
 
@@ -644,12 +604,8 @@
 }
 
 func TestRecentIndexesSummary(t *testing.T) {
-<<<<<<< HEAD
-	logger := logtest.Scoped(t)
-	db := dbtest.NewDB(logger, t)
-=======
-	db := database.NewDB(dbtest.NewDB(t))
->>>>>>> 7f1aa182
+	logger := logtest.Scoped(t)
+	db := database.NewDB(logger, dbtest.NewDB(logger, t))
 	store := testStore(db)
 	ctx := context.Background()
 
