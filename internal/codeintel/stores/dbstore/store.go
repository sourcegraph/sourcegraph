--- conflicted
+++ resolved
@@ -5,12 +5,9 @@
 
 	"github.com/keegancsmith/sqlf"
 
-<<<<<<< HEAD
 	"github.com/sourcegraph/log"
 
-=======
 	"github.com/sourcegraph/sourcegraph/internal/database"
->>>>>>> 7f1aa182
 	"github.com/sourcegraph/sourcegraph/internal/database/basestore"
 	"github.com/sourcegraph/sourcegraph/internal/metrics"
 	"github.com/sourcegraph/sourcegraph/internal/observation"
@@ -31,12 +28,8 @@
 	)
 
 	return &Store{
-<<<<<<< HEAD
 		logger:     log.Scoped("dbstore", ""),
-		Store:      basestore.NewWithDB(db, sql.TxOptions{}),
-=======
 		Store:      basestore.NewWithHandle(db.Handle()),
->>>>>>> 7f1aa182
 		operations: newOperations(observationContext, operationsMetrics),
 	}
 }
