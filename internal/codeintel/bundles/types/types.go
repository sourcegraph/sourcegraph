package types

type ID string

// DocumentData represents a single document within an index. The data here can answer
// definitions, references, and hover queries if the results are all contained in the
// same document.
type DocumentData struct {
	Ranges             map[ID]RangeData
	HoverResults       map[ID]string // hover text normalized to markdown string
	Monikers           map[ID]MonikerData
	PackageInformation map[ID]PackageInformationData
}

// RangeData represents a range vertex within an index. It contains the same relevant
// edge data, which can be subsequently queried in the containing document. The data
// that was reachable via a result set has been collapsed into this object during
// conversion.
type RangeData struct {
	StartLine          int  // 0-indexed, inclusive
	StartCharacter     int  // 0-indexed, inclusive
	EndLine            int  // 0-indexed, inclusive
	EndCharacter       int  // 0-indexed, inclusive
	DefinitionResultID ID   // possibly empty
	ReferenceResultID  ID   // possibly empty
	HoverResultID      ID   // possibly empty
	MonikerIDs         []ID // possibly empty
}

// MonikerData represent a unique name (eventually) attached to a range.
type MonikerData struct {
	Kind                 string // local, import, export
	Scheme               string // name of the package manager type
	Identifier           string // unique identifier
	PackageInformationID ID     // possibly empty
}

// PackageInformationData indicates a globally unique namespace for a moniker.
type PackageInformationData struct {
	// Name of the package that contains the moniker.
	Name string

	// Version of the package.
	Version string
}

// ResultChunkData represents a row of the resultChunk table. Each row is a subset
// of definition and reference result data in the index. Results are inserted into
// chunks based on the hash of their identifier, thus every chunk has a roughly
// proportional amount of data.
type ResultChunkData struct {
	// DocumentPaths is a mapping from document identifiers to their paths. This
	// must be used to convert a document identifier in DocumentIDRangeIDs into
	// a key that can be used to fetch document data.
	DocumentPaths map[ID]string

	// DocumentIDRangeIDs is a mapping from a definition or result reference
	// identifier to the set of ranges that compose that result set. Each range
	// is paired with the identifier of the document in which it can found.
	DocumentIDRangeIDs map[ID][]DocumentIDRangeID
}

// DocumentIDRangeID is a pair of document and range identifiers.
type DocumentIDRangeID struct {
	// The identifier of the document to which the range belongs. This id is only
	// relevant within the containing result chunk.
	DocumentID ID

	// The identifier of the range.
	RangeID ID
}

<<<<<<< HEAD
// DefinitionReferenceRow represents a linking between a definition of a symbol or
// a reference of an externally defined symbol the source location in which the
// symbol definition or use can be found within a particular bundle.
type DefinitionReferenceRow struct {
	Scheme         string
	Identifier     string
	URI            string
	StartLine      int
	StartCharacter int
	EndLine        int
	EndCharacter   int
=======
// Package pairs a package name and the dump that provides it.
type Package struct {
	DumpID  int
	Scheme  string
	Name    string
	Version string
}

// PackageReferences pairs a package name/version with a dump that depends on it.
type PackageReference struct {
	DumpID  int
	Scheme  string
	Name    string
	Version string
	Filter  []byte // a bloom filter of identifiers imported by this dependent
>>>>>>> 91710c8b
}<|MERGE_RESOLUTION|>--- conflicted
+++ resolved
@@ -70,19 +70,6 @@
 	RangeID ID
 }
 
-<<<<<<< HEAD
-// DefinitionReferenceRow represents a linking between a definition of a symbol or
-// a reference of an externally defined symbol the source location in which the
-// symbol definition or use can be found within a particular bundle.
-type DefinitionReferenceRow struct {
-	Scheme         string
-	Identifier     string
-	URI            string
-	StartLine      int
-	StartCharacter int
-	EndLine        int
-	EndCharacter   int
-=======
 // Package pairs a package name and the dump that provides it.
 type Package struct {
 	DumpID  int
@@ -98,5 +85,17 @@
 	Name    string
 	Version string
 	Filter  []byte // a bloom filter of identifiers imported by this dependent
->>>>>>> 91710c8b
+}
+
+// DefinitionReferenceRow represents a linking between a definition of a symbol or
+// a reference of an externally defined symbol the source location in which the
+// symbol definition or use can be found within a particular bundle.
+type DefinitionReferenceRow struct {
+	Scheme         string
+	Identifier     string
+	URI            string
+	StartLine      int
+	StartCharacter int
+	EndLine        int
+	EndCharacter   int
 }