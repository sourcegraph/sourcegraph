package uploads

import (
	"context"
	"time"

	"github.com/sourcegraph/sourcegraph/internal/codeintel/uploads/internal/store"
	"github.com/sourcegraph/sourcegraph/internal/codeintel/uploads/shared"
)

type Store interface {
	List(ctx context.Context, opts store.ListOpts) ([]Upload, error)
<<<<<<< HEAD
	DeleteUploadsWithoutRepository(ctx context.Context, now time.Time) (_ map[int]int, err error)
	DeleteIndexesWithoutRepository(ctx context.Context, now time.Time) (_ map[int]int, err error)
=======
	StaleSourcedCommits(ctx context.Context, minimumTimeSinceLastCheck time.Duration, limit int, now time.Time) (_ []shared.SourcedCommits, err error)
	UpdateSourcedCommits(ctx context.Context, repositoryID int, commit string, now time.Time) (uploadsUpdated int, indexesUpdated int, err error)
	DeleteSourcedCommits(ctx context.Context, repositoryID int, commit string, maximumCommitLag time.Duration, now time.Time) (uploadsUpdated int, uploadsDeleted int, indexesDeleted int, err error)
>>>>>>> b6d28519
}<|MERGE_RESOLUTION|>--- conflicted
+++ resolved
@@ -10,12 +10,9 @@
 
 type Store interface {
 	List(ctx context.Context, opts store.ListOpts) ([]Upload, error)
-<<<<<<< HEAD
 	DeleteUploadsWithoutRepository(ctx context.Context, now time.Time) (_ map[int]int, err error)
 	DeleteIndexesWithoutRepository(ctx context.Context, now time.Time) (_ map[int]int, err error)
-=======
 	StaleSourcedCommits(ctx context.Context, minimumTimeSinceLastCheck time.Duration, limit int, now time.Time) (_ []shared.SourcedCommits, err error)
 	UpdateSourcedCommits(ctx context.Context, repositoryID int, commit string, now time.Time) (uploadsUpdated int, indexesUpdated int, err error)
 	DeleteSourcedCommits(ctx context.Context, repositoryID int, commit string, maximumCommitLag time.Duration, now time.Time) (uploadsUpdated int, uploadsDeleted int, indexesDeleted int, err error)
->>>>>>> b6d28519
 }