package store

import (
	"fmt"

	"github.com/sourcegraph/sourcegraph/internal/metrics"
	"github.com/sourcegraph/sourcegraph/internal/observation"
)

type operations struct {
<<<<<<< HEAD
	list                           *observation.Operation
	deleteUploadsWithoutRepository *observation.Operation
	deleteIndexesWithoutRepository *observation.Operation
=======
	list                 *observation.Operation
	staleSourcedCommits  *observation.Operation
	deleteSourcedCommits *observation.Operation
	updateSourcedCommits *observation.Operation
>>>>>>> b6d28519
}

func newOperations(observationContext *observation.Context) *operations {
	metrics := metrics.NewREDMetrics(
		observationContext.Registerer,
		"codeintel_uploads_store",
		metrics.WithLabels("op"),
		metrics.WithCountHelp("Total number of method invocations."),
	)

	op := func(name string) *observation.Operation {
		return observationContext.Operation(observation.Op{
			Name:              fmt.Sprintf("codeintel.uploads.store.%s", name),
			MetricLabelValues: []string{name},
			Metrics:           metrics,
		})
	}

	return &operations{
<<<<<<< HEAD
		list:                           op("List"),
		deleteUploadsWithoutRepository: op("DeleteUploadsWithoutRepository"),
		deleteIndexesWithoutRepository: op("DeleteIndexesWithoutRepository"),
=======
		list:                 op("List"),
		staleSourcedCommits:  op("StaleSourcedCommits"),
		deleteSourcedCommits: op("DeleteSourcedCommits"),
		updateSourcedCommits: op("UpdateSourcedCommits"),
>>>>>>> b6d28519
	}
}<|MERGE_RESOLUTION|>--- conflicted
+++ resolved
@@ -8,16 +8,12 @@
 )
 
 type operations struct {
-<<<<<<< HEAD
 	list                           *observation.Operation
 	deleteUploadsWithoutRepository *observation.Operation
 	deleteIndexesWithoutRepository *observation.Operation
-=======
-	list                 *observation.Operation
-	staleSourcedCommits  *observation.Operation
-	deleteSourcedCommits *observation.Operation
-	updateSourcedCommits *observation.Operation
->>>>>>> b6d28519
+	staleSourcedCommits            *observation.Operation
+	deleteSourcedCommits           *observation.Operation
+	updateSourcedCommits           *observation.Operation
 }
 
 func newOperations(observationContext *observation.Context) *operations {
@@ -37,15 +33,11 @@
 	}
 
 	return &operations{
-<<<<<<< HEAD
 		list:                           op("List"),
 		deleteUploadsWithoutRepository: op("DeleteUploadsWithoutRepository"),
 		deleteIndexesWithoutRepository: op("DeleteIndexesWithoutRepository"),
-=======
-		list:                 op("List"),
-		staleSourcedCommits:  op("StaleSourcedCommits"),
-		deleteSourcedCommits: op("DeleteSourcedCommits"),
-		updateSourcedCommits: op("UpdateSourcedCommits"),
->>>>>>> b6d28519
+		staleSourcedCommits:            op("StaleSourcedCommits"),
+		deleteSourcedCommits:           op("DeleteSourcedCommits"),
+		updateSourcedCommits:           op("UpdateSourcedCommits"),
 	}
 }