package store

import (
	"context"
	"time"

	logger "github.com/sourcegraph/log"

	"github.com/sourcegraph/sourcegraph/internal/codeintel/uploads/shared"
	"github.com/sourcegraph/sourcegraph/internal/database"
	"github.com/sourcegraph/sourcegraph/internal/database/basestore"
	"github.com/sourcegraph/sourcegraph/internal/gitserver/gitdomain"
	"github.com/sourcegraph/sourcegraph/internal/observation"
	"github.com/sourcegraph/sourcegraph/lib/codeintel/precise"
)

// Store provides the interface for uploads storage.
type Store interface {
<<<<<<< HEAD
=======
	// Transaction
	Transact(ctx context.Context) (Store, error)
	Done(err error) error

	// Not in use yet.
	List(ctx context.Context, opts ListOpts) (uploads []shared.Upload, err error)

>>>>>>> ceedc2d6
	// Commits
	GetCommitsVisibleToUpload(ctx context.Context, uploadID, limit int, token *string) (_ []string, nextToken *string, err error)
	GetOldestCommitDate(ctx context.Context, repositoryID int) (time.Time, bool, error)
	GetStaleSourcedCommits(ctx context.Context, minimumTimeSinceLastCheck time.Duration, limit int, now time.Time) (_ []shared.SourcedCommits, err error)
	UpdateSourcedCommits(ctx context.Context, repositoryID int, commit string, now time.Time) (uploadsUpdated int, err error)
	DeleteSourcedCommits(ctx context.Context, repositoryID int, commit string, maximumCommitLag time.Duration, now time.Time) (uploadsUpdated int, uploadsDeleted int, err error)
	HasCommit(ctx context.Context, repositoryID int, commit string) (_ bool, err error)

	// Repositories
	GetRepositoriesMaxStaleAge(ctx context.Context) (_ time.Duration, err error)
	SetRepositoryAsDirty(ctx context.Context, repositoryID int) (err error)
	GetDirtyRepositories(ctx context.Context) (_ map[int]int, err error)
	RepoName(ctx context.Context, repositoryID int) (_ string, err error)              // TODO(numbers88s): renaming this after I remove dbStore from gitserver init.
	RepoNames(ctx context.Context, repositoryIDs ...int) (_ map[int]string, err error) // TODO(numbers88s): renaming this after I remove dbStore from gitserver init.
	SetRepositoriesForRetentionScan(ctx context.Context, processDelay time.Duration, limit int) (_ []int, err error)
	HasRepository(ctx context.Context, repositoryID int) (_ bool, err error)

	// Uploads
	GetUploads(ctx context.Context, opts shared.GetUploadsOptions) (_ []shared.Upload, _ int, err error)
	GetUploadIDsWithReferences(ctx context.Context, orderedMonikers []precise.QualifiedMonikerData, ignoreIDs []int, repositoryID int, commit string, limit int, offset int, trace observation.TraceLogger) (ids []int, recordsScanned int, totalCount int, err error)
	GetVisibleUploadsMatchingMonikers(ctx context.Context, repositoryID int, commit string, orderedMonikers []precise.QualifiedMonikerData, limit, offset int) (_ shared.PackageReferenceScanner, _ int, err error)
	UpdateUploadsVisibleToCommits(ctx context.Context, repositoryID int, graph *gitdomain.CommitGraph, refDescriptions map[string][]gitdomain.RefDescription, maxAgeForNonStaleBranches, maxAgeForNonStaleTags time.Duration, dirtyToken int, now time.Time) error
	UpdateUploadRetention(ctx context.Context, protectedIDs, expiredIDs []int) (err error)
	BackfillReferenceCountBatch(ctx context.Context, batchSize int) error
	SourcedCommitsWithoutCommittedAt(ctx context.Context, batchSize int) ([]shared.SourcedCommits, error)
	UpdateCommittedAt(ctx context.Context, repositoryID int, commit, commitDateString string) error
	UpdateUploadsReferenceCounts(ctx context.Context, ids []int, dependencyUpdateType shared.DependencyReferenceCountUpdateType) (updated int, err error)
	SoftDeleteExpiredUploads(ctx context.Context) (int, error)
	HardDeleteUploadsByIDs(ctx context.Context, ids ...int) error
	DeleteUploadsStuckUploading(ctx context.Context, uploadedBefore time.Time) (_ int, err error)
	DeleteUploadsWithoutRepository(ctx context.Context, now time.Time) (_ map[int]int, err error)

	// Dumps
	FindClosestDumps(ctx context.Context, repositoryID int, commit, path string, rootMustEnclosePath bool, indexer string) (_ []shared.Dump, err error)
	FindClosestDumpsFromGraphFragment(ctx context.Context, repositoryID int, commit, path string, rootMustEnclosePath bool, indexer string, commitGraph *gitdomain.CommitGraph) (_ []shared.Dump, err error)
	GetDumpsWithDefinitionsForMonikers(ctx context.Context, monikers []precise.QualifiedMonikerData) (_ []shared.Dump, err error)
	GetDumpsByIDs(ctx context.Context, ids []int) (_ []shared.Dump, err error)

	// Packages
	UpdatePackages(ctx context.Context, dumpID int, packages []precise.Package) (err error)

	// References
	UpdatePackageReferences(ctx context.Context, dumpID int, references []precise.PackageReference) (err error)

	// Audit Logs
	DeleteOldAuditLogs(ctx context.Context, maxAge time.Duration, now time.Time) (count int, err error)
}

// store manages the database operations for uploads.
type store struct {
	logger     logger.Logger
	db         *basestore.Store
	operations *operations
}

// New returns a new uploads store.
func New(db database.DB, observationContext *observation.Context) Store {
	return &store{
		logger:     logger.Scoped("uploads.store", ""),
		db:         basestore.NewWithHandle(db.Handle()),
		operations: newOperations(observationContext),
	}
}

<<<<<<< HEAD
=======
func (s *store) Transact(ctx context.Context) (Store, error) {
	return s.transact(ctx)
}

>>>>>>> ceedc2d6
func (s *store) transact(ctx context.Context) (*store, error) {
	tx, err := s.db.Transact(ctx)
	if err != nil {
		return nil, err
	}
<<<<<<< HEAD
=======

	return &store{
		logger:     s.logger,
		db:         tx,
		operations: s.operations,
	}, nil
}

func (s *store) Done(err error) error {
	return s.db.Done(err)
}

// ListOpts specifies options for listing uploads.
type ListOpts struct {
	Limit int
}

// List returns a list of uploads.
func (s *store) List(ctx context.Context, opts ListOpts) (uploads []shared.Upload, err error) {
	ctx, _, endObservation := s.operations.list.With(ctx, &err, observation.Args{})
	defer func() {
		endObservation(1, observation.Args{LogFields: []log.Field{
			log.Int("numUploads", len(uploads)),
		}})
	}()

	// This is only a stub and will be replaced or significantly modified
	// in https://github.com/sourcegraph/sourcegraph/issues/33375
	_, _ = scanUploads(s.db.Query(ctx, sqlf.Sprintf(listQuery, opts.Limit)))
	return nil, errors.Newf("unimplemented: uploads.store.List")
}
>>>>>>> ceedc2d6

	return &store{
		logger:     s.logger,
		db:         tx,
		operations: s.operations,
	}, nil
}<|MERGE_RESOLUTION|>--- conflicted
+++ resolved
@@ -16,16 +16,10 @@
 
 // Store provides the interface for uploads storage.
 type Store interface {
-<<<<<<< HEAD
-=======
 	// Transaction
 	Transact(ctx context.Context) (Store, error)
 	Done(err error) error
 
-	// Not in use yet.
-	List(ctx context.Context, opts ListOpts) (uploads []shared.Upload, err error)
-
->>>>>>> ceedc2d6
 	// Commits
 	GetCommitsVisibleToUpload(ctx context.Context, uploadID, limit int, token *string) (_ []string, nextToken *string, err error)
 	GetOldestCommitDate(ctx context.Context, repositoryID int) (time.Time, bool, error)
@@ -90,20 +84,15 @@
 	}
 }
 
-<<<<<<< HEAD
-=======
 func (s *store) Transact(ctx context.Context) (Store, error) {
 	return s.transact(ctx)
 }
 
->>>>>>> ceedc2d6
 func (s *store) transact(ctx context.Context) (*store, error) {
 	tx, err := s.db.Transact(ctx)
 	if err != nil {
 		return nil, err
 	}
-<<<<<<< HEAD
-=======
 
 	return &store{
 		logger:     s.logger,
@@ -114,32 +103,4 @@
 
 func (s *store) Done(err error) error {
 	return s.db.Done(err)
-}
-
-// ListOpts specifies options for listing uploads.
-type ListOpts struct {
-	Limit int
-}
-
-// List returns a list of uploads.
-func (s *store) List(ctx context.Context, opts ListOpts) (uploads []shared.Upload, err error) {
-	ctx, _, endObservation := s.operations.list.With(ctx, &err, observation.Args{})
-	defer func() {
-		endObservation(1, observation.Args{LogFields: []log.Field{
-			log.Int("numUploads", len(uploads)),
-		}})
-	}()
-
-	// This is only a stub and will be replaced or significantly modified
-	// in https://github.com/sourcegraph/sourcegraph/issues/33375
-	_, _ = scanUploads(s.db.Query(ctx, sqlf.Sprintf(listQuery, opts.Limit)))
-	return nil, errors.Newf("unimplemented: uploads.store.List")
-}
->>>>>>> ceedc2d6
-
-	return &store{
-		logger:     s.logger,
-		db:         tx,
-		operations: s.operations,
-	}, nil
 }