--- conflicted
+++ resolved
@@ -8,17 +8,6 @@
 )
 
 type operations struct {
-<<<<<<< HEAD
-	list                           *observation.Operation
-	get                            *observation.Operation
-	getBatch                       *observation.Operation
-	enqueue                        *observation.Operation
-	delete                         *observation.Operation
-	commitsVisibleTo               *observation.Operation
-	uploadsVisibleTo               *observation.Operation
-	deleteUploadsWithoutRepository *observation.Operation
-	deleteIndexesWithoutRepository *observation.Operation
-=======
 	list             *observation.Operation
 	get              *observation.Operation
 	getBatch         *observation.Operation
@@ -30,7 +19,9 @@
 	staleSourcedCommits  *observation.Operation
 	updateSourcedCommits *observation.Operation
 	deleteSourcedCommits *observation.Operation
->>>>>>> b6d28519
+
+	deleteUploadsWithoutRepository *observation.Operation
+	deleteIndexesWithoutRepository *observation.Operation
 }
 
 func newOperations(observationContext *observation.Context) *operations {
@@ -50,17 +41,6 @@
 	}
 
 	return &operations{
-<<<<<<< HEAD
-		list:                           op("List"),
-		get:                            op("Get"),
-		getBatch:                       op("GetBatch"),
-		enqueue:                        op("Enqueue"),
-		delete:                         op("Delete"),
-		commitsVisibleTo:               op("CommitsVisibleTo"),
-		uploadsVisibleTo:               op("UploadsVisibleTo"),
-		deleteUploadsWithoutRepository: op("DeleteUploadsWithoutRepository"),
-		deleteIndexesWithoutRepository: op("DeleteIndexesWithoutRepository"),
-=======
 		list:             op("List"),
 		get:              op("Get"),
 		getBatch:         op("GetBatch"),
@@ -72,6 +52,8 @@
 		staleSourcedCommits:  op("StaleSourcedCommits"),
 		updateSourcedCommits: op("UpdateSourcedCommits"),
 		deleteSourcedCommits: op("DeleteSourcedCommits"),
->>>>>>> b6d28519
+
+		deleteUploadsWithoutRepository: op("DeleteUploadsWithoutRepository"),
+		deleteIndexesWithoutRepository: op("DeleteIndexesWithoutRepository"),
 	}
 }