package shared

import (
	"database/sql"
	"database/sql/driver"
	"encoding/json"
	"time"

	"github.com/sourcegraph/sourcegraph/internal/codeintel/stores/lsifstore"
	"github.com/sourcegraph/sourcegraph/internal/codeintel/types"
	"github.com/sourcegraph/sourcegraph/internal/database/basestore"
	"github.com/sourcegraph/sourcegraph/lib/errors"
)

<<<<<<< HEAD
// Upload is a subset of the lsif_uploads table and stores both processed and unprocessed
// records.
type Upload struct {
	ID                int
	Commit            string
	Root              string
	VisibleAtTip      bool
	UploadedAt        time.Time
	State             string
	FailureMessage    *string
	StartedAt         *time.Time
	FinishedAt        *time.Time
	ProcessAfter      *time.Time
	NumResets         int
	NumFailures       int
	RepositoryID      int
	RepositoryName    string
	Indexer           string
	IndexerVersion    string
	NumParts          int
	UploadedParts     []int
	UploadSize        *int64
	UncompressedSize  *int64
	Rank              *int
	AssociatedIndexID *int
}

func (u Upload) RecordID() int {
	return u.ID
}

// Dump is a subset of the lsif_uploads table (queried via the lsif_dumps_with_repository_name view)
// and stores only processed records.
type Dump struct {
	ID                int
	Commit            string
	Root              string
	VisibleAtTip      bool
	UploadedAt        time.Time
	State             string
	FailureMessage    *string
	StartedAt         *time.Time
	FinishedAt        *time.Time
	ProcessAfter      *time.Time
	NumResets         int
	NumFailures       int
	RepositoryID      int
	RepositoryName    string
	Indexer           string
	IndexerVersion    string
	AssociatedIndexID *int
}

=======
>>>>>>> 71480238
type SourcedCommits struct {
	RepositoryID   int
	RepositoryName string
	Commits        []string
}

type GetUploadsOptions struct {
	RepositoryID            int
	State                   string
	Term                    string
	VisibleAtTip            bool
	DependencyOf            int
	DependentOf             int
	UploadedBefore          *time.Time
	UploadedAfter           *time.Time
	LastRetentionScanBefore *time.Time
	AllowExpired            bool
	AllowDeletedRepo        bool
	AllowDeletedUpload      bool
	OldestFirst             bool
	Limit                   int
	Offset                  int

	// InCommitGraph ensures that the repository commit graph was updated strictly
	// after this upload was processed. This condition helps us filter out new uploads
	// that we might later mistake for unreachable.
	InCommitGraph bool
}

type DependencyReferenceCountUpdateType int

const (
	DependencyReferenceCountUpdateTypeNone DependencyReferenceCountUpdateType = iota
	DependencyReferenceCountUpdateTypeAdd
	DependencyReferenceCountUpdateTypeRemove
)

type CursorAdjustedUpload struct {
	DumpID               int      `json:"dumpID"`
	AdjustedPath         string   `json:"adjustedPath"`
	AdjustedPosition     Position `json:"adjustedPosition"`
	AdjustedPathInBundle string   `json:"adjustedPathInBundle"`
}

// AdjustedUpload pairs an upload visible from the current target commit with the
// current target path and position adjusted so that it matches the data within the
// underlying index.
type AdjustedUpload struct {
	Upload               types.Dump
	AdjustedPath         string
	AdjustedPosition     lsifstore.Position
	AdjustedPathInBundle string
}

// Range is an inclusive bounds within a file.
type Range struct {
	Start Position
	End   Position
}

// Position is a unique position within a file.
type Position struct {
	Line      int
	Character int
}

// Package pairs a package schem+name+version with the dump that provides it.
type Package struct {
	DumpID  int
	Scheme  string
	Name    string
	Version string
}

// PackageReference is a package scheme+name+version
type PackageReference struct {
	Package
}

// PackageReferenceScanner allows for on-demand scanning of PackageReference values.
//
// A scanner for this type was introduced as a memory optimization. Instead of reading a
// large number of large byte arrays into memory at once, we allow the user to request
// the next filter value when they are ready to process it. This allows us to hold only
// a single bloom filter in memory at any give time during reference requests.
type PackageReferenceScanner interface {
	// Next reads the next package reference value from the database cursor.
	Next() (PackageReference, bool, error)

	// Close the underlying row object.
	Close() error
}

type rowScanner struct {
	rows *sql.Rows
}

// packageReferenceScannerFromRows creates a PackageReferenceScanner that feeds the given values.
func PackageReferenceScannerFromRows(rows *sql.Rows) PackageReferenceScanner {
	return &rowScanner{
		rows: rows,
	}
}

// Next reads the next package reference value from the database cursor.
func (s *rowScanner) Next() (reference PackageReference, _ bool, _ error) {
	if !s.rows.Next() {
		return PackageReference{}, false, nil
	}

	if err := s.rows.Scan(
		&reference.DumpID,
		&reference.Scheme,
		&reference.Name,
		&reference.Version,
	); err != nil {
		return PackageReference{}, false, err
	}

	return reference, true, nil
}

// Close the underlying row object.
func (s *rowScanner) Close() error {
	return basestore.CloseRows(s.rows, nil)
}

type sliceScanner struct {
	references []PackageReference
}

// PackageReferenceScannerFromSlice creates a PackageReferenceScanner that feeds the given values.
func PackageReferenceScannerFromSlice(references ...PackageReference) PackageReferenceScanner {
	return &sliceScanner{
		references: references,
	}
}

func (s *sliceScanner) Next() (PackageReference, bool, error) {
	if len(s.references) == 0 {
		return PackageReference{}, false, nil
	}

	next := s.references[0]
	s.references = s.references[1:]
	return next, true, nil
}

func (s *sliceScanner) Close() error {
	return nil
}

type UploadsWithRepositoryNamespace struct {
	Root    string
	Indexer string
	Uploads []types.Upload
}

type UploadLog struct {
	LogTimestamp      time.Time
	RecordDeletedAt   *time.Time
	UploadID          int
	Commit            string
	Root              string
	RepositoryID      int
	UploadedAt        time.Time
	Indexer           string
	IndexerVersion    *string
	UploadSize        *int
	AssociatedIndexID *int
	TransitionColumns []map[string]*string
	Reason            *string
	Operation         string
}

// Index is a subset of the lsif_indexes table and stores both processed and unprocessed
// records.
type Index struct {
	ID                 int                 `json:"id"`
	Commit             string              `json:"commit"`
	QueuedAt           time.Time           `json:"queuedAt"`
	State              string              `json:"state"`
	FailureMessage     *string             `json:"failureMessage"`
	StartedAt          *time.Time          `json:"startedAt"`
	FinishedAt         *time.Time          `json:"finishedAt"`
	ProcessAfter       *time.Time          `json:"processAfter"`
	NumResets          int                 `json:"numResets"`
	NumFailures        int                 `json:"numFailures"`
	RepositoryID       int                 `json:"repositoryId"`
	LocalSteps         []string            `json:"local_steps"`
	RepositoryName     string              `json:"repositoryName"`
	DockerSteps        []DockerStep        `json:"docker_steps"`
	Root               string              `json:"root"`
	Indexer            string              `json:"indexer"`
	IndexerArgs        []string            `json:"indexer_args"` // TODO - convert this to `IndexCommand string`
	Outfile            string              `json:"outfile"`
	ExecutionLogs      []ExecutionLogEntry `json:"execution_logs"`
	Rank               *int                `json:"placeInQueue"`
	AssociatedUploadID *int                `json:"associatedUpload"`
}

type DockerStep struct {
	Root     string   `json:"root"`
	Image    string   `json:"image"`
	Commands []string `json:"commands"`
}

func (s *DockerStep) Scan(value any) error {
	b, ok := value.([]byte)
	if !ok {
		return errors.Errorf("value is not []byte: %T", value)
	}

	return json.Unmarshal(b, &s)
}

func (s DockerStep) Value() (driver.Value, error) {
	return json.Marshal(s)
}

// ExecutionLogEntry represents a command run by the executor.
type ExecutionLogEntry struct {
	Key        string    `json:"key"`
	Command    []string  `json:"command"`
	StartTime  time.Time `json:"startTime"`
	ExitCode   *int      `json:"exitCode,omitempty"`
	Out        string    `json:"out,omitempty"`
	DurationMs *int      `json:"durationMs,omitempty"`
}

func (e *ExecutionLogEntry) Scan(value any) error {
	b, ok := value.([]byte)
	if !ok {
		return errors.Errorf("value is not []byte: %T", value)
	}

	return json.Unmarshal(b, &e)
}

func (e ExecutionLogEntry) Value() (driver.Value, error) {
	return json.Marshal(e)
}<|MERGE_RESOLUTION|>--- conflicted
+++ resolved
@@ -12,62 +12,6 @@
 	"github.com/sourcegraph/sourcegraph/lib/errors"
 )
 
-<<<<<<< HEAD
-// Upload is a subset of the lsif_uploads table and stores both processed and unprocessed
-// records.
-type Upload struct {
-	ID                int
-	Commit            string
-	Root              string
-	VisibleAtTip      bool
-	UploadedAt        time.Time
-	State             string
-	FailureMessage    *string
-	StartedAt         *time.Time
-	FinishedAt        *time.Time
-	ProcessAfter      *time.Time
-	NumResets         int
-	NumFailures       int
-	RepositoryID      int
-	RepositoryName    string
-	Indexer           string
-	IndexerVersion    string
-	NumParts          int
-	UploadedParts     []int
-	UploadSize        *int64
-	UncompressedSize  *int64
-	Rank              *int
-	AssociatedIndexID *int
-}
-
-func (u Upload) RecordID() int {
-	return u.ID
-}
-
-// Dump is a subset of the lsif_uploads table (queried via the lsif_dumps_with_repository_name view)
-// and stores only processed records.
-type Dump struct {
-	ID                int
-	Commit            string
-	Root              string
-	VisibleAtTip      bool
-	UploadedAt        time.Time
-	State             string
-	FailureMessage    *string
-	StartedAt         *time.Time
-	FinishedAt        *time.Time
-	ProcessAfter      *time.Time
-	NumResets         int
-	NumFailures       int
-	RepositoryID      int
-	RepositoryName    string
-	Indexer           string
-	IndexerVersion    string
-	AssociatedIndexID *int
-}
-
-=======
->>>>>>> 71480238
 type SourcedCommits struct {
 	RepositoryID   int
 	RepositoryName string
