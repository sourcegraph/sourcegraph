--- conflicted
+++ resolved
@@ -1,17 +1,9 @@
 package commitgraph
 
 import (
-	"context"
-
 	"github.com/sourcegraph/sourcegraph/internal/goroutine"
 )
 
-<<<<<<< HEAD
-func NewUpdater(uploadSvc UploadService) goroutine.BackgroundRoutine {
-	return goroutine.NewPeriodicGoroutine(context.Background(), ConfigInst.Interval, &updater{
-		uploadSvc: uploadSvc,
-	})
-=======
 func NewUpdater(uploadSvc UploadService) []goroutine.BackgroundRoutine {
 	return []goroutine.BackgroundRoutine{
 		uploadSvc.NewCommitGraphUpdater(
@@ -20,5 +12,4 @@
 			ConfigInst.MaxAgeForNonStaleTags,
 		),
 	}
->>>>>>> 09126e95
 }