package lockfiles

import (
	"context"
	"io"

	"github.com/sourcegraph/sourcegraph/internal/api"
	"github.com/sourcegraph/sourcegraph/internal/authz"
	"github.com/sourcegraph/sourcegraph/internal/database"
	"github.com/sourcegraph/sourcegraph/internal/gitserver"
	"github.com/sourcegraph/sourcegraph/internal/vcs/git"
)

type GitService interface {
	LsFiles(ctx context.Context, repo api.RepoName, commits api.CommitID, paths ...string) ([]string, error)
	Archive(ctx context.Context, repo api.RepoName, opts gitserver.ArchiveOptions) (io.ReadCloser, error)
}

type gitService struct {
	db      database.DB
	checker authz.SubRepoPermissionChecker
}

func NewDefaultGitService(checker authz.SubRepoPermissionChecker, db database.DB) GitService {
	if checker == nil {
		checker = authz.DefaultSubRepoPermsChecker
	}

	return &gitService{
		db:      db,
		checker: checker,
	}
}

func (s *gitService) LsFiles(ctx context.Context, repo api.RepoName, commits api.CommitID, paths ...string) ([]string, error) {
	return git.LsFiles(ctx, s.db, s.checker, repo, commits, paths...)
}

func (s *gitService) Archive(ctx context.Context, repo api.RepoName, opts gitserver.ArchiveOptions) (io.ReadCloser, error) {
<<<<<<< HEAD
	// Note: the sub-repo perms checker is nil here because sub-repo filtering is applied when LsFiles is called
	return git.ArchiveReader(ctx, nil, repo, opts)
=======
	return git.ArchiveReader(ctx, s.db, repo, opts)
>>>>>>> 7e61ffee
}<|MERGE_RESOLUTION|>--- conflicted
+++ resolved
@@ -37,10 +37,6 @@
 }
 
 func (s *gitService) Archive(ctx context.Context, repo api.RepoName, opts gitserver.ArchiveOptions) (io.ReadCloser, error) {
-<<<<<<< HEAD
 	// Note: the sub-repo perms checker is nil here because sub-repo filtering is applied when LsFiles is called
-	return git.ArchiveReader(ctx, nil, repo, opts)
-=======
-	return git.ArchiveReader(ctx, s.db, repo, opts)
->>>>>>> 7e61ffee
+	return git.ArchiveReader(ctx, s.db, nil, repo, opts)
 }