local path = require "path"
<<<<<<< HEAD
local patterns = require "sg.patterns"
local recognizer = require "sg.autoindex.recognizer"
=======
local pattern = require "sg.autoindex.patterns"
local recognizers = require "sg.recognizers"
>>>>>>> 272cde4e

local indexer = "sourcegraph/lsif-clang"

local is_cmakelist_file = function(base)
  return string.lower(base) == "cmakelists.txt"
end

return recognizer.new_path_recognizer {
  patterns = {
    pattern.new_path_extension "cpp",
    pattern.new_path_extension "c",
    pattern.new_path_extension "h",
    pattern.new_path_extension "hpp",
    pattern.new_path_extension "cxx",
    pattern.new_path_extension "cc",
    pattern.new_path_basename "CMakeLists.txt",
    pattern.new_path_basename "CMakelists.txt",
    pattern.new_path_basename "CmakeLists.txt",
    pattern.new_path_basename "Cmakelists.txt",
    pattern.new_path_basename "cMakeLists.txt",
    pattern.new_path_basename "cMakelists.txt",
    pattern.new_path_basename "cmakeLists.txt",
    pattern.new_path_basename "cmakelists.txt",
  },

  -- Invoked when c, cpp, header, or cmakelist files exist
  hints = function(_, paths)
    local hints = {}
    local visited = {}

    for i = 1, #paths do
      local dir = path.dirname(paths[i])
      local base = path.basename(paths[i])

      if visited[dir] == nil and is_cmakelist_file(base) then
        table.insert(hints, {
          root = dir,
          indexer = indexer,
          confidence = "PROJECT_STRUCTURE_SUPPORTED",
        })

        visited[dir] = true
      end
    end

    for i = 1, #paths do
      local dir = path.dirname(paths[i])
      local base = path.basename(paths[i])

      if visited[dir] == nil and not is_cmakelist_file(base) then
        table.insert(hints, {
          root = dir,
          indexer = indexer,
          confidence = "LANGUAGE_SUPPORTED",
        })

        visited[dir] = true
      end
    end

    return hints
  end,
}<|MERGE_RESOLUTION|>--- conflicted
+++ resolved
@@ -1,11 +1,6 @@
 local path = require "path"
-<<<<<<< HEAD
-local patterns = require "sg.patterns"
+local pattern = require "sg.autoindex.patterns"
 local recognizer = require "sg.autoindex.recognizer"
-=======
-local pattern = require "sg.autoindex.patterns"
-local recognizers = require "sg.recognizers"
->>>>>>> 272cde4e
 
 local indexer = "sourcegraph/lsif-clang"
 
