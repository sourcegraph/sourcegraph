--- conflicted
+++ resolved
@@ -339,29 +339,11 @@
 	})
 	mockSearchClient.ExecuteFunc.SetDefaultHook(func(_ context.Context, s streaming.Sender, i *search.Inputs) (*search.Alert, error) {
 		if strings.Contains(i.OriginalQuery, "type:file") {
-<<<<<<< HEAD
 			s.Send(streaming.SearchEvent{Results: b.fileMatches})
 		} else if strings.Contains(i.OriginalQuery, "type:symbol") {
 			s.Send(streaming.SearchEvent{Results: b.symbolMatches})
-=======
-			s.Send(streaming.SearchEvent{
-				Results: b.fileMatches,
-			})
-		} else if strings.Contains(i.OriginalQuery, "type:symbol") {
-			s.Send(streaming.SearchEvent{
-				Results: b.symbolMatches,
-			})
->>>>>>> 4d6e8949
 		}
 		return nil, nil
 	})
 	return mockSearchClient
-<<<<<<< HEAD
-}
-
-func emptyMappedIndex() MappedIndex {
-	upload, lsifStore := setupUpload("deadbeef", "")
-	return NewMappedIndexFromTranslator(lsifStore, noopTranslator(), upload, "deadbeef")
-=======
->>>>>>> 4d6e8949
 }