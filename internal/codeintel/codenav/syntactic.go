--- conflicted
+++ resolved
@@ -514,7 +514,6 @@
 			UnderlyingError: err,
 		}
 	}
-<<<<<<< HEAD
 	nextCursor := core.None[UsagesCursor]()
 	finalMatches, searchedFiles := applyLimit(args.Limit, results)
 	if len(results) > 0 && (searchResult.limitHit || len(searchedFiles) != len(results)) {
@@ -527,21 +526,14 @@
 			SyntacticCursor: SyntacticCursor{SeenFiles: seenFiles},
 		})
 	}
-	return SyntacticUsagesResult{Matches: finalMatches, NextCursor: nextCursor}, PreviousSyntacticSearch{
-		MappedIndex: mappedIndex,
-		SymbolName:  symbolName,
-		Language:    language,
-=======
-
 	return SyntacticUsagesResult{
-		Matches: slices.Concat(results...),
+		Matches: finalMatches,
+		NextCursor: nextCursor
 		PreviousSyntacticSearch: PreviousSyntacticSearch{
 			MappedIndex: mappedIndex,
 			SymbolName:  symbolName,
 			Language:    language,
 		},
-		NextCursor: core.None[UsagesCursor](),
->>>>>>> f1d5d779
 	}, nil
 }
 
@@ -556,16 +548,6 @@
 	language string,
 	syntacticIndex core.Option[MappedIndex],
 ) (_ SearchBasedUsagesResult, err error) {
-<<<<<<< HEAD
-=======
-	searchCoords := searchArgs{
-		repo:       args.Repo.Name,
-		commit:     args.Commit,
-		identifier: symbolName,
-		language:   language,
-	}
-
->>>>>>> f1d5d779
 	var matchResults struct {
 		searchResult candidateOccurrenceResult
 		err          error
@@ -645,7 +627,6 @@
 		}
 		return results
 	})
-<<<<<<< HEAD
 
 	nextCursor := core.None[UsagesCursor]()
 	finalMatches, searchedFiles := applyLimit(args.Limit, results)
@@ -679,10 +660,4 @@
 		}
 	}
 	return matches, paths
-=======
-	return SearchBasedUsagesResult{
-		Matches:    slices.Concat(results...),
-		NextCursor: core.None[UsagesCursor](),
-	}, nil
->>>>>>> f1d5d779
 }