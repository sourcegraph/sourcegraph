package codenav

import (
	"bytes"
	"cmp"
	"context"
	"fmt"
	"io"
	"slices"
	"strings"

	genslices "github.com/life4/genesis/slices"
	"github.com/sourcegraph/log"
	"github.com/sourcegraph/scip/bindings/go/scip"
	"go.opentelemetry.io/otel/attribute"

	"github.com/sourcegraph/sourcegraph/internal/actor"
	"github.com/sourcegraph/sourcegraph/internal/api"
	"github.com/sourcegraph/sourcegraph/internal/authz"
	"github.com/sourcegraph/sourcegraph/internal/codeintel/codenav/internal/lsifstore"
	"github.com/sourcegraph/sourcegraph/internal/codeintel/codenav/shared"
	"github.com/sourcegraph/sourcegraph/internal/codeintel/core"
	uploadsshared "github.com/sourcegraph/sourcegraph/internal/codeintel/uploads/shared"
	"github.com/sourcegraph/sourcegraph/internal/gitserver"
	"github.com/sourcegraph/sourcegraph/internal/observation"
	searcher "github.com/sourcegraph/sourcegraph/internal/search/client"
	"github.com/sourcegraph/sourcegraph/internal/types"
	"github.com/sourcegraph/sourcegraph/lib/codeintel/languages"
	"github.com/sourcegraph/sourcegraph/lib/codeintel/precise"
	"github.com/sourcegraph/sourcegraph/lib/errors"
)

type Service struct {
	repoStore    minimalRepoStore
	lsifstore    lsifstore.LsifStore
	gitserver    gitserver.Client
	uploadSvc    UploadService
	searchClient searcher.SearchClient
	operations   *operations
	logger       log.Logger
}

// minimalRepoStore covers the subset of database.RepoStore APIs that we need
// for code navigation.
//
// Prefer calling GetReposSetByIDs instead of calling Get in a loop.
type minimalRepoStore interface {
	Get(context.Context, api.RepoID) (*types.Repo, error)
	GetReposSetByIDs(context.Context, ...api.RepoID) (map[api.RepoID]*types.Repo, error)
}

func newService(
	observationCtx *observation.Context,
	repoStore minimalRepoStore,
	lsifstore lsifstore.LsifStore,
	uploadSvc UploadService,
	gitserver gitserver.Client,
	searchClient searcher.SearchClient,
	logger log.Logger,
) *Service {
	return &Service{
		repoStore:    repoStore,
		lsifstore:    lsifstore,
		gitserver:    gitserver,
		uploadSvc:    uploadSvc,
		searchClient: searchClient,
		operations:   newOperations(observationCtx),
		logger:       logger,
	}
}

// GetHover returns the set of locations defining the symbol at the given position.
func (s *Service) GetHover(ctx context.Context, args PositionalRequestArgs, requestState RequestState) (_ string, _ shared.Range, _ bool, err error) {
	ctx, trace, endObservation := observeResolver(ctx, &err, s.operations.getHover, serviceObserverThreshold,
		observation.Args{Attrs: observation.MergeAttributes(args.Attrs(), requestState.Attrs()...)})
	defer endObservation()

	// TODO(id: support-symbol-based-hovers): We should remove position-based hover
	// information in favor of symbol based hover information.
	lookupMatcher := shared.NewStartPositionMatcher(scip.Position{Line: int32(args.Line), Character: int32(args.Character)})
	adjustedUploads, err := s.getVisibleUploads(ctx, lookupMatcher, requestState)
	if err != nil {
		return "", shared.Range{}, false, err
	}

	// Keep track of each adjusted range we know about enclosing the requested position.
	//
	// If we don't have hover text within the index where the range is defined, we'll
	// have to look in the definition index and search for the text there. We don't
	// want to return the range associated with the definition, as the range is used
	// as a hint to highlight a range in the current document.
	adjustedRanges := make([]shared.Range, 0, len(adjustedUploads))

	cachedUploads := requestState.GetCacheUploads()
	for i := range adjustedUploads {
		adjustedUpload := adjustedUploads[i]
		trace.AddEvent("TODO Domain Owner", attribute.Int("uploadID", adjustedUpload.Upload.ID))
		pos, ok := adjustedUpload.TargetMatcher.PositionBased()
		if !ok {
			panic(fmt.Sprintf("Expected position-based matcher since lookupMatcher was position-based, but got: %+v", adjustedUpload.TargetMatcher))
		}
		// Fetch hover text from the index
		text, rn, exists, err := s.lsifstore.GetHover(
			ctx,
			adjustedUpload.Upload.ID,
			adjustedUpload.TargetPathWithoutRoot(),
			int(pos.Line),
			int(pos.Character),
		)
		if err != nil {
			return "", shared.Range{}, false, errors.Wrap(err, "lsifStore.Hover")
		}
		if !exists {
			continue
		}

		// Adjust the highlighted range back to the appropriate range in the target commit
		_, adjustedRange, success, err := s.getSourceRange(ctx,
			args.RequestArgs, requestState,
			cachedUploads[i].RepositoryID, cachedUploads[i].Commit,
			args.Path, rn)
		if err != nil {
			return "", shared.Range{}, false, err
		}
		if text != "" {
			// Text attached to source range
			return text, adjustedRange, true, nil
		}
		if success {
			adjustedRanges = append(adjustedRanges, adjustedRange)

		}
	}

	// The Slow path:
	//
	// The indexes we searched in doesn't attach hover text to externally defined symbols.
	// Each indexer is free to make that choice as it's a compromise between ease of development,
	// efficiency of indexing, index output sizes, etc. We can deal with this situation by
	// looking for hover text attached to the precise definition (if one exists).

	// The range we will end up returning is interpreted within the context of the current text
	// document, so any range inside of a remote index would be of no use. We'll return the first
	// (inner-most) range that we adjusted from the source index traversals above.
	var adjustedRange shared.Range
	if len(adjustedRanges) > 0 {
		adjustedRange = adjustedRanges[0]
	}

	// Gather all import monikers attached to the ranges enclosing the requested position
	orderedMonikers, err := s.getOrderedMonikers(ctx, adjustedUploads, "import")
	if err != nil {
		return "", shared.Range{}, false, err
	}
	trace.AddEvent("TODO Domain Owner",
		attribute.Int("numMonikers", len(orderedMonikers)),
		attribute.String("monikers", monikersToString(orderedMonikers)))

	// Determine the set of uploads over which we need to perform a moniker search. This will
	// include all all indexes which define one of the ordered monikers. This should not include
	// any of the indexes we have already performed an LSIF graph traversal in above.
	uploads, err := s.getUploadsWithDefinitionsForMonikers(ctx, orderedMonikers, requestState)
	if err != nil {
		return "", shared.Range{}, false, err
	}
	trace.AddEvent("TODO Domain Owner",
		attribute.Int("numDefinitionUploads", len(uploads)),
		attribute.String("definitionUploads", uploadIDsToString(uploads)))

	ids := genslices.Map(uploads, func(u uploadsshared.CompletedUpload) int { return u.ID })
	lookupSymbols := genslices.Map(orderedMonikers, func(m precise.QualifiedMonikerData) string { return m.Identifier })

	usages, _, err := s.lsifstore.GetSymbolUsages(ctx, lsifstore.SymbolUsagesOptions{
		UsageKind:           shared.UsageKindDefinition,
		UploadIDs:           ids,
		LookupSymbols:       lookupSymbols,
		SkipPathsByUploadID: nil,
		Limit:               DefinitionsLimit,
		Offset:              0,
	})
	if err != nil {
		return "", shared.Range{}, false, errors.Wrap(err, "lsifstore.GetSymbolUsages")
	}
	trace.AddEvent("TODO Domain Owner", attribute.Int("numLocations", len(usages)))

	for _, usage := range usages {
		// Fetch hover text attached to a definition in the defining index
		text, _, exists, err := s.lsifstore.GetHover(
			ctx,
			usage.UploadID,
			usage.Path,
			usage.Range.Start.Line,
			usage.Range.Start.Character,
		)
		if err != nil {
			return "", shared.Range{}, false, errors.Wrap(err, "lsifStore.Hover")
		}
		if exists && text != "" {
			// Text attached to definition
			return text, adjustedRange, true, nil
		}
	}

	// No text available
	return "", shared.Range{}, false, nil
}

// getUploadsWithDefinitionsForMonikers returns the set of uploads that provide any of the given monikers.
// This method will not return uploads for commits which are unknown to gitserver.
func (s *Service) getUploadsWithDefinitionsForMonikers(ctx context.Context, orderedMonikers []precise.QualifiedMonikerData, requestState RequestState) ([]uploadsshared.CompletedUpload, error) {
	uploads, err := s.uploadSvc.GetCompletedUploadsWithDefinitionsForMonikers(ctx, orderedMonikers)
	if err != nil {
		return nil, errors.Wrap(err, "dbstore.DefinitionDumps")
	}

	uploadsCopy := copyUploads(uploads)
	requestState.dataLoader.SetUploadInCacheMap(uploadsCopy)

	uploadsWithResolvableCommits, err := filterUploadsWithCommits(ctx, requestState.commitCache, uploadsCopy)
	if err != nil {
		return nil, err
	}

	return uploadsWithResolvableCommits, nil
}

// monikerLimit is the maximum number of monikers that can be returned from orderedMonikers.
const monikerLimit = 10

func (s *Service) getOrderedMonikers(ctx context.Context, visibleUploads []visibleUpload, kinds ...string) ([]precise.QualifiedMonikerData, error) {
	monikerSet := newQualifiedMonikerSet()

	for i := range visibleUploads {
		pos, ok := visibleUploads[i].TargetMatcher.PositionBased()
		if !ok {
			panic(fmt.Sprintf("getOrderedMonikers should only be called from GetHover logic, which should start with a position-based matcher, but got: %+v", visibleUploads[i].TargetMatcher))
		}
		rangeMonikers, err := s.lsifstore.GetMonikersByPosition(
			ctx,
			visibleUploads[i].Upload.ID,
			visibleUploads[i].TargetPathWithoutRoot(),
			int(pos.Line),
			int(pos.Character),
		)
		if err != nil {
			return nil, errors.Wrap(err, "lsifStore.MonikersByPosition")
		}

		for _, monikers := range rangeMonikers {
			for _, moniker := range monikers {
				if moniker.PackageInformationID == "" || !sliceContains(kinds, moniker.Kind) {
					continue
				}

				packageInformationData, _, err := s.lsifstore.GetPackageInformation(
					ctx,
					visibleUploads[i].Upload.ID,
					string(moniker.PackageInformationID),
				)
				if err != nil {
					return nil, errors.Wrap(err, "lsifStore.PackageInformation")
				}

				monikerSet.add(precise.QualifiedMonikerData{
					MonikerData:            moniker,
					PackageInformationData: packageInformationData,
				})

				if len(monikerSet.monikers) >= monikerLimit {
					return monikerSet.monikers, nil
				}
			}
		}
	}

	return monikerSet.monikers, nil
}

// getUploadLocations translates a set of locations into an equivalent set of locations in the requested
// commit. If includeFallbackLocations is true, then any range in the indexed commit that cannot be translated
// will use the indexed location. Otherwise, such location are dropped.
func (s *Service) getUploadLocations(ctx context.Context, args RequestArgs, requestState RequestState, locations []shared.Usage, includeFallbackLocations bool) ([]shared.UploadUsage, error) {
	uploadLocations := make([]shared.UploadUsage, 0, len(locations))

	checkerEnabled := authz.SubRepoEnabled(requestState.authChecker)
	var a *actor.Actor
	if checkerEnabled {
		a = actor.FromContext(ctx)
	}
	for _, location := range locations {
		upload, ok := requestState.dataLoader.GetUploadFromCacheMap(location.UploadID)
		if !ok {
			continue
		}

		adjustedLocation, ok, err := s.getUploadUsage(ctx, args, requestState, upload, location)
		if err != nil {
			return nil, err
		}
		if !includeFallbackLocations && !ok {
			continue
		}

		if !checkerEnabled {
			uploadLocations = append(uploadLocations, adjustedLocation)
		} else {
			repo := api.RepoName(adjustedLocation.Upload.RepositoryName)
			if include, err := authz.FilterActorPath(ctx, requestState.authChecker, a, repo, adjustedLocation.Path.RawValue()); err != nil {
				return nil, err
			} else if include {
				uploadLocations = append(uploadLocations, adjustedLocation)
			}
		}
	}

	return uploadLocations, nil
}

// getUploadUsage translates a location (relative to the indexed commit) into an equivalent location in
// the requested commit. If the translation fails, then the original commit and range are used as the
// commit and range of the adjusted location and a false flag is returned.
func (s *Service) getUploadUsage(ctx context.Context, args RequestArgs, requestState RequestState, upload uploadsshared.CompletedUpload, usage shared.Usage) (shared.UploadUsage, bool, error) {
	repoRootRelPath := core.NewRepoRelPath(upload, usage.Path)
	adjustedCommit, adjustedRange, ok, err := s.getSourceRange(ctx, args, requestState, upload.RepositoryID, upload.Commit, repoRootRelPath, usage.Range)
	if err != nil {
		return shared.UploadUsage{}, ok, err
	}
	// Why are we dropping the ok value here??
	// TODO: What if the code has moved?

	return shared.UploadUsage{
		Upload:       upload,
		Path:         repoRootRelPath,
		TargetCommit: adjustedCommit,
		TargetRange:  adjustedRange,
		Symbol:       usage.Symbol,
		Kind:         usage.Kind,
	}, ok, nil
}

// getSourceRange translates a range (relative to the indexed commit) into an equivalent range in the requested
// commit. If the translation fails, then the original commit and range are returned along with a false-valued
// flag.
func (s *Service) getSourceRange(ctx context.Context, args RequestArgs, requestState RequestState, repositoryID int, commit string, path core.RepoRelPath, rng shared.Range) (string, shared.Range, bool, error) {
	if repositoryID != int(args.RepositoryID) {
		// No diffs between distinct repositories
		return commit, rng, true, nil
	}
	sourceRangeOpt, err := requestState.GitTreeTranslator.TranslateRange(ctx, api.CommitID(commit), args.Commit, path, rng.ToSCIPRange())
	if err != nil {
		return "", shared.Range{}, false, errors.Wrap(err, "gitTreeTranslator.GetTargetCommitRangeFromSourceRange")
	}
	if sourceRange, ok := sourceRangeOpt.Get(); ok {
		return string(args.Commit), shared.TranslateRange(sourceRange), true, nil
	}

	return commit, rng, false, nil
}

// getUploadsByIDs returns a slice of uploads with the given identifiers. This method will not return a
// new upload record for a commit which is unknown to gitserver. The given upload map is used as a
// caching mechanism - uploads present in the map are not fetched again from the database.
func (s *Service) getUploadsByIDs(ctx context.Context, ids []int, requestState RequestState) ([]uploadsshared.CompletedUpload, error) {
	missingIDs := make([]int, 0, len(ids))
	existingUploads := make([]uploadsshared.CompletedUpload, 0, len(ids))

	for _, id := range ids {
		if upload, ok := requestState.dataLoader.GetUploadFromCacheMap(id); ok {
			existingUploads = append(existingUploads, upload)
		} else {
			missingIDs = append(missingIDs, id)
		}
	}

	uploads, err := s.uploadSvc.GetCompletedUploadsByIDs(ctx, missingIDs)
	if err != nil {
		return nil, errors.Wrap(err, "service.GetCompletedUploadsByIDs")
	}

	uploadsWithResolvableCommits, err := filterUploadsWithCommits(ctx, requestState.commitCache, uploads)
	if err != nil {
		return nil, nil
	}
	requestState.dataLoader.SetUploadInCacheMap(uploadsWithResolvableCommits)

	allUploads := append(existingUploads, uploadsWithResolvableCommits...)

	return allUploads, nil
}

// DefinitionsLimit is maximum the number of locations returned from Definitions.
const DefinitionsLimit = 100

func (s *Service) GetDiagnostics(ctx context.Context, args PositionalRequestArgs, requestState RequestState) (diagnosticsAtUploads []DiagnosticAtUpload, _ int, err error) {
	ctx, trace, endObservation := observeResolver(ctx, &err, s.operations.getDiagnostics, serviceObserverThreshold,
		observation.Args{Attrs: observation.MergeAttributes(args.Attrs(), requestState.Attrs()...)})
	defer endObservation()

	uploads := s.filterCachedUploadsContainingPath(ctx, trace, requestState, args.Path)
	if len(uploads) == 0 {
		return nil, 0, errors.New("No valid upload found for provided (repo, commit, path)")
	}

	totalCount := 0

	checkerEnabled := authz.SubRepoEnabled(requestState.authChecker)
	var a *actor.Actor
	if checkerEnabled {
		a = actor.FromContext(ctx)
	}
	for _, upload := range uploads {
		trace.AddEvent("GetDiagnostics", attribute.Int("upload.ID", upload.ID))

		diagnostics, count, err := s.lsifstore.GetDiagnostics(
			ctx,
			upload.ID,
			core.NewUploadRelPath(upload, args.Path),
			args.Limit-len(diagnosticsAtUploads),
			0,
		)
		if err != nil {
			return nil, 0, errors.Wrap(err, "lsifStore.Diagnostics")
		}

		for _, diagnostic := range diagnostics {
			adjustedDiagnostic, err := s.getRequestedCommitDiagnostic(ctx, args.RequestArgs, requestState, upload, diagnostic)
			if err != nil {
				return nil, 0, err
			}

			if !checkerEnabled {
				diagnosticsAtUploads = append(diagnosticsAtUploads, adjustedDiagnostic)
				continue
			}

			// sub-repo checker is enabled, proceeding with check
			if include, err := authz.FilterActorPath(ctx, requestState.authChecker, a, api.RepoName(adjustedDiagnostic.Upload.RepositoryName), adjustedDiagnostic.Path.RawValue()); err != nil {
				return nil, 0, err
			} else if include {
				diagnosticsAtUploads = append(diagnosticsAtUploads, adjustedDiagnostic)
			}
		}

		totalCount += count
	}

	if len(diagnosticsAtUploads) > args.Limit {
		diagnosticsAtUploads = diagnosticsAtUploads[:args.Limit]
	}
	trace.AddEvent("TODO Domain Owner",
		attribute.Int("totalCount", totalCount),
		attribute.Int("numDiagnostics", len(diagnosticsAtUploads)))

	return diagnosticsAtUploads, totalCount, nil
}

// getRequestedCommitDiagnostic translates a diagnostic (relative to the indexed commit) into an equivalent diagnostic
// in the requested commit.
func (s *Service) getRequestedCommitDiagnostic(ctx context.Context, args RequestArgs, requestState RequestState, upload uploadsshared.CompletedUpload, diagnostic shared.Diagnostic[core.UploadRelPath]) (DiagnosticAtUpload, error) {
	rn := shared.Range{
		Start: shared.Position{
			Line:      diagnostic.StartLine,
			Character: diagnostic.StartCharacter,
		},
		End: shared.Position{
			Line:      diagnostic.EndLine,
			Character: diagnostic.EndCharacter,
		},
	}

	// Adjust path in diagnostic before reading it. This value is used in the adjustRange
	// call below, and is also reflected in the embedded diagnostic value in the return.
	diagnostic2 := shared.AdjustDiagnostic(diagnostic, upload)

	adjustedCommit, adjustedRange, _, err := s.getSourceRange(
		ctx,
		args,
		requestState,
		upload.RepositoryID,
		upload.Commit,
		diagnostic2.Path,
		rn,
	)
	if err != nil {
		return DiagnosticAtUpload{}, err
	}

	return DiagnosticAtUpload{
		Diagnostic:     diagnostic2,
		Upload:         upload,
		AdjustedCommit: adjustedCommit,
		AdjustedRange:  adjustedRange,
	}, nil
}

func (s *Service) VisibleUploadsForPath(ctx context.Context, requestState RequestState) (uploads []uploadsshared.CompletedUpload, err error) {
	ctx, trace, endObservation := s.operations.visibleUploadsForPath.With(ctx, &err, observation.Args{Attrs: requestState.Attrs()})
	defer func() {
		endObservation(1, observation.Args{Attrs: []attribute.KeyValue{
			attribute.Int("numUploads", len(uploads)),
		}})
	}()

	return s.filterCachedUploadsContainingPath(ctx, trace, requestState, requestState.Path), nil
}

// filterCachedUploadsContainingPath adjusts the current target path for each upload visible from the current target
// commit. If an upload cannot be adjusted, it will be omitted from the returned slice.
func (s *Service) filterCachedUploadsContainingPath(ctx context.Context, trace observation.TraceLogger, requestState RequestState, path core.RepoRelPath) []uploadsshared.CompletedUpload {
	// NOTE(id: path-based-upload-filtering):
	//
	// (70% confidence) There are a few cases here for the uploads cached earlier.
	// 1. The upload was for an older commit.
	//    1a r.requestState.path exists in upload -> This is OK, we can use the upload as-is.
	//    1b r.requestState.path doesn't exist in upload, but there is a path P in upload
	//       such that `git diff upload.Commit..r.requestState.commit` would say that P
	//       was renamed to r.requestState.path.
	//       -> This is not easy to do, see NOTE(id: codenav-file-rename-detection) for details.
	//    1c r.requestState.path doesn't exist in upload, and there is no path in upload
	//       that was detected to be renamed.
	//       -> We should detect this case and skip the upload. However, similar to 1b above,
	//          we can't detect this easily.
	// 2. The upload is for the same commit. In this case, we can be confident that the
	//    path exists in the upload (otherwise we wouldn't have cached it).
	cachedUploads := requestState.GetCacheUploads()

	filteredUploads, err := filterUploadsImpl(ctx, s.lsifstore, cachedUploads, path,
		/*skipDBCheck*/ func(upload uploadsshared.CompletedUpload) bool {
			// See NOTE(id: path-based-upload-filtering)
			return api.CommitID(upload.Commit) == requestState.Commit && path == requestState.Path
		})
	if err != nil {
		trace.Warn("FindDocumentIDs failed", log.Error(err))
	}

	return filteredUploads
}

func (s *Service) GetRanges(ctx context.Context, args PositionalRequestArgs, requestState RequestState, startLine, endLine int) (adjustedRanges []AdjustedCodeIntelligenceRange, err error) {
	ctx, trace, endObservation := observeResolver(ctx, &err, s.operations.getRanges, serviceObserverThreshold,
		observation.Args{Attrs: append(requestState.Attrs(),
			attribute.Int("startLine", startLine),
			attribute.Int("endLine", endLine))},
	)
	defer endObservation()

	uploadsWithPath := s.filterCachedUploadsContainingPath(ctx, trace, requestState, args.Path)
	if len(uploadsWithPath) == 0 {
		return nil, errors.New("No valid upload found for provided (repo, commit, path)")
	}

	for _, upload := range uploadsWithPath {
		trace.AddEvent("TODO Domain Owner", attribute.Int("uploadID", upload.ID))
		ranges, err := s.lsifstore.GetRanges(
			ctx,
			upload.ID,
			core.NewUploadRelPath(upload, args.Path),
			startLine,
			endLine,
		)
		if err != nil {
			return nil, errors.Wrap(err, "lsifStore.Ranges")
		}

		for _, rn := range ranges {
			adjustedRange, ok, err := s.getCodeIntelligenceRange(ctx, args.RequestArgs, requestState, upload, args.Path, rn)
			if err != nil {
				return nil, err
			}
			if !ok {
				continue
			}

			adjustedRanges = append(adjustedRanges, adjustedRange)
		}
	}
	trace.AddEvent("TODO Domain Owner", attribute.Int("numRanges", len(adjustedRanges)))

	return adjustedRanges, nil
}

// getCodeIntelligenceRange translates a range summary (relative to the indexed commit) into an
// equivalent range summary in the requested commit. If the translation fails, a false-valued flag
// is returned.
func (s *Service) getCodeIntelligenceRange(
	ctx context.Context, args RequestArgs, requestState RequestState,
	upload uploadsshared.CompletedUpload, targetPath core.RepoRelPath,
	rn shared.CodeIntelligenceRange,
) (AdjustedCodeIntelligenceRange, bool, error) {
	_, adjustedRange, ok, err := s.getSourceRange(ctx, args, requestState, upload.RepositoryID, upload.Commit, targetPath, rn.Range)
	if err != nil || !ok {
		return AdjustedCodeIntelligenceRange{}, false, err
	}

	definitions, err := s.getUploadLocations(ctx, args, requestState, rn.Definitions, false)
	if err != nil {
		return AdjustedCodeIntelligenceRange{}, false, err
	}

	references, err := s.getUploadLocations(ctx, args, requestState, rn.References, false)
	if err != nil {
		return AdjustedCodeIntelligenceRange{}, false, err
	}

	implementations, err := s.getUploadLocations(ctx, args, requestState, rn.Implementations, false)
	if err != nil {
		return AdjustedCodeIntelligenceRange{}, false, err
	}

	transformDedup := func(uu []shared.UploadUsage) []shared.UploadLocation {
		return shared.SortAndDedupLocations(genslices.Map(uu, shared.UploadUsage.ToLocation))
	}

	return AdjustedCodeIntelligenceRange{
		Range:           adjustedRange,
		Definitions:     transformDedup(definitions),
		References:      transformDedup(references),
		Implementations: transformDedup(implementations),
		HoverText:       rn.HoverText,
	}, true, nil
}

// GetStencil returns the set of locations defining the symbol at the given position.
func (s *Service) GetStencil(ctx context.Context, args PositionalRequestArgs, requestState RequestState) (adjustedRanges []shared.Range, err error) {
	ctx, trace, endObservation := observeResolver(ctx, &err, s.operations.getStencil, serviceObserverThreshold, observation.Args{Attrs: requestState.Attrs()})
	defer endObservation()

	filteredUploads := s.filterCachedUploadsContainingPath(ctx, trace, requestState, args.Path)
	if len(filteredUploads) == 0 {
		return nil, errors.New("No valid upload found for provided (repo, commit, path)")
	}

	for _, upload := range filteredUploads {
		trace.AddEvent("TODO Domain Owner", attribute.Int("uploadID", upload.ID))

		ranges, err := s.lsifstore.GetStencil(ctx, upload.ID, core.NewUploadRelPath(upload, args.Path))
		if err != nil {
			return nil, errors.Wrap(err, "lsifStore.Stencil")
		}

		for i, rn := range ranges {
			// FIXME: change this at it expects an empty uploadsshared.CompletedUpload{}
			cu := requestState.GetCacheUploadsAtIndex(i)
			// Adjust the highlighted range back to the appropriate range in the target commit
			_, adjustedRange, success, err := s.getSourceRange(ctx, args.RequestArgs, requestState, cu.RepositoryID, cu.Commit, args.Path, rn)
			if err != nil {
				return nil, err
			}
			if success {
				adjustedRanges = append(adjustedRanges, adjustedRange)
			}
		}
	}
	trace.AddEvent("TODO Domain Owner", attribute.Int("numRanges", len(adjustedRanges)))

	sortedRanges := sortRanges(adjustedRanges)
	return dedupeRanges(sortedRanges), nil
}

func (s *Service) GetClosestCompletedUploadsForBlob(ctx context.Context, opts uploadsshared.UploadMatchingOptions) (_ []uploadsshared.CompletedUpload, err error) {
	ctx, trace, endObservation := s.operations.getClosestCompletedUploadsForBlob.With(ctx, &err, observation.Args{Attrs: opts.Attrs()})
	defer endObservation(1, observation.Args{})

	candidates, err := s.uploadSvc.InferClosestUploads(ctx, opts)
	if err != nil {
		return nil, err
	}

	trace.AddEvent("InferClosestUploads",
		attribute.Int("numCandidates", len(candidates)),
		attribute.String("candidates", uploadIDsToString(candidates)))

	commitChecker := NewCommitCache(s.repoStore, s.gitserver)
	commitChecker.SetResolvableCommit(opts.RepositoryID, opts.Commit)

	candidatesWithExistingCommits, err := filterUploadsWithCommits(ctx, commitChecker, candidates)
	if err != nil {
		return nil, err
	}
	trace.AddEvent("filterUploadsWithCommits",
		attribute.Int("numCandidatesWithExistingCommits", len(candidatesWithExistingCommits)),
		attribute.String("candidatesWithExistingCommits", uploadIDsToString(candidatesWithExistingCommits)))

	candidatesWithExistingCommitsAndPaths, err := filterUploadsWithPaths(ctx, s.lsifstore, opts, candidatesWithExistingCommits)
	if err != nil {
		return nil, errors.Wrap(err, "filtering uploads based on paths")
	}
	trace.AddEvent("filterUploadsWithPaths",
		attribute.Int("numFiltered", len(candidatesWithExistingCommitsAndPaths)),
		attribute.String("filtered", uploadIDsToString(candidatesWithExistingCommitsAndPaths)))

	return candidatesWithExistingCommitsAndPaths, nil
}

// filterUploadsWithCommits only keeps the uploads for commits which are known to gitserver.
// A fresh slice is returned without modifying the original slice.
func filterUploadsWithCommits(ctx context.Context, commitCache CommitCache, uploads []uploadsshared.CompletedUpload) ([]uploadsshared.CompletedUpload, error) {
	rcs := make([]RepositoryCommit, 0, len(uploads))
	for _, upload := range uploads {
		rcs = append(rcs, RepositoryCommit{
			RepositoryID: api.RepoID(upload.RepositoryID),
			Commit:       api.CommitID(upload.Commit),
		})
	}
	exists, err := commitCache.ExistsBatch(ctx, rcs)
	if err != nil {
		return nil, err
	}

	filtered := make([]uploadsshared.CompletedUpload, 0, len(uploads))
	for i, upload := range uploads {
		if exists[i] {
			filtered = append(filtered, upload)
		}
	}

	return filtered, nil
}

type firstPassResult[U any] struct {
	skipDBCheck bool
	upload      U
} // Go doesn't allow type definitions in generic functions

// filterUploadsImpl returns the uploads in 'candidates' containing 'path'.
//
// This is done by consulting the codeintel_scip_document_lookup table
// in a single query.
//
// Params:
//   - If skipDBCheck returns true, then the upload is included in the output slice.
//     Otherwise, the upload is included in the output slice iff the database
//     contains the (uploadID, path) pair.
//
// Post-conditions:
//   - The order of the returned slice matches the order of candidates.
//   - Even if there is an error consulting the database, the candidates for
//     which skipDBCheck was true will be included in the returned slice.
func filterUploadsImpl[U core.UploadLike](
	ctx context.Context,
	lsifstore lsifstore.LsifStore,
	candidates []U,
	path core.RepoRelPath,
	skipDBCheck func(upload U) bool,
) ([]U, error) {
	// Being careful about maintaining determinism here by only
	// iterating based on order in cachedUploads.
	results := []firstPassResult[U]{}
	lookupPaths := map[int]core.UploadRelPath{}
	for _, upload := range candidates {
		uploadRelPath := core.NewUploadRelPath(upload, path)
		skipCheck := skipDBCheck(upload)
		results = append(results, firstPassResult[U]{skipDBCheck: skipCheck, upload: upload})
		if skipCheck {
			continue
		}
		// We don't have to worry about over-writing because even if an
		// upload with the same ID is present multiple times, different
		// copies will have the same Root, so uploadRelPath will be identical.
		lookupPaths[upload.GetID()] = uploadRelPath
	}

	foundDocIds, findDocumentIDsErr := lsifstore.FindDocumentIDs(ctx, lookupPaths)
	// delay emitting the error, return partial results as much as possible
	if foundDocIds == nil {
		foundDocIds = map[int]int{}
	}

	filteredUploads := genslices.MapFilter(results, func(res firstPassResult[U]) (U, bool) {
		if res.skipDBCheck {
			return res.upload, true
		}
		_, found := foundDocIds[res.upload.GetID()]
		return res.upload, found
	})

	return filteredUploads, findDocumentIDsErr
}

func filterUploadsWithPaths(
	ctx context.Context,
	lsifstore lsifstore.LsifStore,
	opts uploadsshared.UploadMatchingOptions,
	candidates []uploadsshared.CompletedUpload,
) ([]uploadsshared.CompletedUpload, error) {
	return filterUploadsImpl(ctx, lsifstore, candidates, opts.Path,
		/* skipDBCheck */
		func(upload uploadsshared.CompletedUpload) bool {
			switch opts.RootToPathMatching {
			case uploadsshared.RootMustEnclosePath:
				return false
			case uploadsshared.RootEnclosesPathOrPathEnclosesRoot:
				// TODO(efritz) - ensure there's a valid document path for this condition as well
				return true
			default:
				panic("Unhandled case for RootToPathMatching")
			}
		})
}

func copyUploads(uploads []uploadsshared.CompletedUpload) []uploadsshared.CompletedUpload {
	ud := make([]uploadsshared.CompletedUpload, len(uploads))
	copy(ud, uploads)
	return ud
}

// ErrConcurrentModification occurs when a page of a references request cannot be resolved as
// the set of visible uploads have changed since the previous request for the same result set.
var ErrConcurrentModification = errors.New("result set changed while paginating")

// getVisibleUploads adjusts the current target path and the given position for each upload visible
// from the current target commit. If an upload cannot be adjusted, it will be omitted from the
// returned slice.
func (s *Service) getVisibleUploads(ctx context.Context, sourceMatcher shared.Matcher, r RequestState) ([]visibleUpload, error) {
	visibleUploads := make([]visibleUpload, 0, len(r.dataLoader.uploads))
	for i := range r.dataLoader.uploads {
		adjustedUpload, ok, err := s.getVisibleUpload(ctx, sourceMatcher, r.dataLoader.uploads[i], r)
		if err != nil {
			return nil, err
		}
		if ok {
			visibleUploads = append(visibleUploads, adjustedUpload)
		}
	}

	return visibleUploads, nil
}

// getVisibleUpload returns the current target path and the given range for the given upload. If
// the upload cannot be adjusted, a false-valued flag is returned.
func (s *Service) getVisibleUpload(ctx context.Context, sourceMatcher shared.Matcher, upload uploadsshared.CompletedUpload, r RequestState) (visibleUpload, bool, error) {
	// NOTE: Type below is explicitly written as we want to call RawValue() later
	var targetPath core.RepoRelPath = r.Path
	targetMatcher, ok, err := func() (shared.Matcher, bool, error) {
		if sym, sourceRange, ok := sourceMatcher.SymbolBased(); ok {
			optTargetRange, err := r.GitTreeTranslator.TranslateRange(ctx, r.Commit, api.CommitID(upload.Commit), targetPath, sourceRange)
			targetRange, ok := optTargetRange.Get()
			return shared.NewSCIPBasedMatcher(targetRange, sym.UnwrapOr("")), ok, err
		} else if sourcePos, ok := sourceMatcher.PositionBased(); ok {
			optTargetPos, err := r.GitTreeTranslator.TranslatePosition(ctx, r.Commit, api.CommitID(upload.Commit), targetPath, sourcePos)
			targetPos, ok := optTargetPos.Get()
			return shared.NewStartPositionMatcher(targetPos), ok, err
		}
		panic(fmt.Sprintf("Unhandle case for matcher: %+v", sourceMatcher))
	}()
	if err != nil || !ok {
		return visibleUpload{}, false, errors.Wrap(err, "gitTreeTranslator.Translate")
	}

	return visibleUpload{
		Upload:        upload,
		TargetPath:    targetPath,
		TargetMatcher: targetMatcher,
	}, true, nil
}

func (s *Service) SnapshotForDocument(ctx context.Context, repositoryID api.RepoID, commit api.CommitID, path core.RepoRelPath, uploadID int) (data []shared.SnapshotData, err error) {
	ctx, _, endObservation := s.operations.snapshotForDocument.With(ctx, &err, observation.Args{Attrs: []attribute.KeyValue{
		attribute.Int("repoID", int(repositoryID)),
		attribute.String("commit", string(commit)),
		attribute.String("path", path.RawValue()),
		attribute.Int("uploadID", uploadID),
	}})
	defer func() {
		endObservation(1, observation.Args{Attrs: []attribute.KeyValue{
			attribute.Int("snapshotSymbols", len(data)),
		}})
	}()

	uploads, err := s.uploadSvc.GetCompletedUploadsByIDs(ctx, []int{uploadID})
	if err != nil {
		return nil, err
	}

	if len(uploads) == 0 {
		return nil, nil
	}

	upload := uploads[0]

	optDocument, err := s.lsifstore.SCIPDocument(ctx, upload.ID, core.NewUploadRelPath(upload, path))
	if err != nil {
		return nil, err
	}

	document, ok := optDocument.Get()
	if !ok {
		return nil, errors.New("no document found")
	}

	r, err := s.gitserver.NewFileReader(ctx, api.RepoName(upload.RepositoryName), api.CommitID(upload.Commit), path.RawValue())
	if err != nil {
		return nil, err
	}
	file, err := io.ReadAll(r)
	r.Close()
	if err != nil {
		return nil, err
	}

	// client-side normalizes the file to LF, so normalize CRLF files to that so the offsets are correct
	file = bytes.ReplaceAll(file, []byte("\r\n"), []byte("\n"))

	repo, err := s.repoStore.Get(ctx, api.RepoID(upload.RepositoryID))
	if err != nil {
		return nil, err
	}

	if err != nil {
		return nil, err
	}
	gittranslator := NewGitTreeTranslator(s.gitserver, *repo)

	linemap := newLinemap(string(file))
	formatter := scip.LenientVerboseSymbolFormatter
	symtab := document.SymbolTable()

	for _, occ := range document.Occurrences {
		var snapshotData shared.SnapshotData

		formatted, err := formatter.Format(occ.Symbol)
		if err != nil {
			formatted = fmt.Sprintf("error formatting %q", occ.Symbol)
		}

		originalRange := scip.NewRangeUnchecked(occ.Range)

		lineOffset := int32(linemap.positions[originalRange.Start.Line])
		line := file[lineOffset : lineOffset+originalRange.Start.Character]

		tabCount := bytes.Count(line, []byte("\t"))

		var snap strings.Builder
		snap.WriteString(strings.Repeat(" ", (int(originalRange.Start.Character)-tabCount)+(tabCount*4)))
		snap.WriteString(strings.Repeat("^", int(originalRange.End.Character-originalRange.Start.Character)))
		snap.WriteRune(' ')

		isDefinition := occ.SymbolRoles&int32(scip.SymbolRole_Definition) > 0
		if isDefinition {
			snap.WriteString("definition")
		} else {
			snap.WriteString("reference")
		}
		snap.WriteRune(' ')
		snap.WriteString(formatted)

		snapshotData.Symbol = snap.String()

		// hasOverrideDocumentation := len(occ.OverrideDocumentation) > 0
		// if hasOverrideDocumentation {
		// 	documentation := occ.OverrideDocumentation[0]
		// 	writeDocumentation(&b, documentation, prefix, true)
		// }

		if info, ok := symtab[occ.Symbol]; ok && isDefinition {
			// for _, documentation := range info.Documentation {
			// 	// At least get the first line of documentation if there is leading whitespace
			// 	documentation = strings.TrimSpace(documentation)
			// 	writeDocumentation(&b, documentation, prefix, false)
			// }
			slices.SortFunc(info.Relationships, func(a, b *scip.Relationship) int {
				return cmp.Compare(a.Symbol, b.Symbol)
			})
			for _, relationship := range info.Relationships {
				var b strings.Builder
				b.WriteString(strings.Repeat(" ", (int(originalRange.Start.Character)-tabCount)+(tabCount*4)))
				b.WriteString(strings.Repeat("^", int(originalRange.End.Character-originalRange.Start.Character)))
				b.WriteString(" relationship ")

				formatted, err = formatter.Format(relationship.Symbol)
				if err != nil {
					formatted = fmt.Sprintf("error formatting %q", occ.Symbol)
				}

				b.WriteString(formatted)
				if relationship.IsImplementation {
					b.WriteString(" implementation")
				}
				if relationship.IsReference {
					b.WriteString(" reference")
				}
				if relationship.IsTypeDefinition {
					b.WriteString(" type_definition")
				}

				snapshotData.AdditionalData = append(snapshotData.AdditionalData, b.String())
			}
		}

		newPositionOpt, err := gittranslator.TranslatePosition(ctx, commit, upload.GetCommit(), path, originalRange.Start)
		if err != nil {
			return nil, err
		}
		newPosition, ok := newPositionOpt.Get()
		// if the line was changed, then we're not providing precise codeintel for this line, so skip it
		if !ok {
			continue
		}

		snapshotData.DocumentOffset = linemap.positions[newPosition.Line+1]

		data = append(data, snapshotData)
	}

	return
}

func (s *Service) SCIPDocument(ctx context.Context, gitTreeTranslator GitTreeTranslator, upload core.UploadLike, targetCommit api.CommitID, path core.RepoRelPath) (*scip.Document, error) {
	optRawDocument, err := s.lsifstore.SCIPDocument(ctx, upload.GetID(), core.NewUploadRelPath(upload, path))
	if err != nil {
		return nil, err
	}
	rawDocument, ok := optRawDocument.Get()
	if !ok {
		return nil, errors.New("document not found")
	}
	// The caller shouldn't need to care whether the document was uploaded
	// for a different root or not.
	rawDocument.RelativePath = path.RawValue()
	if upload.GetCommit() == targetCommit {
		return rawDocument, nil
	}
	translated := make([]*scip.Occurrence, 0, len(rawDocument.Occurrences))
	for _, occ := range rawDocument.Occurrences {
		sourceRange := scip.NewRangeUnchecked(occ.Range)
		targetRangeOpt, err := gitTreeTranslator.TranslateRange(ctx, upload.GetCommit(), targetCommit, path, sourceRange)
		if err != nil {
			return nil, errors.Wrap(err, "While translating ranges between commits")
		}
		targetRange, success := targetRangeOpt.Get()
		if !success {
			continue
		}
		occ.Range = targetRange.SCIPRange()
		translated = append(translated, occ)
	}
	rawDocument.Occurrences = translated
	return rawDocument, nil
}

type SyntacticUsagesErrorCode int

const (
	SU_NoSyntacticIndex SyntacticUsagesErrorCode = iota
	SU_NoSymbolAtRequestedRange
	SU_FailedToSearch
	SU_FailedToAdjustRange
	SU_Fatal
)

type SyntacticUsagesError struct {
	Code            SyntacticUsagesErrorCode
	UnderlyingError error
}

var _ error = SyntacticUsagesError{}

func (e SyntacticUsagesError) Error() string {
	msg := ""
	switch e.Code {
	case SU_NoSyntacticIndex:
		msg = "No syntactic index"
	case SU_NoSymbolAtRequestedRange:
		msg = "No symbol at requested range"
	case SU_FailedToSearch:
		msg = "Failed to get candidate matches via searcher"
	case SU_FailedToAdjustRange:
		msg = "Failed to adjust range across commits"
	case SU_Fatal:
		msg = "fatal error"
	}
	if e.UnderlyingError == nil {
		return msg
	}
	return fmt.Sprintf("%s: %s", msg, e.UnderlyingError)
}

func (s *Service) getSyntacticUpload(ctx context.Context, trace observation.TraceLogger, args UsagesForSymbolArgs) (uploadsshared.CompletedUpload, *SyntacticUsagesError) {
	uploads, err := s.GetClosestCompletedUploadsForBlob(ctx, uploadsshared.UploadMatchingOptions{
		RepositoryID:       args.Repo.ID,
		Commit:             args.Commit,
		Indexer:            uploadsshared.SyntacticIndexer,
		Path:               args.Path,
		RootToPathMatching: uploadsshared.RootMustEnclosePath,
	})

	if err != nil || len(uploads) == 0 {
		return uploadsshared.CompletedUpload{}, &SyntacticUsagesError{
			Code:            SU_NoSyntacticIndex,
			UnderlyingError: err,
		}
	}

	if len(uploads) > 1 {
		trace.Warn(
			"Multiple syntactic uploads found, picking the first one",
			log.String("repo", args.Repo.URI),
			log.String("commit", args.Commit.Short()),
			log.String("path", args.Path.RawValue()),
		)
	}
	return uploads[0], nil
}

type SearchBasedMatch struct {
	Path               core.RepoRelPath
	Range              scip.Range
	SurroundingContent string
	IsDefinition       bool
}

func (s SearchBasedMatch) GetRange() scip.Range {
	return s.Range
}

func (s SearchBasedMatch) GetIsDefinition() bool {
	return s.IsDefinition
}

func (s SearchBasedMatch) GetSurroundingContent() string {
	return s.SurroundingContent
}

type SyntacticMatch struct {
	Path               core.RepoRelPath
	Range              scip.Range
	SurroundingContent string
	IsDefinition       bool
	Symbol             string
}

func (s SyntacticMatch) GetRange() scip.Range {
	return s.Range
}
func (s SyntacticMatch) GetIsDefinition() bool {
	return s.IsDefinition
}
func (s SyntacticMatch) GetSurroundingContent() string {
	return s.SurroundingContent
}

type SyntacticUsagesResult struct {
<<<<<<< HEAD
	Matches    []SyntacticMatch
	NextCursor core.Option[UsagesCursor]
=======
	Matches                 []SyntacticMatch
	PreviousSyntacticSearch PreviousSyntacticSearch
	NextCursor              core.Option[UsagesCursor]
>>>>>>> f1d5d779
}

type UsagesForSymbolArgs struct {
	Repo        types.Repo
	Commit      api.CommitID
	Path        core.RepoRelPath
	SymbolRange scip.Range
	Limit       int32
	Cursor      UsagesCursor
}

func (s *Service) SyntacticUsages(
	ctx context.Context,
	gitTreeTranslator GitTreeTranslator,
	args UsagesForSymbolArgs,
) (SyntacticUsagesResult, *SyntacticUsagesError) {
	// The `nil` in the second argument is here, because `With` does not work with custom error types.
	ctx, trace, endObservation := s.operations.syntacticUsages.With(ctx, nil, observation.Args{Attrs: []attribute.KeyValue{
		attribute.Int("repoId", int(args.Repo.ID)),
		attribute.String("commit", string(args.Commit)),
		attribute.String("path", args.Path.RawValue()),
		attribute.String("symbolRange", args.SymbolRange.String()),
		attribute.Int("limit", int(args.Limit)),
	}})
	defer endObservation(1, observation.Args{})

	upload, err := s.getSyntacticUpload(ctx, trace, args)
	if err != nil {
		return SyntacticUsagesResult{}, err
	}
	index := NewMappedIndexFromTranslator(s.lsifstore, gitTreeTranslator, upload, args.Commit)
	return syntacticUsagesImpl(ctx, trace, s.searchClient, index, args)
}

const MAX_FILE_SIZE_FOR_SYMBOL_DETECTION_BYTES = 10_000_000

func (s *Service) symbolNameFromGit(ctx context.Context, args UsagesForSymbolArgs) (string, error) {
	stat, err := s.gitserver.Stat(ctx, args.Repo.Name, args.Commit, args.Path.RawValue())
	if err != nil {
		return "", err
	}

	if stat.Size() > MAX_FILE_SIZE_FOR_SYMBOL_DETECTION_BYTES {
		return "", errors.New("code navigation is not supported for files larger than 10MB")
	}

	r, err := s.gitserver.NewFileReader(ctx, args.Repo.Name, args.Commit, args.Path.RawValue())
	if err != nil {
		return "", err
	}
	defer r.Close()
	symbolName, err := sliceRangeFromReader(r, args.SymbolRange)
	if err != nil {
		return "", err
	}
	return symbolName, nil
}

// PreviousSyntacticSearch is used to avoid recomputing information
// we've already collected during syntactic usages during
// search-based usages.
type PreviousSyntacticSearch struct {
	MappedIndex MappedIndex
	SymbolName  string
	Language    string
}

func languageFromFilepath(trace observation.TraceLogger, path core.RepoRelPath) (string, error) {
	langs, _ := languages.GetLanguages(path.RawValue(), nil)
	if len(langs) == 0 {
		return "", errors.New("Unknown language")
	}
	if len(langs) > 1 {
		trace.Info("Ambiguous language for file, arbitrarily choosing the first", log.String("path", path.RawValue()), log.Strings("langs", langs))
	}
	return langs[0], nil
}

type SearchBasedUsagesResult struct {
	Matches    []SearchBasedMatch
	NextCursor core.Option[UsagesCursor]
}

func (s *Service) SearchBasedUsages(
	ctx context.Context,
	gitTreeTranslator GitTreeTranslator,
	args UsagesForSymbolArgs,
	previousSyntacticSearch core.Option[PreviousSyntacticSearch],
) (_ SearchBasedUsagesResult, err error) {
	ctx, trace, endObservation := s.operations.searchBasedUsages.With(ctx, &err, observation.Args{Attrs: []attribute.KeyValue{
		attribute.Int("repoId", int(args.Repo.ID)),
		attribute.String("commit", string(args.Commit)),
		attribute.String("path", args.Path.RawValue()),
		attribute.String("symbolRange", args.SymbolRange.String()),
		attribute.Int("limit", int(args.Limit)),
	}})
	defer endObservation(1, observation.Args{})

	var language string
	var symbolName string
	var syntacticIndex core.Option[MappedIndex]

	if prev, ok := previousSyntacticSearch.Get(); ok {
		language = prev.Language
		symbolName = prev.SymbolName
		syntacticIndex = core.Some[MappedIndex](prev.MappedIndex)
	} else {
		language, err = languageFromFilepath(trace, args.Path)
		if err != nil {
			return SearchBasedUsagesResult{}, err
		}

		nameFromGit, err := s.symbolNameFromGit(ctx, args)
		if err != nil {
			return SearchBasedUsagesResult{}, err
		}
		symbolName = nameFromGit

		upload, uploadErr := s.getSyntacticUpload(ctx, trace, args)
		if uploadErr != nil {
			trace.Info("no syntactic upload found, return all search-based results", log.Error(err))
		} else {
			syntacticIndex = core.Some[MappedIndex](NewMappedIndexFromTranslator(s.lsifstore, gitTreeTranslator, upload, args.Commit))
		}
	}
	return searchBasedUsagesImpl(ctx, trace, s.searchClient, args, symbolName, language, syntacticIndex)
}<|MERGE_RESOLUTION|>--- conflicted
+++ resolved
@@ -1140,14 +1140,9 @@
 }
 
 type SyntacticUsagesResult struct {
-<<<<<<< HEAD
-	Matches    []SyntacticMatch
-	NextCursor core.Option[UsagesCursor]
-=======
 	Matches                 []SyntacticMatch
 	PreviousSyntacticSearch PreviousSyntacticSearch
 	NextCursor              core.Option[UsagesCursor]
->>>>>>> f1d5d779
 }
 
 type UsagesForSymbolArgs struct {
