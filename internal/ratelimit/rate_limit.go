--- conflicted
+++ resolved
@@ -13,14 +13,10 @@
 // limit mappings for each instance of our services.
 var DefaultRegistry = NewRegistry()
 
-<<<<<<< HEAD
+const defaultBurst = 10
+
 // NewRegistry creates and returns an empty rate limit registry. If a global default rate limit is specified a fallback
 // rate limiter will be added.
-=======
-const defaultBurst = 10
-
-// NewRegistry creates and returns an empty rate limit registry.
->>>>>>> 1fc9e910
 func NewRegistry() *Registry {
 	defaultRateLimit := conf.Get().ExperimentalFeatures.DefaultRateLimit
 	fallbackRateLimit := rate.Limit(defaultRateLimit)
