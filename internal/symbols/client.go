package symbols

import (
	"context"
	"io"

	"github.com/sourcegraph/log"
	"go.opentelemetry.io/otel/attribute"
	"google.golang.org/grpc/codes"
	"google.golang.org/grpc/status"

	"github.com/sourcegraph/sourcegraph/internal/actor"
	"github.com/sourcegraph/sourcegraph/internal/api"
	"github.com/sourcegraph/sourcegraph/internal/authz"
	"github.com/sourcegraph/sourcegraph/internal/conf/conftypes"
	"github.com/sourcegraph/sourcegraph/internal/endpoint"
	"github.com/sourcegraph/sourcegraph/internal/grpc/defaults"
	"github.com/sourcegraph/sourcegraph/internal/limiter"
	"github.com/sourcegraph/sourcegraph/internal/search"
	"github.com/sourcegraph/sourcegraph/internal/search/result"
	proto "github.com/sourcegraph/sourcegraph/internal/symbols/v1"
	"github.com/sourcegraph/sourcegraph/internal/trace"
	"github.com/sourcegraph/sourcegraph/internal/types"
	"github.com/sourcegraph/sourcegraph/lib/errors"
)

func defaultEndpoints() *endpoint.Map {
	return endpoint.ConfBased(func(conns conftypes.ServiceConnections) []string {
		return conns.Symbols
	})
}

func LoadConfig() {
	DefaultClient = &Client{
		Endpoints:           defaultEndpoints(),
		GRPCConnectionCache: defaults.NewConnectionCache(log.Scoped("symbolsConnectionCache")),
		HTTPLimiter:         limiter.New(500),
		SubRepoPermsChecker: func() authz.SubRepoPermissionChecker { return authz.DefaultSubRepoPermsChecker },
	}
}

// DefaultClient is the default Client. Unless overwritten, it is connected to the server specified by the
// SYMBOLS_URL environment variable.
var DefaultClient *Client

// Client is a symbols service client.
type Client struct {
	// Endpoints to symbols service.
	Endpoints *endpoint.Map

	GRPCConnectionCache *defaults.ConnectionCache

	// Limits concurrency of outstanding HTTP posts
	HTTPLimiter limiter.Limiter

	// SubRepoPermsChecker is function to return the checker to use. It needs to be a
	// function since we expect the client to be set at runtime once we have a
	// database connection.
	SubRepoPermsChecker func() authz.SubRepoPermissionChecker
}

// Search performs a symbol search on the symbols service.
func (c *Client) Search(ctx context.Context, args search.SymbolsParameters) (symbols result.Symbols, err error) {
	tr, ctx := trace.New(ctx, "symbols.Search",
		args.Repo.Attr(),
		args.CommitID.Attr())
	defer tr.EndWithErr(&err)

	response, err := c.searchGRPC(ctx, args)
	if err != nil {
		return nil, errors.Wrap(err, "executing symbols search request")
	}

	symbols = response.Symbols

	// 🚨 SECURITY: We have valid results, so we need to apply sub-repo permissions
	// filtering.
	if c.SubRepoPermsChecker == nil {
		return symbols, err
	}

	checker := c.SubRepoPermsChecker()
	if !authz.SubRepoEnabled(checker) {
		return symbols, err
	}

	a := actor.FromContext(ctx)
	// Filter in place
	filtered := symbols[:0]
	for _, r := range symbols {
		rc := authz.RepoContent{
			Repo: args.Repo,
			Path: r.Path,
		}
		perm, err := authz.ActorPermissions(ctx, checker, a, rc)
		if err != nil {
			return nil, errors.Wrap(err, "checking sub-repo permissions")
		}
		if perm.Include(authz.Read) {
			filtered = append(filtered, r)
		}
	}

	return filtered, nil
}

func (c *Client) searchGRPC(ctx context.Context, args search.SymbolsParameters) (search.SymbolsResponse, error) {
	grpcClient, err := c.gRPCClient(string(args.Repo))
	if err != nil {
		return search.SymbolsResponse{}, errors.Wrap(err, "getting gRPC symbols client")
	}

	var protoArgs proto.SearchRequest
	protoArgs.FromInternal(&args)

	protoResponse, err := grpcClient.Search(ctx, &protoArgs)
	if err != nil {
		return search.SymbolsResponse{}, translateGRPCError(err)
	}

	response := protoResponse.ToInternal()
	return response, nil
}

func (c *Client) LocalCodeIntel(ctx context.Context, path types.RepoCommitPath) (result *types.LocalCodeIntelPayload, err error) {
	tr, ctx := trace.New(ctx, "symbols.LocalCodeIntel",
		attribute.String("repo", path.Repo),
		attribute.String("commitID", path.Commit))
	defer tr.EndWithErr(&err)

<<<<<<< HEAD
	conn, err := c.getGRPCConn(path.Repo)
=======
	if conf.IsGRPCEnabled(ctx) {
		return c.localCodeIntelGRPC(ctx, args)
	}

	return c.localCodeIntelJSON(ctx, args)
}

func (c *Client) localCodeIntelGRPC(ctx context.Context, path types.RepoCommitPath) (result *types.LocalCodeIntelPayload, err error) {
	grpcClient, err := c.gRPCClient(path.Repo)
>>>>>>> 34ea7f44
	if err != nil {
		return nil, errors.Wrap(err, "getting gRPC symbols client")
	}

	var rcp proto.RepoCommitPath
	rcp.FromInternal(&path)

	protoArgs := proto.LocalCodeIntelRequest{RepoCommitPath: &rcp}

	client, err := grpcClient.LocalCodeIntel(ctx, &protoArgs)
	if err != nil {
		if status.Code(err) == codes.Unimplemented {
			// This ignores errors from LocalCodeIntel to match the behavior found here:
			// https://sourcegraph.com/github.com/sourcegraph/sourcegraph@a1631d58604815917096acc3356447c55baebf22/-/blob/cmd/symbols/squirrel/http_handlers.go?L57-57
			//
			// This is weird, and maybe not intentional, but things break if we return an error.
			return nil, nil
		}
		return nil, translateGRPCError(err)
	}

	var out types.LocalCodeIntelPayload
	for {
		resp, err := client.Recv()
		if err != nil {
			if errors.Is(err, io.EOF) { // end of stream
				return &out, nil
			}

			if status.Code(err) == codes.Unimplemented {
				// This ignores errors from LocalCodeIntel to match the behavior found here:
				// https://sourcegraph.com/github.com/sourcegraph/sourcegraph@a1631d58604815917096acc3356447c55baebf22/-/blob/cmd/symbols/squirrel/http_handlers.go?L57-57
				//
				// This is weird, and maybe not intentional, but things break if we return an error.
				return nil, nil
			}

			return nil, translateGRPCError(err)
		}

		partial := resp.ToInternal()
		if partial != nil {
			out.Symbols = append(out.Symbols, partial.Symbols...)
		}
	}
}

func (c *Client) SymbolInfo(ctx context.Context, args types.RepoCommitPathPoint) (result *types.SymbolInfo, err error) {
	tr, ctx := trace.New(ctx, "squirrel.SymbolInfo",
		attribute.String("repo", args.Repo),
		attribute.String("commitID", args.Commit))
	defer tr.EndWithErr(&err)

	result, err = c.symbolInfoGRPC(ctx, args)
	if err != nil {
		return nil, errors.Wrap(err, "executing symbol info request")
	}

	// 🚨 SECURITY: We have a valid result, so we need to apply sub-repo permissions filtering.
	if c.SubRepoPermsChecker == nil {
		return result, err
	}

	checker := c.SubRepoPermsChecker()
	if !authz.SubRepoEnabled(checker) {
		return result, err
	}

	a := actor.FromContext(ctx)
	// Filter in place
	rc := authz.RepoContent{
		Repo: api.RepoName(args.Repo),
		Path: args.Path,
	}
	perm, err := authz.ActorPermissions(ctx, checker, a, rc)
	if err != nil {
		return nil, errors.Wrap(err, "checking sub-repo permissions")
	}
	if !perm.Include(authz.Read) {
		return nil, nil
	}

	return result, nil
}

func (c *Client) symbolInfoGRPC(ctx context.Context, args types.RepoCommitPathPoint) (result *types.SymbolInfo, err error) {
	client, err := c.gRPCClient(args.Repo)
	if err != nil {
		return nil, errors.Wrap(err, "getting gRPC symbols client")
	}

	var rcp proto.RepoCommitPath
	rcp.FromInternal(&args.RepoCommitPath)

	var point proto.Point
	point.FromInternal(&args.Point)

	protoArgs := proto.SymbolInfoRequest{
		RepoCommitPath: &rcp,
		Point:          &point,
	}

	protoResponse, err := client.SymbolInfo(ctx, &protoArgs)
	if err != nil {
		if status.Code(err) == codes.Unimplemented {
			// This ignores unimplemented errors from SymbolInfo to match the behavior here:
			// https://sourcegraph.com/github.com/sourcegraph/sourcegraph@b039aa70fbd155b5b1eddc4b5deede739626a978/-/blob/cmd/symbols/squirrel/http_handlers.go?L114-114
			return nil, nil
		}
		return nil, translateGRPCError(err)
	}

	return protoResponse.ToInternal(), nil
}

<<<<<<< HEAD
func (c *Client) getGRPCConn(repo string) (*grpc.ClientConn, error) {
=======
func (c *Client) symbolInfoJSON(ctx context.Context, args types.RepoCommitPathPoint) (result *types.SymbolInfo, err error) {
	resp, err := c.httpPost(ctx, "symbolInfo", api.RepoName(args.Repo), args)
	if err != nil {
		return nil, err
	}
	defer resp.Body.Close()

	if resp.StatusCode != http.StatusOK {
		// best-effort inclusion of body in error message
		body, _ := io.ReadAll(io.LimitReader(resp.Body, 200))
		return nil, errors.Errorf(
			"Squirrel.SymbolInfo http status %d: %s",
			resp.StatusCode,
			string(body),
		)
	}

	err = json.NewDecoder(resp.Body).Decode(&result)
	if err != nil {
		return nil, errors.Wrap(err, "decoding response body")
	}

	return result, nil
}

func (c *Client) httpPost(
	ctx context.Context,
	method string,
	repo api.RepoName,
	payload any,
) (resp *http.Response, err error) {
	tr, ctx := trace.New(ctx, "symbols.httpPost",
		attribute.String("method", method),
		repo.Attr())
	defer tr.EndWithErr(&err)

	symbolsURL, err := c.url(repo)
	if err != nil {
		return nil, err
	}

	reqBody, err := json.Marshal(payload)
	if err != nil {
		return nil, err
	}

	if !strings.HasSuffix(symbolsURL, "/") {
		symbolsURL += "/"
	}
	req, err := http.NewRequest("POST", symbolsURL+method, bytes.NewReader(reqBody))
	if err != nil {
		return nil, err
	}

	req.Header.Set("Content-Type", "application/json")
	req = req.WithContext(ctx)

	tr.AddEvent("Waiting on HTTP limiter")
	c.HTTPLimiter.Acquire()
	defer c.HTTPLimiter.Release()
	tr.AddEvent("Acquired HTTP limiter")

	return c.HTTPClient.Do(req)
}

func (c *Client) gRPCClient(repo string) (proto.SymbolsServiceClient, error) {
>>>>>>> 34ea7f44
	address, err := c.Endpoints.Get(repo)
	if err != nil {
		return nil, errors.Wrapf(err, "getting symbols server address for repo %q", repo)
	}

	conn, err := c.GRPCConnectionCache.GetConnection(address)
	if err != nil {
		return nil, errors.Wrapf(err, "getting gRPC connection to symbols server at %q", address)
	}

	return &automaticRetryClient{base: proto.NewSymbolsServiceClient(conn)}, nil
}

// translateGRPCError translates gRPC errors to their corresponding context errors, if applicable.
func translateGRPCError(err error) error {
	st, ok := status.FromError(err)
	if !ok {
		return err
	}

	switch st.Code() {
	case codes.Canceled:
		return context.Canceled
	case codes.DeadlineExceeded:
		return context.DeadlineExceeded
	default:
		return err
	}
}<|MERGE_RESOLUTION|>--- conflicted
+++ resolved
@@ -128,19 +128,7 @@
 		attribute.String("commitID", path.Commit))
 	defer tr.EndWithErr(&err)
 
-<<<<<<< HEAD
-	conn, err := c.getGRPCConn(path.Repo)
-=======
-	if conf.IsGRPCEnabled(ctx) {
-		return c.localCodeIntelGRPC(ctx, args)
-	}
-
-	return c.localCodeIntelJSON(ctx, args)
-}
-
-func (c *Client) localCodeIntelGRPC(ctx context.Context, path types.RepoCommitPath) (result *types.LocalCodeIntelPayload, err error) {
 	grpcClient, err := c.gRPCClient(path.Repo)
->>>>>>> 34ea7f44
 	if err != nil {
 		return nil, errors.Wrap(err, "getting gRPC symbols client")
 	}
@@ -256,76 +244,7 @@
 	return protoResponse.ToInternal(), nil
 }
 
-<<<<<<< HEAD
-func (c *Client) getGRPCConn(repo string) (*grpc.ClientConn, error) {
-=======
-func (c *Client) symbolInfoJSON(ctx context.Context, args types.RepoCommitPathPoint) (result *types.SymbolInfo, err error) {
-	resp, err := c.httpPost(ctx, "symbolInfo", api.RepoName(args.Repo), args)
-	if err != nil {
-		return nil, err
-	}
-	defer resp.Body.Close()
-
-	if resp.StatusCode != http.StatusOK {
-		// best-effort inclusion of body in error message
-		body, _ := io.ReadAll(io.LimitReader(resp.Body, 200))
-		return nil, errors.Errorf(
-			"Squirrel.SymbolInfo http status %d: %s",
-			resp.StatusCode,
-			string(body),
-		)
-	}
-
-	err = json.NewDecoder(resp.Body).Decode(&result)
-	if err != nil {
-		return nil, errors.Wrap(err, "decoding response body")
-	}
-
-	return result, nil
-}
-
-func (c *Client) httpPost(
-	ctx context.Context,
-	method string,
-	repo api.RepoName,
-	payload any,
-) (resp *http.Response, err error) {
-	tr, ctx := trace.New(ctx, "symbols.httpPost",
-		attribute.String("method", method),
-		repo.Attr())
-	defer tr.EndWithErr(&err)
-
-	symbolsURL, err := c.url(repo)
-	if err != nil {
-		return nil, err
-	}
-
-	reqBody, err := json.Marshal(payload)
-	if err != nil {
-		return nil, err
-	}
-
-	if !strings.HasSuffix(symbolsURL, "/") {
-		symbolsURL += "/"
-	}
-	req, err := http.NewRequest("POST", symbolsURL+method, bytes.NewReader(reqBody))
-	if err != nil {
-		return nil, err
-	}
-
-	req.Header.Set("Content-Type", "application/json")
-	req = req.WithContext(ctx)
-
-	tr.AddEvent("Waiting on HTTP limiter")
-	c.HTTPLimiter.Acquire()
-	defer c.HTTPLimiter.Release()
-	tr.AddEvent("Acquired HTTP limiter")
-
-	return c.HTTPClient.Do(req)
-}
-
 func (c *Client) gRPCClient(repo string) (proto.SymbolsServiceClient, error) {
->>>>>>> 34ea7f44
 	address, err := c.Endpoints.Get(repo)
 	if err != nil {
 		return nil, errors.Wrapf(err, "getting symbols server address for repo %q", repo)
