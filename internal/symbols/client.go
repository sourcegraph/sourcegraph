package symbols

import (
	"bytes"
	"context"
	"encoding/json"
	"io"
	"net/http"
	"strings"
	"sync"

	"github.com/cockroachdb/errors"
	"github.com/neelance/parallel"
	"github.com/opentracing-contrib/go-stdlib/nethttp"
	"github.com/opentracing/opentracing-go/ext"
	otlog "github.com/opentracing/opentracing-go/log"

	"github.com/sourcegraph/sourcegraph/internal/actor"
	"github.com/sourcegraph/sourcegraph/internal/api"
	"github.com/sourcegraph/sourcegraph/internal/authz"
	"github.com/sourcegraph/sourcegraph/internal/endpoint"
	"github.com/sourcegraph/sourcegraph/internal/env"
	"github.com/sourcegraph/sourcegraph/internal/httpcli"
	"github.com/sourcegraph/sourcegraph/internal/search"
	"github.com/sourcegraph/sourcegraph/internal/search/result"
	"github.com/sourcegraph/sourcegraph/internal/trace/ot"
)

var symbolsURL = env.Get("SYMBOLS_URL", "k8s+http://symbols:3184", "symbols service URL")

var defaultDoer = func() httpcli.Doer {
	d, err := httpcli.NewInternalClientFactory("symbols").Doer()
	if err != nil {
		panic(err)
	}
	return d
}()

// DefaultClient is the default Client. Unless overwritten, it is connected to the server specified by the
// SYMBOLS_URL environment variable.
var DefaultClient = &Client{
	URL:                 symbolsURL,
	HTTPClient:          defaultDoer,
	HTTPLimiter:         parallel.NewRun(500),
	SubRepoPermsChecker: func() authz.SubRepoPermissionChecker { return authz.DefaultSubRepoPermsChecker },
}

// Client is a symbols service client.
type Client struct {
	// URL to symbols service.
	URL string

	// HTTP client to use
	HTTPClient httpcli.Doer

	// Limits concurrency of outstanding HTTP posts
	HTTPLimiter *parallel.Run

	// SubRepoPermsChecker is function to return the checker to use. It needs to be a
	// function since we expect the client to be set at runtime once we have a
	// database connection.
	SubRepoPermsChecker func() authz.SubRepoPermissionChecker

	once     sync.Once
	endpoint *endpoint.Map
}

func (c *Client) url(repo api.RepoName) (string, error) {
	c.once.Do(func() {
		if len(strings.Fields(c.URL)) == 0 {
			c.endpoint = endpoint.Empty(errors.New("a symbols service has not been configured"))
		} else {
			c.endpoint = endpoint.New(c.URL)
		}
	})
	return c.endpoint.Get(string(repo))
}

// Search performs a symbol search on the symbols service.
<<<<<<< HEAD
func (c *Client) Search(ctx context.Context, args search.SymbolsParameters) (symbols *result.Symbols, err error) {
=======
func (c *Client) Search(ctx context.Context, args search.SymbolsParameters) (result result.Symbols, err error) {
>>>>>>> 373321ed
	span, ctx := ot.StartSpanFromContext(ctx, "symbols.Client.Search")
	defer func() {
		if err != nil {
			ext.Error.Set(span, true)
			span.LogFields(otlog.Error(err))
		}
		span.Finish()
	}()
	span.SetTag("Repo", string(args.Repo))
	span.SetTag("CommitID", string(args.CommitID))

	resp, err := c.httpPost(ctx, "search", args.Repo, args)
	if err != nil {
		return nil, err
	}
	defer resp.Body.Close()

	if resp.StatusCode != http.StatusOK {
		// best-effort inclusion of body in error message
		body, _ := io.ReadAll(io.LimitReader(resp.Body, 200))
		return nil, errors.Errorf(
			"Symbol.Search http status %d for %+v: %s",
			resp.StatusCode,
			resp.StatusCode,
			string(body),
		)
	}

	err = json.NewDecoder(resp.Body).Decode(&symbols)
	if err != nil {
		return symbols, err
	}

	// 🚨 SECURITY: We have valid results, so we need to apply sub-repo permissions
	// filtering.
	if c.SubRepoPermsChecker == nil {
		return symbols, err
	}

	checker := c.SubRepoPermsChecker()
	if checker == nil || !checker.Enabled() {
		return symbols, err
	}

	var filtered []result.Symbol
	a := actor.FromContext(ctx)
	for _, r := range *symbols {
		rc := authz.RepoContent{
			Repo: args.Repo,
			Path: r.Path,
		}
		perm, err := authz.ActorPermissions(ctx, checker, a, rc)
		if err != nil {
			return nil, errors.Wrap(err, "checking sub-repo permissions")
		}
		if perm.Include(authz.Read) {
			filtered = append(filtered, r)
		}
	}

	r := result.Symbols(filtered)
	return &r, nil
}

func (c *Client) httpPost(
	ctx context.Context,
	method string,
	repo api.RepoName,
	payload interface{},
) (resp *http.Response, err error) {
	span, ctx := ot.StartSpanFromContext(ctx, "symbols.Client.httpPost")
	defer func() {
		if err != nil {
			ext.Error.Set(span, true)
			span.LogFields(otlog.Error(err))
		}
		span.Finish()
	}()

	url, err := c.url(repo)
	if err != nil {
		return nil, err
	}

	reqBody, err := json.Marshal(payload)
	if err != nil {
		return nil, err
	}

	if !strings.HasSuffix(url, "/") {
		url += "/"
	}
	req, err := http.NewRequest("POST", url+method, bytes.NewReader(reqBody))
	if err != nil {
		return nil, err
	}

	req.Header.Set("Content-Type", "application/json")
	req = req.WithContext(ctx)

	if c.HTTPLimiter != nil {
		span.LogKV("event", "Waiting on HTTP limiter")
		c.HTTPLimiter.Acquire()
		defer c.HTTPLimiter.Release()
		span.LogKV("event", "Acquired HTTP limiter")
	}

	req, ht := nethttp.TraceRequest(span.Tracer(), req,
		nethttp.OperationName("Symbols Client"),
		nethttp.ClientTrace(false))
	defer ht.Finish()

	return c.HTTPClient.Do(req)
}<|MERGE_RESOLUTION|>--- conflicted
+++ resolved
@@ -77,11 +77,7 @@
 }
 
 // Search performs a symbol search on the symbols service.
-<<<<<<< HEAD
-func (c *Client) Search(ctx context.Context, args search.SymbolsParameters) (symbols *result.Symbols, err error) {
-=======
-func (c *Client) Search(ctx context.Context, args search.SymbolsParameters) (result result.Symbols, err error) {
->>>>>>> 373321ed
+func (c *Client) Search(ctx context.Context, args search.SymbolsParameters) (symbols result.Symbols, err error) {
 	span, ctx := ot.StartSpanFromContext(ctx, "symbols.Client.Search")
 	defer func() {
 		if err != nil {
@@ -128,7 +124,7 @@
 
 	var filtered []result.Symbol
 	a := actor.FromContext(ctx)
-	for _, r := range *symbols {
+	for _, r := range symbols {
 		rc := authz.RepoContent{
 			Repo: args.Repo,
 			Path: r.Path,
@@ -142,8 +138,7 @@
 		}
 	}
 
-	r := result.Symbols(filtered)
-	return &r, nil
+	return filtered, nil
 }
 
 func (c *Client) httpPost(
