load("@rules_buf//buf:defs.bzl", "buf_lint_test")
load("@rules_proto//proto:defs.bzl", "proto_library")
load("@io_bazel_rules_go//go:def.bzl", "go_library", "go_test")
load("@io_bazel_rules_go//proto:def.bzl", "go_proto_library")

exports_files(["buf.gen.yaml"])

proto_library(
    name = "proto_proto",
    srcs = ["symbols.proto"],
    visibility = ["//visibility:public"],
    deps = [
        "@com_google_protobuf//:duration_proto",
        "@com_google_protobuf//:empty_proto",
    ],
)

go_proto_library(
    name = "proto_go_proto",
    compilers = [
<<<<<<< HEAD
        "@io_bazel_rules_go//proto:go_proto",
        "//:gen-go-grpc",
    ],  # keep,
=======
        "//:gen-go-grpc",
        "@io_bazel_rules_go//proto:go_proto",
    ],
>>>>>>> b071425b
    importpath = "github.com/sourcegraph/sourcegraph/internal/symbols/proto",
    proto = ":proto_proto",
    visibility = ["//visibility:public"],
)

go_library(
    name = "proto",
    srcs = [
        "conversion.go",
        "doc.go",
    ],
    embed = [":proto_go_proto"],
    importpath = "github.com/sourcegraph/sourcegraph/internal/symbols/proto",
    visibility = ["//visibility:public"],
    deps = [
        "//internal/api",
        "//internal/search",
        "//internal/search/result",
        "//internal/types",
        "@org_golang_google_protobuf//types/known/durationpb",
    ],
)

go_test(
    name = "proto_test",
    srcs = ["conversion_test.go"],
    embed = [":proto"],
    deps = [
        "//internal/search",
        "//internal/search/result",
        "//internal/types",
        "@com_github_google_go_cmp//cmp",
        "@com_github_google_go_cmp//cmp/cmpopts",
    ],
)

buf_lint_test(
    name = "proto_proto_lint",
    targets = [":proto_proto"],
)<|MERGE_RESOLUTION|>--- conflicted
+++ resolved
@@ -18,15 +18,9 @@
 go_proto_library(
     name = "proto_go_proto",
     compilers = [
-<<<<<<< HEAD
-        "@io_bazel_rules_go//proto:go_proto",
-        "//:gen-go-grpc",
-    ],  # keep,
-=======
         "//:gen-go-grpc",
         "@io_bazel_rules_go//proto:go_proto",
     ],
->>>>>>> b071425b
     importpath = "github.com/sourcegraph/sourcegraph/internal/symbols/proto",
     proto = ":proto_proto",
     visibility = ["//visibility:public"],
