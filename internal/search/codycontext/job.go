package codycontext

import (
	"context"
	"strconv"
	"strings"
	"sync"

	"github.com/sourcegraph/conc/pool"
	"go.opentelemetry.io/otel/attribute"

	"github.com/sourcegraph/sourcegraph/internal/embeddings/embed"
	"github.com/sourcegraph/sourcegraph/internal/search"
	"github.com/sourcegraph/sourcegraph/internal/search/job"
	"github.com/sourcegraph/sourcegraph/internal/search/query"
	"github.com/sourcegraph/sourcegraph/internal/search/result"
	"github.com/sourcegraph/sourcegraph/internal/search/streaming"
	"github.com/sourcegraph/sourcegraph/lib/errors"
)

const DefaultCodeResultsCount = 12
const DefaultTextResultsCount = 3

// NewSearchJob creates a new job for Cody context searches. It maps the query into a keyword query by breaking
// it into terms, applying light stemming, then combining the terms through an OR operator.
//
// When the job is run, it executes two child jobs: one for code and one for text. Each search is limited to a small
// number of file matches. The match limits can be adjusted by passing `codyCodeCount` and `codyTextCount` parameters
// (which are not user-facing and only intended for internal use).
//
// The job blocks until all results are collected, then streams them back to the caller. This gives flexibility to
// combine and reorder the results in any way.
func NewSearchJob(plan query.Plan, newJob func(query.Basic) (job.Job, error)) (job.Job, error) {
	if len(plan) > 1 {
		return nil, errors.New("The 'codycontext' patterntype does not support multiple clauses")
	}

	codeCount, textCount := resultsCounts(plan[0].Parameters)
	basicQuery := plan[0].ToParseTree()

	q, err := queryStringToKeywordQuery(query.StringHuman(basicQuery))

	if err != nil {
		return nil, err
	}

	params := q.query.Parameters
	patterns := q.patterns
	// If there are no patterns left, this query was entirely composed of stopwords, so we return no results.
	// ⚠️ We must return a no-op job instead of nil, since the job framework assumes all jobs are non-nil.
	if len(patterns) == 0 {
		return newNoopJob(), nil
	}

	codeQuery := q.query.MapParameters(append(params, query.Parameter{Field: query.FieldFile, Value: textFileFilter, Negated: true}))
	codeJob, err := newJob(codeQuery)
	if err != nil {
		return nil, err
	}

<<<<<<< HEAD
	params := q.query.Parameters
	patterns := q.patterns

	codeQuery := q.query.MapParameters(append(params, query.Parameter{Field: query.FieldFile, Value: textFileFilter, Negated: true}))
	codeJob, err := newJob(codeQuery)
	if err != nil {
		return nil, err
	}

=======
>>>>>>> 105c865c
	textQuery := q.query.MapParameters(append(params, query.Parameter{Field: query.FieldFile, Value: textFileFilter}))
	textJob, err := newJob(textQuery)
	if err != nil {
		return nil, err
	}

	return &searchJob{codeJob, codeCount, textJob, textCount, patterns}, nil
<<<<<<< HEAD
}

func resultsCounts(parameters query.Parameters) (codeCount int, textCount int) {
	codeCount = DefaultCodeResultsCount
	textCount = DefaultTextResultsCount

	// We can ignore errors because the values were already validated during query parsing
	parameters.VisitParameter(query.FieldCodyCodeCount, func(value string, negated bool, annotation query.Annotation) {
		codeCount, _ = strconv.Atoi(value)
	})
	parameters.VisitParameter(query.FieldCodyTextCount, func(value string, negated bool, annotation query.Annotation) {
		textCount, _ = strconv.Atoi(value)
	})
	return
}

=======
}

func resultsCounts(parameters query.Parameters) (codeCount int, textCount int) {
	codeCount = DefaultCodeResultsCount
	textCount = DefaultTextResultsCount

	// We can ignore errors because the values were already validated during query parsing
	parameters.VisitParameter(query.FieldCodyCodeCount, func(value string, negated bool, annotation query.Annotation) {
		codeCount, _ = strconv.Atoi(value)
	})
	parameters.VisitParameter(query.FieldCodyTextCount, func(value string, negated bool, annotation query.Annotation) {
		textCount, _ = strconv.Atoi(value)
	})
	return
}

>>>>>>> 105c865c
var textFileFilter = func() string {
	var extensions []string
	for extension := range embed.TextFileExtensions {
		extensions = append(extensions, extension)
	}
	return `(` + strings.Join(extensions, "|") + `)$`
}()

type searchJob struct {
	codeJob   job.Job
	codeCount int

	textJob   job.Job
	textCount int

	patterns []string
}

func (j *searchJob) Run(ctx context.Context, clients job.RuntimeClients, stream streaming.Sender) (alert *search.Alert, err error) {
	_, ctx, stream, finish := job.StartSpan(ctx, stream, j)
	defer func() { finish(alert, err) }()

	wg := pool.NewWithResults[response]()
	wg.Go(func() response {
		return j.doSearch(ctx, clients, j.textJob, j.textCount)
	})
	wg.Go(func() response {
		return j.doSearch(ctx, clients, j.codeJob, j.codeCount)
	})
	responses := wg.Wait()

	for _, r := range responses {
		stream.Send(streaming.SearchEvent{
			Results: r.matches,
		})

		alert = search.MaxPriorityAlert(alert, r.alert)
		if r.err != nil {
			err = errors.Append(err, r.err)
		}
	}

	return alert, err
}

type response struct {
	matches result.Matches
	err     error
	alert   *search.Alert
}

func (j *searchJob) doSearch(ctx context.Context, clients job.RuntimeClients, job job.Job, limit int) response {
	var (
		mu        sync.Mutex
		collected result.Matches
	)

	ctx, cancel := context.WithCancel(ctx)
	defer cancel()

	stream := streaming.StreamFunc(func(e streaming.SearchEvent) {
		mu.Lock()
		defer mu.Unlock()

		if len(collected) >= limit {
			return
		}

		for _, res := range e.Results {
			if fm, ok := res.(*result.FileMatch); ok {
				collected = append(collected, fm)
				if len(collected) >= limit {
					cancel()
					return
				}
			}
		}
	})

	alert, err := job.Run(ctx, clients, stream)
	return response{collected, err, alert}
}

func (j *searchJob) Name() string {
	return "CodyContextSearchJob"
}

func (j *searchJob) Attributes(v job.Verbosity) (res []attribute.KeyValue) {
	switch v {
	case job.VerbosityMax:
		fallthrough
	case job.VerbosityBasic:
		res = append(res,
			attribute.StringSlice("patterns", j.patterns),
			attribute.Int("codeCount", j.codeCount),
			attribute.Int("textCount", j.textCount),
		)
	}
	return res
}

func (j *searchJob) Children() []job.Describer {
	return nil
<<<<<<< HEAD
}

func (j *searchJob) MapChildren(job.MapFunc) job.Job {
	return j
}
=======
}

func (j *searchJob) MapChildren(job.MapFunc) job.Job {
	return j
}

func newNoopJob() *noopJob {
	return &noopJob{}
}

type noopJob struct{}

func (e *noopJob) Run(context.Context, job.RuntimeClients, streaming.Sender) (*search.Alert, error) {
	return nil, nil
}

func (e *noopJob) Name() string                                  { return "NoopJob" }
func (e *noopJob) Attributes(job.Verbosity) []attribute.KeyValue { return nil }
func (e *noopJob) Children() []job.Describer                     { return nil }
func (e *noopJob) MapChildren(job.MapFunc) job.Job               { return e }
>>>>>>> 105c865c
<|MERGE_RESOLUTION|>--- conflicted
+++ resolved
@@ -58,18 +58,6 @@
 		return nil, err
 	}
 
-<<<<<<< HEAD
-	params := q.query.Parameters
-	patterns := q.patterns
-
-	codeQuery := q.query.MapParameters(append(params, query.Parameter{Field: query.FieldFile, Value: textFileFilter, Negated: true}))
-	codeJob, err := newJob(codeQuery)
-	if err != nil {
-		return nil, err
-	}
-
-=======
->>>>>>> 105c865c
 	textQuery := q.query.MapParameters(append(params, query.Parameter{Field: query.FieldFile, Value: textFileFilter}))
 	textJob, err := newJob(textQuery)
 	if err != nil {
@@ -77,7 +65,6 @@
 	}
 
 	return &searchJob{codeJob, codeCount, textJob, textCount, patterns}, nil
-<<<<<<< HEAD
 }
 
 func resultsCounts(parameters query.Parameters) (codeCount int, textCount int) {
@@ -94,24 +81,6 @@
 	return
 }
 
-=======
-}
-
-func resultsCounts(parameters query.Parameters) (codeCount int, textCount int) {
-	codeCount = DefaultCodeResultsCount
-	textCount = DefaultTextResultsCount
-
-	// We can ignore errors because the values were already validated during query parsing
-	parameters.VisitParameter(query.FieldCodyCodeCount, func(value string, negated bool, annotation query.Annotation) {
-		codeCount, _ = strconv.Atoi(value)
-	})
-	parameters.VisitParameter(query.FieldCodyTextCount, func(value string, negated bool, annotation query.Annotation) {
-		textCount, _ = strconv.Atoi(value)
-	})
-	return
-}
-
->>>>>>> 105c865c
 var textFileFilter = func() string {
 	var extensions []string
 	for extension := range embed.TextFileExtensions {
@@ -215,13 +184,6 @@
 
 func (j *searchJob) Children() []job.Describer {
 	return nil
-<<<<<<< HEAD
-}
-
-func (j *searchJob) MapChildren(job.MapFunc) job.Job {
-	return j
-}
-=======
 }
 
 func (j *searchJob) MapChildren(job.MapFunc) job.Job {
@@ -241,5 +203,4 @@
 func (e *noopJob) Name() string                                  { return "NoopJob" }
 func (e *noopJob) Attributes(job.Verbosity) []attribute.KeyValue { return nil }
 func (e *noopJob) Children() []job.Describer                     { return nil }
-func (e *noopJob) MapChildren(job.MapFunc) job.Job               { return e }
->>>>>>> 105c865c
+func (e *noopJob) MapChildren(job.MapFunc) job.Job               { return e }