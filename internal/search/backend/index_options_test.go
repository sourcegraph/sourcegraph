package backend

import (
	"fmt"
	"testing"
	"testing/quick"

	"github.com/google/go-cmp/cmp"
	"github.com/sourcegraph/zoekt"

	"github.com/sourcegraph/sourcegraph/internal/api"
	"github.com/sourcegraph/sourcegraph/lib/errors"
	"github.com/sourcegraph/sourcegraph/schema"
)

func TestZoektIndexOptions_RoundTrip(t *testing.T) {
	var diff string
	f := func(original ZoektIndexOptions) bool {

		var converted ZoektIndexOptions
		converted.FromProto(original.ToProto())

		if diff = cmp.Diff(original, converted); diff != "" {
			return false
		}
		return true
	}

	if err := quick.Check(f, nil); err != nil {
		t.Errorf("ZoektIndexOptions diff (-want +got):\n%s", diff)
	}
}

func TestGetIndexOptions(t *testing.T) {
	const (
		REPO = api.RepoID(iota + 1)
		FOO
		NOT_IN_VERSION_CONTEXT
		PRIORITY
		PUBLIC
		FORK
		ARCHIVED
		RANKED
	)

	name := func(repo api.RepoID) string {
		return fmt.Sprintf("repo-%.2d", repo)
	}

	withBranches := func(c schema.SiteConfiguration, repo api.RepoID, branches ...string) schema.SiteConfiguration {
		if c.ExperimentalFeatures == nil {
			c.ExperimentalFeatures = &schema.ExperimentalFeatures{}
		}
		if c.ExperimentalFeatures.SearchIndexBranches == nil {
			c.ExperimentalFeatures.SearchIndexBranches = map[string][]string{}
		}
		b := c.ExperimentalFeatures.SearchIndexBranches
		b[name(repo)] = append(b[name(repo)], branches...)
		return c
	}

	type caseT struct {
		name              string
		conf              schema.SiteConfiguration
		searchContextRevs []string
<<<<<<< HEAD
		repo              int32
		want              ZoektIndexOptions
=======
		repo              api.RepoID
		want              zoektIndexOptions
>>>>>>> f863d773
	}

	cases := []caseT{{
		name: "default",
		conf: schema.SiteConfiguration{},
		repo: REPO,
		want: ZoektIndexOptions{
			RepoID:  1,
			Name:    "repo-01",
			Symbols: true,
			Branches: []zoekt.RepositoryBranch{
				{Name: "HEAD", Version: "!HEAD"},
			},
		},
	}, {
		name: "public",
		conf: schema.SiteConfiguration{},
		repo: PUBLIC,
		want: ZoektIndexOptions{
			RepoID:  5,
			Name:    "repo-05",
			Public:  true,
			Symbols: true,
			Branches: []zoekt.RepositoryBranch{
				{Name: "HEAD", Version: "!HEAD"},
			},
		},
	}, {
		name: "fork",
		conf: schema.SiteConfiguration{},
		repo: FORK,
		want: ZoektIndexOptions{
			RepoID:  6,
			Name:    "repo-06",
			Fork:    true,
			Symbols: true,
			Branches: []zoekt.RepositoryBranch{
				{Name: "HEAD", Version: "!HEAD"},
			},
		},
	}, {
		name: "archived",
		conf: schema.SiteConfiguration{},
		repo: ARCHIVED,
		want: ZoektIndexOptions{
			RepoID:   7,
			Name:     "repo-07",
			Archived: true,
			Symbols:  true,
			Branches: []zoekt.RepositoryBranch{
				{Name: "HEAD", Version: "!HEAD"},
			},
		},
	}, {
		name: "nosymbols",
		conf: schema.SiteConfiguration{
			SearchIndexSymbolsEnabled: boolPtr(false),
		},
		repo: REPO,
		want: ZoektIndexOptions{
			RepoID: 1,
			Name:   "repo-01",
			Branches: []zoekt.RepositoryBranch{
				{Name: "HEAD", Version: "!HEAD"},
			},
		},
	}, {
		name: "largefiles",
		conf: schema.SiteConfiguration{
			SearchLargeFiles: []string{"**/*.jar", "*.bin", "!**/excluded.zip", "\\!included.zip"},
		},
		repo: REPO,
		want: ZoektIndexOptions{
			RepoID:     1,
			Name:       "repo-01",
			Symbols:    true,
			LargeFiles: []string{"**/*.jar", "*.bin", "!**/excluded.zip", "\\!included.zip"},
			Branches: []zoekt.RepositoryBranch{
				{Name: "HEAD", Version: "!HEAD"},
			},
		},
	}, {
		name: "conf index branches",
		conf: withBranches(schema.SiteConfiguration{}, REPO, "a", "", "b"),
		repo: REPO,
		want: ZoektIndexOptions{
			RepoID:  1,
			Name:    "repo-01",
			Symbols: true,
			Branches: []zoekt.RepositoryBranch{
				{Name: "HEAD", Version: "!HEAD"},
				{Name: "a", Version: "!a"},
				{Name: "b", Version: "!b"},
			},
		},
	}, {
		name: "conf index revisions",
		conf: schema.SiteConfiguration{ExperimentalFeatures: &schema.ExperimentalFeatures{
			SearchIndexRevisions: []*schema.SearchIndexRevisionsRule{
				{Name: "repo-.*", Revisions: []string{"a"}},
			},
		}},
		repo: REPO,
		want: ZoektIndexOptions{
			RepoID:  1,
			Name:    "repo-01",
			Symbols: true,
			Branches: []zoekt.RepositoryBranch{
				{Name: "HEAD", Version: "!HEAD"},
				{Name: "a", Version: "!a"},
			},
		},
	}, {
		name: "conf index revisions and branches",
		conf: schema.SiteConfiguration{ExperimentalFeatures: &schema.ExperimentalFeatures{
			SearchIndexBranches: map[string][]string{
				"repo-01": {"a", "b"},
			},
			SearchIndexRevisions: []*schema.SearchIndexRevisionsRule{
				{Name: "repo-.*", Revisions: []string{"a", "c"}},
			},
		}},
		repo: REPO,
		want: ZoektIndexOptions{
			RepoID:  1,
			Name:    "repo-01",
			Symbols: true,
			Branches: []zoekt.RepositoryBranch{
				{Name: "HEAD", Version: "!HEAD"},
				{Name: "a", Version: "!a"},
				{Name: "b", Version: "!b"},
				{Name: "c", Version: "!c"},
			},
		},
	}, {
		name:              "with search context revisions",
		conf:              schema.SiteConfiguration{},
		repo:              REPO,
		searchContextRevs: []string{"rev1", "rev2"},
		want: ZoektIndexOptions{
			RepoID:  1,
			Name:    "repo-01",
			Symbols: true,
			Branches: []zoekt.RepositoryBranch{
				{Name: "HEAD", Version: "!HEAD"},
				{Name: "rev1", Version: "!rev1"},
				{Name: "rev2", Version: "!rev2"},
			},
		},
	}, {
		name: "with a priority value",
		conf: schema.SiteConfiguration{},
		repo: PRIORITY,
		want: ZoektIndexOptions{
			RepoID:  4,
			Name:    "repo-04",
			Symbols: true,
			Branches: []zoekt.RepositoryBranch{
				{Name: "HEAD", Version: "!HEAD"},
			},
			Priority: 10,
		},
	}, {
		name: "with rank",
		conf: schema.SiteConfiguration{},
		repo: RANKED,
		want: ZoektIndexOptions{
			RepoID:  8,
			Name:    "repo-08",
			Symbols: true,
			Branches: []zoekt.RepositoryBranch{
				{Name: "HEAD", Version: "!HEAD"},
			},
			DocumentRanksVersion: "ranked",
		},
	}}

	{
		// Generate case for no more than than 64 branches
		var branches []string
		for i := 0; i < 100; i++ {
			branches = append(branches, fmt.Sprintf("%.2d", i))
		}
		want := []zoekt.RepositoryBranch{{Name: "HEAD", Version: "!HEAD"}}
		for i := 0; i < 63; i++ {
			want = append(want, zoekt.RepositoryBranch{
				Name:    fmt.Sprintf("%.2d", i),
				Version: fmt.Sprintf("!%.2d", i),
			})
		}
		cases = append(cases, caseT{
			name: "limit branches",
			conf: withBranches(schema.SiteConfiguration{}, REPO, branches...),
			repo: REPO,
			want: ZoektIndexOptions{
				RepoID:   1,
				Name:     "repo-01",
				Symbols:  true,
				Branches: want,
			},
		})
	}

	var getRepoIndexOptions getRepoIndexOptsFn = func(repo api.RepoID) (*RepoIndexOptions, error) {
		var priority float64
		if repo == PRIORITY {
			priority = 10
		}
		var documentRanksVersion string
		if repo == RANKED {
			documentRanksVersion = "ranked"
		}
		return &RepoIndexOptions{
			RepoID:   repo,
			Name:     name(repo),
			Public:   repo == PUBLIC,
			Fork:     repo == FORK,
			Archived: repo == ARCHIVED,
			Priority: priority,
			GetVersion: func(branch string) (string, error) {
				return "!" + branch, nil
			},

			DocumentRanksVersion: documentRanksVersion,
		}, nil
	}

	for _, tc := range cases {
		t.Run(tc.name, func(t *testing.T) {
			getSearchContextRevisions := func(api.RepoID) ([]string, error) { return tc.searchContextRevs, nil }

			got := GetIndexOptions(&tc.conf, getRepoIndexOptions, getSearchContextRevisions, tc.repo)

			want := []ZoektIndexOptions{tc.want}
			if diff := cmp.Diff(want, got); diff != "" {
				t.Fatal("mismatch (-want, +got):\n", diff)
			}
		})
	}
}

func TestGetIndexOptions_getVersion(t *testing.T) {
	conf := schema.SiteConfiguration{}
	getSearchContextRevs := func(api.RepoID) ([]string, error) { return []string{"b1", "b2"}, nil }

	boom := errors.New("boom")
	cases := []struct {
		name    string
		f       func(string) (string, error)
		want    []zoekt.RepositoryBranch
		wantErr string
	}{{
		name: "error",
		f: func(_ string) (string, error) {
			return "", boom
		},
		wantErr: "boom",
	}, {
		// no HEAD means we don't index anything. This leads to zoekt having
		// an empty index.
		name: "no HEAD",
		f: func(branch string) (string, error) {
			if branch == "HEAD" {
				return "", nil
			}
			return "!" + branch, nil
		},
		want: nil,
	}, {
		name: "no branch",
		f: func(branch string) (string, error) {
			if branch == "b1" {
				return "", nil
			}
			return "!" + branch, nil
		},
		want: []zoekt.RepositoryBranch{
			{Name: "HEAD", Version: "!HEAD"},
			{Name: "b2", Version: "!b2"},
		},
	}, {
		name: "all",
		f: func(branch string) (string, error) {
			return "!" + branch, nil
		},
		want: []zoekt.RepositoryBranch{
			{Name: "HEAD", Version: "!HEAD"},
			{Name: "b1", Version: "!b1"},
			{Name: "b2", Version: "!b2"},
		},
	}}
	for _, tc := range cases {
		t.Run(tc.name, func(t *testing.T) {
			getRepoIndexOptions := func(repo api.RepoID) (*RepoIndexOptions, error) {
				return &RepoIndexOptions{
					GetVersion: tc.f,
				}, nil
			}

			resp := GetIndexOptions(&conf, getRepoIndexOptions, getSearchContextRevs, 1)
			if len(resp) != 1 {
				t.Fatalf("expected 1 index options returned, got %d", len(resp))
			}

			got := resp[0]
			if got.Error != tc.wantErr {
				t.Fatalf("expected error %v, got index options %+v and error %v", tc.wantErr, got, got.Error)
			}
			if tc.wantErr != "" {
				return
			}

			if diff := cmp.Diff(tc.want, got.Branches); diff != "" {
				t.Fatal("mismatch (-want, +got):\n", diff)
			}
		})
	}
}

func TestGetIndexOptions_batch(t *testing.T) {
	isError := func(repo api.RepoID) bool {
		return repo%20 == 0
	}
	var (
<<<<<<< HEAD
		repos []int32
		want  []ZoektIndexOptions
=======
		repos []api.RepoID
		want  []zoektIndexOptions
>>>>>>> f863d773
	)
	for repo := api.RepoID(1); repo < 100; repo++ {
		repos = append(repos, repo)
		if isError(repo) {
			want = append(want, ZoektIndexOptions{Error: "error"})
		} else {
			want = append(want, ZoektIndexOptions{
				Symbols: true,
				Branches: []zoekt.RepositoryBranch{
					{Name: "HEAD", Version: fmt.Sprintf("!HEAD-%d", repo)},
				},
			})
		}
	}
	getRepoIndexOptions := func(repo api.RepoID) (*RepoIndexOptions, error) {
		return &RepoIndexOptions{
			GetVersion: func(branch string) (string, error) {
				if isError(repo) {
					return "", errors.New("error")
				}
				return fmt.Sprintf("!%s-%d", branch, repo), nil
			},
		}, nil
	}

	getSearchContextRevs := func(api.RepoID) ([]string, error) { return nil, nil }

	got := GetIndexOptions(&schema.SiteConfiguration{}, getRepoIndexOptions, getSearchContextRevs, repos...)

	if diff := cmp.Diff(want, got); diff != "" {
		t.Fatal("mismatch (-want, +got):\n", diff)
	}
}

func boolPtr(b bool) *bool {
	return &b
}<|MERGE_RESOLUTION|>--- conflicted
+++ resolved
@@ -63,13 +63,8 @@
 		name              string
 		conf              schema.SiteConfiguration
 		searchContextRevs []string
-<<<<<<< HEAD
-		repo              int32
+		repo              api.RepoID
 		want              ZoektIndexOptions
-=======
-		repo              api.RepoID
-		want              zoektIndexOptions
->>>>>>> f863d773
 	}
 
 	cases := []caseT{{
@@ -394,13 +389,8 @@
 		return repo%20 == 0
 	}
 	var (
-<<<<<<< HEAD
-		repos []int32
+		repos []api.RepoID
 		want  []ZoektIndexOptions
-=======
-		repos []api.RepoID
-		want  []zoektIndexOptions
->>>>>>> f863d773
 	)
 	for repo := api.RepoID(1); repo < 100; repo++ {
 		repos = append(repos, repo)
