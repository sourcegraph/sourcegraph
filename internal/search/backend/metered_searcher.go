package backend

import (
	"context"
	"sync"
	"time"

	"github.com/google/zoekt"
	"github.com/google/zoekt/query"
	"github.com/inconshreveable/log15"
	"github.com/keegancsmith/rpc"
	"github.com/opentracing/opentracing-go"
	"github.com/opentracing/opentracing-go/log"
	"github.com/prometheus/client_golang/prometheus"
	"github.com/prometheus/client_golang/prometheus/promauto"

	"github.com/sourcegraph/sourcegraph/internal/honey"
	"github.com/sourcegraph/sourcegraph/internal/trace"
	"github.com/sourcegraph/sourcegraph/internal/trace/ot"
	"github.com/sourcegraph/sourcegraph/internal/trace/policy"
)

var requestDuration = promauto.NewHistogramVec(prometheus.HistogramOpts{
	Name:    "src_zoekt_request_duration_seconds",
	Help:    "Time (in seconds) spent on request.",
	Buckets: prometheus.DefBuckets,
}, []string{"hostname", "category", "code"})

type meteredSearcher struct {
	zoekt.Streamer

	hostname string
}

func NewMeteredSearcher(hostname string, z zoekt.Streamer) zoekt.Streamer {
	return &meteredSearcher{
		Streamer: z,
		hostname: hostname,
<<<<<<< HEAD
		log:      logger.Scoped("meteredSearcher", "wraps zoekt.Streamer with observability"),
=======
>>>>>>> 5ba93820
	}
}

func (m *meteredSearcher) StreamSearch(ctx context.Context, q query.Q, opts *zoekt.SearchOptions, c zoekt.Sender) (err error) {
	start := time.Now()

	// isLeaf is true if this is a zoekt.Searcher which does a network
	// call. False if we are an aggregator. We use this to decide if we need
	// to add RPC tracing and adjust how we record metrics.
	isLeaf := m.hostname != ""

	var cat string
	var tags []trace.Tag
	if !isLeaf {
		cat = "SearchAll"
	} else {
		cat = "Search"
		tags = []trace.Tag{
			{Key: "span.kind", Value: "client"},
			{Key: "peer.address", Value: m.hostname},
			{Key: "peer.service", Value: "zoekt"},
		}
	}

	qStr := queryString(q)

	event := honey.NoopEvent()
	if honey.Enabled() && cat == "SearchAll" {
		event = honey.NewEvent("search-zoekt")
		event.AddField("category", cat)
		event.AddField("query", qStr)
		for _, t := range tags {
			event.AddField(t.Key, t.Value)
		}
	}

	tr, ctx := trace.New(ctx, "zoekt."+cat, qStr, tags...)
	defer func() {
		tr.SetErrorIfNotContext(err)
		tr.Finish()
	}()
	if opts != nil {
		fields := []log.Field{
			log.Bool("opts.estimate_doc_count", opts.EstimateDocCount),
			log.Bool("opts.whole", opts.Whole),
			log.Int("opts.shard_max_match_count", opts.ShardMaxMatchCount),
			log.Int("opts.shard_repo_max_match_count", opts.ShardRepoMaxMatchCount),
			log.Int("opts.total_max_match_count", opts.TotalMaxMatchCount),
			log.Int("opts.shard_max_important_match", opts.ShardMaxImportantMatch),
			log.Int("opts.total_max_important_match", opts.TotalMaxImportantMatch),
			log.Int64("opts.max_wall_time_ms", opts.MaxWallTime.Milliseconds()),
			log.Int("opts.max_doc_display_count", opts.MaxDocDisplayCount),
		}
		tr.LogFields(fields...)
		event.AddLogFields(fields)
	}

	if isLeaf && opts != nil && policy.ShouldTrace(ctx) {
		// Replace any existing spanContext with a new one, given we've done additional tracing
		spanContext := make(map[string]string)
		if err := ot.GetTracer(ctx).Inject(opentracing.SpanFromContext(ctx).Context(), opentracing.TextMap, opentracing.TextMapCarrier(spanContext)); err == nil {
			newOpts := *opts
			newOpts.SpanContext = spanContext
			opts = &newOpts
		} else {
<<<<<<< HEAD
			m.log.Warn("error injecting new span context into map", sglog.Error(err))
=======
			log15.Warn("meteredSearcher: Error injecting new span context into map: %s", err)
>>>>>>> 5ba93820
		}
	}

	// Instrument the RPC layer
	var writeRequestStart, writeRequestDone time.Time
	if isLeaf {
		ctx = rpc.WithClientTrace(ctx, &rpc.ClientTrace{
			WriteRequestStart: func() {
				tr.LogFields(log.String("event", "rpc.write_request_start"))
				writeRequestStart = time.Now()
			},

			WriteRequestDone: func(err error) {
				fields := []log.Field{log.String("event", "rpc.write_request_done")}
				if err != nil {
					fields = append(fields, log.String("rpc.write_request.error", err.Error()))
				}
				tr.LogFields(fields...)
				writeRequestDone = time.Now()
			},
		})
	}

	var (
		code  = "200" // final code to record
		first sync.Once
	)

	mu := sync.Mutex{}
	statsAgg := &zoekt.Stats{}
	nFilesMatches := 0
	nEvents := 0
	var totalSendTimeMs int64

	err = m.Streamer.StreamSearch(ctx, q, opts, ZoektStreamFunc(func(zsr *zoekt.SearchResult) {
		first.Do(func() {
			if isLeaf {
				if !writeRequestStart.IsZero() {
					tr.LogFields(
						log.Int64("rpc.queue_latency_ms", writeRequestStart.Sub(start).Milliseconds()),
						log.Int64("rpc.write_duration_ms", writeRequestDone.Sub(writeRequestStart).Milliseconds()),
					)
				}
				tr.LogFields(
					log.Int64("stream.latency_ms", time.Since(start).Milliseconds()),
				)
			}
		})

		if zsr != nil {
			mu.Lock()
			statsAgg.Add(zsr.Stats)
			nFilesMatches += len(zsr.Files)
			nEvents++
			mu.Unlock()

			startSend := time.Now()
			c.Send(zsr)
			sendTimeMs := time.Since(startSend).Milliseconds()

			mu.Lock()
			totalSendTimeMs += sendTimeMs
			mu.Unlock()
		}
	}))

	if err != nil {
		code = "error"
	}

	fields := []log.Field{
		log.Int("filematches", nFilesMatches),
		log.Int("events", nEvents),
		log.Int64("stream.total_send_time_ms", totalSendTimeMs),

		// Zoekt stats.
		log.Int64("stats.content_bytes_loaded", statsAgg.ContentBytesLoaded),
		log.Int64("stats.index_bytes_loaded", statsAgg.IndexBytesLoaded),
		log.Int("stats.crashes", statsAgg.Crashes),
		log.Int("stats.file_count", statsAgg.FileCount),
		log.Int("stats.files_considered", statsAgg.FilesConsidered),
		log.Int("stats.files_loaded", statsAgg.FilesLoaded),
		log.Int("stats.files_skipped", statsAgg.FilesSkipped),
		log.Int("stats.match_count", statsAgg.MatchCount),
		log.Int("stats.ngram_matches", statsAgg.NgramMatches),
		log.Int("stats.shard_files_considered", statsAgg.ShardFilesConsidered),
		log.Int("stats.shards_scanned", statsAgg.ShardsScanned),
		log.Int("stats.shards_skipped", statsAgg.ShardsSkipped),
		log.Int("stats.shards_skipped_filter", statsAgg.ShardsSkippedFilter),
		log.Int64("stats.wait_ms", statsAgg.Wait.Milliseconds()),
		log.Int("stats.regexps_considered", statsAgg.RegexpsConsidered),
	}
	tr.LogFields(fields...)
	event.AddField("duration_ms", time.Since(start).Milliseconds())
	if err != nil {
		event.AddField("error", err)
	}
	event.AddLogFields(fields)
	event.Send()

	// Record total duration of stream
	requestDuration.WithLabelValues(m.hostname, cat, code).Observe(time.Since(start).Seconds())

	return err
}

func (m *meteredSearcher) Search(ctx context.Context, q query.Q, opts *zoekt.SearchOptions) (*zoekt.SearchResult, error) {
	return AggregateStreamSearch(ctx, m.StreamSearch, q, opts)
}

func (m *meteredSearcher) List(ctx context.Context, q query.Q, opts *zoekt.ListOptions) (*zoekt.RepoList, error) {
	start := time.Now()

	var cat string
	var tags []trace.Tag

	if m.hostname == "" {
		cat = "ListAll"
	} else {
		if opts == nil || !opts.Minimal {
			cat = "List"
		} else {
			cat = "ListMinimal"
		}
		tags = []trace.Tag{
			{Key: "span.kind", Value: "client"},
			{Key: "peer.address", Value: m.hostname},
			{Key: "peer.service", Value: "zoekt"},
		}
	}

	qStr := queryString(q)

	tr, ctx := trace.New(ctx, "zoekt."+cat, qStr, tags...)
	tr.LogFields(trace.Stringer("opts", opts))

	event := honey.NoopEvent()
	if honey.Enabled() && cat == "ListAll" {
		event = honey.NewEvent("search-zoekt")
		event.AddField("category", cat)
		event.AddField("query", qStr)
		event.AddField("opts.minimal", opts != nil && opts.Minimal)
		for _, t := range tags {
			event.AddField(t.Key, t.Value)
		}
	}

	zsl, err := m.Streamer.List(ctx, q, opts)

	code := "200"
	if err != nil {
		code = "error"
	}

	event.AddField("duration_ms", time.Since(start).Milliseconds())
	if zsl != nil {
		event.AddField("repos", len(zsl.Repos))
		event.AddField("minimal_repos", len(zsl.Minimal))
	}
	if err != nil {
		event.AddField("error", err)
	}
	event.Send()

	requestDuration.WithLabelValues(m.hostname, cat, code).Observe(time.Since(start).Seconds())

	tr.SetError(err)
	if zsl != nil {
		tr.LogFields(log.Int("repos", len(zsl.Repos)))
	}
	tr.Finish()

	return zsl, err
}

func (m *meteredSearcher) String() string {
	return "MeteredSearcher{" + m.Streamer.String() + "}"
}

func queryString(q query.Q) string {
	if q == nil {
		return "<nil>"
	}
	return q.String()
}<|MERGE_RESOLUTION|>--- conflicted
+++ resolved
@@ -7,12 +7,12 @@
 
 	"github.com/google/zoekt"
 	"github.com/google/zoekt/query"
-	"github.com/inconshreveable/log15"
 	"github.com/keegancsmith/rpc"
 	"github.com/opentracing/opentracing-go"
 	"github.com/opentracing/opentracing-go/log"
 	"github.com/prometheus/client_golang/prometheus"
 	"github.com/prometheus/client_golang/prometheus/promauto"
+	sglog "github.com/sourcegraph/log"
 
 	"github.com/sourcegraph/sourcegraph/internal/honey"
 	"github.com/sourcegraph/sourcegraph/internal/trace"
@@ -30,16 +30,14 @@
 	zoekt.Streamer
 
 	hostname string
+	log      sglog.Logger
 }
 
 func NewMeteredSearcher(hostname string, z zoekt.Streamer) zoekt.Streamer {
 	return &meteredSearcher{
 		Streamer: z,
 		hostname: hostname,
-<<<<<<< HEAD
-		log:      logger.Scoped("meteredSearcher", "wraps zoekt.Streamer with observability"),
-=======
->>>>>>> 5ba93820
+		log:      sglog.Scoped("meteredSearcher", "wraps zoekt.Streamer with observability"),
 	}
 }
 
@@ -105,11 +103,7 @@
 			newOpts.SpanContext = spanContext
 			opts = &newOpts
 		} else {
-<<<<<<< HEAD
 			m.log.Warn("error injecting new span context into map", sglog.Error(err))
-=======
-			log15.Warn("meteredSearcher: Error injecting new span context into map: %s", err)
->>>>>>> 5ba93820
 		}
 	}
 
