package backend

import (
	"bytes"
	"encoding/json"
	"github.com/sourcegraph/sourcegraph/lib/log"
	"sort"

	"github.com/google/zoekt"
	"github.com/grafana/regexp"

	"github.com/sourcegraph/sourcegraph/lib/log"
	"github.com/sourcegraph/sourcegraph/schema"
)

// zoektIndexOptions are options which change what we index for a
// repository. Everytime a repository is indexed by zoekt this structure is
// fetched. See getIndexOptions in the zoekt codebase.
//
// We only specify a subset of the fields.
type zoektIndexOptions struct {
	// Name is the Repository Name.
	Name string

	// RepoID is the Sourcegraph Repository ID.
	RepoID int32

	// Public is true if the repository is public and does not require auth
	// filtering.
	Public bool

	// Fork is true if the repository is a fork.
	Fork bool

	// Archived is true if the repository is archived.
	Archived bool

	// LargeFiles is a slice of glob patterns where matching file paths should
	// be indexed regardless of their size. The pattern syntax can be found
	// here: https://golang.org/pkg/path/filepath/#Match.
	LargeFiles []string

	// Symbols if true will make zoekt index the output of ctags.
	Symbols bool

	// Branches is a slice of branches to index.
	Branches []zoekt.RepositoryBranch `json:",omitempty"`

	// Priority indicates ranking in results, higher first.
	Priority float64 `json:",omitempty"`

	// Error if non-empty indicates the request failed for the repo.
	Error string `json:",omitempty"`
}

// RepoIndexOptions are the options used by GetIndexOptions for a specific
// repository.
type RepoIndexOptions struct {
	// Name is the Repository Name.
	Name string

	// RepoID is the Sourcegraph Repository ID.
	RepoID int32

	// Public is true if the repository is public and does not require auth
	// filtering.
	Public bool

	// Priority indicates ranking in results, higher first.
	Priority float64

	// Fork is true if the repository is a fork.
	Fork bool

	// Archived is true if the repository is archived.
	Archived bool

	// GetVersion is used to resolve revisions for a repo. If it fails, the
	// error is encoded in the body. If the revision is missing, an empty
	// string should be returned rather than an error.
	GetVersion func(branch string) (string, error)
}

type getRepoIndexOptsFn func(repoID int32) (*RepoIndexOptions, error)

// GetIndexOptions returns a json blob for consumption by
// sourcegraph-zoekt-indexserver. It is for repos based on site settings c.
func GetIndexOptions(
	c *schema.SiteConfiguration,
	getRepoIndexOptions getRepoIndexOptsFn,
	getSearchContextRevisions func(repoID int32) ([]string, error),
	repos ...int32,
) []byte {
	// Limit concurrency to 32 to avoid too many active network requests and
	// strain on gitserver (as ported from zoekt-sourcegraph-indexserver). In
	// future we want a more intelligent global limit based on scale.
	sema := make(chan struct{}, 32)
	results := make([][]byte, len(repos))
	getSiteConfigRevisions := siteConfigRevisionsRuleFunc(c)

	for i := range repos {
		sema <- struct{}{}
		go func(i int) {
			defer func() { <-sema }()
			results[i] = getIndexOptions(c, repos[i], getRepoIndexOptions, getSearchContextRevisions, getSiteConfigRevisions)
		}(i)
	}

	// Wait for jobs to finish (acquire full semaphore)
	for i := 0; i < cap(sema); i++ {
		sema <- struct{}{}
	}

	return bytes.Join(results, []byte{'\n'})
}

func getIndexOptions(
	c *schema.SiteConfiguration,
	repoID int32,
	getRepoIndexOptions func(repoID int32) (*RepoIndexOptions, error),
	getSearchContextRevisions func(repoID int32) ([]string, error),
	getSiteConfigRevisions revsRuleFunc,
) []byte {
	opts, err := getRepoIndexOptions(repoID)
	if err != nil {
		return marshal(&zoektIndexOptions{Error: err.Error()})
	}

	o := &zoektIndexOptions{
		Name:       opts.Name,
		RepoID:     opts.RepoID,
		Public:     opts.Public,
		Priority:   opts.Priority,
		Fork:       opts.Fork,
		Archived:   opts.Archived,
		LargeFiles: c.SearchLargeFiles,
		Symbols:    getBoolPtr(c.SearchIndexSymbolsEnabled, true),
	}

	// Set of branch names. Always index HEAD
	branches := map[string]struct{}{"HEAD": {}}

	// Add all branches that are referenced by search.index.branches and search.index.revisions.
	if getSiteConfigRevisions != nil {
		for _, rev := range getSiteConfigRevisions(opts) {
			branches[rev] = struct{}{}
		}
	}

	// Add all branches that are referenced by search contexts
	revs, err := getSearchContextRevisions(opts.RepoID)
	if err != nil {
		return marshal(&zoektIndexOptions{Error: err.Error()})
	}
	for _, rev := range revs {
		branches[rev] = struct{}{}
	}

	// empty string means HEAD which is already in the set. Rather than
	// sanitize all inputs, just adjust the set before we start resolving.
	delete(branches, "")

	for branch := range branches {
		v, err := opts.GetVersion(branch)
		if err != nil {
			return marshal(&zoektIndexOptions{Error: err.Error()})
		}

		// If we failed to resolve a branch, skip it
		if v == "" {
			continue
		}

		o.Branches = append(o.Branches, zoekt.RepositoryBranch{
			Name:    branch,
			Version: v,
		})
	}

	sort.Slice(o.Branches, func(i, j int) bool {
		a, b := o.Branches[i].Name, o.Branches[j].Name
		// Zoekt treats first branch as default branch, so put HEAD first
		if a == "HEAD" || b == "HEAD" {
			return a == "HEAD"
		}
		return a < b
	})

	// If the first branch is not HEAD, do not index anything. This should
	// not happen, since HEAD should always exist if other branches exist.
	if len(o.Branches) == 0 || o.Branches[0].Name != "HEAD" {
		o.Branches = nil
	}

	// Zoekt has a limit of 64 branches
	if len(o.Branches) > 64 {
		o.Branches = o.Branches[:64]
	}

	return marshal(o)
}

type revsRuleFunc func(*RepoIndexOptions) (revs []string)

func siteConfigRevisionsRuleFunc(c *schema.SiteConfiguration) revsRuleFunc {
	slog := log.Scoped("siteConfigRevisionsRuleFunc", "Site config revisions rule function")
<<<<<<< HEAD

=======
>>>>>>> 336f2389
	if c == nil || c.ExperimentalFeatures == nil {
		return nil
	}

	rules := make([]revsRuleFunc, 0, len(c.ExperimentalFeatures.SearchIndexRevisions))
	for _, rule := range c.ExperimentalFeatures.SearchIndexRevisions {
		rule := rule
		switch {
		case rule.Name != "":
			namePattern, err := regexp.Compile(rule.Name)
			if err != nil {
				slog.Error("error compiling regex from search.index.revisions", log.String("regex", rule.Name), log.Error(err))
				continue
			}

			rules = append(rules, func(o *RepoIndexOptions) []string {
				if !namePattern.MatchString(o.Name) {
					return nil
				}
				return rule.Revisions
			})
		}
	}

	return func(o *RepoIndexOptions) (matched []string) {
		cfg := c.ExperimentalFeatures

		if len(cfg.SearchIndexBranches) != 0 {
			matched = append(matched, cfg.SearchIndexBranches[o.Name]...)
		}

		for _, rule := range rules {
			matched = append(matched, rule(o)...)
		}

		return matched
	}
}

func getBoolPtr(b *bool, default_ bool) bool {
	if b == nil {
		return default_
	}
	return *b
}

func marshal(o *zoektIndexOptions) []byte {
	b, _ := json.Marshal(o)
	return b
}<|MERGE_RESOLUTION|>--- conflicted
+++ resolved
@@ -3,7 +3,6 @@
 import (
 	"bytes"
 	"encoding/json"
-	"github.com/sourcegraph/sourcegraph/lib/log"
 	"sort"
 
 	"github.com/google/zoekt"
@@ -204,10 +203,6 @@
 
 func siteConfigRevisionsRuleFunc(c *schema.SiteConfiguration) revsRuleFunc {
 	slog := log.Scoped("siteConfigRevisionsRuleFunc", "Site config revisions rule function")
-<<<<<<< HEAD
-
-=======
->>>>>>> 336f2389
 	if c == nil || c.ExperimentalFeatures == nil {
 		return nil
 	}
