package backend

import (
	"github.com/grafana/regexp"
	"github.com/inconshreveable/log15"
	"github.com/sourcegraph/zoekt"
	"golang.org/x/exp/slices"

<<<<<<< HEAD
	proto "github.com/sourcegraph/sourcegraph/protos/frontend/indexedsearch/v1"
=======
	"github.com/sourcegraph/sourcegraph/internal/api"
>>>>>>> f863d773
	"github.com/sourcegraph/sourcegraph/schema"
)

// ZoektIndexOptions are options which change what we index for a
// repository. Everytime a repository is indexed by zoekt this structure is
// fetched. See getIndexOptions in the zoekt codebase.
//
// We only specify a subset of the fields from zoekt.IndexOptions.
type ZoektIndexOptions struct {
	// Name is the Repository Name.
	Name string

	// RepoID is the Sourcegraph Repository ID.
	RepoID api.RepoID

	// Public is true if the repository is public and does not require auth
	// filtering.
	Public bool

	// Fork is true if the repository is a fork.
	Fork bool

	// Archived is true if the repository is archived.
	Archived bool

	// LargeFiles is a slice of glob patterns where matching file paths should
	// be indexed regardless of their size. The pattern syntax can be found
	// here: https://golang.org/pkg/path/filepath/#Match.
	LargeFiles []string

	// Symbols if true will make zoekt index the output of ctags.
	Symbols bool

	// Branches is a slice of branches to index.
	Branches []zoekt.RepositoryBranch `json:",omitempty"`

	// Priority indicates ranking in results, higher first.
	Priority float64 `json:",omitempty"`

	// DocumentRanksVersion when non-empty will lead to indexing using offline
	// ranking. When the string changes this will also cause us to re-index
	// with new ranks.
	DocumentRanksVersion string `json:",omitempty"`

	// Error if non-empty indicates the request failed for the repo.
	Error string `json:",omitempty"`
}

func (o *ZoektIndexOptions) FromProto(p *proto.ZoektIndexOptions) {
	o.Name = p.GetName()
	o.RepoID = p.GetRepoId()
	o.Public = p.GetPublic()
	o.Fork = p.GetFork()
	o.Archived = p.GetArchived()
	o.LargeFiles = p.GetLargeFiles()
	o.Symbols = p.GetSymbols()
	o.Priority = p.GetPriority()
	o.DocumentRanksVersion = p.GetDocumentRanksVersion()
	o.Error = p.GetError()

	branches := make([]zoekt.RepositoryBranch, 0, len(p.GetBranches()))
	for _, b := range p.GetBranches() {
		branches = append(branches, zoekt.RepositoryBranch{
			Name:    b.GetName(),
			Version: b.GetVersion(),
		})
	}

	o.Branches = branches
}

func (o *ZoektIndexOptions) ToProto() *proto.ZoektIndexOptions {
	branches := make([]*proto.ZoektRepositoryBranch, 0, len(o.Branches))
	for _, b := range o.Branches {
		branches = append(branches, &proto.ZoektRepositoryBranch{
			Name:    b.Name,
			Version: b.Version,
		})
	}

	return &proto.ZoektIndexOptions{
		Name:                 o.Name,
		RepoId:               o.RepoID,
		Public:               o.Public,
		Fork:                 o.Fork,
		Archived:             o.Archived,
		LargeFiles:           o.LargeFiles,
		Symbols:              o.Symbols,
		Branches:             branches,
		Priority:             o.Priority,
		DocumentRanksVersion: o.DocumentRanksVersion,
		Error:                o.Error,
	}
}

// RepoIndexOptions are the options used by GetIndexOptions for a specific
// repository.
type RepoIndexOptions struct {
	// Name is the Repository Name.
	Name string

	// RepoID is the Sourcegraph Repository ID.
	RepoID api.RepoID

	// Public is true if the repository is public and does not require auth
	// filtering.
	Public bool

	// Priority indicates ranking in results, higher first.
	Priority float64

	// DocumentRanksVersion when non-empty will lead to indexing using offline
	// ranking. When the string changes this will also cause us to re-index
	// with new ranks.
	DocumentRanksVersion string

	// Fork is true if the repository is a fork.
	Fork bool

	// Archived is true if the repository is archived.
	Archived bool

	// GetVersion is used to resolve revisions for a repo. If it fails, the
	// error is encoded in the body. If the revision is missing, an empty
	// string should be returned rather than an error.
	GetVersion func(branch string) (string, error)
}

type getRepoIndexOptsFn func(repoID api.RepoID) (*RepoIndexOptions, error)

// GetIndexOptions returns a json blob for consumption by
// sourcegraph-zoekt-indexserver. It is for repos based on site settings c.
func GetIndexOptions(
	c *schema.SiteConfiguration,
	getRepoIndexOptions getRepoIndexOptsFn,
<<<<<<< HEAD
	getSearchContextRevisions func(repoID int32) ([]string, error),
	repos ...int32,
) []ZoektIndexOptions {
=======
	getSearchContextRevisions func(repoID api.RepoID) ([]string, error),
	repos ...api.RepoID,
) []byte {
>>>>>>> f863d773
	// Limit concurrency to 32 to avoid too many active network requests and
	// strain on gitserver (as ported from zoekt-sourcegraph-indexserver). In
	// the future we want a more intelligent global limit based on scale.
	sema := make(chan struct{}, 32)
	results := make([]ZoektIndexOptions, len(repos))
	getSiteConfigRevisions := siteConfigRevisionsRuleFunc(c)

	for i := range repos {
		sema <- struct{}{}
		go func(i int) {
			defer func() { <-sema }()
			results[i] = getIndexOptions(c, repos[i], getRepoIndexOptions, getSearchContextRevisions, getSiteConfigRevisions)
		}(i)
	}

	// Wait for jobs to finish (acquire full semaphore)
	for i := 0; i < cap(sema); i++ {
		sema <- struct{}{}
	}

	return results
}

func getIndexOptions(
	c *schema.SiteConfiguration,
	repoID api.RepoID,
	getRepoIndexOptions func(repoID api.RepoID) (*RepoIndexOptions, error),
	getSearchContextRevisions func(repoID api.RepoID) ([]string, error),
	getSiteConfigRevisions revsRuleFunc,
) ZoektIndexOptions {
	opts, err := getRepoIndexOptions(repoID)
	if err != nil {
		return ZoektIndexOptions{
			RepoID: repoID,
			Error:  err.Error(),
		}
	}

	o := ZoektIndexOptions{
		Name:       opts.Name,
		RepoID:     opts.RepoID,
		Public:     opts.Public,
		Priority:   opts.Priority,
		Fork:       opts.Fork,
		Archived:   opts.Archived,
		LargeFiles: c.SearchLargeFiles,
		Symbols:    getBoolPtr(c.SearchIndexSymbolsEnabled, true),

		DocumentRanksVersion: opts.DocumentRanksVersion,
	}

	// Set of branch names. Always index HEAD
	branches := map[string]struct{}{"HEAD": {}}

	// Add all branches that are referenced by search.index.branches and search.index.revisions.
	if getSiteConfigRevisions != nil {
		for _, rev := range getSiteConfigRevisions(opts) {
			branches[rev] = struct{}{}
		}
	}

	// Add all branches that are referenced by search contexts
	revs, err := getSearchContextRevisions(opts.RepoID)
	if err != nil {
		return ZoektIndexOptions{
			RepoID: opts.RepoID,
			Error:  err.Error(),
		}
	}
	for _, rev := range revs {
		branches[rev] = struct{}{}
	}

	// empty string means HEAD which is already in the set. Rather than
	// sanitize all inputs, just adjust the set before we start resolving.
	delete(branches, "")

	for branch := range branches {
		v, err := opts.GetVersion(branch)
		if err != nil {
			return ZoektIndexOptions{
				RepoID: opts.RepoID,
				Error:  err.Error(),
			}
		}

		// If we failed to resolve a branch, skip it
		if v == "" {
			continue
		}

		o.Branches = append(o.Branches, zoekt.RepositoryBranch{
			Name:    branch,
			Version: v,
		})
	}

	slices.SortFunc(o.Branches, func(a, b zoekt.RepositoryBranch) bool {
		// Zoekt treats first branch as default branch, so put HEAD first
		if a.Name == "HEAD" || b.Name == "HEAD" {
			return a.Name == "HEAD"
		}
		return a.Name < b.Name
	})

	// If the first branch is not HEAD, do not index anything. This should
	// not happen, since HEAD should always exist if other branches exist.
	if len(o.Branches) == 0 || o.Branches[0].Name != "HEAD" {
		o.Branches = nil
	}

	// Zoekt has a limit of 64 branches
	if len(o.Branches) > 64 {
		o.Branches = o.Branches[:64]
	}

	return o
}

type revsRuleFunc func(*RepoIndexOptions) (revs []string)

func siteConfigRevisionsRuleFunc(c *schema.SiteConfiguration) revsRuleFunc {
	if c == nil || c.ExperimentalFeatures == nil {
		return nil
	}

	rules := make([]revsRuleFunc, 0, len(c.ExperimentalFeatures.SearchIndexRevisions))
	for _, rule := range c.ExperimentalFeatures.SearchIndexRevisions {
		rule := rule
		switch {
		case rule.Name != "":
			namePattern, err := regexp.Compile(rule.Name)
			if err != nil {
				log15.Error("error compiling regex from search.index.revisions", "regex", rule.Name, "err", err)
				continue
			}

			rules = append(rules, func(o *RepoIndexOptions) []string {
				if !namePattern.MatchString(o.Name) {
					return nil
				}
				return rule.Revisions
			})
		}
	}

	return func(o *RepoIndexOptions) (matched []string) {
		cfg := c.ExperimentalFeatures

		if len(cfg.SearchIndexBranches) != 0 {
			matched = append(matched, cfg.SearchIndexBranches[o.Name]...)
		}

		for _, rule := range rules {
			matched = append(matched, rule(o)...)
		}

		return matched
	}
}

func getBoolPtr(b *bool, default_ bool) bool {
	if b == nil {
		return default_
	}
	return *b
}<|MERGE_RESOLUTION|>--- conflicted
+++ resolved
@@ -6,11 +6,8 @@
 	"github.com/sourcegraph/zoekt"
 	"golang.org/x/exp/slices"
 
-<<<<<<< HEAD
+	"github.com/sourcegraph/sourcegraph/internal/api"
 	proto "github.com/sourcegraph/sourcegraph/protos/frontend/indexedsearch/v1"
-=======
-	"github.com/sourcegraph/sourcegraph/internal/api"
->>>>>>> f863d773
 	"github.com/sourcegraph/sourcegraph/schema"
 )
 
@@ -61,7 +58,7 @@
 
 func (o *ZoektIndexOptions) FromProto(p *proto.ZoektIndexOptions) {
 	o.Name = p.GetName()
-	o.RepoID = p.GetRepoId()
+	o.RepoID = api.RepoID(p.GetRepoId())
 	o.Public = p.GetPublic()
 	o.Fork = p.GetFork()
 	o.Archived = p.GetArchived()
@@ -93,7 +90,7 @@
 
 	return &proto.ZoektIndexOptions{
 		Name:                 o.Name,
-		RepoId:               o.RepoID,
+		RepoId:               int32(o.RepoID),
 		Public:               o.Public,
 		Fork:                 o.Fork,
 		Archived:             o.Archived,
@@ -146,15 +143,9 @@
 func GetIndexOptions(
 	c *schema.SiteConfiguration,
 	getRepoIndexOptions getRepoIndexOptsFn,
-<<<<<<< HEAD
-	getSearchContextRevisions func(repoID int32) ([]string, error),
-	repos ...int32,
-) []ZoektIndexOptions {
-=======
 	getSearchContextRevisions func(repoID api.RepoID) ([]string, error),
 	repos ...api.RepoID,
-) []byte {
->>>>>>> f863d773
+) []ZoektIndexOptions {
 	// Limit concurrency to 32 to avoid too many active network requests and
 	// strain on gitserver (as ported from zoekt-sourcegraph-indexserver). In
 	// the future we want a more intelligent global limit based on scale.
