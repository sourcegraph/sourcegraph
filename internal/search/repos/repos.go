--- conflicted
+++ resolved
@@ -104,15 +104,11 @@
 		missing := 0
 		if err != nil {
 			errs = errors.Append(errs, err)
-<<<<<<< HEAD
+			// For missing repo revs, just collect the error and keep paging
 			var missingErr MissingRepoRevsError
-			if errors.As(err, &missingErr) { // Non-fatal errors
+			if errors.As(err, &missingErr) {
 				missing += len(missingErr.Missing)
 			} else {
-=======
-			// For missing repo revs, just collect the error and keep paging
-			if !errors.Is(err, &MissingRepoRevsError{}) {
->>>>>>> 211c327d
 				break
 			}
 		}
