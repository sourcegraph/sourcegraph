--- conflicted
+++ resolved
@@ -29,14 +29,8 @@
 	Diff          bool
 	HasTimeFilter bool
 	Limit         int
-<<<<<<< HEAD
-
-	Db                        database.DB
+
 	SubRepoPermissionsChecker authz.SubRepoPermissionChecker
-
-	IsRequired bool
-=======
->>>>>>> 669f0646
 }
 
 func (j *CommitSearch) Run(ctx context.Context, db database.DB, stream streaming.Sender) error {
