namespaces:
  - name: BATCH_CHANGES
    actions:
      - READ
      - WRITE
  - name: OWNERSHIP
    actions:
      - ASSIGN
  - name: REPO_METADATA
    actions:
      - WRITE
<<<<<<< HEAD
  - name: LICENSE_MANAGER
    actions:
      - READ
      - WRITE
=======
  - name: CODY
    actions:
      - ACCESS
>>>>>>> 471e3849
excludeFromUserRole:
  - OWNERSHIP
  - LICENSE_MANAGER<|MERGE_RESOLUTION|>--- conflicted
+++ resolved
@@ -9,16 +9,13 @@
   - name: REPO_METADATA
     actions:
       - WRITE
-<<<<<<< HEAD
   - name: LICENSE_MANAGER
     actions:
       - READ
       - WRITE
-=======
   - name: CODY
     actions:
       - ACCESS
->>>>>>> 471e3849
 excludeFromUserRole:
   - OWNERSHIP
   - LICENSE_MANAGER