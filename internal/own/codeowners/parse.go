package codeowners

import (
	"bufio"
	"io"
	"strings"

	"github.com/sourcegraph/sourcegraph/internal/lazyregexp"
	"github.com/sourcegraph/sourcegraph/lib/errors"

	codeownerspb "github.com/sourcegraph/sourcegraph/internal/own/codeowners/proto"
)

<<<<<<< HEAD
=======
// Parse parses CODEOWNERS file given as string and returns the proto
// representation of all rules within. The rules are in the same order
// as in the file, since this matters for evaluation.
func Parse(codeownersFile string) (*codeownerspb.File, error) {
	return Read(strings.NewReader(in))
}

>>>>>>> b38df2f5
// Read parses CODEOWNERS file given as a Reader and returns the proto
// representation of all rules within. The rules are in the same order
// as in the file, since this matters for evaluation.
func Read(in io.Reader) (*codeownerspb.File, error) {
	scanner := bufio.NewScanner(in)
	var rs []*codeownerspb.Rule
	p := new(parsing)
	for scanner.Scan() {
		p.nextLine(scanner.Text())
		if p.isBlank() {
			continue
		}
		if p.matchSection() {
			continue
		}
		pattern, owners, ok := p.matchRule()
		if !ok {
			return nil, errors.Errorf("failed to match rule: %s", p.line)
		}
		// Need to handle this error once, codeownerspb.File supports
		// error metadata.
		r := codeownerspb.Rule{
			Pattern:     unescape(pattern),
			SectionName: strings.TrimSpace(strings.ToLower(p.section)),
		}
		for _, ownerText := range owners {
			var o codeownerspb.Owner
			if strings.HasPrefix(ownerText, "@") {
				o.Handle = strings.TrimPrefix(ownerText, "@")
			} else {
				// Note: we assume owner text is an email if it does not
				// start with an `@` which would make it a handle.
				o.Email = ownerText
			}
			r.Owner = append(r.Owner, &o)
		}
		rs = append(rs, &r)
	}
	if err := scanner.Err(); err != nil {
		return nil, err
	}
	return &codeownerspb.File{Rule: rs}, nil
}

// parsing implements matching and parsing primitives for CODEOWNERS files
// as well as keeps track of internal state as a file is being parsed.
type parsing struct {
	// line is the current line being parsed. CODEOWNERS files are built
	// in such a way that for syntactic purposes, every line can be considered
	// in isolation.
	line string
	// The most recently defined section, or "" if none.
	section string
}

// nextLine advances parsing to focus on the next line.
func (p *parsing) nextLine(line string) {
	p.line = line
}

// rulePattern is expected to match a rule line like:
// `cmd/**/docs/index.md @readme-owners owner@example.com`.
//
//	^^^^^^^^^^^^^^^^^^^^ ^^^^^^^^^^^^^^^^^^^^^^^^^^^^^^^^
//
// The first capturing   The second capturing group
// group extracts        extracts all the owners
// the file pattern.     separated by whitespace.
//
// The first capturing group supports escaping a whitespace with a `\`,
// so that the space is not treated as a separator between the pattern
// and owners.
var rulePattern = lazyregexp.New(`^\s*((?:\\.|\S)+)((?:\s+\S+)*)\s*$`)

// matchRule tries to extract a codeowners rule from the current line
// and return the file pattern and one or more owners.
// Match is indicated by the third return value being true.
//
// Note: Need to check if a line matches a section using `matchSection`
// before matching a rule with this method, as `matchRule` will actually
// match a section line. This is because `matchRule` does not verify
// whether a pattern is a valid pattern. A line like "[documentation]"
// would be considered a pattern without owners (which is supported).
func (p *parsing) matchRule() (string, []string, bool) {
	match := rulePattern.FindStringSubmatch(p.lineWithoutComments())
	if len(match) != 3 {
		return "", nil, false
	}
	filePattern := match[1]
	owners := strings.Fields(match[2])
	return filePattern, owners, true
}

var sectionPattern = lazyregexp.New(`^\s*\[([^\]]+)\]\s*$`)

// matchSection tries to extract a section which looks like `[section name]`.
func (p *parsing) matchSection() bool {
	match := sectionPattern.FindStringSubmatch(p.lineWithoutComments())
	if len(match) != 2 {
		return false
	}
	p.section = match[1]
	return true
}

// isBlank returns true if the current line has no semantically relevant
// content. It can be blank while containing comments or whitespace.
func (p *parsing) isBlank() bool {
	return strings.TrimSpace(p.lineWithoutComments()) == ""
}

const (
	commentStart    = rune('#')
	escapeCharacter = rune('\\')
)

// lineWithoutComments returns the current line with the commented part
// stripped out.
func (p *parsing) lineWithoutComments() string {
	// A sensible default for index of the first byte where line-comment
	// starts is the line length. When the comment is removed by slicing
	// the string at the end, using the line-length as the index
	// of the first character dropped, yields the original string.
	commentStartIndex := len(p.line)
	var isEscaped bool
	for i, c := range p.line {
		// Unescaped # seen - this is where the comment starts.
		if c == commentStart && !esc {
			commentStartIndex = i
			break
		}
		// Seeing escape character that is not being escaped itself (like \\)
		// means the following character is escaped.
		if c == escapeCharacter && !esc {
			esc = true
			continue
		}
		// Otherwise the next character is definitely not escaped.
		esc = false
	}
	return p.line[:commentStartIndex]
}

func unescape(s string) string {
	var b strings.Builder
	var isEscaped bool
	for _, r := range s {
		if r == escapeCharacter && !esc {
			esc = true
			continue
		}
		b.WriteRune(r)
		esc = false
	}
	return b.String()
}<|MERGE_RESOLUTION|>--- conflicted
+++ resolved
@@ -11,21 +11,11 @@
 	codeownerspb "github.com/sourcegraph/sourcegraph/internal/own/codeowners/proto"
 )
 
-<<<<<<< HEAD
-=======
-// Parse parses CODEOWNERS file given as string and returns the proto
+// Parse parses CODEOWNERS file given as a Reader and returns the proto
 // representation of all rules within. The rules are in the same order
 // as in the file, since this matters for evaluation.
-func Parse(codeownersFile string) (*codeownerspb.File, error) {
-	return Read(strings.NewReader(in))
-}
-
->>>>>>> b38df2f5
-// Read parses CODEOWNERS file given as a Reader and returns the proto
-// representation of all rules within. The rules are in the same order
-// as in the file, since this matters for evaluation.
-func Read(in io.Reader) (*codeownerspb.File, error) {
-	scanner := bufio.NewScanner(in)
+func Parse(codeownersFile io.Reader) (*codeownerspb.File, error) {
+	scanner := bufio.NewScanner(codeownersFile)
 	var rs []*codeownerspb.Rule
 	p := new(parsing)
 	for scanner.Scan() {
@@ -148,18 +138,18 @@
 	var isEscaped bool
 	for i, c := range p.line {
 		// Unescaped # seen - this is where the comment starts.
-		if c == commentStart && !esc {
+		if c == commentStart && !isEscaped {
 			commentStartIndex = i
 			break
 		}
 		// Seeing escape character that is not being escaped itself (like \\)
 		// means the following character is escaped.
-		if c == escapeCharacter && !esc {
-			esc = true
+		if c == escapeCharacter && !isEscaped {
+			isEscaped = true
 			continue
 		}
 		// Otherwise the next character is definitely not escaped.
-		esc = false
+		isEscaped = false
 	}
 	return p.line[:commentStartIndex]
 }
@@ -168,12 +158,12 @@
 	var b strings.Builder
 	var isEscaped bool
 	for _, r := range s {
-		if r == escapeCharacter && !esc {
-			esc = true
+		if r == escapeCharacter && !isEscaped {
+			isEscaped = true
 			continue
 		}
 		b.WriteRune(r)
-		esc = false
+		isEscaped = false
 	}
 	return b.String()
 }