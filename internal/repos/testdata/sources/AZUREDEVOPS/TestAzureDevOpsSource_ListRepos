--- conflicted
+++ resolved
@@ -1,14 +1,10 @@
 [
   {
    "ID": 0,
-<<<<<<< HEAD
-   "Name": "dev.azure.com/sgtestazure/sgtestazure/sgtestazure2",
-   "URI": "dev.azure.com/sgtestazure/sgtestazure/sgtestazure2",
-=======
-   "Name": "dev.azure.com/sgtestazure-sgtestazure2",
-   "URI": "dev.azure.com/sgtestazure-sgtestazure2",
-   "Description": "",
-   "Fork": false,
+   "Name": "dev.azure.com/sgtestazure/sgtestazure/sgtestazure-sgtestazure2",
+   "URI": "dev.azure.com/sgtestazure/sgtestazure/sgtestazure-sgtestazure2",
+   "Description": "",
+   "Fork": true,
    "Archived": false,
    "Private": true,
    "CreatedAt": "0001-01-01T00:00:00Z",
@@ -22,7 +18,7 @@
    "Sources": {
     "extsvc:azuredevops:0": {
      "ID": "extsvc:azuredevops:0",
-     "CloneURL": "https://dev.azure.com/sgtestazure-sgtestazure2"
+     "CloneURL": "https://sgtestazure@dev.azure.com/sgtestazure/sgtestazure/_git/sgtestazure-sgtestazure2"
     }
    },
    "Metadata": {
@@ -33,21 +29,23 @@
     "sshUrl": "git@ssh.dev.azure.com:v3/sgtestazure/sgtestazure/sgtestazure-sgtestazure2",
     "webUrl": "https://dev.azure.com/sgtestazure/sgtestazure/_git/sgtestazure-sgtestazure2",
     "isDisabled": false,
-    "project": {
-     "id": "dc493f7d-0b57-4de2-a59b-3f74ff3ea334",
-     "name": "sgtestazure",
-     "state": "wellFormed",
-     "revision": 11,
-     "visibility": "private"
-    }
-   }
-  },
-  {
-   "ID": 0,
-   "Name": "dev.azure.com/sgtestazure-sgtestazure3",
-   "URI": "dev.azure.com/sgtestazure-sgtestazure3",
-   "Description": "",
-   "Fork": false,
+    "isFork": true,
+    "project": {
+     "id": "dc493f7d-0b57-4de2-a59b-3f74ff3ea334",
+     "name": "sgtestazure",
+     "state": "wellFormed",
+     "revision": 11,
+     "visibility": "private",
+     "url": "https://dev.azure.com/sgtestazure/_apis/projects/dc493f7d-0b57-4de2-a59b-3f74ff3ea334"
+    }
+   }
+  },
+  {
+   "ID": 0,
+   "Name": "dev.azure.com/sgtestazure/sgtestazure/sgtestazure-sgtestazure3",
+   "URI": "dev.azure.com/sgtestazure/sgtestazure/sgtestazure-sgtestazure3",
+   "Description": "",
+   "Fork": true,
    "Archived": false,
    "Private": true,
    "CreatedAt": "0001-01-01T00:00:00Z",
@@ -61,7 +59,7 @@
    "Sources": {
     "extsvc:azuredevops:0": {
      "ID": "extsvc:azuredevops:0",
-     "CloneURL": "https://dev.azure.com/sgtestazure-sgtestazure3"
+     "CloneURL": "https://sgtestazure@dev.azure.com/sgtestazure/sgtestazure/_git/sgtestazure-sgtestazure3"
     }
    },
    "Metadata": {
@@ -72,21 +70,23 @@
     "sshUrl": "git@ssh.dev.azure.com:v3/sgtestazure/sgtestazure/sgtestazure-sgtestazure3",
     "webUrl": "https://dev.azure.com/sgtestazure/sgtestazure/_git/sgtestazure-sgtestazure3",
     "isDisabled": false,
-    "project": {
-     "id": "dc493f7d-0b57-4de2-a59b-3f74ff3ea334",
-     "name": "sgtestazure",
-     "state": "wellFormed",
-     "revision": 11,
-     "visibility": "private"
-    }
-   }
-  },
-  {
-   "ID": 0,
-   "Name": "dev.azure.com/sgtestazureforks",
-   "URI": "dev.azure.com/sgtestazureforks",
-   "Description": "",
-   "Fork": false,
+    "isFork": true,
+    "project": {
+     "id": "dc493f7d-0b57-4de2-a59b-3f74ff3ea334",
+     "name": "sgtestazure",
+     "state": "wellFormed",
+     "revision": 11,
+     "visibility": "private",
+     "url": "https://dev.azure.com/sgtestazure/_apis/projects/dc493f7d-0b57-4de2-a59b-3f74ff3ea334"
+    }
+   }
+  },
+  {
+   "ID": 0,
+   "Name": "dev.azure.com/sgtestazure/sgtestazure/sgtestazureforks",
+   "URI": "dev.azure.com/sgtestazure/sgtestazure/sgtestazureforks",
+   "Description": "",
+   "Fork": true,
    "Archived": false,
    "Private": true,
    "CreatedAt": "0001-01-01T00:00:00Z",
@@ -100,7 +100,7 @@
    "Sources": {
     "extsvc:azuredevops:0": {
      "ID": "extsvc:azuredevops:0",
-     "CloneURL": "https://dev.azure.com/sgtestazureforks"
+     "CloneURL": "https://sgtestazure@dev.azure.com/sgtestazure/sgtestazure/_git/sgtestazureforks"
     }
    },
    "Metadata": {
@@ -111,21 +111,23 @@
     "sshUrl": "git@ssh.dev.azure.com:v3/sgtestazure/sgtestazure/sgtestazureforks",
     "webUrl": "https://dev.azure.com/sgtestazure/sgtestazure/_git/sgtestazureforks",
     "isDisabled": false,
-    "project": {
-     "id": "dc493f7d-0b57-4de2-a59b-3f74ff3ea334",
-     "name": "sgtestazure",
-     "state": "wellFormed",
-     "revision": 11,
-     "visibility": "private"
-    }
-   }
-  },
-  {
-   "ID": 0,
-   "Name": "dev.azure.com/sgtestazureforks2",
-   "URI": "dev.azure.com/sgtestazureforks2",
-   "Description": "",
-   "Fork": false,
+    "isFork": true,
+    "project": {
+     "id": "dc493f7d-0b57-4de2-a59b-3f74ff3ea334",
+     "name": "sgtestazure",
+     "state": "wellFormed",
+     "revision": 11,
+     "visibility": "private",
+     "url": "https://dev.azure.com/sgtestazure/_apis/projects/dc493f7d-0b57-4de2-a59b-3f74ff3ea334"
+    }
+   }
+  },
+  {
+   "ID": 0,
+   "Name": "dev.azure.com/sgtestazure/sgtestazure/sgtestazureforks2",
+   "URI": "dev.azure.com/sgtestazure/sgtestazure/sgtestazureforks2",
+   "Description": "",
+   "Fork": true,
    "Archived": false,
    "Private": true,
    "CreatedAt": "0001-01-01T00:00:00Z",
@@ -139,7 +141,7 @@
    "Sources": {
     "extsvc:azuredevops:0": {
      "ID": "extsvc:azuredevops:0",
-     "CloneURL": "https://dev.azure.com/sgtestazureforks2"
+     "CloneURL": "https://sgtestazure@dev.azure.com/sgtestazure/sgtestazure/_git/sgtestazureforks2"
     }
    },
    "Metadata": {
@@ -150,21 +152,23 @@
     "sshUrl": "git@ssh.dev.azure.com:v3/sgtestazure/sgtestazure/sgtestazureforks2",
     "webUrl": "https://dev.azure.com/sgtestazure/sgtestazure/_git/sgtestazureforks2",
     "isDisabled": false,
-    "project": {
-     "id": "dc493f7d-0b57-4de2-a59b-3f74ff3ea334",
-     "name": "sgtestazure",
-     "state": "wellFormed",
-     "revision": 11,
-     "visibility": "private"
-    }
-   }
-  },
-  {
-   "ID": 0,
-   "Name": "dev.azure.com/sgtestazurefork",
-   "URI": "dev.azure.com/sgtestazurefork",
-   "Description": "",
-   "Fork": false,
+    "isFork": true,
+    "project": {
+     "id": "dc493f7d-0b57-4de2-a59b-3f74ff3ea334",
+     "name": "sgtestazure",
+     "state": "wellFormed",
+     "revision": 11,
+     "visibility": "private",
+     "url": "https://dev.azure.com/sgtestazure/_apis/projects/dc493f7d-0b57-4de2-a59b-3f74ff3ea334"
+    }
+   }
+  },
+  {
+   "ID": 0,
+   "Name": "dev.azure.com/sgtestazure/sgtestazure/sgtestazurefork",
+   "URI": "dev.azure.com/sgtestazure/sgtestazure/sgtestazurefork",
+   "Description": "",
+   "Fork": true,
    "Archived": false,
    "Private": true,
    "CreatedAt": "0001-01-01T00:00:00Z",
@@ -178,7 +182,7 @@
    "Sources": {
     "extsvc:azuredevops:0": {
      "ID": "extsvc:azuredevops:0",
-     "CloneURL": "https://dev.azure.com/sgtestazurefork"
+     "CloneURL": "https://sgtestazure@dev.azure.com/sgtestazure/sgtestazure/_git/sgtestazurefork"
     }
    },
    "Metadata": {
@@ -189,20 +193,21 @@
     "sshUrl": "git@ssh.dev.azure.com:v3/sgtestazure/sgtestazure/sgtestazurefork",
     "webUrl": "https://dev.azure.com/sgtestazure/sgtestazure/_git/sgtestazurefork",
     "isDisabled": false,
-    "project": {
-     "id": "dc493f7d-0b57-4de2-a59b-3f74ff3ea334",
-     "name": "sgtestazure",
-     "state": "wellFormed",
-     "revision": 11,
-     "visibility": "private"
-    }
-   }
-  },
-  {
-   "ID": 0,
-   "Name": "dev.azure.com/sgtestazure2",
-   "URI": "dev.azure.com/sgtestazure2",
->>>>>>> e50a05d5
+    "isFork": true,
+    "project": {
+     "id": "dc493f7d-0b57-4de2-a59b-3f74ff3ea334",
+     "name": "sgtestazure",
+     "state": "wellFormed",
+     "revision": 11,
+     "visibility": "private",
+     "url": "https://dev.azure.com/sgtestazure/_apis/projects/dc493f7d-0b57-4de2-a59b-3f74ff3ea334"
+    }
+   }
+  },
+  {
+   "ID": 0,
+   "Name": "dev.azure.com/sgtestazure/sgtestazure/sgtestazure2",
+   "URI": "dev.azure.com/sgtestazure/sgtestazure/sgtestazure2",
    "Description": "",
    "Fork": false,
    "Archived": false,
@@ -242,14 +247,10 @@
   },
   {
    "ID": 0,
-<<<<<<< HEAD
-   "Name": "dev.azure.com/sgtestazure/sgtestazure/sgtestazure",
-   "URI": "dev.azure.com/sgtestazure/sgtestazure/sgtestazure",
-=======
-   "Name": "dev.azure.com/mytest",
-   "URI": "dev.azure.com/mytest",
-   "Description": "",
-   "Fork": false,
+   "Name": "dev.azure.com/sgtestazure/sgtestazure/mytest",
+   "URI": "dev.azure.com/sgtestazure/sgtestazure/mytest",
+   "Description": "",
+   "Fork": true,
    "Archived": false,
    "Private": true,
    "CreatedAt": "0001-01-01T00:00:00Z",
@@ -263,7 +264,7 @@
    "Sources": {
     "extsvc:azuredevops:0": {
      "ID": "extsvc:azuredevops:0",
-     "CloneURL": "https://dev.azure.com/mytest"
+     "CloneURL": "https://sgtestazure@dev.azure.com/sgtestazure/sgtestazure/_git/mytest"
     }
    },
    "Metadata": {
@@ -274,21 +275,23 @@
     "sshUrl": "git@ssh.dev.azure.com:v3/sgtestazure/sgtestazure/mytest",
     "webUrl": "https://dev.azure.com/sgtestazure/sgtestazure/_git/mytest",
     "isDisabled": false,
-    "project": {
-     "id": "dc493f7d-0b57-4de2-a59b-3f74ff3ea334",
-     "name": "sgtestazure",
-     "state": "wellFormed",
-     "revision": 11,
-     "visibility": "private"
-    }
-   }
-  },
-  {
-   "ID": 0,
-   "Name": "dev.azure.com/sgtestazure-sgtestazure",
-   "URI": "dev.azure.com/sgtestazure-sgtestazure",
-   "Description": "",
-   "Fork": false,
+    "isFork": true,
+    "project": {
+     "id": "dc493f7d-0b57-4de2-a59b-3f74ff3ea334",
+     "name": "sgtestazure",
+     "state": "wellFormed",
+     "revision": 11,
+     "visibility": "private",
+     "url": "https://dev.azure.com/sgtestazure/_apis/projects/dc493f7d-0b57-4de2-a59b-3f74ff3ea334"
+    }
+   }
+  },
+  {
+   "ID": 0,
+   "Name": "dev.azure.com/sgtestazure/sgtestazure/sgtestazure-sgtestazure",
+   "URI": "dev.azure.com/sgtestazure/sgtestazure/sgtestazure-sgtestazure",
+   "Description": "",
+   "Fork": true,
    "Archived": false,
    "Private": true,
    "CreatedAt": "0001-01-01T00:00:00Z",
@@ -302,7 +305,7 @@
    "Sources": {
     "extsvc:azuredevops:0": {
      "ID": "extsvc:azuredevops:0",
-     "CloneURL": "https://dev.azure.com/sgtestazure-sgtestazure"
+     "CloneURL": "https://sgtestazure@dev.azure.com/sgtestazure/sgtestazure/_git/sgtestazure-sgtestazure"
     }
    },
    "Metadata": {
@@ -313,20 +316,21 @@
     "sshUrl": "git@ssh.dev.azure.com:v3/sgtestazure/sgtestazure/sgtestazure-sgtestazure",
     "webUrl": "https://dev.azure.com/sgtestazure/sgtestazure/_git/sgtestazure-sgtestazure",
     "isDisabled": false,
-    "project": {
-     "id": "dc493f7d-0b57-4de2-a59b-3f74ff3ea334",
-     "name": "sgtestazure",
-     "state": "wellFormed",
-     "revision": 11,
-     "visibility": "private"
-    }
-   }
-  },
-  {
-   "ID": 0,
-   "Name": "dev.azure.com/sgtestazure",
-   "URI": "dev.azure.com/sgtestazure",
->>>>>>> e50a05d5
+    "isFork": true,
+    "project": {
+     "id": "dc493f7d-0b57-4de2-a59b-3f74ff3ea334",
+     "name": "sgtestazure",
+     "state": "wellFormed",
+     "revision": 11,
+     "visibility": "private",
+     "url": "https://dev.azure.com/sgtestazure/_apis/projects/dc493f7d-0b57-4de2-a59b-3f74ff3ea334"
+    }
+   }
+  },
+  {
+   "ID": 0,
+   "Name": "dev.azure.com/sgtestazure/sgtestazure/sgtestazure",
+   "URI": "dev.azure.com/sgtestazure/sgtestazure/sgtestazure",
    "Description": "",
    "Fork": false,
    "Archived": false,
@@ -407,8 +411,8 @@
   },
   {
    "ID": 0,
-   "Name": "dev.azure.com/src cli with spaces",
-   "URI": "dev.azure.com/src cli with spaces",
+   "Name": "dev.azure.com/sgtestazure/sg test with spaces/src cli with spaces",
+   "URI": "dev.azure.com/sgtestazure/sg test with spaces/src cli with spaces",
    "Description": "",
    "Fork": false,
    "Archived": false,
@@ -424,7 +428,7 @@
    "Sources": {
     "extsvc:azuredevops:0": {
      "ID": "extsvc:azuredevops:0",
-     "CloneURL": "https://dev.azure.com/src%20cli%20with%20spaces"
+     "CloneURL": "https://sgtestazure@dev.azure.com/sgtestazure/sg%20test%20with%20spaces/_git/src%20cli%20with%20spaces"
     }
    },
    "Metadata": {
@@ -435,12 +439,14 @@
     "sshUrl": "git@ssh.dev.azure.com:v3/sgtestazure/sg%20test%20with%20spaces/src%20cli%20with%20spaces",
     "webUrl": "https://dev.azure.com/sgtestazure/sg%20test%20with%20spaces/_git/src%20cli%20with%20spaces",
     "isDisabled": false,
+    "isFork": false,
     "project": {
      "id": "8c1230da-3631-41e8-8df3-c94a705227d8",
      "name": "sg test with spaces",
      "state": "wellFormed",
      "revision": 19,
-     "visibility": "private"
+     "visibility": "private",
+     "url": "https://dev.azure.com/sgtestazure/_apis/projects/8c1230da-3631-41e8-8df3-c94a705227d8"
     }
    }
   }
