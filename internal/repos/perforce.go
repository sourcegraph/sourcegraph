--- conflicted
+++ resolved
@@ -51,18 +51,13 @@
 // For Perforce, it uses the host (p4.port), username (p4.user) and password (p4.passwd)
 // from the code host configuration.
 func (s PerforceSource) CheckConnection(ctx context.Context) error {
-<<<<<<< HEAD
 	gclient := gitserver.NewClient("perforce.connection-check")
-	err := gclient.CheckPerforceCredentials(ctx, s.config.P4Port, s.config.P4User, s.config.P4Passwd)
-=======
-	gclient := gitserver.NewClient()
 	conn := protocol.PerforceConnectionDetails{
 		P4Port:   s.config.P4Port,
 		P4User:   s.config.P4User,
 		P4Passwd: s.config.P4Passwd,
 	}
 	err := gclient.CheckPerforceCredentials(ctx, conn)
->>>>>>> 33aec6bd
 	if err != nil {
 		return errors.Wrap(err, "Unable to connect to the Perforce server")
 	}
