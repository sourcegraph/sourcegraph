package repos

import (
	"context"
	"net/url"
	"strconv"
	"strings"
	"sync"
	"time"

	"github.com/prometheus/client_golang/prometheus"
	"github.com/prometheus/client_golang/prometheus/promauto"
	"github.com/sourcegraph/log"

	"github.com/sourcegraph/sourcegraph/cmd/frontend/envvar"
	"github.com/sourcegraph/sourcegraph/internal/conf/reposource"
	"github.com/sourcegraph/sourcegraph/internal/database"
	"github.com/sourcegraph/sourcegraph/internal/extsvc"
	"github.com/sourcegraph/sourcegraph/internal/extsvc/auth"
	"github.com/sourcegraph/sourcegraph/internal/extsvc/gitlab"
	"github.com/sourcegraph/sourcegraph/internal/httpcli"
	"github.com/sourcegraph/sourcegraph/internal/jsonc"
	"github.com/sourcegraph/sourcegraph/internal/ratelimit"
	"github.com/sourcegraph/sourcegraph/internal/types"
	"github.com/sourcegraph/sourcegraph/lib/errors"
	"github.com/sourcegraph/sourcegraph/schema"
)

// A GitLabSource yields repositories from a single GitLab connection configured
// in Sourcegraph via the external services configuration.
type GitLabSource struct {
	svc                 *types.ExternalService
	config              *schema.GitLabConnection
	exclude             excludeFunc
	baseURL             *url.URL // URL with path /api/v4 (no trailing slash)
	nameTransformations reposource.NameTransformations
	provider            *gitlab.ClientProvider
	client              *gitlab.Client
	logger              log.Logger
}

var _ Source = &GitLabSource{}
var _ UserSource = &GitLabSource{}
var _ AffiliatedRepositorySource = &GitLabSource{}
var _ VersionSource = &GitLabSource{}

// NewGitLabSource returns a new GitLabSource from the given external service.
func NewGitLabSource(ctx context.Context, logger log.Logger, db database.DB, svc *types.ExternalService, cf *httpcli.Factory) (*GitLabSource, error) {
	rawConfig, err := svc.Config.Decrypt(ctx)
	if err != nil {
		return nil, errors.Errorf("external service id=%d config error: %s", svc.ID, err)
	}
	var c schema.GitLabConnection
	if err := jsonc.Unmarshal(rawConfig, &c); err != nil {
		return nil, errors.Errorf("external service id=%d config error: %s", svc.ID, err)
	}
	return newGitLabSource(ctx, logger, db, svc, &c, cf)
}

var gitlabRemainingGauge = promauto.NewGaugeVec(prometheus.GaugeOpts{
	Name: "src_gitlab_rate_limit_remaining",
	Help: "Number of calls to GitLab's API remaining before hitting the rate limit.",
}, []string{"resource", "name"})

var gitlabRatelimitWaitCounter = promauto.NewCounterVec(prometheus.CounterOpts{
	Name: "src_gitlab_rate_limit_wait_duration_seconds",
	Help: "The amount of time spent waiting on the rate limit",
}, []string{"resource", "name"})

func newGitLabSource(ctx context.Context, logger log.Logger, db database.DB, svc *types.ExternalService, c *schema.GitLabConnection, cf *httpcli.Factory) (*GitLabSource, error) {
	baseURL, err := url.Parse(c.Url)
	if err != nil {
		return nil, err
	}
	baseURL = extsvc.NormalizeBaseURL(baseURL)

	if cf == nil {
		cf = httpcli.ExternalClientFactory
	}

	var opts []httpcli.Opt
	if c.Certificate != "" {
		opts = append(opts, httpcli.NewCertPoolOpt(c.Certificate))
	}

	cli, err := cf.Doer(opts...)
	if err != nil {
		return nil, err
	}

	var eb excludeBuilder
	for _, r := range c.Exclude {
		eb.Exact(r.Name)
		eb.Exact(strconv.Itoa(r.Id))
	}
	exclude, err := eb.Build()
	if err != nil {
		return nil, err
	}

	// Validate and cache user-defined name transformations.
	nts, err := reposource.CompileGitLabNameTransformations(c.NameTransformations)
	if err != nil {
		return nil, err
	}

	helper := &database.RefreshTokenHelperForExternalService{DB: db, ExternalServiceID: svc.ID, OauthRefreshToken: c.TokenOauthRefresh}
	provider := gitlab.NewClientProvider(svc.URN(), baseURL, cli, helper.RefreshToken)

	var client *gitlab.Client
	switch gitlab.TokenType(c.TokenType) {
	case gitlab.TokenTypeOAuth:
		client = provider.GetOAuthClient(c.Token)
	default:
		client = provider.GetPATClient(c.Token, "")
	}

	if !envvar.SourcegraphDotComMode() || svc.CloudDefault {
		client.RateLimitMonitor().SetCollector(&ratelimit.MetricsCollector{
			Remaining: func(n float64) {
				gitlabRemainingGauge.WithLabelValues("rest", svc.DisplayName).Set(n)
			},
			WaitDuration: func(n time.Duration) {
				gitlabRatelimitWaitCounter.WithLabelValues("rest", svc.DisplayName).Add(n.Seconds())
			},
		})
	}

	return &GitLabSource{
		svc:                 svc,
		config:              c,
		exclude:             exclude,
		baseURL:             baseURL,
		nameTransformations: nts,
		provider:            provider,
		client:              client,
		logger:              logger,
	}, nil
}

func (s GitLabSource) WithAuthenticator(a auth.Authenticator) (Source, error) {
	switch a.(type) {
	case *auth.OAuthBearerToken,
		*auth.OAuthBearerTokenWithSSH:
		break

	default:
		return nil, newUnsupportedAuthenticatorError("GitLabSource", a)
	}

	sc := s
	sc.client = sc.client.WithAuthenticator(a)

	return &sc, nil
}

func (s GitLabSource) Version(ctx context.Context) (string, error) {
	return s.client.GetVersion(ctx)
}

func (s GitLabSource) ValidateAuthenticator(ctx context.Context) error {
	return s.client.ValidateToken(ctx)
}

// ListRepos returns all GitLab repositories accessible to all connections configured
// in Sourcegraph via the external services configuration.
func (s GitLabSource) ListRepos(ctx context.Context, results chan SourceResult) {
	s.listAllProjects(ctx, results)
}

// GetRepo returns the GitLab repository with the given pathWithNamespace.
func (s GitLabSource) GetRepo(ctx context.Context, pathWithNamespace string) (*types.Repo, error) {
	proj, err := s.client.GetProject(ctx, gitlab.GetProjectOp{
		PathWithNamespace: pathWithNamespace,
		CommonOp:          gitlab.CommonOp{NoCache: true},
	})

	if err != nil {
		return nil, err
	}

	return s.makeRepo(proj), nil
}

// ExternalServices returns a singleton slice containing the external service.
func (s GitLabSource) ExternalServices() types.ExternalServices {
	return types.ExternalServices{s.svc}
}

func (s GitLabSource) makeRepo(proj *gitlab.Project) *types.Repo {
	urn := s.svc.URN()
	return &types.Repo{
		Name: reposource.GitLabRepoName(
			s.config.RepositoryPathPattern,
			s.baseURL.Hostname(),
			proj.PathWithNamespace,
			s.nameTransformations,
		),
		URI: string(reposource.GitLabRepoName(
			"",
			s.baseURL.Hostname(),
			proj.PathWithNamespace,
			s.nameTransformations,
		)),
		ExternalRepo: gitlab.ExternalRepoSpec(proj, *s.baseURL),
		Description:  proj.Description,
		Fork:         proj.ForkedFromProject != nil,
		Archived:     proj.Archived,
		Stars:        proj.StarCount,
		Private:      proj.Visibility == "private",
		Sources: map[string]*types.SourceInfo{
			urn: {
				ID:       urn,
				CloneURL: s.remoteURL(proj),
			},
		},
		Metadata: proj,
	}
}

// remoteURL returns the GitLab projects's Git remote URL
//
// note: this used to contain credentials but that is no longer the case
// if you need to get an authenticated clone url use repos.CloneURL
func (s *GitLabSource) remoteURL(proj *gitlab.Project) string {
	if s.config.GitURLType == "ssh" {
		return proj.SSHURLToRepo // SSH authentication must be provided out-of-band
	}
	return proj.HTTPURLToRepo
}

func (s *GitLabSource) excludes(p *gitlab.Project) bool {
	return s.exclude(p.PathWithNamespace) || s.exclude(strconv.Itoa(p.ID))
}

func (s *GitLabSource) listAllProjects(ctx context.Context, results chan SourceResult) {
	type batch struct {
		projs []*gitlab.Project
		err   error
	}

	ch := make(chan batch)

	var wg sync.WaitGroup

	projch := make(chan *schema.GitLabProject)
	for i := 0; i < 5; i++ { // 5 concurrent requests
		wg.Add(1)
		go func() {
			defer wg.Done()
			for p := range projch {
				proj, err := s.client.GetProject(ctx, gitlab.GetProjectOp{
					ID:                p.Id,
					PathWithNamespace: p.Name,
					CommonOp:          gitlab.CommonOp{NoCache: true},
				})

				if err != nil {
					// TODO(tsenart): When implementing dry-run, reconsider alternatives to return
					// 404 errors on external service config validation.
					if gitlab.IsNotFound(err) {
						s.logger.Warn("skipping missing gitlab.projects entry:", log.String("name", p.Name), log.Int("id", p.Id), log.Error(err))
						continue
					}
					ch <- batch{err: errors.Wrapf(err, "gitlab.projects: id: %d, name: %q", p.Id, p.Name)}
				} else {
					ch <- batch{projs: []*gitlab.Project{proj}}
				}

				time.Sleep(s.client.RateLimitMonitor().RecommendedWaitForBackgroundOp(1))
			}
		}()
	}

	wg.Add(1)
	go func() {
		defer wg.Done()
		defer close(projch)
		// Admins normally add to end of lists, so end of list most likely has
		// new repos => stream them first.
		for i := len(s.config.Projects) - 1; i >= 0; i-- {
			select {
			case projch <- s.config.Projects[i]:
			case <-ctx.Done():
				return
			}
		}
	}()

	for _, projectQuery := range s.config.ProjectQuery {
		if projectQuery == "none" {
			continue
		}

		const perPage = 100
		wg.Add(1)
		go func(projectQuery string) {
			defer wg.Done()

			url, err := projectQueryToURL(projectQuery, perPage) // first page URL
			if err != nil {
				ch <- batch{err: errors.Wrapf(err, "invalid GitLab projectQuery=%q", projectQuery)}
				return
			}

			for {
				if err := ctx.Err(); err != nil {
					ch <- batch{err: err}
					return
				}
				projects, nextPageURL, err := s.client.ListProjects(ctx, url)
				if err != nil {
					ch <- batch{err: errors.Wrapf(err, "error listing GitLab projects: url=%q", url)}
					return
				}
				ch <- batch{projs: projects}
				if nextPageURL == nil {
					return
				}
				url = *nextPageURL

				// 0-duration sleep unless nearing rate limit exhaustion
				time.Sleep(s.client.RateLimitMonitor().RecommendedWaitForBackgroundOp(1))
			}
		}(projectQuery)
	}

	go func() {
		wg.Wait()
		close(ch)
	}()

	seen := make(map[int]bool)
	for b := range ch {
		if b.err != nil {
			results <- SourceResult{Source: s, Err: b.err}
			continue
		}

		for _, proj := range b.projs {
			if !seen[proj.ID] && !s.excludes(proj) {
				results <- SourceResult{Source: s, Repo: s.makeRepo(proj)}
				seen[proj.ID] = true
			}
		}
	}
}

var schemeOrHostNotEmptyErr = errors.New("scheme and host should be empty")

func projectQueryToURL(projectQuery string, perPage int) (string, error) {
	// If all we have is the URL query, prepend "projects"
	if strings.HasPrefix(projectQuery, "?") {
		projectQuery = "projects" + projectQuery
	} else if projectQuery == "" {
		projectQuery = "projects"
	}

	u, err := url.Parse(projectQuery)
	if err != nil {
		return "", err
	}
	if u.Scheme != "" || u.Host != "" {
		return "", schemeOrHostNotEmptyErr
	}
	q := u.Query()
	q.Set("per_page", strconv.Itoa(perPage))
	u.RawQuery = q.Encode()

	return u.String(), nil
}

func (s *GitLabSource) AffiliatedRepositories(ctx context.Context) ([]types.CodeHostRepository, error) {
	queryURL, err := projectQueryToURL("projects?membership=true&archived=no", 40) // first page URL
	if err != nil {
		return nil, err
	}
	var (
		projects    []*gitlab.Project
		nextPageURL = &queryURL
	)

	out := []types.CodeHostRepository{}
	for nextPageURL != nil {
		projects, nextPageURL, err = s.client.ListProjects(ctx, *nextPageURL)
		if err != nil {
			return nil, err
		}
		for _, p := range projects {
			out = append(out, types.CodeHostRepository{
				Name:       p.PathWithNamespace,
				Private:    p.Visibility == "private",
				CodeHostID: s.svc.ID,
			})
		}
	}
	return out, nil
<<<<<<< HEAD
=======
}

func maybeRefreshGitLabOAuthTokenFromCodeHost(ctx context.Context, logger log.Logger, db database.DB, svc *types.ExternalService) (accessToken string, err error) {
	parsed, err := extsvc.ParseEncryptableConfig(ctx, svc.Kind, svc.Config)
	if err != nil {
		return "", errors.Wrap(err, "parsing external service config")
	}

	config, ok := parsed.(*schema.GitLabConnection)
	if !ok {
		return "", errors.Errorf("want *schema.GitLabConnection, got %T", parsed)
	}

	// We may have old config without a refresh token
	if config.TokenOauthRefresh == "" {
		gitlab.TokenMissingRefreshCounter.Inc()
		return config.Token, nil
	}

	var oauthConfig *oauth2.Config
	for _, authProvider := range conf.SiteConfig().AuthProviders {
		if authProvider.Gitlab == nil ||
			strings.TrimSuffix(config.Url, "/") != strings.TrimSuffix(authProvider.Gitlab.Url, "/") {
			continue
		}
		oauthConfig = oauth2ConfigFromGitLabProvider(authProvider.Gitlab)
		break
	}

	if oauthConfig == nil {
		logger.Warn("PermsSyncer.maybeRefreshGitLabOAuthTokenFromCodeHost, external service has no auth.provider",
			log.Int64("externalServiceID", svc.ID),
		)
		return config.Token, nil
	}

	tok := &oauth2.Token{
		AccessToken:  config.Token,
		RefreshToken: config.TokenOauthRefresh,
		Expiry:       time.Unix(int64(config.TokenOauthExpiry), 0),
	}

	refreshedToken, err := oauthConfig.TokenSource(ctx, tok).Token()
	if err != nil {
		return "", errors.Wrap(err, "refresh token")
	}

	if refreshedToken.AccessToken != tok.AccessToken {
		defer func() {
			success := err == nil
			gitlab.TokenRefreshCounter.WithLabelValues("codehost", strconv.FormatBool(success)).Inc()
		}()

		rawConfig, err := svc.Config.Decrypt(ctx)
		if err != nil {
			return "", err
		}

		rawConfig, err = jsonc.Edit(rawConfig, refreshedToken.AccessToken, "token")
		if err != nil {
			return "", errors.Wrap(err, "updating OAuth token")
		}
		rawConfig, err = jsonc.Edit(rawConfig, refreshedToken.RefreshToken, "token.oauth.refresh")
		if err != nil {
			return "", errors.Wrap(err, "updating OAuth refresh token")
		}
		rawConfig, err = jsonc.Edit(rawConfig, refreshedToken.Expiry.Unix(), "token.oauth.expiry")
		if err != nil {
			return "", errors.Wrap(err, "updating OAuth token expiry")
		}
		svc.UpdatedAt = time.Now()
		svc.Config.Set(rawConfig)
		if err := db.ExternalServices().Upsert(ctx, svc); err != nil {
			return "", errors.Wrap(err, "upserting external service")
		}
	}
	return refreshedToken.AccessToken, nil
}

func oauth2ConfigFromGitLabProvider(p *schema.GitLabAuthProvider) *oauth2.Config {
	url := strings.TrimSuffix(p.Url, "/")
	return &oauth2.Config{
		ClientID:     p.ClientID,
		ClientSecret: p.ClientSecret,
		Endpoint: oauth2.Endpoint{
			AuthURL:  url + "/oauth/authorize",
			TokenURL: url + "/oauth/token",
		},
		Scopes: gitlab.RequestedOAuthScopes(p.ApiScope, nil),
	}
>>>>>>> 8a3f904e
}<|MERGE_RESOLUTION|>--- conflicted
+++ resolved
@@ -395,97 +395,4 @@
 		}
 	}
 	return out, nil
-<<<<<<< HEAD
-=======
-}
-
-func maybeRefreshGitLabOAuthTokenFromCodeHost(ctx context.Context, logger log.Logger, db database.DB, svc *types.ExternalService) (accessToken string, err error) {
-	parsed, err := extsvc.ParseEncryptableConfig(ctx, svc.Kind, svc.Config)
-	if err != nil {
-		return "", errors.Wrap(err, "parsing external service config")
-	}
-
-	config, ok := parsed.(*schema.GitLabConnection)
-	if !ok {
-		return "", errors.Errorf("want *schema.GitLabConnection, got %T", parsed)
-	}
-
-	// We may have old config without a refresh token
-	if config.TokenOauthRefresh == "" {
-		gitlab.TokenMissingRefreshCounter.Inc()
-		return config.Token, nil
-	}
-
-	var oauthConfig *oauth2.Config
-	for _, authProvider := range conf.SiteConfig().AuthProviders {
-		if authProvider.Gitlab == nil ||
-			strings.TrimSuffix(config.Url, "/") != strings.TrimSuffix(authProvider.Gitlab.Url, "/") {
-			continue
-		}
-		oauthConfig = oauth2ConfigFromGitLabProvider(authProvider.Gitlab)
-		break
-	}
-
-	if oauthConfig == nil {
-		logger.Warn("PermsSyncer.maybeRefreshGitLabOAuthTokenFromCodeHost, external service has no auth.provider",
-			log.Int64("externalServiceID", svc.ID),
-		)
-		return config.Token, nil
-	}
-
-	tok := &oauth2.Token{
-		AccessToken:  config.Token,
-		RefreshToken: config.TokenOauthRefresh,
-		Expiry:       time.Unix(int64(config.TokenOauthExpiry), 0),
-	}
-
-	refreshedToken, err := oauthConfig.TokenSource(ctx, tok).Token()
-	if err != nil {
-		return "", errors.Wrap(err, "refresh token")
-	}
-
-	if refreshedToken.AccessToken != tok.AccessToken {
-		defer func() {
-			success := err == nil
-			gitlab.TokenRefreshCounter.WithLabelValues("codehost", strconv.FormatBool(success)).Inc()
-		}()
-
-		rawConfig, err := svc.Config.Decrypt(ctx)
-		if err != nil {
-			return "", err
-		}
-
-		rawConfig, err = jsonc.Edit(rawConfig, refreshedToken.AccessToken, "token")
-		if err != nil {
-			return "", errors.Wrap(err, "updating OAuth token")
-		}
-		rawConfig, err = jsonc.Edit(rawConfig, refreshedToken.RefreshToken, "token.oauth.refresh")
-		if err != nil {
-			return "", errors.Wrap(err, "updating OAuth refresh token")
-		}
-		rawConfig, err = jsonc.Edit(rawConfig, refreshedToken.Expiry.Unix(), "token.oauth.expiry")
-		if err != nil {
-			return "", errors.Wrap(err, "updating OAuth token expiry")
-		}
-		svc.UpdatedAt = time.Now()
-		svc.Config.Set(rawConfig)
-		if err := db.ExternalServices().Upsert(ctx, svc); err != nil {
-			return "", errors.Wrap(err, "upserting external service")
-		}
-	}
-	return refreshedToken.AccessToken, nil
-}
-
-func oauth2ConfigFromGitLabProvider(p *schema.GitLabAuthProvider) *oauth2.Config {
-	url := strings.TrimSuffix(p.Url, "/")
-	return &oauth2.Config{
-		ClientID:     p.ClientID,
-		ClientSecret: p.ClientSecret,
-		Endpoint: oauth2.Endpoint{
-			AuthURL:  url + "/oauth/authorize",
-			TokenURL: url + "/oauth/token",
-		},
-		Scopes: gitlab.RequestedOAuthScopes(p.ApiScope, nil),
-	}
->>>>>>> 8a3f904e
 }