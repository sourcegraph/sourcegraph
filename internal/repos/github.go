package repos

import (
	"bytes"
	"context"
	"encoding/base64"
	"encoding/json"
	"fmt"
	"net/url"
	"strconv"
	"strings"
	"time"

	"github.com/inconshreveable/log15"
	"github.com/prometheus/client_golang/prometheus"
	"github.com/prometheus/client_golang/prometheus/promauto"
	"github.com/tidwall/gjson"

	"github.com/sourcegraph/sourcegraph/cmd/frontend/envvar"
	"github.com/sourcegraph/sourcegraph/internal/conf"
	"github.com/sourcegraph/sourcegraph/internal/conf/reposource"
	"github.com/sourcegraph/sourcegraph/internal/database"
	"github.com/sourcegraph/sourcegraph/internal/extsvc"
	"github.com/sourcegraph/sourcegraph/internal/extsvc/auth"
	"github.com/sourcegraph/sourcegraph/internal/extsvc/github"
	"github.com/sourcegraph/sourcegraph/internal/httpcli"
	"github.com/sourcegraph/sourcegraph/internal/jsonc"
	"github.com/sourcegraph/sourcegraph/internal/lazyregexp"
	"github.com/sourcegraph/sourcegraph/internal/ratelimit"
	"github.com/sourcegraph/sourcegraph/internal/rcache"
	"github.com/sourcegraph/sourcegraph/internal/types"
	"github.com/sourcegraph/sourcegraph/lib/errors"
	"github.com/sourcegraph/sourcegraph/schema"
)

// A GithubSource yields repositories from a single Github connection configured
// in Sourcegraph via the external services configuration.
type GithubSource struct {
	svc             *types.ExternalService
	config          *schema.GitHubConnection
	exclude         excludeFunc
	excludeArchived bool
	excludeForks    bool
	githubDotCom    bool
	baseURL         *url.URL
	v3Client        *github.V3Client
	v4Client        *github.V4Client
	// searchClient is for using the GitHub search API, which has an independent
	// rate limit much lower than non-search API requests.
	searchClient *github.V3Client

	// originalHostname is the hostname of config.Url (differs from client APIURL, whose host is api.github.com
	// for an originalHostname of github.com).
	originalHostname string

	// useGitHubApp indicate whether clients are authenticated through GitHub App,
	// which may need to hit different API endpoints from regular RESTful API.
	useGitHubApp bool
}

var (
	_ Source                     = &GithubSource{}
	_ UserSource                 = &GithubSource{}
	_ AffiliatedRepositorySource = &GithubSource{}
	_ VersionSource              = &GithubSource{}
)

// NewGithubSource returns a new GithubSource from the given external service.
func NewGithubSource(externalServicesStore database.ExternalServiceStore, svc *types.ExternalService, cf *httpcli.Factory) (*GithubSource, error) {
	var c schema.GitHubConnection
	if err := jsonc.Unmarshal(svc.Config, &c); err != nil {
		return nil, errors.Errorf("external service id=%d config error: %s", svc.ID, err)
	}
	return newGithubSource(externalServicesStore, svc, &c, cf)
}

var githubRemainingGauge = promauto.NewGaugeVec(prometheus.GaugeOpts{
	// _v2 since we have an older metric defined in github-proxy
	Name: "src_github_rate_limit_remaining_v2",
	Help: "Number of calls to GitHub's API remaining before hitting the rate limit.",
}, []string{"resource", "name"})

var githubRatelimitWaitCounter = promauto.NewCounterVec(prometheus.CounterOpts{
	Name: "src_github_rate_limit_wait_duration_seconds",
	Help: "The amount of time spent waiting on the rate limit",
}, []string{"resource", "name"})

// IsGitHubAppCloudEnabled returns true if all required configuration options for
// Sourcegraph Cloud GitHub App are filled by checking the given dotcom config.
func IsGitHubAppCloudEnabled(dotcom *schema.Dotcom) bool {
	return dotcom != nil &&
		dotcom.GithubAppCloud != nil &&
		dotcom.GithubAppCloud.AppID != "" &&
		dotcom.GithubAppCloud.PrivateKey != "" &&
		dotcom.GithubAppCloud.Slug != ""
}

// GetOrRenewGitHubAppInstallationAccessToken extracts and returns the token
// stored in the given external service config. It automatically renews and
// updates the access token if it had expired or about to expire in 5 minutes.
func GetOrRenewGitHubAppInstallationAccessToken(
	ctx context.Context,
	externalServicesStore database.ExternalServiceStore,
	svc *types.ExternalService,
	client *github.V3Client,
	installationID int64,
) (string, error) {
	token := gjson.Get(svc.Config, "token").String()
	// It is incorrect to have GitHub App installation access token without an
	// expiration time, and being conservative to have 5-minute buffer in case the
	// expiration time is close to the current time.
	if token != "" && svc.TokenExpiresAt != nil && time.Until(*svc.TokenExpiresAt) > 5*time.Minute {
		return token, nil
	}

	reqCtx, cancel := context.WithTimeout(ctx, time.Minute)
	defer cancel()

	tok, err := client.CreateAppInstallationAccessToken(reqCtx, installationID)
	if err != nil {
		return "", errors.Wrap(err, "create app installation access token")
	}
	if tok.Token == nil || *tok.Token == "" {
		return "", errors.New("empty token returned")
	}

	// NOTE: Use `json.Marshal` breaks the actual external service config that fails
	// validation with missing "repos" property when no repository has been selected,
	// due to generated JSON tag of ",omitempty".
	config, err := jsonc.Edit(svc.Config, *tok.Token, "token")
	if err != nil {
		return "", errors.Wrap(err, "edit token")
	}

	err = externalServicesStore.Update(ctx,
		conf.Get().AuthProviders,
		svc.ID,
		&database.ExternalServiceUpdate{
			Config:         &config,
			TokenExpiresAt: tok.ExpiresAt,
		},
	)
	if err != nil {
		// If we failed to update the new token and its expiration time, it is fine to
		// try again later. We should not block further process since we already have the
		// new token available for use at this time.
		log15.Error("GetOrRenewGitHubAppInstallationAccessToken.updateExternalService", "id", svc.ID, "error", err)
	}
	return *tok.Token, nil
}

func newGithubSource(
	externalServicesStore database.ExternalServiceStore,
	svc *types.ExternalService,
	c *schema.GitHubConnection,
	cf *httpcli.Factory,
) (*GithubSource, error) {
	baseURL, err := url.Parse(c.Url)
	if err != nil {
		return nil, err
	}
	baseURL = extsvc.NormalizeBaseURL(baseURL)
	originalHostname := baseURL.Hostname()

	apiURL, githubDotCom := github.APIRoot(baseURL)

	if cf == nil {
		cf = httpcli.ExternalClientFactory
	}

	opts := []httpcli.Opt{
		// Use a 30s timeout to avoid running into EOF errors, because GitHub
		// closes idle connections after 60s
		httpcli.NewIdleConnTimeoutOpt(30 * time.Second),
	}

	if c.Certificate != "" {
		opts = append(opts, httpcli.NewCertPoolOpt(c.Certificate))
	}

	cli, err := cf.Doer(opts...)
	if err != nil {
		return nil, err
	}

	var (
		eb              excludeBuilder
		excludeArchived bool
		excludeForks    bool
	)

	for _, r := range c.Exclude {
		eb.Exact(r.Name)
		eb.Exact(r.Id)
		eb.Pattern(r.Pattern)

		if r.Archived {
			excludeArchived = true
		}

		if r.Forks {
			excludeForks = true
		}
	}

	exclude, err := eb.Build()
	if err != nil {
		return nil, err
	}
	token := &auth.OAuthBearerToken{Token: c.Token}

	var (
		v3Client     = github.NewV3Client(apiURL, token, cli, func(key string, ttl int) github.Cache { return rcache.NewWithTTL(key, ttl) })
		v4Client     = github.NewV4Client(apiURL, token, cli)
		searchClient = github.NewV3SearchClient(apiURL, token, cli, func(key string, ttl int) github.Cache { return rcache.NewWithTTL(key, ttl) })
	)

	useGitHubApp := false
	dotcomConfig := conf.SiteConfig().Dotcom
	if envvar.SourcegraphDotComMode() &&
		c.GithubAppInstallationID != "" &&
		IsGitHubAppCloudEnabled(dotcomConfig) {
		privateKey, err := base64.StdEncoding.DecodeString(dotcomConfig.GithubAppCloud.PrivateKey)
		if err != nil {
			return nil, errors.Wrap(err, "decode private key")
		}

		auther, err := auth.NewOAuthBearerTokenWithGitHubApp(dotcomConfig.GithubAppCloud.AppID, privateKey)
		if err != nil {
			return nil, errors.Wrap(err, "new authenticator with GitHub App")
		}

		apiURL, err := url.Parse("https://api.github.com")
		if err != nil {
			return nil, errors.Wrap(err, "parse api.github.com")
		}
		client := github.NewV3Client(apiURL, auther, nil, func(key string, ttl int) github.Cache { return rcache.NewWithTTL(key, ttl) })

		installationID, err := strconv.ParseInt(c.GithubAppInstallationID, 10, 64)
		if err != nil {
			return nil, errors.Wrap(err, "parse installation ID")
		}

		token, err := GetOrRenewGitHubAppInstallationAccessToken(context.Background(), externalServicesStore, svc, client, installationID)
		if err != nil {
			return nil, errors.Wrap(err, "get or renew GitHub App installation access token")
		}

<<<<<<< HEAD
		auther = &auth.OAuthBearerToken{Token: *token.Token}
		v3Client = github.NewV3Client(apiURL, auther, cli, func(key string, ttl int) github.Cache { return rcache.NewWithTTL(key, ttl) })
=======
		auther = &auth.OAuthBearerToken{Token: token}
		v3Client = github.NewV3Client(apiURL, auther, cli)
>>>>>>> 072969e2
		v4Client = github.NewV4Client(apiURL, auther, cli)

		useGitHubApp = true
	}

	if svc.IsSiteOwned() {
		for resource, monitor := range map[string]*ratelimit.Monitor{
			"rest":    v3Client.RateLimitMonitor(),
			"graphql": v4Client.RateLimitMonitor(),
			"search":  searchClient.RateLimitMonitor(),
		} {
			// Need to copy the resource or func will use the last one seen while iterating
			// the map
			resource := resource
			monitor.SetCollector(&ratelimit.MetricsCollector{
				Remaining: func(n float64) {
					githubRemainingGauge.WithLabelValues(resource, svc.DisplayName).Set(n)
				},
				WaitDuration: func(n time.Duration) {
					githubRatelimitWaitCounter.WithLabelValues(resource, svc.DisplayName).Add(n.Seconds())
				},
			})
		}
	}

	return &GithubSource{
		svc:              svc,
		config:           c,
		exclude:          exclude,
		excludeArchived:  excludeArchived,
		excludeForks:     excludeForks,
		baseURL:          baseURL,
		githubDotCom:     githubDotCom,
		v3Client:         v3Client,
		v4Client:         v4Client,
		searchClient:     searchClient,
		originalHostname: originalHostname,
		useGitHubApp:     useGitHubApp,
	}, nil
}

func (s GithubSource) WithAuthenticator(a auth.Authenticator) (Source, error) {
	switch a.(type) {
	case *auth.OAuthBearerToken,
		*auth.OAuthBearerTokenWithSSH:
		break

	default:
		return nil, newUnsupportedAuthenticatorError("GithubSource", a)
	}

	sc := s
	sc.v3Client = sc.v3Client.WithAuthenticator(a)
	sc.v4Client = sc.v4Client.WithAuthenticator(a)
	sc.searchClient = sc.searchClient.WithAuthenticator(a)

	return &sc, nil
}

type githubResult struct {
	err  error
	repo *github.Repository
}

func (s GithubSource) ValidateAuthenticator(ctx context.Context) error {
	_, err := s.v3Client.GetAuthenticatedUser(ctx)
	return err
}

func (s GithubSource) Version(ctx context.Context) (string, error) {
	return s.v3Client.GetVersion(ctx)
}

// ListRepos returns all Github repositories accessible to all connections configured
// in Sourcegraph via the external services configuration.
func (s GithubSource) ListRepos(ctx context.Context, results chan SourceResult) {
	unfiltered := make(chan *githubResult)
	go func() {
		s.listAllRepositories(ctx, unfiltered)
		close(unfiltered)
	}()

	seen := make(map[int64]bool)
	for res := range unfiltered {
		if res.err != nil {
			results <- SourceResult{Source: s, Err: res.err}
			continue
		}
		if !seen[res.repo.DatabaseID] && !s.excludes(res.repo) {
			results <- SourceResult{Source: s, Repo: s.makeRepo(res.repo)}
			seen[res.repo.DatabaseID] = true
		}
	}
}

// ExternalServices returns a singleton slice containing the external service.
func (s GithubSource) ExternalServices() types.ExternalServices {
	return types.ExternalServices{s.svc}
}

// GetRepo returns the Github repository with the given name and owner
// ("org/repo-name")
func (s GithubSource) GetRepo(ctx context.Context, nameWithOwner string) (*types.Repo, error) {
	r, err := s.getRepository(ctx, nameWithOwner)
	if err != nil {
		return nil, err
	}
	return s.makeRepo(r), nil
}

func (s GithubSource) makeRepo(r *github.Repository) *types.Repo {
	urn := s.svc.URN()
	metadata := *r
	// This field flip flops depending on which token was used to retrieve the repo
	// so we don't want to store it.
	metadata.ViewerPermission = ""
	return &types.Repo{
		Name: reposource.GitHubRepoName(
			s.config.RepositoryPathPattern,
			s.originalHostname,
			r.NameWithOwner,
		),
		URI: string(reposource.GitHubRepoName(
			"",
			s.originalHostname,
			r.NameWithOwner,
		)),
		ExternalRepo: github.ExternalRepoSpec(r, s.baseURL),
		Description:  r.Description,
		Fork:         r.IsFork,
		Archived:     r.IsArchived,
		Stars:        r.StargazerCount,
		Private:      r.IsPrivate,
		Sources: map[string]*types.SourceInfo{
			urn: {
				ID:       urn,
				CloneURL: s.remoteURL(r),
			},
		},
		Metadata: &metadata,
	}
}

// remoteURL returns the repository's Git remote URL
//
// note: this used to contain credentials but that is no longer the case
// if you need to get an authenticated clone url use repos.CloneURL
func (s *GithubSource) remoteURL(repo *github.Repository) string {
	if s.config.GitURLType == "ssh" {
		url := fmt.Sprintf("git@%s:%s.git", s.originalHostname, repo.NameWithOwner)
		return url
	}

	return repo.URL
}

func (s *GithubSource) excludes(r *github.Repository) bool {
	if r.IsLocked || r.IsDisabled {
		return true
	}

	if s.exclude(r.NameWithOwner) || s.exclude(r.ID) {
		return true
	}

	if s.excludeArchived && r.IsArchived {
		return true
	}

	if s.excludeForks && r.IsFork {
		return true
	}

	return false
}

// repositoryPager is a function that returns repositories on a given `page`.
// It also returns:
// - `hasNext` bool: if there is a next page
// - `cost` int: rate limit cost used to determine recommended wait before next call
// - `err` error: if something goes wrong
type repositoryPager func(page int) (repos []*github.Repository, hasNext bool, cost int, err error)

// paginate returns all the repositories from the given repositoryPager.
// It repeatedly calls `pager` with incrementing page count until it
// returns false for hasNext.
func (s *GithubSource) paginate(ctx context.Context, results chan *githubResult, pager repositoryPager) {
	hasNext := true
	for page := 1; hasNext; page++ {
		if err := ctx.Err(); err != nil {
			results <- &githubResult{err: err}
			return
		}

		var pageRepos []*github.Repository
		var cost int
		var err error
		pageRepos, hasNext, cost, err = pager(page)
		if err != nil {
			results <- &githubResult{err: err}
			return
		}

		for _, r := range pageRepos {
			results <- &githubResult{repo: r}
		}

		if hasNext && cost > 0 {
			time.Sleep(s.v3Client.RateLimitMonitor().RecommendedWaitForBackgroundOp(cost))
		}
	}
}

// listOrg handles the `org` config option.
// It returns all the repositories belonging to the given organization
// by hitting the /orgs/:org/repos endpoint.
//
// It returns an error if the request fails on the first page.
func (s *GithubSource) listOrg(ctx context.Context, org string, results chan *githubResult) {
	dedupC := make(chan *githubResult)

	// Currently, the Github API doesn't return internal repos
	// when calling it with the "all" type.
	// We need to call it twice, once with the "all" type and
	// once with the "internal" type.
	// However, since we don't have any guarantee that this behavior
	// will always remain the same and that Github will never fix this issue,
	// we need to deduplicate the results before sending them to the results channel.

	getReposByType := func(tp string) error {
		var oerr error

		s.paginate(ctx, dedupC, func(page int) (repos []*github.Repository, hasNext bool, cost int, err error) {
			defer func() {
				if page == 1 {
					var e *github.APIError
					if errors.As(err, &e) && e.Code == 404 {
						oerr = errors.Errorf("organisation %q not found", org)
						err = nil
					}
				}

				remaining, reset, retry, _ := s.v3Client.RateLimitMonitor().Get()
				log15.Debug(
					"github sync: ListOrgRepositories",
					"repos", len(repos),
					"rateLimitCost", cost,
					"rateLimitRemaining", remaining,
					"rateLimitReset", reset,
					"retryAfter", retry,
					"type", tp,
				)
			}()

			return s.v3Client.ListOrgRepositories(ctx, org, page, tp)
		})

		return oerr
	}

	go func() {
		defer close(dedupC)

		err := getReposByType("all")
		// Handle 404 from org repos endpoint by trying user repos endpoint
		if err != nil {
			if s.listUser(ctx, org, dedupC) != nil {
				dedupC <- &githubResult{
					err: err,
				}
			}
			return
		}

		// if the first call succeeded,
		// call the same endpoint with the "internal" type
		if err = getReposByType("internal"); err != nil {
			dedupC <- &githubResult{
				err: err,
			}
		}
	}()

	seen := make(map[string]bool)

	for res := range dedupC {
		if res.err == nil {
			if seen[res.repo.ID] {
				continue
			}

			seen[res.repo.ID] = true
		}

		results <- res
	}
}

// listUser returns all the repositories belonging to the given user
// by hitting the /users/:user/repos endpoint.
//
// It returns an error if the request fails on the first page.
func (s *GithubSource) listUser(ctx context.Context, user string, results chan *githubResult) (fail error) {
	s.paginate(ctx, results, func(page int) (repos []*github.Repository, hasNext bool, cost int, err error) {
		defer func() {
			if err != nil && page == 1 {
				fail, err = err, nil
			}

			remaining, reset, retry, _ := s.v3Client.RateLimitMonitor().Get()
			log15.Debug(
				"github sync: ListUserRepositories",
				"repos", len(repos),
				"rateLimitCost", cost,
				"rateLimitRemaining", remaining,
				"rateLimitReset", reset,
				"retryAfter", retry,
			)
		}()
		return s.v3Client.ListUserRepositories(ctx, user, page)
	})
	return
}

// listRepos returns the valid repositories from the given list of repository names.
// This is done by hitting the /repos/:owner/:name endpoint for each of the given
// repository names.
func (s *GithubSource) listRepos(ctx context.Context, repos []string, results chan *githubResult) {
	if err := s.fetchAllRepositoriesInBatches(ctx, results); err == nil {
		return
	} else {
		// The way we fetch repositories in batches through the GraphQL API -
		// using aliases to query multiple repositories in one query - is
		// currently "undefined behaviour". Very rarely but unreproducibly it
		// resulted in EOF errors while testing. And since we rely on fetching
		// to work, we fall back to the (slower) sequential fetching in case we
		// run into an GraphQL API error
		log15.Warn("github sync: fetching in batches failed, falling back to sequential fetch", "error", err)
	}

	// Admins normally add to end of lists, so end of list most likely has new
	// repos => stream them first.
	for i := len(repos) - 1; i >= 0; i-- {
		nameWithOwner := repos[i]
		if err := ctx.Err(); err != nil {
			results <- &githubResult{err: err}
			return
		}

		owner, name, err := github.SplitRepositoryNameWithOwner(nameWithOwner)
		if err != nil {
			results <- &githubResult{err: errors.New("Invalid GitHub repository: nameWithOwner=" + nameWithOwner)}
			return
		}
		var repo *github.Repository
		repo, err = s.v3Client.GetRepository(ctx, owner, name)
		if err != nil {
			// TODO(tsenart): When implementing dry-run, reconsider alternatives to return
			// 404 errors on external service config validation.
			if github.IsNotFound(err) {
				log15.Warn("skipping missing github.repos entry:", "name", nameWithOwner, "err", err)
			} else {
				results <- &githubResult{err: errors.Wrapf(err, "Error getting GitHub repository: nameWithOwner=%s", nameWithOwner)}
			}
			continue
		}
		log15.Debug("github sync: GetRepository", "repo", repo.NameWithOwner)

		results <- &githubResult{repo: repo}

		time.Sleep(s.v3Client.RateLimitMonitor().RecommendedWaitForBackgroundOp(1)) // 0-duration sleep unless nearing rate limit exhaustion
	}
}

// listPublic handles the `public` keyword of the `repositoryQuery` config option.
// It returns the public repositories listed on the /repositories endpoint.
func (s *GithubSource) listPublic(ctx context.Context, results chan *githubResult) {
	if s.githubDotCom {
		results <- &githubResult{err: errors.New(`unsupported configuration "public" for "repositoryQuery" for github.com`)}
		return
	}
	var sinceRepoID int64
	for {
		if err := ctx.Err(); err != nil {
			results <- &githubResult{err: err}
			return
		}

		repos, err := s.v3Client.ListPublicRepositories(ctx, sinceRepoID)
		if err != nil {
			results <- &githubResult{err: errors.Wrapf(err, "failed to list public repositories: sinceRepoID=%d", sinceRepoID)}
			return
		}
		if len(repos) == 0 {
			return
		}
		log15.Debug("github sync public", "repos", len(repos), "error", err)
		for _, r := range repos {
			results <- &githubResult{repo: r}
			if sinceRepoID < r.DatabaseID {
				sinceRepoID = r.DatabaseID
			}
		}
	}
}

// listAffiliated handles the `affiliated` keyword of the `repositoryQuery` config option.
// It returns the repositories affiliated with the client token by hitting the /user/repos
// endpoint.
//
// Affiliation is present if the user: (1) owns the repo, (2) is apart of an org that
// the repo belongs to, or (3) is a collaborator.
func (s *GithubSource) listAffiliated(ctx context.Context, results chan *githubResult) {
	s.paginate(ctx, results, func(page int) (repos []*github.Repository, hasNext bool, cost int, err error) {
		defer func() {
			remaining, reset, retry, _ := s.v3Client.RateLimitMonitor().Get()
			log15.Debug(
				"github sync: ListAffiliated",
				"repos", len(repos),
				"rateLimitCost", cost,
				"rateLimitRemaining", remaining,
				"rateLimitReset", reset,
				"retryAfter", retry,
			)
		}()
		if s.useGitHubApp {
			return s.v3Client.ListInstallationRepositories(ctx, page)
		}
		return s.v3Client.ListAffiliatedRepositories(ctx, github.VisibilityAll, page)
	})
}

// listSearch handles the `repositoryQuery` config option when a keyword is not present.
// It returns the repositories matching a GitHub's advanced repository search query
// via the GraphQL API.
func (s *GithubSource) listSearch(ctx context.Context, q string, results chan *githubResult) {
	(&repositoryQuery{Query: q, Searcher: s.v4Client}).Do(ctx, results)
}

// GitHub was founded on February 2008, so this minimum date covers all repos
// created on it.
var minCreated = time.Date(2007, time.June, 1, 0, 0, 0, 0, time.UTC)

type dateRange struct{ From, To time.Time }

func (r dateRange) String() string {
	const dateFormat = "2006-01-02T15:04:05-07:00"

	return fmt.Sprintf("%s..%s",
		r.From.Format(dateFormat),
		r.To.Format(dateFormat),
	)
}

func (r dateRange) Size() time.Duration { return r.To.Sub(r.From) }

type repositoryQuery struct {
	Query    string
	Created  *dateRange
	Cursor   github.Cursor
	First    int
	Limit    int
	Searcher *github.V4Client
}

func (q *repositoryQuery) Do(ctx context.Context, results chan *githubResult) {
	if q.First == 0 {
		q.First = 100
	}

	if q.Limit == 0 {
		// Default GitHub API search results limit per search.
		q.Limit = 1000
	}

	for {
		res, err := q.Searcher.SearchRepos(ctx, github.SearchReposParams{
			Query: q.String(),
			First: q.First,
			After: q.Cursor,
		})
		if err != nil {
			results <- &githubResult{err: errors.Wrapf(err, "failed to search GitHub repositories with %q", q)}
			return
		}

		switch {
		case res.TotalCount > q.Limit:
			log15.Info(
				fmt.Sprintf("repositoryQuery matched more than %d results, refining it and retrying", q.Limit),
				"query",
				q.String(),
			)

			if q.Refine() {
				log15.Info("repositoryQuery refined", "query", q)
				continue
			}

			results <- &githubResult{err: errors.Errorf("repositoryQuery %q couldn't be refined further, results would be missed", q)}
			return
		case res.TotalCount < q.First:
			log15.Info(
				fmt.Sprintf("repositoryQuery matched less than %d results, expanding it and retrying", q.First),
				"query",
				q.String(),
			)

			if q.Expand() {
				log15.Info("repositoryQuery expanded", "query", q)
				continue
			}
		}

		log15.Info("repositoryQuery matched", "query", q, "total", res.TotalCount, "page", len(res.Repos))

		for i := range res.Repos {
			results <- &githubResult{repo: &res.Repos[i]}
		}

		if res.EndCursor != "" {
			q.Cursor = res.EndCursor
		} else if !q.Next() {
			return
		}
	}
}

func (s *repositoryQuery) Next() bool {
	if s.Created == nil || !s.Created.From.After(minCreated) {
		return false
	}

	s.Cursor = ""

	size := s.Created.Size()
	s.Created.To = s.Created.From.Add(-time.Second)
	if s.Created.From = s.Created.To.Add(-size); s.Created.From.Before(minCreated) {
		s.Created.From = minCreated
	}

	return true
}

// Refine does one pass at refining the query to match <= 1000 repos in order
// to avoid hitting the GitHub search API 1000 results limit, which would cause
// use to miss matches.
func (s *repositoryQuery) Refine() bool {
	if s.Created == nil {
		s.Created = &dateRange{From: minCreated, To: time.Now().UTC()}
		return true
	}

	if s.Created.Size() < 2*time.Second {
		// Can't refine further than 1 second
		return false
	}

	s.Created.From = s.Created.From.Add(s.Created.Size() / 2)
	return true
}

// Expand does one pass at expanding the query to match closer to 1000 repos, but still less.
// This is so we maximize the number of matches in query search.
func (s *repositoryQuery) Expand() bool {
	if s.Created == nil || !s.Created.From.After(minCreated) {
		// Can't expand further.
		return false
	}

	s.Created.From = s.Created.From.Add(-(s.Created.Size() / 2))
	return true
}

func (s repositoryQuery) String() string {
	q := s.Query
	if s.Created != nil {
		q += " created:" + s.Created.String()
	}
	return q
}

// regOrg is a regular expression that matches the pattern `org:<org-name>`
// `<org-name>` follows the GitHub username convention:
// - only single hyphens and alphanumeric characters allowed.
// - cannot begin/end with hyphen.
// - up to 38 characters.
var regOrg = lazyregexp.New(`^org:([a-zA-Z0-9](?:-?[a-zA-Z0-9]){0,38})$`)

// matchOrg extracts the org name from the pattern `org:<org-name>` if it exists.
func matchOrg(q string) string {
	match := regOrg.FindStringSubmatch(q)
	if len(match) != 2 {
		return ""
	}
	return match[1]
}

// listRepositoryQuery handles the `repositoryQuery` config option.
// The supported keywords to select repositories are:
// - `public`: public repositories (from endpoint: /repositories)
// - `affiliated`: repositories affiliated with client token (from endpoint: /user/repos)
// - `none`: disables `repositoryQuery`
// Inputs other than these three keywords will be queried using
// GitHub advanced repository search (endpoint: /search/repositories)
func (s *GithubSource) listRepositoryQuery(ctx context.Context, query string, results chan *githubResult) {
	switch query {
	case "public":
		s.listPublic(ctx, results)
		return
	case "affiliated":
		s.listAffiliated(ctx, results)
		return
	case "none":
		// nothing
		return
	}

	// Special-casing for `org:<org-name>`
	// to directly use GitHub's org repo
	// list API instead of the limited
	// search API.
	//
	// If the org repo list API fails, we
	// try the user repo list API.
	if org := matchOrg(query); org != "" {
		s.listOrg(ctx, org, results)
		return
	}

	// Run the query as a GitHub advanced repository search
	// (https://github.com/search/advanced).
	s.listSearch(ctx, query, results)
}

// listAllRepositories returns the repositories from the given `orgs`, `repos`, and
// `repositoryQuery` config options excluding the ones specified by `exclude`.
func (s *GithubSource) listAllRepositories(ctx context.Context, results chan *githubResult) {
	s.listRepos(ctx, s.config.Repos, results)

	// Admins normally add to end of lists, so end of list most likely has new
	// repos => stream them first.
	for i := len(s.config.RepositoryQuery) - 1; i >= 0; i-- {
		s.listRepositoryQuery(ctx, s.config.RepositoryQuery[i], results)
	}

	for i := len(s.config.Orgs) - 1; i >= 0; i-- {
		s.listOrg(ctx, s.config.Orgs[i], results)
	}
}

func (s *GithubSource) getRepository(ctx context.Context, nameWithOwner string) (*github.Repository, error) {
	owner, name, err := github.SplitRepositoryNameWithOwner(nameWithOwner)
	if err != nil {
		return nil, errors.Wrapf(err, "Invalid GitHub repository: nameWithOwner="+nameWithOwner)
	}

	repo, err := s.v3Client.GetRepository(ctx, owner, name)
	if err != nil {
		return nil, err
	}

	return repo, nil
}

// fetchAllRepositoriesInBatches fetches the repositories configured in
// config.Repos in batches and adds them to the supplied set
func (s *GithubSource) fetchAllRepositoriesInBatches(ctx context.Context, results chan *githubResult) error {
	const batchSize = 30

	// Admins normally add to end of lists, so end of list most likely has new
	// repos => stream them first.
	for end := len(s.config.Repos); end > 0; end -= batchSize {
		if err := ctx.Err(); err != nil {
			return err
		}

		start := end - batchSize
		if start < 0 {
			start = 0
		}
		batch := s.config.Repos[start:end]

		repos, err := s.v4Client.GetReposByNameWithOwner(ctx, batch...)
		if err != nil {
			return err
		}

		log15.Debug("github sync: GetReposByNameWithOwner", "repos", batch)
		for _, r := range repos {
			results <- &githubResult{repo: r}
		}
	}

	return nil
}

func exampleRepositoryQuerySplit(q string) string {
	var qs []string
	for _, suffix := range []string{"created:>=2019", "created:2018", "created:2016..2017", "created:<2016"} {
		qs = append(qs, fmt.Sprintf("%s %s", q, suffix))
	}
	// Avoid escaping < and >
	var b bytes.Buffer
	enc := json.NewEncoder(&b)
	enc.SetEscapeHTML(false)
	_ = enc.Encode(qs)
	return strings.TrimSpace(b.String())
}

func (s *GithubSource) AffiliatedRepositories(ctx context.Context) ([]types.CodeHostRepository, error) {
	var (
		repos []*github.Repository
		page  = 1
		cost  int
		err   error
	)
	defer func() {
		remaining, reset, retry, _ := s.v3Client.RateLimitMonitor().Get()
		log15.Debug(
			"github sync: ListAffiliated",
			"repos", len(repos),
			"rateLimitCost", cost,
			"rateLimitRemaining", remaining,
			"rateLimitReset", reset,
			"retryAfter", retry,
		)
	}()
	out := make([]types.CodeHostRepository, 0)
	hasNextPage := true
	for hasNextPage {
		select {
		case <-ctx.Done():
			return nil, errors.Errorf("context canceled")
		default:
		}

		var repos []*github.Repository
		if s.useGitHubApp {
			repos, hasNextPage, _, err = s.v3Client.ListInstallationRepositories(ctx, page)
		} else {
			repos, hasNextPage, _, err = s.v3Client.ListAffiliatedRepositories(ctx, github.VisibilityAll, page)
		}
		if err != nil {
			return nil, err
		}

		for _, repo := range repos {
			out = append(out, types.CodeHostRepository{
				Name:       repo.NameWithOwner,
				Private:    repo.IsPrivate,
				CodeHostID: s.svc.ID,
			})
		}
		page++
	}
	return out, nil
}<|MERGE_RESOLUTION|>--- conflicted
+++ resolved
@@ -246,13 +246,8 @@
 			return nil, errors.Wrap(err, "get or renew GitHub App installation access token")
 		}
 
-<<<<<<< HEAD
-		auther = &auth.OAuthBearerToken{Token: *token.Token}
+		auther = &auth.OAuthBearerToken{Token: token}
 		v3Client = github.NewV3Client(apiURL, auther, cli, func(key string, ttl int) github.Cache { return rcache.NewWithTTL(key, ttl) })
-=======
-		auther = &auth.OAuthBearerToken{Token: token}
-		v3Client = github.NewV3Client(apiURL, auther, cli)
->>>>>>> 072969e2
 		v4Client = github.NewV4Client(apiURL, auther, cli)
 
 		useGitHubApp = true
