--- conflicted
+++ resolved
@@ -711,15 +711,12 @@
 		}
 		s.logger.Debug("github sync public", log.Int("repos", len(repos)), log.Error(err))
 		for _, r := range repos {
-<<<<<<< HEAD
-			_, isArchived := archivedRepos[r.ID]
+		  _, isArchived := archivedRepos[r.ID]
 			r.IsArchived = isArchived
-=======
 			if err := ctx.Err(); err != nil {
 				results <- &githubResult{err: err}
 				return
 			}
->>>>>>> acd3f7db
 
 			results <- &githubResult{repo: r}
 			if sinceRepoID < r.DatabaseID {
