package tracer

import (
	"context"
	"io"
	"time"

	"github.com/opentracing/opentracing-go"
	"github.com/sourcegraph/log"
	jaegerpropagator "go.opentelemetry.io/contrib/propagators/jaeger"
	otpropagator "go.opentelemetry.io/contrib/propagators/ot"
	"go.opentelemetry.io/otel"
	otelbridge "go.opentelemetry.io/otel/bridge/opentracing"
	w3cpropagator "go.opentelemetry.io/otel/propagation"
	"go.opentelemetry.io/otel/sdk/resource"
	oteltracesdk "go.opentelemetry.io/otel/sdk/trace"
	semconv "go.opentelemetry.io/otel/semconv/v1.4.0"
	oteltrace "go.opentelemetry.io/otel/trace"
)

// newOTelBridgeTracer creates an opentracing.Tracer that exports all OpenTracing traces
// as OpenTelemetry traces to an OpenTelemetry collector (effectively "bridging" the two
// APIs). This enables us to continue leveraging the OpenTracing API (which is a predecessor
// to OpenTelemetry tracing) without making changes to existing tracing code.
//
// All configuration is sourced directly from the environment using the specification
// laid out in https://github.com/open-telemetry/opentelemetry-specification/blob/main/specification/protocol/exporter.md
<<<<<<< HEAD
func newOTelBridgeTracer(logger log.Logger, opts *options) (opentracing.Tracer, oteltrace.TracerProvider, io.Closer, error) {
	// We don't support OTEL_EXPORTER_OTLP_ENDPOINT yet, see newOTelCollectorExporter
	// docstring. We need to get the endpoint explicitly because the Go library does not
	// seem to infer the endpoint correctly - see newOTelCollectorExporter()
	endpoint := otlpenv.GetEndpoint()
	logger = logger.Scoped("otel", "OpenTelemetry tracer").With(log.String("endpoint", endpoint))

=======
func newOTelBridgeTracer(logger log.Logger, exporter oteltracesdk.SpanExporter, resource log.Resource, debug bool) (opentracing.Tracer, oteltrace.TracerProvider, io.Closer, error) {
>>>>>>> b0d83e98
	// Ensure propagation between services continues to work. This is also done by another
	// project that uses the OpenTracing bridge:
	// https://sourcegraph.com/github.com/thanos-io/thanos/-/blob/pkg/tracing/migration/bridge.go?L62
	compositePropagator := w3cpropagator.NewCompositeTextMapPropagator(
		jaegerpropagator.Jaeger{},
		otpropagator.OT{},
		w3cpropagator.TraceContext{},
		w3cpropagator.Baggage{},
	)
	otel.SetTextMapPropagator(compositePropagator)

	// If in debug mode, we use a synchronous span processor to force spans to get pushed
	// immediately, otherwise we batch
	processor := oteltracesdk.NewBatchSpanProcessor(exporter)
	if debug {
		logger.Warn("using synchronous span processor - disable 'observability.debug' to use something more suitable for production")
		processor = oteltracesdk.NewSimpleSpanProcessor(exporter)
	}

	// Create trace provider
	provider := oteltracesdk.NewTracerProvider(
		oteltracesdk.WithResource(newResource(resource)),
		oteltracesdk.WithSampler(oteltracesdk.AlwaysSample()),
		oteltracesdk.WithSpanProcessor(processor),
	)

	// Set up bridge for converting opentracing API calls to OpenTelemetry.
	bridge, otelTracerProvider := otelbridge.NewTracerPair(provider.Tracer("tracer.global"))
	bridge.SetTextMapPropagator(compositePropagator)

	// Set up logging
	otelLogger := logger.AddCallerSkip(2) // no additional scope needed, this is already otel scope
	otel.SetErrorHandler(otel.ErrorHandlerFunc(func(err error) { otelLogger.Warn("error encountered", log.Error(err)) }))
	bridgeLogger := logger.AddCallerSkip(2).Scoped("bridge", "OpenTracing to OpenTelemetry compatibility layer")
	bridge.SetWarningHandler(func(msg string) { bridgeLogger.Debug(msg) })

	// Done
	return bridge, otelTracerProvider, &otelBridgeCloser{provider}, nil
}

// otelBridgeCloser shuts down the wrapped TracerProvider, and unsets the global OTel
// trace provider.
type otelBridgeCloser struct{ *oteltracesdk.TracerProvider }

var _ io.Closer = &otelBridgeCloser{}

func (p otelBridgeCloser) Close() error {
	ctx, cancel := context.WithTimeout(context.Background(), 5*time.Second)
	defer cancel()

	return p.Shutdown(ctx)
}

// newResource adapts sourcegraph/log.Resource into the OpenTelemetry package's Resource
// type.
func newResource(r log.Resource) *resource.Resource {
	return resource.NewWithAttributes(
		semconv.SchemaURL,
		semconv.ServiceNameKey.String(r.Name),
		semconv.ServiceNamespaceKey.String(r.Namespace),
		semconv.ServiceInstanceIDKey.String(r.InstanceID),
		semconv.ServiceVersionKey.String(r.Version))
}<|MERGE_RESOLUTION|>--- conflicted
+++ resolved
@@ -25,17 +25,7 @@
 //
 // All configuration is sourced directly from the environment using the specification
 // laid out in https://github.com/open-telemetry/opentelemetry-specification/blob/main/specification/protocol/exporter.md
-<<<<<<< HEAD
-func newOTelBridgeTracer(logger log.Logger, opts *options) (opentracing.Tracer, oteltrace.TracerProvider, io.Closer, error) {
-	// We don't support OTEL_EXPORTER_OTLP_ENDPOINT yet, see newOTelCollectorExporter
-	// docstring. We need to get the endpoint explicitly because the Go library does not
-	// seem to infer the endpoint correctly - see newOTelCollectorExporter()
-	endpoint := otlpenv.GetEndpoint()
-	logger = logger.Scoped("otel", "OpenTelemetry tracer").With(log.String("endpoint", endpoint))
-
-=======
 func newOTelBridgeTracer(logger log.Logger, exporter oteltracesdk.SpanExporter, resource log.Resource, debug bool) (opentracing.Tracer, oteltrace.TracerProvider, io.Closer, error) {
->>>>>>> b0d83e98
 	// Ensure propagation between services continues to work. This is also done by another
 	// project that uses the OpenTracing bridge:
 	// https://sourcegraph.com/github.com/thanos-io/thanos/-/blob/pkg/tracing/migration/bridge.go?L62
