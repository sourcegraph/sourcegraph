// Package types defines types used by the frontend.
package types

import (
	"context"
	"database/sql"
	"fmt"
	"reflect"
	"sort"
	"strings"
	"time"

	"github.com/google/uuid"

	"github.com/sourcegraph/sourcegraph/internal/api"
	"github.com/sourcegraph/sourcegraph/internal/encryption"
	"github.com/sourcegraph/sourcegraph/internal/extsvc"
)

// BatchChangeSource represents how a batch change can be created
// it can either be created locally or via an executor (SSBC)
type BatchChangeSource string

const (
	ExecutorBatchChangeSource BatchChangeSource = "executor"
	LocalBatchChangeSource    BatchChangeSource = "local"
)

// A SourceInfo represents a source a Repo belongs to (such as an external service).
type SourceInfo struct {
	ID       string
	CloneURL string
}

// ExternalServiceID returns the ID of the external service this
// SourceInfo refers to.
func (i SourceInfo) ExternalServiceID() int64 {
	_, id := extsvc.DecodeURN(i.ID)
	return id
}

// Repo represents a source code repository.
type Repo struct {
	// ID is the unique numeric ID for this repository.
	ID api.RepoID
	// Name is the name for this repository (e.g., "github.com/user/repo"). It
	// is the same as URI, unless the user configures a non-default
	// repositoryPathPattern.
	//
	// Previously, this was called RepoURI.
	Name api.RepoName
	// URI is the full name for this repository (e.g.,
	// "github.com/user/repo"). See the documentation for the Name field.
	URI string
	// Description is a brief description of the repository.
	Description string
	// Fork is whether this repository is a fork of another repository.
	Fork bool
	// Archived is whether the repository has been archived.
	Archived bool
	// Stars is the star count the repository has in the code host.
	Stars int `json:",omitempty"`
	// Private is whether the repository is private.
	Private bool
	// CreatedAt is when this repository was created on Sourcegraph.
	CreatedAt time.Time
	// UpdatedAt is when this repository's metadata was last updated on Sourcegraph.
	UpdatedAt time.Time
	// DeletedAt is when this repository was soft-deleted from Sourcegraph.
	DeletedAt time.Time
	// ExternalRepo identifies this repository by its ID on the external service where it resides (and the external
	// service itself).
	ExternalRepo api.ExternalRepoSpec
	// Sources identifies all the repo sources this Repo belongs to.
	// The key is a URN created by extsvc.URN
	Sources map[string]*SourceInfo
	// Metadata contains the raw source code host JSON metadata.
	Metadata any
	// Blocked contains the reason this repository was blocked and the timestamp of when it happened.
	Blocked *RepoBlock `json:",omitempty"`
	// KeyValuePairs is the set of key-value pairs associated with the repo
	KeyValuePairs map[string]*string `json:",omitempty"`
}

// SearchedRepo is a collection of metadata about repos that is used to decorate search results
type SearchedRepo struct {
	// ID is the unique numeric ID for this repository.
	ID api.RepoID
	// Name is the name for this repository (e.g., "github.com/user/repo"). It
	// is the same as URI, unless the user configures a non-default
	// repositoryPathPattern.
	Name api.RepoName
	// Description is a brief description of the repository.
	Description string
	// Fork is whether this repository is a fork of another repository.
	Fork bool
	// Archived is whether the repository has been archived.
	Archived bool
	// Private is whether the repository is private.
	Private bool
	// Stars is the star count the repository has in the code host.
	Stars int
	// LastFetched is the time of the last fetch of new commits from the code host.
	LastFetched *time.Time
	// A set of key-value pairs associated with the repo
	KeyValuePairs map[string]*string
}

// RepoBlock contains data about a repo that has been blocked. Blocked repos aren't returned by store methods by default.
type RepoBlock struct {
	At     int64 // Unix timestamp
	Reason string
}

// CloneURLs returns all the clone URLs this repo is cloneable from.
func (r *Repo) CloneURLs() []string {
	urls := make([]string, 0, len(r.Sources))
	for _, src := range r.Sources {
		if src != nil && src.CloneURL != "" {
			urls = append(urls, src.CloneURL)
		}
	}
	return urls
}

// IsDeleted returns true if the repo is deleted.
func (r *Repo) IsDeleted() bool { return !r.DeletedAt.IsZero() }

// ExternalServiceIDs returns the IDs of the external services this
// repo belongs to.
func (r *Repo) ExternalServiceIDs() []int64 {
	ids := make([]int64, 0, len(r.Sources))
	for _, src := range r.Sources {
		ids = append(ids, src.ExternalServiceID())
	}
	return ids
}

// BlockedRepoError is returned by a Repo IsBlocked method.
type BlockedRepoError struct {
	Name   api.RepoName
	Reason string
}

func (e BlockedRepoError) Error() string {
	return fmt.Sprintf("repository %s has been blocked. reason: %s", e.Name, e.Reason)
}

// Blocked implements the blocker interface in the errcode package.
func (e BlockedRepoError) Blocked() bool { return true }

// IsBlocked returns a non nil error if the repo has been blocked.
func (r *Repo) IsBlocked() error {
	if r.Blocked != nil {
		return &BlockedRepoError{Name: r.Name, Reason: r.Blocked.Reason}
	}
	return nil
}

// RepoModified is a bitfield that tracks which fields were modified while
// syncing a repository.
type RepoModified uint64

const (
	RepoUnmodified   RepoModified = 0
	RepoModifiedName              = 1 << iota
	RepoModifiedURI
	RepoModifiedDescription
	RepoModifiedExternalRepo
	RepoModifiedArchived
	RepoModifiedFork
	RepoModifiedPrivate
	RepoModifiedStars
	RepoModifiedMetadata
	RepoModifiedSources
)

func (m RepoModified) String() string {
	if m == RepoUnmodified {
		return "repo unmodified"
	}

	modifications := []string{}
	if m&RepoModifiedName == RepoModifiedName {
		modifications = append(modifications, "name")
	}
	if m&RepoModifiedURI == RepoModifiedURI {
		modifications = append(modifications, "uri")
	}
	if m&RepoModifiedDescription == RepoModifiedDescription {
		modifications = append(modifications, "description")
	}
	if m&RepoModifiedExternalRepo == RepoModifiedExternalRepo {
		modifications = append(modifications, "external repo")
	}
	if m&RepoModifiedArchived == RepoModifiedArchived {
		modifications = append(modifications, "archived")
	}
	if m&RepoModifiedFork == RepoModifiedFork {
		modifications = append(modifications, "fork")
	}
	if m&RepoModifiedPrivate == RepoModifiedPrivate {
		modifications = append(modifications, "private")
	}
	if m&RepoModifiedStars == RepoModifiedStars {
		modifications = append(modifications, "stars")
	}
	if m&RepoModifiedMetadata == RepoModifiedMetadata {
		modifications = append(modifications, "metadata")
	}
	if m&RepoModifiedSources == RepoModifiedSources {
		modifications = append(modifications, "sources")
	}
	if m&RepoUnmodified == RepoUnmodified {
		modifications = append(modifications, "unmodified")
	}

	return "repo modifications: " + strings.Join(modifications, ", ")
}

// Update updates Repo r with the fields from the given newer Repo n, returning
// RepoUnmodified (0) if no fields were modified, and a non-zero value if one
// or more fields were modified.
func (r *Repo) Update(n *Repo) (modified RepoModified) {
	if !r.Name.Equal(n.Name) {
		r.Name = n.Name
		modified |= RepoModifiedName
	}

	if r.URI != n.URI {
		r.URI = n.URI
		modified |= RepoModifiedURI
	}

	if r.Description != n.Description {
		r.Description = n.Description
		modified |= RepoModifiedDescription
	}

	if n.ExternalRepo != (api.ExternalRepoSpec{}) &&
		!r.ExternalRepo.Equal(&n.ExternalRepo) {
		r.ExternalRepo = n.ExternalRepo
		modified |= RepoModifiedExternalRepo
	}

	if r.Archived != n.Archived {
		r.Archived = n.Archived
		modified |= RepoModifiedArchived
	}

	if r.Fork != n.Fork {
		r.Fork = n.Fork
		modified |= RepoModifiedFork
	}

	if r.Private != n.Private {
		r.Private = n.Private
		modified |= RepoModifiedPrivate
	}

	if r.Stars != n.Stars {
		r.Stars = n.Stars
		modified |= RepoModifiedStars
	}

	if !reflect.DeepEqual(r.Metadata, n.Metadata) {
		r.Metadata = n.Metadata
		modified |= RepoModifiedMetadata
	}

	for urn, info := range n.Sources {
		if old, ok := r.Sources[urn]; !ok || !reflect.DeepEqual(info, old) {
			r.Sources[urn] = info
			modified |= RepoModifiedSources
		}
	}

	return modified
}

// Clone returns a clone of the given repo.
func (r *Repo) Clone() *Repo {
	if r == nil {
		return nil
	}
	clone := *r
	if r.Sources != nil {
		clone.Sources = make(map[string]*SourceInfo, len(r.Sources))
		for k, v := range r.Sources {
			clone.Sources[k] = v
		}
	}
	return &clone
}

// Apply applies the given functional options to the Repo.
func (r *Repo) Apply(opts ...func(*Repo)) {
	if r == nil {
		return
	}

	for _, opt := range opts {
		opt(r)
	}
}

// With returns a clone of the given repo with the given functional options applied.
func (r *Repo) With(opts ...func(*Repo)) *Repo {
	clone := r.Clone()
	clone.Apply(opts...)
	return clone
}

// Less compares Repos by the important fields (fields with constraints in our
// DB). Additionally it will compare on Sources to give a deterministic order
// on repos returned from a sourcer.
//
// NewDiff relies on Less to deterministically decide on the order to merge
// repositories, as well as which repository to keep on conflicts.
//
// Context on using other fields such as timestamps to order/resolve
// conflicts: We only want to rely on values that have constraints in our
// database. Timestamps have the following downsides:
//
//   - We need to assume the upstream codehost has reasonable values for them
//   - Not all codehosts set them to relevant values (eg gitolite or other)
//   - They could change often for codehosts that do set them.
func (r *Repo) Less(s *Repo) bool {
	if r.ID != s.ID {
		return r.ID < s.ID
	}
	if r.Name != s.Name {
		return r.Name < s.Name
	}
	if cmp := r.ExternalRepo.Compare(s.ExternalRepo); cmp != 0 {
		return cmp == -1
	}

	return sortedSliceLess(sourcesKeys(r.Sources), sourcesKeys(s.Sources))
}

func (r *Repo) String() string {
	eid := fmt.Sprintf("{%s %s %s}", r.ExternalRepo.ServiceID, r.ExternalRepo.ServiceType, r.ExternalRepo.ID)
	if r.IsDeleted() {
		return fmt.Sprintf("Repo{ID: %d, Name: %q, EID: %s, IsDeleted: true}", r.ID, r.Name, eid)
	}
	return fmt.Sprintf("Repo{ID: %d, Name: %q, EID: %s}", r.ID, r.Name, eid)
}

func sourcesKeys(m map[string]*SourceInfo) []string {
	keys := make([]string, 0, len(m))
	for k := range m {
		keys = append(keys, k)
	}
	sort.Strings(keys)
	return keys
}

// sortedSliceLess returns true if a < b
func sortedSliceLess(a, b []string) bool {
	for i, v := range a {
		if i == len(b) {
			return false
		}
		if v != b[i] {
			return v < b[i]
		}
	}
	return len(a) != len(b)
}

// Repos is an utility type with convenience methods for operating on lists of Repos.
type Repos []*Repo

func (rs Repos) Len() int           { return len(rs) }
func (rs Repos) Less(i, j int) bool { return rs[i].Less(rs[j]) }
func (rs Repos) Swap(i, j int)      { rs[i], rs[j] = rs[j], rs[i] }

// IDs returns the list of ids from all Repos.
func (rs Repos) IDs() []api.RepoID {
	ids := make([]api.RepoID, len(rs))
	for i := range rs {
		ids[i] = rs[i].ID
	}
	return ids
}

// Names returns the list of names from all Repos.
func (rs Repos) Names() []string {
	names := make([]string, len(rs))
	for i := range rs {
		names[i] = string(rs[i].Name)
	}
	return names
}

// NamesSummary caps the number of repos to 20 when composing a space-separated list string.
// Used in logging statements.
func (rs Repos) NamesSummary() string {
	if len(rs) > 20 {
		return strings.Join(rs[:20].Names(), " ") + "..."
	}
	return strings.Join(rs.Names(), " ")
}

// Kinds returns the unique set of kinds from all Repos.
func (rs Repos) Kinds() (kinds []string) {
	set := map[string]bool{}
	for _, r := range rs {
		kind := strings.ToUpper(r.ExternalRepo.ServiceType)
		if !set[kind] {
			kinds = append(kinds, kind)
			set[kind] = true
		}
	}
	return kinds
}

// ExternalRepos returns the list of set ExternalRepoSpecs from all Repos.
func (rs Repos) ExternalRepos() []api.ExternalRepoSpec {
	specs := make([]api.ExternalRepoSpec, 0, len(rs))
	for _, r := range rs {
		specs = append(specs, r.ExternalRepo)
	}
	return specs
}

// Sources returns a map of all the sources per repo id.
func (rs Repos) Sources() map[api.RepoID][]SourceInfo {
	sources := make(map[api.RepoID][]SourceInfo)
	for i := range rs {
		for _, info := range rs[i].Sources {
			sources[rs[i].ID] = append(sources[rs[i].ID], *info)
		}
	}

	return sources
}

// Concat adds the given Repos to the end of rs.
func (rs *Repos) Concat(others ...Repos) {
	for _, o := range others {
		*rs = append(*rs, o...)
	}
}

// Clone returns a clone of Repos.
func (rs Repos) Clone() Repos {
	o := make(Repos, 0, len(rs))
	for _, r := range rs {
		o = append(o, r.Clone())
	}
	return o
}

// Apply applies the given functional options to the Repo.
func (rs Repos) Apply(opts ...func(*Repo)) {
	for _, r := range rs {
		r.Apply(opts...)
	}
}

// With returns a clone of the given repos with the given functional options applied.
func (rs Repos) With(opts ...func(*Repo)) Repos {
	clone := rs.Clone()
	clone.Apply(opts...)
	return clone
}

// Filter returns all the Repos that match the given predicate.
func (rs Repos) Filter(pred func(*Repo) bool) (fs Repos) {
	for _, r := range rs {
		if pred(r) {
			fs = append(fs, r)
		}
	}
	return fs
}

// MinimalRepo represents a source code repository name, its ID and number of stars.
type MinimalRepo struct {
	ID    api.RepoID
	Name  api.RepoName
	Stars int
}

func (r *MinimalRepo) ToRepo() *Repo {
	return &Repo{
		ID:    r.ID,
		Name:  r.Name,
		Stars: r.Stars,
	}
}

// MinimalRepos is an utility type with convenience methods for operating on lists of repo names
type MinimalRepos []MinimalRepo

func (rs MinimalRepos) Len() int           { return len(rs) }
func (rs MinimalRepos) Less(i, j int) bool { return rs[i].ID < rs[j].ID }
func (rs MinimalRepos) Swap(i, j int)      { rs[i], rs[j] = rs[j], rs[i] }

type CodeHostRepository struct {
	Name       string
	CodeHostID int64
	Private    bool
}

// RepoGitserverStatus includes basic repo data along with the current gitserver
// status for the repo, which may be unknown.
type RepoGitserverStatus struct {
	// ID is the unique numeric ID for this repository.
	ID api.RepoID
	// Name is the name for this repository (e.g., "github.com/user/repo").
	Name api.RepoName

	// GitserverRepo data if it exists
	*GitserverRepo
}

type CloneStatus string

const (
	CloneStatusUnknown   CloneStatus = ""
	CloneStatusNotCloned CloneStatus = "not_cloned"
	CloneStatusCloning   CloneStatus = "cloning"
	CloneStatusCloned    CloneStatus = "cloned"
)

func ParseCloneStatus(s string) CloneStatus {
	cs := CloneStatus(s)
	switch cs {
	case CloneStatusNotCloned, CloneStatusCloning, CloneStatusCloned:
		return cs
	default:
		return CloneStatusUnknown
	}
}

// ParseCloneStatusFromGraphQL converts the raw value of the GraphQL enum
// CloneStatus into the corresponding CloneStatus defined here. If the GraphQL
// value can't be matched to a CloneStatus, CloneStatusUnknown is returned.
func ParseCloneStatusFromGraphQL(s string) CloneStatus {
	return ParseCloneStatus(strings.ToLower(s))
}

// GitserverRepo  represents the data gitserver knows about a repo
type GitserverRepo struct {
	RepoID api.RepoID
	// Usually represented by a gitserver hostname
	ShardID     string
	CloneStatus CloneStatus
	// The last error that occurred or empty if the last action was successful
	LastError string
	// The last time fetch was called.
	LastFetched time.Time
	// The last time a fetch updated the repository.
	LastChanged time.Time
	// Size of the repository in bytes.
	RepoSizeBytes int64
	UpdatedAt     time.Time
}

// ExternalService is a connection to an external service.
type ExternalService struct {
	ID             int64
	Kind           string
	DisplayName    string
	Config         *extsvc.EncryptableConfig
	CreatedAt      time.Time
	UpdatedAt      time.Time
	DeletedAt      time.Time
	LastSyncAt     time.Time
	NextSyncAt     time.Time
	Unrestricted   bool       // Whether access to repositories belong to this external service is unrestricted.
	CloudDefault   bool       // Whether this external service is our default public service on Cloud
	HasWebhooks    *bool      // Whether this external service has webhooks configured; calculated from Config
	TokenExpiresAt *time.Time // Whether the token in this external services expires, nil indicates never expires.
}

type ExternalServiceRepo struct {
	ExternalServiceID int64      `json:"externalServiceID"`
	RepoID            api.RepoID `json:"repoID"`
	CloneURL          string     `json:"cloneURL"`
	UserID            int32      `json:"userID"`
	OrgID             int32      `json:"orgID"`
	CreatedAt         time.Time  `json:"createdAt"`
}

// ExternalServiceSyncJob represents an sync job for an external service
type ExternalServiceSyncJob struct {
	ID                int64 // TODO: Why is this an int64, it's a 32 bit int in the database
	State             string
	FailureMessage    string
	QueuedAt          time.Time
	StartedAt         time.Time
	FinishedAt        time.Time
	ProcessAfter      time.Time
	NumResets         int // TODO: This is a 32 bit int in the database
	ExternalServiceID int64
	NumFailures       int
	Cancel            bool

	// Counters that show progress of a running job
	ReposSynced     int32
	RepoSyncErrors  int32
	ReposAdded      int32
	ReposDeleted    int32
	ReposModified   int32
	ReposUnmodified int32
}

// URN returns a unique resource identifier of this external service,
// used as the key in a repo's Sources map as well as the SourceInfo ID.
func (e *ExternalService) URN() string {
	return extsvc.URN(e.Kind, e.ID)
}

// IsDeleted returns true if the external service is deleted.
func (e *ExternalService) IsDeleted() bool { return !e.DeletedAt.IsZero() }

// Update updates ExternalService e with the fields from the given newer ExternalService n,
// returning true if modified.
func (e *ExternalService) Update(ctx context.Context, n *ExternalService) (modified bool, _ error) {
	if e.ID != n.ID {
		return false, nil
	}

	if !strings.EqualFold(e.Kind, n.Kind) {
		e.Kind, modified = strings.ToUpper(n.Kind), true
	}

	if e.DisplayName != n.DisplayName {
		e.DisplayName, modified = n.DisplayName, true
	}

	eConfig, err := e.Config.Decrypt(ctx)
	if err != nil {
		return false, err
	}

	nConfig, err := n.Config.Decrypt(ctx)
	if err != nil {
		return false, err
	}
	if eConfig != nConfig {
		e.Config.Set(nConfig)
		modified = true
	}

	if !e.UpdatedAt.Equal(n.UpdatedAt) {
		e.UpdatedAt, modified = n.UpdatedAt, true
	}

	if !e.DeletedAt.Equal(n.DeletedAt) {
		e.DeletedAt, modified = n.DeletedAt, true
	}

	return modified, nil
}

// Configuration returns the external service config.
func (e *ExternalService) Configuration(ctx context.Context) (cfg any, _ error) {
	return extsvc.ParseEncryptableConfig(ctx, e.Kind, e.Config)
}

// Clone returns a clone of the given external service.
func (e *ExternalService) Clone() *ExternalService {
	clone := *e
	return &clone
}

// Apply applies the given functional options to the ExternalService.
func (e *ExternalService) Apply(opts ...func(*ExternalService)) {
	if e == nil {
		return
	}

	for _, opt := range opts {
		opt(e)
	}
}

// With returns a clone of the given repo with the given functional options applied.
func (e *ExternalService) With(opts ...func(*ExternalService)) *ExternalService {
	clone := e.Clone()
	clone.Apply(opts...)
	return clone
}

// ExternalServices is a utility type with convenience methods for operating on
// lists of ExternalServices.
type ExternalServices []*ExternalService

// IDs returns the list of ids from all ExternalServices.
func (es ExternalServices) IDs() []int64 {
	ids := make([]int64, len(es))
	for i := range es {
		ids[i] = es[i].ID
	}
	return ids
}

// DisplayNames returns the list of display names from all ExternalServices.
func (es ExternalServices) DisplayNames() []string {
	names := make([]string, len(es))
	for i := range es {
		names[i] = es[i].DisplayName
	}
	return names
}

// Kinds returns the unique set of Kinds in the given external services list.
func (es ExternalServices) Kinds() (kinds []string) {
	set := make(map[string]bool, len(es))
	for _, e := range es {
		if !set[e.Kind] {
			kinds = append(kinds, e.Kind)
			set[e.Kind] = true
		}
	}
	return kinds
}

// URNs returns the list of URNs from all ExternalServices.
func (es ExternalServices) URNs() []string {
	urns := make([]string, len(es))
	for i := range es {
		urns[i] = es[i].URN()
	}
	return urns
}

func (es ExternalServices) Len() int {
	return len(es)
}

func (es ExternalServices) Swap(i, j int) {
	es[i], es[j] = es[j], es[i]
}

func (es ExternalServices) Less(i, j int) bool {
	return es[i].ID < es[j].ID
}

// Clone returns a clone of the given external services.
func (es ExternalServices) Clone() ExternalServices {
	o := make(ExternalServices, 0, len(es))
	for _, r := range es {
		o = append(o, r.Clone())
	}
	return o
}

// Apply applies the given functional options to the ExternalService.
func (es ExternalServices) Apply(opts ...func(*ExternalService)) {
	for _, r := range es {
		r.Apply(opts...)
	}
}

// With returns a clone of the given external services with the given functional options applied.
func (es ExternalServices) With(opts ...func(*ExternalService)) ExternalServices {
	clone := es.Clone()
	clone.Apply(opts...)
	return clone
}

type GlobalState struct {
	SiteID      string
	Initialized bool // whether the initial site admin account has been created
}

// User represents a registered user.
type User struct {
	ID                    int32
	Username              string
	DisplayName           string
	AvatarURL             string
	CreatedAt             time.Time
	UpdatedAt             time.Time
	SiteAdmin             bool
	BuiltinAuth           bool
	Tags                  []string
	InvalidatedSessionsAt time.Time
	TosAccepted           bool
	Searchable            bool
}

type OrgMemberAutocompleteSearchItem struct {
	ID          int32
	Username    string
	DisplayName string
	AvatarURL   string
	InOrg       int32
}

type Org struct {
	ID          int32
	Name        string
	DisplayName *string
	CreatedAt   time.Time
	UpdatedAt   time.Time
}

type OrgMembership struct {
	ID        int32
	OrgID     int32
	UserID    int32
	CreatedAt time.Time
	UpdatedAt time.Time
}

type OrgStats struct {
	OrgID             int32
	CodeHostRepoCount int32
}

type PhabricatorRepo struct {
	ID       int32
	Name     api.RepoName
	URL      string
	Callsign string
}

type UserUsageStatistics struct {
	UserID                      int32
	PageViews                   int32
	SearchQueries               int32
	CodeIntelligenceActions     int32
	FindReferencesActions       int32
	LastActiveTime              *time.Time
	LastCodeHostIntegrationTime *time.Time
}

// UserUsageCounts captures the usage numbers of a user in a single day.
type UserUsageCounts struct {
	Date           time.Time
	UserID         uint32
	SearchCount    int32
	CodeIntelCount int32
}

// UserDates captures the created and deleted dates of a single user.
type UserDates struct {
	UserID    int32
	CreatedAt time.Time
	DeletedAt time.Time
}

// NOTE: DO NOT alter this struct without making a symmetric change
// to the updatecheck handler. This struct is marshalled and sent to
// BigQuery, which requires the input match its schema exactly.
type SiteUsageStatistics struct {
	DAUs []*SiteActivityPeriod
	WAUs []*SiteActivityPeriod
	MAUs []*SiteActivityPeriod
}

// NOTE: DO NOT alter this struct without making a symmetric change
// to the updatecheck handler. This struct is marshalled and sent to
// BigQuery, which requires the input match its schema exactly.
type SiteActivityPeriod struct {
	StartTime            time.Time
	UserCount            int32
	RegisteredUserCount  int32
	AnonymousUserCount   int32
	IntegrationUserCount int32
}

// NOTE: DO NOT alter this struct without making a symmetric change
// to the updatecheck handler. This struct is marshalled and sent to
// BigQuery, which requires the input match its schema exactly.
type BatchChangesUsageStatistics struct {
	// ViewBatchChangeApplyPageCount is the number of page views on the apply page
	// ("preview" page).
	ViewBatchChangeApplyPageCount int32
	// ViewBatchChangeDetailsPageAfterCreateCount is the number of page views on
	// the batch changes details page *after creating* the batch change on the apply
	// page by clicking "Apply".
	ViewBatchChangeDetailsPageAfterCreateCount int32
	// ViewBatchChangeDetailsPageAfterUpdateCount is the number of page views on
	// the batch changes details page *after updating* a batch change on the apply page
	// by clicking "Apply".
	ViewBatchChangeDetailsPageAfterUpdateCount int32

	// BatchChangesCount is the number of batch changes on the instance. This can go
	// down when users delete a batch change.
	BatchChangesCount int32
	// BatchChangesClosedCount is the number of *closed* batch changes on the
	// instance. This can go down when users delete a batch change.
	BatchChangesClosedCount int32

	// BatchSpecsCreatedCount is the number of batch change specs that have been
	// created by running `src batch [preview|apply]`. This number never
	// goes down since it's based on event logs, even if the batch specs
	// were not used and cleaned up.
	BatchSpecsCreatedCount int32
	// ChangesetSpecsCreatedCount is the number of changeset specs that have
	// been created by running `src batch [preview|apply]`. This number
	// never goes down since it's based on event logs, even if the changeset
	// specs were not used and cleaned up.
	ChangesetSpecsCreatedCount int32

	// PublishedChangesetsUnpublishedCount is the number of changesets in the
	// database that have not been published but belong to a batch change.
	// This number *could* go down, since it's not
	// based on event logs, but so far (Mar 2021) we never cleaned up
	// changesets in the database.
	PublishedChangesetsUnpublishedCount int32

	// PublishedChangesetsCount is the number of changesets published on code hosts
	// by batch changes. This number *could* go down, since it's not based on
	// event logs, but so far (Mar 2021) we never cleaned up changesets in the
	// database.
	PublishedChangesetsCount int32
	// PublishedChangesetsDiffStatAddedSum is the total sum of lines added by
	// changesets published on the code host by batch changes.
	PublishedChangesetsDiffStatAddedSum int32
	// PublishedChangesetsDiffStatDeletedSum is the total sum of lines deleted by
	// changesets published on the code host by batch changes.
	PublishedChangesetsDiffStatDeletedSum int32

	// PublishedChangesetsMergedCount is the number of changesets published on
	// code hosts by batch changes that have also been *merged*.
	// This number *could* go down, since it's not based on event logs, but
	// so far (Mar 2021) we never cleaned up changesets in the database.
	PublishedChangesetsMergedCount int32
	// PublishedChangesetsMergedDiffStatAddedSum is the total sum of lines added by
	// changesets published on the code host by batch changes and merged.
	PublishedChangesetsMergedDiffStatAddedSum int32
	// PublishedChangesetsMergedDiffStatDeletedSum is the total sum of lines deleted by
	// changesets published on the code host by batch changes and merged.
	PublishedChangesetsMergedDiffStatDeletedSum int32

	// ImportedChangesetsCount is the total number of changesets that have been
	// imported by a batch change to be tracked.
	// This number *could* go down, since it's not based on event logs, but
	// so far (Mar 2021) we never cleaned up changesets in the database.
	ImportedChangesetsCount int32
	// ManualChangesetsCount is the total number of *merged* changesets that
	// have been imported by a batch change to be tracked.
	// This number *could* go down, since it's not based on event logs, but
	// so far (Mar 2021) we never cleaned up changesets in the database.
	ImportedChangesetsMergedCount int32

	// CurrentMonthContributorsCount is the count of unique users that have logged a
	// "contributing" batch changes event, such as "BatchChangeCreated".
	//
	// See `contributorsEvents` in `GetBatchChangesUsageStatistics` for a full list
	// of events.
	CurrentMonthContributorsCount int64

	// CurrentMonthUsersCount is the count of unique users that have logged a
	// "using" batch changes event, such as "ViewBatchChangesListPage" and also "BatchChangeCreated".
	//
	// See `contributorsEvents` in `GetBatchChangesUsageStatistics` for a full
	// list of events.
	CurrentMonthUsersCount int64

	BatchChangesCohorts []*BatchChangesCohort

	// ActiveExecutorsCount is the count of executors that have had a heartbeat in the last
	// 15 seconds.
	ActiveExecutorsCount int32

	// BulkOperationsCount is the count of bulk operations used to manage changesets
	BulkOperationsCount []*BulkOperationsCount

	// ChangesetDistribution is the distribution of batch changes per source and the amount of
	// changesets created via the different sources
	ChangesetDistribution []*ChangesetDistribution

	// BatchChangeStatsBySource is the distribution of batch change x changesets statistics
	// across multiple sources
	BatchChangeStatsBySource []*BatchChangeStatsBySource

	// MonthlyBatchChangesExecutorUsage is the number of users who ran a job on an
	// executor in a given month
	MonthlyBatchChangesExecutorUsage []*MonthlyBatchChangesExecutorUsage

	WeeklyBulkOperationStats []*WeeklyBulkOperationStats
}

// NOTE: DO NOT alter this struct without making a symmetric change
// to the updatecheck handler. This struct is marshalled and sent to
// BigQuery, which requires the input match its schema exactly.
type BulkOperationsCount struct {
	Name  string
	Count int32
}

// NOTE: DO NOT alter this struct without making a symmetric change
// to the updatecheck handler. This struct is marshalled and sent to
// BigQuery, which requires the input match its schema exactly.
type WeeklyBulkOperationStats struct {
	// Week is the week of this cohort and is used to group batch changes by
	// their creation date.
	Week string

	// Count is the number of bulk operations carried out in a particular week.
	Count int32

	BulkOperation string
}

// NOTE: DO NOT alter this struct without making a symmetric change
// to the updatecheck handler. This struct is marshalled and sent to
// BigQuery, which requires the input match its schema exactly.
type MonthlyBatchChangesExecutorUsage struct {
	// Month of the year corresponding to this executor usage data.
	Month string

	// The number of unique users who ran a job on an executor this month.
	Count int32

	// The cumulative number of minutes of executor usage for batch changes this month.
	Minutes int64
}

// NOTE: DO NOT alter this struct without making a symmetric change
// to the updatecheck handler. This struct is marshalled and sent to
// BigQuery, which requires the input match its schema exactly.
type BatchChangeStatsBySource struct {
	// the source of the changesets belonging to the batch changes
	// indicating whether the changeset was created via an executor or locally.
	Source BatchChangeSource

	// the amount of changesets published using this batch change source.
	PublishedChangesetsCount int32

	// the amount of batch changes created from this source.
	BatchChangesCount int32
}

// NOTE: DO NOT alter this struct without making a symmetric change
// to the updatecheck handler. This struct is marshalled and sent to
// BigQuery, which requires the input match its schema exactly.
type ChangesetDistribution struct {
	// the source of the changesets belonging to the batch changes
	// indicating whether the changeset was created via an executor or locally
	Source BatchChangeSource

	// range of changeset distribution per batch_change
	Range string

	// number of batch changes with the range of changesets defined
	BatchChangesCount int32
}

// NOTE: DO NOT alter this struct without making a symmetric change
// to the updatecheck handler. This struct is marshalled and sent to
// BigQuery, which requires the input match its schema exactly.
type BatchChangesCohort struct {
	// Week is the week of this cohort and is used to group batch changes by
	// their creation date.
	Week string

	// BatchChangesClosed is the number of batch changes that were created in Week and
	// are currently closed.
	BatchChangesClosed int64

	// BatchChangesOpen is the number of batch changes that were created in Week and
	// are currently open.
	BatchChangesOpen int64

	// The following are the counts of the changesets that are currently
	// attached to the batch changes in this cohort.

	ChangesetsImported        int64
	ChangesetsUnpublished     int64
	ChangesetsPublished       int64
	ChangesetsPublishedOpen   int64
	ChangesetsPublishedDraft  int64
	ChangesetsPublishedMerged int64
	ChangesetsPublishedClosed int64
}

// NOTE: DO NOT alter this struct without making a symmetric change
// to the updatecheck handler. This struct is marshalled and sent to
// BigQuery, which requires the input match its schema exactly.
type SearchUsageStatistics struct {
	Daily   []*SearchUsagePeriod
	Weekly  []*SearchUsagePeriod
	Monthly []*SearchUsagePeriod
}

// NOTE: DO NOT alter this struct without making a symmetric change
// to the updatecheck handler. This struct is marshalled and sent to
// BigQuery, which requires the input match its schema exactly.
type SearchUsagePeriod struct {
	StartTime  time.Time
	TotalUsers int32

	// Counts and latency statistics for different kinds of searches.
	Literal    *SearchEventStatistics
	Regexp     *SearchEventStatistics
	Commit     *SearchEventStatistics
	Diff       *SearchEventStatistics
	File       *SearchEventStatistics
	Structural *SearchEventStatistics
	Symbol     *SearchEventStatistics

	// Counts of search query attributes. Ref: RFC 384.
	OperatorOr              *SearchCountStatistics
	OperatorAnd             *SearchCountStatistics
	OperatorNot             *SearchCountStatistics
	SelectRepo              *SearchCountStatistics
	SelectFile              *SearchCountStatistics
	SelectContent           *SearchCountStatistics
	SelectSymbol            *SearchCountStatistics
	SelectCommitDiffAdded   *SearchCountStatistics
	SelectCommitDiffRemoved *SearchCountStatistics
	RepoContains            *SearchCountStatistics
	RepoContainsFile        *SearchCountStatistics
	RepoContainsContent     *SearchCountStatistics
	RepoContainsCommitAfter *SearchCountStatistics
	RepoDependencies        *SearchCountStatistics
	CountAll                *SearchCountStatistics
	NonGlobalContext        *SearchCountStatistics
	OnlyPatterns            *SearchCountStatistics
	OnlyPatternsThreeOrMore *SearchCountStatistics

	// DEPRECATED. Counts statistics for fields.
	After              *SearchCountStatistics
	Archived           *SearchCountStatistics
	Author             *SearchCountStatistics
	Before             *SearchCountStatistics
	Case               *SearchCountStatistics
	Committer          *SearchCountStatistics
	Content            *SearchCountStatistics
	Count              *SearchCountStatistics
	Fork               *SearchCountStatistics
	Index              *SearchCountStatistics
	Lang               *SearchCountStatistics
	Message            *SearchCountStatistics
	PatternType        *SearchCountStatistics
	Repo               *SearchEventStatistics
	Repohascommitafter *SearchCountStatistics
	Repohasfile        *SearchCountStatistics
	Repogroup          *SearchCountStatistics
	Timeout            *SearchCountStatistics
	Type               *SearchCountStatistics

	// DEPRECATED. Search modes statistics refers to removed functionality.
	SearchModes *SearchModeUsageStatistics
}

type SearchModeUsageStatistics struct {
	Interactive *SearchCountStatistics
	PlainText   *SearchCountStatistics
}

type SearchCountStatistics struct {
	UserCount   *int32
	EventsCount *int32
}

// NOTE: DO NOT alter this struct without making a symmetric change
// to the updatecheck handler. This struct is marshalled and sent to
// BigQuery, which requires the input match its schema exactly.
type SearchEventStatistics struct {
	UserCount      *int32
	EventsCount    *int32
	EventLatencies *SearchEventLatencies
}

// NOTE: DO NOT alter this struct without making a symmetric change
// to the updatecheck handler. This struct is marshalled and sent to
// BigQuery, which requires the input match its schema exactly.
type SearchEventLatencies struct {
	P50 float64
	P90 float64
	P99 float64
}

// SiteUsageSummary is an alternate view of SiteUsageStatistics which is
// calculated in the database layer.
type SiteUsageSummary struct {
	Month                   time.Time
	Week                    time.Time
	Day                     time.Time
	UniquesMonth            int32
	UniquesWeek             int32
	UniquesDay              int32
	RegisteredUniquesMonth  int32
	RegisteredUniquesWeek   int32
	RegisteredUniquesDay    int32
	IntegrationUniquesMonth int32
	IntegrationUniquesWeek  int32
	IntegrationUniquesDay   int32
}

// SearchAggregatedEvent represents the total events, unique users, and
// latencies over the current month, week, and day for a single search event.
type SearchAggregatedEvent struct {
	Name           string
	Month          time.Time
	Week           time.Time
	Day            time.Time
	TotalMonth     int32
	TotalWeek      int32
	TotalDay       int32
	UniquesMonth   int32
	UniquesWeek    int32
	UniquesDay     int32
	LatenciesMonth []float64
	LatenciesWeek  []float64
	LatenciesDay   []float64
}

type SurveyResponse struct {
	ID           int32
	UserID       *int32
	Email        *string
	Score        int32
	Reason       *string
	Better       *string
	OtherUseCase *string
	CreatedAt    time.Time
}

type Event struct {
	ID              int32
	Name            string
	URL             string
	UserID          int32
	AnonymousUserID string
	Argument        string
	Source          string
	Version         string
	Timestamp       time.Time
}

// GrowthStatistics represents the total users that were created,
// deleted, resurrected, churned and retained over the current month.
type GrowthStatistics struct {
	DeletedUsers     int32
	CreatedUsers     int32
	ResurrectedUsers int32
	ChurnedUsers     int32
	RetainedUsers    int32
}

// IDEExtensionsUsage represents the daily, weekly and monthly numbers
// of search performed and user state events from all IDE extensions,
// and all inbound traffic from the extension to Sourcegraph instance
type IDEExtensionsUsage struct {
	IDEs []*IDEExtensionsUsageStatistics
}

// Usage statistics from each IDE extension
type IDEExtensionsUsageStatistics struct {
	IdeKind string
	Month   IDEExtensionsUsageRegularPeriod
	Week    IDEExtensionsUsageRegularPeriod
	Day     IDEExtensionsUsageDailyPeriod
}

// Monthly and Weekly usage from each IDE extension
type IDEExtensionsUsageRegularPeriod struct {
	StartTime         time.Time
	SearchesPerformed IDEExtensionsUsageSearchesPerformed
}

// Daily usage from each IDE extension
type IDEExtensionsUsageDailyPeriod struct {
	StartTime         time.Time
	SearchesPerformed IDEExtensionsUsageSearchesPerformed
	UserState         IDEExtensionsUsageUserState
	RedirectsCount    int32
}

// Count of unique users who performed searches & total searches performed
type IDEExtensionsUsageSearchesPerformed struct {
	UniquesCount int32
	TotalCount   int32
}

// Count of unique users who installed & uninstalled each extension
type IDEExtensionsUsageUserState struct {
	Installs   int32
	Uninstalls int32
}

// MigratedExtensionsUsageStatistics repreents the numbers of interactions with
// the migrated extensions (git blame, open in editor, search exports, and go
// imports search).
type MigratedExtensionsUsageStatistics struct {
	GitBlameEnabled                 *int32
	GitBlameEnabledUniqueUsers      *int32
	GitBlameDisabled                *int32
	GitBlameDisabledUniqueUsers     *int32
	GitBlamePopupViewed             *int32
	GitBlamePopupViewedUniqueUsers  *int32
	GitBlamePopupClicked            *int32
	GitBlamePopupClickedUniqueUsers *int32

	SearchExportPerformed            *int32
	SearchExportPerformedUniqueUsers *int32
	SearchExportFailed               *int32
	SearchExportFailedUniqueUsers    *int32

	GoImportsSearchQueryTransformed            *int32
	GoImportsSearchQueryTransformedUniqueUsers *int32

	OpenInEditor []*MigratedExtensionsOpenInEditorUsageStatistics
}

type MigratedExtensionsOpenInEditorUsageStatistics struct {
	IdeKind            string
	Clicked            *int32
	ClickedUniqueUsers *int32
}

// CodeHostIntegrationUsage represents the daily, weekly and monthly
// number of unique users and events for code host integration usage
// and inbound traffic from code host integration to Sourcegraph instance
type CodeHostIntegrationUsage struct {
	Month CodeHostIntegrationUsagePeriod
	Week  CodeHostIntegrationUsagePeriod
	Day   CodeHostIntegrationUsagePeriod
}

type CodeHostIntegrationUsagePeriod struct {
	StartTime         time.Time
	BrowserExtension  CodeHostIntegrationUsageType
	NativeIntegration CodeHostIntegrationUsageType
}

type CodeHostIntegrationUsageType struct {
	UniquesCount        int32
	TotalCount          int32
	InboundTrafficToWeb CodeHostIntegrationUsageInboundTrafficToWeb
}

type CodeHostIntegrationUsageInboundTrafficToWeb struct {
	UniquesCount int32
	TotalCount   int32
}

// SavedSearches represents the total number of saved searches, users
// using saved searches, and usage of saved searches.
type SavedSearches struct {
	TotalSavedSearches   int32
	UniqueUsers          int32
	NotificationsSent    int32
	NotificationsClicked int32
	UniqueUserPageViews  int32
	OrgSavedSearches     int32
}

// Panel homepage represents interaction data on the
// enterprise homepage panels.
type HomepagePanels struct {
	RecentFilesClickedPercentage           *float64
	RecentSearchClickedPercentage          *float64
	RecentRepositoriesClickedPercentage    *float64
	SavedSearchesClickedPercentage         *float64
	NewSavedSearchesClickedPercentage      *float64
	TotalPanelViews                        *float64
	UsersFilesClickedPercentage            *float64
	UsersSearchClickedPercentage           *float64
	UsersRepositoriesClickedPercentage     *float64
	UsersSavedSearchesClickedPercentage    *float64
	UsersNewSavedSearchesClickedPercentage *float64
	PercentUsersShown                      *float64
}

type WeeklyRetentionStats struct {
	WeekStart  time.Time
	CohortSize *int32
	Week0      *float64
	Week1      *float64
	Week2      *float64
	Week3      *float64
	Week4      *float64
	Week5      *float64
	Week6      *float64
	Week7      *float64
	Week8      *float64
	Week9      *float64
	Week10     *float64
	Week11     *float64
}

type RetentionStats struct {
	Weekly []*WeeklyRetentionStats
}

type SearchOnboarding struct {
	TotalOnboardingTourViews   *int32
	ViewedLangStep             *int32
	ViewedFilterRepoStep       *int32
	ViewedAddQueryTermStep     *int32
	ViewedSubmitSearchStep     *int32
	ViewedSearchReferenceStep  *int32
	CloseOnboardingTourClicked *int32
}

// Weekly usage statistics for the extensions platform
type ExtensionsUsageStatistics struct {
	WeekStart                  time.Time
	UsageStatisticsByExtension []*ExtensionUsageStatistics
	// Average number of non-default extensions used by users
	// that have used at least one non-default extension
	AverageNonDefaultExtensions *float64
	// The count of users that have activated a non-default extension this week
	NonDefaultExtensionUsers *int32
}

// Weekly statistics for an individual extension
type ExtensionUsageStatistics struct {
	// The count of users that have activated this extension
	UserCount *int32
	// The average number of activations for users that have
	// used this extension at least once
	AverageActivations *float64
	ExtensionID        *string
}

type CodeInsightsUsageStatistics struct {
	WeeklyUsageStatisticsByInsight                 []*InsightUsageStatistics
	WeeklyInsightsPageViews                        *int32
	WeeklyStandaloneInsightPageViews               *int32
	WeeklyStandaloneDashboardClicks                *int32
	WeeklyStandaloneEditClicks                     *int32
	WeeklyInsightsGetStartedPageViews              *int32
	WeeklyInsightsUniquePageViews                  *int32
	WeeklyInsightsGetStartedUniquePageViews        *int32
	WeeklyStandaloneInsightUniquePageViews         *int32
	WeeklyStandaloneInsightUniqueDashboardClicks   *int32
	WeeklyStandaloneInsightUniqueEditClicks        *int32
	WeeklyInsightConfigureClick                    *int32
	WeeklyInsightAddMoreClick                      *int32
	WeekStart                                      time.Time
	WeeklyInsightCreators                          *int32
	WeeklyFirstTimeInsightCreators                 *int32
	WeeklyAggregatedUsage                          []AggregatedPingStats
	WeeklyGetStartedTabClickByTab                  []InsightGetStartedTabClickPing
	WeeklyGetStartedTabMoreClickByTab              []InsightGetStartedTabClickPing
	InsightTimeIntervals                           []InsightTimeIntervalPing
	InsightOrgVisible                              []OrgVisibleInsightPing
	InsightTotalCounts                             InsightTotalCounts
	TotalOrgsWithDashboard                         *int32
	TotalDashboardCount                            *int32
	InsightsPerDashboard                           InsightsPerDashboardPing
	WeeklyGroupResultsOpenSection                  *int32
	WeeklyGroupResultsCollapseSection              *int32
	WeeklyGroupResultsInfoIconHover                *int32
	WeeklyGroupResultsExpandedViewOpen             []GroupResultExpandedViewPing
	WeeklyGroupResultsExpandedViewCollapse         []GroupResultExpandedViewPing
	WeeklyGroupResultsChartBarHover                []GroupResultPing
	WeeklyGroupResultsChartBarClick                []GroupResultPing
	WeeklyGroupResultsAggregationModeClicked       []GroupResultPing
	WeeklyGroupResultsAggregationModeDisabledHover []GroupResultPing
	WeeklyGroupResultsSearches                     []GroupResultSearchPing
	WeeklySeriesBackfillTime                       []InsightsBackfillTimePing
}

type GroupResultPing struct {
	AggregationMode *string
	UIMode          *string
	Count           *int32
	BarIndex        *int32
}

type GroupResultExpandedViewPing struct {
	AggregationMode *string
	Count           *int32
}

type GroupResultSearchPing struct {
	Name            PingName
	AggregationMode *string
	Count           *int32
}

type CodeInsightsCriticalTelemetry struct {
	TotalInsights int32
}

// Usage statistics for a type of code insight
type InsightUsageStatistics struct {
	InsightType      *string
	Additions        *int32
	Edits            *int32
	Removals         *int32
	Hovers           *int32
	UICustomizations *int32
	DataPointClicks  *int32
	FiltersChange    *int32
}

type PingName string

// AggregatedPingStats is a generic representation of an aggregated ping statistic
type AggregatedPingStats struct {
	Name        PingName
	TotalCount  int
	UniqueCount int
}

type InsightTimeIntervalPing struct {
	IntervalDays int
	TotalCount   int
}

type OrgVisibleInsightPing struct {
	Type       string
	TotalCount int
}

type InsightViewsCountPing struct {
	ViewType   string
	TotalCount int
}

type InsightSeriesCountPing struct {
	GenerationType string
	TotalCount     int
}

type InsightViewSeriesCountPing struct {
	GenerationType string
	ViewType       string
	TotalCount     int
}

type InsightGetStartedTabClickPing struct {
	TabName    string
	TotalCount int
}

type InsightTotalCounts struct {
	ViewCounts       []InsightViewsCountPing
	SeriesCounts     []InsightSeriesCountPing
	ViewSeriesCounts []InsightViewSeriesCountPing
}

type InsightsPerDashboardPing struct {
	Avg    float32
	Max    int
	Min    int
	StdDev float32
	Median float32
}

type InsightsBackfillTimePing struct {
	AllRepos   bool
	P99Seconds int
	P90Seconds int
	P50Seconds int
	Count      int
}

type CodeMonitoringUsageStatistics struct {
	CodeMonitoringPageViews                       *int32
	CreateCodeMonitorPageViews                    *int32
	CreateCodeMonitorPageViewsWithTriggerQuery    *int32
	CreateCodeMonitorPageViewsWithoutTriggerQuery *int32
	ManageCodeMonitorPageViews                    *int32
	CodeMonitorEmailLinkClicked                   *int32
	ExampleMonitorClicked                         *int32
	GettingStartedPageViewed                      *int32
	CreateFormSubmitted                           *int32
	ManageFormSubmitted                           *int32
	ManageDeleteSubmitted                         *int32
	LogsPageViewed                                *int32
	EmailActionsTriggered                         *int32
	EmailActionsErrored                           *int32
	EmailActionsTriggeredUniqueUsers              *int32
	EmailActionsEnabled                           *int32
	EmailActionsEnabledUniqueUsers                *int32
	SlackActionsTriggered                         *int32
	SlackActionsErrored                           *int32
	SlackActionsTriggeredUniqueUsers              *int32
	SlackActionsEnabled                           *int32
	SlackActionsEnabledUniqueUsers                *int32
	WebhookActionsTriggered                       *int32
	WebhookActionsErrored                         *int32
	WebhookActionsTriggeredUniqueUsers            *int32
	WebhookActionsEnabled                         *int32
	WebhookActionsEnabledUniqueUsers              *int32
	MonitorsEnabled                               *int32
	MonitorsEnabledUniqueUsers                    *int32
	MonitorsEnabledLastRunErrored                 *int32
	ReposMonitored                                *int32
	TriggerRuns                                   *int32
	TriggerRunsErrored                            *int32
	P50TriggerRunTimeSeconds                      *float32
	P90TriggerRunTimeSeconds                      *float32
}

type NotebooksUsageStatistics struct {
	NotebookPageViews                *int32
	EmbeddedNotebookPageViews        *int32
	NotebooksListPageViews           *int32
	NotebooksCreatedCount            *int32
	NotebookAddedStarsCount          *int32
	NotebookAddedMarkdownBlocksCount *int32
	NotebookAddedQueryBlocksCount    *int32
	NotebookAddedFileBlocksCount     *int32
	NotebookAddedSymbolBlocksCount   *int32
	NotebookAddedComputeBlocksCount  *int32
}

// Secret represents the secrets table
type Secret struct {
	ID int32

	// The table containing an object whose token is being encrypted.
	SourceType sql.NullString

	// The ID of the object in the SourceType table.
	SourceID sql.NullInt32

	// KeyName represents a unique key for the case where we're storing key-value pairs.
	KeyName sql.NullString

	// Value contains the encrypted string
	Value string
}

type SearchContext struct {
	ID int64
	// Name contains the non-prefixed part of the search context spec.
	// The name is a substring of the spec and it should NOT be used as the spec itself.
	// The spec contains additional information (such as the @ prefix and the context namespace)
	// that helps differentiate between different search contexts.
	// Example mappings from context spec to context name:
	// global -> global, @user -> user, @org -> org,
	// @user/ctx1 -> ctx1, @org/ctx2 -> ctx2.
	Name        string
	Description string
	// Public property controls the visibility of the search context. Public search context is available to
	// any user on the instance. If a public search context contains private repositories, those are filtered out
	// for unauthorized users. Private search contexts are only available to their owners. Private user search context
	// is available only to the user, private org search context is available only to the members of the org, and private
	// instance-level search contexts is available only to site-admins.
	Public          bool
	NamespaceUserID int32 // if non-zero, the owner is this user. NamespaceUserID/NamespaceOrgID are mutually exclusive.
	NamespaceOrgID  int32 // if non-zero, the owner is this organization. NamespaceUserID/NamespaceOrgID are mutually exclusive.
	UpdatedAt       time.Time

	// We cache namespace names to avoid separate database lookups when constructing the search context spec

	// NamespaceUserName is the name of the user if NamespaceUserID is present.
	NamespaceUserName string
	// NamespaceOrgName is the name of the org if NamespaceOrgID is present.
	NamespaceOrgName string

	// Query is the Sourcegraph query that defines this search context
	// e.g. repo:^github\.com/org rev:bar archive:no f:sub/dir
	Query string
}

// SearchContextRepositoryRevisions is a simple wrapper for a repository and its revisions
// contained in a search context. It is made compatible with search.RepositoryRevisions, so it can be easily
// converted when needed. We could use search.RepositoryRevisions directly instead, but it
// introduces an import cycle with `internal/vcs/git` package when used in `internal/database/search_contexts.go`.
type SearchContextRepositoryRevisions struct {
	Repo      MinimalRepo
	Revisions []string
}

type EncryptableSecret = encryption.Encryptable

// NewUnencryptedSecret creates an EncryptableSecret that *may* be encrypted in
// the future, but the current value has not yet been encrypted.
func NewUnencryptedSecret(value string) *EncryptableSecret {
	return encryption.NewUnencrypted(value)
}

// NewEncryptedSecret creates an EncryptableSecret that has come from an
// encrypted source. In this case you need to provide the keyID and key in order
// to be able to decrypt it.
func NewEncryptedSecret(cipher, keyID string, key encryption.Key) *EncryptableSecret {
	return encryption.NewEncrypted(cipher, keyID, key)
}

// Webhook defines the information we need to handle incoming webhooks from a
// code host.
type Webhook struct {
	// The primary key, used for sorting and pagination.
	ID int32
	// UUID is the ID we display externally and will appear in the webhook URL.
	UUID uuid.UUID
	// Name is a descriptive webhook name which is shown on the UI for convenience.
	Name         string
	CodeHostKind string
	CodeHostURN  extsvc.CodeHostBaseURL
	// Secret can be in one of three states:
	//
	// 1. nil, no secret provided.
	// 2. Provided but not encrypted.
	// 3. Provided and encrypted.
	//
	// For 2 and 3 you interact with it in the same way and just assume that it IS
	// encrypted. All the methods on EncryptableSecret will just pass around the raw
	// value and encryption / decryption methods are noops.
	Secret          *EncryptableSecret
	CreatedAt       time.Time
	UpdatedAt       time.Time
	CreatedByUserID int32
	UpdatedByUserID int32
}

<<<<<<< HEAD
type SlowRequest struct {
	ID        string         `json:"id"`
	Start     time.Time      `json:"start"`
	Duration  time.Duration  `json:"duration"`
	UserID    int32          `json:"userId"`
	Name      string         `json:"name"`
	Source    string         `json:"source"`
	Variables map[string]any `json:"variables"`
	Errors    []string       `json:"errors"`
	Query     string         `json:"query"`
	Filepath  string         `json:"filepath"`
=======
type OutboundRequestLogItem struct {
	ID                 string              `json:"id"`
	StartedAt          time.Time           `json:"startedAt"`
	Method             string              `json:"method"` // The request method (GET, POST, etc.)
	URL                string              `json:"url"`
	RequestHeaders     map[string][]string `json:"requestHeaders"`
	RequestBody        string              `json:"requestBody"`
	StatusCode         int32               `json:"statusCode"` // The response status code
	ResponseHeaders    map[string][]string `json:"responseHeaders"`
	Duration           float64             `json:"duration"`
	ErrorMessage       string              `json:"errorMessage"`
	CreationStackFrame string              `json:"creationStackFrame"`
	CallStackFrame     string              `json:"callStackFrame"` // Should be "CallStack" once this is final
>>>>>>> 4037bc62
}<|MERGE_RESOLUTION|>--- conflicted
+++ resolved
@@ -1705,19 +1705,6 @@
 	UpdatedByUserID int32
 }
 
-<<<<<<< HEAD
-type SlowRequest struct {
-	ID        string         `json:"id"`
-	Start     time.Time      `json:"start"`
-	Duration  time.Duration  `json:"duration"`
-	UserID    int32          `json:"userId"`
-	Name      string         `json:"name"`
-	Source    string         `json:"source"`
-	Variables map[string]any `json:"variables"`
-	Errors    []string       `json:"errors"`
-	Query     string         `json:"query"`
-	Filepath  string         `json:"filepath"`
-=======
 type OutboundRequestLogItem struct {
 	ID                 string              `json:"id"`
 	StartedAt          time.Time           `json:"startedAt"`
@@ -1731,5 +1718,17 @@
 	ErrorMessage       string              `json:"errorMessage"`
 	CreationStackFrame string              `json:"creationStackFrame"`
 	CallStackFrame     string              `json:"callStackFrame"` // Should be "CallStack" once this is final
->>>>>>> 4037bc62
+}
+
+type SlowRequest struct {
+	ID        string         `json:"id"`
+	Start     time.Time      `json:"start"`
+	Duration  time.Duration  `json:"duration"`
+	UserID    int32          `json:"userId"`
+	Name      string         `json:"name"`
+	Source    string         `json:"source"`
+	Variables map[string]any `json:"variables"`
+	Errors    []string       `json:"errors"`
+	Query     string         `json:"query"`
+	Filepath  string         `json:"filepath"`
 }