// Package types defines types used by the frontend.
package types

import (
	"context"
	"database/sql"
	"fmt"
	"reflect"
	"sort"
	"strings"
	"time"

	"github.com/sourcegraph/sourcegraph/internal/api"
	"github.com/sourcegraph/sourcegraph/internal/encryption"
	"github.com/sourcegraph/sourcegraph/internal/extsvc"
)

// BatchChangeSource represents how a batch change can be created
// it can either be created locally or via an executor (SSBC)
type BatchChangeSource string

const (
	ExecutorBatchChangeSource BatchChangeSource = "executor"
	LocalBatchChangeSource    BatchChangeSource = "local"
)

// A SourceInfo represents a source a Repo belongs to (such as an external service).
type SourceInfo struct {
	ID       string
	CloneURL string
}

// ExternalServiceID returns the ID of the external service this
// SourceInfo refers to.
func (i SourceInfo) ExternalServiceID() int64 {
	_, id := extsvc.DecodeURN(i.ID)
	return id
}

// Repo represents a source code repository.
type Repo struct {
	// ID is the unique numeric ID for this repository.
	ID api.RepoID
	// Name is the name for this repository (e.g., "github.com/user/repo"). It
	// is the same as URI, unless the user configures a non-default
	// repositoryPathPattern.
	//
	// Previously, this was called RepoURI.
	Name api.RepoName
	// URI is the full name for this repository (e.g.,
	// "github.com/user/repo"). See the documentation for the Name field.
	URI string
	// Description is a brief description of the repository.
	Description string
	// Fork is whether this repository is a fork of another repository.
	Fork bool
	// Archived is whether the repository has been archived.
	Archived bool
	// Stars is the star count the repository has in the code host.
	Stars int `json:",omitempty"`
	// Private is whether the repository is private.
	Private bool
	// CreatedAt is when this repository was created on Sourcegraph.
	CreatedAt time.Time
	// UpdatedAt is when this repository's metadata was last updated on Sourcegraph.
	UpdatedAt time.Time
	// DeletedAt is when this repository was soft-deleted from Sourcegraph.
	DeletedAt time.Time
	// ExternalRepo identifies this repository by its ID on the external service where it resides (and the external
	// service itself).
	ExternalRepo api.ExternalRepoSpec
	// Sources identifies all the repo sources this Repo belongs to.
	// The key is a URN created by extsvc.URN
	Sources map[string]*SourceInfo
	// Metadata contains the raw source code host JSON metadata.
	Metadata any
	// Blocked contains the reason this repository was blocked and the timestamp of when it happened.
	Blocked *RepoBlock `json:",omitempty"`
	// KeyValuePairs is the set of key-value pairs associated with the repo
	KeyValuePairs map[string]*string `json:",omitempty"`
}

// SearchedRepo is a collection of metadata about repos that is used to decorate search results
type SearchedRepo struct {
	// ID is the unique numeric ID for this repository.
	ID api.RepoID
	// Name is the name for this repository (e.g., "github.com/user/repo"). It
	// is the same as URI, unless the user configures a non-default
	// repositoryPathPattern.
	Name api.RepoName
	// Description is a brief description of the repository.
	Description string
	// Fork is whether this repository is a fork of another repository.
	Fork bool
	// Archived is whether the repository has been archived.
	Archived bool
	// Private is whether the repository is private.
	Private bool
	// Stars is the star count the repository has in the code host.
	Stars int
	// LastFetched is the time of the last fetch of new commits from the code host.
	LastFetched *time.Time
	// A set of key-value pairs associated with the repo
	KeyValuePairs map[string]*string
}

// RepoBlock contains data about a repo that has been blocked. Blocked repos aren't returned by store methods by default.
type RepoBlock struct {
	At     int64 // Unix timestamp
	Reason string
}

// CloneURLs returns all the clone URLs this repo is cloneable from.
func (r *Repo) CloneURLs() []string {
	urls := make([]string, 0, len(r.Sources))
	for _, src := range r.Sources {
		if src != nil && src.CloneURL != "" {
			urls = append(urls, src.CloneURL)
		}
	}
	return urls
}

// IsDeleted returns true if the repo is deleted.
func (r *Repo) IsDeleted() bool { return !r.DeletedAt.IsZero() }

// ExternalServiceIDs returns the IDs of the external services this
// repo belongs to.
func (r *Repo) ExternalServiceIDs() []int64 {
	ids := make([]int64, 0, len(r.Sources))
	for _, src := range r.Sources {
		ids = append(ids, src.ExternalServiceID())
	}
	return ids
}

// BlockedRepoError is returned by a Repo IsBlocked method.
type BlockedRepoError struct {
	Name   api.RepoName
	Reason string
}

func (e BlockedRepoError) Error() string {
	return fmt.Sprintf("repository %s has been blocked. reason: %s", e.Name, e.Reason)
}

// Blocked implements the blocker interface in the errcode package.
func (e BlockedRepoError) Blocked() bool { return true }

// IsBlocked returns a non nil error if the repo has been blocked.
func (r *Repo) IsBlocked() error {
	if r.Blocked != nil {
		return &BlockedRepoError{Name: r.Name, Reason: r.Blocked.Reason}
	}
	return nil
}

// RepoModified is a bitfield that tracks which fields were modified while
// syncing a repository.
type RepoModified uint64

const (
	RepoUnmodified   RepoModified = 0
	RepoModifiedName              = 1 << iota
	RepoModifiedURI
	RepoModifiedDescription
	RepoModifiedExternalRepo
	RepoModifiedArchived
	RepoModifiedFork
	RepoModifiedPrivate
	RepoModifiedStars
	RepoModifiedMetadata
	RepoModifiedSources
)

func (m RepoModified) String() string {
	if m == RepoUnmodified {
		return "repo unmodified"
	}

	modifications := []string{}
	if m&RepoModifiedName == RepoModifiedName {
		modifications = append(modifications, "name")
	}
	if m&RepoModifiedURI == RepoModifiedURI {
		modifications = append(modifications, "uri")
	}
	if m&RepoModifiedDescription == RepoModifiedDescription {
		modifications = append(modifications, "description")
	}
	if m&RepoModifiedExternalRepo == RepoModifiedExternalRepo {
		modifications = append(modifications, "external repo")
	}
	if m&RepoModifiedArchived == RepoModifiedArchived {
		modifications = append(modifications, "archived")
	}
	if m&RepoModifiedFork == RepoModifiedFork {
		modifications = append(modifications, "fork")
	}
	if m&RepoModifiedPrivate == RepoModifiedPrivate {
		modifications = append(modifications, "private")
	}
	if m&RepoModifiedStars == RepoModifiedStars {
		modifications = append(modifications, "stars")
	}
	if m&RepoModifiedMetadata == RepoModifiedMetadata {
		modifications = append(modifications, "metadata")
	}
	if m&RepoModifiedSources == RepoModifiedSources {
		modifications = append(modifications, "sources")
	}
	if m&RepoUnmodified == RepoUnmodified {
		modifications = append(modifications, "unmodified")
	}

	return "repo modifications: " + strings.Join(modifications, ", ")
}

// Update updates Repo r with the fields from the given newer Repo n, returning
// RepoUnmodified (0) if no fields were modified, and a non-zero value if one
// or more fields were modified.
func (r *Repo) Update(n *Repo) (modified RepoModified) {
	if !r.Name.Equal(n.Name) {
		r.Name = n.Name
		modified |= RepoModifiedName
	}

	if r.URI != n.URI {
		r.URI = n.URI
		modified |= RepoModifiedURI
	}

	if r.Description != n.Description {
		r.Description = n.Description
		modified |= RepoModifiedDescription
	}

	if n.ExternalRepo != (api.ExternalRepoSpec{}) &&
		!r.ExternalRepo.Equal(&n.ExternalRepo) {
		r.ExternalRepo = n.ExternalRepo
		modified |= RepoModifiedExternalRepo
	}

	if r.Archived != n.Archived {
		r.Archived = n.Archived
		modified |= RepoModifiedArchived
	}

	if r.Fork != n.Fork {
		r.Fork = n.Fork
		modified |= RepoModifiedFork
	}

	if r.Private != n.Private {
		r.Private = n.Private
		modified |= RepoModifiedPrivate
	}

	if r.Stars != n.Stars {
		r.Stars = n.Stars
		modified |= RepoModifiedStars
	}

	if !reflect.DeepEqual(r.Metadata, n.Metadata) {
		r.Metadata = n.Metadata
		modified |= RepoModifiedMetadata
	}

	for urn, info := range n.Sources {
		if old, ok := r.Sources[urn]; !ok || !reflect.DeepEqual(info, old) {
			r.Sources[urn] = info
			modified |= RepoModifiedSources
		}
	}

	return modified
}

// Clone returns a clone of the given repo.
func (r *Repo) Clone() *Repo {
	if r == nil {
		return nil
	}
	clone := *r
	if r.Sources != nil {
		clone.Sources = make(map[string]*SourceInfo, len(r.Sources))
		for k, v := range r.Sources {
			clone.Sources[k] = v
		}
	}
	return &clone
}

// Apply applies the given functional options to the Repo.
func (r *Repo) Apply(opts ...func(*Repo)) {
	if r == nil {
		return
	}

	for _, opt := range opts {
		opt(r)
	}
}

// With returns a clone of the given repo with the given functional options applied.
func (r *Repo) With(opts ...func(*Repo)) *Repo {
	clone := r.Clone()
	clone.Apply(opts...)
	return clone
}

// Less compares Repos by the important fields (fields with constraints in our
// DB). Additionally it will compare on Sources to give a deterministic order
// on repos returned from a sourcer.
//
// NewDiff relies on Less to deterministically decide on the order to merge
// repositories, as well as which repository to keep on conflicts.
//
// Context on using other fields such as timestamps to order/resolve
// conflicts: We only want to rely on values that have constraints in our
// database. Timestamps have the following downsides:
//
//   - We need to assume the upstream codehost has reasonable values for them
//   - Not all codehosts set them to relevant values (eg gitolite or other)
//   - They could change often for codehosts that do set them.
func (r *Repo) Less(s *Repo) bool {
	if r.ID != s.ID {
		return r.ID < s.ID
	}
	if r.Name != s.Name {
		return r.Name < s.Name
	}
	if cmp := r.ExternalRepo.Compare(s.ExternalRepo); cmp != 0 {
		return cmp == -1
	}

	return sortedSliceLess(sourcesKeys(r.Sources), sourcesKeys(s.Sources))
}

func (r *Repo) String() string {
	eid := fmt.Sprintf("{%s %s %s}", r.ExternalRepo.ServiceID, r.ExternalRepo.ServiceType, r.ExternalRepo.ID)
	if r.IsDeleted() {
		return fmt.Sprintf("Repo{ID: %d, Name: %q, EID: %s, IsDeleted: true}", r.ID, r.Name, eid)
	}
	return fmt.Sprintf("Repo{ID: %d, Name: %q, EID: %s}", r.ID, r.Name, eid)
}

func sourcesKeys(m map[string]*SourceInfo) []string {
	keys := make([]string, 0, len(m))
	for k := range m {
		keys = append(keys, k)
	}
	sort.Strings(keys)
	return keys
}

// sortedSliceLess returns true if a < b
func sortedSliceLess(a, b []string) bool {
	for i, v := range a {
		if i == len(b) {
			return false
		}
		if v != b[i] {
			return v < b[i]
		}
	}
	return len(a) != len(b)
}

// Repos is an utility type with convenience methods for operating on lists of Repos.
type Repos []*Repo

func (rs Repos) Len() int           { return len(rs) }
func (rs Repos) Less(i, j int) bool { return rs[i].Less(rs[j]) }
func (rs Repos) Swap(i, j int)      { rs[i], rs[j] = rs[j], rs[i] }

// IDs returns the list of ids from all Repos.
func (rs Repos) IDs() []api.RepoID {
	ids := make([]api.RepoID, len(rs))
	for i := range rs {
		ids[i] = rs[i].ID
	}
	return ids
}

// Names returns the list of names from all Repos.
func (rs Repos) Names() []string {
	names := make([]string, len(rs))
	for i := range rs {
		names[i] = string(rs[i].Name)
	}
	return names
}

// NamesSummary caps the number of repos to 20 when composing a space-separated list string.
// Used in logging statements.
func (rs Repos) NamesSummary() string {
	if len(rs) > 20 {
		return strings.Join(rs[:20].Names(), " ") + "..."
	}
	return strings.Join(rs.Names(), " ")
}

// Kinds returns the unique set of kinds from all Repos.
func (rs Repos) Kinds() (kinds []string) {
	set := map[string]bool{}
	for _, r := range rs {
		kind := strings.ToUpper(r.ExternalRepo.ServiceType)
		if !set[kind] {
			kinds = append(kinds, kind)
			set[kind] = true
		}
	}
	return kinds
}

// ExternalRepos returns the list of set ExternalRepoSpecs from all Repos.
func (rs Repos) ExternalRepos() []api.ExternalRepoSpec {
	specs := make([]api.ExternalRepoSpec, 0, len(rs))
	for _, r := range rs {
		specs = append(specs, r.ExternalRepo)
	}
	return specs
}

// Sources returns a map of all the sources per repo id.
func (rs Repos) Sources() map[api.RepoID][]SourceInfo {
	sources := make(map[api.RepoID][]SourceInfo)
	for i := range rs {
		for _, info := range rs[i].Sources {
			sources[rs[i].ID] = append(sources[rs[i].ID], *info)
		}
	}

	return sources
}

// Concat adds the given Repos to the end of rs.
func (rs *Repos) Concat(others ...Repos) {
	for _, o := range others {
		*rs = append(*rs, o...)
	}
}

// Clone returns a clone of Repos.
func (rs Repos) Clone() Repos {
	o := make(Repos, 0, len(rs))
	for _, r := range rs {
		o = append(o, r.Clone())
	}
	return o
}

// Apply applies the given functional options to the Repo.
func (rs Repos) Apply(opts ...func(*Repo)) {
	for _, r := range rs {
		r.Apply(opts...)
	}
}

// With returns a clone of the given repos with the given functional options applied.
func (rs Repos) With(opts ...func(*Repo)) Repos {
	clone := rs.Clone()
	clone.Apply(opts...)
	return clone
}

// Filter returns all the Repos that match the given predicate.
func (rs Repos) Filter(pred func(*Repo) bool) (fs Repos) {
	for _, r := range rs {
		if pred(r) {
			fs = append(fs, r)
		}
	}
	return fs
}

// MinimalRepo represents a source code repository name, its ID and number of stars.
type MinimalRepo struct {
	ID    api.RepoID
	Name  api.RepoName
	Stars int
}

func (r *MinimalRepo) ToRepo() *Repo {
	return &Repo{
		ID:    r.ID,
		Name:  r.Name,
		Stars: r.Stars,
	}
}

// MinimalRepos is an utility type with convenience methods for operating on lists of repo names
type MinimalRepos []MinimalRepo

func (rs MinimalRepos) Len() int           { return len(rs) }
func (rs MinimalRepos) Less(i, j int) bool { return rs[i].ID < rs[j].ID }
func (rs MinimalRepos) Swap(i, j int)      { rs[i], rs[j] = rs[j], rs[i] }

type CodeHostRepository struct {
	Name       string
	CodeHostID int64
	Private    bool
}

// RepoGitserverStatus includes basic repo data along with the current gitserver
// status for the repo, which may be unknown.
type RepoGitserverStatus struct {
	// ID is the unique numeric ID for this repository.
	ID api.RepoID
	// Name is the name for this repository (e.g., "github.com/user/repo").
	Name api.RepoName

	// GitserverRepo data if it exists
	*GitserverRepo
}

type CloneStatus string

const (
	CloneStatusUnknown   CloneStatus = ""
	CloneStatusNotCloned CloneStatus = "not_cloned"
	CloneStatusCloning   CloneStatus = "cloning"
	CloneStatusCloned    CloneStatus = "cloned"
)

func ParseCloneStatus(s string) CloneStatus {
	cs := CloneStatus(s)
	switch cs {
	case CloneStatusNotCloned, CloneStatusCloning, CloneStatusCloned:
		return cs
	default:
		return CloneStatusUnknown
	}
}

// ParseCloneStatusFromGraphQL converts the raw value of the GraphQL enum
// CloneStatus into the corresponding CloneStatus defined here. If the GraphQL
// value can't be matched to a CloneStatus, CloneStatusUnknown is returned.
func ParseCloneStatusFromGraphQL(s string) CloneStatus {
	return ParseCloneStatus(strings.ToLower(s))
}

// GitserverRepo  represents the data gitserver knows about a repo
type GitserverRepo struct {
	RepoID api.RepoID
	// Usually represented by a gitserver hostname
	ShardID     string
	CloneStatus CloneStatus
	// The last error that occurred or empty if the last action was successful
	LastError string
	// The last time fetch was called.
	LastFetched time.Time
	// The last time a fetch updated the repository.
	LastChanged time.Time
	// Size of the repository in bytes.
	RepoSizeBytes int64
	UpdatedAt     time.Time
}

// ExternalService is a connection to an external service.
type ExternalService struct {
	ID              int64
	Kind            string
	DisplayName     string
	Config          *extsvc.EncryptableConfig
	CreatedAt       time.Time
	UpdatedAt       time.Time
	DeletedAt       time.Time
	LastSyncAt      time.Time
	NextSyncAt      time.Time
	NamespaceUserID int32
	NamespaceOrgID  int32
	Unrestricted    bool       // Whether access to repositories belong to this external service is unrestricted.
	CloudDefault    bool       // Whether this external service is our default public service on Cloud
	HasWebhooks     *bool      // Whether this external service has webhooks configured; calculated from Config
	TokenExpiresAt  *time.Time // Whether the token in this external services expires, nil indicates never expires.
}

type ExternalServiceRepo struct {
	ExternalServiceID int64      `json:"externalServiceID"`
	RepoID            api.RepoID `json:"repoID"`
	CloneURL          string     `json:"cloneURL"`
	UserID            int32      `json:"userID"`
	OrgID             int32      `json:"orgID"`
	CreatedAt         time.Time  `json:"createdAt"`
}

// ExternalServiceSyncJob represents an sync job for an external service
type ExternalServiceSyncJob struct {
	ID                int64
	State             string
	FailureMessage    string
	QueuedAt          time.Time
	StartedAt         time.Time
	FinishedAt        time.Time
	ProcessAfter      time.Time
	NumResets         int
	ExternalServiceID int64
	NumFailures       int
	Cancel            bool
}

// URN returns a unique resource identifier of this external service,
// used as the key in a repo's Sources map as well as the SourceInfo ID.
func (e *ExternalService) URN() string {
	return extsvc.URN(e.Kind, e.ID)
}

// IsDeleted returns true if the external service is deleted.
func (e *ExternalService) IsDeleted() bool { return !e.DeletedAt.IsZero() }

// IsSiteOwned returns true if the external service is owned by the site.
func (e *ExternalService) IsSiteOwned() bool { return e.NamespaceUserID == 0 && e.NamespaceOrgID == 0 }

// Update updates ExternalService e with the fields from the given newer ExternalService n,
// returning true if modified.
func (e *ExternalService) Update(ctx context.Context, n *ExternalService) (modified bool, _ error) {
	if e.ID != n.ID {
		return false, nil
	}

	if !strings.EqualFold(e.Kind, n.Kind) {
		e.Kind, modified = strings.ToUpper(n.Kind), true
	}

	if e.DisplayName != n.DisplayName {
		e.DisplayName, modified = n.DisplayName, true
	}

	eConfig, err := e.Config.Decrypt(ctx)
	if err != nil {
		return false, err
	}

	nConfig, err := n.Config.Decrypt(ctx)
	if err != nil {
		return false, err
	}
	if eConfig != nConfig {
		e.Config.Set(nConfig)
		modified = true
	}

	if !e.UpdatedAt.Equal(n.UpdatedAt) {
		e.UpdatedAt, modified = n.UpdatedAt, true
	}

	if !e.DeletedAt.Equal(n.DeletedAt) {
		e.DeletedAt, modified = n.DeletedAt, true
	}

	return modified, nil
}

// Configuration returns the external service config.
func (e *ExternalService) Configuration(ctx context.Context) (cfg any, _ error) {
	return extsvc.ParseEncryptableConfig(ctx, e.Kind, e.Config)
}

// Clone returns a clone of the given external service.
func (e *ExternalService) Clone() *ExternalService {
	clone := *e
	return &clone
}

// Apply applies the given functional options to the ExternalService.
func (e *ExternalService) Apply(opts ...func(*ExternalService)) {
	if e == nil {
		return
	}

	for _, opt := range opts {
		opt(e)
	}
}

// With returns a clone of the given repo with the given functional options applied.
func (e *ExternalService) With(opts ...func(*ExternalService)) *ExternalService {
	clone := e.Clone()
	clone.Apply(opts...)
	return clone
}

// ExternalServices is a utility type with convenience methods for operating on
// lists of ExternalServices.
type ExternalServices []*ExternalService

// IDs returns the list of ids from all ExternalServices.
func (es ExternalServices) IDs() []int64 {
	ids := make([]int64, len(es))
	for i := range es {
		ids[i] = es[i].ID
	}
	return ids
}

// DisplayNames returns the list of display names from all ExternalServices.
func (es ExternalServices) DisplayNames() []string {
	names := make([]string, len(es))
	for i := range es {
		names[i] = es[i].DisplayName
	}
	return names
}

// Kinds returns the unique set of Kinds in the given external services list.
func (es ExternalServices) Kinds() (kinds []string) {
	set := make(map[string]bool, len(es))
	for _, e := range es {
		if !set[e.Kind] {
			kinds = append(kinds, e.Kind)
			set[e.Kind] = true
		}
	}
	return kinds
}

// URNs returns the list of URNs from all ExternalServices.
func (es ExternalServices) URNs() []string {
	urns := make([]string, len(es))
	for i := range es {
		urns[i] = es[i].URN()
	}
	return urns
}

func (es ExternalServices) Len() int {
	return len(es)
}

func (es ExternalServices) Swap(i, j int) {
	es[i], es[j] = es[j], es[i]
}

func (es ExternalServices) Less(i, j int) bool {
	return es[i].ID < es[j].ID
}

// Clone returns a clone of the given external services.
func (es ExternalServices) Clone() ExternalServices {
	o := make(ExternalServices, 0, len(es))
	for _, r := range es {
		o = append(o, r.Clone())
	}
	return o
}

// Apply applies the given functional options to the ExternalService.
func (es ExternalServices) Apply(opts ...func(*ExternalService)) {
	for _, r := range es {
		r.Apply(opts...)
	}
}

// With returns a clone of the given external services with the given functional options applied.
func (es ExternalServices) With(opts ...func(*ExternalService)) ExternalServices {
	clone := es.Clone()
	clone.Apply(opts...)
	return clone
}

type GlobalState struct {
	SiteID      string
	Initialized bool // whether the initial site admin account has been created
}

// User represents a registered user.
type User struct {
	ID                    int32
	Username              string
	DisplayName           string
	AvatarURL             string
	CreatedAt             time.Time
	UpdatedAt             time.Time
	SiteAdmin             bool
	BuiltinAuth           bool
	Tags                  []string
	InvalidatedSessionsAt time.Time
	TosAccepted           bool
	Searchable            bool
}

type OrgMemberAutocompleteSearchItem struct {
	ID          int32
	Username    string
	DisplayName string
	AvatarURL   string
	InOrg       int32
}

type Org struct {
	ID          int32
	Name        string
	DisplayName *string
	CreatedAt   time.Time
	UpdatedAt   time.Time
}

type OrgMembership struct {
	ID        int32
	OrgID     int32
	UserID    int32
	CreatedAt time.Time
	UpdatedAt time.Time
}

type OrgStats struct {
	OrgID             int32
	CodeHostRepoCount int32
}

type PhabricatorRepo struct {
	ID       int32
	Name     api.RepoName
	URL      string
	Callsign string
}

type UserUsageStatistics struct {
	UserID                      int32
	PageViews                   int32
	SearchQueries               int32
	CodeIntelligenceActions     int32
	FindReferencesActions       int32
	LastActiveTime              *time.Time
	LastCodeHostIntegrationTime *time.Time
}

// UserUsageCounts captures the usage numbers of a user in a single day.
type UserUsageCounts struct {
	Date           time.Time
	UserID         uint32
	SearchCount    int32
	CodeIntelCount int32
}

// UserDates captures the created and deleted dates of a single user.
type UserDates struct {
	UserID    int32
	CreatedAt time.Time
	DeletedAt time.Time
}

// NOTE: DO NOT alter this struct without making a symmetric change
// to the updatecheck handler. This struct is marshalled and sent to
// BigQuery, which requires the input match its schema exactly.
type SiteUsageStatistics struct {
	DAUs []*SiteActivityPeriod
	WAUs []*SiteActivityPeriod
	MAUs []*SiteActivityPeriod
}

// NOTE: DO NOT alter this struct without making a symmetric change
// to the updatecheck handler. This struct is marshalled and sent to
// BigQuery, which requires the input match its schema exactly.
type SiteActivityPeriod struct {
	StartTime            time.Time
	UserCount            int32
	RegisteredUserCount  int32
	AnonymousUserCount   int32
	IntegrationUserCount int32
}

// NOTE: DO NOT alter this struct without making a symmetric change
// to the updatecheck handler. This struct is marshalled and sent to
// BigQuery, which requires the input match its schema exactly.
type BatchChangesUsageStatistics struct {
	// ViewBatchChangeApplyPageCount is the number of page views on the apply page
	// ("preview" page).
	ViewBatchChangeApplyPageCount int32
	// ViewBatchChangeDetailsPageAfterCreateCount is the number of page views on
	// the batch changes details page *after creating* the batch change on the apply
	// page by clicking "Apply".
	ViewBatchChangeDetailsPageAfterCreateCount int32
	// ViewBatchChangeDetailsPageAfterUpdateCount is the number of page views on
	// the batch changes details page *after updating* a batch change on the apply page
	// by clicking "Apply".
	ViewBatchChangeDetailsPageAfterUpdateCount int32

	// BatchChangesCount is the number of batch changes on the instance. This can go
	// down when users delete a batch change.
	BatchChangesCount int32
	// BatchChangesClosedCount is the number of *closed* batch changes on the
	// instance. This can go down when users delete a batch change.
	BatchChangesClosedCount int32

	// BatchSpecsCreatedCount is the number of batch change specs that have been
	// created by running `src batch [preview|apply]`. This number never
	// goes down since it's based on event logs, even if the batch specs
	// were not used and cleaned up.
	BatchSpecsCreatedCount int32
	// ChangesetSpecsCreatedCount is the number of changeset specs that have
	// been created by running `src batch [preview|apply]`. This number
	// never goes down since it's based on event logs, even if the changeset
	// specs were not used and cleaned up.
	ChangesetSpecsCreatedCount int32

	// PublishedChangesetsUnpublishedCount is the number of changesets in the
	// database that have not been published but belong to a batch change.
	// This number *could* go down, since it's not
	// based on event logs, but so far (Mar 2021) we never cleaned up
	// changesets in the database.
	PublishedChangesetsUnpublishedCount int32

	// PublishedChangesetsCount is the number of changesets published on code hosts
	// by batch changes. This number *could* go down, since it's not based on
	// event logs, but so far (Mar 2021) we never cleaned up changesets in the
	// database.
	PublishedChangesetsCount int32
	// PublishedChangesetsDiffStatAddedSum is the total sum of lines added by
	// changesets published on the code host by batch changes.
	PublishedChangesetsDiffStatAddedSum int32
	// PublishedChangesetsDiffStatDeletedSum is the total sum of lines deleted by
	// changesets published on the code host by batch changes.
	PublishedChangesetsDiffStatDeletedSum int32

	// PublishedChangesetsMergedCount is the number of changesets published on
	// code hosts by batch changes that have also been *merged*.
	// This number *could* go down, since it's not based on event logs, but
	// so far (Mar 2021) we never cleaned up changesets in the database.
	PublishedChangesetsMergedCount int32
	// PublishedChangesetsMergedDiffStatAddedSum is the total sum of lines added by
	// changesets published on the code host by batch changes and merged.
	PublishedChangesetsMergedDiffStatAddedSum int32
	// PublishedChangesetsMergedDiffStatDeletedSum is the total sum of lines deleted by
	// changesets published on the code host by batch changes and merged.
	PublishedChangesetsMergedDiffStatDeletedSum int32

	// ImportedChangesetsCount is the total number of changesets that have been
	// imported by a batch change to be tracked.
	// This number *could* go down, since it's not based on event logs, but
	// so far (Mar 2021) we never cleaned up changesets in the database.
	ImportedChangesetsCount int32
	// ManualChangesetsCount is the total number of *merged* changesets that
	// have been imported by a batch change to be tracked.
	// This number *could* go down, since it's not based on event logs, but
	// so far (Mar 2021) we never cleaned up changesets in the database.
	ImportedChangesetsMergedCount int32

	// CurrentMonthContributorsCount is the count of unique users that have logged a
	// "contributing" batch changes event, such as "BatchChangeCreated".
	//
	// See `contributorsEvents` in `GetBatchChangesUsageStatistics` for a full list
	// of events.
	CurrentMonthContributorsCount int64

	// CurrentMonthUsersCount is the count of unique users that have logged a
	// "using" batch changes event, such as "ViewBatchChangesListPage" and also "BatchChangeCreated".
	//
	// See `contributorsEvents` in `GetBatchChangesUsageStatistics` for a full
	// list of events.
	CurrentMonthUsersCount int64

	BatchChangesCohorts []*BatchChangesCohort

	// ActiveExecutorsCount is the count of executors that have had a heartbeat in the last
	// 15 seconds.
	ActiveExecutorsCount int32

	// BulkOperationsCount is the count of bulk operations used to manage changesets
	BulkOperationsCount []*BulkOperationsCount

	// ChangesetDistribution is the distribution of batch changes per source and the amount of
	// changesets created via the different sources
	ChangesetDistribution []*ChangesetDistribution

	// BatchChangeStatsBySource is the distribution of batch change x changesets statistics
	// across multiple sources
	BatchChangeStatsBySource []*BatchChangeStatsBySource

	// MonthlyBatchChangesExecutorUsage is the number of users who ran a job on an
	// executor in a given month
	MonthlyBatchChangesExecutorUsage []*MonthlyBatchChangesExecutorUsage

	WeeklyBulkOperationStats []*WeeklyBulkOperationStats
}

// NOTE: DO NOT alter this struct without making a symmetric change
// to the updatecheck handler. This struct is marshalled and sent to
// BigQuery, which requires the input match its schema exactly.
type BulkOperationsCount struct {
	Name  string
	Count int32
}

// NOTE: DO NOT alter this struct without making a symmetric change
// to the updatecheck handler. This struct is marshalled and sent to
// BigQuery, which requires the input match its schema exactly.
type WeeklyBulkOperationStats struct {
	// Week is the week of this cohort and is used to group batch changes by
	// their creation date.
	Week string

	// Count is the number of bulk operations carried out in a particular week.
	Count int32

	BulkOperation string
}

// NOTE: DO NOT alter this struct without making a symmetric change
// to the updatecheck handler. This struct is marshalled and sent to
// BigQuery, which requires the input match its schema exactly.
type MonthlyBatchChangesExecutorUsage struct {
	// Month of the year corresponding to this executor usage data.
	Month string

	// The number of unique users who ran a job on an executor this month.
	Count int32

	// The cumulative number of minutes of executor usage for batch changes this month.
	Minutes int64
}

// NOTE: DO NOT alter this struct without making a symmetric change
// to the updatecheck handler. This struct is marshalled and sent to
// BigQuery, which requires the input match its schema exactly.
type BatchChangeStatsBySource struct {
	// the source of the changesets belonging to the batch changes
	// indicating whether the changeset was created via an executor or locally.
	Source BatchChangeSource

	// the amount of changesets published using this batch change source.
	PublishedChangesetsCount int32

	// the amount of batch changes created from this source.
	BatchChangesCount int32
}

// NOTE: DO NOT alter this struct without making a symmetric change
// to the updatecheck handler. This struct is marshalled and sent to
// BigQuery, which requires the input match its schema exactly.
type ChangesetDistribution struct {
	// the source of the changesets belonging to the batch changes
	// indicating whether the changeset was created via an executor or locally
	Source BatchChangeSource

	// range of changeset distribution per batch_change
	Range string

	// number of batch changes with the range of changesets defined
	BatchChangesCount int32
}

// NOTE: DO NOT alter this struct without making a symmetric change
// to the updatecheck handler. This struct is marshalled and sent to
// BigQuery, which requires the input match its schema exactly.
type BatchChangesCohort struct {
	// Week is the week of this cohort and is used to group batch changes by
	// their creation date.
	Week string

	// BatchChangesClosed is the number of batch changes that were created in Week and
	// are currently closed.
	BatchChangesClosed int64

	// BatchChangesOpen is the number of batch changes that were created in Week and
	// are currently open.
	BatchChangesOpen int64

	// The following are the counts of the changesets that are currently
	// attached to the batch changes in this cohort.

	ChangesetsImported        int64
	ChangesetsUnpublished     int64
	ChangesetsPublished       int64
	ChangesetsPublishedOpen   int64
	ChangesetsPublishedDraft  int64
	ChangesetsPublishedMerged int64
	ChangesetsPublishedClosed int64
}

// NOTE: DO NOT alter this struct without making a symmetric change
// to the updatecheck handler. This struct is marshalled and sent to
// BigQuery, which requires the input match its schema exactly.
type SearchUsageStatistics struct {
	Daily   []*SearchUsagePeriod
	Weekly  []*SearchUsagePeriod
	Monthly []*SearchUsagePeriod
}

// NOTE: DO NOT alter this struct without making a symmetric change
// to the updatecheck handler. This struct is marshalled and sent to
// BigQuery, which requires the input match its schema exactly.
type SearchUsagePeriod struct {
	StartTime  time.Time
	TotalUsers int32

	// Counts and latency statistics for different kinds of searches.
	Literal    *SearchEventStatistics
	Regexp     *SearchEventStatistics
	Commit     *SearchEventStatistics
	Diff       *SearchEventStatistics
	File       *SearchEventStatistics
	Structural *SearchEventStatistics
	Symbol     *SearchEventStatistics

	// Counts of search query attributes. Ref: RFC 384.
	OperatorOr              *SearchCountStatistics
	OperatorAnd             *SearchCountStatistics
	OperatorNot             *SearchCountStatistics
	SelectRepo              *SearchCountStatistics
	SelectFile              *SearchCountStatistics
	SelectContent           *SearchCountStatistics
	SelectSymbol            *SearchCountStatistics
	SelectCommitDiffAdded   *SearchCountStatistics
	SelectCommitDiffRemoved *SearchCountStatistics
	RepoContains            *SearchCountStatistics
	RepoContainsFile        *SearchCountStatistics
	RepoContainsContent     *SearchCountStatistics
	RepoContainsCommitAfter *SearchCountStatistics
	RepoDependencies        *SearchCountStatistics
	CountAll                *SearchCountStatistics
	NonGlobalContext        *SearchCountStatistics
	OnlyPatterns            *SearchCountStatistics
	OnlyPatternsThreeOrMore *SearchCountStatistics

	// DEPRECATED. Counts statistics for fields.
	After              *SearchCountStatistics
	Archived           *SearchCountStatistics
	Author             *SearchCountStatistics
	Before             *SearchCountStatistics
	Case               *SearchCountStatistics
	Committer          *SearchCountStatistics
	Content            *SearchCountStatistics
	Count              *SearchCountStatistics
	Fork               *SearchCountStatistics
	Index              *SearchCountStatistics
	Lang               *SearchCountStatistics
	Message            *SearchCountStatistics
	PatternType        *SearchCountStatistics
	Repo               *SearchEventStatistics
	Repohascommitafter *SearchCountStatistics
	Repohasfile        *SearchCountStatistics
	Repogroup          *SearchCountStatistics
	Timeout            *SearchCountStatistics
	Type               *SearchCountStatistics

	// DEPRECATED. Search modes statistics refers to removed functionality.
	SearchModes *SearchModeUsageStatistics
}

type SearchModeUsageStatistics struct {
	Interactive *SearchCountStatistics
	PlainText   *SearchCountStatistics
}

type SearchCountStatistics struct {
	UserCount   *int32
	EventsCount *int32
}

// NOTE: DO NOT alter this struct without making a symmetric change
// to the updatecheck handler. This struct is marshalled and sent to
// BigQuery, which requires the input match its schema exactly.
type SearchEventStatistics struct {
	UserCount      *int32
	EventsCount    *int32
	EventLatencies *SearchEventLatencies
}

// NOTE: DO NOT alter this struct without making a symmetric change
// to the updatecheck handler. This struct is marshalled and sent to
// BigQuery, which requires the input match its schema exactly.
type SearchEventLatencies struct {
	P50 float64
	P90 float64
	P99 float64
}

// SiteUsageSummary is an alternate view of SiteUsageStatistics which is
// calculated in the database layer.
type SiteUsageSummary struct {
	Month                   time.Time
	Week                    time.Time
	Day                     time.Time
	UniquesMonth            int32
	UniquesWeek             int32
	UniquesDay              int32
	RegisteredUniquesMonth  int32
	RegisteredUniquesWeek   int32
	RegisteredUniquesDay    int32
	IntegrationUniquesMonth int32
	IntegrationUniquesWeek  int32
	IntegrationUniquesDay   int32
}

// SearchAggregatedEvent represents the total events, unique users, and
// latencies over the current month, week, and day for a single search event.
type SearchAggregatedEvent struct {
	Name           string
	Month          time.Time
	Week           time.Time
	Day            time.Time
	TotalMonth     int32
	TotalWeek      int32
	TotalDay       int32
	UniquesMonth   int32
	UniquesWeek    int32
	UniquesDay     int32
	LatenciesMonth []float64
	LatenciesWeek  []float64
	LatenciesDay   []float64
}

type SurveyResponse struct {
	ID           int32
	UserID       *int32
	Email        *string
	Score        int32
	Reason       *string
	Better       *string
	OtherUseCase *string
	CreatedAt    time.Time
}

type Event struct {
	ID              int32
	Name            string
	URL             string
	UserID          int32
	AnonymousUserID string
	Argument        string
	Source          string
	Version         string
	Timestamp       time.Time
}

// GrowthStatistics represents the total users that were created,
// deleted, resurrected, churned and retained over the current month.
type GrowthStatistics struct {
	DeletedUsers     int32
	CreatedUsers     int32
	ResurrectedUsers int32
	ChurnedUsers     int32
	RetainedUsers    int32
}

// IDEExtensionsUsage represents the daily, weekly and monthly numbers
// of search performed and user state events from all IDE extensions,
// and all inbound traffic from the extension to Sourcegraph instance
type IDEExtensionsUsage struct {
	IDEs []*IDEExtensionsUsageStatistics
}

// Usage statistics from each IDE extension
type IDEExtensionsUsageStatistics struct {
	IdeKind string
	Month   IDEExtensionsUsageRegularPeriod
	Week    IDEExtensionsUsageRegularPeriod
	Day     IDEExtensionsUsageDailyPeriod
}

// Monthly and Weekly usage from each IDE extension
type IDEExtensionsUsageRegularPeriod struct {
	StartTime         time.Time
	SearchesPerformed IDEExtensionsUsageSearchesPerformed
}

// Daily usage from each IDE extension
type IDEExtensionsUsageDailyPeriod struct {
	StartTime         time.Time
	SearchesPerformed IDEExtensionsUsageSearchesPerformed
	UserState         IDEExtensionsUsageUserState
	RedirectsCount    int32
}

// Count of unique users who performed searches & total searches performed
type IDEExtensionsUsageSearchesPerformed struct {
	UniquesCount int32
	TotalCount   int32
}

// Count of unique users who installed & uninstalled each extension
type IDEExtensionsUsageUserState struct {
	Installs   int32
	Uninstalls int32
}

// MigratedExtensionsUsageStatistics repreents the numbers of interactions with
// the migrated extensions (git blame, open in editor, search exports, and go
// imports search).
type MigratedExtensionsUsageStatistics struct {
	GitBlameEnabled                 *int32
	GitBlameEnabledUniqueUsers      *int32
	GitBlameDisabled                *int32
	GitBlameDisabledUniqueUsers     *int32
	GitBlamePopupViewed             *int32
	GitBlamePopupViewedUniqueUsers  *int32
	GitBlamePopupClicked            *int32
	GitBlamePopupClickedUniqueUsers *int32

	SearchExportPerformed            *int32
	SearchExportPerformedUniqueUsers *int32
	SearchExportFailed               *int32
	SearchExportFailedUniqueUsers    *int32

	GoImportsSearchQueryTransformed            *int32
	GoImportsSearchQueryTransformedUniqueUsers *int32

	OpenInEditor []*MigratedExtensionsOpenInEditorUsageStatistics
}

type MigratedExtensionsOpenInEditorUsageStatistics struct {
	IdeKind            string
	Clicked            *int32
	ClickedUniqueUsers *int32
}

// CodeHostIntegrationUsage represents the daily, weekly and monthly
// number of unique users and events for code host integration usage
// and inbound traffic from code host integration to Sourcegraph instance
type CodeHostIntegrationUsage struct {
	Month CodeHostIntegrationUsagePeriod
	Week  CodeHostIntegrationUsagePeriod
	Day   CodeHostIntegrationUsagePeriod
}

type CodeHostIntegrationUsagePeriod struct {
	StartTime         time.Time
	BrowserExtension  CodeHostIntegrationUsageType
	NativeIntegration CodeHostIntegrationUsageType
}

type CodeHostIntegrationUsageType struct {
	UniquesCount        int32
	TotalCount          int32
	InboundTrafficToWeb CodeHostIntegrationUsageInboundTrafficToWeb
}

type CodeHostIntegrationUsageInboundTrafficToWeb struct {
	UniquesCount int32
	TotalCount   int32
}

// SavedSearches represents the total number of saved searches, users
// using saved searches, and usage of saved searches.
type SavedSearches struct {
	TotalSavedSearches   int32
	UniqueUsers          int32
	NotificationsSent    int32
	NotificationsClicked int32
	UniqueUserPageViews  int32
	OrgSavedSearches     int32
}

// Panel homepage represents interaction data on the
// enterprise homepage panels.
type HomepagePanels struct {
	RecentFilesClickedPercentage           *float64
	RecentSearchClickedPercentage          *float64
	RecentRepositoriesClickedPercentage    *float64
	SavedSearchesClickedPercentage         *float64
	NewSavedSearchesClickedPercentage      *float64
	TotalPanelViews                        *float64
	UsersFilesClickedPercentage            *float64
	UsersSearchClickedPercentage           *float64
	UsersRepositoriesClickedPercentage     *float64
	UsersSavedSearchesClickedPercentage    *float64
	UsersNewSavedSearchesClickedPercentage *float64
	PercentUsersShown                      *float64
}

type WeeklyRetentionStats struct {
	WeekStart  time.Time
	CohortSize *int32
	Week0      *float64
	Week1      *float64
	Week2      *float64
	Week3      *float64
	Week4      *float64
	Week5      *float64
	Week6      *float64
	Week7      *float64
	Week8      *float64
	Week9      *float64
	Week10     *float64
	Week11     *float64
}

type RetentionStats struct {
	Weekly []*WeeklyRetentionStats
}

type SearchOnboarding struct {
	TotalOnboardingTourViews   *int32
	ViewedLangStep             *int32
	ViewedFilterRepoStep       *int32
	ViewedAddQueryTermStep     *int32
	ViewedSubmitSearchStep     *int32
	ViewedSearchReferenceStep  *int32
	CloseOnboardingTourClicked *int32
}

// Weekly usage statistics for the extensions platform
type ExtensionsUsageStatistics struct {
	WeekStart                  time.Time
	UsageStatisticsByExtension []*ExtensionUsageStatistics
	// Average number of non-default extensions used by users
	// that have used at least one non-default extension
	AverageNonDefaultExtensions *float64
	// The count of users that have activated a non-default extension this week
	NonDefaultExtensionUsers *int32
}

// Weekly statistics for an individual extension
type ExtensionUsageStatistics struct {
	// The count of users that have activated this extension
	UserCount *int32
	// The average number of activations for users that have
	// used this extension at least once
	AverageActivations *float64
	ExtensionID        *string
}

type CodeInsightsUsageStatistics struct {
	WeeklyUsageStatisticsByInsight                 []*InsightUsageStatistics
	WeeklyInsightsPageViews                        *int32
	WeeklyStandaloneInsightPageViews               *int32
	WeeklyStandaloneDashboardClicks                *int32
	WeeklyStandaloneEditClicks                     *int32
	WeeklyInsightsGetStartedPageViews              *int32
	WeeklyInsightsUniquePageViews                  *int32
	WeeklyInsightsGetStartedUniquePageViews        *int32
	WeeklyStandaloneInsightUniquePageViews         *int32
	WeeklyStandaloneInsightUniqueDashboardClicks   *int32
	WeeklyStandaloneInsightUniqueEditClicks        *int32
	WeeklyInsightConfigureClick                    *int32
	WeeklyInsightAddMoreClick                      *int32
	WeekStart                                      time.Time
	WeeklyInsightCreators                          *int32
	WeeklyFirstTimeInsightCreators                 *int32
	WeeklyAggregatedUsage                          []AggregatedPingStats
	WeeklyGetStartedTabClickByTab                  []InsightGetStartedTabClickPing
	WeeklyGetStartedTabMoreClickByTab              []InsightGetStartedTabClickPing
	InsightTimeIntervals                           []InsightTimeIntervalPing
	InsightOrgVisible                              []OrgVisibleInsightPing
	InsightTotalCounts                             InsightTotalCounts
	TotalOrgsWithDashboard                         *int32
	TotalDashboardCount                            *int32
	InsightsPerDashboard                           InsightsPerDashboardPing
	WeeklyGroupResultsOpenSection                  *int32
	WeeklyGroupResultsCollapseSection              *int32
	WeeklyGroupResultsInfoIconHover                *int32
	WeeklyGroupResultsExpandedViewOpen             []GroupResultExpandedViewPing
	WeeklyGroupResultsExpandedViewCollapse         []GroupResultExpandedViewPing
	WeeklyGroupResultsChartBarHover                []GroupResultPing
	WeeklyGroupResultsChartBarClick                []GroupResultPing
	WeeklyGroupResultsAggregationModeClicked       []GroupResultPing
	WeeklyGroupResultsAggregationModeDisabledHover []GroupResultPing
<<<<<<< HEAD
	WeeklyGroupResultsSearches                     []GroupResultSearchPing
	WeeklySeriesBackfillTime                       []InsightsBackfillTimePing
=======
>>>>>>> 7df36147
}

type GroupResultPing struct {
	AggregationMode *string
	UIMode          *string
	Count           *int32
	BarIndex        *int32
}

type GroupResultExpandedViewPing struct {
	AggregationMode *string
	Count           *int32
}

type CodeInsightsCriticalTelemetry struct {
	TotalInsights int32
}

// Usage statistics for a type of code insight
type InsightUsageStatistics struct {
	InsightType      *string
	Additions        *int32
	Edits            *int32
	Removals         *int32
	Hovers           *int32
	UICustomizations *int32
	DataPointClicks  *int32
	FiltersChange    *int32
}

type PingName string

// AggregatedPingStats is a generic representation of an aggregated ping statistic
type AggregatedPingStats struct {
	Name        PingName
	TotalCount  int
	UniqueCount int
}

type InsightTimeIntervalPing struct {
	IntervalDays int
	TotalCount   int
}

type OrgVisibleInsightPing struct {
	Type       string
	TotalCount int
}

type InsightViewsCountPing struct {
	ViewType   string
	TotalCount int
}

type InsightSeriesCountPing struct {
	GenerationType string
	TotalCount     int
}

type InsightViewSeriesCountPing struct {
	GenerationType string
	ViewType       string
	TotalCount     int
}

type InsightGetStartedTabClickPing struct {
	TabName    string
	TotalCount int
}

type InsightTotalCounts struct {
	ViewCounts       []InsightViewsCountPing
	SeriesCounts     []InsightSeriesCountPing
	ViewSeriesCounts []InsightViewSeriesCountPing
}

type InsightsPerDashboardPing struct {
	Avg    float32
	Max    int
	Min    int
	StdDev float32
	Median float32
}

type InsightsBackfillTimePing struct {
	AllRepos   bool
	P99Seconds int
	P90Seconds int
	P50Seconds int
	Count      int
}

type CodeMonitoringUsageStatistics struct {
	CodeMonitoringPageViews                       *int32
	CreateCodeMonitorPageViews                    *int32
	CreateCodeMonitorPageViewsWithTriggerQuery    *int32
	CreateCodeMonitorPageViewsWithoutTriggerQuery *int32
	ManageCodeMonitorPageViews                    *int32
	CodeMonitorEmailLinkClicked                   *int32
	ExampleMonitorClicked                         *int32
	GettingStartedPageViewed                      *int32
	CreateFormSubmitted                           *int32
	ManageFormSubmitted                           *int32
	ManageDeleteSubmitted                         *int32
	LogsPageViewed                                *int32
	EmailActionsTriggered                         *int32
	EmailActionsErrored                           *int32
	EmailActionsTriggeredUniqueUsers              *int32
	EmailActionsEnabled                           *int32
	EmailActionsEnabledUniqueUsers                *int32
	SlackActionsTriggered                         *int32
	SlackActionsErrored                           *int32
	SlackActionsTriggeredUniqueUsers              *int32
	SlackActionsEnabled                           *int32
	SlackActionsEnabledUniqueUsers                *int32
	WebhookActionsTriggered                       *int32
	WebhookActionsErrored                         *int32
	WebhookActionsTriggeredUniqueUsers            *int32
	WebhookActionsEnabled                         *int32
	WebhookActionsEnabledUniqueUsers              *int32
	MonitorsEnabled                               *int32
	MonitorsEnabledUniqueUsers                    *int32
	MonitorsEnabledLastRunErrored                 *int32
	ReposMonitored                                *int32
	TriggerRuns                                   *int32
	TriggerRunsErrored                            *int32
	P50TriggerRunTimeSeconds                      *float32
	P90TriggerRunTimeSeconds                      *float32
}

type NotebooksUsageStatistics struct {
	NotebookPageViews                *int32
	EmbeddedNotebookPageViews        *int32
	NotebooksListPageViews           *int32
	NotebooksCreatedCount            *int32
	NotebookAddedStarsCount          *int32
	NotebookAddedMarkdownBlocksCount *int32
	NotebookAddedQueryBlocksCount    *int32
	NotebookAddedFileBlocksCount     *int32
	NotebookAddedSymbolBlocksCount   *int32
	NotebookAddedComputeBlocksCount  *int32
}

// Secret represents the secrets table
type Secret struct {
	ID int32

	// The table containing an object whose token is being encrypted.
	SourceType sql.NullString

	// The ID of the object in the SourceType table.
	SourceID sql.NullInt32

	// KeyName represents a unique key for the case where we're storing key-value pairs.
	KeyName sql.NullString

	// Value contains the encrypted string
	Value string
}

type SearchContext struct {
	ID int64
	// Name contains the non-prefixed part of the search context spec.
	// The name is a substring of the spec and it should NOT be used as the spec itself.
	// The spec contains additional information (such as the @ prefix and the context namespace)
	// that helps differentiate between different search contexts.
	// Example mappings from context spec to context name:
	// global -> global, @user -> user, @org -> org,
	// @user/ctx1 -> ctx1, @org/ctx2 -> ctx2.
	Name        string
	Description string
	// Public property controls the visibility of the search context. Public search context is available to
	// any user on the instance. If a public search context contains private repositories, those are filtered out
	// for unauthorized users. Private search contexts are only available to their owners. Private user search context
	// is available only to the user, private org search context is available only to the members of the org, and private
	// instance-level search contexts is available only to site-admins.
	Public          bool
	NamespaceUserID int32 // if non-zero, the owner is this user. NamespaceUserID/NamespaceOrgID are mutually exclusive.
	NamespaceOrgID  int32 // if non-zero, the owner is this organization. NamespaceUserID/NamespaceOrgID are mutually exclusive.
	UpdatedAt       time.Time

	// We cache namespace names to avoid separate database lookups when constructing the search context spec

	// NamespaceUserName is the name of the user if NamespaceUserID is present.
	NamespaceUserName string
	// NamespaceOrgName is the name of the org if NamespaceOrgID is present.
	NamespaceOrgName string

	// Query is the Sourcegraph query that defines this search context
	// e.g. repo:^github\.com/org rev:bar archive:no f:sub/dir
	Query string
}

// SearchContextRepositoryRevisions is a simple wrapper for a repository and its revisions
// contained in a search context. It is made compatible with search.RepositoryRevisions, so it can be easily
// converted when needed. We could use search.RepositoryRevisions directly instead, but it
// introduces an import cycle with `internal/vcs/git` package when used in `internal/database/search_contexts.go`.
type SearchContextRepositoryRevisions struct {
	Repo      MinimalRepo
	Revisions []string
}

type EncryptableSecret = encryption.Encryptable

func NewEmptySecret() *EncryptableSecret {
	return NewUnencryptedSecret("")
}

func NewUnencryptedSecret(value string) *EncryptableSecret {
	return encryption.NewUnencrypted(value)
}

func NewEncryptedSecret(cipher, keyID string, key encryption.Key) *EncryptableSecret {
	return encryption.NewEncrypted(cipher, keyID, key)
}

type Webhook struct {
	ID           string
	CodeHostKind string
	CodeHostURN  string
	Secret       *EncryptableSecret
	CreatedAt    time.Time
	UpdatedAt    time.Time
}<|MERGE_RESOLUTION|>--- conflicted
+++ resolved
@@ -1448,11 +1448,7 @@
 	WeeklyGroupResultsChartBarClick                []GroupResultPing
 	WeeklyGroupResultsAggregationModeClicked       []GroupResultPing
 	WeeklyGroupResultsAggregationModeDisabledHover []GroupResultPing
-<<<<<<< HEAD
-	WeeklyGroupResultsSearches                     []GroupResultSearchPing
 	WeeklySeriesBackfillTime                       []InsightsBackfillTimePing
-=======
->>>>>>> 7df36147
 }
 
 type GroupResultPing struct {
