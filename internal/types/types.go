--- conflicted
+++ resolved
@@ -390,9 +390,6 @@
 	return fs
 }
 
-<<<<<<< HEAD
-type CodeHostRepository struct {
-=======
 // RepoName represents a source code repository name and its ID.
 type RepoName struct {
 	ID   api.RepoID
@@ -413,8 +410,7 @@
 func (rs RepoNames) Less(i, j int) bool { return rs[i].ID < rs[j].ID }
 func (rs RepoNames) Swap(i, j int)      { rs[i], rs[j] = rs[j], rs[i] }
 
-type AffiliatedRepository struct {
->>>>>>> e4b838e9
+type CodeHostRepository struct {
 	Name       string
 	CodeHostID int64
 	Private    bool
