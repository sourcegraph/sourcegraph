--- conflicted
+++ resolved
@@ -1868,7 +1868,15 @@
 	UpdatedAt time.Time
 }
 
-<<<<<<< HEAD
+type CodeownersFile struct {
+	CreatedAt time.Time
+	UpdatedAt time.Time
+
+	RepoID   api.RepoID
+	Contents string
+	Proto    *codeownerspb.File
+}
+
 type AccessRequestStatus string
 
 type AccessRequest struct {
@@ -1885,14 +1893,4 @@
 	AccessRequestStatusPending  AccessRequestStatus = "PENDING"
 	AccessRequestStatusApproved AccessRequestStatus = "APPROVED"
 	AccessRequestStatusRejected AccessRequestStatus = "REJECTED"
-)
-=======
-type CodeownersFile struct {
-	CreatedAt time.Time
-	UpdatedAt time.Time
-
-	RepoID   api.RepoID
-	Contents string
-	Proto    *codeownerspb.File
-}
->>>>>>> d7505419
+)