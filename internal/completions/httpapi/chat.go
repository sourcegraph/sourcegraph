--- conflicted
+++ resolved
@@ -2,10 +2,8 @@
 
 import (
 	"context"
-<<<<<<< HEAD
 	"fmt"
-=======
->>>>>>> e5b71b0a
+
 	"net/http"
 
 	"github.com/sourcegraph/sourcegraph/cmd/frontend/envvar"
