# Table "public.access_requests"
```
       Column        |           Type           | Collation | Nullable |                   Default                   
---------------------+--------------------------+-----------+----------+---------------------------------------------
 id                  | integer                  |           | not null | nextval('access_requests_id_seq'::regclass)
 created_at          | timestamp with time zone |           | not null | now()
 updated_at          | timestamp with time zone |           | not null | now()
 name                | text                     |           | not null | 
 email               | text                     |           | not null | 
 additional_info     | text                     |           |          | 
 status              | text                     |           | not null | 
 decision_by_user_id | integer                  |           |          | 
Indexes:
    "access_requests_pkey" PRIMARY KEY, btree (id)
    "access_requests_email_key" UNIQUE CONSTRAINT, btree (email)
    "access_requests_created_at" btree (created_at)
    "access_requests_status" btree (status)
Foreign-key constraints:
    "access_requests_decision_by_user_id_fkey" FOREIGN KEY (decision_by_user_id) REFERENCES users(id) ON DELETE SET NULL

```

# Table "public.access_tokens"
```
     Column      |           Type           | Collation | Nullable |                  Default                  
-----------------+--------------------------+-----------+----------+-------------------------------------------
 id              | bigint                   |           | not null | nextval('access_tokens_id_seq'::regclass)
 subject_user_id | integer                  |           | not null | 
 value_sha256    | bytea                    |           | not null | 
 note            | text                     |           | not null | 
 created_at      | timestamp with time zone |           | not null | now()
 last_used_at    | timestamp with time zone |           |          | 
 deleted_at      | timestamp with time zone |           |          | 
 creator_user_id | integer                  |           | not null | 
 scopes          | text[]                   |           | not null | 
 internal        | boolean                  |           |          | false
Indexes:
    "access_tokens_pkey" PRIMARY KEY, btree (id)
    "access_tokens_value_sha256_key" UNIQUE CONSTRAINT, btree (value_sha256)
    "access_tokens_lookup" hash (value_sha256) WHERE deleted_at IS NULL
Foreign-key constraints:
    "access_tokens_creator_user_id_fkey" FOREIGN KEY (creator_user_id) REFERENCES users(id)
    "access_tokens_subject_user_id_fkey" FOREIGN KEY (subject_user_id) REFERENCES users(id)

```

# Table "public.aggregated_user_statistics"
```
       Column        |           Type           | Collation | Nullable | Default 
---------------------+--------------------------+-----------+----------+---------
 user_id             | bigint                   |           | not null | 
 created_at          | timestamp with time zone |           | not null | now()
 updated_at          | timestamp with time zone |           | not null | now()
 user_last_active_at | timestamp with time zone |           |          | 
 user_events_count   | bigint                   |           |          | 
Indexes:
    "aggregated_user_statistics_pkey" PRIMARY KEY, btree (user_id)
Foreign-key constraints:
    "aggregated_user_statistics_user_id_fkey" FOREIGN KEY (user_id) REFERENCES users(id) ON DELETE CASCADE

```

# Table "public.assigned_owners"
```
        Column        |            Type             | Collation | Nullable |                   Default                   
----------------------+-----------------------------+-----------+----------+---------------------------------------------
 id                   | integer                     |           | not null | nextval('assigned_owners_id_seq'::regclass)
 owner_user_id        | integer                     |           | not null | 
 file_path_id         | integer                     |           | not null | 
 who_assigned_user_id | integer                     |           |          | 
 assigned_at          | timestamp without time zone |           | not null | now()
Indexes:
    "assigned_owners_pkey" PRIMARY KEY, btree (id)
    "assigned_owners_file_path" btree (file_path_id)
Foreign-key constraints:
    "assigned_owners_file_path_id_fkey" FOREIGN KEY (file_path_id) REFERENCES repo_paths(id)
    "assigned_owners_owner_user_id_fkey" FOREIGN KEY (owner_user_id) REFERENCES users(id) ON DELETE CASCADE DEFERRABLE
    "assigned_owners_who_assigned_user_id_fkey" FOREIGN KEY (who_assigned_user_id) REFERENCES users(id) ON DELETE SET NULL DEFERRABLE

```

Table for ownership assignments, one entry contains an assigned user ID, which repo_path is assigned and the date and user who assigned the owner.

# Table "public.batch_changes"
```
      Column       |           Type           | Collation | Nullable |                  Default                  
-------------------+--------------------------+-----------+----------+-------------------------------------------
 id                | bigint                   |           | not null | nextval('batch_changes_id_seq'::regclass)
 name              | text                     |           | not null | 
 description       | text                     |           |          | 
 creator_id        | integer                  |           |          | 
 namespace_user_id | integer                  |           |          | 
 namespace_org_id  | integer                  |           |          | 
 created_at        | timestamp with time zone |           | not null | now()
 updated_at        | timestamp with time zone |           | not null | now()
 closed_at         | timestamp with time zone |           |          | 
 batch_spec_id     | bigint                   |           | not null | 
 last_applier_id   | bigint                   |           |          | 
 last_applied_at   | timestamp with time zone |           |          | 
Indexes:
    "batch_changes_pkey" PRIMARY KEY, btree (id)
    "batch_changes_unique_org_id" UNIQUE, btree (name, namespace_org_id) WHERE namespace_org_id IS NOT NULL
    "batch_changes_unique_user_id" UNIQUE, btree (name, namespace_user_id) WHERE namespace_user_id IS NOT NULL
    "batch_changes_namespace_org_id" btree (namespace_org_id)
    "batch_changes_namespace_user_id" btree (namespace_user_id)
Check constraints:
    "batch_change_name_is_valid" CHECK (name ~ '^[\w.-]+$'::text)
    "batch_changes_has_1_namespace" CHECK ((namespace_user_id IS NULL) <> (namespace_org_id IS NULL))
    "batch_changes_name_not_blank" CHECK (name <> ''::text)
Foreign-key constraints:
    "batch_changes_batch_spec_id_fkey" FOREIGN KEY (batch_spec_id) REFERENCES batch_specs(id) DEFERRABLE
    "batch_changes_initial_applier_id_fkey" FOREIGN KEY (creator_id) REFERENCES users(id) ON DELETE SET NULL DEFERRABLE
    "batch_changes_last_applier_id_fkey" FOREIGN KEY (last_applier_id) REFERENCES users(id) ON DELETE SET NULL DEFERRABLE
    "batch_changes_namespace_org_id_fkey" FOREIGN KEY (namespace_org_id) REFERENCES orgs(id) ON DELETE CASCADE DEFERRABLE
    "batch_changes_namespace_user_id_fkey" FOREIGN KEY (namespace_user_id) REFERENCES users(id) ON DELETE CASCADE DEFERRABLE
Referenced by:
    TABLE "batch_specs" CONSTRAINT "batch_specs_batch_change_id_fkey" FOREIGN KEY (batch_change_id) REFERENCES batch_changes(id) ON DELETE SET NULL DEFERRABLE
    TABLE "changeset_jobs" CONSTRAINT "changeset_jobs_batch_change_id_fkey" FOREIGN KEY (batch_change_id) REFERENCES batch_changes(id) ON DELETE CASCADE DEFERRABLE
    TABLE "changesets" CONSTRAINT "changesets_owned_by_batch_spec_id_fkey" FOREIGN KEY (owned_by_batch_change_id) REFERENCES batch_changes(id) ON DELETE SET NULL DEFERRABLE
Triggers:
    trig_delete_batch_change_reference_on_changesets AFTER DELETE ON batch_changes FOR EACH ROW EXECUTE FUNCTION delete_batch_change_reference_on_changesets()

```

# Table "public.batch_changes_site_credentials"
```
        Column         |           Type           | Collation | Nullable |                          Default                           
-----------------------+--------------------------+-----------+----------+------------------------------------------------------------
 id                    | bigint                   |           | not null | nextval('batch_changes_site_credentials_id_seq'::regclass)
 external_service_type | text                     |           | not null | 
 external_service_id   | text                     |           | not null | 
 created_at            | timestamp with time zone |           | not null | now()
 updated_at            | timestamp with time zone |           | not null | now()
 credential            | bytea                    |           | not null | 
 encryption_key_id     | text                     |           | not null | ''::text
Indexes:
    "batch_changes_site_credentials_pkey" PRIMARY KEY, btree (id)
    "batch_changes_site_credentials_unique" UNIQUE, btree (external_service_type, external_service_id)
    "batch_changes_site_credentials_credential_idx" btree ((encryption_key_id = ANY (ARRAY[''::text, 'previously-migrated'::text])))

```

# Table "public.batch_spec_execution_cache_entries"
```
    Column    |           Type           | Collation | Nullable |                            Default                             
--------------+--------------------------+-----------+----------+----------------------------------------------------------------
 id           | bigint                   |           | not null | nextval('batch_spec_execution_cache_entries_id_seq'::regclass)
 key          | text                     |           | not null | 
 value        | text                     |           | not null | 
 version      | integer                  |           | not null | 
 last_used_at | timestamp with time zone |           |          | 
 created_at   | timestamp with time zone |           | not null | now()
 user_id      | integer                  |           | not null | 
Indexes:
    "batch_spec_execution_cache_entries_pkey" PRIMARY KEY, btree (id)
    "batch_spec_execution_cache_entries_user_id_key_unique" UNIQUE CONSTRAINT, btree (user_id, key)
Foreign-key constraints:
    "batch_spec_execution_cache_entries_user_id_fkey" FOREIGN KEY (user_id) REFERENCES users(id) ON DELETE CASCADE DEFERRABLE

```

# Table "public.batch_spec_resolution_jobs"
```
      Column       |           Type           | Collation | Nullable |                        Default                         
-------------------+--------------------------+-----------+----------+--------------------------------------------------------
 id                | bigint                   |           | not null | nextval('batch_spec_resolution_jobs_id_seq'::regclass)
 batch_spec_id     | integer                  |           | not null | 
 state             | text                     |           | not null | 'queued'::text
 failure_message   | text                     |           |          | 
 started_at        | timestamp with time zone |           |          | 
 finished_at       | timestamp with time zone |           |          | 
 process_after     | timestamp with time zone |           |          | 
 num_resets        | integer                  |           | not null | 0
 num_failures      | integer                  |           | not null | 0
 execution_logs    | json[]                   |           |          | 
 worker_hostname   | text                     |           | not null | ''::text
 last_heartbeat_at | timestamp with time zone |           |          | 
 created_at        | timestamp with time zone |           | not null | now()
 updated_at        | timestamp with time zone |           | not null | now()
 queued_at         | timestamp with time zone |           |          | now()
 initiator_id      | integer                  |           | not null | 
 cancel            | boolean                  |           | not null | false
Indexes:
    "batch_spec_resolution_jobs_pkey" PRIMARY KEY, btree (id)
    "batch_spec_resolution_jobs_batch_spec_id_unique" UNIQUE CONSTRAINT, btree (batch_spec_id)
    "batch_spec_resolution_jobs_state" btree (state)
Foreign-key constraints:
    "batch_spec_resolution_jobs_batch_spec_id_fkey" FOREIGN KEY (batch_spec_id) REFERENCES batch_specs(id) ON DELETE CASCADE DEFERRABLE
    "batch_spec_resolution_jobs_initiator_id_fkey" FOREIGN KEY (initiator_id) REFERENCES users(id) ON UPDATE CASCADE ON DELETE CASCADE DEFERRABLE

```

# Table "public.batch_spec_workspace_execution_jobs"
```
         Column          |           Type           | Collation | Nullable |                             Default                             
-------------------------+--------------------------+-----------+----------+-----------------------------------------------------------------
 id                      | bigint                   |           | not null | nextval('batch_spec_workspace_execution_jobs_id_seq'::regclass)
 batch_spec_workspace_id | integer                  |           | not null | 
 state                   | text                     |           | not null | 'queued'::text
 failure_message         | text                     |           |          | 
 started_at              | timestamp with time zone |           |          | 
 finished_at             | timestamp with time zone |           |          | 
 process_after           | timestamp with time zone |           |          | 
 num_resets              | integer                  |           | not null | 0
 num_failures            | integer                  |           | not null | 0
 execution_logs          | json[]                   |           |          | 
 worker_hostname         | text                     |           | not null | ''::text
 last_heartbeat_at       | timestamp with time zone |           |          | 
 created_at              | timestamp with time zone |           | not null | now()
 updated_at              | timestamp with time zone |           | not null | now()
 cancel                  | boolean                  |           | not null | false
 queued_at               | timestamp with time zone |           |          | now()
 user_id                 | integer                  |           | not null | 
 version                 | integer                  |           | not null | 1
Indexes:
    "batch_spec_workspace_execution_jobs_pkey" PRIMARY KEY, btree (id)
    "batch_spec_workspace_execution_jobs_batch_spec_workspace_id" btree (batch_spec_workspace_id)
    "batch_spec_workspace_execution_jobs_cancel" btree (cancel)
    "batch_spec_workspace_execution_jobs_last_dequeue" btree (user_id, started_at DESC)
    "batch_spec_workspace_execution_jobs_state" btree (state)
Foreign-key constraints:
    "batch_spec_workspace_execution_job_batch_spec_workspace_id_fkey" FOREIGN KEY (batch_spec_workspace_id) REFERENCES batch_spec_workspaces(id) ON DELETE CASCADE DEFERRABLE
Triggers:
    batch_spec_workspace_execution_last_dequeues_insert AFTER INSERT ON batch_spec_workspace_execution_jobs REFERENCING NEW TABLE AS newtab FOR EACH STATEMENT EXECUTE FUNCTION batch_spec_workspace_execution_last_dequeues_upsert()
    batch_spec_workspace_execution_last_dequeues_update AFTER UPDATE ON batch_spec_workspace_execution_jobs REFERENCING NEW TABLE AS newtab FOR EACH STATEMENT EXECUTE FUNCTION batch_spec_workspace_execution_last_dequeues_upsert()

```

# Table "public.batch_spec_workspace_execution_last_dequeues"
```
     Column     |           Type           | Collation | Nullable | Default 
----------------+--------------------------+-----------+----------+---------
 user_id        | integer                  |           | not null | 
 latest_dequeue | timestamp with time zone |           |          | 
Indexes:
    "batch_spec_workspace_execution_last_dequeues_pkey" PRIMARY KEY, btree (user_id)
Foreign-key constraints:
    "batch_spec_workspace_execution_last_dequeues_user_id_fkey" FOREIGN KEY (user_id) REFERENCES users(id) ON UPDATE CASCADE ON DELETE CASCADE DEFERRABLE INITIALLY DEFERRED

```

# Table "public.batch_spec_workspace_files"
```
    Column     |           Type           | Collation | Nullable |                        Default                         
---------------+--------------------------+-----------+----------+--------------------------------------------------------
 id            | integer                  |           | not null | nextval('batch_spec_workspace_files_id_seq'::regclass)
 rand_id       | text                     |           | not null | 
 batch_spec_id | bigint                   |           | not null | 
 filename      | text                     |           | not null | 
 path          | text                     |           | not null | 
 size          | bigint                   |           | not null | 
 content       | bytea                    |           | not null | 
 modified_at   | timestamp with time zone |           | not null | 
 created_at    | timestamp with time zone |           | not null | now()
 updated_at    | timestamp with time zone |           | not null | now()
Indexes:
    "batch_spec_workspace_files_pkey" PRIMARY KEY, btree (id)
    "batch_spec_workspace_files_batch_spec_id_filename_path" UNIQUE, btree (batch_spec_id, filename, path)
    "batch_spec_workspace_files_rand_id" btree (rand_id)
Foreign-key constraints:
    "batch_spec_workspace_files_batch_spec_id_fkey" FOREIGN KEY (batch_spec_id) REFERENCES batch_specs(id) ON DELETE CASCADE

```

# Table "public.batch_spec_workspaces"
```
        Column        |           Type           | Collation | Nullable |                      Default                      
----------------------+--------------------------+-----------+----------+---------------------------------------------------
 id                   | bigint                   |           | not null | nextval('batch_spec_workspaces_id_seq'::regclass)
 batch_spec_id        | integer                  |           | not null | 
 changeset_spec_ids   | jsonb                    |           | not null | '{}'::jsonb
 repo_id              | integer                  |           | not null | 
 branch               | text                     |           | not null | 
 commit               | text                     |           | not null | 
 path                 | text                     |           | not null | 
 file_matches         | text[]                   |           | not null | 
 only_fetch_workspace | boolean                  |           | not null | false
 created_at           | timestamp with time zone |           | not null | now()
 updated_at           | timestamp with time zone |           | not null | now()
 ignored              | boolean                  |           | not null | false
 unsupported          | boolean                  |           | not null | false
 skipped              | boolean                  |           | not null | false
 cached_result_found  | boolean                  |           | not null | false
 step_cache_results   | jsonb                    |           | not null | '{}'::jsonb
Indexes:
    "batch_spec_workspaces_pkey" PRIMARY KEY, btree (id)
    "batch_spec_workspaces_batch_spec_id" btree (batch_spec_id)
    "batch_spec_workspaces_id_batch_spec_id" btree (id, batch_spec_id)
Foreign-key constraints:
    "batch_spec_workspaces_batch_spec_id_fkey" FOREIGN KEY (batch_spec_id) REFERENCES batch_specs(id) ON DELETE CASCADE DEFERRABLE
    "batch_spec_workspaces_repo_id_fkey" FOREIGN KEY (repo_id) REFERENCES repo(id) DEFERRABLE
Referenced by:
    TABLE "batch_spec_workspace_execution_jobs" CONSTRAINT "batch_spec_workspace_execution_job_batch_spec_workspace_id_fkey" FOREIGN KEY (batch_spec_workspace_id) REFERENCES batch_spec_workspaces(id) ON DELETE CASCADE DEFERRABLE

```

# Table "public.batch_specs"
```
      Column       |           Type           | Collation | Nullable |                 Default                 
-------------------+--------------------------+-----------+----------+-----------------------------------------
 id                | bigint                   |           | not null | nextval('batch_specs_id_seq'::regclass)
 rand_id           | text                     |           | not null | 
 raw_spec          | text                     |           | not null | 
 spec              | jsonb                    |           | not null | '{}'::jsonb
 namespace_user_id | integer                  |           |          | 
 namespace_org_id  | integer                  |           |          | 
 user_id           | integer                  |           |          | 
 created_at        | timestamp with time zone |           | not null | now()
 updated_at        | timestamp with time zone |           | not null | now()
 created_from_raw  | boolean                  |           | not null | false
 allow_unsupported | boolean                  |           | not null | false
 allow_ignored     | boolean                  |           | not null | false
 no_cache          | boolean                  |           | not null | false
 batch_change_id   | bigint                   |           |          | 
Indexes:
    "batch_specs_pkey" PRIMARY KEY, btree (id)
    "batch_specs_unique_rand_id" UNIQUE, btree (rand_id)
Check constraints:
    "batch_specs_has_1_namespace" CHECK ((namespace_user_id IS NULL) <> (namespace_org_id IS NULL))
Foreign-key constraints:
    "batch_specs_batch_change_id_fkey" FOREIGN KEY (batch_change_id) REFERENCES batch_changes(id) ON DELETE SET NULL DEFERRABLE
    "batch_specs_user_id_fkey" FOREIGN KEY (user_id) REFERENCES users(id) ON DELETE SET NULL DEFERRABLE
Referenced by:
    TABLE "batch_changes" CONSTRAINT "batch_changes_batch_spec_id_fkey" FOREIGN KEY (batch_spec_id) REFERENCES batch_specs(id) DEFERRABLE
    TABLE "batch_spec_resolution_jobs" CONSTRAINT "batch_spec_resolution_jobs_batch_spec_id_fkey" FOREIGN KEY (batch_spec_id) REFERENCES batch_specs(id) ON DELETE CASCADE DEFERRABLE
    TABLE "batch_spec_workspace_files" CONSTRAINT "batch_spec_workspace_files_batch_spec_id_fkey" FOREIGN KEY (batch_spec_id) REFERENCES batch_specs(id) ON DELETE CASCADE
    TABLE "batch_spec_workspaces" CONSTRAINT "batch_spec_workspaces_batch_spec_id_fkey" FOREIGN KEY (batch_spec_id) REFERENCES batch_specs(id) ON DELETE CASCADE DEFERRABLE
    TABLE "changeset_specs" CONSTRAINT "changeset_specs_batch_spec_id_fkey" FOREIGN KEY (batch_spec_id) REFERENCES batch_specs(id) ON DELETE CASCADE DEFERRABLE

```

# Table "public.cached_available_indexers"
```
       Column       |  Type   | Collation | Nullable |                        Default                        
--------------------+---------+-----------+----------+-------------------------------------------------------
 id                 | integer |           | not null | nextval('cached_available_indexers_id_seq'::regclass)
 repository_id      | integer |           | not null | 
 num_events         | integer |           | not null | 
 available_indexers | jsonb   |           | not null | 
Indexes:
    "cached_available_indexers_pkey" PRIMARY KEY, btree (id)
    "cached_available_indexers_repository_id" UNIQUE, btree (repository_id)
    "cached_available_indexers_num_events" btree (num_events DESC) WHERE available_indexers::text <> '{}'::text

```

# Table "public.changeset_events"
```
    Column    |           Type           | Collation | Nullable |                   Default                    
--------------+--------------------------+-----------+----------+----------------------------------------------
 id           | bigint                   |           | not null | nextval('changeset_events_id_seq'::regclass)
 changeset_id | bigint                   |           | not null | 
 kind         | text                     |           | not null | 
 key          | text                     |           | not null | 
 created_at   | timestamp with time zone |           | not null | now()
 metadata     | jsonb                    |           | not null | '{}'::jsonb
 updated_at   | timestamp with time zone |           | not null | now()
Indexes:
    "changeset_events_pkey" PRIMARY KEY, btree (id)
    "changeset_events_changeset_id_kind_key_unique" UNIQUE CONSTRAINT, btree (changeset_id, kind, key)
Check constraints:
    "changeset_events_key_check" CHECK (key <> ''::text)
    "changeset_events_kind_check" CHECK (kind <> ''::text)
    "changeset_events_metadata_check" CHECK (jsonb_typeof(metadata) = 'object'::text)
Foreign-key constraints:
    "changeset_events_changeset_id_fkey" FOREIGN KEY (changeset_id) REFERENCES changesets(id) ON DELETE CASCADE DEFERRABLE

```

# Table "public.changeset_jobs"
```
      Column       |           Type           | Collation | Nullable |                  Default                   
-------------------+--------------------------+-----------+----------+--------------------------------------------
 id                | bigint                   |           | not null | nextval('changeset_jobs_id_seq'::regclass)
 bulk_group        | text                     |           | not null | 
 user_id           | integer                  |           | not null | 
 batch_change_id   | integer                  |           | not null | 
 changeset_id      | integer                  |           | not null | 
 job_type          | text                     |           | not null | 
 payload           | jsonb                    |           |          | '{}'::jsonb
 state             | text                     |           | not null | 'queued'::text
 failure_message   | text                     |           |          | 
 started_at        | timestamp with time zone |           |          | 
 finished_at       | timestamp with time zone |           |          | 
 process_after     | timestamp with time zone |           |          | 
 num_resets        | integer                  |           | not null | 0
 num_failures      | integer                  |           | not null | 0
 execution_logs    | json[]                   |           |          | 
 created_at        | timestamp with time zone |           | not null | now()
 updated_at        | timestamp with time zone |           | not null | now()
 worker_hostname   | text                     |           | not null | ''::text
 last_heartbeat_at | timestamp with time zone |           |          | 
 queued_at         | timestamp with time zone |           |          | now()
 cancel            | boolean                  |           | not null | false
Indexes:
    "changeset_jobs_pkey" PRIMARY KEY, btree (id)
    "changeset_jobs_bulk_group_idx" btree (bulk_group)
    "changeset_jobs_state_idx" btree (state)
Check constraints:
    "changeset_jobs_payload_check" CHECK (jsonb_typeof(payload) = 'object'::text)
Foreign-key constraints:
    "changeset_jobs_batch_change_id_fkey" FOREIGN KEY (batch_change_id) REFERENCES batch_changes(id) ON DELETE CASCADE DEFERRABLE
    "changeset_jobs_changeset_id_fkey" FOREIGN KEY (changeset_id) REFERENCES changesets(id) ON DELETE CASCADE DEFERRABLE
    "changeset_jobs_user_id_fkey" FOREIGN KEY (user_id) REFERENCES users(id) ON DELETE CASCADE DEFERRABLE

```

# Table "public.changeset_specs"
```
       Column        |           Type           | Collation | Nullable |                   Default                   
---------------------+--------------------------+-----------+----------+---------------------------------------------
 id                  | bigint                   |           | not null | nextval('changeset_specs_id_seq'::regclass)
 rand_id             | text                     |           | not null | 
 spec                | jsonb                    |           |          | '{}'::jsonb
 batch_spec_id       | bigint                   |           |          | 
 repo_id             | integer                  |           | not null | 
 user_id             | integer                  |           |          | 
 diff_stat_added     | integer                  |           |          | 
 diff_stat_deleted   | integer                  |           |          | 
 created_at          | timestamp with time zone |           | not null | now()
 updated_at          | timestamp with time zone |           | not null | now()
 head_ref            | text                     |           |          | 
 title               | text                     |           |          | 
 external_id         | text                     |           |          | 
 fork_namespace      | citext                   |           |          | 
 diff                | bytea                    |           |          | 
 base_rev            | text                     |           |          | 
 base_ref            | text                     |           |          | 
 body                | text                     |           |          | 
 published           | text                     |           |          | 
 commit_message      | text                     |           |          | 
 commit_author_name  | text                     |           |          | 
 commit_author_email | text                     |           |          | 
 type                | text                     |           | not null | 
Indexes:
    "changeset_specs_pkey" PRIMARY KEY, btree (id)
    "changeset_specs_unique_rand_id" UNIQUE, btree (rand_id)
    "changeset_specs_batch_spec_id" btree (batch_spec_id)
    "changeset_specs_created_at" btree (created_at)
    "changeset_specs_external_id" btree (external_id)
    "changeset_specs_head_ref" btree (head_ref)
    "changeset_specs_title" btree (title)
Check constraints:
    "changeset_specs_published_valid_values" CHECK (published = 'true'::text OR published = 'false'::text OR published = '"draft"'::text OR published IS NULL)
Foreign-key constraints:
    "changeset_specs_batch_spec_id_fkey" FOREIGN KEY (batch_spec_id) REFERENCES batch_specs(id) ON DELETE CASCADE DEFERRABLE
    "changeset_specs_repo_id_fkey" FOREIGN KEY (repo_id) REFERENCES repo(id) DEFERRABLE
    "changeset_specs_user_id_fkey" FOREIGN KEY (user_id) REFERENCES users(id) ON DELETE SET NULL DEFERRABLE
Referenced by:
    TABLE "changesets" CONSTRAINT "changesets_changeset_spec_id_fkey" FOREIGN KEY (current_spec_id) REFERENCES changeset_specs(id) DEFERRABLE
    TABLE "changesets" CONSTRAINT "changesets_previous_spec_id_fkey" FOREIGN KEY (previous_spec_id) REFERENCES changeset_specs(id) DEFERRABLE

```

# Table "public.changesets"
```
          Column          |                     Type                     | Collation | Nullable |                Default                 
--------------------------+----------------------------------------------+-----------+----------+----------------------------------------
 id                       | bigint                                       |           | not null | nextval('changesets_id_seq'::regclass)
 batch_change_ids         | jsonb                                        |           | not null | '{}'::jsonb
 repo_id                  | integer                                      |           | not null | 
 created_at               | timestamp with time zone                     |           | not null | now()
 updated_at               | timestamp with time zone                     |           | not null | now()
 metadata                 | jsonb                                        |           |          | '{}'::jsonb
 external_id              | text                                         |           |          | 
 external_service_type    | text                                         |           | not null | 
 external_deleted_at      | timestamp with time zone                     |           |          | 
 external_branch          | text                                         |           |          | 
 external_updated_at      | timestamp with time zone                     |           |          | 
 external_state           | text                                         |           |          | 
 external_review_state    | text                                         |           |          | 
 external_check_state     | text                                         |           |          | 
 diff_stat_added          | integer                                      |           |          | 
 diff_stat_deleted        | integer                                      |           |          | 
 sync_state               | jsonb                                        |           | not null | '{}'::jsonb
 current_spec_id          | bigint                                       |           |          | 
 previous_spec_id         | bigint                                       |           |          | 
 publication_state        | text                                         |           |          | 'UNPUBLISHED'::text
 owned_by_batch_change_id | bigint                                       |           |          | 
 reconciler_state         | text                                         |           |          | 'queued'::text
 failure_message          | text                                         |           |          | 
 started_at               | timestamp with time zone                     |           |          | 
 finished_at              | timestamp with time zone                     |           |          | 
 process_after            | timestamp with time zone                     |           |          | 
 num_resets               | integer                                      |           | not null | 0
 closing                  | boolean                                      |           | not null | false
 num_failures             | integer                                      |           | not null | 0
 log_contents             | text                                         |           |          | 
 execution_logs           | json[]                                       |           |          | 
 syncer_error             | text                                         |           |          | 
 external_title           | text                                         |           |          | 
 worker_hostname          | text                                         |           | not null | ''::text
 ui_publication_state     | batch_changes_changeset_ui_publication_state |           |          | 
 last_heartbeat_at        | timestamp with time zone                     |           |          | 
 external_fork_namespace  | citext                                       |           |          | 
 queued_at                | timestamp with time zone                     |           |          | now()
 cancel                   | boolean                                      |           | not null | false
 detached_at              | timestamp with time zone                     |           |          | 
 computed_state           | text                                         |           | not null | 
 external_fork_name       | citext                                       |           |          | 
 previous_failure_message | text                                         |           |          | 
Indexes:
    "changesets_pkey" PRIMARY KEY, btree (id)
    "changesets_repo_external_id_unique" UNIQUE CONSTRAINT, btree (repo_id, external_id)
    "changesets_batch_change_ids" gin (batch_change_ids)
    "changesets_bitbucket_cloud_metadata_source_commit_idx" btree ((((metadata -> 'source'::text) -> 'commit'::text) ->> 'hash'::text))
    "changesets_changeset_specs" btree (current_spec_id, previous_spec_id)
    "changesets_computed_state" btree (computed_state)
    "changesets_detached_at" btree (detached_at)
    "changesets_external_state_idx" btree (external_state)
    "changesets_external_title_idx" btree (external_title)
    "changesets_publication_state_idx" btree (publication_state)
    "changesets_reconciler_state_idx" btree (reconciler_state)
Check constraints:
    "changesets_batch_change_ids_check" CHECK (jsonb_typeof(batch_change_ids) = 'object'::text)
    "changesets_external_id_check" CHECK (external_id <> ''::text)
    "changesets_external_service_type_not_blank" CHECK (external_service_type <> ''::text)
    "changesets_metadata_check" CHECK (jsonb_typeof(metadata) = 'object'::text)
    "external_branch_ref_prefix" CHECK (external_branch ~~ 'refs/heads/%'::text)
Foreign-key constraints:
    "changesets_changeset_spec_id_fkey" FOREIGN KEY (current_spec_id) REFERENCES changeset_specs(id) DEFERRABLE
    "changesets_owned_by_batch_spec_id_fkey" FOREIGN KEY (owned_by_batch_change_id) REFERENCES batch_changes(id) ON DELETE SET NULL DEFERRABLE
    "changesets_previous_spec_id_fkey" FOREIGN KEY (previous_spec_id) REFERENCES changeset_specs(id) DEFERRABLE
    "changesets_repo_id_fkey" FOREIGN KEY (repo_id) REFERENCES repo(id) ON DELETE CASCADE DEFERRABLE
Referenced by:
    TABLE "changeset_events" CONSTRAINT "changeset_events_changeset_id_fkey" FOREIGN KEY (changeset_id) REFERENCES changesets(id) ON DELETE CASCADE DEFERRABLE
    TABLE "changeset_jobs" CONSTRAINT "changeset_jobs_changeset_id_fkey" FOREIGN KEY (changeset_id) REFERENCES changesets(id) ON DELETE CASCADE DEFERRABLE
Triggers:
    changesets_update_computed_state BEFORE INSERT OR UPDATE ON changesets FOR EACH ROW EXECUTE FUNCTION changesets_computed_state_ensure()

```

**external_title**: Normalized property generated on save using Changeset.Title()

# Table "public.cm_action_jobs"
```
      Column       |           Type           | Collation | Nullable |                  Default                   
-------------------+--------------------------+-----------+----------+--------------------------------------------
 id                | integer                  |           | not null | nextval('cm_action_jobs_id_seq'::regclass)
 email             | bigint                   |           |          | 
 state             | text                     |           |          | 'queued'::text
 failure_message   | text                     |           |          | 
 started_at        | timestamp with time zone |           |          | 
 finished_at       | timestamp with time zone |           |          | 
 process_after     | timestamp with time zone |           |          | 
 num_resets        | integer                  |           | not null | 0
 num_failures      | integer                  |           | not null | 0
 log_contents      | text                     |           |          | 
 trigger_event     | integer                  |           |          | 
 worker_hostname   | text                     |           | not null | ''::text
 last_heartbeat_at | timestamp with time zone |           |          | 
 execution_logs    | json[]                   |           |          | 
 webhook           | bigint                   |           |          | 
 slack_webhook     | bigint                   |           |          | 
 queued_at         | timestamp with time zone |           |          | now()
 cancel            | boolean                  |           | not null | false
Indexes:
    "cm_action_jobs_pkey" PRIMARY KEY, btree (id)
    "cm_action_jobs_state_idx" btree (state)
    "cm_action_jobs_trigger_event" btree (trigger_event)
Check constraints:
    "cm_action_jobs_only_one_action_type" CHECK ((
CASE
    WHEN email IS NULL THEN 0
    ELSE 1
END +
CASE
    WHEN webhook IS NULL THEN 0
    ELSE 1
END +
CASE
    WHEN slack_webhook IS NULL THEN 0
    ELSE 1
END) = 1)
Foreign-key constraints:
    "cm_action_jobs_email_fk" FOREIGN KEY (email) REFERENCES cm_emails(id) ON DELETE CASCADE
    "cm_action_jobs_slack_webhook_fkey" FOREIGN KEY (slack_webhook) REFERENCES cm_slack_webhooks(id) ON DELETE CASCADE
    "cm_action_jobs_trigger_event_fk" FOREIGN KEY (trigger_event) REFERENCES cm_trigger_jobs(id) ON DELETE CASCADE
    "cm_action_jobs_webhook_fkey" FOREIGN KEY (webhook) REFERENCES cm_webhooks(id) ON DELETE CASCADE

```

**email**: The ID of the cm_emails action to execute if this is an email job. Mutually exclusive with webhook and slack_webhook

**slack_webhook**: The ID of the cm_slack_webhook action to execute if this is a slack webhook job. Mutually exclusive with email and webhook

**webhook**: The ID of the cm_webhooks action to execute if this is a webhook job. Mutually exclusive with email and slack_webhook

# Table "public.cm_emails"
```
     Column      |           Type           | Collation | Nullable |                Default                
-----------------+--------------------------+-----------+----------+---------------------------------------
 id              | bigint                   |           | not null | nextval('cm_emails_id_seq'::regclass)
 monitor         | bigint                   |           | not null | 
 enabled         | boolean                  |           | not null | 
 priority        | cm_email_priority        |           | not null | 
 header          | text                     |           | not null | 
 created_by      | integer                  |           | not null | 
 created_at      | timestamp with time zone |           | not null | now()
 changed_by      | integer                  |           | not null | 
 changed_at      | timestamp with time zone |           | not null | now()
 include_results | boolean                  |           | not null | false
Indexes:
    "cm_emails_pkey" PRIMARY KEY, btree (id)
Foreign-key constraints:
    "cm_emails_changed_by_fk" FOREIGN KEY (changed_by) REFERENCES users(id) ON DELETE CASCADE
    "cm_emails_created_by_fk" FOREIGN KEY (created_by) REFERENCES users(id) ON DELETE CASCADE
    "cm_emails_monitor" FOREIGN KEY (monitor) REFERENCES cm_monitors(id) ON DELETE CASCADE
Referenced by:
    TABLE "cm_action_jobs" CONSTRAINT "cm_action_jobs_email_fk" FOREIGN KEY (email) REFERENCES cm_emails(id) ON DELETE CASCADE
    TABLE "cm_recipients" CONSTRAINT "cm_recipients_emails" FOREIGN KEY (email) REFERENCES cm_emails(id) ON DELETE CASCADE

```

# Table "public.cm_last_searched"
```
   Column    |  Type   | Collation | Nullable | Default 
-------------+---------+-----------+----------+---------
 monitor_id  | bigint  |           | not null | 
 commit_oids | text[]  |           | not null | 
 repo_id     | integer |           | not null | 
Indexes:
    "cm_last_searched_pkey" PRIMARY KEY, btree (monitor_id, repo_id)
Foreign-key constraints:
    "cm_last_searched_monitor_id_fkey" FOREIGN KEY (monitor_id) REFERENCES cm_monitors(id) ON DELETE CASCADE
    "cm_last_searched_repo_id_fkey" FOREIGN KEY (repo_id) REFERENCES repo(id) ON DELETE CASCADE

```

The last searched commit hashes for the given code monitor and unique set of search arguments

**commit_oids**: The set of commit OIDs that was previously successfully searched and should be excluded on the next run

# Table "public.cm_monitors"
```
      Column       |           Type           | Collation | Nullable |                 Default                 
-------------------+--------------------------+-----------+----------+-----------------------------------------
 id                | bigint                   |           | not null | nextval('cm_monitors_id_seq'::regclass)
 created_by        | integer                  |           | not null | 
 created_at        | timestamp with time zone |           | not null | now()
 description       | text                     |           | not null | 
 changed_at        | timestamp with time zone |           | not null | now()
 changed_by        | integer                  |           | not null | 
 enabled           | boolean                  |           | not null | true
 namespace_user_id | integer                  |           | not null | 
 namespace_org_id  | integer                  |           |          | 
Indexes:
    "cm_monitors_pkey" PRIMARY KEY, btree (id)
Foreign-key constraints:
    "cm_monitors_changed_by_fk" FOREIGN KEY (changed_by) REFERENCES users(id) ON DELETE CASCADE
    "cm_monitors_created_by_fk" FOREIGN KEY (created_by) REFERENCES users(id) ON DELETE CASCADE
    "cm_monitors_org_id_fk" FOREIGN KEY (namespace_org_id) REFERENCES orgs(id) ON DELETE CASCADE
    "cm_monitors_user_id_fk" FOREIGN KEY (namespace_user_id) REFERENCES users(id) ON DELETE CASCADE
Referenced by:
    TABLE "cm_emails" CONSTRAINT "cm_emails_monitor" FOREIGN KEY (monitor) REFERENCES cm_monitors(id) ON DELETE CASCADE
    TABLE "cm_last_searched" CONSTRAINT "cm_last_searched_monitor_id_fkey" FOREIGN KEY (monitor_id) REFERENCES cm_monitors(id) ON DELETE CASCADE
    TABLE "cm_slack_webhooks" CONSTRAINT "cm_slack_webhooks_monitor_fkey" FOREIGN KEY (monitor) REFERENCES cm_monitors(id) ON DELETE CASCADE
    TABLE "cm_queries" CONSTRAINT "cm_triggers_monitor" FOREIGN KEY (monitor) REFERENCES cm_monitors(id) ON DELETE CASCADE
    TABLE "cm_webhooks" CONSTRAINT "cm_webhooks_monitor_fkey" FOREIGN KEY (monitor) REFERENCES cm_monitors(id) ON DELETE CASCADE

```

**namespace_org_id**: DEPRECATED: code monitors cannot be owned by an org

# Table "public.cm_queries"
```
    Column     |           Type           | Collation | Nullable |                Default                 
---------------+--------------------------+-----------+----------+----------------------------------------
 id            | bigint                   |           | not null | nextval('cm_queries_id_seq'::regclass)
 monitor       | bigint                   |           | not null | 
 query         | text                     |           | not null | 
 created_by    | integer                  |           | not null | 
 created_at    | timestamp with time zone |           | not null | now()
 changed_by    | integer                  |           | not null | 
 changed_at    | timestamp with time zone |           | not null | now()
 next_run      | timestamp with time zone |           |          | now()
 latest_result | timestamp with time zone |           |          | 
Indexes:
    "cm_queries_pkey" PRIMARY KEY, btree (id)
Foreign-key constraints:
    "cm_triggers_changed_by_fk" FOREIGN KEY (changed_by) REFERENCES users(id) ON DELETE CASCADE
    "cm_triggers_created_by_fk" FOREIGN KEY (created_by) REFERENCES users(id) ON DELETE CASCADE
    "cm_triggers_monitor" FOREIGN KEY (monitor) REFERENCES cm_monitors(id) ON DELETE CASCADE
Referenced by:
    TABLE "cm_trigger_jobs" CONSTRAINT "cm_trigger_jobs_query_fk" FOREIGN KEY (query) REFERENCES cm_queries(id) ON DELETE CASCADE

```

# Table "public.cm_recipients"
```
      Column       |  Type   | Collation | Nullable |                  Default                  
-------------------+---------+-----------+----------+-------------------------------------------
 id                | bigint  |           | not null | nextval('cm_recipients_id_seq'::regclass)
 email             | bigint  |           | not null | 
 namespace_user_id | integer |           |          | 
 namespace_org_id  | integer |           |          | 
Indexes:
    "cm_recipients_pkey" PRIMARY KEY, btree (id)
Foreign-key constraints:
    "cm_recipients_emails" FOREIGN KEY (email) REFERENCES cm_emails(id) ON DELETE CASCADE
    "cm_recipients_org_id_fk" FOREIGN KEY (namespace_org_id) REFERENCES orgs(id) ON DELETE CASCADE
    "cm_recipients_user_id_fk" FOREIGN KEY (namespace_user_id) REFERENCES users(id) ON DELETE CASCADE

```

# Table "public.cm_slack_webhooks"
```
     Column      |           Type           | Collation | Nullable |                    Default                    
-----------------+--------------------------+-----------+----------+-----------------------------------------------
 id              | bigint                   |           | not null | nextval('cm_slack_webhooks_id_seq'::regclass)
 monitor         | bigint                   |           | not null | 
 url             | text                     |           | not null | 
 enabled         | boolean                  |           | not null | 
 created_by      | integer                  |           | not null | 
 created_at      | timestamp with time zone |           | not null | now()
 changed_by      | integer                  |           | not null | 
 changed_at      | timestamp with time zone |           | not null | now()
 include_results | boolean                  |           | not null | false
Indexes:
    "cm_slack_webhooks_pkey" PRIMARY KEY, btree (id)
    "cm_slack_webhooks_monitor" btree (monitor)
Foreign-key constraints:
    "cm_slack_webhooks_changed_by_fkey" FOREIGN KEY (changed_by) REFERENCES users(id) ON DELETE CASCADE
    "cm_slack_webhooks_created_by_fkey" FOREIGN KEY (created_by) REFERENCES users(id) ON DELETE CASCADE
    "cm_slack_webhooks_monitor_fkey" FOREIGN KEY (monitor) REFERENCES cm_monitors(id) ON DELETE CASCADE
Referenced by:
    TABLE "cm_action_jobs" CONSTRAINT "cm_action_jobs_slack_webhook_fkey" FOREIGN KEY (slack_webhook) REFERENCES cm_slack_webhooks(id) ON DELETE CASCADE

```

Slack webhook actions configured on code monitors

**monitor**: The code monitor that the action is defined on

**url**: The Slack webhook URL we send the code monitor event to

# Table "public.cm_trigger_jobs"
```
      Column       |           Type           | Collation | Nullable |                   Default                   
-------------------+--------------------------+-----------+----------+---------------------------------------------
 id                | integer                  |           | not null | nextval('cm_trigger_jobs_id_seq'::regclass)
 query             | bigint                   |           | not null | 
 state             | text                     |           |          | 'queued'::text
 failure_message   | text                     |           |          | 
 started_at        | timestamp with time zone |           |          | 
 finished_at       | timestamp with time zone |           |          | 
 process_after     | timestamp with time zone |           |          | 
 num_resets        | integer                  |           | not null | 0
 num_failures      | integer                  |           | not null | 0
 log_contents      | text                     |           |          | 
 query_string      | text                     |           |          | 
 worker_hostname   | text                     |           | not null | ''::text
 last_heartbeat_at | timestamp with time zone |           |          | 
 execution_logs    | json[]                   |           |          | 
 search_results    | jsonb                    |           |          | 
 queued_at         | timestamp with time zone |           |          | now()
 cancel            | boolean                  |           | not null | false
Indexes:
    "cm_trigger_jobs_pkey" PRIMARY KEY, btree (id)
    "cm_trigger_jobs_finished_at" btree (finished_at)
    "cm_trigger_jobs_state_idx" btree (state)
Check constraints:
    "search_results_is_array" CHECK (jsonb_typeof(search_results) = 'array'::text)
Foreign-key constraints:
    "cm_trigger_jobs_query_fk" FOREIGN KEY (query) REFERENCES cm_queries(id) ON DELETE CASCADE
Referenced by:
    TABLE "cm_action_jobs" CONSTRAINT "cm_action_jobs_trigger_event_fk" FOREIGN KEY (trigger_event) REFERENCES cm_trigger_jobs(id) ON DELETE CASCADE

```

# Table "public.cm_webhooks"
```
     Column      |           Type           | Collation | Nullable |                 Default                 
-----------------+--------------------------+-----------+----------+-----------------------------------------
 id              | bigint                   |           | not null | nextval('cm_webhooks_id_seq'::regclass)
 monitor         | bigint                   |           | not null | 
 url             | text                     |           | not null | 
 enabled         | boolean                  |           | not null | 
 created_by      | integer                  |           | not null | 
 created_at      | timestamp with time zone |           | not null | now()
 changed_by      | integer                  |           | not null | 
 changed_at      | timestamp with time zone |           | not null | now()
 include_results | boolean                  |           | not null | false
Indexes:
    "cm_webhooks_pkey" PRIMARY KEY, btree (id)
    "cm_webhooks_monitor" btree (monitor)
Foreign-key constraints:
    "cm_webhooks_changed_by_fkey" FOREIGN KEY (changed_by) REFERENCES users(id) ON DELETE CASCADE
    "cm_webhooks_created_by_fkey" FOREIGN KEY (created_by) REFERENCES users(id) ON DELETE CASCADE
    "cm_webhooks_monitor_fkey" FOREIGN KEY (monitor) REFERENCES cm_monitors(id) ON DELETE CASCADE
Referenced by:
    TABLE "cm_action_jobs" CONSTRAINT "cm_action_jobs_webhook_fkey" FOREIGN KEY (webhook) REFERENCES cm_webhooks(id) ON DELETE CASCADE

```

Webhook actions configured on code monitors

**enabled**: Whether this Slack webhook action is enabled. When not enabled, the action will not be run when its code monitor generates events

**monitor**: The code monitor that the action is defined on

**url**: The webhook URL we send the code monitor event to

# Table "public.codeintel_autoindex_queue"
```
    Column     |           Type           | Collation | Nullable |                        Default                        
---------------+--------------------------+-----------+----------+-------------------------------------------------------
 id            | integer                  |           | not null | nextval('codeintel_autoindex_queue_id_seq'::regclass)
 repository_id | integer                  |           | not null | 
 rev           | text                     |           | not null | 
 queued_at     | timestamp with time zone |           | not null | now()
 processed_at  | timestamp with time zone |           |          | 
Indexes:
    "codeintel_autoindex_queue_pkey" PRIMARY KEY, btree (id)
    "codeintel_autoindex_queue_repository_id_commit" UNIQUE, btree (repository_id, rev)

```

# Table "public.codeintel_autoindexing_exceptions"
```
       Column       |  Type   | Collation | Nullable |                            Default                            
--------------------+---------+-----------+----------+---------------------------------------------------------------
 id                 | integer |           | not null | nextval('codeintel_autoindexing_exceptions_id_seq'::regclass)
 repository_id      | integer |           | not null | 
 disable_scheduling | boolean |           | not null | false
 disable_inference  | boolean |           | not null | false
Indexes:
    "codeintel_autoindexing_exceptions_pkey" PRIMARY KEY, btree (id)
    "codeintel_autoindexing_exceptions_repository_id_key" UNIQUE CONSTRAINT, btree (repository_id)
Foreign-key constraints:
    "codeintel_autoindexing_exceptions_repository_id_fkey" FOREIGN KEY (repository_id) REFERENCES repo(id) ON DELETE CASCADE

```

# Table "public.codeintel_commit_dates"
```
    Column     |           Type           | Collation | Nullable | Default 
---------------+--------------------------+-----------+----------+---------
 repository_id | integer                  |           | not null | 
 commit_bytea  | bytea                    |           | not null | 
 committed_at  | timestamp with time zone |           |          | 
Indexes:
    "codeintel_commit_dates_pkey" PRIMARY KEY, btree (repository_id, commit_bytea)

```

Maps commits within a repository to the commit date as reported by gitserver.

**commit_bytea**: Identifies the 40-character commit hash.

**committed_at**: The commit date (may be -infinity if unresolvable).

**repository_id**: Identifies a row in the `repo` table.

# Table "public.codeintel_inference_scripts"
```
      Column      |           Type           | Collation | Nullable | Default 
------------------+--------------------------+-----------+----------+---------
 insert_timestamp | timestamp with time zone |           | not null | now()
 script           | text                     |           | not null | 

```

Contains auto-index job inference Lua scripts as an alternative to setting via environment variables.

# Table "public.codeintel_initial_path_ranks"
```
       Column       |  Type   | Collation | Nullable |                         Default                          
--------------------+---------+-----------+----------+----------------------------------------------------------
 id                 | bigint  |           | not null | nextval('codeintel_initial_path_ranks_id_seq'::regclass)
 document_path      | text    |           | not null | ''::text
 graph_key          | text    |           | not null | 
 document_paths     | text[]  |           | not null | '{}'::text[]
 exported_upload_id | integer |           | not null | 
Indexes:
    "codeintel_initial_path_ranks_pkey" PRIMARY KEY, btree (id)
    "codeintel_initial_path_ranks_exported_upload_id" btree (exported_upload_id)
    "codeintel_initial_path_ranks_graph_key_id" btree (graph_key, id)
Foreign-key constraints:
    "codeintel_initial_path_ranks_exported_upload_id_fkey" FOREIGN KEY (exported_upload_id) REFERENCES codeintel_ranking_exports(id) ON DELETE CASCADE
Referenced by:
    TABLE "codeintel_initial_path_ranks_processed" CONSTRAINT "fk_codeintel_initial_path_ranks" FOREIGN KEY (codeintel_initial_path_ranks_id) REFERENCES codeintel_initial_path_ranks(id) ON DELETE CASCADE

```

# Table "public.codeintel_initial_path_ranks_processed"
```
             Column              |  Type  | Collation | Nullable |                              Default                               
---------------------------------+--------+-----------+----------+--------------------------------------------------------------------
 id                              | bigint |           | not null | nextval('codeintel_initial_path_ranks_processed_id_seq'::regclass)
 graph_key                       | text   |           | not null | 
 codeintel_initial_path_ranks_id | bigint |           | not null | 
Indexes:
    "codeintel_initial_path_ranks_processed_pkey" PRIMARY KEY, btree (id)
    "codeintel_initial_path_ranks_processed_cgraph_key_codeintel_ini" UNIQUE, btree (graph_key, codeintel_initial_path_ranks_id)
Foreign-key constraints:
    "fk_codeintel_initial_path_ranks" FOREIGN KEY (codeintel_initial_path_ranks_id) REFERENCES codeintel_initial_path_ranks(id) ON DELETE CASCADE

```

# Table "public.codeintel_langugage_support_requests"
```
   Column    |  Type   | Collation | Nullable |                             Default                              
-------------+---------+-----------+----------+------------------------------------------------------------------
 id          | integer |           | not null | nextval('codeintel_langugage_support_requests_id_seq'::regclass)
 user_id     | integer |           | not null | 
 language_id | text    |           | not null | 
Indexes:
    "codeintel_langugage_support_requests_user_id_language" UNIQUE, btree (user_id, language_id)

```

# Table "public.codeintel_path_ranks"
```
     Column      |           Type           | Collation | Nullable |                     Default                      
-----------------+--------------------------+-----------+----------+--------------------------------------------------
 repository_id   | integer                  |           | not null | 
 payload         | jsonb                    |           | not null | 
 updated_at      | timestamp with time zone |           | not null | now()
 graph_key       | text                     |           | not null | 
 num_paths       | integer                  |           |          | 
 refcount_logsum | double precision         |           |          | 
 id              | bigint                   |           | not null | nextval('codeintel_path_ranks_id_seq'::regclass)
Indexes:
    "codeintel_path_ranks_pkey" PRIMARY KEY, btree (id)
    "codeintel_path_ranks_graph_key_repository_id" UNIQUE, btree (graph_key, repository_id)
    "codeintel_path_ranks_graph_key" btree (graph_key, updated_at NULLS FIRST, id)
    "codeintel_path_ranks_repository_id_updated_at_id" btree (repository_id, updated_at NULLS FIRST, id)
Triggers:
    insert_codeintel_path_ranks_statistics BEFORE INSERT ON codeintel_path_ranks FOR EACH ROW EXECUTE FUNCTION update_codeintel_path_ranks_statistics_columns()
    update_codeintel_path_ranks_statistics BEFORE UPDATE ON codeintel_path_ranks FOR EACH ROW WHEN (new.* IS DISTINCT FROM old.*) EXECUTE FUNCTION update_codeintel_path_ranks_statistics_columns()
    update_codeintel_path_ranks_updated_at BEFORE UPDATE ON codeintel_path_ranks FOR EACH ROW WHEN (new.* IS DISTINCT FROM old.*) EXECUTE FUNCTION update_codeintel_path_ranks_updated_at_column()

```

# Table "public.codeintel_ranking_definitions"
```
       Column       |  Type   | Collation | Nullable |                          Default                          
--------------------+---------+-----------+----------+-----------------------------------------------------------
 id                 | bigint  |           | not null | nextval('codeintel_ranking_definitions_id_seq'::regclass)
 symbol_name        | text    |           | not null | 
 document_path      | text    |           | not null | 
 graph_key          | text    |           | not null | 
 exported_upload_id | integer |           | not null | 
Indexes:
    "codeintel_ranking_definitions_pkey" PRIMARY KEY, btree (id)
    "codeintel_ranking_definitions_exported_upload_id" btree (exported_upload_id)
    "codeintel_ranking_definitions_graph_key_symbol_search" btree (graph_key, symbol_name, exported_upload_id, document_path)
Foreign-key constraints:
    "codeintel_ranking_definitions_exported_upload_id_fkey" FOREIGN KEY (exported_upload_id) REFERENCES codeintel_ranking_exports(id) ON DELETE CASCADE

```

# Table "public.codeintel_ranking_exports"
```
     Column      |           Type           | Collation | Nullable |                        Default                        
-----------------+--------------------------+-----------+----------+-------------------------------------------------------
 upload_id       | integer                  |           |          | 
 graph_key       | text                     |           | not null | 
 locked_at       | timestamp with time zone |           | not null | now()
 id              | integer                  |           | not null | nextval('codeintel_ranking_exports_id_seq'::regclass)
 last_scanned_at | timestamp with time zone |           |          | 
 deleted_at      | timestamp with time zone |           |          | 
Indexes:
    "codeintel_ranking_exports_pkey" PRIMARY KEY, btree (id)
    "codeintel_ranking_exports_graph_key_upload_id" UNIQUE, btree (graph_key, upload_id)
    "codeintel_ranking_exports_graph_key_last_scanned_at" btree (graph_key, last_scanned_at NULLS FIRST, id)
Foreign-key constraints:
    "codeintel_ranking_exports_upload_id_fkey" FOREIGN KEY (upload_id) REFERENCES lsif_uploads(id) ON DELETE SET NULL
Referenced by:
    TABLE "codeintel_initial_path_ranks" CONSTRAINT "codeintel_initial_path_ranks_exported_upload_id_fkey" FOREIGN KEY (exported_upload_id) REFERENCES codeintel_ranking_exports(id) ON DELETE CASCADE
    TABLE "codeintel_ranking_definitions" CONSTRAINT "codeintel_ranking_definitions_exported_upload_id_fkey" FOREIGN KEY (exported_upload_id) REFERENCES codeintel_ranking_exports(id) ON DELETE CASCADE
    TABLE "codeintel_ranking_references" CONSTRAINT "codeintel_ranking_references_exported_upload_id_fkey" FOREIGN KEY (exported_upload_id) REFERENCES codeintel_ranking_exports(id) ON DELETE CASCADE

```

# Table "public.codeintel_ranking_path_counts_inputs"
```
    Column     |  Type   | Collation | Nullable |                             Default                              
---------------+---------+-----------+----------+------------------------------------------------------------------
 id            | bigint  |           | not null | nextval('codeintel_ranking_path_counts_inputs_id_seq'::regclass)
 document_path | text    |           | not null | 
 count         | integer |           | not null | 
 graph_key     | text    |           | not null | 
 processed     | boolean |           | not null | false
 repository_id | integer |           | not null | 
Indexes:
    "codeintel_ranking_path_counts_inputs_pkey" PRIMARY KEY, btree (id)
    "codeintel_ranking_path_counts_inputs_graph_key_id" btree (graph_key, id)
    "codeintel_ranking_path_counts_inputs_graph_key_repository_id_id" btree (graph_key, repository_id, id) WHERE NOT processed

```

# Table "public.codeintel_ranking_progress"
```
<<<<<<< HEAD
             Column              |           Type           | Collation | Nullable |                        Default                         
---------------------------------+--------------------------+-----------+----------+--------------------------------------------------------
 id                              | bigint                   |           | not null | nextval('codeintel_ranking_progress_id_seq'::regclass)
 graph_key                       | text                     |           | not null | 
 max_definition_id               | integer                  |           | not null | 
 max_reference_id                | integer                  |           | not null | 
 max_path_id                     | integer                  |           | not null | 
 mappers_started_at              | timestamp with time zone |           | not null | 
 mapper_completed_at             | timestamp with time zone |           |          | 
 seed_mapper_completed_at        | timestamp with time zone |           |          | 
 reducer_started_at              | timestamp with time zone |           |          | 
 reducer_completed_at            | timestamp with time zone |           |          | 
 num_path_records_total          | integer                  |           |          | 
 num_reference_records_total     | integer                  |           |          | 
 num_count_records_total         | integer                  |           |          | 
 num_path_records_processed      | integer                  |           |          | 
 num_reference_records_processed | integer                  |           |          | 
 num_count_records_processed     | integer                  |           |          | 
=======
          Column          |           Type           | Collation | Nullable |                        Default                         
--------------------------+--------------------------+-----------+----------+--------------------------------------------------------
 id                       | bigint                   |           | not null | nextval('codeintel_ranking_progress_id_seq'::regclass)
 graph_key                | text                     |           | not null | 
 mappers_started_at       | timestamp with time zone |           | not null | 
 mapper_completed_at      | timestamp with time zone |           |          | 
 seed_mapper_completed_at | timestamp with time zone |           |          | 
 reducer_started_at       | timestamp with time zone |           |          | 
 reducer_completed_at     | timestamp with time zone |           |          | 
 max_definition_id        | bigint                   |           | not null | 
 max_reference_id         | bigint                   |           | not null | 
 max_path_id              | bigint                   |           | not null | 
>>>>>>> 23f3532a
Indexes:
    "codeintel_ranking_progress_pkey" PRIMARY KEY, btree (id)
    "codeintel_ranking_progress_graph_key_key" UNIQUE CONSTRAINT, btree (graph_key)

```

# Table "public.codeintel_ranking_references"
```
       Column       |  Type   | Collation | Nullable |                         Default                          
--------------------+---------+-----------+----------+----------------------------------------------------------
 id                 | bigint  |           | not null | nextval('codeintel_ranking_references_id_seq'::regclass)
 symbol_names       | text[]  |           | not null | 
 graph_key          | text    |           | not null | 
 exported_upload_id | integer |           | not null | 
Indexes:
    "codeintel_ranking_references_pkey" PRIMARY KEY, btree (id)
    "codeintel_ranking_references_exported_upload_id" btree (exported_upload_id)
    "codeintel_ranking_references_graph_key_id" btree (graph_key, id)
Foreign-key constraints:
    "codeintel_ranking_references_exported_upload_id_fkey" FOREIGN KEY (exported_upload_id) REFERENCES codeintel_ranking_exports(id) ON DELETE CASCADE
Referenced by:
    TABLE "codeintel_ranking_references_processed" CONSTRAINT "fk_codeintel_ranking_reference" FOREIGN KEY (codeintel_ranking_reference_id) REFERENCES codeintel_ranking_references(id) ON DELETE CASCADE

```

References for a given upload proceduced by background job consuming SCIP indexes.

# Table "public.codeintel_ranking_references_processed"
```
             Column             |  Type   | Collation | Nullable |                              Default                               
--------------------------------+---------+-----------+----------+--------------------------------------------------------------------
 graph_key                      | text    |           | not null | 
 codeintel_ranking_reference_id | integer |           | not null | 
 id                             | bigint  |           | not null | nextval('codeintel_ranking_references_processed_id_seq'::regclass)
Indexes:
    "codeintel_ranking_references_processed_pkey" PRIMARY KEY, btree (id)
    "codeintel_ranking_references_processed_graph_key_codeintel_rank" UNIQUE, btree (graph_key, codeintel_ranking_reference_id)
    "codeintel_ranking_references_processed_reference_id" btree (codeintel_ranking_reference_id)
Foreign-key constraints:
    "fk_codeintel_ranking_reference" FOREIGN KEY (codeintel_ranking_reference_id) REFERENCES codeintel_ranking_references(id) ON DELETE CASCADE

```

# Table "public.codeowners"
```
     Column     |           Type           | Collation | Nullable |                Default                 
----------------+--------------------------+-----------+----------+----------------------------------------
 id             | integer                  |           | not null | nextval('codeowners_id_seq'::regclass)
 contents       | text                     |           | not null | 
 contents_proto | bytea                    |           | not null | 
 repo_id        | integer                  |           | not null | 
 created_at     | timestamp with time zone |           | not null | now()
 updated_at     | timestamp with time zone |           | not null | now()
Indexes:
    "codeowners_pkey" PRIMARY KEY, btree (id)
    "codeowners_repo_id_key" UNIQUE CONSTRAINT, btree (repo_id)
Foreign-key constraints:
    "codeowners_repo_id_fkey" FOREIGN KEY (repo_id) REFERENCES repo(id) ON DELETE CASCADE

```

# Table "public.commit_authors"
```
 Column |  Type   | Collation | Nullable |                  Default                   
--------+---------+-----------+----------+--------------------------------------------
 id     | integer |           | not null | nextval('commit_authors_id_seq'::regclass)
 email  | text    |           | not null | 
 name   | text    |           | not null | 
Indexes:
    "commit_authors_pkey" PRIMARY KEY, btree (id)
    "commit_authors_email_name" UNIQUE, btree (email, name)
Referenced by:
    TABLE "own_aggregate_recent_contribution" CONSTRAINT "own_aggregate_recent_contribution_commit_author_id_fkey" FOREIGN KEY (commit_author_id) REFERENCES commit_authors(id)
    TABLE "own_signal_recent_contribution" CONSTRAINT "own_signal_recent_contribution_commit_author_id_fkey" FOREIGN KEY (commit_author_id) REFERENCES commit_authors(id)

```

# Table "public.configuration_policies_audit_logs"
```
       Column       |           Type           | Collation | Nullable |                          Default                           
--------------------+--------------------------+-----------+----------+------------------------------------------------------------
 log_timestamp      | timestamp with time zone |           |          | clock_timestamp()
 record_deleted_at  | timestamp with time zone |           |          | 
 policy_id          | integer                  |           | not null | 
 transition_columns | USER-DEFINED[]           |           |          | 
 sequence           | bigint                   |           | not null | nextval('configuration_policies_audit_logs_seq'::regclass)
 operation          | audit_log_operation      |           | not null | 
Indexes:
    "configuration_policies_audit_logs_policy_id" btree (policy_id)
    "configuration_policies_audit_logs_timestamp" brin (log_timestamp)

```

**log_timestamp**: Timestamp for this log entry.

**record_deleted_at**: Set once the upload this entry is associated with is deleted. Once NOW() - record_deleted_at is above a certain threshold, this log entry will be deleted.

**transition_columns**: Array of changes that occurred to the upload for this entry, in the form of {&#34;column&#34;=&gt;&#34;&lt;column name&gt;&#34;, &#34;old&#34;=&gt;&#34;&lt;previous value&gt;&#34;, &#34;new&#34;=&gt;&#34;&lt;new value&gt;&#34;}.

# Table "public.context_detection_embedding_jobs"
```
      Column       |           Type           | Collation | Nullable |                           Default                            
-------------------+--------------------------+-----------+----------+--------------------------------------------------------------
 id                | integer                  |           | not null | nextval('context_detection_embedding_jobs_id_seq'::regclass)
 state             | text                     |           |          | 'queued'::text
 failure_message   | text                     |           |          | 
 queued_at         | timestamp with time zone |           |          | now()
 started_at        | timestamp with time zone |           |          | 
 finished_at       | timestamp with time zone |           |          | 
 process_after     | timestamp with time zone |           |          | 
 num_resets        | integer                  |           | not null | 0
 num_failures      | integer                  |           | not null | 0
 last_heartbeat_at | timestamp with time zone |           |          | 
 execution_logs    | json[]                   |           |          | 
 worker_hostname   | text                     |           | not null | ''::text
 cancel            | boolean                  |           | not null | false
Indexes:
    "context_detection_embedding_jobs_pkey" PRIMARY KEY, btree (id)

```

# Table "public.critical_and_site_config"
```
      Column       |           Type           | Collation | Nullable |                       Default                        
-------------------+--------------------------+-----------+----------+------------------------------------------------------
 id                | integer                  |           | not null | nextval('critical_and_site_config_id_seq'::regclass)
 type              | critical_or_site         |           | not null | 
 contents          | text                     |           | not null | 
 created_at        | timestamp with time zone |           | not null | now()
 updated_at        | timestamp with time zone |           | not null | now()
 author_user_id    | integer                  |           |          | 
 redacted_contents | text                     |           |          | 
Indexes:
    "critical_and_site_config_pkey" PRIMARY KEY, btree (id)
    "critical_and_site_config_unique" UNIQUE, btree (id, type)

```

**author_user_id**: A null value indicates that this config was most likely added by code on the start-up path, for example from the SITE_CONFIG_FILE unless the config itself was added before this column existed in which case it could also have been a user.

**redacted_contents**: This column stores the contents but redacts all secrets. The redacted form is a sha256 hash of the secret appended to the REDACTED string. This is used to generate diffs between two subsequent changes in a way that allows us to detect changes to any secrets while also ensuring that we do not leak it in the diff. A null value indicates that this config was added before this column was added or redacting the secrets during write failed so we skipped writing to this column instead of a hard failure.

# Table "public.discussion_comments"
```
     Column     |           Type           | Collation | Nullable |                     Default                     
----------------+--------------------------+-----------+----------+-------------------------------------------------
 id             | bigint                   |           | not null | nextval('discussion_comments_id_seq'::regclass)
 thread_id      | bigint                   |           | not null | 
 author_user_id | integer                  |           | not null | 
 contents       | text                     |           | not null | 
 created_at     | timestamp with time zone |           | not null | now()
 updated_at     | timestamp with time zone |           | not null | now()
 deleted_at     | timestamp with time zone |           |          | 
 reports        | text[]                   |           | not null | '{}'::text[]
Indexes:
    "discussion_comments_pkey" PRIMARY KEY, btree (id)
    "discussion_comments_author_user_id_idx" btree (author_user_id)
    "discussion_comments_reports_array_length_idx" btree (array_length(reports, 1))
    "discussion_comments_thread_id_idx" btree (thread_id)
Foreign-key constraints:
    "discussion_comments_author_user_id_fkey" FOREIGN KEY (author_user_id) REFERENCES users(id) ON DELETE RESTRICT
    "discussion_comments_thread_id_fkey" FOREIGN KEY (thread_id) REFERENCES discussion_threads(id) ON DELETE CASCADE

```

# Table "public.discussion_mail_reply_tokens"
```
   Column   |           Type           | Collation | Nullable | Default 
------------+--------------------------+-----------+----------+---------
 token      | text                     |           | not null | 
 user_id    | integer                  |           | not null | 
 thread_id  | bigint                   |           | not null | 
 deleted_at | timestamp with time zone |           |          | 
Indexes:
    "discussion_mail_reply_tokens_pkey" PRIMARY KEY, btree (token)
    "discussion_mail_reply_tokens_user_id_thread_id_idx" btree (user_id, thread_id)
Foreign-key constraints:
    "discussion_mail_reply_tokens_thread_id_fkey" FOREIGN KEY (thread_id) REFERENCES discussion_threads(id) ON DELETE CASCADE
    "discussion_mail_reply_tokens_user_id_fkey" FOREIGN KEY (user_id) REFERENCES users(id) ON DELETE RESTRICT

```

# Table "public.discussion_threads"
```
     Column     |           Type           | Collation | Nullable |                    Default                     
----------------+--------------------------+-----------+----------+------------------------------------------------
 id             | bigint                   |           | not null | nextval('discussion_threads_id_seq'::regclass)
 author_user_id | integer                  |           | not null | 
 title          | text                     |           |          | 
 target_repo_id | bigint                   |           |          | 
 created_at     | timestamp with time zone |           | not null | now()
 archived_at    | timestamp with time zone |           |          | 
 updated_at     | timestamp with time zone |           | not null | now()
 deleted_at     | timestamp with time zone |           |          | 
Indexes:
    "discussion_threads_pkey" PRIMARY KEY, btree (id)
    "discussion_threads_author_user_id_idx" btree (author_user_id)
Foreign-key constraints:
    "discussion_threads_author_user_id_fkey" FOREIGN KEY (author_user_id) REFERENCES users(id) ON DELETE RESTRICT
    "discussion_threads_target_repo_id_fk" FOREIGN KEY (target_repo_id) REFERENCES discussion_threads_target_repo(id) ON DELETE CASCADE
Referenced by:
    TABLE "discussion_comments" CONSTRAINT "discussion_comments_thread_id_fkey" FOREIGN KEY (thread_id) REFERENCES discussion_threads(id) ON DELETE CASCADE
    TABLE "discussion_mail_reply_tokens" CONSTRAINT "discussion_mail_reply_tokens_thread_id_fkey" FOREIGN KEY (thread_id) REFERENCES discussion_threads(id) ON DELETE CASCADE
    TABLE "discussion_threads_target_repo" CONSTRAINT "discussion_threads_target_repo_thread_id_fkey" FOREIGN KEY (thread_id) REFERENCES discussion_threads(id) ON DELETE CASCADE

```

# Table "public.discussion_threads_target_repo"
```
     Column      |  Type   | Collation | Nullable |                          Default                           
-----------------+---------+-----------+----------+------------------------------------------------------------
 id              | bigint  |           | not null | nextval('discussion_threads_target_repo_id_seq'::regclass)
 thread_id       | bigint  |           | not null | 
 repo_id         | integer |           | not null | 
 path            | text    |           |          | 
 branch          | text    |           |          | 
 revision        | text    |           |          | 
 start_line      | integer |           |          | 
 end_line        | integer |           |          | 
 start_character | integer |           |          | 
 end_character   | integer |           |          | 
 lines_before    | text    |           |          | 
 lines           | text    |           |          | 
 lines_after     | text    |           |          | 
Indexes:
    "discussion_threads_target_repo_pkey" PRIMARY KEY, btree (id)
    "discussion_threads_target_repo_repo_id_path_idx" btree (repo_id, path)
Foreign-key constraints:
    "discussion_threads_target_repo_repo_id_fkey" FOREIGN KEY (repo_id) REFERENCES repo(id) ON DELETE CASCADE
    "discussion_threads_target_repo_thread_id_fkey" FOREIGN KEY (thread_id) REFERENCES discussion_threads(id) ON DELETE CASCADE
Referenced by:
    TABLE "discussion_threads" CONSTRAINT "discussion_threads_target_repo_id_fk" FOREIGN KEY (target_repo_id) REFERENCES discussion_threads_target_repo(id) ON DELETE CASCADE

```

# Table "public.event_logs"
```
      Column       |           Type           | Collation | Nullable |                Default                 
-------------------+--------------------------+-----------+----------+----------------------------------------
 id                | bigint                   |           | not null | nextval('event_logs_id_seq'::regclass)
 name              | text                     |           | not null | 
 url               | text                     |           | not null | 
 user_id           | integer                  |           | not null | 
 anonymous_user_id | text                     |           | not null | 
 source            | text                     |           | not null | 
 argument          | jsonb                    |           | not null | 
 version           | text                     |           | not null | 
 timestamp         | timestamp with time zone |           | not null | 
 feature_flags     | jsonb                    |           |          | 
 cohort_id         | date                     |           |          | 
 public_argument   | jsonb                    |           | not null | '{}'::jsonb
 first_source_url  | text                     |           |          | 
 last_source_url   | text                     |           |          | 
 referrer          | text                     |           |          | 
 device_id         | text                     |           |          | 
 insert_id         | text                     |           |          | 
Indexes:
    "event_logs_pkey" PRIMARY KEY, btree (id)
    "event_logs_anonymous_user_id" btree (anonymous_user_id)
    "event_logs_name_timestamp" btree (name, "timestamp" DESC)
    "event_logs_source" btree (source)
    "event_logs_timestamp" btree ("timestamp")
    "event_logs_timestamp_at_utc" btree (date(timezone('UTC'::text, "timestamp")))
    "event_logs_user_id_name" btree (user_id, name)
    "event_logs_user_id_timestamp" btree (user_id, "timestamp")
Check constraints:
    "event_logs_check_has_user" CHECK (user_id = 0 AND anonymous_user_id <> ''::text OR user_id <> 0 AND anonymous_user_id = ''::text OR user_id <> 0 AND anonymous_user_id <> ''::text)
    "event_logs_check_name_not_empty" CHECK (name <> ''::text)
    "event_logs_check_source_not_empty" CHECK (source <> ''::text)
    "event_logs_check_version_not_empty" CHECK (version <> ''::text)

```

# Table "public.event_logs_export_allowlist"
```
   Column   |  Type   | Collation | Nullable |                         Default                         
------------+---------+-----------+----------+---------------------------------------------------------
 id         | integer |           | not null | nextval('event_logs_export_allowlist_id_seq'::regclass)
 event_name | text    |           | not null | 
Indexes:
    "event_logs_export_allowlist_pkey" PRIMARY KEY, btree (id)
    "event_logs_export_allowlist_event_name_idx" UNIQUE, btree (event_name)

```

An allowlist of events that are approved for export if the scraping job is enabled

**event_name**: Name of the event that corresponds to event_logs.name

# Table "public.event_logs_scrape_state"
```
   Column    |  Type   | Collation | Nullable |                       Default                       
-------------+---------+-----------+----------+-----------------------------------------------------
 id          | integer |           | not null | nextval('event_logs_scrape_state_id_seq'::regclass)
 bookmark_id | integer |           | not null | 
Indexes:
    "event_logs_scrape_state_pk" PRIMARY KEY, btree (id)

```

Contains state for the periodic telemetry job that scrapes events if enabled.

**bookmark_id**: Bookmarks the maximum most recent successful event_logs.id that was scraped

# Table "public.event_logs_scrape_state_own"
```
   Column    |  Type   | Collation | Nullable |                         Default                         
-------------+---------+-----------+----------+---------------------------------------------------------
 id          | integer |           | not null | nextval('event_logs_scrape_state_own_id_seq'::regclass)
 bookmark_id | integer |           | not null | 
 job_type    | integer |           | not null | 
Indexes:
    "event_logs_scrape_state_own_pk" PRIMARY KEY, btree (id)

```

Contains state for own jobs that scrape events if enabled.

**bookmark_id**: Bookmarks the maximum most recent successful event_logs.id that was scraped

# Table "public.executor_heartbeats"
```
      Column      |           Type           | Collation | Nullable |                     Default                     
------------------+--------------------------+-----------+----------+-------------------------------------------------
 id               | integer                  |           | not null | nextval('executor_heartbeats_id_seq'::regclass)
 hostname         | text                     |           | not null | 
 queue_name       | text                     |           | not null | 
 os               | text                     |           | not null | 
 architecture     | text                     |           | not null | 
 docker_version   | text                     |           | not null | 
 executor_version | text                     |           | not null | 
 git_version      | text                     |           | not null | 
 ignite_version   | text                     |           | not null | 
 src_cli_version  | text                     |           | not null | 
 first_seen_at    | timestamp with time zone |           | not null | now()
 last_seen_at     | timestamp with time zone |           | not null | now()
Indexes:
    "executor_heartbeats_pkey" PRIMARY KEY, btree (id)
    "executor_heartbeats_hostname_key" UNIQUE CONSTRAINT, btree (hostname)

```

Tracks the most recent activity of executors attached to this Sourcegraph instance.

**architecture**: The machine architure running the executor.

**docker_version**: The version of Docker used by the executor.

**executor_version**: The version of the executor.

**first_seen_at**: The first time a heartbeat from the executor was received.

**git_version**: The version of Git used by the executor.

**hostname**: The uniquely identifying name of the executor.

**ignite_version**: The version of Ignite used by the executor.

**last_seen_at**: The last time a heartbeat from the executor was received.

**os**: The operating system running the executor.

**queue_name**: The queue name that the executor polls for work.

**src_cli_version**: The version of src-cli used by the executor.

# Table "public.executor_job_tokens"
```
    Column    |           Type           | Collation | Nullable |                     Default                     
--------------+--------------------------+-----------+----------+-------------------------------------------------
 id           | integer                  |           | not null | nextval('executor_job_tokens_id_seq'::regclass)
 value_sha256 | bytea                    |           | not null | 
 job_id       | bigint                   |           | not null | 
 queue        | text                     |           | not null | 
 repo_id      | bigint                   |           | not null | 
 created_at   | timestamp with time zone |           | not null | now()
 updated_at   | timestamp with time zone |           | not null | now()
Indexes:
    "executor_job_tokens_pkey" PRIMARY KEY, btree (id)
    "executor_job_tokens_job_id_queue_repo_id_key" UNIQUE CONSTRAINT, btree (job_id, queue, repo_id)
    "executor_job_tokens_value_sha256_key" UNIQUE CONSTRAINT, btree (value_sha256)

```

# Table "public.executor_secret_access_logs"
```
       Column       |           Type           | Collation | Nullable |                         Default                         
--------------------+--------------------------+-----------+----------+---------------------------------------------------------
 id                 | integer                  |           | not null | nextval('executor_secret_access_logs_id_seq'::regclass)
 executor_secret_id | integer                  |           | not null | 
 user_id            | integer                  |           |          | 
 created_at         | timestamp with time zone |           | not null | now()
 machine_user       | text                     |           | not null | ''::text
Indexes:
    "executor_secret_access_logs_pkey" PRIMARY KEY, btree (id)
Check constraints:
    "user_id_or_machine_user" CHECK (user_id IS NULL AND machine_user <> ''::text OR user_id IS NOT NULL AND machine_user = ''::text)
Foreign-key constraints:
    "executor_secret_access_logs_executor_secret_id_fkey" FOREIGN KEY (executor_secret_id) REFERENCES executor_secrets(id) ON DELETE CASCADE
    "executor_secret_access_logs_user_id_fkey" FOREIGN KEY (user_id) REFERENCES users(id) ON DELETE CASCADE

```

# Table "public.executor_secrets"
```
      Column       |           Type           | Collation | Nullable |                   Default                    
-------------------+--------------------------+-----------+----------+----------------------------------------------
 id                | integer                  |           | not null | nextval('executor_secrets_id_seq'::regclass)
 key               | text                     |           | not null | 
 value             | bytea                    |           | not null | 
 scope             | text                     |           | not null | 
 encryption_key_id | text                     |           |          | 
 namespace_user_id | integer                  |           |          | 
 namespace_org_id  | integer                  |           |          | 
 created_at        | timestamp with time zone |           | not null | now()
 updated_at        | timestamp with time zone |           | not null | now()
 creator_id        | integer                  |           |          | 
Indexes:
    "executor_secrets_pkey" PRIMARY KEY, btree (id)
    "executor_secrets_unique_key_global" UNIQUE, btree (key, scope) WHERE namespace_user_id IS NULL AND namespace_org_id IS NULL
    "executor_secrets_unique_key_namespace_org" UNIQUE, btree (key, namespace_org_id, scope) WHERE namespace_org_id IS NOT NULL
    "executor_secrets_unique_key_namespace_user" UNIQUE, btree (key, namespace_user_id, scope) WHERE namespace_user_id IS NOT NULL
Foreign-key constraints:
    "executor_secrets_creator_id_fkey" FOREIGN KEY (creator_id) REFERENCES users(id) ON DELETE SET NULL
    "executor_secrets_namespace_org_id_fkey" FOREIGN KEY (namespace_org_id) REFERENCES orgs(id) ON DELETE CASCADE
    "executor_secrets_namespace_user_id_fkey" FOREIGN KEY (namespace_user_id) REFERENCES users(id) ON DELETE CASCADE
Referenced by:
    TABLE "executor_secret_access_logs" CONSTRAINT "executor_secret_access_logs_executor_secret_id_fkey" FOREIGN KEY (executor_secret_id) REFERENCES executor_secrets(id) ON DELETE CASCADE

```

**creator_id**: NULL, if the user has been deleted.

# Table "public.explicit_permissions_bitbucket_projects_jobs"
```
       Column        |           Type           | Collation | Nullable |                                 Default                                  
---------------------+--------------------------+-----------+----------+--------------------------------------------------------------------------
 id                  | integer                  |           | not null | nextval('explicit_permissions_bitbucket_projects_jobs_id_seq'::regclass)
 state               | text                     |           |          | 'queued'::text
 failure_message     | text                     |           |          | 
 queued_at           | timestamp with time zone |           |          | now()
 started_at          | timestamp with time zone |           |          | 
 finished_at         | timestamp with time zone |           |          | 
 process_after       | timestamp with time zone |           |          | 
 num_resets          | integer                  |           | not null | 0
 num_failures        | integer                  |           | not null | 0
 last_heartbeat_at   | timestamp with time zone |           |          | 
 execution_logs      | json[]                   |           |          | 
 worker_hostname     | text                     |           | not null | ''::text
 project_key         | text                     |           | not null | 
 external_service_id | integer                  |           | not null | 
 permissions         | json[]                   |           |          | 
 unrestricted        | boolean                  |           | not null | false
 cancel              | boolean                  |           | not null | false
Indexes:
    "explicit_permissions_bitbucket_projects_jobs_pkey" PRIMARY KEY, btree (id)
    "explicit_permissions_bitbucket_projects_jobs_project_key_extern" btree (project_key, external_service_id, state)
    "explicit_permissions_bitbucket_projects_jobs_queued_at_idx" btree (queued_at)
    "explicit_permissions_bitbucket_projects_jobs_state_idx" btree (state)
Check constraints:
    "explicit_permissions_bitbucket_projects_jobs_check" CHECK (permissions IS NOT NULL AND unrestricted IS FALSE OR permissions IS NULL AND unrestricted IS TRUE)

```

# Table "public.external_service_repos"
```
       Column        |           Type           | Collation | Nullable |         Default         
---------------------+--------------------------+-----------+----------+-------------------------
 external_service_id | bigint                   |           | not null | 
 repo_id             | integer                  |           | not null | 
 clone_url           | text                     |           | not null | 
 user_id             | integer                  |           |          | 
 org_id              | integer                  |           |          | 
 created_at          | timestamp with time zone |           | not null | transaction_timestamp()
Indexes:
    "external_service_repos_repo_id_external_service_id_unique" UNIQUE CONSTRAINT, btree (repo_id, external_service_id)
    "external_service_repos_clone_url_idx" btree (clone_url)
    "external_service_repos_idx" btree (external_service_id, repo_id)
    "external_service_repos_org_id_idx" btree (org_id) WHERE org_id IS NOT NULL
    "external_service_user_repos_idx" btree (user_id, repo_id) WHERE user_id IS NOT NULL
Foreign-key constraints:
    "external_service_repos_external_service_id_fkey" FOREIGN KEY (external_service_id) REFERENCES external_services(id) ON DELETE CASCADE DEFERRABLE
    "external_service_repos_org_id_fkey" FOREIGN KEY (org_id) REFERENCES orgs(id) ON DELETE CASCADE
    "external_service_repos_repo_id_fkey" FOREIGN KEY (repo_id) REFERENCES repo(id) ON DELETE CASCADE DEFERRABLE
    "external_service_repos_user_id_fkey" FOREIGN KEY (user_id) REFERENCES users(id) ON DELETE CASCADE DEFERRABLE

```

# Table "public.external_service_sync_jobs"
```
       Column        |           Type           | Collation | Nullable |                        Default                         
---------------------+--------------------------+-----------+----------+--------------------------------------------------------
 id                  | integer                  |           | not null | nextval('external_service_sync_jobs_id_seq'::regclass)
 state               | text                     |           | not null | 'queued'::text
 failure_message     | text                     |           |          | 
 started_at          | timestamp with time zone |           |          | 
 finished_at         | timestamp with time zone |           |          | 
 process_after       | timestamp with time zone |           |          | 
 num_resets          | integer                  |           | not null | 0
 external_service_id | bigint                   |           | not null | 
 num_failures        | integer                  |           | not null | 0
 log_contents        | text                     |           |          | 
 execution_logs      | json[]                   |           |          | 
 worker_hostname     | text                     |           | not null | ''::text
 last_heartbeat_at   | timestamp with time zone |           |          | 
 queued_at           | timestamp with time zone |           |          | now()
 cancel              | boolean                  |           | not null | false
 repos_synced        | integer                  |           | not null | 0
 repo_sync_errors    | integer                  |           | not null | 0
 repos_added         | integer                  |           | not null | 0
 repos_deleted       | integer                  |           | not null | 0
 repos_modified      | integer                  |           | not null | 0
 repos_unmodified    | integer                  |           | not null | 0
Indexes:
    "external_service_sync_jobs_state_external_service_id" btree (state, external_service_id) INCLUDE (finished_at)
Foreign-key constraints:
    "external_services_id_fk" FOREIGN KEY (external_service_id) REFERENCES external_services(id) ON DELETE CASCADE

```

**repo_sync_errors**: The number of times an error occurred syncing a repo during this sync job.

**repos_added**: The number of new repos discovered during this sync job.

**repos_deleted**: The number of repos deleted as a result of this sync job.

**repos_modified**: The number of existing repos whose metadata has changed during this sync job.

**repos_synced**: The number of repos synced during this sync job.

**repos_unmodified**: The number of existing repos whose metadata did not change during this sync job.

# Table "public.external_services"
```
      Column       |           Type           | Collation | Nullable |                    Default                    
-------------------+--------------------------+-----------+----------+-----------------------------------------------
 id                | bigint                   |           | not null | nextval('external_services_id_seq'::regclass)
 kind              | text                     |           | not null | 
 display_name      | text                     |           | not null | 
 config            | text                     |           | not null | 
 created_at        | timestamp with time zone |           | not null | now()
 updated_at        | timestamp with time zone |           | not null | now()
 deleted_at        | timestamp with time zone |           |          | 
 last_sync_at      | timestamp with time zone |           |          | 
 next_sync_at      | timestamp with time zone |           |          | 
 namespace_user_id | integer                  |           |          | 
 unrestricted      | boolean                  |           | not null | false
 cloud_default     | boolean                  |           | not null | false
 encryption_key_id | text                     |           | not null | ''::text
 namespace_org_id  | integer                  |           |          | 
 has_webhooks      | boolean                  |           |          | 
 token_expires_at  | timestamp with time zone |           |          | 
Indexes:
    "external_services_pkey" PRIMARY KEY, btree (id)
    "external_services_unique_kind_org_id" UNIQUE, btree (kind, namespace_org_id) WHERE deleted_at IS NULL AND namespace_user_id IS NULL AND namespace_org_id IS NOT NULL
    "external_services_unique_kind_user_id" UNIQUE, btree (kind, namespace_user_id) WHERE deleted_at IS NULL AND namespace_org_id IS NULL AND namespace_user_id IS NOT NULL
    "kind_cloud_default" UNIQUE, btree (kind, cloud_default) WHERE cloud_default = true AND deleted_at IS NULL
    "external_services_has_webhooks_idx" btree (has_webhooks)
    "external_services_namespace_org_id_idx" btree (namespace_org_id)
    "external_services_namespace_user_id_idx" btree (namespace_user_id)
Check constraints:
    "check_non_empty_config" CHECK (btrim(config) <> ''::text)
    "external_services_max_1_namespace" CHECK (namespace_user_id IS NULL AND namespace_org_id IS NULL OR (namespace_user_id IS NULL) <> (namespace_org_id IS NULL))
Foreign-key constraints:
    "external_services_namepspace_user_id_fkey" FOREIGN KEY (namespace_user_id) REFERENCES users(id) ON DELETE CASCADE DEFERRABLE
    "external_services_namespace_org_id_fkey" FOREIGN KEY (namespace_org_id) REFERENCES orgs(id) ON DELETE CASCADE DEFERRABLE
Referenced by:
    TABLE "external_service_repos" CONSTRAINT "external_service_repos_external_service_id_fkey" FOREIGN KEY (external_service_id) REFERENCES external_services(id) ON DELETE CASCADE DEFERRABLE
    TABLE "external_service_sync_jobs" CONSTRAINT "external_services_id_fk" FOREIGN KEY (external_service_id) REFERENCES external_services(id) ON DELETE CASCADE
    TABLE "webhook_logs" CONSTRAINT "webhook_logs_external_service_id_fkey" FOREIGN KEY (external_service_id) REFERENCES external_services(id) ON UPDATE CASCADE ON DELETE CASCADE

```

# Table "public.feature_flag_overrides"
```
      Column       |           Type           | Collation | Nullable | Default 
-------------------+--------------------------+-----------+----------+---------
 namespace_org_id  | integer                  |           |          | 
 namespace_user_id | integer                  |           |          | 
 flag_name         | text                     |           | not null | 
 flag_value        | boolean                  |           | not null | 
 created_at        | timestamp with time zone |           | not null | now()
 updated_at        | timestamp with time zone |           | not null | now()
 deleted_at        | timestamp with time zone |           |          | 
Indexes:
    "feature_flag_overrides_unique_org_flag" UNIQUE CONSTRAINT, btree (namespace_org_id, flag_name)
    "feature_flag_overrides_unique_user_flag" UNIQUE CONSTRAINT, btree (namespace_user_id, flag_name)
    "feature_flag_overrides_org_id" btree (namespace_org_id) WHERE namespace_org_id IS NOT NULL
    "feature_flag_overrides_user_id" btree (namespace_user_id) WHERE namespace_user_id IS NOT NULL
Check constraints:
    "feature_flag_overrides_has_org_or_user_id" CHECK (namespace_org_id IS NOT NULL OR namespace_user_id IS NOT NULL)
Foreign-key constraints:
    "feature_flag_overrides_flag_name_fkey" FOREIGN KEY (flag_name) REFERENCES feature_flags(flag_name) ON UPDATE CASCADE ON DELETE CASCADE
    "feature_flag_overrides_namespace_org_id_fkey" FOREIGN KEY (namespace_org_id) REFERENCES orgs(id) ON DELETE CASCADE
    "feature_flag_overrides_namespace_user_id_fkey" FOREIGN KEY (namespace_user_id) REFERENCES users(id) ON DELETE CASCADE

```

# Table "public.feature_flags"
```
   Column   |           Type           | Collation | Nullable | Default 
------------+--------------------------+-----------+----------+---------
 flag_name  | text                     |           | not null | 
 flag_type  | feature_flag_type        |           | not null | 
 bool_value | boolean                  |           |          | 
 rollout    | integer                  |           |          | 
 created_at | timestamp with time zone |           | not null | now()
 updated_at | timestamp with time zone |           | not null | now()
 deleted_at | timestamp with time zone |           |          | 
Indexes:
    "feature_flags_pkey" PRIMARY KEY, btree (flag_name)
Check constraints:
    "feature_flags_rollout_check" CHECK (rollout >= 0 AND rollout <= 10000)
    "required_bool_fields" CHECK (1 =
CASE
    WHEN flag_type = 'bool'::feature_flag_type AND bool_value IS NULL THEN 0
    WHEN flag_type <> 'bool'::feature_flag_type AND bool_value IS NOT NULL THEN 0
    ELSE 1
END)
    "required_rollout_fields" CHECK (1 =
CASE
    WHEN flag_type = 'rollout'::feature_flag_type AND rollout IS NULL THEN 0
    WHEN flag_type <> 'rollout'::feature_flag_type AND rollout IS NOT NULL THEN 0
    ELSE 1
END)
Referenced by:
    TABLE "feature_flag_overrides" CONSTRAINT "feature_flag_overrides_flag_name_fkey" FOREIGN KEY (flag_name) REFERENCES feature_flags(flag_name) ON UPDATE CASCADE ON DELETE CASCADE

```

**bool_value**: Bool value only defined when flag_type is bool

**rollout**: Rollout only defined when flag_type is rollout. Increments of 0.01%

# Table "public.github_app_installs"
```
     Column      |           Type           | Collation | Nullable |                     Default                     
-----------------+--------------------------+-----------+----------+-------------------------------------------------
 id              | integer                  |           | not null | nextval('github_app_installs_id_seq'::regclass)
 app_id          | integer                  |           | not null | 
 installation_id | integer                  |           | not null | 
 created_at      | timestamp with time zone |           | not null | now()
Indexes:
    "github_app_installs_pkey" PRIMARY KEY, btree (id)
    "app_id_idx" btree (app_id)
    "installation_id_idx" btree (installation_id)
Foreign-key constraints:
    "github_app_installs_app_id_fkey" FOREIGN KEY (app_id) REFERENCES github_apps(id) ON DELETE CASCADE

```

# Table "public.github_apps"
```
      Column       |           Type           | Collation | Nullable |                 Default                 
-------------------+--------------------------+-----------+----------+-----------------------------------------
 id                | integer                  |           | not null | nextval('github_apps_id_seq'::regclass)
 app_id            | integer                  |           | not null | 
 name              | text                     |           | not null | 
 slug              | text                     |           | not null | 
 base_url          | text                     |           | not null | 
 client_id         | text                     |           | not null | 
 client_secret     | text                     |           | not null | 
 private_key       | text                     |           | not null | 
 encryption_key_id | text                     |           | not null | 
 logo              | text                     |           |          | 
 created_at        | timestamp with time zone |           | not null | now()
 updated_at        | timestamp with time zone |           | not null | now()
 app_url           | text                     |           | not null | ''::text
 webhook_id        | integer                  |           |          | 
Indexes:
    "github_apps_pkey" PRIMARY KEY, btree (id)
    "github_apps_app_id_slug_base_url_unique" UNIQUE, btree (app_id, slug, base_url)
Foreign-key constraints:
    "github_apps_webhook_id_fkey" FOREIGN KEY (webhook_id) REFERENCES webhooks(id) ON DELETE SET NULL
Referenced by:
    TABLE "github_app_installs" CONSTRAINT "github_app_installs_app_id_fkey" FOREIGN KEY (app_id) REFERENCES github_apps(id) ON DELETE CASCADE

```

# Table "public.gitserver_relocator_jobs"
```
      Column       |           Type           | Collation | Nullable |                       Default                        
-------------------+--------------------------+-----------+----------+------------------------------------------------------
 id                | integer                  |           | not null | nextval('gitserver_relocator_jobs_id_seq'::regclass)
 state             | text                     |           |          | 'queued'::text
 queued_at         | timestamp with time zone |           |          | now()
 failure_message   | text                     |           |          | 
 started_at        | timestamp with time zone |           |          | 
 finished_at       | timestamp with time zone |           |          | 
 process_after     | timestamp with time zone |           |          | 
 num_resets        | integer                  |           | not null | 0
 num_failures      | integer                  |           | not null | 0
 last_heartbeat_at | timestamp with time zone |           |          | 
 execution_logs    | json[]                   |           |          | 
 worker_hostname   | text                     |           | not null | ''::text
 repo_id           | integer                  |           | not null | 
 source_hostname   | text                     |           | not null | 
 dest_hostname     | text                     |           | not null | 
 delete_source     | boolean                  |           | not null | false
 cancel            | boolean                  |           | not null | false
Indexes:
    "gitserver_relocator_jobs_pkey" PRIMARY KEY, btree (id)
    "gitserver_relocator_jobs_state" btree (state)

```

# Table "public.gitserver_repos"
```
      Column      |           Type           | Collation | Nullable |      Default       
------------------+--------------------------+-----------+----------+--------------------
 repo_id          | integer                  |           | not null | 
 clone_status     | text                     |           | not null | 'not_cloned'::text
 shard_id         | text                     |           | not null | 
 last_error       | text                     |           |          | 
 updated_at       | timestamp with time zone |           | not null | now()
 last_fetched     | timestamp with time zone |           | not null | now()
 last_changed     | timestamp with time zone |           | not null | now()
 repo_size_bytes  | bigint                   |           |          | 
 corrupted_at     | timestamp with time zone |           |          | 
 corruption_logs  | jsonb                    |           | not null | '[]'::jsonb
 cloning_progress | text                     |           |          | ''::text
Indexes:
    "gitserver_repos_pkey" PRIMARY KEY, btree (repo_id)
    "gitserver_repo_size_bytes" btree (repo_size_bytes)
    "gitserver_repos_cloned_status_idx" btree (repo_id) WHERE clone_status = 'cloned'::text
    "gitserver_repos_cloning_status_idx" btree (repo_id) WHERE clone_status = 'cloning'::text
    "gitserver_repos_last_changed_idx" btree (last_changed, repo_id)
    "gitserver_repos_last_error_idx" btree (repo_id) WHERE last_error IS NOT NULL
    "gitserver_repos_not_cloned_status_idx" btree (repo_id) WHERE clone_status = 'not_cloned'::text
    "gitserver_repos_not_explicitly_cloned_idx" btree (repo_id) WHERE clone_status <> 'cloned'::text
    "gitserver_repos_shard_id" btree (shard_id, repo_id)
Foreign-key constraints:
    "gitserver_repos_repo_id_fkey" FOREIGN KEY (repo_id) REFERENCES repo(id) ON DELETE CASCADE
Triggers:
    trig_recalc_gitserver_repos_statistics_on_delete AFTER DELETE ON gitserver_repos REFERENCING OLD TABLE AS oldtab FOR EACH STATEMENT EXECUTE FUNCTION recalc_gitserver_repos_statistics_on_delete()
    trig_recalc_gitserver_repos_statistics_on_insert AFTER INSERT ON gitserver_repos REFERENCING NEW TABLE AS newtab FOR EACH STATEMENT EXECUTE FUNCTION recalc_gitserver_repos_statistics_on_insert()
    trig_recalc_gitserver_repos_statistics_on_update AFTER UPDATE ON gitserver_repos REFERENCING OLD TABLE AS oldtab NEW TABLE AS newtab FOR EACH STATEMENT EXECUTE FUNCTION recalc_gitserver_repos_statistics_on_update()

```

**corrupted_at**: Timestamp of when repo corruption was detected

**corruption_logs**: Log output of repo corruptions that have been detected - encoded as json

# Table "public.gitserver_repos_statistics"
```
    Column    |  Type  | Collation | Nullable | Default 
--------------+--------+-----------+----------+---------
 shard_id     | text   |           | not null | 
 total        | bigint |           | not null | 0
 not_cloned   | bigint |           | not null | 0
 cloning      | bigint |           | not null | 0
 cloned       | bigint |           | not null | 0
 failed_fetch | bigint |           | not null | 0
 corrupted    | bigint |           | not null | 0
Indexes:
    "gitserver_repos_statistics_pkey" PRIMARY KEY, btree (shard_id)

```

**cloned**: Number of repositories in gitserver_repos table on this shard that are cloned

**cloning**: Number of repositories in gitserver_repos table on this shard that cloning

**corrupted**: Number of repositories that are NOT soft-deleted and not blocked and have corrupted_at set in gitserver_repos table

**failed_fetch**: Number of repositories in gitserver_repos table on this shard where last_error is set

**not_cloned**: Number of repositories in gitserver_repos table on this shard that are not cloned yet

**shard_id**: ID of this gitserver shard. If an empty string then the repositories havent been assigned a shard.

**total**: Number of repositories in gitserver_repos table on this shard

# Table "public.global_state"
```
   Column    |  Type   | Collation | Nullable | Default 
-------------+---------+-----------+----------+---------
 site_id     | uuid    |           | not null | 
 initialized | boolean |           | not null | false
Indexes:
    "global_state_pkey" PRIMARY KEY, btree (site_id)

```

# Table "public.insights_query_runner_jobs"
```
      Column       |           Type           | Collation | Nullable |                        Default                         
-------------------+--------------------------+-----------+----------+--------------------------------------------------------
 id                | integer                  |           | not null | nextval('insights_query_runner_jobs_id_seq'::regclass)
 series_id         | text                     |           | not null | 
 search_query      | text                     |           | not null | 
 state             | text                     |           |          | 'queued'::text
 failure_message   | text                     |           |          | 
 started_at        | timestamp with time zone |           |          | 
 finished_at       | timestamp with time zone |           |          | 
 process_after     | timestamp with time zone |           |          | 
 num_resets        | integer                  |           | not null | 0
 num_failures      | integer                  |           | not null | 0
 execution_logs    | json[]                   |           |          | 
 record_time       | timestamp with time zone |           |          | 
 worker_hostname   | text                     |           | not null | ''::text
 last_heartbeat_at | timestamp with time zone |           |          | 
 priority          | integer                  |           | not null | 1
 cost              | integer                  |           | not null | 500
 persist_mode      | persistmode              |           | not null | 'record'::persistmode
 queued_at         | timestamp with time zone |           |          | now()
 cancel            | boolean                  |           | not null | false
 trace_id          | text                     |           |          | 
Indexes:
    "insights_query_runner_jobs_pkey" PRIMARY KEY, btree (id)
    "finished_at_insights_query_runner_jobs_idx" btree (finished_at)
    "insights_query_runner_jobs_cost_idx" btree (cost)
    "insights_query_runner_jobs_priority_idx" btree (priority)
    "insights_query_runner_jobs_processable_priority_id" btree (priority, id) WHERE state = 'queued'::text OR state = 'errored'::text
    "insights_query_runner_jobs_series_id_state" btree (series_id, state)
    "insights_query_runner_jobs_state_btree" btree (state)
    "process_after_insights_query_runner_jobs_idx" btree (process_after)
Referenced by:
    TABLE "insights_query_runner_jobs_dependencies" CONSTRAINT "insights_query_runner_jobs_dependencies_fk_job_id" FOREIGN KEY (job_id) REFERENCES insights_query_runner_jobs(id) ON DELETE CASCADE

```

See [enterprise/internal/insights/background/queryrunner/worker.go:Job](https://sourcegraph.com/search?q=repo:%5Egithub%5C.com/sourcegraph/sourcegraph%24+file:enterprise/internal/insights/background/queryrunner/worker.go+type+Job&amp;patternType=literal)

**cost**: Integer representing a cost approximation of executing this search query.

**persist_mode**: The persistence level for this query. This value will determine the lifecycle of the resulting value.

**priority**: Integer representing a category of priority for this query. Priority in this context is ambiguously defined for consumers to decide an interpretation.

# Table "public.insights_query_runner_jobs_dependencies"
```
     Column     |            Type             | Collation | Nullable |                               Default                               
----------------+-----------------------------+-----------+----------+---------------------------------------------------------------------
 id             | integer                     |           | not null | nextval('insights_query_runner_jobs_dependencies_id_seq'::regclass)
 job_id         | integer                     |           | not null | 
 recording_time | timestamp without time zone |           | not null | 
Indexes:
    "insights_query_runner_jobs_dependencies_pkey" PRIMARY KEY, btree (id)
    "insights_query_runner_jobs_dependencies_job_id_fk_idx" btree (job_id)
Foreign-key constraints:
    "insights_query_runner_jobs_dependencies_fk_job_id" FOREIGN KEY (job_id) REFERENCES insights_query_runner_jobs(id) ON DELETE CASCADE

```

Stores data points for a code insight that do not need to be queried directly, but depend on the result of a query at a different point

**job_id**: Foreign key to the job that owns this record.

**recording_time**: The time for which this dependency should be recorded at using the parents value.

# Table "public.insights_settings_migration_jobs"
```
       Column        |            Type             | Collation | Nullable |                           Default                            
---------------------+-----------------------------+-----------+----------+--------------------------------------------------------------
 id                  | integer                     |           | not null | nextval('insights_settings_migration_jobs_id_seq'::regclass)
 user_id             | integer                     |           |          | 
 org_id              | integer                     |           |          | 
 global              | boolean                     |           |          | 
 settings_id         | integer                     |           | not null | 
 total_insights      | integer                     |           | not null | 0
 migrated_insights   | integer                     |           | not null | 0
 total_dashboards    | integer                     |           | not null | 0
 migrated_dashboards | integer                     |           | not null | 0
 runs                | integer                     |           | not null | 0
 completed_at        | timestamp without time zone |           |          | 

```

# Table "public.lsif_configuration_policies"
```
           Column            |           Type           | Collation | Nullable |                         Default                         
-----------------------------+--------------------------+-----------+----------+---------------------------------------------------------
 id                          | integer                  |           | not null | nextval('lsif_configuration_policies_id_seq'::regclass)
 repository_id               | integer                  |           |          | 
 name                        | text                     |           |          | 
 type                        | text                     |           | not null | 
 pattern                     | text                     |           | not null | 
 retention_enabled           | boolean                  |           | not null | 
 retention_duration_hours    | integer                  |           |          | 
 retain_intermediate_commits | boolean                  |           | not null | 
 indexing_enabled            | boolean                  |           | not null | 
 index_commit_max_age_hours  | integer                  |           |          | 
 index_intermediate_commits  | boolean                  |           | not null | 
 protected                   | boolean                  |           | not null | false
 repository_patterns         | text[]                   |           |          | 
 last_resolved_at            | timestamp with time zone |           |          | 
 lockfile_indexing_enabled   | boolean                  |           | not null | false
Indexes:
    "lsif_configuration_policies_pkey" PRIMARY KEY, btree (id)
    "lsif_configuration_policies_repository_id" btree (repository_id)
Triggers:
    trigger_configuration_policies_delete AFTER DELETE ON lsif_configuration_policies REFERENCING OLD TABLE AS old FOR EACH STATEMENT EXECUTE FUNCTION func_configuration_policies_delete()
    trigger_configuration_policies_insert AFTER INSERT ON lsif_configuration_policies FOR EACH ROW EXECUTE FUNCTION func_configuration_policies_insert()
    trigger_configuration_policies_update BEFORE UPDATE OF name, pattern, retention_enabled, retention_duration_hours, type, retain_intermediate_commits ON lsif_configuration_policies FOR EACH ROW EXECUTE FUNCTION func_configuration_policies_update()

```

**index_commit_max_age_hours**: The max age of commits indexed by this configuration policy. If null, the age is unbounded.

**index_intermediate_commits**: If the matching Git object is a branch, setting this value to true will also index all commits on the matching branches. Setting this value to false will only consider the tip of the branch.

**indexing_enabled**: Whether or not this configuration policy affects auto-indexing schedules.

**lockfile_indexing_enabled**: Whether to index the lockfiles in the repositories matched by this policy

**pattern**: A pattern used to match` names of the associated Git object type.

**protected**: Whether or not this configuration policy is protected from modification of its data retention behavior (except for duration).

**repository_id**: The identifier of the repository to which this configuration policy applies. If absent, this policy is applied globally.

**repository_patterns**: The name pattern matching repositories to which this configuration policy applies. If absent, all repositories are matched.

**retain_intermediate_commits**: If the matching Git object is a branch, setting this value to true will also retain all data used to resolve queries for any commit on the matching branches. Setting this value to false will only consider the tip of the branch.

**retention_duration_hours**: The max age of data retained by this configuration policy. If null, the age is unbounded.

**retention_enabled**: Whether or not this configuration policy affects data retention rules.

**type**: The type of Git object (e.g., COMMIT, BRANCH, TAG).

# Table "public.lsif_configuration_policies_repository_pattern_lookup"
```
  Column   |  Type   | Collation | Nullable | Default 
-----------+---------+-----------+----------+---------
 policy_id | integer |           | not null | 
 repo_id   | integer |           | not null | 
Indexes:
    "lsif_configuration_policies_repository_pattern_lookup_pkey" PRIMARY KEY, btree (policy_id, repo_id)

```

A lookup table to get all the repository patterns by repository id that apply to a configuration policy.

**policy_id**: The policy identifier associated with the repository.

**repo_id**: The repository identifier associated with the policy.

# Table "public.lsif_dependency_indexing_jobs"
```
        Column         |           Type           | Collation | Nullable |                          Default                           
-----------------------+--------------------------+-----------+----------+------------------------------------------------------------
 id                    | integer                  |           | not null | nextval('lsif_dependency_indexing_jobs_id_seq1'::regclass)
 state                 | text                     |           | not null | 'queued'::text
 failure_message       | text                     |           |          | 
 queued_at             | timestamp with time zone |           | not null | now()
 started_at            | timestamp with time zone |           |          | 
 finished_at           | timestamp with time zone |           |          | 
 process_after         | timestamp with time zone |           |          | 
 num_resets            | integer                  |           | not null | 0
 num_failures          | integer                  |           | not null | 0
 execution_logs        | json[]                   |           |          | 
 last_heartbeat_at     | timestamp with time zone |           |          | 
 worker_hostname       | text                     |           | not null | ''::text
 upload_id             | integer                  |           |          | 
 external_service_kind | text                     |           | not null | ''::text
 external_service_sync | timestamp with time zone |           |          | 
 cancel                | boolean                  |           | not null | false
Indexes:
    "lsif_dependency_indexing_jobs_pkey1" PRIMARY KEY, btree (id)
    "lsif_dependency_indexing_jobs_state" btree (state)
Foreign-key constraints:
    "lsif_dependency_indexing_jobs_upload_id_fkey1" FOREIGN KEY (upload_id) REFERENCES lsif_uploads(id) ON DELETE CASCADE

```

**external_service_kind**: Filter the external services for this kind to wait to have synced. If empty, external_service_sync is ignored and no external services are polled for their last sync time.

**external_service_sync**: The sync time after which external services of the given kind will have synced/created any repositories referenced by the LSIF upload that are resolvable.

# Table "public.lsif_dependency_repos"
```
     Column      |           Type           | Collation | Nullable |                      Default                      
-----------------+--------------------------+-----------+----------+---------------------------------------------------
 id              | bigint                   |           | not null | nextval('lsif_dependency_repos_id_seq'::regclass)
 name            | text                     |           | not null | 
 scheme          | text                     |           | not null | 
 blocked         | boolean                  |           | not null | false
 last_checked_at | timestamp with time zone |           |          | 
Indexes:
    "lsif_dependency_repos_pkey" PRIMARY KEY, btree (id)
    "lsif_dependency_repos_unique_scheme_name" UNIQUE, btree (scheme, name)
    "lsif_dependency_repos_blocked" btree (blocked)
    "lsif_dependency_repos_last_checked_at" btree (last_checked_at NULLS FIRST)
    "lsif_dependency_repos_name_id" btree (name, id)
    "lsif_dependency_repos_scheme_id" btree (scheme, id)
Referenced by:
    TABLE "package_repo_versions" CONSTRAINT "package_id_fk" FOREIGN KEY (package_id) REFERENCES lsif_dependency_repos(id) ON DELETE CASCADE

```

# Table "public.lsif_dependency_syncing_jobs"
```
      Column       |           Type           | Collation | Nullable |                          Default                          
-------------------+--------------------------+-----------+----------+-----------------------------------------------------------
 id                | integer                  |           | not null | nextval('lsif_dependency_indexing_jobs_id_seq'::regclass)
 state             | text                     |           | not null | 'queued'::text
 failure_message   | text                     |           |          | 
 queued_at         | timestamp with time zone |           | not null | now()
 started_at        | timestamp with time zone |           |          | 
 finished_at       | timestamp with time zone |           |          | 
 process_after     | timestamp with time zone |           |          | 
 num_resets        | integer                  |           | not null | 0
 num_failures      | integer                  |           | not null | 0
 execution_logs    | json[]                   |           |          | 
 upload_id         | integer                  |           |          | 
 worker_hostname   | text                     |           | not null | ''::text
 last_heartbeat_at | timestamp with time zone |           |          | 
 cancel            | boolean                  |           | not null | false
Indexes:
    "lsif_dependency_indexing_jobs_pkey" PRIMARY KEY, btree (id)
    "lsif_dependency_indexing_jobs_upload_id" btree (upload_id)
    "lsif_dependency_syncing_jobs_state" btree (state)
Foreign-key constraints:
    "lsif_dependency_indexing_jobs_upload_id_fkey" FOREIGN KEY (upload_id) REFERENCES lsif_uploads(id) ON DELETE CASCADE

```

Tracks jobs that scan imports of indexes to schedule auto-index jobs.

**upload_id**: The identifier of the triggering upload record.

# Table "public.lsif_dirty_repositories"
```
    Column     |           Type           | Collation | Nullable | Default 
---------------+--------------------------+-----------+----------+---------
 repository_id | integer                  |           | not null | 
 dirty_token   | integer                  |           | not null | 
 update_token  | integer                  |           | not null | 
 updated_at    | timestamp with time zone |           |          | 
 set_dirty_at  | timestamp with time zone |           | not null | now()
Indexes:
    "lsif_dirty_repositories_pkey" PRIMARY KEY, btree (repository_id)

```

Stores whether or not the nearest upload data for a repository is out of date (when update_token &gt; dirty_token).

**dirty_token**: Set to the value of update_token visible to the transaction that updates the commit graph. Updates of dirty_token during this time will cause a second update.

**update_token**: This value is incremented on each request to update the commit graph for the repository.

**updated_at**: The time the update_token value was last updated.

# Table "public.lsif_index_configuration"
```
      Column       |  Type   | Collation | Nullable |                       Default                        
-------------------+---------+-----------+----------+------------------------------------------------------
 id                | bigint  |           | not null | nextval('lsif_index_configuration_id_seq'::regclass)
 repository_id     | integer |           | not null | 
 data              | bytea   |           | not null | 
 autoindex_enabled | boolean |           | not null | true
Indexes:
    "lsif_index_configuration_pkey" PRIMARY KEY, btree (id)
    "lsif_index_configuration_repository_id_key" UNIQUE CONSTRAINT, btree (repository_id)
Foreign-key constraints:
    "lsif_index_configuration_repository_id_fkey" FOREIGN KEY (repository_id) REFERENCES repo(id) ON DELETE CASCADE

```

Stores the configuration used for code intel index jobs for a repository.

**autoindex_enabled**: Whether or not auto-indexing should be attempted on this repo. Index jobs may be inferred from the repository contents if data is empty.

**data**: The raw user-supplied [configuration](https://sourcegraph.com/github.com/sourcegraph/sourcegraph@3.23/-/blob/enterprise/internal/codeintel/autoindex/config/types.go#L3:6) (encoded in JSONC).

# Table "public.lsif_indexes"
```
         Column         |           Type           | Collation | Nullable |                 Default                  
------------------------+--------------------------+-----------+----------+------------------------------------------
 id                     | bigint                   |           | not null | nextval('lsif_indexes_id_seq'::regclass)
 commit                 | text                     |           | not null | 
 queued_at              | timestamp with time zone |           | not null | now()
 state                  | text                     |           | not null | 'queued'::text
 failure_message        | text                     |           |          | 
 started_at             | timestamp with time zone |           |          | 
 finished_at            | timestamp with time zone |           |          | 
 repository_id          | integer                  |           | not null | 
 process_after          | timestamp with time zone |           |          | 
 num_resets             | integer                  |           | not null | 0
 num_failures           | integer                  |           | not null | 0
 docker_steps           | jsonb[]                  |           | not null | 
 root                   | text                     |           | not null | 
 indexer                | text                     |           | not null | 
 indexer_args           | text[]                   |           | not null | 
 outfile                | text                     |           | not null | 
 log_contents           | text                     |           |          | 
 execution_logs         | json[]                   |           |          | 
 local_steps            | text[]                   |           | not null | 
 commit_last_checked_at | timestamp with time zone |           |          | 
 worker_hostname        | text                     |           | not null | ''::text
 last_heartbeat_at      | timestamp with time zone |           |          | 
 cancel                 | boolean                  |           | not null | false
 should_reindex         | boolean                  |           | not null | false
 requested_envvars      | text[]                   |           |          | 
Indexes:
    "lsif_indexes_pkey" PRIMARY KEY, btree (id)
    "lsif_indexes_commit_last_checked_at" btree (commit_last_checked_at) WHERE state <> 'deleted'::text
    "lsif_indexes_queued_at_id" btree (queued_at DESC, id)
    "lsif_indexes_repository_id_commit" btree (repository_id, commit)
    "lsif_indexes_state" btree (state)
Check constraints:
    "lsif_uploads_commit_valid_chars" CHECK (commit ~ '^[a-z0-9]{40}$'::text)

```

Stores metadata about a code intel index job.

**commit**: A 40-char revhash. Note that this commit may not be resolvable in the future.

**docker_steps**: An array of pre-index [steps](https://sourcegraph.com/github.com/sourcegraph/sourcegraph@3.23/-/blob/enterprise/internal/codeintel/stores/dbstore/docker_step.go#L9:6) to run.

**execution_logs**: An array of [log entries](https://sourcegraph.com/github.com/sourcegraph/sourcegraph@3.23/-/blob/internal/workerutil/store.go#L48:6) (encoded as JSON) from the most recent execution.

**indexer**: The docker image used to run the index command (e.g. sourcegraph/lsif-go).

**indexer_args**: The command run inside the indexer image to produce the index file (e.g. [&#39;lsif-node&#39;, &#39;-p&#39;, &#39;.&#39;])

**local_steps**: A list of commands to run inside the indexer image prior to running the indexer command.

**log_contents**: **Column deprecated in favor of execution_logs.**

**outfile**: The path to the index file produced by the index command relative to the working directory.

**root**: The working directory of the indexer image relative to the repository root.

# Table "public.lsif_last_index_scan"
```
       Column       |           Type           | Collation | Nullable | Default 
--------------------+--------------------------+-----------+----------+---------
 repository_id      | integer                  |           | not null | 
 last_index_scan_at | timestamp with time zone |           | not null | 
Indexes:
    "lsif_last_index_scan_pkey" PRIMARY KEY, btree (repository_id)

```

Tracks the last time repository was checked for auto-indexing job scheduling.

**last_index_scan_at**: The last time uploads of this repository were considered for auto-indexing job scheduling.

# Table "public.lsif_last_retention_scan"
```
         Column         |           Type           | Collation | Nullable | Default 
------------------------+--------------------------+-----------+----------+---------
 repository_id          | integer                  |           | not null | 
 last_retention_scan_at | timestamp with time zone |           | not null | 
Indexes:
    "lsif_last_retention_scan_pkey" PRIMARY KEY, btree (repository_id)

```

Tracks the last time uploads a repository were checked against data retention policies.

**last_retention_scan_at**: The last time uploads of this repository were checked against data retention policies.

# Table "public.lsif_nearest_uploads"
```
    Column     |  Type   | Collation | Nullable | Default 
---------------+---------+-----------+----------+---------
 repository_id | integer |           | not null | 
 commit_bytea  | bytea   |           | not null | 
 uploads       | jsonb   |           | not null | 
Indexes:
    "lsif_nearest_uploads_repository_id_commit_bytea" btree (repository_id, commit_bytea)
    "lsif_nearest_uploads_uploads" gin (uploads)

```

Associates commits with the complete set of uploads visible from that commit. Every commit with upload data is present in this table.

**commit_bytea**: A 40-char revhash. Note that this commit may not be resolvable in the future.

**uploads**: Encodes an {upload_id =&gt; distance} map that includes an entry for every upload visible from the commit. There is always at least one entry with a distance of zero.

# Table "public.lsif_nearest_uploads_links"
```
        Column         |  Type   | Collation | Nullable | Default 
-----------------------+---------+-----------+----------+---------
 repository_id         | integer |           | not null | 
 commit_bytea          | bytea   |           | not null | 
 ancestor_commit_bytea | bytea   |           | not null | 
 distance              | integer |           | not null | 
Indexes:
    "lsif_nearest_uploads_links_repository_id_ancestor_commit_bytea" btree (repository_id, ancestor_commit_bytea)
    "lsif_nearest_uploads_links_repository_id_commit_bytea" btree (repository_id, commit_bytea)

```

Associates commits with the closest ancestor commit with usable upload data. Together, this table and lsif_nearest_uploads cover all commits with resolvable code intelligence.

**ancestor_commit_bytea**: The 40-char revhash of the ancestor. Note that this commit may not be resolvable in the future.

**commit_bytea**: A 40-char revhash. Note that this commit may not be resolvable in the future.

**distance**: The distance bewteen the commits. Parent = 1, Grandparent = 2, etc.

# Table "public.lsif_packages"
```
 Column  |  Type   | Collation | Nullable |                  Default                  
---------+---------+-----------+----------+-------------------------------------------
 id      | integer |           | not null | nextval('lsif_packages_id_seq'::regclass)
 scheme  | text    |           | not null | 
 name    | text    |           | not null | 
 version | text    |           |          | 
 dump_id | integer |           | not null | 
 manager | text    |           | not null | ''::text
Indexes:
    "lsif_packages_pkey" PRIMARY KEY, btree (id)
    "lsif_packages_dump_id" btree (dump_id)
    "lsif_packages_scheme_name_version_dump_id" btree (scheme, name, version, dump_id)
Foreign-key constraints:
    "lsif_packages_dump_id_fkey" FOREIGN KEY (dump_id) REFERENCES lsif_uploads(id) ON DELETE CASCADE

```

Associates an upload with the set of packages they provide within a given packages management scheme.

**dump_id**: The identifier of the upload that provides the package.

**manager**: The package manager name.

**name**: The package name.

**scheme**: The (export) moniker scheme.

**version**: The package version.

# Table "public.lsif_references"
```
 Column  |  Type   | Collation | Nullable |                   Default                   
---------+---------+-----------+----------+---------------------------------------------
 id      | integer |           | not null | nextval('lsif_references_id_seq'::regclass)
 scheme  | text    |           | not null | 
 name    | text    |           | not null | 
 version | text    |           |          | 
 dump_id | integer |           | not null | 
 manager | text    |           | not null | ''::text
Indexes:
    "lsif_references_pkey" PRIMARY KEY, btree (id)
    "lsif_references_dump_id" btree (dump_id)
    "lsif_references_scheme_name_version_dump_id" btree (scheme, name, version, dump_id)
Foreign-key constraints:
    "lsif_references_dump_id_fkey" FOREIGN KEY (dump_id) REFERENCES lsif_uploads(id) ON DELETE CASCADE

```

Associates an upload with the set of packages they require within a given packages management scheme.

**dump_id**: The identifier of the upload that references the package.

**manager**: The package manager name.

**name**: The package name.

**scheme**: The (import) moniker scheme.

**version**: The package version.

# Table "public.lsif_retention_configuration"
```
                 Column                 |  Type   | Collation | Nullable |                         Default                          
----------------------------------------+---------+-----------+----------+----------------------------------------------------------
 id                                     | integer |           | not null | nextval('lsif_retention_configuration_id_seq'::regclass)
 repository_id                          | integer |           | not null | 
 max_age_for_non_stale_branches_seconds | integer |           | not null | 
 max_age_for_non_stale_tags_seconds     | integer |           | not null | 
Indexes:
    "lsif_retention_configuration_pkey" PRIMARY KEY, btree (id)
    "lsif_retention_configuration_repository_id_key" UNIQUE CONSTRAINT, btree (repository_id)
Foreign-key constraints:
    "lsif_retention_configuration_repository_id_fkey" FOREIGN KEY (repository_id) REFERENCES repo(id) ON DELETE CASCADE

```

Stores the retention policy of code intellience data for a repository.

**max_age_for_non_stale_branches_seconds**: The number of seconds since the last modification of a branch until it is considered stale.

**max_age_for_non_stale_tags_seconds**: The nujmber of seconds since the commit date of a tagged commit until it is considered stale.

# Table "public.lsif_uploads"
```
         Column          |           Type           | Collation | Nullable |                Default                 
-------------------------+--------------------------+-----------+----------+----------------------------------------
 id                      | integer                  |           | not null | nextval('lsif_dumps_id_seq'::regclass)
 commit                  | text                     |           | not null | 
 root                    | text                     |           | not null | ''::text
 uploaded_at             | timestamp with time zone |           | not null | now()
 state                   | text                     |           | not null | 'queued'::text
 failure_message         | text                     |           |          | 
 started_at              | timestamp with time zone |           |          | 
 finished_at             | timestamp with time zone |           |          | 
 repository_id           | integer                  |           | not null | 
 indexer                 | text                     |           | not null | 
 num_parts               | integer                  |           | not null | 
 uploaded_parts          | integer[]                |           | not null | 
 process_after           | timestamp with time zone |           |          | 
 num_resets              | integer                  |           | not null | 0
 upload_size             | bigint                   |           |          | 
 num_failures            | integer                  |           | not null | 0
 associated_index_id     | bigint                   |           |          | 
 committed_at            | timestamp with time zone |           |          | 
 commit_last_checked_at  | timestamp with time zone |           |          | 
 worker_hostname         | text                     |           | not null | ''::text
 last_heartbeat_at       | timestamp with time zone |           |          | 
 execution_logs          | json[]                   |           |          | 
 num_references          | integer                  |           |          | 
 expired                 | boolean                  |           | not null | false
 last_retention_scan_at  | timestamp with time zone |           |          | 
 reference_count         | integer                  |           |          | 
 indexer_version         | text                     |           |          | 
 queued_at               | timestamp with time zone |           |          | 
 cancel                  | boolean                  |           | not null | false
 uncompressed_size       | bigint                   |           |          | 
 last_referenced_scan_at | timestamp with time zone |           |          | 
 last_traversal_scan_at  | timestamp with time zone |           |          | 
 last_reconcile_at       | timestamp with time zone |           |          | 
 content_type            | text                     |           | not null | 'application/x-ndjson+lsif'::text
 should_reindex          | boolean                  |           | not null | false
Indexes:
    "lsif_uploads_pkey" PRIMARY KEY, btree (id)
    "lsif_uploads_repository_id_commit_root_indexer" UNIQUE, btree (repository_id, commit, root, indexer) WHERE state = 'completed'::text
    "lsif_uploads_associated_index_id" btree (associated_index_id)
    "lsif_uploads_commit_last_checked_at" btree (commit_last_checked_at) WHERE state <> 'deleted'::text
    "lsif_uploads_committed_at" btree (committed_at) WHERE state = 'completed'::text
    "lsif_uploads_last_reconcile_at" btree (last_reconcile_at, id) WHERE state = 'completed'::text
    "lsif_uploads_repository_id_commit" btree (repository_id, commit)
    "lsif_uploads_state" btree (state)
    "lsif_uploads_uploaded_at_id" btree (uploaded_at DESC, id) WHERE state <> 'deleted'::text
Check constraints:
    "lsif_uploads_commit_valid_chars" CHECK (commit ~ '^[a-z0-9]{40}$'::text)
Referenced by:
    TABLE "codeintel_ranking_exports" CONSTRAINT "codeintel_ranking_exports_upload_id_fkey" FOREIGN KEY (upload_id) REFERENCES lsif_uploads(id) ON DELETE SET NULL
    TABLE "vulnerability_matches" CONSTRAINT "fk_upload" FOREIGN KEY (upload_id) REFERENCES lsif_uploads(id) ON DELETE CASCADE
    TABLE "lsif_uploads_vulnerability_scan" CONSTRAINT "fk_upload_id" FOREIGN KEY (upload_id) REFERENCES lsif_uploads(id) ON DELETE CASCADE
    TABLE "lsif_dependency_syncing_jobs" CONSTRAINT "lsif_dependency_indexing_jobs_upload_id_fkey" FOREIGN KEY (upload_id) REFERENCES lsif_uploads(id) ON DELETE CASCADE
    TABLE "lsif_dependency_indexing_jobs" CONSTRAINT "lsif_dependency_indexing_jobs_upload_id_fkey1" FOREIGN KEY (upload_id) REFERENCES lsif_uploads(id) ON DELETE CASCADE
    TABLE "lsif_packages" CONSTRAINT "lsif_packages_dump_id_fkey" FOREIGN KEY (dump_id) REFERENCES lsif_uploads(id) ON DELETE CASCADE
    TABLE "lsif_references" CONSTRAINT "lsif_references_dump_id_fkey" FOREIGN KEY (dump_id) REFERENCES lsif_uploads(id) ON DELETE CASCADE
    TABLE "lsif_uploads_reference_counts" CONSTRAINT "lsif_uploads_reference_counts_upload_id_fk" FOREIGN KEY (upload_id) REFERENCES lsif_uploads(id) ON DELETE CASCADE
Triggers:
    trigger_lsif_uploads_delete AFTER DELETE ON lsif_uploads REFERENCING OLD TABLE AS old FOR EACH STATEMENT EXECUTE FUNCTION func_lsif_uploads_delete()
    trigger_lsif_uploads_insert AFTER INSERT ON lsif_uploads FOR EACH ROW EXECUTE FUNCTION func_lsif_uploads_insert()
    trigger_lsif_uploads_update BEFORE UPDATE OF state, num_resets, num_failures, worker_hostname, expired, committed_at ON lsif_uploads FOR EACH ROW EXECUTE FUNCTION func_lsif_uploads_update()

```

Stores metadata about an LSIF index uploaded by a user.

**commit**: A 40-char revhash. Note that this commit may not be resolvable in the future.

**content_type**: The content type of the upload record. For now, the default value is `application/x-ndjson+lsif` to backfill existing records. This will change as we remove LSIF support.

**expired**: Whether or not this upload data is no longer protected by any data retention policy.

**id**: Used as a logical foreign key with the (disjoint) codeintel database.

**indexer**: The name of the indexer that produced the index file. If not supplied by the user it will be pulled from the index metadata.

**indexer_version**: The version of the indexer that produced the index file. If not supplied by the user it will be pulled from the index metadata.

**last_referenced_scan_at**: The last time this upload was known to be referenced by another (possibly expired) index.

**last_retention_scan_at**: The last time this upload was checked against data retention policies.

**last_traversal_scan_at**: The last time this upload was known to be reachable by a non-expired index.

**num_parts**: The number of parts src-cli split the upload file into.

**num_references**: Deprecated in favor of reference_count.

**reference_count**: The number of references to this upload data from other upload records (via lsif_references).

**root**: The path for which the index can resolve code intelligence relative to the repository root.

**upload_size**: The size of the index file (in bytes).

**uploaded_parts**: The index of parts that have been successfully uploaded.

# Table "public.lsif_uploads_audit_logs"
```
       Column        |           Type           | Collation | Nullable |                     Default                      
---------------------+--------------------------+-----------+----------+--------------------------------------------------
 log_timestamp       | timestamp with time zone |           |          | now()
 record_deleted_at   | timestamp with time zone |           |          | 
 upload_id           | integer                  |           | not null | 
 commit              | text                     |           | not null | 
 root                | text                     |           | not null | 
 repository_id       | integer                  |           | not null | 
 uploaded_at         | timestamp with time zone |           | not null | 
 indexer             | text                     |           | not null | 
 indexer_version     | text                     |           |          | 
 upload_size         | bigint                   |           |          | 
 associated_index_id | integer                  |           |          | 
 transition_columns  | USER-DEFINED[]           |           |          | 
 reason              | text                     |           |          | ''::text
 sequence            | bigint                   |           | not null | nextval('lsif_uploads_audit_logs_seq'::regclass)
 operation           | audit_log_operation      |           | not null | 
 content_type        | text                     |           | not null | 'application/x-ndjson+lsif'::text
Indexes:
    "lsif_uploads_audit_logs_timestamp" brin (log_timestamp)
    "lsif_uploads_audit_logs_upload_id" btree (upload_id)

```

**log_timestamp**: Timestamp for this log entry.

**reason**: The reason/source for this entry.

**record_deleted_at**: Set once the upload this entry is associated with is deleted. Once NOW() - record_deleted_at is above a certain threshold, this log entry will be deleted.

**transition_columns**: Array of changes that occurred to the upload for this entry, in the form of {&#34;column&#34;=&gt;&#34;&lt;column name&gt;&#34;, &#34;old&#34;=&gt;&#34;&lt;previous value&gt;&#34;, &#34;new&#34;=&gt;&#34;&lt;new value&gt;&#34;}.

# Table "public.lsif_uploads_reference_counts"
```
     Column      |  Type   | Collation | Nullable | Default 
-----------------+---------+-----------+----------+---------
 upload_id       | integer |           | not null | 
 reference_count | integer |           | not null | 
Indexes:
    "lsif_uploads_reference_counts_upload_id_key" UNIQUE CONSTRAINT, btree (upload_id)
Foreign-key constraints:
    "lsif_uploads_reference_counts_upload_id_fk" FOREIGN KEY (upload_id) REFERENCES lsif_uploads(id) ON DELETE CASCADE

```

A less hot-path reference count for upload records.

**reference_count**: The number of references to the associated upload from other records (via lsif_references).

**upload_id**: The identifier of the referenced upload.

# Table "public.lsif_uploads_visible_at_tip"
```
       Column       |  Type   | Collation | Nullable | Default  
--------------------+---------+-----------+----------+----------
 repository_id      | integer |           | not null | 
 upload_id          | integer |           | not null | 
 branch_or_tag_name | text    |           | not null | ''::text
 is_default_branch  | boolean |           | not null | false
Indexes:
    "lsif_uploads_visible_at_tip_is_default_branch" btree (upload_id) WHERE is_default_branch
    "lsif_uploads_visible_at_tip_repository_id_upload_id" btree (repository_id, upload_id)

```

Associates a repository with the set of LSIF upload identifiers that can serve intelligence for the tip of the default branch.

**branch_or_tag_name**: The name of the branch or tag.

**is_default_branch**: Whether the specified branch is the default of the repository. Always false for tags.

**upload_id**: The identifier of the upload visible from the tip of the specified branch or tag.

# Table "public.lsif_uploads_vulnerability_scan"
```
     Column      |            Type             | Collation | Nullable |                           Default                           
-----------------+-----------------------------+-----------+----------+-------------------------------------------------------------
 id              | bigint                      |           | not null | nextval('lsif_uploads_vulnerability_scan_id_seq'::regclass)
 upload_id       | integer                     |           | not null | 
 last_scanned_at | timestamp without time zone |           | not null | now()
Indexes:
    "lsif_uploads_vulnerability_scan_pkey" PRIMARY KEY, btree (id)
    "lsif_uploads_vulnerability_scan_upload_id" UNIQUE, btree (upload_id)
Foreign-key constraints:
    "fk_upload_id" FOREIGN KEY (upload_id) REFERENCES lsif_uploads(id) ON DELETE CASCADE

```

# Table "public.migration_logs"
```
            Column             |           Type           | Collation | Nullable |                  Default                   
-------------------------------+--------------------------+-----------+----------+--------------------------------------------
 id                            | integer                  |           | not null | nextval('migration_logs_id_seq'::regclass)
 migration_logs_schema_version | integer                  |           | not null | 
 schema                        | text                     |           | not null | 
 version                       | integer                  |           | not null | 
 up                            | boolean                  |           | not null | 
 started_at                    | timestamp with time zone |           | not null | 
 finished_at                   | timestamp with time zone |           |          | 
 success                       | boolean                  |           |          | 
 error_message                 | text                     |           |          | 
 backfilled                    | boolean                  |           | not null | false
Indexes:
    "migration_logs_pkey" PRIMARY KEY, btree (id)

```

# Table "public.names"
```
 Column  |  Type   | Collation | Nullable | Default 
---------+---------+-----------+----------+---------
 name    | citext  |           | not null | 
 user_id | integer |           |          | 
 org_id  | integer |           |          | 
 team_id | integer |           |          | 
Indexes:
    "names_pkey" PRIMARY KEY, btree (name)
Check constraints:
    "names_check" CHECK (user_id IS NOT NULL OR org_id IS NOT NULL OR team_id IS NOT NULL)
Foreign-key constraints:
    "names_org_id_fkey" FOREIGN KEY (org_id) REFERENCES orgs(id) ON UPDATE CASCADE ON DELETE CASCADE
    "names_team_id_fkey" FOREIGN KEY (team_id) REFERENCES teams(id) ON UPDATE CASCADE ON DELETE CASCADE
    "names_user_id_fkey" FOREIGN KEY (user_id) REFERENCES users(id) ON UPDATE CASCADE ON DELETE CASCADE

```

# Table "public.namespace_permissions"
```
   Column    |           Type           | Collation | Nullable |                      Default                      
-------------+--------------------------+-----------+----------+---------------------------------------------------
 id          | integer                  |           | not null | nextval('namespace_permissions_id_seq'::regclass)
 namespace   | text                     |           | not null | 
 resource_id | integer                  |           | not null | 
 user_id     | integer                  |           | not null | 
 created_at  | timestamp with time zone |           | not null | now()
Indexes:
    "namespace_permissions_pkey" PRIMARY KEY, btree (id)
    "unique_resource_permission" UNIQUE, btree (namespace, resource_id, user_id)
Check constraints:
    "namespace_not_blank" CHECK (namespace <> ''::text)
Foreign-key constraints:
    "namespace_permissions_user_id_fkey" FOREIGN KEY (user_id) REFERENCES users(id) ON DELETE CASCADE DEFERRABLE

```

# Table "public.notebook_stars"
```
   Column    |           Type           | Collation | Nullable | Default 
-------------+--------------------------+-----------+----------+---------
 notebook_id | integer                  |           | not null | 
 user_id     | integer                  |           | not null | 
 created_at  | timestamp with time zone |           | not null | now()
Indexes:
    "notebook_stars_pkey" PRIMARY KEY, btree (notebook_id, user_id)
    "notebook_stars_user_id_idx" btree (user_id)
Foreign-key constraints:
    "notebook_stars_notebook_id_fkey" FOREIGN KEY (notebook_id) REFERENCES notebooks(id) ON DELETE CASCADE DEFERRABLE
    "notebook_stars_user_id_fkey" FOREIGN KEY (user_id) REFERENCES users(id) ON DELETE CASCADE DEFERRABLE

```

# Table "public.notebooks"
```
      Column       |           Type           | Collation | Nullable |                                              Default                                              
-------------------+--------------------------+-----------+----------+---------------------------------------------------------------------------------------------------
 id                | bigint                   |           | not null | nextval('notebooks_id_seq'::regclass)
 title             | text                     |           | not null | 
 blocks            | jsonb                    |           | not null | '[]'::jsonb
 public            | boolean                  |           | not null | 
 creator_user_id   | integer                  |           |          | 
 created_at        | timestamp with time zone |           | not null | now()
 updated_at        | timestamp with time zone |           | not null | now()
 blocks_tsvector   | tsvector                 |           |          | generated always as (jsonb_to_tsvector('english'::regconfig, blocks, '["string"]'::jsonb)) stored
 namespace_user_id | integer                  |           |          | 
 namespace_org_id  | integer                  |           |          | 
 updater_user_id   | integer                  |           |          | 
Indexes:
    "notebooks_pkey" PRIMARY KEY, btree (id)
    "notebooks_blocks_tsvector_idx" gin (blocks_tsvector)
    "notebooks_namespace_org_id_idx" btree (namespace_org_id)
    "notebooks_namespace_user_id_idx" btree (namespace_user_id)
    "notebooks_title_trgm_idx" gin (title gin_trgm_ops)
Check constraints:
    "blocks_is_array" CHECK (jsonb_typeof(blocks) = 'array'::text)
    "notebooks_has_max_1_namespace" CHECK (namespace_user_id IS NULL AND namespace_org_id IS NULL OR (namespace_user_id IS NULL) <> (namespace_org_id IS NULL))
Foreign-key constraints:
    "notebooks_creator_user_id_fkey" FOREIGN KEY (creator_user_id) REFERENCES users(id) ON DELETE SET NULL DEFERRABLE
    "notebooks_namespace_org_id_fkey" FOREIGN KEY (namespace_org_id) REFERENCES orgs(id) ON DELETE SET NULL DEFERRABLE
    "notebooks_namespace_user_id_fkey" FOREIGN KEY (namespace_user_id) REFERENCES users(id) ON DELETE SET NULL DEFERRABLE
    "notebooks_updater_user_id_fkey" FOREIGN KEY (updater_user_id) REFERENCES users(id) ON DELETE SET NULL DEFERRABLE
Referenced by:
    TABLE "notebook_stars" CONSTRAINT "notebook_stars_notebook_id_fkey" FOREIGN KEY (notebook_id) REFERENCES notebooks(id) ON DELETE CASCADE DEFERRABLE

```

# Table "public.org_invitations"
```
      Column       |           Type           | Collation | Nullable |                   Default                   
-------------------+--------------------------+-----------+----------+---------------------------------------------
 id                | bigint                   |           | not null | nextval('org_invitations_id_seq'::regclass)
 org_id            | integer                  |           | not null | 
 sender_user_id    | integer                  |           | not null | 
 recipient_user_id | integer                  |           |          | 
 created_at        | timestamp with time zone |           | not null | now()
 notified_at       | timestamp with time zone |           |          | 
 responded_at      | timestamp with time zone |           |          | 
 response_type     | boolean                  |           |          | 
 revoked_at        | timestamp with time zone |           |          | 
 deleted_at        | timestamp with time zone |           |          | 
 recipient_email   | citext                   |           |          | 
 expires_at        | timestamp with time zone |           |          | 
Indexes:
    "org_invitations_pkey" PRIMARY KEY, btree (id)
    "org_invitations_org_id" btree (org_id) WHERE deleted_at IS NULL
    "org_invitations_recipient_user_id" btree (recipient_user_id) WHERE deleted_at IS NULL
Check constraints:
    "check_atomic_response" CHECK ((responded_at IS NULL) = (response_type IS NULL))
    "check_single_use" CHECK (responded_at IS NULL AND response_type IS NULL OR revoked_at IS NULL)
    "either_user_id_or_email_defined" CHECK ((recipient_user_id IS NULL) <> (recipient_email IS NULL))
Foreign-key constraints:
    "org_invitations_org_id_fkey" FOREIGN KEY (org_id) REFERENCES orgs(id)
    "org_invitations_recipient_user_id_fkey" FOREIGN KEY (recipient_user_id) REFERENCES users(id)
    "org_invitations_sender_user_id_fkey" FOREIGN KEY (sender_user_id) REFERENCES users(id)

```

# Table "public.org_members"
```
   Column   |           Type           | Collation | Nullable |                 Default                 
------------+--------------------------+-----------+----------+-----------------------------------------
 id         | integer                  |           | not null | nextval('org_members_id_seq'::regclass)
 org_id     | integer                  |           | not null | 
 created_at | timestamp with time zone |           | not null | now()
 updated_at | timestamp with time zone |           | not null | now()
 user_id    | integer                  |           | not null | 
Indexes:
    "org_members_pkey" PRIMARY KEY, btree (id)
    "org_members_org_id_user_id_key" UNIQUE CONSTRAINT, btree (org_id, user_id)
Foreign-key constraints:
    "org_members_references_orgs" FOREIGN KEY (org_id) REFERENCES orgs(id) ON DELETE RESTRICT
    "org_members_user_id_fkey" FOREIGN KEY (user_id) REFERENCES users(id) ON DELETE RESTRICT

```

# Table "public.org_stats"
```
        Column        |           Type           | Collation | Nullable | Default 
----------------------+--------------------------+-----------+----------+---------
 org_id               | integer                  |           | not null | 
 code_host_repo_count | integer                  |           |          | 0
 updated_at           | timestamp with time zone |           | not null | now()
Indexes:
    "org_stats_pkey" PRIMARY KEY, btree (org_id)
Foreign-key constraints:
    "org_stats_org_id_fkey" FOREIGN KEY (org_id) REFERENCES orgs(id) ON DELETE CASCADE DEFERRABLE

```

Business statistics for organizations

**code_host_repo_count**: Count of repositories accessible on all code hosts for this organization.

**org_id**: Org ID that the stats relate to.

# Table "public.orgs"
```
      Column       |           Type           | Collation | Nullable |             Default              
-------------------+--------------------------+-----------+----------+----------------------------------
 id                | integer                  |           | not null | nextval('orgs_id_seq'::regclass)
 name              | citext                   |           | not null | 
 created_at        | timestamp with time zone |           | not null | now()
 updated_at        | timestamp with time zone |           | not null | now()
 display_name      | text                     |           |          | 
 slack_webhook_url | text                     |           |          | 
 deleted_at        | timestamp with time zone |           |          | 
Indexes:
    "orgs_pkey" PRIMARY KEY, btree (id)
    "orgs_name" UNIQUE, btree (name) WHERE deleted_at IS NULL
Check constraints:
    "orgs_display_name_max_length" CHECK (char_length(display_name) <= 255)
    "orgs_name_max_length" CHECK (char_length(name::text) <= 255)
    "orgs_name_valid_chars" CHECK (name ~ '^[a-zA-Z0-9](?:[a-zA-Z0-9]|[-.](?=[a-zA-Z0-9]))*-?$'::citext)
Referenced by:
    TABLE "batch_changes" CONSTRAINT "batch_changes_namespace_org_id_fkey" FOREIGN KEY (namespace_org_id) REFERENCES orgs(id) ON DELETE CASCADE DEFERRABLE
    TABLE "cm_monitors" CONSTRAINT "cm_monitors_org_id_fk" FOREIGN KEY (namespace_org_id) REFERENCES orgs(id) ON DELETE CASCADE
    TABLE "cm_recipients" CONSTRAINT "cm_recipients_org_id_fk" FOREIGN KEY (namespace_org_id) REFERENCES orgs(id) ON DELETE CASCADE
    TABLE "executor_secrets" CONSTRAINT "executor_secrets_namespace_org_id_fkey" FOREIGN KEY (namespace_org_id) REFERENCES orgs(id) ON DELETE CASCADE
    TABLE "external_service_repos" CONSTRAINT "external_service_repos_org_id_fkey" FOREIGN KEY (org_id) REFERENCES orgs(id) ON DELETE CASCADE
    TABLE "external_services" CONSTRAINT "external_services_namespace_org_id_fkey" FOREIGN KEY (namespace_org_id) REFERENCES orgs(id) ON DELETE CASCADE DEFERRABLE
    TABLE "feature_flag_overrides" CONSTRAINT "feature_flag_overrides_namespace_org_id_fkey" FOREIGN KEY (namespace_org_id) REFERENCES orgs(id) ON DELETE CASCADE
    TABLE "names" CONSTRAINT "names_org_id_fkey" FOREIGN KEY (org_id) REFERENCES orgs(id) ON UPDATE CASCADE ON DELETE CASCADE
    TABLE "notebooks" CONSTRAINT "notebooks_namespace_org_id_fkey" FOREIGN KEY (namespace_org_id) REFERENCES orgs(id) ON DELETE SET NULL DEFERRABLE
    TABLE "org_invitations" CONSTRAINT "org_invitations_org_id_fkey" FOREIGN KEY (org_id) REFERENCES orgs(id)
    TABLE "org_members" CONSTRAINT "org_members_references_orgs" FOREIGN KEY (org_id) REFERENCES orgs(id) ON DELETE RESTRICT
    TABLE "org_stats" CONSTRAINT "org_stats_org_id_fkey" FOREIGN KEY (org_id) REFERENCES orgs(id) ON DELETE CASCADE DEFERRABLE
    TABLE "registry_extensions" CONSTRAINT "registry_extensions_publisher_org_id_fkey" FOREIGN KEY (publisher_org_id) REFERENCES orgs(id)
    TABLE "saved_searches" CONSTRAINT "saved_searches_org_id_fkey" FOREIGN KEY (org_id) REFERENCES orgs(id)
    TABLE "search_contexts" CONSTRAINT "search_contexts_namespace_org_id_fk" FOREIGN KEY (namespace_org_id) REFERENCES orgs(id) ON DELETE CASCADE
    TABLE "settings" CONSTRAINT "settings_references_orgs" FOREIGN KEY (org_id) REFERENCES orgs(id) ON DELETE RESTRICT

```

# Table "public.orgs_open_beta_stats"
```
   Column   |           Type           | Collation | Nullable |      Default      
------------+--------------------------+-----------+----------+-------------------
 id         | uuid                     |           | not null | gen_random_uuid()
 user_id    | integer                  |           |          | 
 org_id     | integer                  |           |          | 
 created_at | timestamp with time zone |           |          | now()
 data       | jsonb                    |           | not null | '{}'::jsonb
Indexes:
    "orgs_open_beta_stats_pkey" PRIMARY KEY, btree (id)

```

# Table "public.out_of_band_migrations"
```
          Column          |           Type           | Collation | Nullable |                      Default                       
--------------------------+--------------------------+-----------+----------+----------------------------------------------------
 id                       | integer                  |           | not null | nextval('out_of_band_migrations_id_seq'::regclass)
 team                     | text                     |           | not null | 
 component                | text                     |           | not null | 
 description              | text                     |           | not null | 
 progress                 | double precision         |           | not null | 0
 created                  | timestamp with time zone |           | not null | 
 last_updated             | timestamp with time zone |           |          | 
 non_destructive          | boolean                  |           | not null | 
 apply_reverse            | boolean                  |           | not null | false
 is_enterprise            | boolean                  |           | not null | false
 introduced_version_major | integer                  |           | not null | 
 introduced_version_minor | integer                  |           | not null | 
 deprecated_version_major | integer                  |           |          | 
 deprecated_version_minor | integer                  |           |          | 
 metadata                 | jsonb                    |           | not null | '{}'::jsonb
Indexes:
    "out_of_band_migrations_pkey" PRIMARY KEY, btree (id)
Check constraints:
    "out_of_band_migrations_component_nonempty" CHECK (component <> ''::text)
    "out_of_band_migrations_description_nonempty" CHECK (description <> ''::text)
    "out_of_band_migrations_progress_range" CHECK (progress >= 0::double precision AND progress <= 1::double precision)
    "out_of_band_migrations_team_nonempty" CHECK (team <> ''::text)
Referenced by:
    TABLE "out_of_band_migrations_errors" CONSTRAINT "out_of_band_migrations_errors_migration_id_fkey" FOREIGN KEY (migration_id) REFERENCES out_of_band_migrations(id) ON DELETE CASCADE

```

Stores metadata and progress about an out-of-band migration routine.

**apply_reverse**: Whether this migration should run in the opposite direction (to support an upcoming downgrade).

**component**: The name of the component undergoing a migration.

**created**: The date and time the migration was inserted into the database (via an upgrade).

**deprecated_version_major**: The lowest Sourcegraph version (major component) that assumes the migration has completed.

**deprecated_version_minor**: The lowest Sourcegraph version (minor component) that assumes the migration has completed.

**description**: A brief description about the migration.

**id**: A globally unique primary key for this migration. The same key is used consistently across all Sourcegraph instances for the same migration.

**introduced_version_major**: The Sourcegraph version (major component) in which this migration was first introduced.

**introduced_version_minor**: The Sourcegraph version (minor component) in which this migration was first introduced.

**is_enterprise**: When true, these migrations are invisible to OSS mode.

**last_updated**: The date and time the migration was last updated.

**non_destructive**: Whether or not this migration alters data so it can no longer be read by the previous Sourcegraph instance.

**progress**: The percentage progress in the up direction (0=0%, 1=100%).

**team**: The name of the engineering team responsible for the migration.

# Table "public.out_of_band_migrations_errors"
```
    Column    |           Type           | Collation | Nullable |                          Default                          
--------------+--------------------------+-----------+----------+-----------------------------------------------------------
 id           | integer                  |           | not null | nextval('out_of_band_migrations_errors_id_seq'::regclass)
 migration_id | integer                  |           | not null | 
 message      | text                     |           | not null | 
 created      | timestamp with time zone |           | not null | now()
Indexes:
    "out_of_band_migrations_errors_pkey" PRIMARY KEY, btree (id)
Check constraints:
    "out_of_band_migrations_errors_message_nonempty" CHECK (message <> ''::text)
Foreign-key constraints:
    "out_of_band_migrations_errors_migration_id_fkey" FOREIGN KEY (migration_id) REFERENCES out_of_band_migrations(id) ON DELETE CASCADE

```

Stores errors that occurred while performing an out-of-band migration.

**created**: The date and time the error occurred.

**id**: A unique identifer.

**message**: The error message.

**migration_id**: The identifier of the migration.

# Table "public.outbound_webhook_event_types"
```
       Column        |  Type  | Collation | Nullable |                         Default                          
---------------------+--------+-----------+----------+----------------------------------------------------------
 id                  | bigint |           | not null | nextval('outbound_webhook_event_types_id_seq'::regclass)
 outbound_webhook_id | bigint |           | not null | 
 event_type          | text   |           | not null | 
 scope               | text   |           |          | 
Indexes:
    "outbound_webhook_event_types_pkey" PRIMARY KEY, btree (id)
    "outbound_webhook_event_types_event_type_idx" btree (event_type, scope)
Foreign-key constraints:
    "outbound_webhook_event_types_outbound_webhook_id_fkey" FOREIGN KEY (outbound_webhook_id) REFERENCES outbound_webhooks(id) ON UPDATE CASCADE ON DELETE CASCADE

```

# Table "public.outbound_webhook_jobs"
```
      Column       |           Type           | Collation | Nullable |                      Default                      
-------------------+--------------------------+-----------+----------+---------------------------------------------------
 id                | bigint                   |           | not null | nextval('outbound_webhook_jobs_id_seq'::regclass)
 event_type        | text                     |           | not null | 
 scope             | text                     |           |          | 
 encryption_key_id | text                     |           |          | 
 payload           | bytea                    |           | not null | 
 state             | text                     |           | not null | 'queued'::text
 failure_message   | text                     |           |          | 
 queued_at         | timestamp with time zone |           | not null | now()
 started_at        | timestamp with time zone |           |          | 
 finished_at       | timestamp with time zone |           |          | 
 process_after     | timestamp with time zone |           |          | 
 num_resets        | integer                  |           | not null | 0
 num_failures      | integer                  |           | not null | 0
 last_heartbeat_at | timestamp with time zone |           |          | 
 execution_logs    | json[]                   |           |          | 
 worker_hostname   | text                     |           | not null | ''::text
 cancel            | boolean                  |           | not null | false
Indexes:
    "outbound_webhook_jobs_pkey" PRIMARY KEY, btree (id)
    "outbound_webhook_jobs_state_idx" btree (state)
    "outbound_webhook_payload_process_after_idx" btree (process_after)
Referenced by:
    TABLE "outbound_webhook_logs" CONSTRAINT "outbound_webhook_logs_job_id_fkey" FOREIGN KEY (job_id) REFERENCES outbound_webhook_jobs(id) ON UPDATE CASCADE ON DELETE CASCADE

```

# Table "public.outbound_webhook_logs"
```
       Column        |           Type           | Collation | Nullable |                      Default                      
---------------------+--------------------------+-----------+----------+---------------------------------------------------
 id                  | bigint                   |           | not null | nextval('outbound_webhook_logs_id_seq'::regclass)
 job_id              | bigint                   |           | not null | 
 outbound_webhook_id | bigint                   |           | not null | 
 sent_at             | timestamp with time zone |           | not null | now()
 status_code         | integer                  |           | not null | 
 encryption_key_id   | text                     |           |          | 
 request             | bytea                    |           | not null | 
 response            | bytea                    |           | not null | 
 error               | bytea                    |           | not null | 
Indexes:
    "outbound_webhook_logs_pkey" PRIMARY KEY, btree (id)
    "outbound_webhook_logs_outbound_webhook_id_idx" btree (outbound_webhook_id)
    "outbound_webhooks_logs_status_code_idx" btree (status_code)
Foreign-key constraints:
    "outbound_webhook_logs_job_id_fkey" FOREIGN KEY (job_id) REFERENCES outbound_webhook_jobs(id) ON UPDATE CASCADE ON DELETE CASCADE
    "outbound_webhook_logs_outbound_webhook_id_fkey" FOREIGN KEY (outbound_webhook_id) REFERENCES outbound_webhooks(id) ON UPDATE CASCADE ON DELETE CASCADE

```

# Table "public.outbound_webhooks"
```
      Column       |           Type           | Collation | Nullable |                    Default                    
-------------------+--------------------------+-----------+----------+-----------------------------------------------
 id                | bigint                   |           | not null | nextval('outbound_webhooks_id_seq'::regclass)
 created_by        | integer                  |           |          | 
 created_at        | timestamp with time zone |           | not null | now()
 updated_by        | integer                  |           |          | 
 updated_at        | timestamp with time zone |           | not null | now()
 encryption_key_id | text                     |           |          | 
 url               | bytea                    |           | not null | 
 secret            | bytea                    |           | not null | 
Indexes:
    "outbound_webhooks_pkey" PRIMARY KEY, btree (id)
Foreign-key constraints:
    "outbound_webhooks_created_by_fkey" FOREIGN KEY (created_by) REFERENCES users(id) ON DELETE SET NULL
    "outbound_webhooks_updated_by_fkey" FOREIGN KEY (updated_by) REFERENCES users(id) ON DELETE SET NULL
Referenced by:
    TABLE "outbound_webhook_event_types" CONSTRAINT "outbound_webhook_event_types_outbound_webhook_id_fkey" FOREIGN KEY (outbound_webhook_id) REFERENCES outbound_webhooks(id) ON UPDATE CASCADE ON DELETE CASCADE
    TABLE "outbound_webhook_logs" CONSTRAINT "outbound_webhook_logs_outbound_webhook_id_fkey" FOREIGN KEY (outbound_webhook_id) REFERENCES outbound_webhooks(id) ON UPDATE CASCADE ON DELETE CASCADE

```

# Table "public.own_aggregate_recent_contribution"
```
        Column        |  Type   | Collation | Nullable |                            Default                            
----------------------+---------+-----------+----------+---------------------------------------------------------------
 id                   | integer |           | not null | nextval('own_aggregate_recent_contribution_id_seq'::regclass)
 commit_author_id     | integer |           | not null | 
 changed_file_path_id | integer |           | not null | 
 contributions_count  | integer |           |          | 0
Indexes:
    "own_aggregate_recent_contribution_pkey" PRIMARY KEY, btree (id)
    "own_aggregate_recent_contribution_file_author" UNIQUE, btree (changed_file_path_id, commit_author_id)
Foreign-key constraints:
    "own_aggregate_recent_contribution_changed_file_path_id_fkey" FOREIGN KEY (changed_file_path_id) REFERENCES repo_paths(id)
    "own_aggregate_recent_contribution_commit_author_id_fkey" FOREIGN KEY (commit_author_id) REFERENCES commit_authors(id)

```

# Table "public.own_aggregate_recent_view"
```
       Column        |  Type   | Collation | Nullable |                        Default                        
---------------------+---------+-----------+----------+-------------------------------------------------------
 id                  | integer |           | not null | nextval('own_aggregate_recent_view_id_seq'::regclass)
 viewer_id           | integer |           | not null | 
 viewed_file_path_id | integer |           | not null | 
 views_count         | integer |           |          | 0
Indexes:
    "own_aggregate_recent_view_pkey" PRIMARY KEY, btree (id)
    "own_aggregate_recent_view_viewer" UNIQUE, btree (viewed_file_path_id, viewer_id)
Foreign-key constraints:
    "own_aggregate_recent_view_viewed_file_path_id_fkey" FOREIGN KEY (viewed_file_path_id) REFERENCES repo_paths(id)
    "own_aggregate_recent_view_viewer_id_fkey" FOREIGN KEY (viewer_id) REFERENCES users(id) ON DELETE CASCADE DEFERRABLE

```

One entry contains a number of views of a single file by a given viewer.

# Table "public.own_background_jobs"
```
      Column       |           Type           | Collation | Nullable |                     Default                     
-------------------+--------------------------+-----------+----------+-------------------------------------------------
 id                | integer                  |           | not null | nextval('own_background_jobs_id_seq'::regclass)
 state             | text                     |           |          | 'queued'::text
 failure_message   | text                     |           |          | 
 queued_at         | timestamp with time zone |           |          | now()
 started_at        | timestamp with time zone |           |          | 
 finished_at       | timestamp with time zone |           |          | 
 process_after     | timestamp with time zone |           |          | 
 num_resets        | integer                  |           | not null | 0
 num_failures      | integer                  |           | not null | 0
 last_heartbeat_at | timestamp with time zone |           |          | 
 execution_logs    | json[]                   |           |          | 
 worker_hostname   | text                     |           | not null | ''::text
 cancel            | boolean                  |           | not null | false
 repo_id           | integer                  |           | not null | 
 job_type          | integer                  |           | not null | 
Indexes:
    "own_background_jobs_pkey" PRIMARY KEY, btree (id)
    "own_background_jobs_repo_id_idx" btree (repo_id)
    "own_background_jobs_state_idx" btree (state)

```

# Table "public.own_signal_recent_contribution"
```
        Column        |            Type             | Collation | Nullable |                          Default                           
----------------------+-----------------------------+-----------+----------+------------------------------------------------------------
 id                   | integer                     |           | not null | nextval('own_signal_recent_contribution_id_seq'::regclass)
 commit_author_id     | integer                     |           | not null | 
 changed_file_path_id | integer                     |           | not null | 
 commit_timestamp     | timestamp without time zone |           | not null | 
 commit_id            | bytea                       |           | not null | 
Indexes:
    "own_signal_recent_contribution_pkey" PRIMARY KEY, btree (id)
Foreign-key constraints:
    "own_signal_recent_contribution_changed_file_path_id_fkey" FOREIGN KEY (changed_file_path_id) REFERENCES repo_paths(id)
    "own_signal_recent_contribution_commit_author_id_fkey" FOREIGN KEY (commit_author_id) REFERENCES commit_authors(id)
Triggers:
    update_own_aggregate_recent_contribution AFTER INSERT ON own_signal_recent_contribution FOR EACH ROW EXECUTE FUNCTION update_own_aggregate_recent_contribution()

```

One entry per file changed in every commit that classifies as a contribution signal.

# Table "public.package_repo_filters"
```
   Column   |           Type           | Collation | Nullable |                     Default                      
------------+--------------------------+-----------+----------+--------------------------------------------------
 id         | integer                  |           | not null | nextval('package_repo_filters_id_seq'::regclass)
 behaviour  | text                     |           | not null | 
 scheme     | text                     |           | not null | 
 matcher    | jsonb                    |           | not null | 
 deleted_at | timestamp with time zone |           |          | 
 updated_at | timestamp with time zone |           | not null | statement_timestamp()
Indexes:
    "package_repo_filters_pkey" PRIMARY KEY, btree (id)
    "package_repo_filters_unique_matcher_per_scheme" UNIQUE, btree (scheme, matcher)
Check constraints:
    "package_repo_filters_behaviour_is_allow_or_block" CHECK (behaviour = ANY ('{BLOCK,ALLOW}'::text[]))
    "package_repo_filters_is_pkgrepo_scheme" CHECK (scheme = ANY ('{semanticdb,npm,go,python,rust-analyzer,scip-ruby}'::text[]))
    "package_repo_filters_valid_oneof_glob" CHECK (matcher ? 'VersionGlob'::text AND (matcher ->> 'VersionGlob'::text) <> ''::text AND (matcher ->> 'PackageName'::text) <> ''::text AND NOT matcher ? 'PackageGlob'::text OR matcher ? 'PackageGlob'::text AND (matcher ->> 'PackageGlob'::text) <> ''::text AND NOT matcher ? 'VersionGlob'::text)
Triggers:
    trigger_package_repo_filters_updated_at BEFORE UPDATE ON package_repo_filters FOR EACH ROW WHEN (old.* IS DISTINCT FROM new.*) EXECUTE FUNCTION func_package_repo_filters_updated_at()

```

# Table "public.package_repo_versions"
```
     Column      |           Type           | Collation | Nullable |                      Default                      
-----------------+--------------------------+-----------+----------+---------------------------------------------------
 id              | bigint                   |           | not null | nextval('package_repo_versions_id_seq'::regclass)
 package_id      | bigint                   |           | not null | 
 version         | text                     |           | not null | 
 blocked         | boolean                  |           | not null | false
 last_checked_at | timestamp with time zone |           |          | 
Indexes:
    "package_repo_versions_pkey" PRIMARY KEY, btree (id)
    "package_repo_versions_unique_version_per_package" UNIQUE, btree (package_id, version)
    "package_repo_versions_blocked" btree (blocked)
    "package_repo_versions_last_checked_at" btree (last_checked_at NULLS FIRST)
Foreign-key constraints:
    "package_id_fk" FOREIGN KEY (package_id) REFERENCES lsif_dependency_repos(id) ON DELETE CASCADE

```

# Table "public.permission_sync_jobs"
```
        Column        |           Type           | Collation | Nullable |                     Default                      
----------------------+--------------------------+-----------+----------+--------------------------------------------------
 id                   | integer                  |           | not null | nextval('permission_sync_jobs_id_seq'::regclass)
 state                | text                     |           |          | 'queued'::text
 reason               | text                     |           | not null | 
 failure_message      | text                     |           |          | 
 queued_at            | timestamp with time zone |           |          | now()
 started_at           | timestamp with time zone |           |          | 
 finished_at          | timestamp with time zone |           |          | 
 process_after        | timestamp with time zone |           |          | 
 num_resets           | integer                  |           | not null | 0
 num_failures         | integer                  |           | not null | 0
 last_heartbeat_at    | timestamp with time zone |           |          | 
 execution_logs       | json[]                   |           |          | 
 worker_hostname      | text                     |           | not null | ''::text
 cancel               | boolean                  |           | not null | false
 repository_id        | integer                  |           |          | 
 user_id              | integer                  |           |          | 
 triggered_by_user_id | integer                  |           |          | 
 priority             | integer                  |           | not null | 0
 invalidate_caches    | boolean                  |           | not null | false
 cancellation_reason  | text                     |           |          | 
 no_perms             | boolean                  |           | not null | false
 permissions_added    | integer                  |           | not null | 0
 permissions_removed  | integer                  |           | not null | 0
 permissions_found    | integer                  |           | not null | 0
 code_host_states     | json[]                   |           |          | 
 is_partial_success   | boolean                  |           |          | false
Indexes:
    "permission_sync_jobs_pkey" PRIMARY KEY, btree (id)
    "permission_sync_jobs_unique" UNIQUE, btree (priority, user_id, repository_id, cancel, process_after) WHERE state = 'queued'::text
    "permission_sync_jobs_process_after" btree (process_after)
    "permission_sync_jobs_repository_id" btree (repository_id)
    "permission_sync_jobs_state" btree (state)
    "permission_sync_jobs_user_id" btree (user_id)
Check constraints:
    "permission_sync_jobs_for_repo_or_user" CHECK ((user_id IS NULL) <> (repository_id IS NULL))
Foreign-key constraints:
    "permission_sync_jobs_repository_id_fkey" FOREIGN KEY (repository_id) REFERENCES repo(id) ON DELETE CASCADE
    "permission_sync_jobs_triggered_by_user_id_fkey" FOREIGN KEY (triggered_by_user_id) REFERENCES users(id) ON DELETE SET NULL DEFERRABLE
    "permission_sync_jobs_user_id_fkey" FOREIGN KEY (user_id) REFERENCES users(id) ON DELETE CASCADE

```

**cancellation_reason**: Specifies why permissions sync job was cancelled.

**priority**: Specifies numeric priority for the permissions sync job.

**reason**: Specifies why permissions sync job was triggered.

**triggered_by_user_id**: Specifies an ID of a user who triggered a sync.

# Table "public.permissions"
```
   Column   |           Type           | Collation | Nullable |                 Default                 
------------+--------------------------+-----------+----------+-----------------------------------------
 id         | integer                  |           | not null | nextval('permissions_id_seq'::regclass)
 namespace  | text                     |           | not null | 
 action     | text                     |           | not null | 
 created_at | timestamp with time zone |           | not null | now()
Indexes:
    "permissions_pkey" PRIMARY KEY, btree (id)
    "permissions_unique_namespace_action" UNIQUE, btree (namespace, action)
Check constraints:
    "action_not_blank" CHECK (action <> ''::text)
    "namespace_not_blank" CHECK (namespace <> ''::text)
Referenced by:
    TABLE "role_permissions" CONSTRAINT "role_permissions_permission_id_fkey" FOREIGN KEY (permission_id) REFERENCES permissions(id) ON DELETE CASCADE DEFERRABLE

```

# Table "public.phabricator_repos"
```
   Column   |           Type           | Collation | Nullable |                    Default                    
------------+--------------------------+-----------+----------+-----------------------------------------------
 id         | integer                  |           | not null | nextval('phabricator_repos_id_seq'::regclass)
 callsign   | citext                   |           | not null | 
 repo_name  | citext                   |           | not null | 
 created_at | timestamp with time zone |           | not null | now()
 updated_at | timestamp with time zone |           | not null | now()
 deleted_at | timestamp with time zone |           |          | 
 url        | text                     |           | not null | ''::text
Indexes:
    "phabricator_repos_pkey" PRIMARY KEY, btree (id)
    "phabricator_repos_repo_name_key" UNIQUE CONSTRAINT, btree (repo_name)

```

# Table "public.product_licenses"
```
         Column          |           Type           | Collation | Nullable | Default 
-------------------------+--------------------------+-----------+----------+---------
 id                      | uuid                     |           | not null | 
 product_subscription_id | uuid                     |           | not null | 
 license_key             | text                     |           | not null | 
 created_at              | timestamp with time zone |           | not null | now()
 license_version         | integer                  |           |          | 
 license_tags            | text[]                   |           |          | 
 license_user_count      | integer                  |           |          | 
 license_expires_at      | timestamp with time zone |           |          | 
 access_token_enabled    | boolean                  |           | not null | true
Indexes:
    "product_licenses_pkey" PRIMARY KEY, btree (id)
Foreign-key constraints:
    "product_licenses_product_subscription_id_fkey" FOREIGN KEY (product_subscription_id) REFERENCES product_subscriptions(id)

```

**access_token_enabled**: Whether this license key can be used as an access token to authenticate API requests

# Table "public.product_subscriptions"
```
             Column              |           Type           | Collation | Nullable | Default 
---------------------------------+--------------------------+-----------+----------+---------
 id                              | uuid                     |           | not null | 
 user_id                         | integer                  |           | not null | 
 billing_subscription_id         | text                     |           |          | 
 created_at                      | timestamp with time zone |           | not null | now()
 updated_at                      | timestamp with time zone |           | not null | now()
 archived_at                     | timestamp with time zone |           |          | 
 account_number                  | text                     |           |          | 
 llm_proxy_enabled               | boolean                  |           | not null | false
 llm_proxy_rate_limit            | integer                  |           |          | 
 llm_proxy_rate_interval_seconds | integer                  |           |          | 
Indexes:
    "product_subscriptions_pkey" PRIMARY KEY, btree (id)
Foreign-key constraints:
    "product_subscriptions_user_id_fkey" FOREIGN KEY (user_id) REFERENCES users(id)
Referenced by:
    TABLE "product_licenses" CONSTRAINT "product_licenses_product_subscription_id_fkey" FOREIGN KEY (product_subscription_id) REFERENCES product_subscriptions(id)

```

**llm_proxy_enabled**: Whether or not this subscription has access to LLM-proxy

**llm_proxy_rate_interval_seconds**: Custom time interval over which the for LLM-proxy rate limit is applied

**llm_proxy_rate_limit**: Custom requests per time interval allowed for LLM-proxy

# Table "public.query_runner_state"
```
      Column      |           Type           | Collation | Nullable | Default 
------------------+--------------------------+-----------+----------+---------
 query            | text                     |           |          | 
 last_executed    | timestamp with time zone |           |          | 
 latest_result    | timestamp with time zone |           |          | 
 exec_duration_ns | bigint                   |           |          | 

```

# Table "public.redis_key_value"
```
  Column   | Type  | Collation | Nullable | Default 
-----------+-------+-----------+----------+---------
 namespace | text  |           | not null | 
 key       | text  |           | not null | 
 value     | bytea |           | not null | 
Indexes:
    "redis_key_value_pkey" PRIMARY KEY, btree (namespace, key) INCLUDE (value)

```

# Table "public.registry_extension_releases"
```
        Column         |           Type           | Collation | Nullable |                         Default                         
-----------------------+--------------------------+-----------+----------+---------------------------------------------------------
 id                    | bigint                   |           | not null | nextval('registry_extension_releases_id_seq'::regclass)
 registry_extension_id | integer                  |           | not null | 
 creator_user_id       | integer                  |           | not null | 
 release_version       | citext                   |           |          | 
 release_tag           | citext                   |           | not null | 
 manifest              | jsonb                    |           | not null | 
 bundle                | text                     |           |          | 
 created_at            | timestamp with time zone |           | not null | now()
 deleted_at            | timestamp with time zone |           |          | 
 source_map            | text                     |           |          | 
Indexes:
    "registry_extension_releases_pkey" PRIMARY KEY, btree (id)
    "registry_extension_releases_version" UNIQUE, btree (registry_extension_id, release_version) WHERE release_version IS NOT NULL
    "registry_extension_releases_registry_extension_id" btree (registry_extension_id, release_tag, created_at DESC) WHERE deleted_at IS NULL
    "registry_extension_releases_registry_extension_id_created_at" btree (registry_extension_id, created_at) WHERE deleted_at IS NULL
Foreign-key constraints:
    "registry_extension_releases_creator_user_id_fkey" FOREIGN KEY (creator_user_id) REFERENCES users(id)
    "registry_extension_releases_registry_extension_id_fkey" FOREIGN KEY (registry_extension_id) REFERENCES registry_extensions(id) ON UPDATE CASCADE ON DELETE CASCADE

```

# Table "public.registry_extensions"
```
      Column       |           Type           | Collation | Nullable |                     Default                     
-------------------+--------------------------+-----------+----------+-------------------------------------------------
 id                | integer                  |           | not null | nextval('registry_extensions_id_seq'::regclass)
 uuid              | uuid                     |           | not null | 
 publisher_user_id | integer                  |           |          | 
 publisher_org_id  | integer                  |           |          | 
 name              | citext                   |           | not null | 
 manifest          | text                     |           |          | 
 created_at        | timestamp with time zone |           | not null | now()
 updated_at        | timestamp with time zone |           | not null | now()
 deleted_at        | timestamp with time zone |           |          | 
Indexes:
    "registry_extensions_pkey" PRIMARY KEY, btree (id)
    "registry_extensions_publisher_name" UNIQUE, btree (COALESCE(publisher_user_id, 0), COALESCE(publisher_org_id, 0), name) WHERE deleted_at IS NULL
    "registry_extensions_uuid" UNIQUE, btree (uuid)
Check constraints:
    "registry_extensions_name_length" CHECK (char_length(name::text) > 0 AND char_length(name::text) <= 128)
    "registry_extensions_name_valid_chars" CHECK (name ~ '^[a-zA-Z0-9](?:[a-zA-Z0-9]|[_.-](?=[a-zA-Z0-9]))*$'::citext)
    "registry_extensions_single_publisher" CHECK ((publisher_user_id IS NULL) <> (publisher_org_id IS NULL))
Foreign-key constraints:
    "registry_extensions_publisher_org_id_fkey" FOREIGN KEY (publisher_org_id) REFERENCES orgs(id)
    "registry_extensions_publisher_user_id_fkey" FOREIGN KEY (publisher_user_id) REFERENCES users(id)
Referenced by:
    TABLE "registry_extension_releases" CONSTRAINT "registry_extension_releases_registry_extension_id_fkey" FOREIGN KEY (registry_extension_id) REFERENCES registry_extensions(id) ON UPDATE CASCADE ON DELETE CASCADE

```

# Table "public.repo"
```
        Column         |           Type           | Collation | Nullable |             Default              
-----------------------+--------------------------+-----------+----------+----------------------------------
 id                    | integer                  |           | not null | nextval('repo_id_seq'::regclass)
 name                  | citext                   |           | not null | 
 description           | text                     |           |          | 
 fork                  | boolean                  |           |          | 
 created_at            | timestamp with time zone |           | not null | now()
 updated_at            | timestamp with time zone |           |          | 
 external_id           | text                     |           |          | 
 external_service_type | text                     |           |          | 
 external_service_id   | text                     |           |          | 
 archived              | boolean                  |           | not null | false
 uri                   | citext                   |           |          | 
 deleted_at            | timestamp with time zone |           |          | 
 metadata              | jsonb                    |           | not null | '{}'::jsonb
 private               | boolean                  |           | not null | false
 stars                 | integer                  |           | not null | 0
 blocked               | jsonb                    |           |          | 
Indexes:
    "repo_pkey" PRIMARY KEY, btree (id)
    "repo_external_unique_idx" UNIQUE, btree (external_service_type, external_service_id, external_id)
    "repo_name_unique" UNIQUE CONSTRAINT, btree (name) DEFERRABLE
    "idx_repo_github_topics" gin (((metadata -> 'RepositoryTopics'::text) -> 'Nodes'::text)) WHERE external_service_type = 'github'::text
    "repo_archived" btree (archived)
    "repo_blocked_idx" btree ((blocked IS NOT NULL))
    "repo_created_at" btree (created_at)
    "repo_description_trgm_idx" gin (lower(description) gin_trgm_ops)
    "repo_dotcom_indexable_repos_idx" btree (stars DESC NULLS LAST) INCLUDE (id, name) WHERE deleted_at IS NULL AND blocked IS NULL AND (stars >= 5 AND NOT COALESCE(fork, false) AND NOT archived OR lower(name::text) ~ '^(src\.fedoraproject\.org|maven|npm|jdk)'::text)
    "repo_fork" btree (fork)
    "repo_hashed_name_idx" btree (sha256(lower(name::text)::bytea)) WHERE deleted_at IS NULL
    "repo_is_not_blocked_idx" btree ((blocked IS NULL))
    "repo_metadata_gin_idx" gin (metadata)
    "repo_name_case_sensitive_trgm_idx" gin ((name::text) gin_trgm_ops)
    "repo_name_idx" btree (lower(name::text) COLLATE "C")
    "repo_name_trgm" gin (lower(name::text) gin_trgm_ops)
    "repo_non_deleted_id_name_idx" btree (id, name) WHERE deleted_at IS NULL
    "repo_private" btree (private)
    "repo_stars_desc_id_desc_idx" btree (stars DESC NULLS LAST, id DESC) WHERE deleted_at IS NULL AND blocked IS NULL
    "repo_stars_idx" btree (stars DESC NULLS LAST)
    "repo_uri_idx" btree (uri)
Check constraints:
    "check_name_nonempty" CHECK (name <> ''::citext)
    "repo_metadata_check" CHECK (jsonb_typeof(metadata) = 'object'::text)
Referenced by:
    TABLE "batch_spec_workspaces" CONSTRAINT "batch_spec_workspaces_repo_id_fkey" FOREIGN KEY (repo_id) REFERENCES repo(id) DEFERRABLE
    TABLE "changeset_specs" CONSTRAINT "changeset_specs_repo_id_fkey" FOREIGN KEY (repo_id) REFERENCES repo(id) DEFERRABLE
    TABLE "changesets" CONSTRAINT "changesets_repo_id_fkey" FOREIGN KEY (repo_id) REFERENCES repo(id) ON DELETE CASCADE DEFERRABLE
    TABLE "cm_last_searched" CONSTRAINT "cm_last_searched_repo_id_fkey" FOREIGN KEY (repo_id) REFERENCES repo(id) ON DELETE CASCADE
    TABLE "codeintel_autoindexing_exceptions" CONSTRAINT "codeintel_autoindexing_exceptions_repository_id_fkey" FOREIGN KEY (repository_id) REFERENCES repo(id) ON DELETE CASCADE
    TABLE "codeowners" CONSTRAINT "codeowners_repo_id_fkey" FOREIGN KEY (repo_id) REFERENCES repo(id) ON DELETE CASCADE
    TABLE "discussion_threads_target_repo" CONSTRAINT "discussion_threads_target_repo_repo_id_fkey" FOREIGN KEY (repo_id) REFERENCES repo(id) ON DELETE CASCADE
    TABLE "external_service_repos" CONSTRAINT "external_service_repos_repo_id_fkey" FOREIGN KEY (repo_id) REFERENCES repo(id) ON DELETE CASCADE DEFERRABLE
    TABLE "gitserver_repos" CONSTRAINT "gitserver_repos_repo_id_fkey" FOREIGN KEY (repo_id) REFERENCES repo(id) ON DELETE CASCADE
    TABLE "lsif_index_configuration" CONSTRAINT "lsif_index_configuration_repository_id_fkey" FOREIGN KEY (repository_id) REFERENCES repo(id) ON DELETE CASCADE
    TABLE "lsif_retention_configuration" CONSTRAINT "lsif_retention_configuration_repository_id_fkey" FOREIGN KEY (repository_id) REFERENCES repo(id) ON DELETE CASCADE
    TABLE "permission_sync_jobs" CONSTRAINT "permission_sync_jobs_repository_id_fkey" FOREIGN KEY (repository_id) REFERENCES repo(id) ON DELETE CASCADE
    TABLE "repo_kvps" CONSTRAINT "repo_kvps_repo_id_fkey" FOREIGN KEY (repo_id) REFERENCES repo(id) ON DELETE CASCADE
    TABLE "repo_paths" CONSTRAINT "repo_paths_repo_id_fkey" FOREIGN KEY (repo_id) REFERENCES repo(id) ON DELETE CASCADE DEFERRABLE
    TABLE "search_context_repos" CONSTRAINT "search_context_repos_repo_id_fk" FOREIGN KEY (repo_id) REFERENCES repo(id) ON DELETE CASCADE
    TABLE "sub_repo_permissions" CONSTRAINT "sub_repo_permissions_repo_id_fk" FOREIGN KEY (repo_id) REFERENCES repo(id) ON DELETE CASCADE
    TABLE "user_public_repos" CONSTRAINT "user_public_repos_repo_id_fkey" FOREIGN KEY (repo_id) REFERENCES repo(id) ON DELETE CASCADE
    TABLE "user_repo_permissions" CONSTRAINT "user_repo_permissions_repo_id_fkey" FOREIGN KEY (repo_id) REFERENCES repo(id) ON DELETE CASCADE
    TABLE "zoekt_repos" CONSTRAINT "zoekt_repos_repo_id_fkey" FOREIGN KEY (repo_id) REFERENCES repo(id) ON DELETE CASCADE
Triggers:
    trig_create_zoekt_repo_on_repo_insert AFTER INSERT ON repo FOR EACH ROW EXECUTE FUNCTION func_insert_zoekt_repo()
    trig_delete_repo_ref_on_external_service_repos AFTER UPDATE OF deleted_at ON repo FOR EACH ROW EXECUTE FUNCTION delete_repo_ref_on_external_service_repos()
    trig_delete_user_repo_permissions_on_repo_soft_delete AFTER UPDATE ON repo FOR EACH ROW EXECUTE FUNCTION delete_user_repo_permissions_on_repo_soft_delete()
    trig_recalc_repo_statistics_on_repo_delete AFTER DELETE ON repo REFERENCING OLD TABLE AS oldtab FOR EACH STATEMENT EXECUTE FUNCTION recalc_repo_statistics_on_repo_delete()
    trig_recalc_repo_statistics_on_repo_insert AFTER INSERT ON repo REFERENCING NEW TABLE AS newtab FOR EACH STATEMENT EXECUTE FUNCTION recalc_repo_statistics_on_repo_insert()
    trig_recalc_repo_statistics_on_repo_update AFTER UPDATE ON repo REFERENCING OLD TABLE AS oldtab NEW TABLE AS newtab FOR EACH STATEMENT EXECUTE FUNCTION recalc_repo_statistics_on_repo_update()
    trigger_gitserver_repo_insert AFTER INSERT ON repo FOR EACH ROW EXECUTE FUNCTION func_insert_gitserver_repo()

```

# Table "public.repo_embedding_jobs"
```
      Column       |           Type           | Collation | Nullable |                     Default                     
-------------------+--------------------------+-----------+----------+-------------------------------------------------
 id                | integer                  |           | not null | nextval('repo_embedding_jobs_id_seq'::regclass)
 state             | text                     |           |          | 'queued'::text
 failure_message   | text                     |           |          | 
 queued_at         | timestamp with time zone |           |          | now()
 started_at        | timestamp with time zone |           |          | 
 finished_at       | timestamp with time zone |           |          | 
 process_after     | timestamp with time zone |           |          | 
 num_resets        | integer                  |           | not null | 0
 num_failures      | integer                  |           | not null | 0
 last_heartbeat_at | timestamp with time zone |           |          | 
 execution_logs    | json[]                   |           |          | 
 worker_hostname   | text                     |           | not null | ''::text
 cancel            | boolean                  |           | not null | false
 repo_id           | integer                  |           | not null | 
 revision          | text                     |           | not null | 
Indexes:
    "repo_embedding_jobs_pkey" PRIMARY KEY, btree (id)

```

# Table "public.repo_kvps"
```
 Column  |  Type   | Collation | Nullable | Default 
---------+---------+-----------+----------+---------
 repo_id | integer |           | not null | 
 key     | text    |           | not null | 
 value   | text    |           |          | 
Indexes:
    "repo_kvps_pkey" PRIMARY KEY, btree (repo_id, key) INCLUDE (value)
Foreign-key constraints:
    "repo_kvps_repo_id_fkey" FOREIGN KEY (repo_id) REFERENCES repo(id) ON DELETE CASCADE

```

# Table "public.repo_paths"
```
    Column     |  Type   | Collation | Nullable |                Default                 
---------------+---------+-----------+----------+----------------------------------------
 id            | integer |           | not null | nextval('repo_paths_id_seq'::regclass)
 repo_id       | integer |           | not null | 
 absolute_path | text    |           | not null | 
 parent_id     | integer |           |          | 
Indexes:
    "repo_paths_pkey" PRIMARY KEY, btree (id)
    "repo_paths_index_absolute_path" UNIQUE, btree (repo_id, absolute_path)
Foreign-key constraints:
    "repo_paths_parent_id_fkey" FOREIGN KEY (parent_id) REFERENCES repo_paths(id)
    "repo_paths_repo_id_fkey" FOREIGN KEY (repo_id) REFERENCES repo(id) ON DELETE CASCADE DEFERRABLE
Referenced by:
    TABLE "assigned_owners" CONSTRAINT "assigned_owners_file_path_id_fkey" FOREIGN KEY (file_path_id) REFERENCES repo_paths(id)
    TABLE "own_aggregate_recent_contribution" CONSTRAINT "own_aggregate_recent_contribution_changed_file_path_id_fkey" FOREIGN KEY (changed_file_path_id) REFERENCES repo_paths(id)
    TABLE "own_aggregate_recent_view" CONSTRAINT "own_aggregate_recent_view_viewed_file_path_id_fkey" FOREIGN KEY (viewed_file_path_id) REFERENCES repo_paths(id)
    TABLE "own_signal_recent_contribution" CONSTRAINT "own_signal_recent_contribution_changed_file_path_id_fkey" FOREIGN KEY (changed_file_path_id) REFERENCES repo_paths(id)
    TABLE "repo_paths" CONSTRAINT "repo_paths_parent_id_fkey" FOREIGN KEY (parent_id) REFERENCES repo_paths(id)

```

**absolute_path**: Absolute path does not start or end with forward slash. Example: &#34;a/b/c&#34;. Root directory is empty path &#34;&#34;.

# Table "public.repo_pending_permissions"
```
    Column     |           Type           | Collation | Nullable |     Default     
---------------+--------------------------+-----------+----------+-----------------
 repo_id       | integer                  |           | not null | 
 permission    | text                     |           | not null | 
 updated_at    | timestamp with time zone |           | not null | 
 user_ids_ints | bigint[]                 |           | not null | '{}'::integer[]
Indexes:
    "repo_pending_permissions_perm_unique" UNIQUE CONSTRAINT, btree (repo_id, permission)

```

# Table "public.repo_permissions"
```
    Column     |           Type           | Collation | Nullable |     Default     
---------------+--------------------------+-----------+----------+-----------------
 repo_id       | integer                  |           | not null | 
 permission    | text                     |           | not null | 
 updated_at    | timestamp with time zone |           | not null | 
 synced_at     | timestamp with time zone |           |          | 
 user_ids_ints | integer[]                |           | not null | '{}'::integer[]
 unrestricted  | boolean                  |           | not null | false
Indexes:
    "repo_permissions_perm_unique" UNIQUE CONSTRAINT, btree (repo_id, permission)
    "repo_permissions_unrestricted_true_idx" btree (unrestricted) WHERE unrestricted

```

# Table "public.repo_statistics"
```
    Column    |  Type  | Collation | Nullable | Default 
--------------+--------+-----------+----------+---------
 total        | bigint |           | not null | 0
 soft_deleted | bigint |           | not null | 0
 not_cloned   | bigint |           | not null | 0
 cloning      | bigint |           | not null | 0
 cloned       | bigint |           | not null | 0
 failed_fetch | bigint |           | not null | 0
 corrupted    | bigint |           | not null | 0

```

**cloned**: Number of repositories that are NOT soft-deleted and not blocked and cloned by gitserver

**cloning**: Number of repositories that are NOT soft-deleted and not blocked and currently being cloned by gitserver

**corrupted**: Number of repositories that are NOT soft-deleted and not blocked and have corrupted_at set in gitserver_repos table

**failed_fetch**: Number of repositories that are NOT soft-deleted and not blocked and have last_error set in gitserver_repos table

**not_cloned**: Number of repositories that are NOT soft-deleted and not blocked and not cloned by gitserver

**soft_deleted**: Number of repositories that are soft-deleted and not blocked

**total**: Number of repositories that are not soft-deleted and not blocked

# Table "public.role_permissions"
```
    Column     |           Type           | Collation | Nullable | Default 
---------------+--------------------------+-----------+----------+---------
 role_id       | integer                  |           | not null | 
 permission_id | integer                  |           | not null | 
 created_at    | timestamp with time zone |           | not null | now()
Indexes:
    "role_permissions_pkey" PRIMARY KEY, btree (permission_id, role_id)
Foreign-key constraints:
    "role_permissions_permission_id_fkey" FOREIGN KEY (permission_id) REFERENCES permissions(id) ON DELETE CASCADE DEFERRABLE
    "role_permissions_role_id_fkey" FOREIGN KEY (role_id) REFERENCES roles(id) ON DELETE CASCADE DEFERRABLE

```

# Table "public.roles"
```
   Column   |           Type           | Collation | Nullable |              Default              
------------+--------------------------+-----------+----------+-----------------------------------
 id         | integer                  |           | not null | nextval('roles_id_seq'::regclass)
 created_at | timestamp with time zone |           | not null | now()
 system     | boolean                  |           | not null | false
 name       | citext                   |           | not null | 
Indexes:
    "roles_pkey" PRIMARY KEY, btree (id)
    "unique_role_name" UNIQUE, btree (name)
Referenced by:
    TABLE "role_permissions" CONSTRAINT "role_permissions_role_id_fkey" FOREIGN KEY (role_id) REFERENCES roles(id) ON DELETE CASCADE DEFERRABLE
    TABLE "user_roles" CONSTRAINT "user_roles_role_id_fkey" FOREIGN KEY (role_id) REFERENCES roles(id) ON DELETE CASCADE DEFERRABLE

```

**system**: This is used to indicate whether a role is read-only or can be modified.

# Table "public.saved_searches"
```
      Column       |           Type           | Collation | Nullable |                  Default                   
-------------------+--------------------------+-----------+----------+--------------------------------------------
 id                | integer                  |           | not null | nextval('saved_searches_id_seq'::regclass)
 description       | text                     |           | not null | 
 query             | text                     |           | not null | 
 created_at        | timestamp with time zone |           | not null | now()
 updated_at        | timestamp with time zone |           | not null | now()
 notify_owner      | boolean                  |           | not null | 
 notify_slack      | boolean                  |           | not null | 
 user_id           | integer                  |           |          | 
 org_id            | integer                  |           |          | 
 slack_webhook_url | text                     |           |          | 
Indexes:
    "saved_searches_pkey" PRIMARY KEY, btree (id)
Check constraints:
    "saved_searches_notifications_disabled" CHECK (notify_owner = false AND notify_slack = false)
    "user_or_org_id_not_null" CHECK (user_id IS NOT NULL AND org_id IS NULL OR org_id IS NOT NULL AND user_id IS NULL)
Foreign-key constraints:
    "saved_searches_org_id_fkey" FOREIGN KEY (org_id) REFERENCES orgs(id)
    "saved_searches_user_id_fkey" FOREIGN KEY (user_id) REFERENCES users(id)

```

# Table "public.search_context_default"
```
      Column       |  Type   | Collation | Nullable | Default 
-------------------+---------+-----------+----------+---------
 user_id           | integer |           | not null | 
 search_context_id | bigint  |           | not null | 
Indexes:
    "search_context_default_pkey" PRIMARY KEY, btree (user_id)
Foreign-key constraints:
    "search_context_default_search_context_id_fkey" FOREIGN KEY (search_context_id) REFERENCES search_contexts(id) ON DELETE CASCADE DEFERRABLE
    "search_context_default_user_id_fkey" FOREIGN KEY (user_id) REFERENCES users(id) ON DELETE CASCADE DEFERRABLE

```

When a user sets a search context as default, a row is inserted into this table. A user can only have one default search context. If the user has not set their default search context, it will fall back to `global`.

# Table "public.search_context_repos"
```
      Column       |  Type   | Collation | Nullable | Default 
-------------------+---------+-----------+----------+---------
 search_context_id | bigint  |           | not null | 
 repo_id           | integer |           | not null | 
 revision          | text    |           | not null | 
Indexes:
    "search_context_repos_unique" UNIQUE CONSTRAINT, btree (repo_id, search_context_id, revision)
Foreign-key constraints:
    "search_context_repos_repo_id_fk" FOREIGN KEY (repo_id) REFERENCES repo(id) ON DELETE CASCADE
    "search_context_repos_search_context_id_fk" FOREIGN KEY (search_context_id) REFERENCES search_contexts(id) ON DELETE CASCADE

```

# Table "public.search_context_stars"
```
      Column       |           Type           | Collation | Nullable | Default 
-------------------+--------------------------+-----------+----------+---------
 search_context_id | bigint                   |           | not null | 
 user_id           | integer                  |           | not null | 
 created_at        | timestamp with time zone |           | not null | now()
Indexes:
    "search_context_stars_pkey" PRIMARY KEY, btree (search_context_id, user_id)
Foreign-key constraints:
    "search_context_stars_search_context_id_fkey" FOREIGN KEY (search_context_id) REFERENCES search_contexts(id) ON DELETE CASCADE DEFERRABLE
    "search_context_stars_user_id_fkey" FOREIGN KEY (user_id) REFERENCES users(id) ON DELETE CASCADE DEFERRABLE

```

When a user stars a search context, a row is inserted into this table. If the user unstars the search context, the row is deleted. The global context is not in the database, and therefore cannot be starred.

# Table "public.search_contexts"
```
      Column       |           Type           | Collation | Nullable |                   Default                   
-------------------+--------------------------+-----------+----------+---------------------------------------------
 id                | bigint                   |           | not null | nextval('search_contexts_id_seq'::regclass)
 name              | citext                   |           | not null | 
 description       | text                     |           | not null | 
 public            | boolean                  |           | not null | 
 namespace_user_id | integer                  |           |          | 
 namespace_org_id  | integer                  |           |          | 
 created_at        | timestamp with time zone |           | not null | now()
 updated_at        | timestamp with time zone |           | not null | now()
 deleted_at        | timestamp with time zone |           |          | 
 query             | text                     |           |          | 
Indexes:
    "search_contexts_pkey" PRIMARY KEY, btree (id)
    "search_contexts_name_namespace_org_id_unique" UNIQUE, btree (name, namespace_org_id) WHERE namespace_org_id IS NOT NULL
    "search_contexts_name_namespace_user_id_unique" UNIQUE, btree (name, namespace_user_id) WHERE namespace_user_id IS NOT NULL
    "search_contexts_name_without_namespace_unique" UNIQUE, btree (name) WHERE namespace_user_id IS NULL AND namespace_org_id IS NULL
    "search_contexts_query_idx" btree (query)
Check constraints:
    "search_contexts_has_one_or_no_namespace" CHECK (namespace_user_id IS NULL OR namespace_org_id IS NULL)
Foreign-key constraints:
    "search_contexts_namespace_org_id_fk" FOREIGN KEY (namespace_org_id) REFERENCES orgs(id) ON DELETE CASCADE
    "search_contexts_namespace_user_id_fk" FOREIGN KEY (namespace_user_id) REFERENCES users(id) ON DELETE CASCADE
Referenced by:
    TABLE "search_context_default" CONSTRAINT "search_context_default_search_context_id_fkey" FOREIGN KEY (search_context_id) REFERENCES search_contexts(id) ON DELETE CASCADE DEFERRABLE
    TABLE "search_context_repos" CONSTRAINT "search_context_repos_search_context_id_fk" FOREIGN KEY (search_context_id) REFERENCES search_contexts(id) ON DELETE CASCADE
    TABLE "search_context_stars" CONSTRAINT "search_context_stars_search_context_id_fkey" FOREIGN KEY (search_context_id) REFERENCES search_contexts(id) ON DELETE CASCADE DEFERRABLE

```

**deleted_at**: This column is unused as of Sourcegraph 3.34. Do not refer to it anymore. It will be dropped in a future version.

# Table "public.security_event_logs"
```
      Column       |           Type           | Collation | Nullable |                     Default                     
-------------------+--------------------------+-----------+----------+-------------------------------------------------
 id                | bigint                   |           | not null | nextval('security_event_logs_id_seq'::regclass)
 name              | text                     |           | not null | 
 url               | text                     |           | not null | 
 user_id           | integer                  |           | not null | 
 anonymous_user_id | text                     |           | not null | 
 source            | text                     |           | not null | 
 argument          | jsonb                    |           | not null | 
 version           | text                     |           | not null | 
 timestamp         | timestamp with time zone |           | not null | 
Indexes:
    "security_event_logs_pkey" PRIMARY KEY, btree (id)
    "security_event_logs_timestamp" btree ("timestamp")
Check constraints:
    "security_event_logs_check_has_user" CHECK (user_id = 0 AND anonymous_user_id <> ''::text OR user_id <> 0 AND anonymous_user_id = ''::text OR user_id <> 0 AND anonymous_user_id <> ''::text)
    "security_event_logs_check_name_not_empty" CHECK (name <> ''::text)
    "security_event_logs_check_source_not_empty" CHECK (source <> ''::text)
    "security_event_logs_check_version_not_empty" CHECK (version <> ''::text)

```

Contains security-relevant events with a long time horizon for storage.

**anonymous_user_id**: The UUID of the actor associated with the event.

**argument**: An arbitrary JSON blob containing event data.

**name**: The event name as a CAPITALIZED_SNAKE_CASE string.

**source**: The site section (WEB, BACKEND, etc.) that generated the event.

**url**: The URL within the Sourcegraph app which generated the event.

**user_id**: The ID of the actor associated with the event.

**version**: The version of Sourcegraph which generated the event.

# Table "public.settings"
```
     Column     |           Type           | Collation | Nullable |               Default                
----------------+--------------------------+-----------+----------+--------------------------------------
 id             | integer                  |           | not null | nextval('settings_id_seq'::regclass)
 org_id         | integer                  |           |          | 
 contents       | text                     |           | not null | '{}'::text
 created_at     | timestamp with time zone |           | not null | now()
 user_id        | integer                  |           |          | 
 author_user_id | integer                  |           |          | 
Indexes:
    "settings_pkey" PRIMARY KEY, btree (id)
    "settings_global_id" btree (id DESC) WHERE user_id IS NULL AND org_id IS NULL
    "settings_org_id_idx" btree (org_id)
    "settings_user_id_idx" btree (user_id)
Check constraints:
    "settings_no_empty_contents" CHECK (contents <> ''::text)
Foreign-key constraints:
    "settings_author_user_id_fkey" FOREIGN KEY (author_user_id) REFERENCES users(id) ON DELETE RESTRICT
    "settings_references_orgs" FOREIGN KEY (org_id) REFERENCES orgs(id) ON DELETE RESTRICT
    "settings_user_id_fkey" FOREIGN KEY (user_id) REFERENCES users(id) ON DELETE RESTRICT

```

# Table "public.sub_repo_permissions"
```
    Column     |           Type           | Collation | Nullable | Default 
---------------+--------------------------+-----------+----------+---------
 repo_id       | integer                  |           | not null | 
 user_id       | integer                  |           | not null | 
 version       | integer                  |           | not null | 1
 path_includes | text[]                   |           |          | 
 path_excludes | text[]                   |           |          | 
 updated_at    | timestamp with time zone |           | not null | now()
 paths         | text[]                   |           |          | 
Indexes:
    "sub_repo_permissions_repo_id_user_id_version_uindex" UNIQUE, btree (repo_id, user_id, version)
    "sub_repo_perms_user_id" btree (user_id)
Foreign-key constraints:
    "sub_repo_permissions_repo_id_fk" FOREIGN KEY (repo_id) REFERENCES repo(id) ON DELETE CASCADE
    "sub_repo_permissions_users_id_fk" FOREIGN KEY (user_id) REFERENCES users(id) ON DELETE CASCADE

```

Responsible for storing permissions at a finer granularity than repo

**paths**: Paths that begin with a minus sign (-) are exclusion paths.

# Table "public.survey_responses"
```
     Column     |           Type           | Collation | Nullable |                   Default                    
----------------+--------------------------+-----------+----------+----------------------------------------------
 id             | bigint                   |           | not null | nextval('survey_responses_id_seq'::regclass)
 user_id        | integer                  |           |          | 
 email          | text                     |           |          | 
 score          | integer                  |           | not null | 
 reason         | text                     |           |          | 
 better         | text                     |           |          | 
 created_at     | timestamp with time zone |           | not null | now()
 use_cases      | text[]                   |           |          | 
 other_use_case | text                     |           |          | 
Indexes:
    "survey_responses_pkey" PRIMARY KEY, btree (id)
Foreign-key constraints:
    "survey_responses_user_id_fkey" FOREIGN KEY (user_id) REFERENCES users(id)

```

# Table "public.team_members"
```
   Column   |           Type           | Collation | Nullable | Default 
------------+--------------------------+-----------+----------+---------
 team_id    | integer                  |           | not null | 
 user_id    | integer                  |           | not null | 
 created_at | timestamp with time zone |           | not null | now()
 updated_at | timestamp with time zone |           | not null | now()
Indexes:
    "team_members_team_id_user_id_key" PRIMARY KEY, btree (team_id, user_id)
Foreign-key constraints:
    "team_members_team_id_fkey" FOREIGN KEY (team_id) REFERENCES teams(id) ON DELETE CASCADE
    "team_members_user_id_fkey" FOREIGN KEY (user_id) REFERENCES users(id) ON DELETE CASCADE

```

# Table "public.teams"
```
     Column     |           Type           | Collation | Nullable |              Default              
----------------+--------------------------+-----------+----------+-----------------------------------
 id             | integer                  |           | not null | nextval('teams_id_seq'::regclass)
 name           | citext                   |           | not null | 
 display_name   | text                     |           |          | 
 readonly       | boolean                  |           | not null | false
 parent_team_id | integer                  |           |          | 
 creator_id     | integer                  |           |          | 
 created_at     | timestamp with time zone |           | not null | now()
 updated_at     | timestamp with time zone |           | not null | now()
Indexes:
    "teams_pkey" PRIMARY KEY, btree (id)
    "teams_name" UNIQUE, btree (name)
Check constraints:
    "teams_display_name_max_length" CHECK (char_length(display_name) <= 255)
    "teams_name_max_length" CHECK (char_length(name::text) <= 255)
    "teams_name_valid_chars" CHECK (name ~ '^[a-zA-Z0-9](?:[a-zA-Z0-9]|[-.](?=[a-zA-Z0-9]))*-?$'::citext)
Foreign-key constraints:
    "teams_creator_id_fkey" FOREIGN KEY (creator_id) REFERENCES users(id) ON DELETE SET NULL
    "teams_parent_team_id_fkey" FOREIGN KEY (parent_team_id) REFERENCES teams(id) ON DELETE CASCADE
Referenced by:
    TABLE "names" CONSTRAINT "names_team_id_fkey" FOREIGN KEY (team_id) REFERENCES teams(id) ON UPDATE CASCADE ON DELETE CASCADE
    TABLE "team_members" CONSTRAINT "team_members_team_id_fkey" FOREIGN KEY (team_id) REFERENCES teams(id) ON DELETE CASCADE
    TABLE "teams" CONSTRAINT "teams_parent_team_id_fkey" FOREIGN KEY (parent_team_id) REFERENCES teams(id) ON DELETE CASCADE

```

# Table "public.temporary_settings"
```
   Column   |           Type           | Collation | Nullable |                    Default                     
------------+--------------------------+-----------+----------+------------------------------------------------
 id         | integer                  |           | not null | nextval('temporary_settings_id_seq'::regclass)
 user_id    | integer                  |           | not null | 
 contents   | jsonb                    |           |          | 
 created_at | timestamp with time zone |           | not null | now()
 updated_at | timestamp with time zone |           | not null | now()
Indexes:
    "temporary_settings_pkey" PRIMARY KEY, btree (id)
    "temporary_settings_user_id_key" UNIQUE CONSTRAINT, btree (user_id)
Foreign-key constraints:
    "temporary_settings_user_id_fkey" FOREIGN KEY (user_id) REFERENCES users(id) ON DELETE CASCADE

```

Stores per-user temporary settings used in the UI, for example, which modals have been dimissed or what theme is preferred.

**contents**: JSON-encoded temporary settings.

**user_id**: The ID of the user the settings will be saved for.

# Table "public.user_credentials"
```
        Column         |           Type           | Collation | Nullable |                   Default                    
-----------------------+--------------------------+-----------+----------+----------------------------------------------
 id                    | bigint                   |           | not null | nextval('user_credentials_id_seq'::regclass)
 domain                | text                     |           | not null | 
 user_id               | integer                  |           | not null | 
 external_service_type | text                     |           | not null | 
 external_service_id   | text                     |           | not null | 
 created_at            | timestamp with time zone |           | not null | now()
 updated_at            | timestamp with time zone |           | not null | now()
 credential            | bytea                    |           | not null | 
 ssh_migration_applied | boolean                  |           | not null | false
 encryption_key_id     | text                     |           | not null | ''::text
Indexes:
    "user_credentials_pkey" PRIMARY KEY, btree (id)
    "user_credentials_domain_user_id_external_service_type_exter_key" UNIQUE CONSTRAINT, btree (domain, user_id, external_service_type, external_service_id)
    "user_credentials_credential_idx" btree ((encryption_key_id = ANY (ARRAY[''::text, 'previously-migrated'::text])))
Foreign-key constraints:
    "user_credentials_user_id_fkey" FOREIGN KEY (user_id) REFERENCES users(id) ON DELETE CASCADE DEFERRABLE

```

# Table "public.user_emails"
```
          Column           |           Type           | Collation | Nullable | Default 
---------------------------+--------------------------+-----------+----------+---------
 user_id                   | integer                  |           | not null | 
 email                     | citext                   |           | not null | 
 created_at                | timestamp with time zone |           | not null | now()
 verification_code         | text                     |           |          | 
 verified_at               | timestamp with time zone |           |          | 
 last_verification_sent_at | timestamp with time zone |           |          | 
 is_primary                | boolean                  |           | not null | false
Indexes:
    "user_emails_no_duplicates_per_user" UNIQUE CONSTRAINT, btree (user_id, email)
    "user_emails_user_id_is_primary_idx" UNIQUE, btree (user_id, is_primary) WHERE is_primary = true
    "user_emails_unique_verified_email" EXCLUDE USING btree (email) WHERE verified_at IS NOT NULL
Foreign-key constraints:
    "user_emails_user_id_fkey" FOREIGN KEY (user_id) REFERENCES users(id)

```

# Table "public.user_external_accounts"
```
      Column       |           Type           | Collation | Nullable |                      Default                       
-------------------+--------------------------+-----------+----------+----------------------------------------------------
 id                | integer                  |           | not null | nextval('user_external_accounts_id_seq'::regclass)
 user_id           | integer                  |           | not null | 
 service_type      | text                     |           | not null | 
 service_id        | text                     |           | not null | 
 account_id        | text                     |           | not null | 
 auth_data         | text                     |           |          | 
 account_data      | text                     |           |          | 
 created_at        | timestamp with time zone |           | not null | now()
 updated_at        | timestamp with time zone |           | not null | now()
 deleted_at        | timestamp with time zone |           |          | 
 client_id         | text                     |           | not null | 
 expired_at        | timestamp with time zone |           |          | 
 last_valid_at     | timestamp with time zone |           |          | 
 encryption_key_id | text                     |           | not null | ''::text
Indexes:
    "user_external_accounts_pkey" PRIMARY KEY, btree (id)
    "user_external_accounts_account" UNIQUE, btree (service_type, service_id, client_id, account_id) WHERE deleted_at IS NULL
    "user_external_accounts_user_id_scim_service_type" UNIQUE, btree (user_id, service_type) WHERE service_type = 'scim'::text
    "user_external_accounts_user_id" btree (user_id) WHERE deleted_at IS NULL
Foreign-key constraints:
    "user_external_accounts_user_id_fkey" FOREIGN KEY (user_id) REFERENCES users(id)
Referenced by:
    TABLE "user_repo_permissions" CONSTRAINT "user_repo_permissions_user_external_account_id_fkey" FOREIGN KEY (user_external_account_id) REFERENCES user_external_accounts(id) ON DELETE CASCADE
Triggers:
    trig_delete_user_repo_permissions_on_external_account_soft_dele AFTER UPDATE ON user_external_accounts FOR EACH ROW EXECUTE FUNCTION delete_user_repo_permissions_on_external_account_soft_delete()

```

# Table "public.user_pending_permissions"
```
     Column      |           Type           | Collation | Nullable |                       Default                        
-----------------+--------------------------+-----------+----------+------------------------------------------------------
 id              | bigint                   |           | not null | nextval('user_pending_permissions_id_seq'::regclass)
 bind_id         | text                     |           | not null | 
 permission      | text                     |           | not null | 
 object_type     | text                     |           | not null | 
 updated_at      | timestamp with time zone |           | not null | 
 service_type    | text                     |           | not null | 
 service_id      | text                     |           | not null | 
 object_ids_ints | integer[]                |           | not null | '{}'::integer[]
Indexes:
    "user_pending_permissions_service_perm_object_unique" UNIQUE CONSTRAINT, btree (service_type, service_id, permission, object_type, bind_id)

```

# Table "public.user_permissions"
```
     Column      |           Type           | Collation | Nullable |     Default     
-----------------+--------------------------+-----------+----------+-----------------
 user_id         | integer                  |           | not null | 
 permission      | text                     |           | not null | 
 object_type     | text                     |           | not null | 
 updated_at      | timestamp with time zone |           | not null | 
 synced_at       | timestamp with time zone |           |          | 
 object_ids_ints | integer[]                |           | not null | '{}'::integer[]
 migrated        | boolean                  |           |          | true
Indexes:
    "user_permissions_perm_object_unique" UNIQUE CONSTRAINT, btree (user_id, permission, object_type)

```

# Table "public.user_public_repos"
```
  Column  |  Type   | Collation | Nullable | Default 
----------+---------+-----------+----------+---------
 user_id  | integer |           | not null | 
 repo_uri | text    |           | not null | 
 repo_id  | integer |           | not null | 
Indexes:
    "user_public_repos_user_id_repo_id_key" UNIQUE CONSTRAINT, btree (user_id, repo_id)
Foreign-key constraints:
    "user_public_repos_repo_id_fkey" FOREIGN KEY (repo_id) REFERENCES repo(id) ON DELETE CASCADE
    "user_public_repos_user_id_fkey" FOREIGN KEY (user_id) REFERENCES users(id) ON DELETE CASCADE

```

# Table "public.user_repo_permissions"
```
          Column          |           Type           | Collation | Nullable |                      Default                      
--------------------------+--------------------------+-----------+----------+---------------------------------------------------
 id                       | integer                  |           | not null | nextval('user_repo_permissions_id_seq'::regclass)
 user_id                  | integer                  |           |          | 
 repo_id                  | integer                  |           | not null | 
 user_external_account_id | integer                  |           |          | 
 created_at               | timestamp with time zone |           | not null | now()
 updated_at               | timestamp with time zone |           | not null | now()
 source                   | text                     |           | not null | 'sync'::text
Indexes:
    "user_repo_permissions_pkey" PRIMARY KEY, btree (id)
    "user_repo_permissions_perms_unique_idx" UNIQUE, btree (user_id, user_external_account_id, repo_id)
    "user_repo_permissions_repo_id_idx" btree (repo_id)
    "user_repo_permissions_source_idx" btree (source)
    "user_repo_permissions_updated_at_idx" btree (updated_at)
    "user_repo_permissions_user_external_account_id_idx" btree (user_external_account_id)
Foreign-key constraints:
    "user_repo_permissions_repo_id_fkey" FOREIGN KEY (repo_id) REFERENCES repo(id) ON DELETE CASCADE
    "user_repo_permissions_user_external_account_id_fkey" FOREIGN KEY (user_external_account_id) REFERENCES user_external_accounts(id) ON DELETE CASCADE
    "user_repo_permissions_user_id_fkey" FOREIGN KEY (user_id) REFERENCES users(id) ON DELETE CASCADE

```

# Table "public.user_roles"
```
   Column   |           Type           | Collation | Nullable | Default 
------------+--------------------------+-----------+----------+---------
 user_id    | integer                  |           | not null | 
 role_id    | integer                  |           | not null | 
 created_at | timestamp with time zone |           | not null | now()
Indexes:
    "user_roles_pkey" PRIMARY KEY, btree (user_id, role_id)
Foreign-key constraints:
    "user_roles_role_id_fkey" FOREIGN KEY (role_id) REFERENCES roles(id) ON DELETE CASCADE DEFERRABLE
    "user_roles_user_id_fkey" FOREIGN KEY (user_id) REFERENCES users(id) ON DELETE CASCADE DEFERRABLE

```

# Table "public.users"
```
         Column          |           Type           | Collation | Nullable |              Default              
-------------------------+--------------------------+-----------+----------+-----------------------------------
 id                      | integer                  |           | not null | nextval('users_id_seq'::regclass)
 username                | citext                   |           | not null | 
 display_name            | text                     |           |          | 
 avatar_url              | text                     |           |          | 
 created_at              | timestamp with time zone |           | not null | now()
 updated_at              | timestamp with time zone |           | not null | now()
 deleted_at              | timestamp with time zone |           |          | 
 invite_quota            | integer                  |           | not null | 100
 passwd                  | text                     |           |          | 
 passwd_reset_code       | text                     |           |          | 
 passwd_reset_time       | timestamp with time zone |           |          | 
 site_admin              | boolean                  |           | not null | false
 page_views              | integer                  |           | not null | 0
 search_queries          | integer                  |           | not null | 0
 tags                    | text[]                   |           |          | '{}'::text[]
 billing_customer_id     | text                     |           |          | 
 invalidated_sessions_at | timestamp with time zone |           | not null | now()
 tos_accepted            | boolean                  |           | not null | false
 searchable              | boolean                  |           | not null | true
 completions_quota       | integer                  |           |          | 
 code_completions_quota  | integer                  |           |          | 
Indexes:
    "users_pkey" PRIMARY KEY, btree (id)
    "users_billing_customer_id" UNIQUE, btree (billing_customer_id) WHERE deleted_at IS NULL
    "users_username" UNIQUE, btree (username) WHERE deleted_at IS NULL
    "users_created_at_idx" btree (created_at)
Check constraints:
    "users_display_name_max_length" CHECK (char_length(display_name) <= 255)
    "users_username_max_length" CHECK (char_length(username::text) <= 255)
    "users_username_valid_chars" CHECK (username ~ '^\w(?:\w|[-.](?=\w))*-?$'::citext)
Referenced by:
    TABLE "access_requests" CONSTRAINT "access_requests_decision_by_user_id_fkey" FOREIGN KEY (decision_by_user_id) REFERENCES users(id) ON DELETE SET NULL
    TABLE "access_tokens" CONSTRAINT "access_tokens_creator_user_id_fkey" FOREIGN KEY (creator_user_id) REFERENCES users(id)
    TABLE "access_tokens" CONSTRAINT "access_tokens_subject_user_id_fkey" FOREIGN KEY (subject_user_id) REFERENCES users(id)
    TABLE "aggregated_user_statistics" CONSTRAINT "aggregated_user_statistics_user_id_fkey" FOREIGN KEY (user_id) REFERENCES users(id) ON DELETE CASCADE
    TABLE "assigned_owners" CONSTRAINT "assigned_owners_owner_user_id_fkey" FOREIGN KEY (owner_user_id) REFERENCES users(id) ON DELETE CASCADE DEFERRABLE
    TABLE "assigned_owners" CONSTRAINT "assigned_owners_who_assigned_user_id_fkey" FOREIGN KEY (who_assigned_user_id) REFERENCES users(id) ON DELETE SET NULL DEFERRABLE
    TABLE "batch_changes" CONSTRAINT "batch_changes_initial_applier_id_fkey" FOREIGN KEY (creator_id) REFERENCES users(id) ON DELETE SET NULL DEFERRABLE
    TABLE "batch_changes" CONSTRAINT "batch_changes_last_applier_id_fkey" FOREIGN KEY (last_applier_id) REFERENCES users(id) ON DELETE SET NULL DEFERRABLE
    TABLE "batch_changes" CONSTRAINT "batch_changes_namespace_user_id_fkey" FOREIGN KEY (namespace_user_id) REFERENCES users(id) ON DELETE CASCADE DEFERRABLE
    TABLE "batch_spec_execution_cache_entries" CONSTRAINT "batch_spec_execution_cache_entries_user_id_fkey" FOREIGN KEY (user_id) REFERENCES users(id) ON DELETE CASCADE DEFERRABLE
    TABLE "batch_spec_resolution_jobs" CONSTRAINT "batch_spec_resolution_jobs_initiator_id_fkey" FOREIGN KEY (initiator_id) REFERENCES users(id) ON UPDATE CASCADE ON DELETE CASCADE DEFERRABLE
    TABLE "batch_spec_workspace_execution_last_dequeues" CONSTRAINT "batch_spec_workspace_execution_last_dequeues_user_id_fkey" FOREIGN KEY (user_id) REFERENCES users(id) ON UPDATE CASCADE ON DELETE CASCADE DEFERRABLE INITIALLY DEFERRED
    TABLE "batch_specs" CONSTRAINT "batch_specs_user_id_fkey" FOREIGN KEY (user_id) REFERENCES users(id) ON DELETE SET NULL DEFERRABLE
    TABLE "changeset_jobs" CONSTRAINT "changeset_jobs_user_id_fkey" FOREIGN KEY (user_id) REFERENCES users(id) ON DELETE CASCADE DEFERRABLE
    TABLE "changeset_specs" CONSTRAINT "changeset_specs_user_id_fkey" FOREIGN KEY (user_id) REFERENCES users(id) ON DELETE SET NULL DEFERRABLE
    TABLE "cm_emails" CONSTRAINT "cm_emails_changed_by_fk" FOREIGN KEY (changed_by) REFERENCES users(id) ON DELETE CASCADE
    TABLE "cm_emails" CONSTRAINT "cm_emails_created_by_fk" FOREIGN KEY (created_by) REFERENCES users(id) ON DELETE CASCADE
    TABLE "cm_monitors" CONSTRAINT "cm_monitors_changed_by_fk" FOREIGN KEY (changed_by) REFERENCES users(id) ON DELETE CASCADE
    TABLE "cm_monitors" CONSTRAINT "cm_monitors_created_by_fk" FOREIGN KEY (created_by) REFERENCES users(id) ON DELETE CASCADE
    TABLE "cm_monitors" CONSTRAINT "cm_monitors_user_id_fk" FOREIGN KEY (namespace_user_id) REFERENCES users(id) ON DELETE CASCADE
    TABLE "cm_recipients" CONSTRAINT "cm_recipients_user_id_fk" FOREIGN KEY (namespace_user_id) REFERENCES users(id) ON DELETE CASCADE
    TABLE "cm_slack_webhooks" CONSTRAINT "cm_slack_webhooks_changed_by_fkey" FOREIGN KEY (changed_by) REFERENCES users(id) ON DELETE CASCADE
    TABLE "cm_slack_webhooks" CONSTRAINT "cm_slack_webhooks_created_by_fkey" FOREIGN KEY (created_by) REFERENCES users(id) ON DELETE CASCADE
    TABLE "cm_queries" CONSTRAINT "cm_triggers_changed_by_fk" FOREIGN KEY (changed_by) REFERENCES users(id) ON DELETE CASCADE
    TABLE "cm_queries" CONSTRAINT "cm_triggers_created_by_fk" FOREIGN KEY (created_by) REFERENCES users(id) ON DELETE CASCADE
    TABLE "cm_webhooks" CONSTRAINT "cm_webhooks_changed_by_fkey" FOREIGN KEY (changed_by) REFERENCES users(id) ON DELETE CASCADE
    TABLE "cm_webhooks" CONSTRAINT "cm_webhooks_created_by_fkey" FOREIGN KEY (created_by) REFERENCES users(id) ON DELETE CASCADE
    TABLE "discussion_comments" CONSTRAINT "discussion_comments_author_user_id_fkey" FOREIGN KEY (author_user_id) REFERENCES users(id) ON DELETE RESTRICT
    TABLE "discussion_mail_reply_tokens" CONSTRAINT "discussion_mail_reply_tokens_user_id_fkey" FOREIGN KEY (user_id) REFERENCES users(id) ON DELETE RESTRICT
    TABLE "discussion_threads" CONSTRAINT "discussion_threads_author_user_id_fkey" FOREIGN KEY (author_user_id) REFERENCES users(id) ON DELETE RESTRICT
    TABLE "executor_secret_access_logs" CONSTRAINT "executor_secret_access_logs_user_id_fkey" FOREIGN KEY (user_id) REFERENCES users(id) ON DELETE CASCADE
    TABLE "executor_secrets" CONSTRAINT "executor_secrets_creator_id_fkey" FOREIGN KEY (creator_id) REFERENCES users(id) ON DELETE SET NULL
    TABLE "executor_secrets" CONSTRAINT "executor_secrets_namespace_user_id_fkey" FOREIGN KEY (namespace_user_id) REFERENCES users(id) ON DELETE CASCADE
    TABLE "external_service_repos" CONSTRAINT "external_service_repos_user_id_fkey" FOREIGN KEY (user_id) REFERENCES users(id) ON DELETE CASCADE DEFERRABLE
    TABLE "external_services" CONSTRAINT "external_services_namepspace_user_id_fkey" FOREIGN KEY (namespace_user_id) REFERENCES users(id) ON DELETE CASCADE DEFERRABLE
    TABLE "feature_flag_overrides" CONSTRAINT "feature_flag_overrides_namespace_user_id_fkey" FOREIGN KEY (namespace_user_id) REFERENCES users(id) ON DELETE CASCADE
    TABLE "names" CONSTRAINT "names_user_id_fkey" FOREIGN KEY (user_id) REFERENCES users(id) ON UPDATE CASCADE ON DELETE CASCADE
    TABLE "namespace_permissions" CONSTRAINT "namespace_permissions_user_id_fkey" FOREIGN KEY (user_id) REFERENCES users(id) ON DELETE CASCADE DEFERRABLE
    TABLE "notebook_stars" CONSTRAINT "notebook_stars_user_id_fkey" FOREIGN KEY (user_id) REFERENCES users(id) ON DELETE CASCADE DEFERRABLE
    TABLE "notebooks" CONSTRAINT "notebooks_creator_user_id_fkey" FOREIGN KEY (creator_user_id) REFERENCES users(id) ON DELETE SET NULL DEFERRABLE
    TABLE "notebooks" CONSTRAINT "notebooks_namespace_user_id_fkey" FOREIGN KEY (namespace_user_id) REFERENCES users(id) ON DELETE SET NULL DEFERRABLE
    TABLE "notebooks" CONSTRAINT "notebooks_updater_user_id_fkey" FOREIGN KEY (updater_user_id) REFERENCES users(id) ON DELETE SET NULL DEFERRABLE
    TABLE "org_invitations" CONSTRAINT "org_invitations_recipient_user_id_fkey" FOREIGN KEY (recipient_user_id) REFERENCES users(id)
    TABLE "org_invitations" CONSTRAINT "org_invitations_sender_user_id_fkey" FOREIGN KEY (sender_user_id) REFERENCES users(id)
    TABLE "org_members" CONSTRAINT "org_members_user_id_fkey" FOREIGN KEY (user_id) REFERENCES users(id) ON DELETE RESTRICT
    TABLE "outbound_webhooks" CONSTRAINT "outbound_webhooks_created_by_fkey" FOREIGN KEY (created_by) REFERENCES users(id) ON DELETE SET NULL
    TABLE "outbound_webhooks" CONSTRAINT "outbound_webhooks_updated_by_fkey" FOREIGN KEY (updated_by) REFERENCES users(id) ON DELETE SET NULL
    TABLE "own_aggregate_recent_view" CONSTRAINT "own_aggregate_recent_view_viewer_id_fkey" FOREIGN KEY (viewer_id) REFERENCES users(id) ON DELETE CASCADE DEFERRABLE
    TABLE "permission_sync_jobs" CONSTRAINT "permission_sync_jobs_triggered_by_user_id_fkey" FOREIGN KEY (triggered_by_user_id) REFERENCES users(id) ON DELETE SET NULL DEFERRABLE
    TABLE "permission_sync_jobs" CONSTRAINT "permission_sync_jobs_user_id_fkey" FOREIGN KEY (user_id) REFERENCES users(id) ON DELETE CASCADE
    TABLE "product_subscriptions" CONSTRAINT "product_subscriptions_user_id_fkey" FOREIGN KEY (user_id) REFERENCES users(id)
    TABLE "registry_extension_releases" CONSTRAINT "registry_extension_releases_creator_user_id_fkey" FOREIGN KEY (creator_user_id) REFERENCES users(id)
    TABLE "registry_extensions" CONSTRAINT "registry_extensions_publisher_user_id_fkey" FOREIGN KEY (publisher_user_id) REFERENCES users(id)
    TABLE "saved_searches" CONSTRAINT "saved_searches_user_id_fkey" FOREIGN KEY (user_id) REFERENCES users(id)
    TABLE "search_context_default" CONSTRAINT "search_context_default_user_id_fkey" FOREIGN KEY (user_id) REFERENCES users(id) ON DELETE CASCADE DEFERRABLE
    TABLE "search_context_stars" CONSTRAINT "search_context_stars_user_id_fkey" FOREIGN KEY (user_id) REFERENCES users(id) ON DELETE CASCADE DEFERRABLE
    TABLE "search_contexts" CONSTRAINT "search_contexts_namespace_user_id_fk" FOREIGN KEY (namespace_user_id) REFERENCES users(id) ON DELETE CASCADE
    TABLE "settings" CONSTRAINT "settings_author_user_id_fkey" FOREIGN KEY (author_user_id) REFERENCES users(id) ON DELETE RESTRICT
    TABLE "settings" CONSTRAINT "settings_user_id_fkey" FOREIGN KEY (user_id) REFERENCES users(id) ON DELETE RESTRICT
    TABLE "sub_repo_permissions" CONSTRAINT "sub_repo_permissions_users_id_fk" FOREIGN KEY (user_id) REFERENCES users(id) ON DELETE CASCADE
    TABLE "survey_responses" CONSTRAINT "survey_responses_user_id_fkey" FOREIGN KEY (user_id) REFERENCES users(id)
    TABLE "team_members" CONSTRAINT "team_members_user_id_fkey" FOREIGN KEY (user_id) REFERENCES users(id) ON DELETE CASCADE
    TABLE "teams" CONSTRAINT "teams_creator_id_fkey" FOREIGN KEY (creator_id) REFERENCES users(id) ON DELETE SET NULL
    TABLE "temporary_settings" CONSTRAINT "temporary_settings_user_id_fkey" FOREIGN KEY (user_id) REFERENCES users(id) ON DELETE CASCADE
    TABLE "user_credentials" CONSTRAINT "user_credentials_user_id_fkey" FOREIGN KEY (user_id) REFERENCES users(id) ON DELETE CASCADE DEFERRABLE
    TABLE "user_emails" CONSTRAINT "user_emails_user_id_fkey" FOREIGN KEY (user_id) REFERENCES users(id)
    TABLE "user_external_accounts" CONSTRAINT "user_external_accounts_user_id_fkey" FOREIGN KEY (user_id) REFERENCES users(id)
    TABLE "user_public_repos" CONSTRAINT "user_public_repos_user_id_fkey" FOREIGN KEY (user_id) REFERENCES users(id) ON DELETE CASCADE
    TABLE "user_repo_permissions" CONSTRAINT "user_repo_permissions_user_id_fkey" FOREIGN KEY (user_id) REFERENCES users(id) ON DELETE CASCADE
    TABLE "user_roles" CONSTRAINT "user_roles_user_id_fkey" FOREIGN KEY (user_id) REFERENCES users(id) ON DELETE CASCADE DEFERRABLE
    TABLE "webhooks" CONSTRAINT "webhooks_created_by_user_id_fkey" FOREIGN KEY (created_by_user_id) REFERENCES users(id) ON DELETE SET NULL
    TABLE "webhooks" CONSTRAINT "webhooks_updated_by_user_id_fkey" FOREIGN KEY (updated_by_user_id) REFERENCES users(id) ON DELETE SET NULL
Triggers:
    trig_delete_user_repo_permissions_on_user_soft_delete AFTER UPDATE ON users FOR EACH ROW EXECUTE FUNCTION delete_user_repo_permissions_on_user_soft_delete()
    trig_invalidate_session_on_password_change BEFORE UPDATE OF passwd ON users FOR EACH ROW EXECUTE FUNCTION invalidate_session_for_userid_on_password_change()
    trig_soft_delete_user_reference_on_external_service AFTER UPDATE OF deleted_at ON users FOR EACH ROW EXECUTE FUNCTION soft_delete_user_reference_on_external_service()

```

# Table "public.versions"
```
    Column     |           Type           | Collation | Nullable | Default 
---------------+--------------------------+-----------+----------+---------
 service       | text                     |           | not null | 
 version       | text                     |           | not null | 
 updated_at    | timestamp with time zone |           | not null | now()
 first_version | text                     |           | not null | 
 auto_upgrade  | boolean                  |           | not null | false
Indexes:
    "versions_pkey" PRIMARY KEY, btree (service)
Triggers:
    versions_insert BEFORE INSERT ON versions FOR EACH ROW EXECUTE FUNCTION versions_insert_row_trigger()

```

# Table "public.vulnerabilities"
```
    Column    |           Type           | Collation | Nullable |                   Default                   
--------------+--------------------------+-----------+----------+---------------------------------------------
 id           | integer                  |           | not null | nextval('vulnerabilities_id_seq'::regclass)
 source_id    | text                     |           | not null | 
 summary      | text                     |           | not null | 
 details      | text                     |           | not null | 
 cpes         | text[]                   |           | not null | 
 cwes         | text[]                   |           | not null | 
 aliases      | text[]                   |           | not null | 
 related      | text[]                   |           | not null | 
 data_source  | text                     |           | not null | 
 urls         | text[]                   |           | not null | 
 severity     | text                     |           | not null | 
 cvss_vector  | text                     |           | not null | 
 cvss_score   | text                     |           | not null | 
 published_at | timestamp with time zone |           | not null | 
 modified_at  | timestamp with time zone |           |          | 
 withdrawn_at | timestamp with time zone |           |          | 
Indexes:
    "vulnerabilities_pkey" PRIMARY KEY, btree (id)
    "vulnerabilities_source_id" UNIQUE, btree (source_id)
Referenced by:
    TABLE "vulnerability_affected_packages" CONSTRAINT "fk_vulnerabilities" FOREIGN KEY (vulnerability_id) REFERENCES vulnerabilities(id) ON DELETE CASCADE

```

# Table "public.vulnerability_affected_packages"
```
       Column       |  Type   | Collation | Nullable |                           Default                           
--------------------+---------+-----------+----------+-------------------------------------------------------------
 id                 | integer |           | not null | nextval('vulnerability_affected_packages_id_seq'::regclass)
 vulnerability_id   | integer |           | not null | 
 package_name       | text    |           | not null | 
 language           | text    |           | not null | 
 namespace          | text    |           | not null | 
 version_constraint | text[]  |           | not null | 
 fixed              | boolean |           | not null | 
 fixed_in           | text    |           |          | 
Indexes:
    "vulnerability_affected_packages_pkey" PRIMARY KEY, btree (id)
    "vulnerability_affected_packages_vulnerability_id_package_name" UNIQUE, btree (vulnerability_id, package_name)
Foreign-key constraints:
    "fk_vulnerabilities" FOREIGN KEY (vulnerability_id) REFERENCES vulnerabilities(id) ON DELETE CASCADE
Referenced by:
    TABLE "vulnerability_affected_symbols" CONSTRAINT "fk_vulnerability_affected_packages" FOREIGN KEY (vulnerability_affected_package_id) REFERENCES vulnerability_affected_packages(id) ON DELETE CASCADE
    TABLE "vulnerability_matches" CONSTRAINT "fk_vulnerability_affected_packages" FOREIGN KEY (vulnerability_affected_package_id) REFERENCES vulnerability_affected_packages(id) ON DELETE CASCADE

```

# Table "public.vulnerability_affected_symbols"
```
              Column               |  Type   | Collation | Nullable |                          Default                           
-----------------------------------+---------+-----------+----------+------------------------------------------------------------
 id                                | integer |           | not null | nextval('vulnerability_affected_symbols_id_seq'::regclass)
 vulnerability_affected_package_id | integer |           | not null | 
 path                              | text    |           | not null | 
 symbols                           | text[]  |           | not null | 
Indexes:
    "vulnerability_affected_symbols_pkey" PRIMARY KEY, btree (id)
    "vulnerability_affected_symbols_vulnerability_affected_package_i" UNIQUE, btree (vulnerability_affected_package_id, path)
Foreign-key constraints:
    "fk_vulnerability_affected_packages" FOREIGN KEY (vulnerability_affected_package_id) REFERENCES vulnerability_affected_packages(id) ON DELETE CASCADE

```

# Table "public.vulnerability_matches"
```
              Column               |  Type   | Collation | Nullable |                      Default                      
-----------------------------------+---------+-----------+----------+---------------------------------------------------
 id                                | integer |           | not null | nextval('vulnerability_matches_id_seq'::regclass)
 upload_id                         | integer |           | not null | 
 vulnerability_affected_package_id | integer |           | not null | 
Indexes:
    "vulnerability_matches_pkey" PRIMARY KEY, btree (id)
    "vulnerability_matches_upload_id_vulnerability_affected_package_" UNIQUE, btree (upload_id, vulnerability_affected_package_id)
    "vulnerability_matches_vulnerability_affected_package_id" btree (vulnerability_affected_package_id)
Foreign-key constraints:
    "fk_upload" FOREIGN KEY (upload_id) REFERENCES lsif_uploads(id) ON DELETE CASCADE
    "fk_vulnerability_affected_packages" FOREIGN KEY (vulnerability_affected_package_id) REFERENCES vulnerability_affected_packages(id) ON DELETE CASCADE

```

# Table "public.webhook_logs"
```
       Column        |           Type           | Collation | Nullable |                 Default                  
---------------------+--------------------------+-----------+----------+------------------------------------------
 id                  | bigint                   |           | not null | nextval('webhook_logs_id_seq'::regclass)
 received_at         | timestamp with time zone |           | not null | now()
 external_service_id | integer                  |           |          | 
 status_code         | integer                  |           | not null | 
 request             | bytea                    |           | not null | 
 response            | bytea                    |           | not null | 
 encryption_key_id   | text                     |           | not null | 
 webhook_id          | integer                  |           |          | 
Indexes:
    "webhook_logs_pkey" PRIMARY KEY, btree (id)
    "webhook_logs_external_service_id_idx" btree (external_service_id)
    "webhook_logs_received_at_idx" btree (received_at)
    "webhook_logs_status_code_idx" btree (status_code)
Foreign-key constraints:
    "webhook_logs_external_service_id_fkey" FOREIGN KEY (external_service_id) REFERENCES external_services(id) ON UPDATE CASCADE ON DELETE CASCADE
    "webhook_logs_webhook_id_fkey" FOREIGN KEY (webhook_id) REFERENCES webhooks(id) ON DELETE CASCADE

```

# Table "public.webhooks"
```
       Column       |           Type           | Collation | Nullable |               Default                
--------------------+--------------------------+-----------+----------+--------------------------------------
 id                 | integer                  |           | not null | nextval('webhooks_id_seq'::regclass)
 code_host_kind     | text                     |           | not null | 
 code_host_urn      | text                     |           | not null | 
 secret             | text                     |           |          | 
 created_at         | timestamp with time zone |           | not null | now()
 updated_at         | timestamp with time zone |           | not null | now()
 encryption_key_id  | text                     |           |          | 
 uuid               | uuid                     |           | not null | gen_random_uuid()
 created_by_user_id | integer                  |           |          | 
 updated_by_user_id | integer                  |           |          | 
 name               | text                     |           | not null | 
Indexes:
    "webhooks_pkey" PRIMARY KEY, btree (id)
    "webhooks_uuid_key" UNIQUE CONSTRAINT, btree (uuid)
Foreign-key constraints:
    "webhooks_created_by_user_id_fkey" FOREIGN KEY (created_by_user_id) REFERENCES users(id) ON DELETE SET NULL
    "webhooks_updated_by_user_id_fkey" FOREIGN KEY (updated_by_user_id) REFERENCES users(id) ON DELETE SET NULL
Referenced by:
    TABLE "github_apps" CONSTRAINT "github_apps_webhook_id_fkey" FOREIGN KEY (webhook_id) REFERENCES webhooks(id) ON DELETE SET NULL
    TABLE "webhook_logs" CONSTRAINT "webhook_logs_webhook_id_fkey" FOREIGN KEY (webhook_id) REFERENCES webhooks(id) ON DELETE CASCADE

```

Webhooks registered in Sourcegraph instance.

**code_host_kind**: Kind of an external service for which webhooks are registered.

**code_host_urn**: URN of a code host. This column maps to external_service_id column of repo table.

**created_by_user_id**: ID of a user, who created the webhook. If NULL, then the user does not exist (never existed or was deleted).

**name**: Descriptive name of a webhook.

**secret**: Secret used to decrypt webhook payload (if supported by the code host).

**updated_by_user_id**: ID of a user, who updated the webhook. If NULL, then the user does not exist (never existed or was deleted).

# Table "public.zoekt_repos"
```
    Column    |           Type           | Collation | Nullable |       Default       
--------------+--------------------------+-----------+----------+---------------------
 repo_id      | integer                  |           | not null | 
 branches     | jsonb                    |           | not null | '[]'::jsonb
 index_status | text                     |           | not null | 'not_indexed'::text
 updated_at   | timestamp with time zone |           | not null | now()
 created_at   | timestamp with time zone |           | not null | now()
Indexes:
    "zoekt_repos_pkey" PRIMARY KEY, btree (repo_id)
    "zoekt_repos_index_status" btree (index_status)
Foreign-key constraints:
    "zoekt_repos_repo_id_fkey" FOREIGN KEY (repo_id) REFERENCES repo(id) ON DELETE CASCADE

```

# View "public.batch_spec_workspace_execution_jobs_with_rank"

## View query:

```sql
 SELECT j.id,
    j.batch_spec_workspace_id,
    j.state,
    j.failure_message,
    j.started_at,
    j.finished_at,
    j.process_after,
    j.num_resets,
    j.num_failures,
    j.execution_logs,
    j.worker_hostname,
    j.last_heartbeat_at,
    j.created_at,
    j.updated_at,
    j.cancel,
    j.queued_at,
    j.user_id,
    j.version,
    q.place_in_global_queue,
    q.place_in_user_queue
   FROM (batch_spec_workspace_execution_jobs j
     LEFT JOIN batch_spec_workspace_execution_queue q ON ((j.id = q.id)));
```

# View "public.batch_spec_workspace_execution_queue"

## View query:

```sql
 WITH queue_candidates AS (
         SELECT exec.id,
            rank() OVER (PARTITION BY queue.user_id ORDER BY exec.created_at, exec.id) AS place_in_user_queue
           FROM (batch_spec_workspace_execution_jobs exec
             JOIN batch_spec_workspace_execution_last_dequeues queue ON ((queue.user_id = exec.user_id)))
          WHERE (exec.state = 'queued'::text)
          ORDER BY (rank() OVER (PARTITION BY queue.user_id ORDER BY exec.created_at, exec.id)), queue.latest_dequeue NULLS FIRST
        )
 SELECT queue_candidates.id,
    row_number() OVER () AS place_in_global_queue,
    queue_candidates.place_in_user_queue
   FROM queue_candidates;
```

# View "public.branch_changeset_specs_and_changesets"

## View query:

```sql
 SELECT changeset_specs.id AS changeset_spec_id,
    COALESCE(changesets.id, (0)::bigint) AS changeset_id,
    changeset_specs.repo_id,
    changeset_specs.batch_spec_id,
    changesets.owned_by_batch_change_id AS owner_batch_change_id,
    repo.name AS repo_name,
    changeset_specs.title AS changeset_name,
    changesets.external_state,
    changesets.publication_state,
    changesets.reconciler_state,
    changesets.computed_state
   FROM ((changeset_specs
     LEFT JOIN changesets ON (((changesets.repo_id = changeset_specs.repo_id) AND (changesets.current_spec_id IS NOT NULL) AND (EXISTS ( SELECT 1
           FROM changeset_specs changeset_specs_1
          WHERE ((changeset_specs_1.id = changesets.current_spec_id) AND (changeset_specs_1.head_ref = changeset_specs.head_ref)))))))
     JOIN repo ON ((changeset_specs.repo_id = repo.id)))
  WHERE ((changeset_specs.external_id IS NULL) AND (repo.deleted_at IS NULL));
```

# View "public.external_service_sync_jobs_with_next_sync_at"

## View query:

```sql
 SELECT j.id,
    j.state,
    j.failure_message,
    j.queued_at,
    j.started_at,
    j.finished_at,
    j.process_after,
    j.num_resets,
    j.num_failures,
    j.execution_logs,
    j.external_service_id,
    e.next_sync_at
   FROM (external_services e
     JOIN external_service_sync_jobs j ON ((e.id = j.external_service_id)));
```

# View "public.gitserver_relocator_jobs_with_repo_name"

## View query:

```sql
 SELECT glj.id,
    glj.state,
    glj.queued_at,
    glj.failure_message,
    glj.started_at,
    glj.finished_at,
    glj.process_after,
    glj.num_resets,
    glj.num_failures,
    glj.last_heartbeat_at,
    glj.execution_logs,
    glj.worker_hostname,
    glj.repo_id,
    glj.source_hostname,
    glj.dest_hostname,
    glj.delete_source,
    r.name AS repo_name
   FROM (gitserver_relocator_jobs glj
     JOIN repo r ON ((r.id = glj.repo_id)));
```

# View "public.lsif_dumps"

## View query:

```sql
 SELECT u.id,
    u.commit,
    u.root,
    u.queued_at,
    u.uploaded_at,
    u.state,
    u.failure_message,
    u.started_at,
    u.finished_at,
    u.repository_id,
    u.indexer,
    u.indexer_version,
    u.num_parts,
    u.uploaded_parts,
    u.process_after,
    u.num_resets,
    u.upload_size,
    u.num_failures,
    u.associated_index_id,
    u.expired,
    u.last_retention_scan_at,
    u.finished_at AS processed_at
   FROM lsif_uploads u
  WHERE ((u.state = 'completed'::text) OR (u.state = 'deleting'::text));
```

# View "public.lsif_dumps_with_repository_name"

## View query:

```sql
 SELECT u.id,
    u.commit,
    u.root,
    u.queued_at,
    u.uploaded_at,
    u.state,
    u.failure_message,
    u.started_at,
    u.finished_at,
    u.repository_id,
    u.indexer,
    u.indexer_version,
    u.num_parts,
    u.uploaded_parts,
    u.process_after,
    u.num_resets,
    u.upload_size,
    u.num_failures,
    u.associated_index_id,
    u.expired,
    u.last_retention_scan_at,
    u.processed_at,
    r.name AS repository_name
   FROM (lsif_dumps u
     JOIN repo r ON ((r.id = u.repository_id)))
  WHERE (r.deleted_at IS NULL);
```

# View "public.lsif_indexes_with_repository_name"

## View query:

```sql
 SELECT u.id,
    u.commit,
    u.queued_at,
    u.state,
    u.failure_message,
    u.started_at,
    u.finished_at,
    u.repository_id,
    u.process_after,
    u.num_resets,
    u.num_failures,
    u.docker_steps,
    u.root,
    u.indexer,
    u.indexer_args,
    u.outfile,
    u.log_contents,
    u.execution_logs,
    u.local_steps,
    u.should_reindex,
    u.requested_envvars,
    r.name AS repository_name
   FROM (lsif_indexes u
     JOIN repo r ON ((r.id = u.repository_id)))
  WHERE (r.deleted_at IS NULL);
```

# View "public.lsif_uploads_with_repository_name"

## View query:

```sql
 SELECT u.id,
    u.commit,
    u.root,
    u.queued_at,
    u.uploaded_at,
    u.state,
    u.failure_message,
    u.started_at,
    u.finished_at,
    u.repository_id,
    u.indexer,
    u.indexer_version,
    u.num_parts,
    u.uploaded_parts,
    u.process_after,
    u.num_resets,
    u.upload_size,
    u.num_failures,
    u.associated_index_id,
    u.content_type,
    u.should_reindex,
    u.expired,
    u.last_retention_scan_at,
    r.name AS repository_name,
    u.uncompressed_size
   FROM (lsif_uploads u
     JOIN repo r ON ((r.id = u.repository_id)))
  WHERE (r.deleted_at IS NULL);
```

# View "public.outbound_webhooks_with_event_types"

## View query:

```sql
 SELECT outbound_webhooks.id,
    outbound_webhooks.created_by,
    outbound_webhooks.created_at,
    outbound_webhooks.updated_by,
    outbound_webhooks.updated_at,
    outbound_webhooks.encryption_key_id,
    outbound_webhooks.url,
    outbound_webhooks.secret,
    array_to_json(ARRAY( SELECT json_build_object('id', outbound_webhook_event_types.id, 'outbound_webhook_id', outbound_webhook_event_types.outbound_webhook_id, 'event_type', outbound_webhook_event_types.event_type, 'scope', outbound_webhook_event_types.scope) AS json_build_object
           FROM outbound_webhook_event_types
          WHERE (outbound_webhook_event_types.outbound_webhook_id = outbound_webhooks.id))) AS event_types
   FROM outbound_webhooks;
```

# View "public.reconciler_changesets"

## View query:

```sql
 SELECT c.id,
    c.batch_change_ids,
    c.repo_id,
    c.queued_at,
    c.created_at,
    c.updated_at,
    c.metadata,
    c.external_id,
    c.external_service_type,
    c.external_deleted_at,
    c.external_branch,
    c.external_updated_at,
    c.external_state,
    c.external_review_state,
    c.external_check_state,
    c.diff_stat_added,
    c.diff_stat_deleted,
    c.sync_state,
    c.current_spec_id,
    c.previous_spec_id,
    c.publication_state,
    c.owned_by_batch_change_id,
    c.reconciler_state,
    c.computed_state,
    c.failure_message,
    c.started_at,
    c.finished_at,
    c.process_after,
    c.num_resets,
    c.closing,
    c.num_failures,
    c.log_contents,
    c.execution_logs,
    c.syncer_error,
    c.external_title,
    c.worker_hostname,
    c.ui_publication_state,
    c.last_heartbeat_at,
    c.external_fork_name,
    c.external_fork_namespace,
    c.detached_at,
    c.previous_failure_message
   FROM (changesets c
     JOIN repo r ON ((r.id = c.repo_id)))
  WHERE ((r.deleted_at IS NULL) AND (EXISTS ( SELECT 1
           FROM ((batch_changes
             LEFT JOIN users namespace_user ON ((batch_changes.namespace_user_id = namespace_user.id)))
             LEFT JOIN orgs namespace_org ON ((batch_changes.namespace_org_id = namespace_org.id)))
          WHERE ((c.batch_change_ids ? (batch_changes.id)::text) AND (namespace_user.deleted_at IS NULL) AND (namespace_org.deleted_at IS NULL)))));
```

# View "public.site_config"

## View query:

```sql
 SELECT global_state.site_id,
    global_state.initialized
   FROM global_state;
```

# View "public.tracking_changeset_specs_and_changesets"

## View query:

```sql
 SELECT changeset_specs.id AS changeset_spec_id,
    COALESCE(changesets.id, (0)::bigint) AS changeset_id,
    changeset_specs.repo_id,
    changeset_specs.batch_spec_id,
    repo.name AS repo_name,
    COALESCE((changesets.metadata ->> 'Title'::text), (changesets.metadata ->> 'title'::text)) AS changeset_name,
    changesets.external_state,
    changesets.publication_state,
    changesets.reconciler_state,
    changesets.computed_state
   FROM ((changeset_specs
     LEFT JOIN changesets ON (((changesets.repo_id = changeset_specs.repo_id) AND (changesets.external_id = changeset_specs.external_id))))
     JOIN repo ON ((changeset_specs.repo_id = repo.id)))
  WHERE ((changeset_specs.external_id IS NOT NULL) AND (repo.deleted_at IS NULL));
```

# Type audit_log_operation

- create
- modify
- delete

# Type batch_changes_changeset_ui_publication_state

- UNPUBLISHED
- DRAFT
- PUBLISHED

# Type cm_email_priority

- NORMAL
- CRITICAL

# Type critical_or_site

- critical
- site

# Type feature_flag_type

- bool
- rollout

# Type persistmode

- record
- snapshot<|MERGE_RESOLUTION|>--- conflicted
+++ resolved
@@ -993,14 +993,10 @@
 
 # Table "public.codeintel_ranking_progress"
 ```
-<<<<<<< HEAD
              Column              |           Type           | Collation | Nullable |                        Default                         
 ---------------------------------+--------------------------+-----------+----------+--------------------------------------------------------
  id                              | bigint                   |           | not null | nextval('codeintel_ranking_progress_id_seq'::regclass)
  graph_key                       | text                     |           | not null | 
- max_definition_id               | integer                  |           | not null | 
- max_reference_id                | integer                  |           | not null | 
- max_path_id                     | integer                  |           | not null | 
  mappers_started_at              | timestamp with time zone |           | not null | 
  mapper_completed_at             | timestamp with time zone |           |          | 
  seed_mapper_completed_at        | timestamp with time zone |           |          | 
@@ -1012,20 +1008,9 @@
  num_path_records_processed      | integer                  |           |          | 
  num_reference_records_processed | integer                  |           |          | 
  num_count_records_processed     | integer                  |           |          | 
-=======
-          Column          |           Type           | Collation | Nullable |                        Default                         
---------------------------+--------------------------+-----------+----------+--------------------------------------------------------
- id                       | bigint                   |           | not null | nextval('codeintel_ranking_progress_id_seq'::regclass)
- graph_key                | text                     |           | not null | 
- mappers_started_at       | timestamp with time zone |           | not null | 
- mapper_completed_at      | timestamp with time zone |           |          | 
- seed_mapper_completed_at | timestamp with time zone |           |          | 
- reducer_started_at       | timestamp with time zone |           |          | 
- reducer_completed_at     | timestamp with time zone |           |          | 
- max_definition_id        | bigint                   |           | not null | 
- max_reference_id         | bigint                   |           | not null | 
- max_path_id              | bigint                   |           | not null | 
->>>>>>> 23f3532a
+ max_definition_id               | bigint                   |           | not null | 
+ max_reference_id                | bigint                   |           | not null | 
+ max_path_id                     | bigint                   |           | not null | 
 Indexes:
     "codeintel_ranking_progress_pkey" PRIMARY KEY, btree (id)
     "codeintel_ranking_progress_graph_key_key" UNIQUE CONSTRAINT, btree (graph_key)
