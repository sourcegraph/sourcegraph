--- conflicted
+++ resolved
@@ -57,13 +57,8 @@
 
 // NewDB creates a new DB from a dbutil.DB, providing a thin wrapper
 // that has constructor methods for the more specialized stores.
-<<<<<<< HEAD
-func NewDB(logger log.Logger, inner dbutil.DB) DB {
-	return &db{logger: logger, Store: basestore.NewWithDB(inner, sql.TxOptions{})}
-=======
-func NewDB(inner *sql.DB) DB {
-	return &db{basestore.NewWithHandle(basestore.NewHandleWithDB(inner, sql.TxOptions{}))}
->>>>>>> 7f1aa182
+func NewDB(logger log.Logger, inner *sql.DB) DB {
+	return &db{logger: logger, Store: basestore.NewWithHandle(basestore.NewHandleWithDB(inner, sql.TxOptions{}))}
 }
 
 func NewDBWith(logger log.Logger, other basestore.ShareableStore) DB {
