package database

import (
	"context"
	"database/sql"
	"encoding/json"
	"fmt"
	"strings"
	"time"

	"github.com/keegancsmith/sqlf"
	"github.com/lib/pq"

	"github.com/sourcegraph/sourcegraph/internal/api"
	"github.com/sourcegraph/sourcegraph/internal/database/basestore"
	"github.com/sourcegraph/sourcegraph/internal/database/batch"
	"github.com/sourcegraph/sourcegraph/internal/database/dbutil"
	"github.com/sourcegraph/sourcegraph/internal/ratelimit"
	"github.com/sourcegraph/sourcegraph/internal/types"
	"github.com/sourcegraph/sourcegraph/lib/errors"
)

type GitserverRepoStore interface {
	basestore.ShareableStore
	With(other basestore.ShareableStore) GitserverRepoStore

	// Update updates the given rows with the GitServer status of a repo.
	Update(ctx context.Context, repos ...*types.GitserverRepo) error
	// IterateRepoGitserverStatus iterates over the status of all repos by joining
	// our repo and gitserver_repos table. It is impossible for us not to have a
	// corresponding row in gitserver_repos because of the trigger on repos table.
	// Use cursors and limit batch size to paginate through the full set.
	IterateRepoGitserverStatus(ctx context.Context, options IterateRepoGitserverStatusOptions) (rs []types.RepoGitserverStatus, nextCursor int, err error)
	GetByID(ctx context.Context, id api.RepoID) (*types.GitserverRepo, error)
	GetByName(ctx context.Context, name api.RepoName) (*types.GitserverRepo, error)
	GetByNames(ctx context.Context, names ...api.RepoName) (map[api.RepoName]*types.GitserverRepo, error)
	// LogCorruption sets the corrupted at value and logs the corruption reason. Reason will be truncated if it exceeds
	// MaxReasonSizeInMB
	LogCorruption(ctx context.Context, name api.RepoName, reason string, shardID string) error
	// SetCloneStatus will attempt to update ONLY the clone status of a
	// GitServerRepo. If a matching row does not yet exist a new one will be created.
	// If the status value hasn't changed, the row will not be updated.
	SetCloneStatus(ctx context.Context, name api.RepoName, status types.CloneStatus, shardID string) error
	// SetLastError will attempt to update ONLY the last error of a GitServerRepo. If
	// a matching row does not yet exist a new one will be created.
	// If the error value hasn't changed, the row will not be updated.
	SetLastError(ctx context.Context, name api.RepoName, error, shardID string) error
	// SetLastOutput will attempt to create/update the output of the last repository clone/fetch.
	// If a matching row does not exist, a new one will be created.
	// Only one record will be maintained, so this records only the most recent output.
	SetLastOutput(ctx context.Context, name api.RepoName, output string) error
	// SetLastFetched will attempt to update ONLY the last fetched data (last_fetched, last_changed, shard_id) of a GitServerRepo and ensures it is marked as cloned.
	SetLastFetched(ctx context.Context, name api.RepoName, data GitserverFetchData) error
	// SetRepoSize will attempt to update ONLY the repo size of a GitServerRepo. If
	// a matching row does not yet exist a new one will be created.
	// If the size value hasn't changed, the row will not be updated.
	SetRepoSize(ctx context.Context, name api.RepoName, size int64, shardID string) error
	// ListReposWithLastError iterates over repos w/ non-empty last_error field and calls the repoFn for these repos.
	// note that this currently filters out any repos which do not have an associated external service where cloud_default = true.
	ListReposWithLastError(ctx context.Context) ([]api.RepoName, error)
	// IteratePurgeableRepos iterates over all purgeable repos. These are repos that
	// are cloned on disk but have been deleted or blocked.
	IteratePurgeableRepos(ctx context.Context, options IteratePurgableReposOptions, repoFn func(repo api.RepoName) error) error
	// TotalErroredCloudDefaultRepos returns the total number of repos which have a non-empty last_error field. Note that this is only
	// counting repos with an associated cloud_default external service.
	TotalErroredCloudDefaultRepos(ctx context.Context) (int, error)
	// UpdateRepoSizes sets repo sizes according to input map. Key is repoID, value is repo_size_bytes.
	UpdateRepoSizes(ctx context.Context, shardID string, repos map[api.RepoName]int64) (int, error)
	// SetCloningProgress updates a piece of text description from how cloning proceeds.
	SetCloningProgress(context.Context, api.RepoName, string) error
	// GetLastSyncOutput returns the last stored output from a repo sync (clone or fetch), or ok: false if
	// no log is found.
	GetLastSyncOutput(ctx context.Context, name api.RepoName) (output string, ok bool, err error)
<<<<<<< HEAD
	// GetGitserverGitDirSize returns the total size of all git directories of cloned
	// repos across all gitservers.
	GetGitserverGitDirSize(ctx context.Context) (sizeBytes int64, err error)

	// UpdatePoolRepoID updates the pool_repo_id column of a gitserver_repo.
	UpdatePoolRepoID(ctx context.Context, poolRepoName, repoName api.RepoName) (err error)

	// GetPoolRepoName will return the PoolRepo name of a repository matching the input repo name if
	// it exists. If it does not exist or an error occurs, then the reutrned poolRepoName will be an
	// empty api.RepoName, ok will be false and the err will contain the error if any.
	GetPoolRepoName(ctx context.Context, repoName api.RepoName) (poolRepoName api.RepoName, ok bool, err error)
=======
>>>>>>> 6a8f5907
}

var _ GitserverRepoStore = (*gitserverRepoStore)(nil)

// Max reason size megabyte - 1 MB
const MaxReasonSizeInMB = 1 << 20

// gitserverRepoStore is responsible for data stored in the gitserver_repos table.
type gitserverRepoStore struct {
	*basestore.Store
}

// GitserverReposWith instantiates and returns a new gitserverRepoStore using
// the other store handle.
func GitserverReposWith(other basestore.ShareableStore) GitserverRepoStore {
	return &gitserverRepoStore{Store: basestore.NewWithHandle(other.Handle())}
}

func (s *gitserverRepoStore) With(other basestore.ShareableStore) GitserverRepoStore {
	return &gitserverRepoStore{Store: s.Store.With(other)}
}

func (s *gitserverRepoStore) Transact(ctx context.Context) (GitserverRepoStore, error) {
	txBase, err := s.Store.Transact(ctx)
	return &gitserverRepoStore{Store: txBase}, err
}

func (s *gitserverRepoStore) Update(ctx context.Context, repos ...*types.GitserverRepo) error {
	values := make([]*sqlf.Query, 0, len(repos))
	for _, gr := range repos {
		values = append(values, sqlf.Sprintf("(%s::integer, %s::text, %s::text, %s::text, %s::timestamp with time zone, %s::timestamp with time zone, %s::timestamp with time zone, %s::bigint, NOW())",
			gr.RepoID,
			gr.CloneStatus,
			gr.ShardID,
			dbutil.NewNullString(sanitizeToUTF8(gr.LastError)),
			gr.LastFetched,
			gr.LastChanged,
			dbutil.NullTimeColumn(gr.CorruptedAt),
			&dbutil.NullInt64{N: &gr.RepoSizeBytes},
		))
	}

	err := s.Exec(ctx, sqlf.Sprintf(updateGitserverReposQueryFmtstr, sqlf.Join(values, ",")))

	return errors.Wrap(err, "updating GitserverRepo")
}

const updateGitserverReposQueryFmtstr = `
UPDATE gitserver_repos AS gr
SET
	clone_status = tmp.clone_status,
	shard_id = tmp.shard_id,
	last_error = tmp.last_error,
	last_fetched = tmp.last_fetched,
	last_changed = tmp.last_changed,
	corrupted_at = tmp.corrupted_at,
	repo_size_bytes = tmp.repo_size_bytes,
	updated_at = NOW()
FROM (VALUES
	-- (<repo_id>, <clone_status>, <shard_id>, <last_error>, <last_fetched>, <last_changed>, <corrupted_at>, <repo_size_bytes>),
		%s
	) AS tmp(repo_id, clone_status, shard_id, last_error, last_fetched, last_changed, corrupted_at, repo_size_bytes)
	WHERE
		tmp.repo_id = gr.repo_id
`

func (s *gitserverRepoStore) TotalErroredCloudDefaultRepos(ctx context.Context) (int, error) {
	count, _, err := basestore.ScanFirstInt(s.Query(ctx, sqlf.Sprintf(totalErroredCloudDefaultReposQuery)))
	return count, err
}

const totalErroredCloudDefaultReposQuery = `
SELECT
	COUNT(*)
FROM gitserver_repos gr
JOIN repo r ON r.id = gr.repo_id
JOIN external_service_repos esr ON gr.repo_id = esr.repo_id
JOIN external_services es on esr.external_service_id = es.id
WHERE
	gr.last_error != ''
	AND r.deleted_at IS NULL
	AND es.cloud_default IS TRUE
`

func (s *gitserverRepoStore) ListReposWithLastError(ctx context.Context) ([]api.RepoName, error) {
	rows, err := s.Query(ctx, sqlf.Sprintf(nonemptyLastErrorQuery))
	return scanLastErroredRepos(rows, err)
}

const nonemptyLastErrorQuery = `
SELECT
	repo.name
FROM repo
JOIN gitserver_repos gr ON repo.id = gr.repo_id
JOIN external_service_repos esr ON repo.id = esr.repo_id
JOIN external_services es on esr.external_service_id = es.id
WHERE
	gr.last_error != ''
	AND repo.deleted_at IS NULL
	AND es.cloud_default IS TRUE
`

func scanLastErroredRepoRow(scanner dbutil.Scanner) (name api.RepoName, err error) {
	err = scanner.Scan(&name)
	return name, err
}

var scanLastErroredRepos = basestore.NewSliceScanner(scanLastErroredRepoRow)

type IteratePurgableReposOptions struct {
	// DeletedBefore will filter the deleted repos to only those that were deleted
	// before the given time. The zero value will not apply filtering.
	DeletedBefore time.Time
	// Limit optionally limits the repos iterated over. The zero value means no
	// limits are applied. Repos are ordered by their deleted at date, oldest first.
	Limit int
	// Limiter is an optional rate limiter that limits the rate at which we iterate
	// through the repos.
	Limiter *ratelimit.InstrumentedLimiter
}

func (s *gitserverRepoStore) IteratePurgeableRepos(ctx context.Context, options IteratePurgableReposOptions, repoFn func(repo api.RepoName) error) (err error) {
	deletedAtClause := sqlf.Sprintf("deleted_at IS NOT NULL")
	if !options.DeletedBefore.IsZero() {
		deletedAtClause = sqlf.Sprintf("(deleted_at IS NOT NULL AND deleted_at < %s)", options.DeletedBefore)
	}
	query := purgableReposQuery
	if options.Limit > 0 {
		query = query + fmt.Sprintf(" LIMIT %d", options.Limit)
	}
	rows, err := s.Query(ctx, sqlf.Sprintf(query, deletedAtClause, types.CloneStatusCloned))
	if err != nil {
		return errors.Wrap(err, "fetching repos with nonempty last_error")
	}
	defer func() {
		err = basestore.CloseRows(rows, err)
	}()

	for rows.Next() {
		var name api.RepoName
		if err := rows.Scan(&name); err != nil {
			return errors.Wrap(err, "scanning row")
		}
		err := repoFn(name)
		if err != nil {
			// Abort
			return errors.Wrap(err, "calling repoFn")
		}
	}

	return nil
}

const purgableReposQuery = `
SELECT
	repo.name
FROM repo
JOIN gitserver_repos gr ON repo.id = gr.repo_id
WHERE
	(%s OR repo.blocked IS NOT NULL)
	AND gr.clone_status = %s
ORDER BY deleted_at ASC
`

type IterateRepoGitserverStatusOptions struct {
	// If set, will only iterate over repos that have not been assigned to a shard
	OnlyWithoutShard bool
	// If true, also include deleted repos. Note that their repo name will start with
	// 'DELETED-'
	IncludeDeleted bool
	BatchSize      int
	NextCursor     int
}

func (s *gitserverRepoStore) IterateRepoGitserverStatus(ctx context.Context, options IterateRepoGitserverStatusOptions) (rs []types.RepoGitserverStatus, nextCursor int, err error) {
	preds := []*sqlf.Query{}

	if !options.IncludeDeleted {
		preds = append(preds, sqlf.Sprintf("repo.deleted_at IS NULL"))
	}

	if options.OnlyWithoutShard {
		preds = append(preds, sqlf.Sprintf("gr.shard_id = ''"))
	}

	if options.NextCursor > 0 {
		preds = append(preds, sqlf.Sprintf("gr.repo_id > %s", options.NextCursor))
		// Performance improvement: Postgres picks a more optimal strategy when we also constrain
		// set of potential joins.
		preds = append(preds, sqlf.Sprintf("repo.id > %s", options.NextCursor))
	}

	if len(preds) == 0 {
		preds = append(preds, sqlf.Sprintf("TRUE"))
	}

	var limitOffset *LimitOffset
	if options.BatchSize > 0 {
		limitOffset = &LimitOffset{Limit: options.BatchSize}
	}

	q := sqlf.Sprintf(iterateRepoGitserverQuery, sqlf.Join(preds, "AND"), limitOffset.SQL())

	rows, err := s.Query(ctx, q)
	if err != nil {
		return rs, nextCursor, errors.Wrap(err, "fetching gitserver status")
	}
	defer func() {
		err = basestore.CloseRows(rows, err)
	}()

	rs = make([]types.RepoGitserverStatus, 0, options.BatchSize)

	for rows.Next() {
		gr, name, err := scanGitserverRepo(rows)
		if err != nil {
			return rs, nextCursor, errors.Wrap(err, "scanning row")
		}

		nextCursor = int(gr.RepoID)

		rgs := types.RepoGitserverStatus{
			ID:            gr.RepoID,
			Name:          name,
			GitserverRepo: gr,
		}
		rs = append(rs, rgs)
	}

	return rs, nextCursor, nil
}

const iterateRepoGitserverQuery = `
SELECT
	gr.repo_id,
	repo.name,
	gr.clone_status,
	gr.cloning_progress,
	gr.shard_id,
	gr.last_error,
	gr.last_fetched,
	gr.last_changed,
	gr.repo_size_bytes,
	gr.updated_at,
	gr.corrupted_at,
	gr.corruption_logs
FROM gitserver_repos gr
JOIN repo ON gr.repo_id = repo.id
WHERE %s
ORDER BY gr.repo_id ASC
%s
`

func (s *gitserverRepoStore) GetByID(ctx context.Context, id api.RepoID) (*types.GitserverRepo, error) {
	repo, _, err := scanGitserverRepo(s.QueryRow(ctx, sqlf.Sprintf(getGitserverRepoByIDQueryFmtstr, id)))
	if err != nil {
		if err == sql.ErrNoRows {
			return nil, &ErrGitserverRepoNotFound{}
		}
		return nil, err
	}
	return repo, nil
}

const getGitserverRepoByIDQueryFmtstr = `
SELECT
	gr.repo_id,
	-- We don't need this here, but the scanner needs it.
	'' as name,
	gr.clone_status,
	gr.cloning_progress,
	gr.shard_id,
	gr.last_error,
	gr.last_fetched,
	gr.last_changed,
	gr.repo_size_bytes,
	gr.updated_at,
	gr.corrupted_at,
	gr.corruption_logs
FROM gitserver_repos gr
WHERE gr.repo_id = %s
`

func (s *gitserverRepoStore) GetByName(ctx context.Context, name api.RepoName) (*types.GitserverRepo, error) {
	repo, _, err := scanGitserverRepo(s.QueryRow(ctx, sqlf.Sprintf(getGitserverRepoByNameQueryFmtstr, name)))
	if err != nil {
		if err == sql.ErrNoRows {
			return nil, &ErrGitserverRepoNotFound{}
		}
		return nil, err
	}
	return repo, nil
}

const getGitserverRepoByNameQueryFmtstr = `
SELECT
	gr.repo_id,
	-- We don't need this here, but the scanner needs it.
	'' as name,
	gr.clone_status,
	gr.cloning_progress,
	gr.shard_id,
	gr.last_error,
	gr.last_fetched,
	gr.last_changed,
	gr.repo_size_bytes,
	gr.updated_at,
	gr.corrupted_at,
	gr.corruption_logs
FROM gitserver_repos gr
JOIN repo r ON r.id = gr.repo_id
WHERE r.name = %s
`

type ErrGitserverRepoNotFound struct{}

func (err *ErrGitserverRepoNotFound) Error() string { return "gitserver repo not found" }
func (ErrGitserverRepoNotFound) NotFound() bool     { return true }

const getByNamesQueryTemplate = `
SELECT
	gr.repo_id,
	r.name,
	gr.clone_status,
	gr.cloning_progress,
	gr.shard_id,
	gr.last_error,
	gr.last_fetched,
	gr.last_changed,
	gr.repo_size_bytes,
	gr.updated_at,
	gr.corrupted_at,
	gr.corruption_logs
FROM gitserver_repos gr
JOIN repo r on r.id = gr.repo_id
WHERE r.name = ANY (%s)
`

func (s *gitserverRepoStore) GetByNames(ctx context.Context, names ...api.RepoName) (map[api.RepoName]*types.GitserverRepo, error) {
	repos := make(map[api.RepoName]*types.GitserverRepo, len(names))

	rows, err := s.Query(ctx, sqlf.Sprintf(getByNamesQueryTemplate, pq.Array(names)))
	if err != nil {
		return nil, err
	}
	defer func() { err = basestore.CloseRows(rows, err) }()

	for rows.Next() {
		repo, repoName, err := scanGitserverRepo(rows)
		if err != nil {
			return nil, err
		}
		repos[repoName] = repo
	}

	return repos, nil
}

func scanGitserverRepo(scanner dbutil.Scanner) (*types.GitserverRepo, api.RepoName, error) {
	var gr types.GitserverRepo
	var rawLogs []byte
	var cloneStatus string
	var repoName api.RepoName
	err := scanner.Scan(
		&gr.RepoID,
		&repoName,
		&cloneStatus,
		&gr.CloningProgress,
		&gr.ShardID,
		&dbutil.NullString{S: &gr.LastError},
		&gr.LastFetched,
		&gr.LastChanged,
		&dbutil.NullInt64{N: &gr.RepoSizeBytes},
		&gr.UpdatedAt,
		&dbutil.NullTime{Time: &gr.CorruptedAt},
		&rawLogs,
	)
	if err != nil {
		return nil, "", errors.Wrap(err, "scanning GitserverRepo")
	}

	gr.CloneStatus = types.ParseCloneStatus(cloneStatus)

	err = json.Unmarshal(rawLogs, &gr.CorruptionLogs)
	if err != nil {
		return nil, repoName, errors.Wrap(err, "unmarshal of corruption_logs failed")
	}
	return &gr, repoName, nil
}

func (s *gitserverRepoStore) SetCloneStatus(ctx context.Context, name api.RepoName, status types.CloneStatus, shardID string) error {
	err := s.Exec(ctx, sqlf.Sprintf(`
UPDATE gitserver_repos
SET
	corrupted_at = NULL,
	clone_status = %s,
	shard_id = %s,
	updated_at = NOW()
WHERE
	repo_id = (SELECT id FROM repo WHERE name = %s)
	AND
	clone_status IS DISTINCT FROM %s
`, status, shardID, name, status))
	if err != nil {
		return errors.Wrap(err, "setting clone status")
	}

	return nil
}

func (s *gitserverRepoStore) SetLastError(ctx context.Context, name api.RepoName, error, shardID string) error {
	ns := dbutil.NewNullString(sanitizeToUTF8(error))

	err := s.Exec(ctx, sqlf.Sprintf(`
UPDATE gitserver_repos
SET
	last_error = %s,
	shard_id = %s,
	updated_at = NOW()
WHERE
	repo_id = (SELECT id FROM repo WHERE name = %s)
	AND
	last_error IS DISTINCT FROM %s
`, ns, shardID, name, ns))
	if err != nil {
		return errors.Wrap(err, "setting last error")
	}

	return nil
}

func (s *gitserverRepoStore) SetLastOutput(ctx context.Context, name api.RepoName, output string) error {
	ns := sanitizeToUTF8(output)

	err := s.Exec(ctx, sqlf.Sprintf(`
INSERT INTO gitserver_repos_sync_output(repo_id, last_output)
SELECT id, %s FROM repo WHERE name = %s
ON CONFLICT(repo_id)
DO UPDATE SET last_output = EXCLUDED.last_output, updated_at = NOW()
`, ns, name))
	if err != nil {
		return errors.Wrap(err, "setting last output")
	}

	return nil
}

func (s *gitserverRepoStore) GetLastSyncOutput(ctx context.Context, name api.RepoName) (output string, ok bool, err error) {
	q := sqlf.Sprintf(getLastSyncOutputQueryFmtstr, name)
	output, ok, err = basestore.ScanFirstString(s.Query(ctx, q))
	// We don't store NULLs in the db, so we need to map empty string to not ok as well.s
	if output == "" {
		ok = false
	}
	return output, ok, err
}

const getLastSyncOutputQueryFmtstr = `
SELECT
	last_output
FROM
	gitserver_repos_sync_output
WHERE
	repo_id = (SELECT id FROM repo WHERE name = %s)
`

func (s *gitserverRepoStore) GetGitserverGitDirSize(ctx context.Context) (sizeBytes int64, err error) {
	conds := []*sqlf.Query{
		sqlf.Sprintf("gitserver_repos.clone_status = %s", types.CloneStatusCloned),
	}
	q := sqlf.Sprintf(getGitserverGitDirSizeQueryFmtstr, sqlf.Join(conds, "AND"))
	sizeBytes, _, err = basestore.ScanFirstNullInt64(s.Query(ctx, q))
	return sizeBytes, err
}

const getGitserverGitDirSizeQueryFmtstr = `
SELECT
	SUM(gitserver_repos.repo_size_bytes)
FROM
	gitserver_repos
WHERE
	%s
`

func (s *gitserverRepoStore) SetRepoSize(ctx context.Context, name api.RepoName, size int64, shardID string) error {
	err := s.Exec(ctx, sqlf.Sprintf(`
UPDATE gitserver_repos
SET
	repo_size_bytes = %s,
	shard_id = %s,
	clone_status = %s,
	updated_at = NOW()
WHERE
	repo_id = (SELECT id FROM repo WHERE name = %s)
	AND
	repo_size_bytes IS DISTINCT FROM %s
	`, size, shardID, types.CloneStatusCloned, name, size))
	if err != nil {
		return errors.Wrap(err, "setting repo size")
	}

	return nil
}

func (s *gitserverRepoStore) LogCorruption(ctx context.Context, name api.RepoName, reason string, shardID string) error {
	// trim reason to 1 MB so that we don't store huge reasons and run into trouble when it gets too large
	if len(reason) > MaxReasonSizeInMB {
		reason = reason[:MaxReasonSizeInMB]
	}

	log := types.RepoCorruptionLog{
		Timestamp: time.Now(),
		Reason:    reason,
	}
	var rawLog []byte
	if data, err := json.Marshal(log); err != nil {
		return errors.Wrap(err, "could not marshal corruption_logs")
	} else {
		rawLog = data
	}

	res, err := s.ExecResult(ctx, sqlf.Sprintf(`
UPDATE gitserver_repos as gtr
SET
	shard_id = %s,
	corrupted_at = NOW(),
	-- prepend the json and then ensure we only keep 10 items in the resulting json array
	corruption_logs = (SELECT jsonb_path_query_array(%s||gtr.corruption_logs, '$[0 to 9]')),
	updated_at = NOW()
WHERE
	repo_id = (SELECT id FROM repo WHERE name = %s)
AND
	corrupted_at IS NULL`, shardID, rawLog, name))
	if err != nil {
		return errors.Wrapf(err, "logging repo corruption")
	}

	if nrows, err := res.RowsAffected(); err != nil {
		return errors.Wrapf(err, "getting rows affected")
	} else if nrows != 1 {
		return errors.New("repo not found or already corrupt")
	}
	return nil
}

// GitserverFetchData is the metadata associated with a fetch operation on
// gitserver.
type GitserverFetchData struct {
	// LastFetched was the time the fetch operation completed (gitserver_repos.last_fetched).
	LastFetched time.Time
	// LastChanged was the last time a fetch changed the contents of the repo (gitserver_repos.last_changed).
	LastChanged time.Time
	// ShardID is the name of the gitserver the fetch ran on (gitserver.shard_id).
	ShardID string
}

func (s *gitserverRepoStore) SetLastFetched(ctx context.Context, name api.RepoName, data GitserverFetchData) error {
	res, err := s.ExecResult(ctx, sqlf.Sprintf(`
UPDATE gitserver_repos
SET
	corrupted_at = NULL,
	last_fetched = %s,
	last_changed = %s,
	shard_id = %s,
	clone_status = %s,
	updated_at = NOW()
WHERE repo_id = (SELECT id FROM repo WHERE name = %s)
`, data.LastFetched, data.LastChanged, data.ShardID, types.CloneStatusCloned, name))
	if err != nil {
		return errors.Wrap(err, "setting last fetched")
	}

	if nrows, err := res.RowsAffected(); err != nil {
		return errors.Wrap(err, "getting rows affected")
	} else if nrows != 1 {
		return errors.New("repo not found")
	}

	return nil
}

func (s *gitserverRepoStore) UpdateRepoSizes(ctx context.Context, shardID string, repos map[api.RepoName]int64) (updated int, err error) {
	// NOTE: We have two args per row, so rows*2 should be less than maximum
	// Postgres allows.
	const batchSize = batch.MaxNumPostgresParameters / 2
	return s.updateRepoSizesWithBatchSize(ctx, repos, batchSize)
}

func (s *gitserverRepoStore) updateRepoSizesWithBatchSize(ctx context.Context, repos map[api.RepoName]int64, batchSize int) (updated int, err error) {
	tx, err := s.Store.Transact(ctx)
	if err != nil {
		return 0, err
	}
	defer func() { err = tx.Done(err) }()

	queries := make([]*sqlf.Query, batchSize)

	left := len(repos)
	currentCount := 0
	updatedRows := 0
	for repo, size := range repos {
		queries[currentCount] = sqlf.Sprintf("(%s::text, %s::bigint)", repo, size)

		currentCount += 1

		if currentCount == batchSize || currentCount == left {
			// IMPORTANT: we only take the elements of batch up to currentCount
			q := sqlf.Sprintf(updateRepoSizesQueryFmtstr, sqlf.Join(queries[:currentCount], ","))
			res, err := tx.ExecResult(ctx, q)
			if err != nil {
				return 0, err
			}

			rowsAffected, err := res.RowsAffected()
			if err != nil {
				return 0, err
			}
			updatedRows += int(rowsAffected)

			left -= currentCount
			currentCount = 0
		}
	}

	return updatedRows, nil
}

const updateRepoSizesQueryFmtstr = `
UPDATE gitserver_repos AS gr
SET
    repo_size_bytes = tmp.repo_size_bytes,
	updated_at = NOW()
FROM (VALUES
-- (<repo_name>, <repo_size_bytes>),
    %s
) AS tmp(repo_name, repo_size_bytes)
JOIN repo ON repo.name = tmp.repo_name
WHERE
	repo.id = gr.repo_id
AND
	tmp.repo_size_bytes IS DISTINCT FROM gr.repo_size_bytes
`

// sanitizeToUTF8 will remove any null character terminated string. The null character can be
// represented in one of the following ways in Go:
//
// Hex: \x00
// Unicode: \u0000
// Octal digits: \000
//
// Using any of them to replace the null character has the same effect. See this playground
// example: https://play.golang.org/p/8SKPmalJRRW
//
// See this for a detailed answer:
// https://stackoverflow.com/a/38008565/1773961
func sanitizeToUTF8(s string) string {
	// Replace any null characters in the string. We would have expected strings.ToValidUTF8 to take
	// care of replacing any null characters, but it seems like this character is treated as valid a
	// UTF-8 character. See
	// https://stackoverflow.com/questions/6907297/can-utf-8-contain-zero-byte/6907327#6907327.

	// And it only appears that Postgres has a different idea of UTF-8 (only slightly). Without
	// using this function call, inserts for this string in Postgres return the following error:
	//
	// ERROR: invalid byte sequence for encoding "UTF8": 0x00 (SQLSTATE 22021)
	t := strings.ReplaceAll(s, "\x00", "")

	// Sanitize to a valid UTF-8 string and return it.
	return strings.ToValidUTF8(t, "")
}

func (s *gitserverRepoStore) SetCloningProgress(ctx context.Context, repoName api.RepoName, progressLine string) error {
	res, err := s.ExecResult(ctx, sqlf.Sprintf(setCloningProgressQueryFmtstr, progressLine, repoName))
	if err != nil {
		return errors.Wrap(err, "failed to set cloning progress")
	}
	if nrows, err := res.RowsAffected(); err != nil {
		return errors.Wrap(err, "failed to set cloning progress, cannot verify rows updated")
	} else if nrows != 1 {
		return errors.Newf("failed to set cloning progress, repo %q not found", repoName)
	}
	return nil
}

const setCloningProgressQueryFmtstr = `
UPDATE gitserver_repos
SET
	cloning_progress = %s,
	updated_at = NOW()
WHERE repo_id = (SELECT id FROM repo WHERE name = %s)
`<|MERGE_RESOLUTION|>--- conflicted
+++ resolved
@@ -71,20 +71,9 @@
 	// GetLastSyncOutput returns the last stored output from a repo sync (clone or fetch), or ok: false if
 	// no log is found.
 	GetLastSyncOutput(ctx context.Context, name api.RepoName) (output string, ok bool, err error)
-<<<<<<< HEAD
 	// GetGitserverGitDirSize returns the total size of all git directories of cloned
 	// repos across all gitservers.
 	GetGitserverGitDirSize(ctx context.Context) (sizeBytes int64, err error)
-
-	// UpdatePoolRepoID updates the pool_repo_id column of a gitserver_repo.
-	UpdatePoolRepoID(ctx context.Context, poolRepoName, repoName api.RepoName) (err error)
-
-	// GetPoolRepoName will return the PoolRepo name of a repository matching the input repo name if
-	// it exists. If it does not exist or an error occurs, then the reutrned poolRepoName will be an
-	// empty api.RepoName, ok will be false and the err will contain the error if any.
-	GetPoolRepoName(ctx context.Context, repoName api.RepoName) (poolRepoName api.RepoName, ok bool, err error)
-=======
->>>>>>> 6a8f5907
 }
 
 var _ GitserverRepoStore = (*gitserverRepoStore)(nil)
