package database

import (
	"context"
	"database/sql"
	"encoding/json"
	"fmt"
	regexpsyntax "regexp/syntax"
	"strings"
	"sync"
	"time"

	"github.com/cockroachdb/errors"
	"github.com/inconshreveable/log15"
	"github.com/keegancsmith/sqlf"
	"github.com/lib/pq"
	"github.com/prometheus/client_golang/prometheus"
	"github.com/prometheus/client_golang/prometheus/promauto"

	"github.com/sourcegraph/sourcegraph/internal/actor"
	"github.com/sourcegraph/sourcegraph/internal/api"
	"github.com/sourcegraph/sourcegraph/internal/conf"
	"github.com/sourcegraph/sourcegraph/internal/database/basestore"
	"github.com/sourcegraph/sourcegraph/internal/database/dbconn"
	"github.com/sourcegraph/sourcegraph/internal/database/dbutil"
	"github.com/sourcegraph/sourcegraph/internal/database/query"
	"github.com/sourcegraph/sourcegraph/internal/extsvc"
	"github.com/sourcegraph/sourcegraph/internal/extsvc/awscodecommit"
	"github.com/sourcegraph/sourcegraph/internal/extsvc/bitbucketcloud"
	"github.com/sourcegraph/sourcegraph/internal/extsvc/bitbucketserver"
	"github.com/sourcegraph/sourcegraph/internal/extsvc/github"
	"github.com/sourcegraph/sourcegraph/internal/extsvc/gitlab"
	"github.com/sourcegraph/sourcegraph/internal/extsvc/gitolite"
	"github.com/sourcegraph/sourcegraph/internal/extsvc/jvmpackages"
	"github.com/sourcegraph/sourcegraph/internal/extsvc/perforce"
	"github.com/sourcegraph/sourcegraph/internal/extsvc/phabricator"
	"github.com/sourcegraph/sourcegraph/internal/trace"
	"github.com/sourcegraph/sourcegraph/internal/types"
)

type RepoNotFoundErr struct {
	ID   api.RepoID
	Name api.RepoName
}

func (e *RepoNotFoundErr) Error() string {
	if e.Name != "" {
		return fmt.Sprintf("repo not found: name=%q", e.Name)
	}
	if e.ID != 0 {
		return fmt.Sprintf("repo not found: id=%d", e.ID)
	}
	return "repo not found"
}

func (e *RepoNotFoundErr) NotFound() bool {
	return true
}

// RepoStore handles access to the repo table
type RepoStore struct {
	*basestore.Store

	once sync.Once
}

// Repos instantiates and returns a new RepoStore with prepared statements.
func Repos(db dbutil.DB) *RepoStore {
	return &RepoStore{Store: basestore.NewWithDB(db, sql.TxOptions{})}
}

// ReposWith instantiates and returns a new RepoStore using the other
// store handle.
func ReposWith(other basestore.ShareableStore) *RepoStore {
	return &RepoStore{Store: basestore.NewWithHandle(other.Handle())}
}

func (s *RepoStore) With(other basestore.ShareableStore) *RepoStore {
	return &RepoStore{Store: s.Store.With(other)}
}

func (s *RepoStore) Transact(ctx context.Context) (*RepoStore, error) {
	txBase, err := s.Store.Transact(ctx)
	return &RepoStore{Store: txBase}, err
}

// ensureStore instantiates a basestore.Store if necessary, using the dbconn.Global handle.
// This function ensures access to dbconn happens after the rest of the code or tests have
// initialized it.
func (s *RepoStore) ensureStore() {
	s.once.Do(func() {
		if s.Store == nil {
			s.Store = basestore.NewWithDB(dbconn.Global, sql.TxOptions{})
		}
	})
}

// Get finds and returns the repo with the given repository ID from the database.
// When a repo isn't found or has been blocked, an error is returned.
func (s *RepoStore) Get(ctx context.Context, id api.RepoID) (_ *types.Repo, err error) {
	if Mocks.Repos.Get != nil {
		return Mocks.Repos.Get(ctx, id)
	}
	s.ensureStore()

	tr, ctx := trace.New(ctx, "repos.Get", "")
	defer func() {
		tr.SetError(err)
		tr.Finish()
	}()

	repos, err := s.listRepos(ctx, tr, ReposListOptions{
		IDs:            []api.RepoID{id},
		LimitOffset:    &LimitOffset{Limit: 1},
		IncludeBlocked: true,
	})
	if err != nil {
		return nil, err
	}

	if len(repos) == 0 {
		return nil, &RepoNotFoundErr{ID: id}
	}

	repo := repos[0]
	if repo.Private {
		counterAccessGranted.Inc()
		logPrivateRepoAccessGranted(ctx, s.Handle().DB(), []api.RepoID{repo.ID})
	}

	return repo, repo.IsBlocked()
}

var counterAccessGranted = promauto.NewCounter(prometheus.CounterOpts{
	Name: "src_access_granted_private_repo",
	Help: "metric to measure the impact of logging access granted to private repos",
})

func logPrivateRepoAccessGranted(ctx context.Context, db dbutil.DB, ids []api.RepoID) {
	a := actor.FromContext(ctx)
	arg, _ := json.Marshal(struct {
		Resource string       `json:"resource"`
		Repos    []api.RepoID `json:"repo_ids"`
	}{
		Resource: "db.repo",
		Repos:    ids,
	})

	event := &SecurityEvent{
		Name:            SecurityEventNameAccessGranted,
		URL:             "",
		UserID:          uint32(a.UID),
		AnonymousUserID: "",
		Argument:        arg,
		Source:          "BACKEND",
		Timestamp:       time.Now(),
	}

	// If this event was triggered by an internal actor we need to ensure that at
	// least the UserID or AnonymousUserID field are set so that we don't trigger
	// the security_event_logs_check_has_user constraint
	if a.Internal {
		event.AnonymousUserID = "internal"
	}

	SecurityEventLogs(db).LogEvent(ctx, event)
}

// GetByName returns the repository with the given nameOrUri from the
// database, or an error. If we have a match on name and uri, we prefer the
// match on name.
//
// Name is the name for this repository (e.g., "github.com/user/repo"). It is
// the same as URI, unless the user configures a non-default
// repositoryPathPattern.
//
// When a repo isn't found or has been blocked, an error is returned.
func (s *RepoStore) GetByName(ctx context.Context, nameOrURI api.RepoName) (_ *types.Repo, err error) {
	if Mocks.Repos.GetByName != nil {
		return Mocks.Repos.GetByName(ctx, nameOrURI)
	}
	s.ensureStore()

	tr, ctx := trace.New(ctx, "repos.GetByName", "")
	defer func() {
		tr.SetError(err)
		tr.Finish()
	}()

	repos, err := s.listRepos(ctx, tr, ReposListOptions{
		Names:          []string{string(nameOrURI)},
		LimitOffset:    &LimitOffset{Limit: 1},
		IncludeBlocked: true,
	})
	if err != nil {
		return nil, err
	}

	if len(repos) == 1 {
		return repos[0], repos[0].IsBlocked()
	}

	// We don't fetch in the same SQL query since uri is not unique and could
	// conflict with a name. We prefer returning the matching name if it
	// exists.
	repos, err = s.listRepos(ctx, tr, ReposListOptions{
		URIs:           []string{string(nameOrURI)},
		LimitOffset:    &LimitOffset{Limit: 1},
		IncludeBlocked: true,
	})
	if err != nil {
		return nil, err
	}

	if len(repos) == 0 {
		return nil, &RepoNotFoundErr{Name: nameOrURI}
	}

	return repos[0], repos[0].IsBlocked()
}

// GetByIDs returns a list of repositories by given IDs. The number of results list could be less
// than the candidate list due to no repository is associated with some IDs.
func (s *RepoStore) GetByIDs(ctx context.Context, ids ...api.RepoID) (_ []*types.Repo, err error) {
	if Mocks.Repos.GetByIDs != nil {
		return Mocks.Repos.GetByIDs(ctx, ids...)
	}
	s.ensureStore()

	tr, ctx := trace.New(ctx, "repos.GetByIDs", "")
	defer func() {
		tr.SetError(err)
		tr.Finish()
	}()

	return s.listRepos(ctx, tr, ReposListOptions{IDs: ids})
}

// GetReposSetByIDs returns a map of repositories with the given IDs, indexed by their IDs. The number of results
// entries could be less than the candidate list due to no repository is associated with some IDs.
func (s *RepoStore) GetReposSetByIDs(ctx context.Context, ids ...api.RepoID) (map[api.RepoID]*types.Repo, error) {
	repos, err := s.GetByIDs(ctx, ids...)
	if err != nil {
		return nil, err
	}

	repoMap := make(map[api.RepoID]*types.Repo, len(repos))
	for _, r := range repos {
		repoMap[r.ID] = r
	}

	return repoMap, nil
}

func (s *RepoStore) Count(ctx context.Context, opt ReposListOptions) (ct int, err error) {
	if Mocks.Repos.Count != nil {
		return Mocks.Repos.Count(ctx, opt)
	}
	s.ensureStore()

	tr, ctx := trace.New(ctx, "repos.Count", "")
	defer func() {
		if err != nil {
			tr.SetError(err)
		}
		tr.Finish()
	}()

	opt.Select = []string{"COUNT(*)"}
	opt.OrderBy = nil
	opt.LimitOffset = nil

	err = s.list(ctx, tr, opt, func(rows *sql.Rows) error {
		return rows.Scan(&ct)
	})

	return ct, err
}

const listReposQueryFmtstr = `
%%s -- Populates "queryPrefix", i.e. CTEs
SELECT %s
FROM %%s
WHERE
%%s       -- Populates "queryConds"
AND (%%s) -- Populates "authzConds"
%%s       -- Populates "querySuffix"
`

const getSourcesByRepoQueryStr = `
(
	SELECT
		json_agg(
		json_build_object(
			'CloneURL', esr.clone_url,
			'ID', esr.external_service_id,
			'Kind', LOWER(svcs.kind)
		)
		)
	FROM external_service_repos AS esr
	JOIN external_services AS svcs ON esr.external_service_id = svcs.id
	WHERE
		esr.repo_id = repo.id
		AND
		svcs.deleted_at IS NULL
)
`

var repoColumns = []string{
	"repo.id",
	"repo.name",
	"repo.private",
	"repo.external_id",
	"repo.external_service_type",
	"repo.external_service_id",
	"repo.uri",
	"repo.description",
	"repo.fork",
	"repo.archived",
	"repo.stars",
	"repo.created_at",
	"repo.updated_at",
	"repo.deleted_at",
	"repo.metadata",
	"repo.blocked",
	getSourcesByRepoQueryStr,
}

// id, name, private
func minimalColumns(columns []string) []string {
	return columns[:3]
}

func scanRepo(rows *sql.Rows, r *types.Repo) (err error) {
	var sources dbutil.NullJSONRawMessage
	var metadata json.RawMessage
	var blocked dbutil.NullJSONRawMessage

	err = rows.Scan(
		&r.ID,
		&r.Name,
		&r.Private,
		&dbutil.NullString{S: &r.ExternalRepo.ID},
		&dbutil.NullString{S: &r.ExternalRepo.ServiceType},
		&dbutil.NullString{S: &r.ExternalRepo.ServiceID},
		&dbutil.NullString{S: &r.URI},
		&dbutil.NullString{S: &r.Description},
		&r.Fork,
		&r.Archived,
		&dbutil.NullInt{N: &r.Stars},
		&r.CreatedAt,
		&dbutil.NullTime{Time: &r.UpdatedAt},
		&dbutil.NullTime{Time: &r.DeletedAt},
		&metadata,
		&blocked,
		&sources,
	)
	if err != nil {
		return err
	}

	if blocked.Raw != nil {
		r.Blocked = &types.RepoBlock{}
		if err = json.Unmarshal(blocked.Raw, r.Blocked); err != nil {
			return err
		}
	}

	type sourceInfo struct {
		ID       int64
		CloneURL string
		Kind     string
	}
	r.Sources = make(map[string]*types.SourceInfo)

	if sources.Raw != nil {
		var srcs []sourceInfo
		if err = json.Unmarshal(sources.Raw, &srcs); err != nil {
			return errors.Wrap(err, "scanRepo: failed to unmarshal sources")
		}
		for _, src := range srcs {
			urn := extsvc.URN(src.Kind, src.ID)
			r.Sources[urn] = &types.SourceInfo{
				ID:       urn,
				CloneURL: src.CloneURL,
			}
		}
	}

	typ, ok := extsvc.ParseServiceType(r.ExternalRepo.ServiceType)
	if !ok {
		log15.Warn("scanRepo - failed to parse service type", "r.ExternalRepo.ServiceType", r.ExternalRepo.ServiceType)
		return nil
	}
	switch typ {
	case extsvc.TypeGitHub:
		r.Metadata = new(github.Repository)
	case extsvc.TypeGitLab:
		r.Metadata = new(gitlab.Project)
	case extsvc.TypeBitbucketServer:
		r.Metadata = new(bitbucketserver.Repo)
	case extsvc.TypeBitbucketCloud:
		r.Metadata = new(bitbucketcloud.Repo)
	case extsvc.TypeAWSCodeCommit:
		r.Metadata = new(awscodecommit.Repository)
	case extsvc.TypeGitolite:
		r.Metadata = new(gitolite.Repo)
	case extsvc.TypePerforce:
		r.Metadata = new(perforce.Depot)
	case extsvc.TypePhabricator:
		r.Metadata = new(phabricator.Repo)
	case extsvc.TypeOther:
		r.Metadata = new(extsvc.OtherRepoMetadata)
	case extsvc.TypeJVMPackages:
		r.Metadata = new(jvmpackages.Metadata)
	default:
		log15.Warn("scanRepo - unknown service type", "typ", typ)
		return nil
	}

	if err = json.Unmarshal(metadata, r.Metadata); err != nil {
		return errors.Wrapf(err, "scanRepo: failed to unmarshal %q metadata", typ)
	}

	return nil
}

// ReposListOptions specifies the options for listing repositories.
//
// Query and IncludePatterns/ExcludePatterns may not be used together.
type ReposListOptions struct {
	// What to select of each row.
	Select []string

	// Query specifies a search query for repositories. If specified, then the Sort and
	// Direction options are ignored
	Query string

	// IncludePatterns is a list of regular expressions, all of which must match all
	// repositories returned in the list.
	IncludePatterns []string

	// ExcludePattern is a regular expression that must not match any repository
	// returned in the list.
	ExcludePattern string

	// Names is a list of repository names used to limit the results to that
	// set of repositories.
	// Note: This is currently used for version contexts. In future iterations,
	// version contexts may have their own table
	// and this may be replaced by the version context name.
	Names []string

	// URIs selects any repos in the given set of URIs (i.e. uri column)
	URIs []string

	// IDs of repos to list. When zero-valued, this is omitted from the predicate set.
	IDs []api.RepoID

	// UserID, if non zero, will limit the set of results to repositories added by the user
	// through external services. Mutually exclusive with the ExternalServiceIDs option.
	UserID int32

	// SearchContextID, if non zero, will limit the set of results to repositories listed in
	// the search context.
	SearchContextID int64

	// ServiceTypes of repos to list. When zero-valued, this is omitted from the predicate set.
	ServiceTypes []string

	// ExternalServiceIDs, if non empty, will only return repos added by the given external services.
	// The id is that of the external_services table NOT the external_service_id in the repo table
	// Mutually exclusive with the UserID option.
	ExternalServiceIDs []int64

	// ExternalRepos of repos to list. When zero-valued, this is omitted from the predicate set.
	ExternalRepos []api.ExternalRepoSpec

	// ExternalRepoIncludePrefixes is the list of specs to include repos using
	// prefix matching. When zero-valued, this is omitted from the predicate set.
	ExternalRepoIncludePrefixes []api.ExternalRepoSpec

	// ExternalRepoExcludePrefixes is the list of specs to exclude repos using
	// prefix matching. When zero-valued, this is omitted from the predicate set.
	ExternalRepoExcludePrefixes []api.ExternalRepoSpec

	// PatternQuery is an expression tree of patterns to query. The atoms of
	// the query are strings which are regular expression patterns.
	PatternQuery query.Q

	// NoForks excludes forks from the list.
	NoForks bool

	// OnlyForks excludes non-forks from the lhist.
	OnlyForks bool

	// NoArchived excludes archived repositories from the list.
	NoArchived bool

	// OnlyArchived excludes non-archived repositories from the list.
	OnlyArchived bool

	// NoCloned excludes cloned repositories from the list.
	NoCloned bool

	// OnlyCloned excludes non-cloned repositories from the list.
	OnlyCloned bool

	// NoPrivate excludes private repositories from the list.
	NoPrivate bool

	// OnlyPrivate excludes non-private repositories from the list.
	OnlyPrivate bool

	// Index when set will only include repositories which should be indexed
	// if true. If false it will exclude repositories which should be
	// indexed. An example use case of this is for indexed search only
	// indexing a subset of repositories.
	Index *bool

	// List of fields by which to order the return repositories.
	OrderBy RepoListOrderBy

	// CursorColumn contains the relevant column for cursor-based pagination (e.g. "name")
	CursorColumn string

	// CursorValue contains the relevant value for cursor-based pagination (e.g. "Zaphod").
	CursorValue string

	// CursorDirection contains the comparison for cursor-based pagination, all possible values are: next, prev.
	CursorDirection string

	// UseOr decides between ANDing or ORing the predicates together.
	UseOr bool

	// IncludeUserPublicRepos will include repos from the user_public_repos table if this field is true, and the user_id
	// is non-zero. Note that these are not repos owned by this user, just ones they are interested in.
	IncludeUserPublicRepos bool

	// FailedFetch, if true, will filter to only repos that failed to clone or fetch
	// when last attempted. Specifically, this means that they have a non-null
	// last_error value in the gitserver_repos table.
	FailedFetch bool

	// IncludeBlocked, if true, will include blocked repositories in the result set. Repos can be blocked
	// automatically or manually for different reasons, like being too big or having copyright issues.
	IncludeBlocked bool

	// IncludeDeleted, if true, will include soft deleted repositories in the result set.
	IncludeDeleted bool

	*LimitOffset
}

type RepoListOrderBy []RepoListSort

func (r RepoListOrderBy) SQL() *sqlf.Query {
	if len(r) == 0 {
		return sqlf.Sprintf("")
	}

	clauses := make([]*sqlf.Query, 0, len(r))
	for _, s := range r {
		clauses = append(clauses, s.SQL())
	}
	return sqlf.Sprintf(`ORDER BY %s`, sqlf.Join(clauses, ", "))
}

// RepoListSort is a field by which to sort and the direction of the sorting.
type RepoListSort struct {
	Field      RepoListColumn
	Descending bool
	Nulls      string
}

func (r RepoListSort) SQL() *sqlf.Query {
	var sb strings.Builder

	sb.WriteString(string(r.Field))

	if r.Descending {
		sb.WriteString(" DESC")
	}

	if r.Nulls == "FIRST" || r.Nulls == "LAST" {
		sb.WriteString(" NULLS " + r.Nulls)
	}

	return sqlf.Sprintf(sb.String())
}

// RepoListColumn is a column by which repositories can be sorted. These correspond to columns in the database.
type RepoListColumn string

const (
	RepoListCreatedAt RepoListColumn = "created_at"
	RepoListName      RepoListColumn = "name"
	RepoListID        RepoListColumn = "id"
	RepoListStars     RepoListColumn = "stars"
)

// List lists repositories in the Sourcegraph repository
//
// This will not return any repositories from external services that are not present in the Sourcegraph repository.
// Matching is done with fuzzy matching, i.e. "query" will match any repo name that matches the regexp `q.*u.*e.*r.*y`
func (s *RepoStore) List(ctx context.Context, opt ReposListOptions) (results []*types.Repo, err error) {
	tr, ctx := trace.New(ctx, "repos.List", "")
	defer func() {
		tr.SetError(err)
		tr.Finish()
	}()

	if Mocks.Repos.List != nil {
		return Mocks.Repos.List(ctx, opt)
	}
	s.ensureStore()

	if len(opt.OrderBy) == 0 {
		opt.OrderBy = append(opt.OrderBy, RepoListSort{Field: RepoListID})
	}

	return s.listRepos(ctx, tr, opt)
}

// ListRepoNames returns a list of repositories names and ids.
func (s *RepoStore) ListRepoNames(ctx context.Context, opt ReposListOptions) (results []types.RepoName, err error) {
	tr, ctx := trace.New(ctx, "repos.ListRepoNames", "")
	defer func() {
		tr.SetError(err)
		tr.Finish()
	}()
	if Mocks.Repos.ListRepoNames != nil {
		return Mocks.Repos.ListRepoNames(ctx, opt)
	}
	s.ensureStore()

	opt.Select = minimalColumns(repoColumns)
	if len(opt.OrderBy) == 0 {
		opt.OrderBy = append(opt.OrderBy, RepoListSort{Field: RepoListID})
	}

	var repos []types.RepoName
	var privateIDs []api.RepoID

	err = s.list(ctx, tr, opt, func(rows *sql.Rows) error {
		var r types.RepoName
		var private bool
		err := rows.Scan(&r.ID, &r.Name, &private)
		if err != nil {
			return err
		}

		repos = append(repos, r)

		if private {
			privateIDs = append(privateIDs, r.ID)
		}

		return nil
	})
	if err != nil {
		return nil, err
	}

<<<<<<< HEAD
	if len(privateIDs) > 0 {
		counterAccessGranted.Add(float64(len(privateIDs)))
		logPrivateRepoAccessGranted(ctx, s.Handle().DB(), privateIDs)
	}
=======
	// TODO: Actually log event here
	counterAccessGranted.Inc()
>>>>>>> d8e99f51

	return repos, nil
}

func (s *RepoStore) listRepos(ctx context.Context, tr *trace.Trace, opt ReposListOptions) (rs []*types.Repo, err error) {
	var privateIDs []api.RepoID
	err = s.list(ctx, tr, opt, func(rows *sql.Rows) error {
		var r types.Repo
		if err := scanRepo(rows, &r); err != nil {
			return err
		}

		rs = append(rs, &r)
		if r.Private {
			privateIDs = append(privateIDs, r.ID)
		}

		return nil
	})

	if len(privateIDs) > 0 {
<<<<<<< HEAD
		counterAccessGranted.Add(float64(len(privateIDs)))
		logPrivateRepoAccessGranted(ctx, s.Handle().DB(), privateIDs)
=======
		// TODO: Actually log event here
		counterAccessGranted.Inc()
>>>>>>> d8e99f51
	}

	return rs, err
}

func (s *RepoStore) list(ctx context.Context, tr *trace.Trace, opt ReposListOptions, scanRepo func(rows *sql.Rows) error) error {
	q, err := s.listSQL(ctx, opt)
	if err != nil {
		return err
	}

	tr.LogFields(trace.SQL(q))

	rows, err := s.Query(ctx, q)
	if err != nil {
		return err
	}
	defer rows.Close()

	for rows.Next() {
		if err := scanRepo(rows); err != nil {
			return err
		}
	}

	return rows.Err()
}

func (s *RepoStore) listSQL(ctx context.Context, opt ReposListOptions) (*sqlf.Query, error) {
	var ctes, from, where []*sqlf.Query

	// Cursor-based pagination requires parsing a handful of extra fields, which
	// may result in additional query conditions.
	cursorConds, err := parseCursorConds(opt)
	if err != nil {
		return nil, err
	}
	where = append(where, cursorConds...)

	if opt.Query != "" && (len(opt.IncludePatterns) > 0 || opt.ExcludePattern != "") {
		return nil, errors.New("Repos.List: Query and IncludePatterns/ExcludePattern options are mutually exclusive")
	}

	if opt.Query != "" {
		where = append(where, sqlf.Sprintf("lower(name) LIKE %s", "%"+strings.ToLower(opt.Query)+"%"))
	}

	for _, includePattern := range opt.IncludePatterns {
		extraConds, err := parsePattern(includePattern)
		if err != nil {
			return nil, err
		}
		where = append(where, extraConds...)
	}

	if opt.ExcludePattern != "" {
		where = append(where, sqlf.Sprintf("lower(name) !~* %s", opt.ExcludePattern))
	}

	if opt.PatternQuery != nil {
		cond, err := query.Eval(opt.PatternQuery, func(q query.Q) (*sqlf.Query, error) {
			pattern, ok := q.(string)
			if !ok {
				return nil, errors.Errorf("unexpected token in repo listing query: %q", q)
			}
			extraConds, err := parsePattern(pattern)
			if err != nil {
				return nil, err
			}
			if len(extraConds) == 0 {
				return sqlf.Sprintf("TRUE"), nil
			}
			return sqlf.Join(extraConds, "AND"), nil
		})
		if err != nil {
			return nil, err
		}
		where = append(where, cond)
	}

	if len(opt.IDs) > 0 {
		where = append(where, sqlf.Sprintf("id = ANY (%s)", pq.Array(opt.IDs)))
	}

	if len(opt.ServiceTypes) > 0 {
		ks := make([]*sqlf.Query, 0, len(opt.ServiceTypes))
		for _, svcType := range opt.ServiceTypes {
			ks = append(ks, sqlf.Sprintf("%s", strings.ToLower(svcType)))
		}
		where = append(where,
			sqlf.Sprintf("LOWER(external_service_type) IN (%s)", sqlf.Join(ks, ",")))
	}

	if len(opt.ExternalRepos) > 0 {
		er := make([]*sqlf.Query, 0, len(opt.ExternalRepos))
		for _, spec := range opt.ExternalRepos {
			er = append(er, sqlf.Sprintf("(external_id = %s AND external_service_type = %s AND external_service_id = %s)", spec.ID, spec.ServiceType, spec.ServiceID))
		}
		where = append(where, sqlf.Sprintf("(%s)", sqlf.Join(er, "\n OR ")))
	}

	if len(opt.ExternalRepoIncludePrefixes) > 0 {
		er := make([]*sqlf.Query, 0, len(opt.ExternalRepoIncludePrefixes))
		for _, spec := range opt.ExternalRepoIncludePrefixes {
			er = append(er, sqlf.Sprintf("(external_id LIKE %s AND external_service_type = %s AND external_service_id = %s)", spec.ID+"%", spec.ServiceType, spec.ServiceID))
		}
		where = append(where, sqlf.Sprintf("(%s)", sqlf.Join(er, "\n OR ")))
	}

	if len(opt.ExternalRepoExcludePrefixes) > 0 {
		er := make([]*sqlf.Query, 0, len(opt.ExternalRepoExcludePrefixes))
		for _, spec := range opt.ExternalRepoExcludePrefixes {
			er = append(er, sqlf.Sprintf("(external_id NOT LIKE %s AND external_service_type = %s AND external_service_id = %s)", spec.ID+"%", spec.ServiceType, spec.ServiceID))
		}
		where = append(where, sqlf.Sprintf("(%s)", sqlf.Join(er, "\n AND ")))
	}

	if opt.NoForks {
		where = append(where, sqlf.Sprintf("NOT fork"))
	}
	if opt.OnlyForks {
		where = append(where, sqlf.Sprintf("fork"))
	}
	if opt.NoArchived {
		where = append(where, sqlf.Sprintf("NOT archived"))
	}
	if opt.OnlyArchived {
		where = append(where, sqlf.Sprintf("archived"))
	}
	if opt.NoCloned {
		// TODO(ryanslade): After 3.26 has been released we can assume that gitserver_repos is populated
		// We'll remove repo.cloned and can then switch to this:
		// where = append(where, sqlf.Sprintf("gr.clone_status IS NULL OR gr.clone_status = 'not_cloned'"))
		where = append(where, sqlf.Sprintf("(gr.clone_status = 'not_cloned' OR (gr.clone_status IS NULL AND NOT repo.cloned))"))
	}
	if opt.OnlyCloned {
		// TODO(ryanslade): After 3.26 has been released we can assume that gitserver_repos is populated
		// We'll remove repo.cloned and can then switch to this:
		// where = append(where, sqlf.Sprintf("gr.clone_status = 'cloned'"))
		where = append(where, sqlf.Sprintf("(gr.clone_status = 'cloned' OR (gr.clone_status IS NULL AND repo.cloned))"))
	}
	if opt.FailedFetch {
		where = append(where, sqlf.Sprintf("gr.last_error IS NOT NULL"))
	}
	if opt.NoPrivate {
		where = append(where, sqlf.Sprintf("NOT private"))
	}
	if opt.OnlyPrivate {
		where = append(where, sqlf.Sprintf("private"))
	}

	if len(opt.Names) > 0 {
		where = append(where, sqlf.Sprintf("name = ANY (%s)", pq.Array(opt.Names)))
	}

	if len(opt.URIs) > 0 {
		where = append(where, sqlf.Sprintf("uri = ANY (%s)", pq.Array(opt.URIs)))
	}

	if opt.Index != nil {
		// We don't currently have an index column, but when we want the
		// indexable repositories to be a subset it will live in the database
		// layer. So we do the filtering here.
		indexAll := conf.SearchIndexEnabled()
		if indexAll != *opt.Index {
			where = append(where, sqlf.Sprintf("false"))
		}
	}

	if len(opt.ExternalServiceIDs) != 0 && opt.UserID != 0 {
		return nil, errors.New("options ExternalServiceIDs and UserID are mutually exclusive")
	} else if len(opt.ExternalServiceIDs) != 0 {
		from = append(from, sqlf.Sprintf("JOIN external_service_repos esr ON (repo.id = esr.repo_id AND esr.external_service_id = ANY (%s))", pq.Array(opt.ExternalServiceIDs)))
	} else if opt.UserID != 0 {
		userReposCTE := sqlf.Sprintf(userReposQuery, opt.UserID)
		if opt.IncludeUserPublicRepos {
			userReposCTE = sqlf.Sprintf("%s UNION %s", userReposCTE, sqlf.Sprintf(userPublicReposQuery, opt.UserID))
		}
		ctes = append(ctes, sqlf.Sprintf("user_repos AS (%s)", userReposCTE))
		from = append(from, sqlf.Sprintf("JOIN user_repos ON user_repos.id = repo.id"))
	} else if opt.SearchContextID != 0 {
		// Joining on distinct search context repos to avoid returning duplicates
		from = append(from, sqlf.Sprintf(`JOIN (SELECT DISTINCT repo_id, search_context_id FROM search_context_repos) dscr ON repo.id = dscr.repo_id`))
		where = append(where, sqlf.Sprintf("dscr.search_context_id = %d", opt.SearchContextID))
	}

	if opt.NoCloned || opt.OnlyCloned || opt.FailedFetch {
		from = append(from, sqlf.Sprintf("LEFT JOIN gitserver_repos gr ON gr.repo_id = repo.id"))
	}

	fromClause := sqlf.Sprintf("repo %s", sqlf.Join(from, " "))

	baseConds := sqlf.Sprintf("TRUE")
	if !opt.IncludeDeleted {
		baseConds = sqlf.Sprintf("deleted_at IS NULL")
	}
	if !opt.IncludeBlocked {
		baseConds = sqlf.Sprintf("%s AND blocked IS NULL", baseConds)
	}

	whereConds := sqlf.Sprintf("TRUE")
	if len(where) > 0 {
		if opt.UseOr {
			whereConds = sqlf.Join(where, "\n OR ")
		} else {
			whereConds = sqlf.Join(where, "\n AND ")
		}
	}

	queryConds := sqlf.Sprintf("%s AND (%s)", baseConds, whereConds)

	queryPrefix := sqlf.Sprintf("")
	if len(ctes) > 0 {
		queryPrefix = sqlf.Sprintf("WITH %s", sqlf.Join(ctes, ",\n"))
	}

	querySuffix := sqlf.Sprintf("%s %s", opt.OrderBy.SQL(), opt.LimitOffset.SQL())

	columns := repoColumns
	if len(opt.Select) > 0 {
		columns = opt.Select
	}

	authzConds, err := AuthzQueryConds(ctx, s.Handle().DB())
	if err != nil {
		return nil, err
	}

	return sqlf.Sprintf(
		fmt.Sprintf(listReposQueryFmtstr, strings.Join(columns, ",")),
		queryPrefix,
		fromClause,
		queryConds,
		authzConds, // 🚨 SECURITY: Enforce repository permissions
		querySuffix,
	), nil
}

const userReposQuery = `
SELECT repo_id as id FROM external_service_repos WHERE user_id = %d
`

const userPublicReposQuery = `
SELECT repo_id as id FROM user_public_repos WHERE user_id = %d
`

type ListIndexableReposOptions struct {
	// If true, will only include uncloned indexable repos
	OnlyUncloned bool
	// If true, we include user added private repos
	IncludePrivate bool
}

// ListIndexableRepos returns a list of repos to be indexed for search on sourcegraph.com.
// This includes all repos with >= 20 stars as well as user added repos.
func (s *RepoStore) ListIndexableRepos(ctx context.Context, opts ListIndexableReposOptions) (results []types.RepoName, err error) {
	tr, ctx := trace.New(ctx, "repos.ListIndexable", "")
	defer func() {
		tr.SetError(err)
		tr.Finish()
	}()
	s.ensureStore()

	var where, joins []*sqlf.Query

	if opts.OnlyUncloned {
		joins = append(joins, sqlf.Sprintf(
			"LEFT JOIN gitserver_repos gr ON gr.repo_id = repo.id",
		))
		where = append(where, sqlf.Sprintf(
			"(clone_status IS NULL OR clone_status = %s)",
			types.CloneStatusNotCloned,
		))
	}

	if !opts.IncludePrivate {
		where = append(where, sqlf.Sprintf("NOT private"))
	}

	if len(where) == 0 {
		where = append(where, sqlf.Sprintf("TRUE"))
	}

	q := sqlf.Sprintf(
		listIndexableReposQuery,
		sqlf.Join(joins, "\n"),
		sqlf.Join(where, "\nAND "),
	)

	rows, err := s.Query(ctx, q)
	if err != nil {
		return nil, errors.Wrap(err, "querying indexable repos")
	}
	defer rows.Close()

	for rows.Next() {
		var r types.RepoName
		if err := rows.Scan(&r.ID, &r.Name); err != nil {
			return nil, errors.Wrap(err, "scanning indexable repos")
		}
		results = append(results, r)
	}
	if err = rows.Err(); err != nil {
		return nil, errors.Wrap(err, "scanning indexable repos")
	}

	return results, nil
}

const listIndexableReposQuery = `
WITH s AS (
	SELECT id as repo_id
	FROM repo
	WHERE stars >= 13

	UNION ALL

	SELECT repo_id
	FROM external_service_repos
	WHERE user_id IS NOT NULL

	UNION ALL

	SELECT repo_id
	FROM user_public_repos
)

SELECT DISTINCT ON (stars, id) id, name
FROM repo
JOIN s ON s.repo_id = repo.id
%s
WHERE deleted_at IS NULL
AND blocked IS NULL
AND %s
ORDER BY stars DESC NULLS LAST
`

// Create inserts repos and their sources, respectively in the repo and external_service_repos table.
// Associated external services must already exist.
func (s *RepoStore) Create(ctx context.Context, repos ...*types.Repo) (err error) {
	tr, ctx := trace.New(ctx, "repos.Create", "")
	defer func() {
		tr.SetError(err)
		tr.Finish()
	}()
	s.ensureStore()

	records := make([]*repoRecord, 0, len(repos))

	for _, r := range repos {
		repoRec, err := newRepoRecord(r)
		if err != nil {
			return err
		}

		records = append(records, repoRec)
	}

	encodedRepos, err := json.Marshal(records)
	if err != nil {
		return err
	}

	q := sqlf.Sprintf(insertReposQuery, string(encodedRepos))

	rows, err := s.Query(ctx, q)
	if err != nil {
		return errors.Wrap(err, "insert")
	}
	defer func() { err = basestore.CloseRows(rows, err) }()

	for i := 0; rows.Next(); i++ {
		if err := rows.Scan(&repos[i].ID); err != nil {
			return err
		}
	}

	return nil
}

// repoRecord is the json representation of a repository as used in this package
// Postgres CTEs.
type repoRecord struct {
	ID                  api.RepoID      `json:"id"`
	Name                string          `json:"name"`
	URI                 *string         `json:"uri,omitempty"`
	Description         string          `json:"description"`
	CreatedAt           time.Time       `json:"created_at"`
	UpdatedAt           *time.Time      `json:"updated_at,omitempty"`
	DeletedAt           *time.Time      `json:"deleted_at,omitempty"`
	ExternalServiceType *string         `json:"external_service_type,omitempty"`
	ExternalServiceID   *string         `json:"external_service_id,omitempty"`
	ExternalID          *string         `json:"external_id,omitempty"`
	Archived            bool            `json:"archived"`
	Fork                bool            `json:"fork"`
	Stars               int             `json:"stars"`
	Private             bool            `json:"private"`
	Metadata            json.RawMessage `json:"metadata"`
	Sources             json.RawMessage `json:"sources,omitempty"`
}

func newRepoRecord(r *types.Repo) (*repoRecord, error) {
	metadata, err := metadataColumn(r.Metadata)
	if err != nil {
		return nil, errors.Wrapf(err, "newRecord: metadata marshalling failed")
	}

	sources, err := sourcesColumn(r.ID, r.Sources)
	if err != nil {
		return nil, errors.Wrapf(err, "newRecord: sources marshalling failed")
	}

	return &repoRecord{
		ID:                  r.ID,
		Name:                string(r.Name),
		URI:                 nullStringColumn(r.URI),
		Description:         r.Description,
		CreatedAt:           r.CreatedAt.UTC(),
		UpdatedAt:           nullTimeColumn(r.UpdatedAt),
		DeletedAt:           nullTimeColumn(r.DeletedAt),
		ExternalServiceType: nullStringColumn(r.ExternalRepo.ServiceType),
		ExternalServiceID:   nullStringColumn(r.ExternalRepo.ServiceID),
		ExternalID:          nullStringColumn(r.ExternalRepo.ID),
		Archived:            r.Archived,
		Fork:                r.Fork,
		Stars:               r.Stars,
		Private:             r.Private,
		Metadata:            metadata,
		Sources:             sources,
	}, nil
}

func nullTimeColumn(t time.Time) *time.Time {
	if t.IsZero() {
		return nil
	}
	return &t
}

func nullInt32Column(n int32) *int32 {
	if n == 0 {
		return nil
	}
	return &n
}

func nullStringColumn(s string) *string {
	if s == "" {
		return nil
	}
	return &s
}

func metadataColumn(metadata interface{}) (msg json.RawMessage, err error) {
	switch m := metadata.(type) {
	case nil:
		msg = json.RawMessage("{}")
	case string:
		msg = json.RawMessage(m)
	case []byte:
		msg = m
	case json.RawMessage:
		msg = m
	default:
		msg, err = json.MarshalIndent(m, "        ", "    ")
	}
	return
}

func sourcesColumn(repoID api.RepoID, sources map[string]*types.SourceInfo) (json.RawMessage, error) {
	var records []externalServiceRepo
	for _, src := range sources {
		records = append(records, externalServiceRepo{
			ExternalServiceID: src.ExternalServiceID(),
			RepoID:            int64(repoID),
			CloneURL:          src.CloneURL,
		})
	}

	return json.MarshalIndent(records, "        ", "    ")
}

type externalServiceRepo struct {
	ExternalServiceID int64  `json:"external_service_id"`
	RepoID            int64  `json:"repo_id"`
	CloneURL          string `json:"clone_url"`
}

var insertReposQuery = `
WITH repos_list AS (
  SELECT * FROM ROWS FROM (
	json_to_recordset(%s)
	AS (
		name                  citext,
		uri                   citext,
		description           text,
		created_at            timestamptz,
		updated_at            timestamptz,
		deleted_at            timestamptz,
		external_service_type text,
		external_service_id   text,
		external_id           text,
		archived              boolean,
		fork                  boolean,
		stars                 integer,
		private               boolean,
		metadata              jsonb,
		sources               jsonb
	  )
	)
	WITH ORDINALITY
),
inserted_repos AS (
  INSERT INTO repo (
	name,
	uri,
	description,
	created_at,
	updated_at,
	deleted_at,
	external_service_type,
	external_service_id,
	external_id,
	archived,
	fork,
	stars,
	private,
	metadata
  )
  SELECT
	name,
	NULLIF(BTRIM(uri), ''),
	description,
	created_at,
	updated_at,
	deleted_at,
	external_service_type,
	external_service_id,
	external_id,
	archived,
	fork,
	stars,
	private,
	metadata
  FROM repos_list
  RETURNING id
),
inserted_repos_rows AS (
  SELECT id, ROW_NUMBER() OVER () AS rn FROM inserted_repos
),
repos_list_rows AS (
  SELECT *, ROW_NUMBER() OVER () AS rn FROM repos_list
),
inserted_repos_with_ids AS (
  SELECT
	inserted_repos_rows.id,
	repos_list_rows.*
  FROM repos_list_rows
  JOIN inserted_repos_rows USING (rn)
),
sources_list AS (
  SELECT
    inserted_repos_with_ids.id AS repo_id,
	sources.external_service_id AS external_service_id,
	sources.clone_url AS clone_url
  FROM
    inserted_repos_with_ids,
	jsonb_to_recordset(inserted_repos_with_ids.sources)
	  AS sources(
		external_service_id bigint,
		repo_id             integer,
		clone_url           text
	  )
),
insert_sources AS (
  INSERT INTO external_service_repos (
    external_service_id,
    repo_id,
    user_id,
    clone_url
  )
  SELECT
    external_service_id,
    repo_id,
    es.namespace_user_id,
    clone_url
  FROM sources_list
  JOIN external_services es ON (es.id = external_service_id)
  ON CONFLICT ON CONSTRAINT external_service_repos_repo_id_external_service_id_unique
  DO
    UPDATE SET clone_url = EXCLUDED.clone_url
    WHERE external_service_repos.clone_url != EXCLUDED.clone_url
)
SELECT id FROM inserted_repos_with_ids;
`

// Delete deletes repos associated with the given ids and their associated sources.
func (s *RepoStore) Delete(ctx context.Context, ids ...api.RepoID) error {
	if len(ids) == 0 {
		return nil
	}
	s.ensureStore()

	// The number of deleted repos can potentially be higher
	// than the maximum number of arguments we can pass to postgres.
	// We pass them as a json array instead to overcome this limitation.
	encodedIds, err := json.Marshal(ids)
	if err != nil {
		return err
	}

	q := sqlf.Sprintf(deleteReposQuery, string(encodedIds))

	err = s.Exec(ctx, q)
	if err != nil {
		return errors.Wrap(err, "delete")
	}

	return nil
}

const deleteReposQuery = `
WITH repo_ids AS (
  SELECT jsonb_array_elements_text(%s) AS id
)
UPDATE repo
SET
  name = soft_deleted_repository_name(name),
  deleted_at = transaction_timestamp()
FROM repo_ids
WHERE deleted_at IS NULL
AND repo.id = repo_ids.id::int
`

// Block blocks the given repositories with the provided reason.
func (s *RepoStore) Block(ctx context.Context, reason string, ids ...api.RepoID) error {
	if len(ids) == 0 {
		return nil
	}
	s.ensureStore()

	encodedIds, err := json.Marshal(ids)
	if err != nil {
		return err
	}

	q := sqlf.Sprintf(blockReposQuery, string(encodedIds), reason)

	err = s.Exec(ctx, q)
	if err != nil {
		return errors.Wrap(err, "block")
	}

	return nil
}

const blockReposQuery = `
WITH repo_ids AS (
  SELECT jsonb_array_elements_text(%s)::int AS id
)
UPDATE repo
SET blocked = repo_block(%s, now())
FROM repo_ids
WHERE blocked IS NULL
AND repo.id = repo_ids.id
`

// ListEnabledNames returns a list of all enabled repo names. This is commonly
// requested information by other services (repo-updater and
// indexed-search). We special case just returning enabled names so that we
// read much less data into memory.
func (s *RepoStore) ListEnabledNames(ctx context.Context) ([]string, error) {
	s.ensureStore()
	q := sqlf.Sprintf("SELECT name FROM repo WHERE deleted_at IS NULL")
	return basestore.ScanStrings(s.Query(ctx, q))
}

// ExternalServices lists the external services which include references to the given repo.
func (s *RepoStore) ExternalServices(ctx context.Context, repoID api.RepoID) ([]*types.ExternalService, error) {
	rs, err := s.List(ctx, ReposListOptions{
		IDs: []api.RepoID{repoID},
	})
	if err != nil {
		return nil, err
	}

	if len(rs) == 0 {
		return nil, &RepoNotFoundErr{
			ID: repoID,
		}
	}

	svcIDs := rs[0].ExternalServiceIDs()
	if len(svcIDs) == 0 {
		return []*types.ExternalService{}, nil
	}

	opts := ExternalServicesListOptions{
		IDs:              svcIDs,
		OrderByDirection: "ASC",
	}

	return ExternalServicesWith(s).List(ctx, opts)
}

func parsePattern(p string) ([]*sqlf.Query, error) {
	exact, like, pattern, err := parseIncludePattern(p)
	if err != nil {
		return nil, err
	}
	var conds []*sqlf.Query
	if exact != nil {
		if len(exact) == 0 || (len(exact) == 1 && exact[0] == "") {
			conds = append(conds, sqlf.Sprintf("TRUE"))
		} else {
			items := []*sqlf.Query{}
			for _, v := range exact {
				items = append(items, sqlf.Sprintf("%s", v))
			}
			conds = append(conds, sqlf.Sprintf("name IN (%s)", sqlf.Join(items, ",")))
		}
	}
	if len(like) > 0 {
		for _, v := range like {
			conds = append(conds, sqlf.Sprintf(`lower(name) LIKE %s`, strings.ToLower(v)))
		}
	}
	if pattern != "" {
		conds = append(conds, sqlf.Sprintf("lower(name) ~ lower(%s)", pattern))
	}
	return []*sqlf.Query{sqlf.Sprintf("(%s)", sqlf.Join(conds, "OR"))}, nil
}

// parseCursorConds checks whether the query is using cursor-based pagination, and
// if so performs the necessary transformations for it to be successful.
func parseCursorConds(opt ReposListOptions) (conds []*sqlf.Query, err error) {
	if opt.CursorColumn == "" || opt.CursorValue == "" {
		return nil, nil
	}
	var direction string
	switch opt.CursorDirection {
	case "next":
		direction = ">="
	case "prev":
		direction = "<="
	default:
		return nil, errors.Errorf("missing or invalid cursor direction: %q", opt.CursorDirection)
	}

	switch opt.CursorColumn {
	case string(RepoListName):
		conds = append(conds, sqlf.Sprintf("name "+direction+" %s", opt.CursorValue))
	case string(RepoListCreatedAt):
		conds = append(conds, sqlf.Sprintf("created_at "+direction+" %s", opt.CursorValue))
	default:
		return nil, errors.Errorf("missing or invalid cursor: %q %q", opt.CursorColumn, opt.CursorValue)
	}
	return conds, nil
}

// parseIncludePattern either (1) parses the pattern into a list of exact possible
// string values and LIKE patterns if such a list can be determined from the pattern,
// and (2) returns the original regexp if those patterns are not equivalent to the
// regexp.
//
// It allows Repos.List to optimize for the common case where a pattern like
// `(^github.com/foo/bar$)|(^github.com/baz/qux$)` is provided. In that case,
// it's faster to query for "WHERE name IN (...)" the two possible exact values
// (because it can use an index) instead of using a "WHERE name ~*" regexp condition
// (which generally can't use an index).
//
// This optimization is necessary for good performance when there are many repos
// in the database. With this optimization, specifying a "repogroup:" in the query
// will be fast (even if there are many repos) because the query can be constrained
// efficiently to only the repos in the group.
func parseIncludePattern(pattern string) (exact, like []string, regexp string, err error) {
	re, err := regexpsyntax.Parse(pattern, regexpsyntax.OneLine)
	if err != nil {
		return nil, nil, "", err
	}
	exact, contains, prefix, suffix, err := allMatchingStrings(re.Simplify(), false)
	if err != nil {
		return nil, nil, "", err
	}
	for _, v := range contains {
		like = append(like, "%"+v+"%")
	}
	for _, v := range prefix {
		like = append(like, v+"%")
	}
	for _, v := range suffix {
		like = append(like, "%"+v)
	}
	if exact != nil || like != nil {
		return exact, like, "", nil
	}
	return nil, nil, pattern, nil
}

// allMatchingStrings returns a complete list of the strings that re
// matches, if it's possible to determine the list. The "last" argument
// indicates if this is the last part of the original regexp.
func allMatchingStrings(re *regexpsyntax.Regexp, last bool) (exact, contains, prefix, suffix []string, err error) {
	switch re.Op {
	case regexpsyntax.OpEmptyMatch:
		return []string{""}, nil, nil, nil, nil
	case regexpsyntax.OpLiteral:
		prog, err := regexpsyntax.Compile(re)
		if err != nil {
			return nil, nil, nil, nil, err
		}

		prefix, complete := prog.Prefix()
		if complete {
			return nil, []string{prefix}, nil, nil, nil
		}
		return nil, nil, nil, nil, nil

	case regexpsyntax.OpCharClass:
		// Only handle simple case of one range.
		if len(re.Rune) == 2 {
			len := int(re.Rune[1] - re.Rune[0] + 1)
			if len > 26 {
				// Avoid large character ranges (which could blow up the number
				// of possible matches).
				return nil, nil, nil, nil, nil
			}
			chars := make([]string, len)
			for r := re.Rune[0]; r <= re.Rune[1]; r++ {
				chars[r-re.Rune[0]] = string(r)
			}
			return nil, chars, nil, nil, nil
		}
		return nil, nil, nil, nil, nil

	case regexpsyntax.OpStar:
		if len(re.Sub) == 1 && (re.Sub[0].Op == regexpsyntax.OpAnyCharNotNL || re.Sub[0].Op == regexpsyntax.OpAnyChar) {
			if last {
				return nil, []string{""}, nil, nil, nil
			}
			return nil, nil, nil, nil, nil
		}

	case regexpsyntax.OpBeginText:
		return nil, nil, []string{""}, nil, nil

	case regexpsyntax.OpEndText:
		return nil, nil, nil, []string{""}, nil

	case regexpsyntax.OpCapture:
		return allMatchingStrings(re.Sub0[0], false)

	case regexpsyntax.OpConcat:
		var begin, end bool
		for i, sub := range re.Sub {
			if sub.Op == regexpsyntax.OpBeginText && i == 0 {
				begin = true
				continue
			}
			if sub.Op == regexpsyntax.OpEndText && i == len(re.Sub)-1 {
				end = true
				continue
			}
			subexact, subcontains, subprefix, subsuffix, err := allMatchingStrings(sub, i == len(re.Sub)-1)
			if err != nil {
				return nil, nil, nil, nil, err
			}
			if subexact == nil && subcontains == nil && subprefix == nil && subsuffix == nil {
				return nil, nil, nil, nil, nil
			}

			// We only returns subcontains for child literals. But because it
			// is part of a concat pattern, we know it is exact when we
			// append. This transformation has been running in production for
			// many years, so while it isn't correct for all inputs
			// theoretically, in practice this hasn't been a problem. However,
			// a redesign of this function as a whole is needed. - keegan
			if subcontains != nil {
				subexact = append(subexact, subcontains...)
			}

			if exact == nil {
				exact = subexact
			} else {
				size := len(exact) * len(subexact)
				if len(subexact) > 4 || size > 30 {
					// Avoid blowup in number of possible matches.
					return nil, nil, nil, nil, nil
				}
				combined := make([]string, 0, size)
				for _, match := range exact {
					for _, submatch := range subexact {
						combined = append(combined, match+submatch)
					}
				}
				exact = combined
			}
		}
		if exact == nil {
			exact = []string{""}
		}
		if begin && end {
			return exact, nil, nil, nil, nil
		} else if begin {
			return nil, nil, exact, nil, nil
		} else if end {
			return nil, nil, nil, exact, nil
		}
		return nil, exact, nil, nil, nil

	case regexpsyntax.OpAlternate:
		for _, sub := range re.Sub {
			subexact, subcontains, subprefix, subsuffix, err := allMatchingStrings(sub, false)
			if err != nil {
				return nil, nil, nil, nil, err
			}
			exact = append(exact, subexact...)
			contains = append(contains, subcontains...)
			prefix = append(prefix, subprefix...)
			suffix = append(suffix, subsuffix...)
		}
		return exact, contains, prefix, suffix, nil
	}

	return nil, nil, nil, nil, nil
}<|MERGE_RESOLUTION|>--- conflicted
+++ resolved
@@ -662,15 +662,10 @@
 		return nil, err
 	}
 
-<<<<<<< HEAD
 	if len(privateIDs) > 0 {
-		counterAccessGranted.Add(float64(len(privateIDs)))
+		counterAccessGranted.Inc()
 		logPrivateRepoAccessGranted(ctx, s.Handle().DB(), privateIDs)
 	}
-=======
-	// TODO: Actually log event here
-	counterAccessGranted.Inc()
->>>>>>> d8e99f51
 
 	return repos, nil
 }
@@ -692,13 +687,8 @@
 	})
 
 	if len(privateIDs) > 0 {
-<<<<<<< HEAD
-		counterAccessGranted.Add(float64(len(privateIDs)))
+		counterAccessGranted.Inc()
 		logPrivateRepoAccessGranted(ctx, s.Handle().DB(), privateIDs)
-=======
-		// TODO: Actually log event here
-		counterAccessGranted.Inc()
->>>>>>> d8e99f51
 	}
 
 	return rs, err
