--- conflicted
+++ resolved
@@ -1,12 +1,6 @@
 package runner
 
-<<<<<<< HEAD
-import (
-	"github.com/cockroachdb/errors"
-)
-=======
 import "github.com/sourcegraph/sourcegraph/lib/errors"
->>>>>>> 5f47bee3
 
 type Options struct {
 	Operations []MigrationOperation
