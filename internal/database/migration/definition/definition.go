--- conflicted
+++ resolved
@@ -1,12 +1,7 @@
 package definition
 
 import (
-<<<<<<< HEAD
-	"fmt"
-=======
-	"sort"
->>>>>>> 7c691ff1
-
+	"github.com/cockroachdb/errors"
 	"github.com/keegancsmith/sqlf"
 )
 
