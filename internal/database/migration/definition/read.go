package definition

import (
	"fmt"
	"io"
	"io/fs"
	"net/http"
	"sort"
	"strconv"
	"strings"

	"github.com/cockroachdb/errors"
	"github.com/keegancsmith/sqlf"
	"gopkg.in/yaml.v2"

	"github.com/sourcegraph/sourcegraph/internal/lazyregexp"
)

func ReadDefinitions(fs fs.FS) (*Definitions, error) {
	migrationDefinitions, err := readDefinitions(fs)
	if err != nil {
		return nil, err
	}

	if err := reorderDefinitions(migrationDefinitions); err != nil {
		return nil, err
	}

	if err := validateLinearizedGraph(migrationDefinitions); err != nil {
		return nil, err
	}

	return newDefinitions(migrationDefinitions), nil
}

type instructionalError struct {
	class        string
	description  string
	instructions string
}

func (e instructionalError) Error() string {
	return fmt.Sprintf("%s: %s\n\n%s\n", e.class, e.description, e.instructions)
}

func readDefinitions(fs fs.FS) ([]Definition, error) {
	root, err := http.FS(fs).Open("/")
	if err != nil {
		return nil, err
	}
	defer func() { _ = root.Close() }()

	migrations, err := root.Readdir(0)
	if err != nil {
		return nil, err
	}

	versions := make([]int, 0, len(migrations))
	for _, file := range migrations {
		if version, err := strconv.Atoi(file.Name()); err == nil {
			versions = append(versions, version)
		}
	}
	sort.Ints(versions)

	definitions := make([]Definition, 0, len(versions))
	for _, version := range versions {
		definition, err := readDefinition(fs, version)
		if err != nil {
			return nil, errors.Wrapf(err, "malformed migration definition %d", version)
		}

		definitions = append(definitions, definition)
	}

	return definitions, nil
}

func readDefinition(fs fs.FS, version int) (Definition, error) {
	upFilename := fmt.Sprintf("%d/up.sql", version)
	downFilename := fmt.Sprintf("%d/down.sql", version)
	metadataFilename := fmt.Sprintf("%d/metadata.yaml", version)

	upQuery, err := readQueryFromFile(fs, upFilename)
	if err != nil {
		return Definition{}, err
	}

	downQuery, err := readQueryFromFile(fs, downFilename)
	if err != nil {
		return Definition{}, err
	}

	if _, ok := parseIndexMetadata(downQuery.Query(sqlf.PostgresBindVar)); ok {
		return Definition{}, instructionalError{
			class:       "malformed concurrent index creation",
			description: "did not expect down migration to contain concurrent creation of an index",
			instructions: strings.Join([]string{
				"Remove `CONCURRENTLY` when re-creating an old index in down migrations.",
				"Downgrades indicate an instance stability error which generally requires a maintenance window.",
			}, " "),
		}
	}

	return hydrateMetadataFromFile(fs, metadataFilename, Definition{
		ID:        version,
		UpQuery:   upQuery,
		DownQuery: downQuery,
	})
}

// hydrateMetadataFromFile populates the given definition with metdata parsed
// from the given file. The mutated definition is returned.
func hydrateMetadataFromFile(fs fs.FS, filepath string, definition Definition) (_ Definition, _ error) {
	file, err := fs.Open(filepath)
	if err != nil {
		return Definition{}, err
	}
	defer file.Close()

	contents, err := io.ReadAll(file)
	if err != nil {
		return Definition{}, err
	}

<<<<<<< HEAD
	var payload struct {
		Name   string `yaml:"name"`
		Parent int    `yaml:"parent"`
	}
	if err := yaml.Unmarshal(contents, &payload); err != nil {
		return Definition{}, err
=======
		var parents []int
		if metadata.Parent != 0 {
			parents = append(parents, metadata.Parent)
		}

		definitions[i] = Definition{
			ID:           definition.ID,
			UpFilename:   definition.UpFilename,
			UpQuery:      upQuery,
			DownFilename: definition.DownFilename,
			DownQuery:    downQuery,
			Parents:      parents,
		}
>>>>>>> 2f2c2c5a
	}

	definition.Metadata.Parent = payload.Parent
	return definition, nil
}

type Metadata struct {
	Parent int
}

// readQueryFromFile returns the parsed query and extracted metadata read from
// the given file.
func readQueryFromFile(fs fs.FS, filepath string) (_ *sqlf.Query, _ error) {
	file, err := fs.Open(filepath)
	if err != nil {
		return nil, err
	}
	defer file.Close()

	contents, err := io.ReadAll(file)
	if err != nil {
		return nil, err
	}

	// Stringify -> SQL-ify the contents of the file. We first replace any
	// SQL placeholder values with an escaped version so that the sqlf.Sprintf
	// call does not try to interpolate the text with variables we don't have.
	return sqlf.Sprintf(strings.ReplaceAll(string(contents), "%", "%%")), nil
}

var createIndexConcurrentlyPattern = lazyregexp.New(`CREATE\s+INDEX\s+CONCURRENTLY\s+(?:IF\s+NOT\s+EXISTS\s+)?([A-Za-z0-9_]+)\s+ON\s+([A-Za-z0-9_]+)`)

func parseIndexMetadata(queryText string) (*IndexMetadata, bool) {
	matches := createIndexConcurrentlyPattern.FindStringSubmatch(queryText)
	if len(matches) == 0 {
		return nil, false
	}

	return &IndexMetadata{
		TableName: matches[2],
		IndexName: matches[1],
	}, true
}

// reorderDefinitions will re-order the given migration definitions in-place so that
// migrations occur before their dependents in the slice. An error is returned if the
// given migration definitions do not form a single-root directed acyclic graph.
func reorderDefinitions(migrationDefinitions []Definition) error {
	if len(migrationDefinitions) == 0 {
		return nil
	}

	// Stash migration definitions by identifier
	migrationDefinitionMap := make(map[int]Definition, len(migrationDefinitions))
	for _, migrationDefinition := range migrationDefinitions {
		migrationDefinitionMap[migrationDefinition.ID] = migrationDefinition
	}

	for _, migrationDefinition := range migrationDefinitions {
		parent := migrationDefinition.Metadata.Parent
		if parent != 0 {
			if _, ok := migrationDefinitionMap[parent]; !ok {
				return unknownMigrationError(parent, &migrationDefinition.ID)
			}
		}
	}

	// Find topological order of migrations
	order, err := findDefinitionOrder(migrationDefinitions)
	if err != nil {
		return err
	}

	for i, id := range order {
		// Re-order migration definitions slice to be in topological order. The order
		// returned by findDefinitionOrder is reversed; we want parents _before_ their
		// dependencies, so we fill this slice in backwards.
		migrationDefinitions[len(migrationDefinitions)-1-i] = migrationDefinitionMap[id]
	}

	return nil
}

var (
	ErrNoRoots       = fmt.Errorf("no roots")
	ErrMultipleRoots = fmt.Errorf("multiple roots")
	ErrCycle         = fmt.Errorf("cycle")
)

// findDefinitionOrder returns an order of migration definition identifiers such that
// migrations occur only after their dependencies (parents). This assumes that the set
// of definitions provided form a single-root directed acyclic graph and fails with an
// error if this is not the case.
func findDefinitionOrder(migrationDefinitions []Definition) ([]int, error) {
	root, err := root(migrationDefinitions)
	if err != nil {
		return nil, err
	}

	// Use depth-first-search to topologically sort the migration definition sets as a
	// graph. At this point we know we have a single root; this means that the given set
	// of definitions either (a) form a connected acyclic graph, or (b) form a disconnected
	// set of graphs containing at least one cycle (by construction). In either case, we'll
	// return an error indicating that a cycle exists and that the set of definitions are
	// not well-formed.
	//
	// See the following Wikipedia article for additional intuition and description of the
	// `marks` array to detect cycles.
	// https://en.wikipedia.org/wiki/Topological_sorting#Depth-first_search

	type MarkType uint
	const (
		MarkTypeUnvisited MarkType = iota
		MarkTypeVisiting
		MarkTypeVisited
	)

	var (
		order    = make([]int, 0, len(migrationDefinitions))
		marks    = make(map[int]MarkType, len(migrationDefinitions))
		children = children(migrationDefinitions)

		dfs func(id int) error
	)

	dfs = func(id int) error {
		if marks[id] == MarkTypeVisiting {
			// currently processing
			return ErrCycle
		}
		if marks[id] == MarkTypeVisited {
			// already visited
			return nil
		}

		marks[id] = MarkTypeVisiting
		defer func() { marks[id] = MarkTypeVisited }()

		for _, child := range children[id] {
			if err := dfs(child); err != nil {
				return err
			}
		}

		// Add self _after_ adding all children recursively
		order = append(order, id)
		return nil
	}

	if err := dfs(root); err != nil {
		return nil, err
	}
	if len(order) != len(migrationDefinitions) {
		return nil, ErrCycle
	}

	return order, nil
}

// root returns the unique migration definition with no parent. An error is returned
// if there is not exactly one root.
func root(migrationDefinitions []Definition) (int, error) {
	roots := make([]int, 0, 1)
	for _, migrationDefinition := range migrationDefinitions {
		if len(migrationDefinition.Parents) == 0 {
			roots = append(roots, migrationDefinition.ID)
		}
	}
	if len(roots) == 0 {
		return 0, ErrNoRoots
	}
	if len(roots) > 1 {
		return 0, ErrMultipleRoots
	}

	return roots[0], nil
}

// children constructs map from migration identifiers to the set of identifiers of all
// dependent migrations.
func children(migrationDefinitions []Definition) map[int][]int {
	children := make(map[int][]int, len(migrationDefinitions))
	for _, migrationDefinition := range migrationDefinitions {
		for _, parent := range migrationDefinition.Parents {
			children[parent] = append(children[parent], migrationDefinition.ID)
		}
	}

	return children
}

// validateLinearizedGraph returns an error if the given sequence of migrations are
// not in linear order. This requires that each migration definition's parent is marked
// as the one that proceeds it in file order.
//
// This check is here to maintain backwards compatibility with the sequential migration
// numbers required by golang migrate. This will be lifted once we build support for non
// sequential migrations in the background.
func validateLinearizedGraph(migrationDefinitions []Definition) error {
	if len(migrationDefinitions) == 0 {
		return nil
	}

	if len(migrationDefinitions[0].Parents) != 0 {
		return fmt.Errorf("unexpected parent for root definition")
	}

	for _, definition := range migrationDefinitions[1:] {
		if len(definition.Parents) != 1 || definition.Parents[0] != definition.ID-1 {
			return fmt.Errorf("unexpected parent declared in definition %d", definition.ID)
		}
	}

	return nil
}<|MERGE_RESOLUTION|>--- conflicted
+++ resolved
@@ -123,36 +123,19 @@
 		return Definition{}, err
 	}
 
-<<<<<<< HEAD
 	var payload struct {
 		Name   string `yaml:"name"`
 		Parent int    `yaml:"parent"`
 	}
 	if err := yaml.Unmarshal(contents, &payload); err != nil {
 		return Definition{}, err
-=======
-		var parents []int
-		if metadata.Parent != 0 {
-			parents = append(parents, metadata.Parent)
-		}
-
-		definitions[i] = Definition{
-			ID:           definition.ID,
-			UpFilename:   definition.UpFilename,
-			UpQuery:      upQuery,
-			DownFilename: definition.DownFilename,
-			DownQuery:    downQuery,
-			Parents:      parents,
-		}
->>>>>>> 2f2c2c5a
-	}
-
-	definition.Metadata.Parent = payload.Parent
+	}
+
+	if payload.Parent != 0 {
+		definition.Parents = append(definition.Parents, payload.Parent)
+	}
+
 	return definition, nil
-}
-
-type Metadata struct {
-	Parent int
 }
 
 // readQueryFromFile returns the parsed query and extracted metadata read from
@@ -204,8 +187,7 @@
 	}
 
 	for _, migrationDefinition := range migrationDefinitions {
-		parent := migrationDefinition.Metadata.Parent
-		if parent != 0 {
+		for _, parent := range migrationDefinition.Parents {
 			if _, ok := migrationDefinitionMap[parent]; !ok {
 				return unknownMigrationError(parent, &migrationDefinition.ID)
 			}
