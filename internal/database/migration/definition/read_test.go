package definition

import (
	"io/fs"
	"strings"
	"testing"

	"github.com/google/go-cmp/cmp"
	"github.com/keegancsmith/sqlf"

	"github.com/sourcegraph/sourcegraph/internal/database/migration/definition/testdata"
)

func TestReadDefinitions(t *testing.T) {
	t.Run("well-formed", func(t *testing.T) {
		fs, err := fs.Sub(testdata.Content, "well-formed")
		if err != nil {
			t.Fatalf("unexpected error fetching schema %q: %s", "well-formed", err)
		}

		definitions, err := ReadDefinitions(fs)
		if err != nil {
			t.Fatalf("unexpected error: %s", err)
		}

		expectedDefinitions := []Definition{
<<<<<<< HEAD
			{ID: 10001, UpQuery: sqlf.Sprintf("10001 UP"), DownQuery: sqlf.Sprintf("10001 DOWN"), Parents: nil},                 // first
			{ID: 10002, UpQuery: sqlf.Sprintf("10002 UP"), DownQuery: sqlf.Sprintf("10002 DOWN"), Parents: []int{10001}},        // second
			{ID: 10003, UpQuery: sqlf.Sprintf("10003 UP"), DownQuery: sqlf.Sprintf("10003 DOWN"), Parents: []int{10002}},        // third or fourth (1)
			{ID: 10004, UpQuery: sqlf.Sprintf("10004 UP"), DownQuery: sqlf.Sprintf("10004 DOWN"), Parents: []int{10002}},        // third or fourth (2)
			{ID: 10005, UpQuery: sqlf.Sprintf("10005 UP"), DownQuery: sqlf.Sprintf("10005 DOWN"), Parents: []int{10003, 10004}}, // fifth
=======
			{ID: 10001, UpQuery: sqlf.Sprintf("10001 UP"), DownQuery: sqlf.Sprintf("10001 DOWN")},
			{ID: 10002, UpQuery: sqlf.Sprintf("10002 UP"), DownQuery: sqlf.Sprintf("10002 DOWN"), Parents: []int{10001}},
			{ID: 10003, UpQuery: sqlf.Sprintf("10003 UP"), DownQuery: sqlf.Sprintf("10003 DOWN"), Parents: []int{10002}},
			{ID: 10004, UpQuery: sqlf.Sprintf("10004 UP"), DownQuery: sqlf.Sprintf("10004 DOWN"), Parents: []int{10003}},
			{ID: 10005, UpQuery: sqlf.Sprintf("10005 UP"), DownQuery: sqlf.Sprintf("10005 DOWN"), Parents: []int{10004}},
>>>>>>> fa416854
		}
		if diff := cmp.Diff(expectedDefinitions, definitions.definitions, queryComparer); diff != "" {
			t.Fatalf("unexpected definitions (-want +got):\n%s", diff)
		}
	})

<<<<<<< HEAD
	t.Run("concurrent", func(t *testing.T) {
		fs, err := fs.Sub(testdata.Content, "concurrent")
		if err != nil {
			t.Fatalf("unexpected error fetching schema %q: %s", "concurrent", err)
		}

		definitions, err := ReadDefinitions(fs)
		if err != nil {
			t.Fatalf("unexpected error: %s", err)
		}

		expectedDefinitions := []Definition{
			{ID: 10001, UpQuery: sqlf.Sprintf("10001 UP"), DownQuery: sqlf.Sprintf("10001 DOWN"), Parents: nil}, // first
			{
				ID:                        10002,
				UpQuery:                   sqlf.Sprintf("-- Some docs here\nCREATE INDEX CONCURRENTLY IF NOT EXISTS idx ON tbl(col1, col2, col3);"),
				DownQuery:                 sqlf.Sprintf("DROP INDEX IF EXISTS idx;"),
				IsCreateIndexConcurrently: true,
				IndexMetadata: &IndexMetadata{
					TableName: "tbl",
					IndexName: "idx",
				},
				Parents: []int{10001},
			}, // second
		}
		if diff := cmp.Diff(expectedDefinitions, definitions.definitions, queryComparer); diff != "" {
			t.Fatalf("unexpected definitions (-want +got):\n%s", diff)
		}
	})
=======
	t.Run("missing metadata", func(t *testing.T) { testReadDefinitionsError(t, "missing-metadata", "malformed") })
	t.Run("missing upgrade query", func(t *testing.T) { testReadDefinitionsError(t, "missing-upgrade-query", "malformed") })
	t.Run("missing downgrade query", func(t *testing.T) { testReadDefinitionsError(t, "missing-downgrade-query", "malformed") })
	t.Run("no roots", func(t *testing.T) { testReadDefinitionsError(t, "no-roots", "no roots") })
	t.Run("multiple roots", func(t *testing.T) { testReadDefinitionsError(t, "multiple-roots", "multiple roots") })
	t.Run("unknown parent", func(t *testing.T) { testReadDefinitionsError(t, "unknown-parent", "unknown migration") })
>>>>>>> fa416854

	t.Run("missing upgrade query", func(t *testing.T) { testReadDefinitionsError(t, "missing-upgrade-query", "malformed") })
	t.Run("missing downgrade query", func(t *testing.T) { testReadDefinitionsError(t, "missing-downgrade-query", "malformed") })
	t.Run("missing metadata", func(t *testing.T) { testReadDefinitionsError(t, "missing-metadata", "malformed") })
	t.Run("no roots", func(t *testing.T) { testReadDefinitionsError(t, "no-roots", "no roots") })
	t.Run("multiple roots", func(t *testing.T) { testReadDefinitionsError(t, "multiple-roots", "multiple roots") })
	t.Run("cycle (connected to root)", func(t *testing.T) { testReadDefinitionsError(t, "cycle-traversal", "cycle") })
	t.Run("cycle (disconnected from root)", func(t *testing.T) { testReadDefinitionsError(t, "cycle-size", "cycle") })
	t.Run("unknown parent", func(t *testing.T) { testReadDefinitionsError(t, "unknown-parent", "unknown migration") })

	errConcurrentUnexpected := "did not expect up migration to contain concurrent creation of an index"
	errConcurrentExpected := "expected up migration to contain concurrent creation of an index"
	errConcurrentDown := "did not expect down migration to contain concurrent creation of an index"

	t.Run("unexpected concurrent index creation", func(t *testing.T) { testReadDefinitionsError(t, "concurrent-unexpected", errConcurrentUnexpected) })
	t.Run("missing concurrent index creation", func(t *testing.T) { testReadDefinitionsError(t, "concurrent-expected", errConcurrentExpected) })
	t.Run("concurrent index creation down", func(t *testing.T) { testReadDefinitionsError(t, "concurrent-down", errConcurrentDown) })
}

func testReadDefinitionsError(t *testing.T, name, expectedError string) {
	t.Helper()

	fs, err := fs.Sub(testdata.Content, name)
	if err != nil {
		t.Fatalf("unexpected error fetching schema %q: %s", name, err)
	}

	if _, err := ReadDefinitions(fs); err == nil || !strings.Contains(err.Error(), expectedError) {
		t.Fatalf("unexpected error. want=%q got=%q", expectedError, err)
	}
}<|MERGE_RESOLUTION|>--- conflicted
+++ resolved
@@ -24,26 +24,17 @@
 		}
 
 		expectedDefinitions := []Definition{
-<<<<<<< HEAD
 			{ID: 10001, UpQuery: sqlf.Sprintf("10001 UP"), DownQuery: sqlf.Sprintf("10001 DOWN"), Parents: nil},                 // first
 			{ID: 10002, UpQuery: sqlf.Sprintf("10002 UP"), DownQuery: sqlf.Sprintf("10002 DOWN"), Parents: []int{10001}},        // second
 			{ID: 10003, UpQuery: sqlf.Sprintf("10003 UP"), DownQuery: sqlf.Sprintf("10003 DOWN"), Parents: []int{10002}},        // third or fourth (1)
 			{ID: 10004, UpQuery: sqlf.Sprintf("10004 UP"), DownQuery: sqlf.Sprintf("10004 DOWN"), Parents: []int{10002}},        // third or fourth (2)
 			{ID: 10005, UpQuery: sqlf.Sprintf("10005 UP"), DownQuery: sqlf.Sprintf("10005 DOWN"), Parents: []int{10003, 10004}}, // fifth
-=======
-			{ID: 10001, UpQuery: sqlf.Sprintf("10001 UP"), DownQuery: sqlf.Sprintf("10001 DOWN")},
-			{ID: 10002, UpQuery: sqlf.Sprintf("10002 UP"), DownQuery: sqlf.Sprintf("10002 DOWN"), Parents: []int{10001}},
-			{ID: 10003, UpQuery: sqlf.Sprintf("10003 UP"), DownQuery: sqlf.Sprintf("10003 DOWN"), Parents: []int{10002}},
-			{ID: 10004, UpQuery: sqlf.Sprintf("10004 UP"), DownQuery: sqlf.Sprintf("10004 DOWN"), Parents: []int{10003}},
-			{ID: 10005, UpQuery: sqlf.Sprintf("10005 UP"), DownQuery: sqlf.Sprintf("10005 DOWN"), Parents: []int{10004}},
->>>>>>> fa416854
 		}
 		if diff := cmp.Diff(expectedDefinitions, definitions.definitions, queryComparer); diff != "" {
 			t.Fatalf("unexpected definitions (-want +got):\n%s", diff)
 		}
 	})
 
-<<<<<<< HEAD
 	t.Run("concurrent", func(t *testing.T) {
 		fs, err := fs.Sub(testdata.Content, "concurrent")
 		if err != nil {
@@ -73,14 +64,6 @@
 			t.Fatalf("unexpected definitions (-want +got):\n%s", diff)
 		}
 	})
-=======
-	t.Run("missing metadata", func(t *testing.T) { testReadDefinitionsError(t, "missing-metadata", "malformed") })
-	t.Run("missing upgrade query", func(t *testing.T) { testReadDefinitionsError(t, "missing-upgrade-query", "malformed") })
-	t.Run("missing downgrade query", func(t *testing.T) { testReadDefinitionsError(t, "missing-downgrade-query", "malformed") })
-	t.Run("no roots", func(t *testing.T) { testReadDefinitionsError(t, "no-roots", "no roots") })
-	t.Run("multiple roots", func(t *testing.T) { testReadDefinitionsError(t, "multiple-roots", "multiple roots") })
-	t.Run("unknown parent", func(t *testing.T) { testReadDefinitionsError(t, "unknown-parent", "unknown migration") })
->>>>>>> fa416854
 
 	t.Run("missing upgrade query", func(t *testing.T) { testReadDefinitionsError(t, "missing-upgrade-query", "malformed") })
 	t.Run("missing downgrade query", func(t *testing.T) { testReadDefinitionsError(t, "missing-downgrade-query", "malformed") })
