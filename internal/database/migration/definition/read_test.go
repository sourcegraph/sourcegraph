package definition

import (
	"io/fs"
	"strings"
	"testing"

	"github.com/google/go-cmp/cmp"
	"github.com/keegancsmith/sqlf"

	"github.com/sourcegraph/sourcegraph/internal/database/migration/definition/testdata"
)

func TestReadDefinitions(t *testing.T) {
	queryComparer := cmp.Comparer(func(a, b *sqlf.Query) bool {
		if a == nil {
			return b == nil
		}
		if b == nil {
			return false
		}
		return strings.TrimSpace(a.Query(sqlf.PostgresBindVar)) == strings.TrimSpace(b.Query(sqlf.PostgresBindVar))
	})

	t.Run("well-formed", func(t *testing.T) {
		fs, err := fs.Sub(testdata.Content, "well-formed")
		if err != nil {
			t.Fatalf("unexpected error fetching schema %q: %s", "well-formed", err)
		}

		definitions, err := ReadDefinitions(fs)
		if err != nil {
			t.Fatalf("unexpected error: %s", err)
		}

		expectedDefinitions := []Definition{
<<<<<<< HEAD
			{ID: 10001, UpQuery: sqlf.Sprintf("10001 UP"), DownQuery: sqlf.Sprintf("10001 DOWN"), Parents: nil},                 // first
			{ID: 10002, UpQuery: sqlf.Sprintf("10002 UP"), DownQuery: sqlf.Sprintf("10002 DOWN"), Parents: []int{10001}},        // second
			{ID: 10003, UpQuery: sqlf.Sprintf("10003 UP"), DownQuery: sqlf.Sprintf("10003 DOWN"), Parents: []int{10002}},        // third or fourth (1)
			{ID: 10004, UpQuery: sqlf.Sprintf("10004 UP"), DownQuery: sqlf.Sprintf("10004 DOWN"), Parents: []int{10002}},        // third or fourth (2)
			{ID: 10005, UpQuery: sqlf.Sprintf("10005 UP"), DownQuery: sqlf.Sprintf("10005 DOWN"), Parents: []int{10003, 10004}}, // fifth
=======
			{ID: 10001, UpFilename: "10001_first.up.sql", DownFilename: "10001_first.down.sql", UpQuery: sqlf.Sprintf("10001 UP"), DownQuery: sqlf.Sprintf("10001 DOWN")},
			{ID: 10002, UpFilename: "10002_second.up.sql", DownFilename: "10002_second.down.sql", UpQuery: sqlf.Sprintf("10002 UP"), DownQuery: sqlf.Sprintf("10002 DOWN"), Metadata: Metadata{Parent: 10001}},
			{ID: 10003, UpFilename: "10003_third.up.sql", DownFilename: "10003_third.down.sql", UpQuery: sqlf.Sprintf("10003 UP"), DownQuery: sqlf.Sprintf("10003 DOWN"), Metadata: Metadata{Parent: 10002}},
			{ID: 10004, UpFilename: "10004_fourth.up.sql", DownFilename: "10004_fourth.down.sql", UpQuery: sqlf.Sprintf("10004 UP"), DownQuery: sqlf.Sprintf("10004 DOWN"), Metadata: Metadata{Parent: 10003}},
			{ID: 10005, UpFilename: "10005_fifth.up.sql", DownFilename: "10005_fifth.down.sql", UpQuery: sqlf.Sprintf("10005 UP"), DownQuery: sqlf.Sprintf("10005 DOWN"), Metadata: Metadata{Parent: 10004}},
>>>>>>> 1dbedd77
		}
		if diff := cmp.Diff(expectedDefinitions, definitions.definitions, queryComparer); diff != "" {
			t.Fatalf("unexpected definitions (-want +got):\n%s", diff)
		}
	})

	t.Run("concurrent", func(t *testing.T) {
		fs, err := fs.Sub(testdata.Content, "concurrent")
		if err != nil {
			t.Fatalf("unexpected error fetching schema %q: %s", "concurrent", err)
		}

		definitions, err := ReadDefinitions(fs)
		if err != nil {
			t.Fatalf("unexpected error: %s", err)
		}

		expectedDefinitions := []Definition{
			{ID: 10001, UpQuery: sqlf.Sprintf("10001 UP"), DownQuery: sqlf.Sprintf("10001 DOWN"), Parents: nil}, // first
			{
				ID:                        10002,
				UpQuery:                   sqlf.Sprintf("-- Some docs here\nCREATE INDEX CONCURRENTLY IF NOT EXISTS idx ON tbl(col1, col2, col3);"),
				DownQuery:                 sqlf.Sprintf("DROP INDEX IF EXISTS idx;"),
				IsCreateIndexConcurrently: true,
				IndexMetadata: &IndexMetadata{
					TableName: "tbl",
					IndexName: "idx",
				},
				Parents: []int{10001},
			}, // second
		}
		if diff := cmp.Diff(expectedDefinitions, definitions.definitions, queryComparer); diff != "" {
			t.Fatalf("unexpected definitions (-want +got):\n%s", diff)
		}
	})

<<<<<<< HEAD
	t.Run("missing upgrade query", func(t *testing.T) { testReadDefinitionsError(t, "missing-upgrade-query", "malformed") })
	t.Run("missing downgrade query", func(t *testing.T) { testReadDefinitionsError(t, "missing-downgrade-query", "malformed") })
	t.Run("missing metadata", func(t *testing.T) { testReadDefinitionsError(t, "missing-metadata", "malformed") })
	t.Run("no roots", func(t *testing.T) { testReadDefinitionsError(t, "no-roots", "no roots") })
	t.Run("multiple roots", func(t *testing.T) { testReadDefinitionsError(t, "multiple-roots", "multiple roots") })
	t.Run("cycle (connected to root)", func(t *testing.T) { testReadDefinitionsError(t, "cycle-traversal", "cycle") })
	t.Run("cycle (disconnected from root)", func(t *testing.T) { testReadDefinitionsError(t, "cycle-size", "cycle") })
	t.Run("unknown parent", func(t *testing.T) { testReadDefinitionsError(t, "unknown-parent", "unknown migration") })

	errConcurrentUnexpected := "did not expect up migration to contain concurrent creation of an index"
	errConcurrentExpected := "expected up migration to contain concurrent creation of an index"
	errConcurrentDown := "did not expect down migration to contain concurrent creation of an index"

	t.Run("unexpected concurrent index creation", func(t *testing.T) { testReadDefinitionsError(t, "concurrent-unexpected", errConcurrentUnexpected) })
	t.Run("missing concurrent index creation", func(t *testing.T) { testReadDefinitionsError(t, "concurrent-expected", errConcurrentExpected) })
	t.Run("concurrent index creation down", func(t *testing.T) { testReadDefinitionsError(t, "concurrent-down", errConcurrentDown) })
=======
	t.Run("unexpected-parent", func(t *testing.T) {
		testReadDefinitionsError(t, "unexpected-parent", "cycle")
	})

	t.Run("concurrent index creation down", func(t *testing.T) {
		testReadDefinitionsError(t, "concurrent-down", "did not expect down migration to contain concurrent creation of an index")
	})
>>>>>>> 1dbedd77
}

func testReadDefinitionsError(t *testing.T, name, expectedError string) {
	t.Helper()

	fs, err := fs.Sub(testdata.Content, name)
	if err != nil {
		t.Fatalf("unexpected error fetching schema %q: %s", name, err)
	}

	if _, err := ReadDefinitions(fs); err == nil || !strings.Contains(err.Error(), expectedError) {
		t.Fatalf("unexpected error. want=%q got=%q", expectedError, err)
	}
}<|MERGE_RESOLUTION|>--- conflicted
+++ resolved
@@ -34,19 +34,11 @@
 		}
 
 		expectedDefinitions := []Definition{
-<<<<<<< HEAD
 			{ID: 10001, UpQuery: sqlf.Sprintf("10001 UP"), DownQuery: sqlf.Sprintf("10001 DOWN"), Parents: nil},                 // first
 			{ID: 10002, UpQuery: sqlf.Sprintf("10002 UP"), DownQuery: sqlf.Sprintf("10002 DOWN"), Parents: []int{10001}},        // second
 			{ID: 10003, UpQuery: sqlf.Sprintf("10003 UP"), DownQuery: sqlf.Sprintf("10003 DOWN"), Parents: []int{10002}},        // third or fourth (1)
 			{ID: 10004, UpQuery: sqlf.Sprintf("10004 UP"), DownQuery: sqlf.Sprintf("10004 DOWN"), Parents: []int{10002}},        // third or fourth (2)
 			{ID: 10005, UpQuery: sqlf.Sprintf("10005 UP"), DownQuery: sqlf.Sprintf("10005 DOWN"), Parents: []int{10003, 10004}}, // fifth
-=======
-			{ID: 10001, UpFilename: "10001_first.up.sql", DownFilename: "10001_first.down.sql", UpQuery: sqlf.Sprintf("10001 UP"), DownQuery: sqlf.Sprintf("10001 DOWN")},
-			{ID: 10002, UpFilename: "10002_second.up.sql", DownFilename: "10002_second.down.sql", UpQuery: sqlf.Sprintf("10002 UP"), DownQuery: sqlf.Sprintf("10002 DOWN"), Metadata: Metadata{Parent: 10001}},
-			{ID: 10003, UpFilename: "10003_third.up.sql", DownFilename: "10003_third.down.sql", UpQuery: sqlf.Sprintf("10003 UP"), DownQuery: sqlf.Sprintf("10003 DOWN"), Metadata: Metadata{Parent: 10002}},
-			{ID: 10004, UpFilename: "10004_fourth.up.sql", DownFilename: "10004_fourth.down.sql", UpQuery: sqlf.Sprintf("10004 UP"), DownQuery: sqlf.Sprintf("10004 DOWN"), Metadata: Metadata{Parent: 10003}},
-			{ID: 10005, UpFilename: "10005_fifth.up.sql", DownFilename: "10005_fifth.down.sql", UpQuery: sqlf.Sprintf("10005 UP"), DownQuery: sqlf.Sprintf("10005 DOWN"), Metadata: Metadata{Parent: 10004}},
->>>>>>> 1dbedd77
 		}
 		if diff := cmp.Diff(expectedDefinitions, definitions.definitions, queryComparer); diff != "" {
 			t.Fatalf("unexpected definitions (-want +got):\n%s", diff)
@@ -83,7 +75,6 @@
 		}
 	})
 
-<<<<<<< HEAD
 	t.Run("missing upgrade query", func(t *testing.T) { testReadDefinitionsError(t, "missing-upgrade-query", "malformed") })
 	t.Run("missing downgrade query", func(t *testing.T) { testReadDefinitionsError(t, "missing-downgrade-query", "malformed") })
 	t.Run("missing metadata", func(t *testing.T) { testReadDefinitionsError(t, "missing-metadata", "malformed") })
@@ -100,15 +91,6 @@
 	t.Run("unexpected concurrent index creation", func(t *testing.T) { testReadDefinitionsError(t, "concurrent-unexpected", errConcurrentUnexpected) })
 	t.Run("missing concurrent index creation", func(t *testing.T) { testReadDefinitionsError(t, "concurrent-expected", errConcurrentExpected) })
 	t.Run("concurrent index creation down", func(t *testing.T) { testReadDefinitionsError(t, "concurrent-down", errConcurrentDown) })
-=======
-	t.Run("unexpected-parent", func(t *testing.T) {
-		testReadDefinitionsError(t, "unexpected-parent", "cycle")
-	})
-
-	t.Run("concurrent index creation down", func(t *testing.T) {
-		testReadDefinitionsError(t, "concurrent-down", "did not expect down migration to contain concurrent creation of an index")
-	})
->>>>>>> 1dbedd77
 }
 
 func testReadDefinitionsError(t *testing.T, name, expectedError string) {
