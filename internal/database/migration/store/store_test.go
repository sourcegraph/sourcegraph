package store

import (
	"context"
	"database/sql"
	"sort"
	"strings"
	"testing"
	"time"

	"github.com/google/go-cmp/cmp"
	"github.com/keegancsmith/sqlf"
	"golang.org/x/sync/errgroup"

	"github.com/sourcegraph/sourcegraph/internal/database/basestore"
	"github.com/sourcegraph/sourcegraph/internal/database/dbtest"
	"github.com/sourcegraph/sourcegraph/internal/database/dbutil"
	"github.com/sourcegraph/sourcegraph/internal/database/migration/definition"
	"github.com/sourcegraph/sourcegraph/internal/database/migration/storetypes"
	"github.com/sourcegraph/sourcegraph/internal/observation"
)

func TestEnsureSchemaTable(t *testing.T) {
	db := dbtest.NewDB(t)
	store := testStore(db)
	ctx := context.Background()

	tableNames := []string{
		"migration_logs",
		defaultTestTableName,
	}

	// Test initially missing tables
	for _, tableName := range tableNames {
		if err := store.Exec(ctx, sqlf.Sprintf("SELECT * FROM %s", quote(tableName))); err == nil {
			t.Fatalf("expected query to fail due to missing table %q", tableName)
		}
	}

	if err := store.EnsureSchemaTable(ctx); err != nil {
		t.Fatalf("unexpected error ensuring schema table exists: %s", err)
	}

	// Test tables were created
	for _, tableName := range tableNames {
		if err := store.Exec(ctx, sqlf.Sprintf("SELECT * FROM %s", quote(tableName))); err != nil {
			t.Fatalf("unexpected error querying %q: %s", tableName, err)
		}
	}

	// Test idempotency
	if err := store.EnsureSchemaTable(ctx); err != nil {
		t.Fatalf("expected method to be idempotent, got error: %s", err)
	}
}

<<<<<<< HEAD
=======
func TestEnsureTableBackfills(t *testing.T) {
	t.Run("fresh database", func(t *testing.T) {
		db := dbtest.NewDB(t)
		store := testStore(db)
		ctx := context.Background()

		if err := store.EnsureSchemaTable(ctx); err != nil {
			t.Fatalf("unexpected error ensuring schema table exists: %s", err)
		}

		assertLogs(t, ctx, store, nil)
	})

	k := 5
	n := k * 5
	tableName := "test_migrations_table_backfill"

	expectedLogs := make([]migrationLog, 0, n)
	for i := 0; i <= n; i++ {
		s := true
		expectedLogs = append(expectedLogs, migrationLog{Schema: tableName, Version: 1000000000 + i, Up: true, Success: &s})
	}

	runTest := func(k int) func(t *testing.T) {
		return func(t *testing.T) {
			db := dbtest.NewDB(t)
			store := NewWithDB(db, tableName, NewOperations(&observation.TestContext))
			ctx := context.Background()

			if err := store.Exec(ctx, sqlf.Sprintf(`CREATE TABLE %s(version bigint NOT NULL PRIMARY KEY, dirty boolean NOT NULL)`, quote(tableName))); err != nil {
				t.Fatalf("unexpected error: %s", err)
			}
			if err := store.Exec(ctx, sqlf.Sprintf(`INSERT INTO %s VALUES (%s, false)`, quote(tableName), 1000000000+n)); err != nil {
				t.Fatalf("unexpected error: %s", err)
			}

			if err := store.Exec(ctx, sqlf.Sprintf(`
				CREATE TABLE migration_logs(
					id SERIAL PRIMARY KEY,
					migration_logs_schema_version integer NOT NULL,
					schema text NOT NULL,
					version integer NOT NULL,
					up bool NOT NULL,
					started_at timestamptz NOT NULL,
					finished_at timestamptz,
					success boolean,
					error_message text
				)
			`)); err != nil {
				t.Fatalf("unexpected error: %s", err)
			}

			for i := 0; i < k; i++ {
				if err := store.Exec(ctx, sqlf.Sprintf(`
				INSERT INTO migration_logs(
					migration_logs_schema_version,
					schema,
					version,
					up,
					started_at,
					finished_at,
					success
				) VALUES (
					1,
					%s,
					%s,
					true,
					NOW(),
					NOW(),
					true
				)`,
					tableName,
					1000000000+n-i,
				)); err != nil {
					t.Fatalf("unexpected error: %s", err)
				}
			}

			if err := store.EnsureSchemaTable(ctx); err != nil {
				t.Fatalf("unexpected error ensuring schema table exists: %s", err)
			}

			assertLogs(t, ctx, store, expectedLogs)
		}
	}

	t.Run("full insert", runTest(0))       // no migration logs
	t.Run("partial insert", runTest(k))    // k migration logs
	t.Run("nothing to insert", runTest(n)) // n migration logs
}

func TestVersion(t *testing.T) {
	db := dbtest.NewDB(t)
	store := testStore(db)
	ctx := context.Background()

	if err := store.EnsureSchemaTable(ctx); err != nil {
		t.Fatalf("unexpected error ensuring schema table exists: %s", err)
	}

	t.Run("empty", func(*testing.T) {
		if _, _, ok, err := store.Version(ctx); err != nil {
			t.Fatalf("unexpected error querying version: %s", err)
		} else if ok {
			t.Fatalf("unexpected version")
		}
	})

	testCases := []struct {
		name    string
		version int
		dirty   bool
	}{
		{"clean", 25, false},
		{"dirty", 32, true},
	}

	for _, testCase := range testCases {
		t.Run(testCase.name, func(t *testing.T) {
			if err := store.Exec(ctx, sqlf.Sprintf(`DELETE FROM %s`, quote(defaultTestTableName))); err != nil {
				t.Fatalf("unexpected error clearing data: %s", err)
			}
			if err := store.Exec(ctx, sqlf.Sprintf(`INSERT INTO %s VALUES (%s, %s)`, quote(defaultTestTableName), testCase.version, testCase.dirty)); err != nil {
				t.Fatalf("unexpected error inserting data: %s", err)
			}

			if version, dirty, ok, err := store.Version(ctx); err != nil {
				t.Fatalf("unexpected error querying version: %s", err)
			} else if !ok {
				t.Fatalf("expected a version to be found")
			} else if version != testCase.version {
				t.Fatalf("unexpected version. want=%d have=%d", testCase.version, version)
			} else if dirty != testCase.dirty {
				t.Fatalf("unexpected dirty flag. want=%v have=%v", testCase.dirty, dirty)
			}
		})
	}
}

>>>>>>> 5f47bee3
func TestVersions(t *testing.T) {
	db := dbtest.NewDB(t)
	store := testStore(db)
	ctx := context.Background()

	if err := store.EnsureSchemaTable(ctx); err != nil {
		t.Fatalf("unexpected error ensuring schema table exists: %s", err)
	}

	t.Run("empty", func(*testing.T) {
		if appliedVersions, pendingVersions, failedVersions, err := store.Versions(ctx); err != nil {
			t.Fatalf("unexpected error querying versions: %s", err)
		} else if len(appliedVersions)+len(pendingVersions)+len(failedVersions) > 0 {
			t.Fatalf("unexpected no versions, got applied=%v pending=%v failed=%v", appliedVersions, pendingVersions, failedVersions)
		}
	})

	type testCase struct {
		version      int
		up           bool
		success      *bool
		errorMessage *string
	}
	makeCase := func(version int, up bool, failed *bool) testCase {
		if failed == nil {
			return testCase{version, up, nil, nil}
		}
		if *failed {
			return testCase{version, up, boolPtr(false), strPtr("uh-oh")}
		}
		return testCase{version, up, boolPtr(true), nil}
	}

	for _, migrationLog := range []testCase{
		// Historic attempts
		makeCase(1003, true, boolPtr(true)), makeCase(1003, false, boolPtr(true)), // 1003: successful up, successful down
		makeCase(1004, true, boolPtr(true)),                                       // 1004: successful up
		makeCase(1006, true, boolPtr(false)), makeCase(1006, true, boolPtr(true)), // 1006: failed up, successful up

		// Last attempts
		makeCase(1001, true, boolPtr(false)),  // successful up
		makeCase(1002, false, boolPtr(false)), // successful down
		makeCase(1003, true, nil),             // pending up
		makeCase(1004, false, nil),            // pending down
		makeCase(1005, true, boolPtr(true)),   // failed up
		makeCase(1006, false, boolPtr(true)),  // failed down
	} {
		if err := store.Exec(ctx, sqlf.Sprintf(`INSERT INTO migration_logs (
				migration_logs_schema_version,
				schema,
				version,
				up,
				started_at,
				success,
				finished_at,
				error_message
			) VALUES (%s, %s, %s, %s, NOW(), %s, NOW(), %s)`,
			currentMigrationLogSchemaVersion,
			defaultTestTableName,
			migrationLog.version,
			migrationLog.up,
			migrationLog.success,
			migrationLog.errorMessage,
		)); err != nil {
			t.Fatalf("unexpected error inserting data: %s", err)
		}
	}

	assertVersions(
		t,
		ctx,
		store,
		[]int{1001},       // expectedAppliedVersions
		[]int{1003, 1004}, // expectedPendingVersions
		[]int{1005, 1006}, // expectedFailedVersions
	)
}

func TestTryLock(t *testing.T) {
	db := dbtest.NewDB(t)
	store := testStore(db)
	ctx := context.Background()

	conn, err := db.Conn(ctx)
	if err != nil {
		t.Fatalf("failed to open new connection: %s", err)
	}
	t.Cleanup(func() { conn.Close() })

	// Acquire lock in distinct session
	if _, err := conn.ExecContext(ctx, `SELECT pg_advisory_lock($1, 0)`, store.lockKey()); err != nil {
		t.Fatalf("unexpected error: %s", err)
	}

	// TryLock should fail
	if acquired, _, err := store.TryLock(ctx); err != nil {
		t.Fatalf("unexpected error acquiring lock: %s", err)
	} else if acquired {
		t.Fatalf("expected lock to be held by another session")
	}

	// Drop lock
	if _, err := conn.ExecContext(ctx, `SELECT pg_advisory_unlock($1, 0)`, store.lockKey()); err != nil {
		t.Fatalf("unexpected error: %s", err)
	}

	// TryLock should succeed
	acquired, unlock, err := store.TryLock(ctx)
	if err != nil {
		t.Fatalf("unexpected error acquiring lock: %s", err)
	} else if !acquired {
		t.Fatalf("expected lock to be acquired")
	}

	if err := unlock(nil); err != nil {
		t.Fatalf("unexpected error: %s", err)
	}
	// Check idempotency
	if err := unlock(nil); err != nil {
		t.Fatalf("unexpected error: %s", err)
	}
}

func TestWrappedUp(t *testing.T) {
	db := dbtest.NewDB(t)
	store := testStore(db)
	ctx := context.Background()

	if err := store.EnsureSchemaTable(ctx); err != nil {
		t.Fatalf("unexpected error ensuring schema table exists: %s", err)
	}
	if err := store.Exec(ctx, sqlf.Sprintf(`INSERT INTO %s VALUES (15, false)`, quote(defaultTestTableName))); err != nil {
		t.Fatalf("unexpected error setting initial version: %s", err)
	}

	// Seed a few migrations
	for _, id := range []int{13, 14, 15} {
		definition := definition.Definition{
			ID:      id,
			UpQuery: sqlf.Sprintf(`-- No-op`),
		}
		f := func() error {
			return store.Up(ctx, definition)
		}
		if err := store.WithMigrationLog(ctx, definition, true, f); err != nil {
			t.Fatalf("unexpected error running migration: %s", err)
		}
	}

	logs := []migrationLog{
		{
<<<<<<< HEAD
			Schema:  "test_migrations_table",
=======
			Schema:  defaultTestTableName,
>>>>>>> 5f47bee3
			Version: 13,
			Up:      true,
			Success: boolPtr(true),
		},
		{
<<<<<<< HEAD
			Schema:  "test_migrations_table",
=======
			Schema:  defaultTestTableName,
>>>>>>> 5f47bee3
			Version: 14,
			Up:      true,
			Success: boolPtr(true),
		}, {
<<<<<<< HEAD
			Schema:  "test_migrations_table",
=======
			Schema:  defaultTestTableName,
>>>>>>> 5f47bee3
			Version: 15,
			Up:      true,
			Success: boolPtr(true),
		},
	}

	t.Run("success", func(t *testing.T) {
		definition := definition.Definition{
			ID: 16,
			UpQuery: sqlf.Sprintf(`
				CREATE TABLE test_trees (
					name text,
					leaf_type text,
					seed_type text,
					bark_type text
				);
				INSERT INTO test_trees VALUES
					('oak', 'broad', 'regular', 'strong'),
					('birch', 'narrow', 'regular', 'flaky'),
					('pine', 'needle', 'pine cone', 'soft');
			`),
		}
		f := func() error {
			return store.Up(ctx, definition)
		}
		if err := store.WithMigrationLog(ctx, definition, true, f); err != nil {
			t.Fatalf("unexpected error running migration: %s", err)
		}

		if barkType, _, err := basestore.ScanFirstString(store.Query(ctx, sqlf.Sprintf(`SELECT bark_type FROM test_trees WHERE name = 'birch'`))); err != nil {
			t.Fatalf("migration query did not succeed; unexpected error querying test table: %s", err)
		} else if barkType != "flaky" {
			t.Fatalf("migration query did not succeed; unexpected bark type. want=%s have=%s", "flaky", barkType)
		}

		logs = append(logs, migrationLog{
<<<<<<< HEAD
			Schema:  "test_migrations_table",
=======
			Schema:  defaultTestTableName,
>>>>>>> 5f47bee3
			Version: 16,
			Up:      true,
			Success: boolPtr(true),
		})
		assertLogs(t, ctx, store, logs)
		assertVersions(t, ctx, store, []int{13, 14, 15, 16}, nil, nil)
	})

	t.Run("query failure", func(t *testing.T) {
		expectedErrorMessage := "SQL Error"

		definition := definition.Definition{
			ID: 17,
			UpQuery: sqlf.Sprintf(`
				-- Note: table already exists
				CREATE TABLE test_trees (
					name text,
					leaf_type text,
					seed_type text,
					bark_type text
				);
			`),
		}
		f := func() error {
			return store.Up(ctx, definition)
		}
		if err := store.WithMigrationLog(ctx, definition, true, f); err == nil || !strings.Contains(err.Error(), expectedErrorMessage) {
			t.Fatalf("unexpected error want=%q have=%q", expectedErrorMessage, err)
		}

		logs = append(logs, migrationLog{
<<<<<<< HEAD
			Schema:  "test_migrations_table",
=======
			Schema:  defaultTestTableName,
>>>>>>> 5f47bee3
			Version: 17,
			Up:      true,
			Success: boolPtr(false),
		})
		assertLogs(t, ctx, store, logs)
		assertVersions(t, ctx, store, []int{13, 14, 15, 16}, nil, []int{17})
	})
}

func TestWrappedDown(t *testing.T) {
	db := dbtest.NewDB(t)
	store := testStore(db)
	ctx := context.Background()

	if err := store.EnsureSchemaTable(ctx); err != nil {
		t.Fatalf("unexpected error ensuring schema table exists: %s", err)
	}
	if err := store.Exec(ctx, sqlf.Sprintf(`INSERT INTO %s VALUES (14, false)`, quote(defaultTestTableName))); err != nil {
		t.Fatalf("unexpected error setting initial version: %s", err)
	}
	if err := store.Exec(ctx, sqlf.Sprintf(`
		CREATE TABLE test_trees (
			name text,
			leaf_type text,
			seed_type text,
			bark_type text
		);
	`)); err != nil {
		t.Fatalf("unexpected error creating test table: %s", err)
	}

	testQuery := sqlf.Sprintf(`
		INSERT INTO test_trees VALUES
			('oak', 'broad', 'regular', 'strong'),
			('birch', 'narrow', 'regular', 'flaky'),
			('pine', 'needle', 'pine cone', 'soft');
	`)

	// run twice to ensure the error post-migration is not due to an index constraint
	if err := store.Exec(ctx, testQuery); err != nil {
		t.Fatalf("unexpected error inserting into test table: %s", err)
	}
	if err := store.Exec(ctx, testQuery); err != nil {
		t.Fatalf("unexpected error inserting into test table: %s", err)
	}

	// Seed a few migrations
	for _, id := range []int{12, 13, 14} {
		definition := definition.Definition{
			ID:      id,
			UpQuery: sqlf.Sprintf(`-- No-op`),
		}
		f := func() error {
			return store.Up(ctx, definition)
		}
		if err := store.WithMigrationLog(ctx, definition, true, f); err != nil {
			t.Fatalf("unexpected error running migration: %s", err)
		}
	}

	logs := []migrationLog{
		{
<<<<<<< HEAD
			Schema:  "test_migrations_table",
=======
			Schema:  defaultTestTableName,
>>>>>>> 5f47bee3
			Version: 12,
			Up:      true,
			Success: boolPtr(true),
		},
		{
<<<<<<< HEAD
			Schema:  "test_migrations_table",
=======
			Schema:  defaultTestTableName,
>>>>>>> 5f47bee3
			Version: 13,
			Up:      true,
			Success: boolPtr(true),
		},
		{
<<<<<<< HEAD
			Schema:  "test_migrations_table",
=======
			Schema:  defaultTestTableName,
>>>>>>> 5f47bee3
			Version: 14,
			Up:      true,
			Success: boolPtr(true),
		},
	}

	t.Run("success", func(t *testing.T) {
		definition := definition.Definition{
			ID: 14,
			DownQuery: sqlf.Sprintf(`
				DROP TABLE test_trees;
			`),
		}
		f := func() error {
			return store.Down(ctx, definition)
		}
		if err := store.WithMigrationLog(ctx, definition, false, f); err != nil {
			t.Fatalf("unexpected error running migration: %s", err)
		}

		// note: this query succeeded twice earlier
		if err := store.Exec(ctx, testQuery); err == nil || !strings.Contains(err.Error(), "SQL Error") {
			t.Fatalf("migration query did not succeed; expected missing table. want=%q have=%q", "SQL Error", err)
		}

		logs = append(logs, migrationLog{
<<<<<<< HEAD
			Schema:  "test_migrations_table",
=======
			Schema:  defaultTestTableName,
>>>>>>> 5f47bee3
			Version: 14,
			Up:      false,
			Success: boolPtr(true),
		})
		assertLogs(t, ctx, store, logs)
		assertVersions(t, ctx, store, []int{12, 13}, nil, nil)
	})

	t.Run("query failure", func(t *testing.T) {
		expectedErrorMessage := "SQL Error"

		definition := definition.Definition{
			ID: 13,
			DownQuery: sqlf.Sprintf(`
				-- Note: table does not exist
				DROP TABLE TABLE test_trees;
			`),
		}
		f := func() error {
			return store.Down(ctx, definition)
		}
		if err := store.WithMigrationLog(ctx, definition, false, f); err == nil || !strings.Contains(err.Error(), expectedErrorMessage) {
			t.Fatalf("unexpected error want=%q have=%q", expectedErrorMessage, err)
		}

		logs = append(logs, migrationLog{
<<<<<<< HEAD
			Schema:  "test_migrations_table",
=======
			Schema:  defaultTestTableName,
>>>>>>> 5f47bee3
			Version: 13,
			Up:      false,
			Success: boolPtr(false),
		})
		assertLogs(t, ctx, store, logs)
		assertVersions(t, ctx, store, []int{12}, nil, []int{13})
	})
}

func TestIndexStatus(t *testing.T) {
	db := dbtest.NewDB(t)
	store := testStore(db)
	ctx := context.Background()

	if _, err := db.ExecContext(ctx, "CREATE TABLE tbl (id text, name text);"); err != nil {
		t.Fatalf("unexpected error: %s", err)
	}

	// Index does not (yet) exist
	if _, ok, err := store.IndexStatus(ctx, "tbl", "idx"); err != nil {
		t.Fatalf("unexpected error: %s", err)
	} else if ok {
		t.Fatalf("unexpected index status")
	}

	// Wrap context in a small timeout; we do tight for-loops here to determine
	// when we can continue on to/unblock the next operation, but none of the
	// steps should take any significant time.
	ctx, cancel := context.WithTimeout(ctx, time.Second*10)
	group, groupCtx := errgroup.WithContext(ctx)
	defer cancel()

	whileEmpty := func(ctx context.Context, conn dbutil.DB, query string) error {
		for {
			rows, err := conn.QueryContext(ctx, query)
			if err != nil {
				return err
			}

			lockVisible := rows.Next()

			if err := basestore.CloseRows(rows, nil); err != nil {
				return err
			}

			if lockVisible {
				return nil
			}
		}
	}

	// Create separate connections to precise control contention of resources
	// so we can examine what this method returns while an index is being created.

	conns := make([]*sql.Conn, 3)
	for i := 0; i < 3; i++ {
		conn, err := db.Conn(ctx)
		if err != nil {
			t.Fatalf("failed to open new connection: %s", err)
		}
		t.Cleanup(func() { conn.Close() })

		conns[i] = conn
	}
	connA, connB, connC := conns[0], conns[1], conns[2]

	lockQuery := `SELECT pg_advisory_lock(10, 10)`
	unlockQuery := `SELECT pg_advisory_unlock(10, 10)`
	createIndexQuery := `CREATE INDEX CONCURRENTLY idx ON tbl(id)`

	// Session A
	// Successfully take and hold advisory lock
	if _, err := connA.ExecContext(ctx, lockQuery); err != nil {
		t.Fatalf("unexpected error: %s", err)
	}

	// Session B
	// Try to take advisory lock; blocked by Session A
	group.Go(func() error {
		_, err := connB.ExecContext(groupCtx, lockQuery)
		return err
	})

	// Session C
	// try to create index concurrently; blocked by session B waiting on session A
	group.Go(func() error {
		// Wait until we can see Session B's lock before attempting to create index
		if err := whileEmpty(groupCtx, connC, "SELECT 1 FROM pg_locks WHERE locktype = 'advisory' AND NOT granted"); err != nil {
			t.Fatalf("unexpected error: %s", err)
		}

		_, err := connC.ExecContext(groupCtx, createIndexQuery)
		return err
	})

	// Wait until we can see Session C's lock before querying index status
	if err := whileEmpty(ctx, db, "SELECT 1 FROM pg_locks WHERE locktype = 'relation' AND mode = 'ShareUpdateExclusiveLock'"); err != nil {
		t.Fatalf("unexpected error: %s", err)
	}

	// "waiting for old snapshots" will be the phase that is blocked by the concurrent
	// sessions holding advisory locks. We may happen to hit one of the earlier phases
	// if we're quick enough, so we'll keep polling progress until we hit the target.
	blockingPhase := "waiting for old snapshots"
	nonblockingPhasePrefixes := make([]string, 0, len(storetypes.CreateIndexConcurrentlyPhases))
	for _, prefix := range storetypes.CreateIndexConcurrentlyPhases {
		if prefix == blockingPhase {
			break
		}

		nonblockingPhasePrefixes = append(nonblockingPhasePrefixes, prefix)
	}
	compareWithPrefix := func(value, prefix string) bool {
		return value == prefix || strings.HasPrefix(value, prefix+":")
	}

retryLoop:
	for {
		if status, ok, err := store.IndexStatus(ctx, "tbl", "idx"); err != nil {
			t.Fatalf("unexpected error: %s", err)
		} else if !ok {
			t.Fatalf("expected index status")
		} else if status.Phase == nil {
			t.Fatalf("unexpected phase. want=%q have=nil", blockingPhase)
		} else if *status.Phase == blockingPhase {
			break
		} else {
			for _, prefix := range nonblockingPhasePrefixes {
				if compareWithPrefix(*status.Phase, prefix) {
					continue retryLoop
				}
			}

			t.Fatalf("unexpected phase. want=%q have=%q", blockingPhase, *status.Phase)
		}
	}

	// Session A
	// Unlock, unblocking both Session B and Session C
	if _, err := connA.ExecContext(ctx, unlockQuery); err != nil {
		t.Fatalf("unexpected error: %s", err)
	}

	// Wait for index creation to complete
	if err := group.Wait(); err != nil {
		t.Fatalf("unexpected error: %s", err)
	}

	if status, ok, err := store.IndexStatus(ctx, "tbl", "idx"); err != nil {
		t.Fatalf("unexpected error: %s", err)
	} else if !ok {
		t.Fatalf("expected index status")
	} else {
		if !status.IsValid {
			t.Fatalf("unexpected isvalid. want=%v have=%v", true, status.IsValid)
		}
		if status.Phase != nil {
			t.Fatalf("unexpected phase. want=%v have=%v", nil, status.Phase)
		}
	}
}

const defaultTestTableName = "test_migrations_table"

func testStore(db dbutil.DB) *Store {
	return testStoreWithName(db, defaultTestTableName)
}

func testStoreWithName(db dbutil.DB, name string) *Store {
	return NewWithDB(db, name, NewOperations(&observation.TestContext))
}

func strPtr(v string) *string {
	return &v
}

func boolPtr(value bool) *bool {
	return &value
}

func assertLogs(t *testing.T, ctx context.Context, store *Store, expectedLogs []migrationLog) {
	t.Helper()

	sort.Slice(expectedLogs, func(i, j int) bool {
		return expectedLogs[i].Version < expectedLogs[j].Version
	})

	logs, err := scanMigrationLogs(store.Query(ctx, sqlf.Sprintf(`SELECT schema, version, up, success FROM migration_logs ORDER BY version`)))
	if err != nil {
		t.Fatalf("unexpected error scanning logs: %s", err)
	}

	if diff := cmp.Diff(expectedLogs, logs); diff != "" {
		t.Errorf("unexpected migration logs (-want +got):\n%s", diff)
	}
}

func assertVersions(t *testing.T, ctx context.Context, store *Store, expectedAppliedVersions, expectedPendingVersions, expectedFailedVersions []int) {
	t.Helper()

	appliedVersions, pendingVersions, failedVersions, err := store.Versions(ctx)
	if err != nil {
		t.Fatalf("unexpected error querying version: %s", err)
	}

	if diff := cmp.Diff(expectedAppliedVersions, appliedVersions); diff != "" {
		t.Errorf("unexpected applied migration logs (-want +got):\n%s", diff)
	}
	if diff := cmp.Diff(expectedPendingVersions, pendingVersions); diff != "" {
		t.Errorf("unexpected pending migration logs (-want +got):\n%s", diff)
	}
	if diff := cmp.Diff(expectedFailedVersions, failedVersions); diff != "" {
		t.Errorf("unexpected failed migration logs (-want +got):\n%s", diff)
	}
}<|MERGE_RESOLUTION|>--- conflicted
+++ resolved
@@ -54,8 +54,6 @@
 	}
 }
 
-<<<<<<< HEAD
-=======
 func TestEnsureTableBackfills(t *testing.T) {
 	t.Run("fresh database", func(t *testing.T) {
 		db := dbtest.NewDB(t)
@@ -147,55 +145,6 @@
 	t.Run("nothing to insert", runTest(n)) // n migration logs
 }
 
-func TestVersion(t *testing.T) {
-	db := dbtest.NewDB(t)
-	store := testStore(db)
-	ctx := context.Background()
-
-	if err := store.EnsureSchemaTable(ctx); err != nil {
-		t.Fatalf("unexpected error ensuring schema table exists: %s", err)
-	}
-
-	t.Run("empty", func(*testing.T) {
-		if _, _, ok, err := store.Version(ctx); err != nil {
-			t.Fatalf("unexpected error querying version: %s", err)
-		} else if ok {
-			t.Fatalf("unexpected version")
-		}
-	})
-
-	testCases := []struct {
-		name    string
-		version int
-		dirty   bool
-	}{
-		{"clean", 25, false},
-		{"dirty", 32, true},
-	}
-
-	for _, testCase := range testCases {
-		t.Run(testCase.name, func(t *testing.T) {
-			if err := store.Exec(ctx, sqlf.Sprintf(`DELETE FROM %s`, quote(defaultTestTableName))); err != nil {
-				t.Fatalf("unexpected error clearing data: %s", err)
-			}
-			if err := store.Exec(ctx, sqlf.Sprintf(`INSERT INTO %s VALUES (%s, %s)`, quote(defaultTestTableName), testCase.version, testCase.dirty)); err != nil {
-				t.Fatalf("unexpected error inserting data: %s", err)
-			}
-
-			if version, dirty, ok, err := store.Version(ctx); err != nil {
-				t.Fatalf("unexpected error querying version: %s", err)
-			} else if !ok {
-				t.Fatalf("expected a version to be found")
-			} else if version != testCase.version {
-				t.Fatalf("unexpected version. want=%d have=%d", testCase.version, version)
-			} else if dirty != testCase.dirty {
-				t.Fatalf("unexpected dirty flag. want=%v have=%v", testCase.dirty, dirty)
-			}
-		})
-	}
-}
-
->>>>>>> 5f47bee3
 func TestVersions(t *testing.T) {
 	db := dbtest.NewDB(t)
 	store := testStore(db)
@@ -347,30 +296,18 @@
 
 	logs := []migrationLog{
 		{
-<<<<<<< HEAD
-			Schema:  "test_migrations_table",
-=======
-			Schema:  defaultTestTableName,
->>>>>>> 5f47bee3
+			Schema:  defaultTestTableName,
 			Version: 13,
 			Up:      true,
 			Success: boolPtr(true),
 		},
 		{
-<<<<<<< HEAD
-			Schema:  "test_migrations_table",
-=======
-			Schema:  defaultTestTableName,
->>>>>>> 5f47bee3
+			Schema:  defaultTestTableName,
 			Version: 14,
 			Up:      true,
 			Success: boolPtr(true),
 		}, {
-<<<<<<< HEAD
-			Schema:  "test_migrations_table",
-=======
-			Schema:  defaultTestTableName,
->>>>>>> 5f47bee3
+			Schema:  defaultTestTableName,
 			Version: 15,
 			Up:      true,
 			Success: boolPtr(true),
@@ -407,11 +344,7 @@
 		}
 
 		logs = append(logs, migrationLog{
-<<<<<<< HEAD
-			Schema:  "test_migrations_table",
-=======
-			Schema:  defaultTestTableName,
->>>>>>> 5f47bee3
+			Schema:  defaultTestTableName,
 			Version: 16,
 			Up:      true,
 			Success: boolPtr(true),
@@ -443,11 +376,7 @@
 		}
 
 		logs = append(logs, migrationLog{
-<<<<<<< HEAD
-			Schema:  "test_migrations_table",
-=======
-			Schema:  defaultTestTableName,
->>>>>>> 5f47bee3
+			Schema:  defaultTestTableName,
 			Version: 17,
 			Up:      true,
 			Success: boolPtr(false),
@@ -510,31 +439,19 @@
 
 	logs := []migrationLog{
 		{
-<<<<<<< HEAD
-			Schema:  "test_migrations_table",
-=======
-			Schema:  defaultTestTableName,
->>>>>>> 5f47bee3
+			Schema:  defaultTestTableName,
 			Version: 12,
 			Up:      true,
 			Success: boolPtr(true),
 		},
 		{
-<<<<<<< HEAD
-			Schema:  "test_migrations_table",
-=======
-			Schema:  defaultTestTableName,
->>>>>>> 5f47bee3
+			Schema:  defaultTestTableName,
 			Version: 13,
 			Up:      true,
 			Success: boolPtr(true),
 		},
 		{
-<<<<<<< HEAD
-			Schema:  "test_migrations_table",
-=======
-			Schema:  defaultTestTableName,
->>>>>>> 5f47bee3
+			Schema:  defaultTestTableName,
 			Version: 14,
 			Up:      true,
 			Success: boolPtr(true),
@@ -561,11 +478,7 @@
 		}
 
 		logs = append(logs, migrationLog{
-<<<<<<< HEAD
-			Schema:  "test_migrations_table",
-=======
-			Schema:  defaultTestTableName,
->>>>>>> 5f47bee3
+			Schema:  defaultTestTableName,
 			Version: 14,
 			Up:      false,
 			Success: boolPtr(true),
@@ -592,11 +505,7 @@
 		}
 
 		logs = append(logs, migrationLog{
-<<<<<<< HEAD
-			Schema:  "test_migrations_table",
-=======
-			Schema:  defaultTestTableName,
->>>>>>> 5f47bee3
+			Schema:  defaultTestTableName,
 			Version: 13,
 			Up:      false,
 			Success: boolPtr(false),
