package database

import (
	"context"
	"encoding/json"
	"fmt"
	"sort"
	"strconv"
	"strings"
	"testing"
	"time"

	"github.com/google/go-cmp/cmp"
	"github.com/google/go-cmp/cmp/cmpopts"
	"github.com/keegancsmith/sqlf"
	"github.com/lib/pq"
	"github.com/stretchr/testify/assert"
	"github.com/stretchr/testify/require"
	"github.com/tidwall/gjson"

	"github.com/sourcegraph/sourcegraph/internal/api"

	"github.com/sourcegraph/log/logtest"

	"github.com/sourcegraph/sourcegraph/cmd/frontend/envvar"
	"github.com/sourcegraph/sourcegraph/internal/actor"
	"github.com/sourcegraph/sourcegraph/internal/conf"
	"github.com/sourcegraph/sourcegraph/internal/database/batch"
	"github.com/sourcegraph/sourcegraph/internal/database/dbtest"
	"github.com/sourcegraph/sourcegraph/internal/encryption"
	et "github.com/sourcegraph/sourcegraph/internal/encryption/testing"
	"github.com/sourcegraph/sourcegraph/internal/errcode"
	"github.com/sourcegraph/sourcegraph/internal/extsvc"
	"github.com/sourcegraph/sourcegraph/internal/timeutil"
	"github.com/sourcegraph/sourcegraph/internal/types"
	"github.com/sourcegraph/sourcegraph/internal/types/typestest"
	"github.com/sourcegraph/sourcegraph/schema"
)

func TestExternalServicesListOptions_sqlConditions(t *testing.T) {
	tests := []struct {
		name                 string
		noNamespace          bool
		excludeNamespaceUser bool
		namespaceUserID      int32
		namespaceOrgID       int32
		kinds                []string
		afterID              int64
		updatedAfter         time.Time
		wantQuery            string
		onlyCloudDefault     bool
		includeDeleted       bool
		wantArgs             []any
	}{
		{
			name:      "no condition",
			wantQuery: "deleted_at IS NULL",
		},
		{
			name:      "only one kind: GitHub",
			kinds:     []string{extsvc.KindGitHub},
			wantQuery: "deleted_at IS NULL AND kind = ANY($1)",
			wantArgs:  []any{pq.Array([]string{extsvc.KindGitHub})},
		},
		{
			name:      "two kinds: GitHub and GitLab",
			kinds:     []string{extsvc.KindGitHub, extsvc.KindGitLab},
			wantQuery: "deleted_at IS NULL AND kind = ANY($1)",
			wantArgs:  []any{pq.Array([]string{extsvc.KindGitHub, extsvc.KindGitLab})},
		},
		{
			name:            "has namespace user ID",
			namespaceUserID: 1,
			wantQuery:       "deleted_at IS NULL AND namespace_user_id = $1",
			wantArgs:        []any{int32(1)},
		},
		{
			name:           "has namespace org ID",
			namespaceOrgID: 1,
			wantQuery:      "deleted_at IS NULL AND namespace_org_id = $1",
			wantArgs:       []any{int32(1)},
		},
		{
			name:            "want no namespace",
			noNamespace:     true,
			namespaceUserID: 1,
			namespaceOrgID:  42,
			wantQuery:       "deleted_at IS NULL AND namespace_user_id IS NULL AND namespace_org_id IS NULL",
		},
		{
			name:                 "want exclude namespace user",
			excludeNamespaceUser: true,
			wantQuery:            "deleted_at IS NULL AND namespace_user_id IS NULL",
		},
		{
			name:      "has after ID",
			afterID:   10,
			wantQuery: "deleted_at IS NULL AND id < $1",
			wantArgs:  []any{int64(10)},
		},
		{
			name:         "has after updated_at",
			updatedAfter: time.Date(2013, 04, 19, 0, 0, 0, 0, time.UTC),
			wantQuery:    "deleted_at IS NULL AND updated_at > $1",
			wantArgs:     []any{time.Date(2013, 04, 19, 0, 0, 0, 0, time.UTC)},
		},
		{
			name:             "has OnlyCloudDefault",
			onlyCloudDefault: true,
			wantQuery:        "deleted_at IS NULL AND cloud_default = true",
		},
		{
			name:           "includeDeleted",
			includeDeleted: true,
			wantQuery:      "TRUE",
		},
	}
	for _, test := range tests {
		t.Run(test.name, func(t *testing.T) {
			opts := ExternalServicesListOptions{
				NoNamespace:          test.noNamespace,
				ExcludeNamespaceUser: test.excludeNamespaceUser,
				NamespaceUserID:      test.namespaceUserID,
				NamespaceOrgID:       test.namespaceOrgID,
				Kinds:                test.kinds,
				AfterID:              test.afterID,
				UpdatedAfter:         test.updatedAfter,
				OnlyCloudDefault:     test.onlyCloudDefault,
				IncludeDeleted:       test.includeDeleted,
			}
			q := sqlf.Join(opts.sqlConditions(), "AND")
			if diff := cmp.Diff(test.wantQuery, q.Query(sqlf.PostgresBindVar)); diff != "" {
				t.Fatalf("query mismatch (-want +got):\n%s", diff)
			} else if diff = cmp.Diff(test.wantArgs, q.Args()); diff != "" {
				t.Fatalf("args mismatch (-want +got):\n%s", diff)
			}
		})
	}
}

func TestExternalServicesStore_ValidateConfig(t *testing.T) {
	t.Parallel()

	tests := []struct {
		name            string
		kind            string
		config          string
		namespaceUserID int32
		namespaceOrgID  int32
		listFunc        func(ctx context.Context, opt ExternalServicesListOptions) ([]*types.ExternalService, error)
		wantErr         string
	}{
		{
			name:    "0 errors - GitHub.com",
			kind:    extsvc.KindGitHub,
			config:  `{"url": "https://github.com", "repositoryQuery": ["none"], "token": "abc"}`,
			wantErr: "<nil>",
		},
		{
			name:    "0 errors - GitLab.com",
			kind:    extsvc.KindGitLab,
			config:  `{"url": "https://github.com", "projectQuery": ["none"], "token": "abc"}`,
			wantErr: "<nil>",
		},
		{
			name:    "0 errors - Bitbucket.org",
			kind:    extsvc.KindBitbucketCloud,
			config:  `{"url": "https://bitbucket.org", "username": "ceo", "appPassword": "abc"}`,
			wantErr: "<nil>",
		},
		{
			name:    "1 error",
			kind:    extsvc.KindGitHub,
			config:  `{"repositoryQuery": ["none"], "token": "fake"}`,
			wantErr: "url is required",
		},
		{
			name:    "2 errors",
			kind:    extsvc.KindGitHub,
			config:  `{"url": "https://github.com", "repositoryQuery": ["none"], "token": ""}`,
			wantErr: "2 errors occurred:\n\t* token: String length must be greater than or equal to 1\n\t* at least one of token or githubAppInstallationID must be set",
		},
		{
			name:   "no conflicting rate limit",
			kind:   extsvc.KindGitHub,
			config: `{"url": "https://github.com", "repositoryQuery": ["none"], "token": "abc", "rateLimit": {"enabled": true, "requestsPerHour": 5000}}`,
			listFunc: func(ctx context.Context, opt ExternalServicesListOptions) ([]*types.ExternalService, error) {
				return nil, nil
			},
			wantErr: "<nil>",
		},
		{
			name:            "prevent code hosts that are not allowed",
			kind:            extsvc.KindGitHub,
			config:          `{"url": "https://github.example.com", "repositoryQuery": ["none"], "token": "abc"}`,
			namespaceUserID: 1,
			wantErr:         `external service only allowed for https://github.com/ and https://gitlab.com/`,
		},
		{
			name:           "prevent code hosts that are not allowed for organizations",
			kind:           extsvc.KindGitHub,
			config:         `{"url": "https://github.example.com", "repositoryQuery": ["none"], "token": "abc"}`,
			namespaceOrgID: 1,
			wantErr:        `external service only allowed for https://github.com/ and https://gitlab.com/`,
		},
		{
			name:            "gjson handles comments",
			kind:            extsvc.KindGitHub,
			config:          `{"url": "https://github.com", "token": "abc", "repositoryQuery": ["affiliated"]} // comment`,
			namespaceUserID: 1,
			wantErr:         "<nil>",
		},
		{
			name:            "prevent disallowed repositoryPathPattern field",
			kind:            extsvc.KindGitHub,
			config:          `{"url": "https://github.com", "repositoryPathPattern": "github/{nameWithOwner}"}`,
			namespaceUserID: 1,
			wantErr:         `field "repositoryPathPattern" is not allowed in a user-added external service`,
		},
		{
			name:            "prevent disallowed nameTransformations field",
			kind:            extsvc.KindGitHub,
			config:          `{"url": "https://github.com", "nameTransformations": [{"regex": "\\.d/","replacement": "/"},{"regex": "-git$","replacement": ""}]}`,
			namespaceUserID: 1,
			wantErr:         `field "nameTransformations" is not allowed in a user-added external service`,
		},
		{
			name:            "prevent disallowed rateLimit field",
			kind:            extsvc.KindGitHub,
			config:          `{"url": "https://github.com", "rateLimit": {}}`,
			namespaceUserID: 1,
			wantErr:         `field "rateLimit" is not allowed in a user-added external service`,
		},
		{
<<<<<<< HEAD
			name:            "duplicate kinds not allowed for user owned services",
			kind:            extsvc.KindGitHub,
			config:          `{"url": "https://github.com", "repositoryQuery": ["none"], "token": "abc"}`,
			namespaceUserID: 1,
			listFunc: func(ctx context.Context, opt ExternalServicesListOptions) ([]*types.ExternalService, error) {
				return []*types.ExternalService{
					{
						ID:          1,
						Kind:        extsvc.KindGitHub,
						DisplayName: "GITHUB 1",
						Config:      extsvc.NewUnencryptedConfig(`{"url": "https://github.com", "repositoryQuery": ["none"], "token": "abc"}`),
					},
				}, nil
			},
			wantErr: `existing external service, "GITHUB 1", of same kind already added`,
		},
		{
			name:           "duplicate kinds not allowed for org owned services",
			kind:           extsvc.KindGitHub,
			config:         `{"url": "https://github.com", "repositoryQuery": ["none"], "token": "abc"}`,
			namespaceOrgID: 1,
			listFunc: func(ctx context.Context, opt ExternalServicesListOptions) ([]*types.ExternalService, error) {
				return []*types.ExternalService{
					{
						ID:          1,
						Kind:        extsvc.KindGitHub,
						DisplayName: "GITHUB 1",
						Config:      extsvc.NewUnencryptedConfig(`{"url": "https://github.com", "repositoryQuery": ["none"], "token": "abc"}`),
					},
				}, nil
			},
			wantErr: `existing external service, "GITHUB 1", of same kind already added`,
		},
		{
=======
>>>>>>> a8cb7dc4
			name:    "1 errors - GitHub.com",
			kind:    extsvc.KindGitHub,
			config:  `{"url": "https://github.com", "repositoryQuery": ["none"], "token": "` + types.RedactedSecret + `"}`,
			wantErr: "unable to write external service config as it contains redacted fields, this is likely a bug rather than a problem with your config",
		},
		{
			name:    "1 errors - GitLab.com",
			kind:    extsvc.KindGitLab,
			config:  `{"url": "https://github.com", "projectQuery": ["none"], "token": "` + types.RedactedSecret + `"}`,
			wantErr: "unable to write external service config as it contains redacted fields, this is likely a bug rather than a problem with your config",
		},
	}
	for _, test := range tests {
		t.Run(test.name, func(t *testing.T) {
			ess := NewMockExternalServiceStore()
			if test.listFunc != nil {
				ess.ListFunc.SetDefaultHook(test.listFunc)
			}
			_, err := ValidateExternalServiceConfig(context.Background(), ess, ValidateExternalServiceConfigOptions{
				Kind:            test.kind,
				Config:          test.config,
				NamespaceUserID: test.namespaceUserID,
				NamespaceOrgID:  test.namespaceOrgID,
			})
			gotErr := fmt.Sprintf("%v", err)
			if gotErr != test.wantErr {
				t.Errorf("error: want %q but got %q", test.wantErr, gotErr)
			}
		})
	}
}

func TestExternalServicesStore_Create(t *testing.T) {
	if testing.Short() {
		t.Skip()
	}
	logger := logtest.Scoped(t)
	db := NewDB(logger, dbtest.NewDB(logger, t))
	ctx := context.Background()

	envvar.MockSourcegraphDotComMode(true)
	defer envvar.MockSourcegraphDotComMode(false)

	user, err := db.Users().Create(ctx,
		NewUser{
			Email:           "alice@example.com",
			Username:        "alice",
			Password:        "password",
			EmailIsVerified: true,
		},
	)
	if err != nil {
		t.Fatal(err)
	}

	displayName := "Acme org"
	org, err := db.Orgs().Create(ctx, "acme", &displayName)
	if err != nil {
		t.Fatal(err)
	}

	// Create a new external service
	confGet := func() *conf.Unified {
		return &conf.Unified{}
	}

	tests := []struct {
		name             string
		externalService  *types.ExternalService
		wantUnrestricted bool
		wantHasWebhooks  bool
	}{
		{
			name: "with webhooks",
			externalService: &types.ExternalService{
				Kind:            extsvc.KindGitHub,
				DisplayName:     "GITHUB #1",
				Config:          extsvc.NewUnencryptedConfig(`{"url": "https://github.com", "repositoryQuery": ["none"], "token": "abc", "webhooks": [{"org": "org", "secret": "secret"}]}`),
				NamespaceUserID: user.ID,
			},
			wantUnrestricted: false,
			wantHasWebhooks:  true,
		},
		{
			name: "without authorization",
			externalService: &types.ExternalService{
				Kind:            extsvc.KindGitHub,
				DisplayName:     "GITHUB #1",
				Config:          extsvc.NewUnencryptedConfig(`{"url": "https://github.com", "repositoryQuery": ["none"], "token": "abc"}`),
				NamespaceUserID: user.ID,
			},
			wantUnrestricted: false,
			wantHasWebhooks:  false,
		},
		{
			name: "with authorization",
			externalService: &types.ExternalService{
				Kind:            extsvc.KindGitHub,
				DisplayName:     "GITHUB #2",
				Config:          extsvc.NewUnencryptedConfig(`{"url": "https://github.com", "repositoryQuery": ["none"], "token": "abc", "authorization": {}}`),
				NamespaceUserID: user.ID,
			},
			wantUnrestricted: false,
			wantHasWebhooks:  false,
		},
		{
			name: "with authorization in comments",
			externalService: &types.ExternalService{
				Kind:        extsvc.KindGitHub,
				DisplayName: "GITHUB #3",
				Config: extsvc.NewUnencryptedConfig(`
{
	"url": "https://github.com",
	"repositoryQuery": ["none"],
	"token": "abc",
	// "authorization": {}
}`),
				NamespaceUserID: user.ID,
			},
			wantUnrestricted: false,
		},

		{
			name: "Cloud: auto-add authorization to code host connections for GitHub",
			externalService: &types.ExternalService{
				Kind:            extsvc.KindGitHub,
				DisplayName:     "GITHUB #4",
				Config:          extsvc.NewUnencryptedConfig(`{"url": "https://github.com", "repositoryQuery": ["none"], "token": "abc"}`),
				NamespaceUserID: user.ID,
			},
			wantUnrestricted: false,
			wantHasWebhooks:  false,
		},
		{
			name: "Cloud: auto-add authorization to code host connections for GitLab",
			externalService: &types.ExternalService{
				Kind:            extsvc.KindGitLab,
				DisplayName:     "GITLAB #1",
				Config:          extsvc.NewUnencryptedConfig(`{"url": "https://gitlab.com", "projectQuery": ["none"], "token": "abc"}`),
				NamespaceUserID: user.ID,
			},
			wantUnrestricted: false,
			wantHasWebhooks:  false,
		},
		{
			name: "Cloud: support org namespace on code host connections for GitHub",
			externalService: &types.ExternalService{
				Kind:           extsvc.KindGitHub,
				DisplayName:    "GITHUB #4",
				Config:         extsvc.NewUnencryptedConfig(`{"url": "https://github.com", "repositoryQuery": ["none"], "token": "abc"}`),
				NamespaceOrgID: org.ID,
			},
			wantUnrestricted: false,
			wantHasWebhooks:  false,
		},
		{
			name: "Cloud: support org namespace on code host connections for GitLab",
			externalService: &types.ExternalService{
				Kind:           extsvc.KindGitLab,
				DisplayName:    "GITLAB #1",
				Config:         extsvc.NewUnencryptedConfig(`{"url": "https://gitlab.com", "projectQuery": ["none"], "token": "abc"}`),
				NamespaceOrgID: org.ID,
			},
			wantUnrestricted: false,
			wantHasWebhooks:  false,
		},
	}
	for _, test := range tests {
		t.Run(test.name, func(t *testing.T) {
			err := db.ExternalServices().Create(ctx, confGet, test.externalService)
			if err != nil {
				t.Fatal(err)
			}

			// Should get back the same one
			got, err := db.ExternalServices().GetByID(ctx, test.externalService.ID)
			if err != nil {
				t.Fatal(err)
			}

			if diff := cmp.Diff(test.externalService, got, et.CompareEncryptable); diff != "" {
				t.Fatalf("Mismatch (-want +got):\n%s", diff)
			}

			if test.wantUnrestricted != got.Unrestricted {
				t.Fatalf("Want unrestricted = %v, but got %v", test.wantUnrestricted, got.Unrestricted)
			}

			if got.HasWebhooks == nil {
				t.Fatal("has_webhooks must not be null")
			} else if *got.HasWebhooks != test.wantHasWebhooks {
				t.Fatalf("Wanted has_webhooks = %v, but got %v", test.wantHasWebhooks, *got.HasWebhooks)
			}

			// Adding it another service with the same kind and owner should fail
			if test.externalService.NamespaceUserID != 0 || test.externalService.NamespaceOrgID != 0 {
				err := db.ExternalServices().Create(ctx, confGet, test.externalService)
				if err == nil {
					t.Fatal("Should not be able to create two services of same kind with same owner")
				}
			}

			err = db.ExternalServices().Delete(ctx, test.externalService.ID)
			if err != nil {
				t.Fatal(err)
			}
		})
	}
}

func TestExternalServicesStore_CreateWithTierEnforcement(t *testing.T) {
	if testing.Short() {
		t.Skip()
	}
	logger := logtest.Scoped(t)
	db := NewDB(logger, dbtest.NewDB(logger, t))

	ctx := context.Background()
	confGet := func() *conf.Unified { return &conf.Unified{} }
	es := &types.ExternalService{
		Kind:        extsvc.KindGitHub,
		DisplayName: "GITHUB #1",
		Config:      extsvc.NewUnencryptedConfig(`{"url": "https://github.com", "repositoryQuery": ["none"], "token": "abc"}`),
	}
	store := db.ExternalServices()
	BeforeCreateExternalService = func(ctx context.Context, _ ExternalServiceStore) error {
		return errcode.NewPresentationError("test plan limit exceeded")
	}
	t.Cleanup(func() { BeforeCreateExternalService = nil })
	if err := store.Create(ctx, confGet, es); err == nil {
		t.Fatal("expected an error, got none")
	}
}

func TestExternalServicesStore_Update(t *testing.T) {
	if testing.Short() {
		t.Skip()
	}
	logger := logtest.Scoped(t)
	db := NewDB(logger, dbtest.NewDB(logger, t))
	ctx := context.Background()

	envvar.MockSourcegraphDotComMode(true)
	defer envvar.MockSourcegraphDotComMode(false)

	// Create a new external service
	confGet := func() *conf.Unified {
		return &conf.Unified{}
	}
	es := &types.ExternalService{
		Kind:        extsvc.KindGitHub,
		DisplayName: "GITHUB #1",
		Config:      extsvc.NewUnencryptedConfig(`{"url": "https://github.com", "repositoryQuery": ["none"], "token": "abc", "authorization": {}}`),
	}
	err := db.ExternalServices().Create(ctx, confGet, es)
	if err != nil {
		t.Fatal(err)
	}

	// NOTE: The order of tests matters
	tests := []struct {
		name               string
		update             *ExternalServiceUpdate
		wantUnrestricted   bool
		wantCloudDefault   bool
		wantHasWebhooks    bool
		wantTokenExpiresAt bool
	}{
		{
			name: "update with authorization",
			update: &ExternalServiceUpdate{
				DisplayName: strptr("GITHUB (updated) #1"),
				Config:      strptr(`{"url": "https://github.com", "repositoryQuery": ["none"], "token": "def", "authorization": {}, "webhooks": [{"org": "org", "secret": "secret"}]}`),
			},
			wantUnrestricted: false,
			wantCloudDefault: false,
			wantHasWebhooks:  true,
		},
		{
			name: "update without authorization",
			update: &ExternalServiceUpdate{
				DisplayName: strptr("GITHUB (updated) #2"),
				Config:      strptr(`{"url": "https://github.com", "repositoryQuery": ["none"], "token": "def"}`),
			},
			wantUnrestricted: false,
			wantCloudDefault: false,
			wantHasWebhooks:  false,
		},
		{
			name: "update with authorization in comments",
			update: &ExternalServiceUpdate{
				DisplayName: strptr("GITHUB (updated) #3"),
				Config: strptr(`
{
	"url": "https://github.com",
	"repositoryQuery": ["none"],
	"token": "def",
	// "authorization": {}
}`),
			},
			wantUnrestricted: false,
			wantCloudDefault: false,
			wantHasWebhooks:  false,
		},
		{
			name: "set cloud_default true",
			update: &ExternalServiceUpdate{
				DisplayName:  strptr("GITHUB (updated) #4"),
				CloudDefault: boolptr(true),
				Config: strptr(`
{
	"url": "https://github.com",
	"repositoryQuery": ["none"],
	"token": "def",
	"authorization": {},
	"webhooks": [{"org": "org", "secret": "secret"}]
}`),
			},
			wantUnrestricted: false,
			wantCloudDefault: true,
			wantHasWebhooks:  true,
		},
		{
			name: "update token_expires_at",
			update: &ExternalServiceUpdate{
				DisplayName:    strptr("GITHUB (updated) #5"),
				Config:         strptr(`{"url": "https://github.com", "repositoryQuery": ["none"], "token": "def"}`),
				TokenExpiresAt: timePtr(time.Now()),
			},
			wantCloudDefault:   true,
			wantTokenExpiresAt: true,
		},
	}
	for _, test := range tests {
		t.Run(test.name, func(t *testing.T) {
			err = db.ExternalServices().Update(ctx, nil, es.ID, test.update)
			if err != nil {
				t.Fatal(err)
			}

			// Get and verify update
			got, err := db.ExternalServices().GetByID(ctx, es.ID)
			if err != nil {
				t.Fatal(err)
			}

			if diff := cmp.Diff(*test.update.DisplayName, got.DisplayName); diff != "" {
				t.Fatalf("DisplayName mismatch (-want +got):\n%s", diff)
			} else {
				cmpJSON := func(a, b string) string {
					normalize := func(s string) string {
						values := map[string]any{}
						_ = json.Unmarshal([]byte(s), &values)
						delete(values, "authorization")
						serialized, _ := json.Marshal(values)
						return string(serialized)
					}

					return cmp.Diff(normalize(a), normalize(b))
				}

				cfg, err := got.Config.Decrypt(ctx)
				if err != nil {
					t.Fatal(err)
				}
				if diff = cmpJSON(*test.update.Config, cfg); diff != "" {
					t.Fatalf("Config mismatch (-want +got):\n%s", diff)
				} else if got.UpdatedAt.Equal(es.UpdatedAt) {
					t.Fatalf("UpdateAt: want to be updated but not")
				}
			}

			if test.wantUnrestricted != got.Unrestricted {
				t.Fatalf("Want unrestricted = %v, but got %v", test.wantUnrestricted, got.Unrestricted)
			}

			if test.wantCloudDefault != got.CloudDefault {
				t.Fatalf("Want cloud_default = %v, but got %v", test.wantCloudDefault, got.CloudDefault)
			}

			if got.HasWebhooks == nil {
				t.Fatal("has_webhooks is unexpectedly null")
			} else if test.wantHasWebhooks != *got.HasWebhooks {
				t.Fatalf("Want has_webhooks = %v, but got %v", test.wantHasWebhooks, *got.HasWebhooks)
			}

			if (got.TokenExpiresAt != nil) != test.wantTokenExpiresAt {
				t.Fatalf("Want token_expires_at = %v, but got %v", test.wantTokenExpiresAt, got.TokenExpiresAt)
			}
		})
	}
}

func TestUpsertAuthorizationToExternalService(t *testing.T) {
	tests := []struct {
		name   string
		kind   string
		config string
		want   string
	}{
		{
			name: "github with authorization",
			kind: extsvc.KindGitHub,
			config: `
{
  // Useful comments
  "url": "https://github.com",
  "repositoryQuery": ["none"],
  "token": "def",
  "authorization": {}
}`,
			want: `
{
  // Useful comments
  "url": "https://github.com",
  "repositoryQuery": ["none"],
  "token": "def",
  "authorization": {}
}`,
		},
		{
			name: "github without authorization",
			kind: extsvc.KindGitHub,
			config: `
{
  // Useful comments
  "url": "https://github.com",
  "repositoryQuery": ["none"],
  "token": "def"
}`,
			want: `
{
  // Useful comments
  "url": "https://github.com",
  "repositoryQuery": ["none"],
  "token": "def",
  "authorization": {}
}`,
		},
		{
			name: "gitlab with authorization",
			kind: extsvc.KindGitLab,
			config: `
{
  // Useful comments
  "url": "https://gitlab.com",
  "projectQuery": ["none"],
  "token": "abc",
  "authorization": {}
}`,
			want: `
{
  // Useful comments
  "url": "https://gitlab.com",
  "projectQuery": ["none"],
  "token": "abc",
  "authorization": {
    "identityProvider": {
      "type": "oauth"
    }
  }
}`,
		},
		{
			name: "gitlab without authorization",
			kind: extsvc.KindGitLab,
			config: `
{
  // Useful comments
  "url": "https://gitlab.com",
  "projectQuery": ["none"],
  "token": "abc"
}`,
			want: `
{
  // Useful comments
  "url": "https://gitlab.com",
  "projectQuery": ["none"],
  "token": "abc",
  "authorization": {
    "identityProvider": {
      "type": "oauth"
    }
  }
}`,
		},
	}
	for _, test := range tests {
		t.Run(test.name, func(t *testing.T) {
			got, err := upsertAuthorizationToExternalService(test.kind, test.config)
			if err != nil {
				t.Fatal(err)
			}

			if diff := cmp.Diff(test.want, got); diff != "" {
				t.Fatalf("Mismatch (-want +got):\n%s", diff)
			}
		})
	}
}

// This test ensures under Sourcegraph.com mode, every call of `Create`,
// `Upsert` and `Update` has the "authorization" field presented in the external
// service config automatically.
func TestExternalServicesStore_upsertAuthorizationToExternalService(t *testing.T) {
	if testing.Short() {
		t.Skip()
	}
	logger := logtest.Scoped(t)
	db := NewDB(logger, dbtest.NewDB(logger, t))
	ctx := context.Background()

	envvar.MockSourcegraphDotComMode(true)
	defer envvar.MockSourcegraphDotComMode(false)

	confGet := func() *conf.Unified {
		return &conf.Unified{}
	}
	externalServices := db.ExternalServices()

	// Test Create method
	es := &types.ExternalService{
		Kind:        extsvc.KindGitHub,
		DisplayName: "GITHUB #1",
		Config:      extsvc.NewUnencryptedConfig(`{"url": "https://github.com", "repositoryQuery": ["none"], "token": "abc"}`),
	}
	err := externalServices.Create(ctx, confGet, es)
	require.NoError(t, err)

	got, err := externalServices.GetByID(ctx, es.ID)
	require.NoError(t, err)
	cfg, err := got.Config.Decrypt(ctx)
	if err != nil {
		t.Fatal(err)
	}
	exists := gjson.Get(cfg, "authorization").Exists()
	assert.True(t, exists, `"authorization" field exists`)

	// Reset Config field and test Upsert method
	es.Config.Set(`{"url": "https://github.com", "repositoryQuery": ["none"], "token": "abc"}`)
	err = externalServices.Upsert(ctx, es)
	require.NoError(t, err)

	got, err = externalServices.GetByID(ctx, es.ID)
	require.NoError(t, err)
	cfg, err = got.Config.Decrypt(ctx)
	if err != nil {
		t.Fatal(err)
	}
	exists = gjson.Get(cfg, "authorization").Exists()
	assert.True(t, exists, `"authorization" field exists`)

	// Reset Config field and test Update method
	es.Config.Set(`{"url": "https://github.com", "repositoryQuery": ["none"], "token": "abc"}`)
	err = externalServices.Update(ctx,
		conf.Get().AuthProviders,
		es.ID,
		&ExternalServiceUpdate{
			Config: &cfg,
		},
	)
	require.NoError(t, err)

	got, err = externalServices.GetByID(ctx, es.ID)
	require.NoError(t, err)
	cfg, err = got.Config.Decrypt(ctx)
	if err != nil {
		t.Fatal(err)
	}
	exists = gjson.Get(cfg, "authorization").Exists()
	assert.True(t, exists, `"authorization" field exists`)
}

func TestCountRepoCount(t *testing.T) {
	if testing.Short() {
		t.Skip()
	}
	t.Parallel()
	logger := logtest.Scoped(t)
	db := NewDB(logger, dbtest.NewDB(logger, t))
	ctx := actor.WithInternalActor(context.Background())

	// Create a new external service
	confGet := func() *conf.Unified {
		return &conf.Unified{}
	}
	es1 := &types.ExternalService{
		Kind:        extsvc.KindGitHub,
		DisplayName: "GITHUB #1",
		Config:      extsvc.NewUnencryptedConfig(`{"url": "https://github.com", "repositoryQuery": ["none"], "token": "abc"}`),
	}
	err := db.ExternalServices().Create(ctx, confGet, es1)
	if err != nil {
		t.Fatal(err)
	}

	_, err = db.ExecContext(ctx, `
INSERT INTO repo (id, name, description, fork)
VALUES (1, 'github.com/user/repo', '', FALSE);
`)
	if err != nil {
		t.Fatal(err)
	}

	// Insert rows to `external_service_repos` table to test the trigger.
	q := sqlf.Sprintf(`
INSERT INTO external_service_repos (external_service_id, repo_id, clone_url)
VALUES (%d, 1, '')
`, es1.ID)
	_, err = db.ExecContext(ctx, q.Query(sqlf.PostgresBindVar), q.Args()...)
	if err != nil {
		t.Fatal(err)
	}

	count, err := db.ExternalServices().RepoCount(ctx, es1.ID)
	if err != nil {
		t.Fatal(err)
	}

	if count != 1 {
		t.Fatalf("Expected 1, got %d", count)
	}
}

func TestExternalServicesStore_Delete(t *testing.T) {
	if testing.Short() {
		t.Skip()
	}
	t.Parallel()
	logger := logtest.Scoped(t)
	db := NewDB(logger, dbtest.NewDB(logger, t))
	ctx := actor.WithInternalActor(context.Background())

	// Create a new external service
	confGet := func() *conf.Unified {
		return &conf.Unified{}
	}
	es1 := &types.ExternalService{
		Kind:        extsvc.KindGitHub,
		DisplayName: "GITHUB #1",
		Config:      extsvc.NewUnencryptedConfig(`{"url": "https://github.com", "repositoryQuery": ["none"], "token": "abc"}`),
	}
	err := db.ExternalServices().Create(ctx, confGet, es1)
	if err != nil {
		t.Fatal(err)
	}

	es2 := &types.ExternalService{
		Kind:        extsvc.KindGitHub,
		DisplayName: "GITHUB #2",
		Config:      extsvc.NewUnencryptedConfig(`{"url": "https://github.com", "repositoryQuery": ["none"], "token": "def"}`),
	}
	err = db.ExternalServices().Create(ctx, confGet, es2)
	if err != nil {
		t.Fatal(err)
	}

	// Create two repositories to test trigger of soft-deleting external service:
	//  - ID=1 is expected to be deleted along with deletion of the external service.
	//  - ID=2 remains untouched because it is not associated with the external service.
	_, err = db.ExecContext(ctx, `
INSERT INTO repo (id, name, description, fork)
VALUES (1, 'github.com/user/repo', '', FALSE);
INSERT INTO repo (id, name, description, fork)
VALUES (2, 'github.com/user/repo2', '', FALSE);
`)
	if err != nil {
		t.Fatal(err)
	}

	// Insert rows to `external_service_repos` table to test the trigger.
	q := sqlf.Sprintf(`
INSERT INTO external_service_repos (external_service_id, repo_id, clone_url)
VALUES (%d, 1, ''), (%d, 2, '')
`, es1.ID, es2.ID)
	_, err = db.ExecContext(ctx, q.Query(sqlf.PostgresBindVar), q.Args()...)
	if err != nil {
		t.Fatal(err)
	}

	// Delete this external service
	err = db.ExternalServices().Delete(ctx, es1.ID)
	if err != nil {
		t.Fatal(err)
	}

	// Delete again should get externalServiceNotFoundError
	err = db.ExternalServices().Delete(ctx, es1.ID)
	gotErr := fmt.Sprintf("%v", err)
	wantErr := fmt.Sprintf("external service not found: %v", es1.ID)
	if gotErr != wantErr {
		t.Errorf("error: want %q but got %q", wantErr, gotErr)
	}

	_, err = db.ExternalServices().GetByID(ctx, es1.ID)
	if err == nil {
		t.Fatal("expected an error")
	}

	// Should only get back the repo with ID=2
	repos, err := db.Repos().GetByIDs(ctx, 1, 2)
	if err != nil {
		t.Fatal(err)
	}

	want := []*types.Repo{
		{ID: 2, Name: "github.com/user/repo2"},
	}

	repos = types.Repos(repos).With(func(r *types.Repo) {
		r.CreatedAt = time.Time{}
		r.Sources = nil
	})
	if diff := cmp.Diff(want, repos); diff != "" {
		t.Fatalf("Repos mismatch (-want +got):\n%s", diff)
	}
}

// reposNumber is a number of repos created in one batch.
// TestExternalServicesStore_DeleteExtServiceWithManyRepos does 5 such batches
const reposNumber = 1000

// TestExternalServicesStore_DeleteExtServiceWithManyRepos can be used locally
// with increased number of repos to see how fast/slow deletion of external
// services works.
func TestExternalServicesStore_DeleteExtServiceWithManyRepos(t *testing.T) {
	if testing.Short() {
		t.Skip()
	}
	t.Parallel()
	logger := logtest.Scoped(t)
	db := NewDB(logger, dbtest.NewDB(logger, t))
	ctx := actor.WithInternalActor(context.Background())

	// Create a new external service
	confGet := func() *conf.Unified {
		return &conf.Unified{}
	}
	extSvc := &types.ExternalService{
		Kind:        extsvc.KindGitHub,
		DisplayName: "GITHUB #1",
		Config:      extsvc.NewUnencryptedConfig(`{"url": "https://github.com", "repositoryQuery": ["none"], "token": "abc"}`),
	}
	servicesStore := db.ExternalServices()
	err := servicesStore.Create(ctx, confGet, extSvc)
	if err != nil {
		t.Fatal(err)
	}

	createRepo := func(offset int, c chan<- int) {
		inserter := func(inserter *batch.Inserter) error {
			for i := 0 + offset; i < reposNumber+offset; i++ {
				if err := inserter.Insert(ctx, i, "repo"+strconv.Itoa(i)); err != nil {
					return err
				}
			}
			return nil
		}

		if err := batch.WithInserter(
			ctx,
			db,
			"repo",
			batch.MaxNumPostgresParameters,
			[]string{"id", "name"},
			inserter,
		); err != nil {
			t.Error(err)
			c <- 1
			return
		}
		c <- 0
	}

	ready := make(chan int, 5)
	defer close(ready)
	offsets := []int{0, reposNumber, reposNumber * 2, reposNumber * 3, reposNumber * 4}

	for _, offset := range offsets {
		go createRepo(offset, ready)
	}

	for i := 0; i < 5; i++ {
		if status := <-ready; status != 0 {
			t.Fatal("Error during repo creation")
		}
	}

	ready2 := make(chan int, 5)
	defer close(ready2)

	extSvcId := extSvc.ID

	createExtSvc := func(offset int, c chan<- int) {
		inserter := func(inserter *batch.Inserter) error {
			for i := 0 + offset; i < reposNumber+offset; i++ {
				if err := inserter.Insert(ctx, extSvcId, i, ""); err != nil {
					return err
				}
			}
			return nil
		}

		if err := batch.WithInserter(
			ctx,
			db,
			"external_service_repos",
			batch.MaxNumPostgresParameters,
			[]string{"external_service_id", "repo_id", "clone_url"},
			inserter,
		); err != nil {
			t.Error(err)
			c <- 1
			return
		}
		c <- 0
	}

	for _, offset := range offsets {
		go createExtSvc(offset, ready2)
	}

	for i := 0; i < 5; i++ {
		if status := <-ready2; status != 0 {
			t.Fatal("Error during external service repo creation")
		}
	}

	// Delete this external service
	start := time.Now()
	err = servicesStore.Delete(ctx, extSvcId)
	if err != nil {
		t.Fatal(err)
	}
	t.Logf("Deleting of an external service with %d repos took %s", reposNumber*5, time.Since(start))

	count, err := servicesStore.RepoCount(ctx, extSvcId)
	if err != nil {
		t.Fatal(err)
	}
	if count != 0 {
		t.Fatal("External service repos are not deleted")
	}

	// Should throw not found error
	_, err = servicesStore.GetByID(ctx, extSvcId)
	if err == nil {
		t.Fatal("External service is not deleted")
	}

	rows, err := db.Handle().QueryContext(ctx, `select * from repo where deleted_at is null`)
	if err != nil {
		t.Fatal("Error during fetching repos from the DB")
	}
	if rows.Next() {
		t.Fatal("Repos of external service are not deleted")
	}
}

func TestExternalServicesStore_GetByID(t *testing.T) {
	if testing.Short() {
		t.Skip()
	}
	t.Parallel()
	logger := logtest.Scoped(t)
	db := NewDB(logger, dbtest.NewDB(logger, t))
	ctx := context.Background()

	// Create a new external service
	confGet := func() *conf.Unified {
		return &conf.Unified{}
	}
	es := &types.ExternalService{
		Kind:        extsvc.KindGitHub,
		DisplayName: "GITHUB #1",
		Config:      extsvc.NewUnencryptedConfig(`{"url": "https://github.com", "repositoryQuery": ["none"], "token": "abc"}`),
	}
	err := db.ExternalServices().Create(ctx, confGet, es)
	if err != nil {
		t.Fatal(err)
	}

	// Should be able to get back by its ID
	_, err = db.ExternalServices().GetByID(ctx, es.ID)
	if err != nil {
		t.Fatal(err)
	}

	// Delete this external service
	err = db.ExternalServices().Delete(ctx, es.ID)
	if err != nil {
		t.Fatal(err)
	}

	// Should now get externalServiceNotFoundError
	_, err = db.ExternalServices().GetByID(ctx, es.ID)
	gotErr := fmt.Sprintf("%v", err)
	wantErr := fmt.Sprintf("external service not found: %v", es.ID)
	if gotErr != wantErr {
		t.Errorf("error: want %q but got %q", wantErr, gotErr)
	}
}

func TestExternalServicesStore_GetByID_Encrypted(t *testing.T) {
	if testing.Short() {
		t.Skip()
	}
	t.Parallel()
	logger := logtest.Scoped(t)
	db := NewDB(logger, dbtest.NewDB(logger, t))
	ctx := context.Background()

	// Create a new external service
	confGet := func() *conf.Unified {
		return &conf.Unified{}
	}
	es := &types.ExternalService{
		Kind:        extsvc.KindGitHub,
		DisplayName: "GITHUB #1",
		Config:      extsvc.NewUnencryptedConfig(`{"url": "https://github.com", "repositoryQuery": ["none"], "token": "abc"}`),
	}

	store := db.ExternalServices().WithEncryptionKey(et.TestKey{})

	err := store.Create(ctx, confGet, es)
	if err != nil {
		t.Fatal(err)
	}

	// values encrypted should not be readable without the encrypting key
	noopStore := store.WithEncryptionKey(&encryption.NoopKey{FailDecrypt: true})
	svc, err := noopStore.GetByID(ctx, es.ID)
	if err != nil {
		t.Fatalf("unexpected error querying service: %s", err)
	}
	if _, err := svc.Config.Decrypt(ctx); err == nil {
		t.Fatalf("expected error decrypting with a different key")
	}

	// Should be able to get back by its ID
	_, err = store.GetByID(ctx, es.ID)
	if err != nil {
		t.Fatal(err)
	}

	// Delete this external service
	err = store.Delete(ctx, es.ID)
	if err != nil {
		t.Fatal(err)
	}

	// Should now get externalServiceNotFoundError
	_, err = store.GetByID(ctx, es.ID)
	gotErr := fmt.Sprintf("%v", err)
	wantErr := fmt.Sprintf("external service not found: %v", es.ID)
	if gotErr != wantErr {
		t.Errorf("error: want %q but got %q", wantErr, gotErr)
	}
}

func TestGetAffiliatedSyncErrors(t *testing.T) {
	if testing.Short() {
		t.Skip()
	}
	t.Parallel()
	logger := logtest.Scoped(t)
	db := NewDB(logger, dbtest.NewDB(logger, t))
	ctx := context.Background()

	// Create a new external service
	confGet := func() *conf.Unified {
		return &conf.Unified{}
	}

	// Initial user always gets created as an admin
	admin, err := db.Users().Create(ctx, NewUser{
		Email:                 "a1@example.com",
		Username:              "u1",
		Password:              "p",
		EmailVerificationCode: "c",
	})
	if err != nil {
		t.Fatal(err)
	}
	user2, err := db.Users().Create(ctx, NewUser{
		Email:                 "u2@example.com",
		Username:              "u2",
		Password:              "p",
		EmailVerificationCode: "c",
	})
	if err != nil {
		t.Fatal(err)
	}

	org1, err := db.Orgs().Create(ctx, "ACME", nil)
	if err != nil {
		t.Fatal(err)
	}

	createService := func(u *types.User, o *types.Org, name string) *types.ExternalService {
		svc := &types.ExternalService{
			Kind:        extsvc.KindGitHub,
			DisplayName: name,
			Config:      extsvc.NewUnencryptedConfig(`{"url": "https://github.com", "repositoryQuery": ["none"], "token": "abc"}`),
		}

		if u != nil {
			svc.NamespaceUserID = u.ID
		}

		if o != nil {
			svc.NamespaceOrgID = o.ID
		}

		err = db.ExternalServices().Create(ctx, confGet, svc)
		if err != nil {
			t.Fatal(err)
		}
		return svc
	}

	countErrors := func(results map[int64]string) int {
		var errorCount int
		for _, v := range results {
			if len(v) > 0 {
				errorCount++
			}
		}
		return errorCount
	}

	siteLevel := createService(nil, nil, "GITHUB #1")
	adminOwned := createService(admin, nil, "GITHUB #2")
	userOwned := createService(user2, nil, "GITHUB #3")

	// Listing errors now should return an empty map as none have been added yet
	results, err := db.ExternalServices().GetAffiliatedSyncErrors(ctx, admin)
	if err != nil {
		t.Fatal(err)
	}
	if len(results) != 2 {
		t.Fatalf("Expected 2 results, got %d", len(results))
	}
	errorCount := countErrors(results)
	if errorCount != 0 {
		t.Fatal("Expected 0 errors")
	}

	// Add two failures for the same service
	failure1 := "oops"
	_, err = db.Handle().ExecContext(ctx, `
INSERT INTO external_service_sync_jobs (external_service_id, state, finished_at, failure_message)
VALUES ($1,'errored', now(), $2)
`, siteLevel.ID, failure1)
	if err != nil {
		t.Fatal(err)
	}
	failure2 := "oops again"
	_, err = db.Handle().ExecContext(ctx, `
INSERT INTO external_service_sync_jobs (external_service_id, state, finished_at, failure_message)
VALUES ($1,'errored', now(), $2)
`, siteLevel.ID, failure2)
	if err != nil {
		t.Fatal(err)
	}

	// We should get the latest failure
	results, err = db.ExternalServices().GetAffiliatedSyncErrors(ctx, admin)
	if err != nil {
		t.Fatal(err)
	}
	if len(results) != 2 {
		t.Fatalf("Expected 2 results, got %d", len(results))
	}
	errorCount = countErrors(results)
	if errorCount != 1 {
		t.Fatal("Expected 1 error")
	}
	failure := results[siteLevel.ID]
	if failure != failure2 {
		t.Fatalf("Want %q, got %q", failure2, failure)
	}

	// Adding a second failing service
	_, err = db.Handle().ExecContext(ctx, `
INSERT INTO external_service_sync_jobs (external_service_id, state, finished_at, failure_message)
VALUES ($1,'errored', now(), $2)
`, adminOwned.ID, failure1)
	if err != nil {
		t.Fatal(err)
	}

	results, err = db.ExternalServices().GetAffiliatedSyncErrors(ctx, admin)
	if err != nil {
		t.Fatal(err)
	}
	if len(results) != 2 {
		t.Fatal("Expected 2 results")
	}
	errorCount = countErrors(results)
	if errorCount != 2 {
		t.Fatal("Expected 2 errors")
	}

	// User should not see any failures as they don't own any services
	results, err = db.ExternalServices().GetAffiliatedSyncErrors(ctx, user2)
	if err != nil {
		t.Fatal(err)
	}
	if len(results) != 1 {
		t.Fatal("Expected 1 result")
	}
	errorCount = countErrors(results)
	if errorCount != 0 {
		t.Fatal("Expected 0 errors")
	}

	// Add a failure to user service
	failure3 := "user failure"
	_, err = db.Handle().ExecContext(ctx, `
INSERT INTO external_service_sync_jobs (external_service_id, state, finished_at, failure_message)
VALUES ($1,'errored', now(), $2)
`, userOwned.ID, failure3)
	if err != nil {
		t.Fatal(err)
	}

	// We should get the latest failure
	results, err = db.ExternalServices().GetAffiliatedSyncErrors(ctx, user2)
	if err != nil {
		t.Fatal(err)
	}
	if len(results) != 1 {
		t.Fatal("Expected 1 result")
	}
	errorCount = countErrors(results)
	if errorCount != 1 {
		t.Fatal("Expected 1 error")
	}
	failure = results[userOwned.ID]
	if failure != failure3 {
		t.Fatalf("Want %q, got %q", failure3, failure)
	}

	// Add a failure to org service
	orgOwned := createService(nil, org1, "GITHUB Org owned")

	_, err = db.Handle().ExecContext(ctx, `
INSERT INTO external_service_sync_jobs (external_service_id, state, finished_at, failure_message)
VALUES ($1,'errored', now(), $2)
`, orgOwned.ID, "org failure")
	if err != nil {
		t.Fatal(err)
	}

	// Assert that site-admin should only get errors for site level external services
	// or self owned external services.
	results, err = db.ExternalServices().GetAffiliatedSyncErrors(ctx, admin)
	if err != nil {
		t.Fatal(err)
	}

	if len(results) != 2 {
		t.Fatalf("expected 2 results, got %v", results)
	}

	if _, ok := results[siteLevel.ID]; !ok {
		t.Fatalf("expected admin to only get errors for site level external services and self-owned, got %+v", results)
	}

	if _, ok := results[adminOwned.ID]; !ok {
		t.Fatalf("expected admin to only get errors for site level external services and self-owned, got %+v", results)
	}
}

func TestGetLastSyncError(t *testing.T) {
	if testing.Short() {
		t.Skip()
	}
	t.Parallel()
	logger := logtest.Scoped(t)
	db := NewDB(logger, dbtest.NewDB(logger, t))
	ctx := context.Background()

	// Create a new external service
	confGet := func() *conf.Unified {
		return &conf.Unified{}
	}
	es := &types.ExternalService{
		Kind:        extsvc.KindGitHub,
		DisplayName: "GITHUB #1",
		Config:      extsvc.NewUnencryptedConfig(`{"url": "https://github.com", "repositoryQuery": ["none"], "token": "abc"}`),
	}
	err := db.ExternalServices().Create(ctx, confGet, es)
	if err != nil {
		t.Fatal(err)
	}

	// Should be able to get back by its ID
	_, err = db.ExternalServices().GetByID(ctx, es.ID)
	if err != nil {
		t.Fatal(err)
	}

	lastSyncError, err := db.ExternalServices().GetLastSyncError(ctx, es.ID)
	if err != nil {
		t.Fatal(err)
	}
	if lastSyncError != "" {
		t.Fatalf("Expected empty error, have %q", lastSyncError)
	}

	// Could have failure message
	_, err = db.Handle().ExecContext(ctx, `
INSERT INTO external_service_sync_jobs (external_service_id, state, finished_at)
VALUES ($1,'errored', now())
`, es.ID)

	if err != nil {
		t.Fatal(err)
	}

	lastSyncError, err = db.ExternalServices().GetLastSyncError(ctx, es.ID)
	if err != nil {
		t.Fatal(err)
	}
	if lastSyncError != "" {
		t.Fatalf("Expected empty error, have %q", lastSyncError)
	}

	// Add sync error
	expectedError := "oops"
	_, err = db.Handle().ExecContext(ctx, `
INSERT INTO external_service_sync_jobs (external_service_id, failure_message, state, finished_at)
VALUES ($1,$2,'errored', now())
`, es.ID, expectedError)

	if err != nil {
		t.Fatal(err)
	}

	lastSyncError, err = db.ExternalServices().GetLastSyncError(ctx, es.ID)
	if err != nil {
		t.Fatal(err)
	}
	if lastSyncError != expectedError {
		t.Fatalf("Expected %q, have %q", expectedError, lastSyncError)
	}
}

func TestExternalServicesStore_List(t *testing.T) {
	if testing.Short() {
		t.Skip()
	}
	t.Parallel()
	logger := logtest.Scoped(t)
	db := NewDB(logger, dbtest.NewDB(logger, t))
	ctx := context.Background()

	// Create test user
	user, err := db.Users().Create(ctx, NewUser{
		Email:           "alice@example.com",
		Username:        "alice",
		Password:        "password",
		EmailIsVerified: true,
	})
	if err != nil {
		t.Fatal(err)
	}

	// Create test org
	displayName := "Acme Org"
	org, err := db.Orgs().Create(ctx, "acme", &displayName)
	if err != nil {
		t.Fatal(err)
	}

	// Create new external services
	confGet := func() *conf.Unified {
		return &conf.Unified{}
	}
	ess := []*types.ExternalService{
		{
			Kind:            extsvc.KindGitHub,
			DisplayName:     "GITHUB #1",
			Config:          extsvc.NewUnencryptedConfig(`{"url": "https://github.com", "repositoryQuery": ["none"], "token": "abc", "authorization": {}}`),
			NamespaceUserID: user.ID,
			CloudDefault:    true,
		},
		{
			Kind:        extsvc.KindGitHub,
			DisplayName: "GITHUB #2",
			Config:      extsvc.NewUnencryptedConfig(`{"url": "https://github.com", "repositoryQuery": ["none"], "token": "def"}`),
		},
		{
			Kind:           extsvc.KindGitHub,
			DisplayName:    "GITHUB #3",
			Config:         extsvc.NewUnencryptedConfig(`{"url": "https://github.com", "repositoryQuery": ["none"], "token": "def", "authorization": {}}`),
			NamespaceOrgID: org.ID,
		},
	}

	for _, es := range ess {
		err := db.ExternalServices().Create(ctx, confGet, es)
		if err != nil {
			t.Fatal(err)
		}
	}
	createdAt := time.Now()

	deletedES := &types.ExternalService{
		Kind:        extsvc.KindGitHub,
		DisplayName: "GITHUB #4",
		Config:      extsvc.NewUnencryptedConfig(`{"url": "https://github.com", "repositoryQuery": ["none"], "token": "def"}`),
	}
	err = db.ExternalServices().Create(ctx, confGet, deletedES)
	if err != nil {
		t.Fatal(err)
	}
	if err := db.ExternalServices().Delete(ctx, deletedES.ID); err != nil {
		t.Fatal(err)
	}

	t.Run("list all external services", func(t *testing.T) {
		got, err := db.ExternalServices().List(ctx, ExternalServicesListOptions{})
		if err != nil {
			t.Fatal(err)
		}
		sort.Slice(got, func(i, j int) bool { return got[i].ID < got[j].ID })

		if diff := cmp.Diff(ess, got, et.CompareEncryptable); diff != "" {
			t.Fatalf("Mismatch (-want +got):\n%s", diff)
		}
	})

	t.Run("list all external services in ascending order", func(t *testing.T) {
		got, err := db.ExternalServices().List(ctx, ExternalServicesListOptions{OrderByDirection: "ASC"})
		if err != nil {
			t.Fatal(err)
		}
		want := []*types.ExternalService(types.ExternalServices(ess).Clone())
		sort.Slice(want, func(i, j int) bool { return want[i].ID < want[j].ID })

		if diff := cmp.Diff(want, got, et.CompareEncryptable); diff != "" {
			t.Fatalf("Mismatch (-want +got):\n%s", diff)
		}
	})

	t.Run("list all external services in descending order", func(t *testing.T) {
		got, err := db.ExternalServices().List(ctx, ExternalServicesListOptions{})
		if err != nil {
			t.Fatal(err)
		}
		want := []*types.ExternalService(types.ExternalServices(ess).Clone())
		sort.Slice(want, func(i, j int) bool { return want[i].ID > want[j].ID })

		if diff := cmp.Diff(want, got, et.CompareEncryptable); diff != "" {
			t.Fatalf("Mismatch (-want +got):\n%s", diff)
		}
	})

	t.Run("list external services with certain IDs", func(t *testing.T) {
		got, err := db.ExternalServices().List(ctx, ExternalServicesListOptions{
			IDs: []int64{ess[1].ID},
		})
		if err != nil {
			t.Fatal(err)
		}
		sort.Slice(got, func(i, j int) bool { return got[i].ID < got[j].ID })

		if diff := cmp.Diff(ess[1:2], got, et.CompareEncryptable); diff != "" {
			t.Fatalf("Mismatch (-want +got):\n%s", diff)
		}
	})

	t.Run("list external services with no namespace", func(t *testing.T) {
		got, err := db.ExternalServices().List(ctx, ExternalServicesListOptions{
			NoNamespace: true,
		})
		if err != nil {
			t.Fatal(err)
		}

		if len(got) != 1 {
			t.Fatalf("Want 1 external service but got %d", len(ess))
		} else if diff := cmp.Diff(ess[1], got[0], et.CompareEncryptable); diff != "" {
			t.Fatalf("Mismatch (-want +got):\n%s", diff)
		}
	})

	t.Run("list only test user's external services", func(t *testing.T) {
		got, err := db.ExternalServices().List(ctx, ExternalServicesListOptions{
			NamespaceUserID: user.ID,
		})
		if err != nil {
			t.Fatal(err)
		}

		if len(got) != 1 {
			t.Fatalf("Want 1 external service but got %d", len(ess))
		} else if diff := cmp.Diff(ess[0], got[0], et.CompareEncryptable); diff != "" {
			t.Fatalf("Mismatch (-want +got):\n%s", diff)
		}
	})

	t.Run("list non-exist user's external services", func(t *testing.T) {
		ess, err := db.ExternalServices().List(ctx, ExternalServicesListOptions{
			NamespaceUserID: 404,
		})
		if err != nil {
			t.Fatal(err)
		}

		if len(ess) != 0 {
			t.Fatalf("Want 0 external service but got %d", len(ess))
		}
	})

	t.Run("list only test org's external services", func(t *testing.T) {
		got, err := db.ExternalServices().List(ctx, ExternalServicesListOptions{
			NamespaceOrgID: org.ID,
		})
		if err != nil {
			t.Fatal(err)
		}

		if len(got) != 1 {
			t.Fatalf("Want 1 external service but got %d", len(ess))
		} else if diff := cmp.Diff(ess[2], got[0], et.CompareEncryptable); diff != "" {
			t.Fatalf("Mismatch (-want +got):\n%s", diff)
		}
	})

	t.Run("list non-existing org external services", func(t *testing.T) {
		ess, err := db.ExternalServices().List(ctx, ExternalServicesListOptions{
			NamespaceOrgID: 404,
		})
		if err != nil {
			t.Fatal(err)
		}

		if len(ess) != 0 {
			t.Fatalf("Want 0 external service but got %d", len(ess))
		}
	})

	t.Run("list services updated after a certain date, expect 0", func(t *testing.T) {
		ess, err := db.ExternalServices().List(ctx, ExternalServicesListOptions{
			UpdatedAfter: createdAt,
		})
		if err != nil {
			t.Fatal(err)
		}
		// We expect zero services to have been updated after they were created
		if len(ess) != 0 {
			t.Fatalf("Want 0 external service but got %d", len(ess))
		}
	})

	t.Run("list services updated after a certain date, expect 3", func(t *testing.T) {
		ess, err := db.ExternalServices().List(ctx, ExternalServicesListOptions{
			UpdatedAfter: createdAt.Add(-5 * time.Minute),
		})
		if err != nil {
			t.Fatal(err)
		}
		// We should find all services were updated after a time in the past
		if len(ess) != 3 {
			t.Fatalf("Want 3 external services but got %d", len(ess))
		}
	})

	t.Run("list cloud default services", func(t *testing.T) {
		ess, err := db.ExternalServices().List(ctx, ExternalServicesListOptions{
			OnlyCloudDefault: true,
		})
		if err != nil {
			t.Fatal(err)
		}
		// We should find all services were updated after a time in the past
		if len(ess) != 1 {
			t.Fatalf("Want 0 external services but got %d", len(ess))
		}
	})

	t.Run("list including deleted", func(t *testing.T) {
		ess, err := db.ExternalServices().List(ctx, ExternalServicesListOptions{
			IncludeDeleted: true,
		})
		if err != nil {
			t.Fatal(err)
		}
		// We should find all services were updated after a time in the past
		if len(ess) != 4 {
			t.Fatalf("Want 4 external services but got %d", len(ess))
		}
	})
}

func TestExternalServicesStore_DistinctKinds(t *testing.T) {
	if testing.Short() {
		t.Skip()
	}
	t.Parallel()
	logger := logtest.Scoped(t)
	db := NewDB(logger, dbtest.NewDB(logger, t))
	ctx := context.Background()

	t.Run("no external service won't blow up", func(t *testing.T) {
		kinds, err := db.ExternalServices().DistinctKinds(ctx)
		if err != nil {
			t.Fatal(err)
		}
		if len(kinds) != 0 {
			t.Fatalf("Kinds: want 0 but got %d", len(kinds))
		}
	})

	// Create new external services in different kinds
	confGet := func() *conf.Unified {
		return &conf.Unified{}
	}
	ess := []*types.ExternalService{
		{
			Kind:        extsvc.KindGitHub,
			DisplayName: "GITHUB #1",
			Config:      extsvc.NewUnencryptedConfig(`{"url": "https://github.com", "repositoryQuery": ["none"], "token": "abc"}`),
		},
		{
			Kind:        extsvc.KindGitHub,
			DisplayName: "GITHUB #2",
			Config:      extsvc.NewUnencryptedConfig(`{"url": "https://github.com", "repositoryQuery": ["none"], "token": "def"}`),
		},
		{
			Kind:        extsvc.KindGitLab,
			DisplayName: "GITLAB #1",
			Config:      extsvc.NewUnencryptedConfig(`{"url": "https://github.com", "projectQuery": ["none"], "token": "abc"}`),
		},
		{
			Kind:        extsvc.KindOther,
			DisplayName: "OTHER #1",
			Config:      extsvc.NewUnencryptedConfig(`{"repos": []}`),
		},
	}
	for _, es := range ess {
		err := db.ExternalServices().Create(ctx, confGet, es)
		if err != nil {
			t.Fatal(err)
		}
	}

	// Delete the last external service which should be excluded from the result
	err := db.ExternalServices().Delete(ctx, ess[3].ID)
	if err != nil {
		t.Fatal(err)
	}

	kinds, err := db.ExternalServices().DistinctKinds(ctx)
	if err != nil {
		t.Fatal(err)
	}
	sort.Strings(kinds)
	wantKinds := []string{extsvc.KindGitHub, extsvc.KindGitLab}
	if diff := cmp.Diff(wantKinds, kinds); diff != "" {
		t.Fatalf("Kinds mismatch (-want +got):\n%s", diff)
	}
}

func TestExternalServicesStore_Count(t *testing.T) {
	if testing.Short() {
		t.Skip()
	}
	t.Parallel()
	logger := logtest.Scoped(t)
	db := NewDB(logger, dbtest.NewDB(logger, t))
	ctx := context.Background()

	// Create a new external service
	confGet := func() *conf.Unified {
		return &conf.Unified{}
	}
	es := &types.ExternalService{
		Kind:        extsvc.KindGitHub,
		DisplayName: "GITHUB #1",
		Config:      extsvc.NewUnencryptedConfig(`{"url": "https://github.com", "repositoryQuery": ["none"], "token": "abc"}`),
	}
	err := db.ExternalServices().Create(ctx, confGet, es)
	if err != nil {
		t.Fatal(err)
	}

	count, err := db.ExternalServices().Count(ctx, ExternalServicesListOptions{})
	if err != nil {
		t.Fatal(err)
	}

	if count != 1 {
		t.Fatalf("Want 1 external service but got %d", count)
	}
}

func TestExternalServicesStore_Upsert(t *testing.T) {
	if testing.Short() {
		t.Skip()
	}
	t.Parallel()
	logger := logtest.Scoped(t)
	db := NewDB(logger, dbtest.NewDB(logger, t))
	ctx := context.Background()

	clock := timeutil.NewFakeClock(time.Now(), 0)

	svcs := typestest.MakeExternalServices()

	t.Run("no external services", func(t *testing.T) {
		if err := db.ExternalServices().Upsert(ctx); err != nil {
			t.Fatalf("Upsert error: %s", err)
		}
	})

	t.Run("one external service", func(t *testing.T) {
		tx, err := db.ExternalServices().Transact(ctx)
		if err != nil {
			t.Fatalf("Transact error: %s", err)
		}
		defer func() {
			err = tx.Done(err)
			if err != nil {
				t.Fatalf("Done error: %s", err)
			}
		}()

		svc := svcs[1]
		if svc.Kind != extsvc.KindGitLab {
			t.Fatalf("expected external service at [1] to be GitLab; got %s", svc.Kind)
		}

		if err := tx.Upsert(ctx, svc); err != nil {
			t.Fatalf("upsert error: %v", err)
		}
		if *svc.HasWebhooks != false {
			t.Fatalf("unexpected HasWebhooks: %v", svc.HasWebhooks)
		}

		cfg, err := svc.Config.Decrypt(ctx)
		if err != nil {
			t.Fatal(err)
		}

		// Add webhooks to the config and upsert.
		svc.Config.Set(`{"webhooks":[{"secret": "secret"}],` + cfg[1:])
		if err := tx.Upsert(ctx, svc); err != nil {
			t.Fatalf("upsert error: %v", err)
		}
		if *svc.HasWebhooks != true {
			t.Fatalf("unexpected HasWebhooks: %v", svc.HasWebhooks)
		}
	})

	t.Run("many external services", func(t *testing.T) {
		user, err := db.Users().Create(ctx, NewUser{Username: "alice"})
		if err != nil {
			t.Fatalf("Test setup error %s", err)
		}
		org, err := db.Orgs().Create(ctx, "acme", nil)
		if err != nil {
			t.Fatalf("Test setup error %s", err)
		}

		namespacedSvcs := typestest.MakeNamespacedExternalServices(user.ID, org.ID)

		tx, err := db.ExternalServices().Transact(ctx)
		if err != nil {
			t.Fatalf("Transact error: %s", err)
		}
		defer func() {
			err = tx.Done(err)
			if err != nil {
				t.Fatalf("Done error: %s", err)
			}
		}()

		services := append(svcs, namespacedSvcs...)
		want := typestest.GenerateExternalServices(11, services...)

		if err := tx.Upsert(ctx, want...); err != nil {
			t.Fatalf("Upsert error: %s", err)
		}

		for _, e := range want {
			if e.Kind != strings.ToUpper(e.Kind) {
				t.Errorf("external service kind didn't get upper-cased: %q", e.Kind)
				break
			}
		}

		sort.Sort(want)

		have, err := tx.List(ctx, ExternalServicesListOptions{
			Kinds: services.Kinds(),
		})
		if err != nil {
			t.Fatalf("List error: %s", err)
		}

		sort.Sort(types.ExternalServices(have))

		if diff := cmp.Diff(have, []*types.ExternalService(want), cmpopts.EquateEmpty(), et.CompareEncryptable); diff != "" {
			t.Fatalf("List:\n%s", diff)
		}

		// We'll update the external services, but being careful to keep the
		// config valid as we go.
		now := clock.Now()
		suffix := "-updated"
		for _, r := range want {
			cfg, err := r.Config.Decrypt(ctx)
			if err != nil {
				t.Fatal(err)
			}

			r.DisplayName += suffix
			r.Config.Set(`{"wanted":true,` + cfg[1:])
			r.UpdatedAt = now
			r.CreatedAt = now
		}

		if err = tx.Upsert(ctx, want...); err != nil {
			t.Errorf("Upsert error: %s", err)
		}
		have, err = tx.List(ctx, ExternalServicesListOptions{})
		if err != nil {
			t.Fatalf("List error: %s", err)
		}

		sort.Sort(types.ExternalServices(have))

		if diff := cmp.Diff(have, []*types.ExternalService(want), cmpopts.EquateEmpty(), et.CompareEncryptable); diff != "" {
			t.Errorf("List:\n%s", diff)
		}

		// Delete external services
		for _, es := range want {
			if err := tx.Delete(ctx, es.ID); err != nil {
				t.Fatal(err)
			}
		}

		have, err = tx.List(ctx, ExternalServicesListOptions{})
		if err != nil {
			t.Errorf("List error: %s", err)
		}

		sort.Sort(types.ExternalServices(have))

		if diff := cmp.Diff(have, []*types.ExternalService(nil), cmpopts.EquateEmpty(), et.CompareEncryptable); diff != "" {
			t.Errorf("List:\n%s", diff)
		}
	})

	t.Run("with encryption key", func(t *testing.T) {
		tx, err := db.ExternalServices().WithEncryptionKey(et.TestKey{}).Transact(ctx)
		if err != nil {
			t.Fatalf("Transact error: %s", err)
		}
		defer func() {
			err = tx.Done(err)
			if err != nil {
				t.Fatalf("Done error: %s", err)
			}
		}()

		want := typestest.GenerateExternalServices(7, svcs...)

		if err := tx.Upsert(ctx, want...); err != nil {
			t.Fatalf("Upsert error: %s", err)
		}
		for _, e := range want {
			if e.Kind != strings.ToUpper(e.Kind) {
				t.Errorf("external service kind didn't get upper-cased: %q", e.Kind)
				break
			}
		}

		// values encrypted should not be readable without the encrypting key
		noopStore := ExternalServicesWith(logger, tx).WithEncryptionKey(&encryption.NoopKey{FailDecrypt: true})

		for _, e := range want {
			svc, err := noopStore.GetByID(ctx, e.ID)
			if err != nil {
				t.Fatalf("unexpected error querying service: %s", err)
			}
			if _, err := svc.Config.Decrypt(ctx); err == nil {
				t.Fatalf("expected error decrypting with a different key")
			}
		}

		have, err := tx.List(ctx, ExternalServicesListOptions{
			Kinds: svcs.Kinds(),
		})
		if err != nil {
			t.Fatalf("List error: %s", err)
		}

		sort.Sort(types.ExternalServices(have))
		sort.Sort(want)

		if diff := cmp.Diff(have, []*types.ExternalService(want), cmpopts.EquateEmpty(), et.CompareEncryptable); diff != "" {
			t.Fatalf("List:\n%s", diff)
		}

		// We'll update the external services, but being careful to keep the
		// config valid as we go.
		now := clock.Now()
		suffix := "-updated"
		for _, r := range want {
			cfg, err := r.Config.Decrypt(ctx)
			if err != nil {
				t.Fatal(err)
			}

			r.DisplayName += suffix
			r.Config.Set(`{"wanted":true,` + cfg[1:])
			r.UpdatedAt = now
			r.CreatedAt = now
		}

		if err = tx.Upsert(ctx, want...); err != nil {
			t.Errorf("Upsert error: %s", err)
		}
		have, err = tx.List(ctx, ExternalServicesListOptions{})
		if err != nil {
			t.Fatalf("List error: %s", err)
		}

		sort.Sort(types.ExternalServices(have))

		if diff := cmp.Diff(have, []*types.ExternalService(want), cmpopts.EquateEmpty(), et.CompareEncryptable); diff != "" {
			t.Errorf("List:\n%s", diff)
		}

		// Delete external services
		for _, es := range want {
			if err := tx.Delete(ctx, es.ID); err != nil {
				t.Fatal(err)
			}
		}

		have, err = tx.List(ctx, ExternalServicesListOptions{})
		if err != nil {
			t.Errorf("List error: %s", err)
		}

		sort.Sort(types.ExternalServices(have))

		if diff := cmp.Diff(have, []*types.ExternalService(nil), cmpopts.EquateEmpty(), et.CompareEncryptable); diff != "" {
			t.Errorf("List:\n%s", diff)
		}
	})
}

func TestExternalServiceStore_GetSyncJobs(t *testing.T) {
	if testing.Short() {
		t.Skip()
	}
	t.Parallel()
	logger := logtest.Scoped(t)
	db := NewDB(logger, dbtest.NewDB(logger, t))
	ctx := context.Background()

	// Create a new external service
	confGet := func() *conf.Unified {
		return &conf.Unified{}
	}
	es := &types.ExternalService{
		Kind:        extsvc.KindGitHub,
		DisplayName: "GITHUB #1",
		Config:      extsvc.NewUnencryptedConfig(`{"url": "https://github.com", "repositoryQuery": ["none"], "token": "abc"}`),
	}
	err := db.ExternalServices().Create(ctx, confGet, es)
	if err != nil {
		t.Fatal(err)
	}

	_, err = db.Handle().ExecContext(ctx, "INSERT INTO external_service_sync_jobs (external_service_id) VALUES ($1)", es.ID)
	if err != nil {
		t.Fatal(err)
	}

	have, err := db.ExternalServices().GetSyncJobs(ctx, ExternalServicesGetSyncJobsOptions{})
	if err != nil {
		t.Fatal(err)
	}
	if len(have) != 1 {
		t.Fatalf("Expected 1 job, got %d", len(have))
	}

	want := &types.ExternalServiceSyncJob{
		ID:                1,
		State:             "queued",
		ExternalServiceID: es.ID,
	}
	if diff := cmp.Diff(want, have[0], cmpopts.IgnoreFields(types.ExternalServiceSyncJob{}, "ID", "QueuedAt")); diff != "" {
		t.Fatal(diff)
	}
}

func TestExternalServiceStore_CountSyncJobs(t *testing.T) {
	if testing.Short() {
		t.Skip()
	}
	t.Parallel()
	logger := logtest.Scoped(t)
	db := NewDB(logger, dbtest.NewDB(logger, t))
	ctx := context.Background()

	// Create a new external service
	confGet := func() *conf.Unified {
		return &conf.Unified{}
	}
	es := &types.ExternalService{
		Kind:        extsvc.KindGitHub,
		DisplayName: "GITHUB #1",
		Config:      extsvc.NewUnencryptedConfig(`{"url": "https://github.com", "repositoryQuery": ["none"], "token": "abc"}`),
	}
	err := db.ExternalServices().Create(ctx, confGet, es)
	if err != nil {
		t.Fatal(err)
	}

	_, err = db.Handle().ExecContext(ctx, "INSERT INTO external_service_sync_jobs (external_service_id) VALUES ($1)", es.ID)
	if err != nil {
		t.Fatal(err)
	}

	have, err := db.ExternalServices().CountSyncJobs(ctx, ExternalServicesGetSyncJobsOptions{})
	if err != nil {
		t.Fatal(err)
	}
	if have != 1 {
		t.Fatalf("Expected 1 job, got %d", have)
	}

	require.Exactly(t, int64(1), have, "total count is incorrect")

	have, err = db.ExternalServices().CountSyncJobs(ctx, ExternalServicesGetSyncJobsOptions{ExternalServiceID: es.ID + 1})
	if err != nil {
		t.Fatal(err)
	}
	if have != 0 {
		t.Fatalf("Expected 0 jobs, got %d", have)
	}

	require.Exactly(t, int64(0), have, "total count is incorrect")
}

func TestExternalServiceStore_GetSyncJobByID(t *testing.T) {
	if testing.Short() {
		t.Skip()
	}
	t.Parallel()
	logger := logtest.Scoped(t)
	db := NewDB(logger, dbtest.NewDB(logger, t))
	ctx := context.Background()

	// Create a new external service
	confGet := func() *conf.Unified {
		return &conf.Unified{}
	}
	es := &types.ExternalService{
		Kind:        extsvc.KindGitHub,
		DisplayName: "GITHUB #1",
		Config:      extsvc.NewUnencryptedConfig(`{"url": "https://github.com", "repositoryQuery": ["none"], "token": "abc"}`),
	}
	err := db.ExternalServices().Create(ctx, confGet, es)
	if err != nil {
		t.Fatal(err)
	}

	_, err = db.Handle().ExecContext(ctx, "INSERT INTO external_service_sync_jobs (id, external_service_id) VALUES (1, $1)", es.ID)
	if err != nil {
		t.Fatal(err)
	}

	have, err := db.ExternalServices().GetSyncJobByID(ctx, 1)
	if err != nil {
		t.Fatal(err)
	}

	want := &types.ExternalServiceSyncJob{
		ID:                1,
		State:             "queued",
		ExternalServiceID: es.ID,
	}
	if diff := cmp.Diff(want, have, cmpopts.IgnoreFields(types.ExternalServiceSyncJob{}, "ID", "QueuedAt")); diff != "" {
		t.Fatal(diff)
	}

	// Test not found:
	_, err = db.ExternalServices().GetSyncJobByID(ctx, 2)
	if err == nil {
		t.Fatal("no error for not found")
	}
	if !errcode.IsNotFound(err) {
		t.Fatal("wrong err code for not found")
	}
}

func TestExternalServicesStore_OneCloudDefaultPerKind(t *testing.T) {
	if testing.Short() {
		t.Skip()
	}
	t.Parallel()
	logger := logtest.Scoped(t)
	db := NewDB(logger, dbtest.NewDB(logger, t))
	ctx := context.Background()

	now := time.Now()

	makeService := func(cloudDefault bool) *types.ExternalService {
		cfg := `{"url": "https://github.com", "token": "abc", "repositoryQuery": ["none"]}`
		svc := &types.ExternalService{
			Kind:         extsvc.KindGitHub,
			DisplayName:  "Github - Test",
			Config:       extsvc.NewUnencryptedConfig(cfg),
			CreatedAt:    now,
			UpdatedAt:    now,
			CloudDefault: cloudDefault,
		}
		return svc
	}

	t.Run("non default", func(t *testing.T) {
		gh := makeService(false)
		if err := db.ExternalServices().Upsert(ctx, gh); err != nil {
			t.Fatalf("Upsert error: %s", err)
		}
	})

	t.Run("first default", func(t *testing.T) {
		gh := makeService(true)
		if err := db.ExternalServices().Upsert(ctx, gh); err != nil {
			t.Fatalf("Upsert error: %s", err)
		}
	})

	t.Run("second default", func(t *testing.T) {
		gh := makeService(true)
		if err := db.ExternalServices().Upsert(ctx, gh); err == nil {
			t.Fatal("Expected an error")
		}
	})
}

func TestExternalServiceStore_SyncDue(t *testing.T) {
	if testing.Short() {
		t.Skip()
	}
	t.Parallel()
	logger := logtest.Scoped(t)
	db := NewDB(logger, dbtest.NewDB(logger, t))
	ctx := context.Background()

	now := time.Now()

	makeService := func() *types.ExternalService {
		cfg := `{"url": "https://github.com", "token": "abc", "repositoryQuery": ["none"]}`
		svc := &types.ExternalService{
			Kind:        extsvc.KindGitHub,
			DisplayName: "Github - Test",
			Config:      extsvc.NewUnencryptedConfig(cfg),
			CreatedAt:   now,
			UpdatedAt:   now,
		}
		return svc
	}
	svc1 := makeService()
	svc2 := makeService()
	err := db.ExternalServices().Upsert(ctx, svc1, svc2)
	if err != nil {
		t.Fatal(err)
	}

	assertDue := func(d time.Duration, want bool) {
		t.Helper()
		ids := []int64{svc1.ID, svc2.ID}
		due, err := db.ExternalServices().SyncDue(ctx, ids, d)
		if err != nil {
			t.Error(err)
		}
		if due != want {
			t.Errorf("Want %v, got %v", want, due)
		}
	}

	makeSyncJob := func(svcID int64, state string) {
		_, err = db.Handle().ExecContext(ctx, `
INSERT INTO external_service_sync_jobs (external_service_id, state)
VALUES ($1,$2)
`, svcID, state)
		if err != nil {
			t.Fatal(err)
		}
	}

	// next_sync_at is null, so we expect a sync soon
	assertDue(1*time.Second, true)

	// next_sync_at in the future
	_, err = db.Handle().ExecContext(ctx, "UPDATE external_services SET next_sync_at = $1", now.Add(10*time.Minute))
	if err != nil {
		t.Fatal(err)
	}
	assertDue(1*time.Second, false)
	assertDue(11*time.Minute, true)

	// With sync jobs
	makeSyncJob(svc1.ID, "queued")
	makeSyncJob(svc2.ID, "completed")
	assertDue(1*time.Minute, true)

	// Sync jobs not running
	_, err = db.Handle().ExecContext(ctx, "UPDATE external_service_sync_jobs SET state = 'completed'")
	if err != nil {
		t.Fatal(err)
	}
	assertDue(1*time.Minute, false)
}

func TestConfigurationHasWebhooks(t *testing.T) {
	t.Run("supported kinds with webhooks", func(t *testing.T) {
		for _, cfg := range []any{
			&schema.GitHubConnection{
				Webhooks: []*schema.GitHubWebhook{
					{Org: "org", Secret: "super secret"},
				},
			},
			&schema.GitLabConnection{
				Webhooks: []*schema.GitLabWebhook{
					{Secret: "super secret"},
				},
			},
			&schema.BitbucketServerConnection{
				Plugin: &schema.BitbucketServerPlugin{
					Webhooks: &schema.BitbucketServerPluginWebhooks{
						Secret: "super secret",
					},
				},
			},
		} {
			t.Run(fmt.Sprintf("%T", cfg), func(t *testing.T) {
				assert.True(t, configurationHasWebhooks(cfg))
			})
		}
	})

	t.Run("supported kinds without webhooks", func(t *testing.T) {
		for _, cfg := range []any{
			&schema.GitHubConnection{},
			&schema.GitLabConnection{},
			&schema.BitbucketServerConnection{},
		} {
			t.Run(fmt.Sprintf("%T", cfg), func(t *testing.T) {
				assert.False(t, configurationHasWebhooks(cfg))
			})
		}
	})

	t.Run("unsupported kinds", func(t *testing.T) {
		for _, cfg := range []any{
			&schema.AWSCodeCommitConnection{},
			&schema.BitbucketCloudConnection{},
			&schema.GitoliteConnection{},
			&schema.PerforceConnection{},
			&schema.PhabricatorConnection{},
			&schema.JVMPackagesConnection{},
			&schema.OtherExternalServiceConnection{},
			nil,
		} {
			t.Run(fmt.Sprintf("%T", cfg), func(t *testing.T) {
				assert.False(t, configurationHasWebhooks(cfg))
			})
		}
	})
}

func TestExternalServiceStore_ListRepos(t *testing.T) {
	if testing.Short() {
		t.Skip()
	}
	t.Parallel()
	logger := logtest.Scoped(t)
	db := NewDB(logger, dbtest.NewDB(logger, t))
	ctx := context.Background()

	// Create a new external service
	confGet := func() *conf.Unified {
		return &conf.Unified{}
	}
	es := &types.ExternalService{
		Kind:        extsvc.KindGitHub,
		DisplayName: "GITHUB #1",
		Config:      extsvc.NewUnencryptedConfig(`{"url": "https://github.com", "repositoryQuery": ["none"], "token": "abc"}`),
	}
	err := db.ExternalServices().Create(ctx, confGet, es)
	if err != nil {
		t.Fatal(err)
	}

	// create new user
	user, err := db.Users().Create(ctx,
		NewUser{
			Email:           "alice@example.com",
			Username:        "alice",
			Password:        "password",
			EmailIsVerified: true,
		},
	)
	if err != nil {
		t.Fatal(err)
	}

	// create new org
	displayName := "Acme org"
	org, err := db.Orgs().Create(ctx, "acme", &displayName)
	if err != nil {
		t.Fatal(err)
	}

	const repoId = 1
	err = db.Repos().Create(ctx, &types.Repo{ID: repoId, Name: "test1"})
	if err != nil {
		t.Fatal(err)
	}

	_, err = db.Handle().ExecContext(ctx, "INSERT INTO external_service_repos (external_service_id, repo_id, clone_url, user_id, org_id) VALUES ($1, $2, $3, $4, $5)",
		es.ID,
		repoId,
		"cloneUrl",
		user.ID,
		org.ID,
	)
	if err != nil {
		t.Fatal(err)
	}

	// check that repos are found with empty ExternalServiceReposListOptions
	haveRepos, err := db.ExternalServices().ListRepos(ctx, ExternalServiceReposListOptions{})
	if err != nil {
		t.Fatal(err)
	}

	if len(haveRepos) != 1 {
		t.Fatalf("Expected 1 external service repo, got %d", len(haveRepos))
	}

	have := haveRepos[0]

	require.Exactly(t, es.ID, have.ExternalServiceID, "externalServiceID is incorrect")
	require.Exactly(t, api.RepoID(repoId), have.RepoID, "repoID is incorrect")
	require.Exactly(t, "cloneUrl", have.CloneURL, "cloneURL is incorrect")
	require.Exactly(t, user.ID, have.UserID, "userID is incorrect")
	require.Exactly(t, org.ID, have.OrgID, "orgID is incorrect")

	// check that repos are found with given externalServiceID
	haveRepos, err = db.ExternalServices().ListRepos(ctx, ExternalServiceReposListOptions{ExternalServiceID: 1, LimitOffset: &LimitOffset{Limit: 1}})
	if err != nil {
		t.Fatal(err)
	}

	if len(haveRepos) != 1 {
		t.Fatalf("Expected 1 external service repo, got %d", len(haveRepos))
	}

	// check that repos are limited
	haveRepos, err = db.ExternalServices().ListRepos(ctx, ExternalServiceReposListOptions{ExternalServiceID: 1, LimitOffset: &LimitOffset{Limit: 0}})
	if err != nil {
		t.Fatal(err)
	}

	if len(haveRepos) != 0 {
		t.Fatalf("Expected 0 external service repos, got %d", len(haveRepos))
	}
}<|MERGE_RESOLUTION|>--- conflicted
+++ resolved
@@ -232,7 +232,6 @@
 			wantErr:         `field "rateLimit" is not allowed in a user-added external service`,
 		},
 		{
-<<<<<<< HEAD
 			name:            "duplicate kinds not allowed for user owned services",
 			kind:            extsvc.KindGitHub,
 			config:          `{"url": "https://github.com", "repositoryQuery": ["none"], "token": "abc"}`,
@@ -267,8 +266,6 @@
 			wantErr: `existing external service, "GITHUB 1", of same kind already added`,
 		},
 		{
-=======
->>>>>>> a8cb7dc4
 			name:    "1 errors - GitHub.com",
 			kind:    extsvc.KindGitHub,
 			config:  `{"url": "https://github.com", "repositoryQuery": ["none"], "token": "` + types.RedactedSecret + `"}`,
