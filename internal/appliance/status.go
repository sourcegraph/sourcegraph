--- conflicted
+++ resolved
@@ -10,27 +10,6 @@
 	"github.com/sourcegraph/sourcegraph/lib/errors"
 )
 
-<<<<<<< HEAD
-const (
-	StatusUnknown         Status = "unknown"
-	StatusInstall         Status = "install"
-	StatusInstalling      Status = "installing"
-	StatusIdle            Status = "idle"
-	StatusUpgrading       Status = "upgrading"
-	StatusWaitingForAdmin Status = "wait-for-admin"
-	StatusRefresh         Status = "refresh"
-	StatusMaintenance     Status = "maintenance"
-)
-
-// Status is a point in the Appliance lifecycle that an Appliance can be in.
-type Status string
-
-func (s Status) String() string {
-	return string(s)
-}
-
-=======
->>>>>>> 29fc613c
 // Task is a task that some states may have to complete to exit.
 type Task struct {
 	Title       string    `json:"title"`
