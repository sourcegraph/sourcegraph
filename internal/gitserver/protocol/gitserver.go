--- conflicted
+++ resolved
@@ -760,19 +760,6 @@
 	}
 }
 
-<<<<<<< HEAD
-// func CreateCommitFromPatchResponseFromProto(p *proto.CreateCommitFromPatchBinaryResponse) *CreateCommitFromPatchResponse {
-// 	if p == nil {
-// 		return nil
-// 	}
-// 	return &CreateCommitFromPatchResponse{
-// 		Rev:   p.GetRev(),
-// 		Error: CreateCommitFromPatchErrorFromProto(p.GetError()),
-// 	}
-// }
-
-=======
->>>>>>> 79a6718b
 // SetError adds the supplied error related details to e.
 func (e *CreateCommitFromPatchResponse) SetError(repo, command, out string, err error) {
 	if e.Error == nil {
