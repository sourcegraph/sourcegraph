--- conflicted
+++ resolved
@@ -8,10 +8,7 @@
 option go_package = "github.com/sourcegraph/sourcegraph/internal/gitserver/v1";
 
 service GitserverService {
-<<<<<<< HEAD
   rpc BatchLog(BatchLogRequest) returns (BatchLogResponse) {}
-=======
->>>>>>> 79a6718b
   rpc CreateCommitFromPatchBinary(CreateCommitFromPatchBinaryRequest) returns (CreateCommitFromPatchBinaryResponse) {}
   rpc Exec(ExecRequest) returns (stream ExecResponse) {}
   rpc GetObject(GetObjectRequest) returns (GetObjectResponse) {}
@@ -27,7 +24,6 @@
   rpc ReposStats(ReposStatsRequest) returns (ReposStatsResponse) {}
 }
 
-<<<<<<< HEAD
 // BatchLogRequest is a request to execute a `git log` command inside a set of
 // git repositories present on the target shard.
 message BatchLogRequest {
@@ -60,8 +56,6 @@
   string commit = 2;
 }
 
-=======
->>>>>>> 79a6718b
 message PatchCommitInfo {
   // message is the commit message to be used for the commit
   string message = 1;
@@ -427,11 +421,7 @@
   string p4port = 1;
   string p4user = 2;
   string p4passwd = 3;
-<<<<<<< HEAD
-  repeated string args = 5;
-=======
   repeated string args = 4;
->>>>>>> 79a6718b
 }
 
 message P4ExecResponse {
