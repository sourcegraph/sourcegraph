--- conflicted
+++ resolved
@@ -19,18 +19,13 @@
 const _ = grpc.SupportPackageIsVersion7
 
 const (
-<<<<<<< HEAD
+
 	GitserverService_Exec_FullMethodName            = "/gitserver.v1.GitserverService/Exec"
 	GitserverService_IsRepoCloneable_FullMethodName = "/gitserver.v1.GitserverService/IsRepoCloneable"
 	GitserverService_Search_FullMethodName          = "/gitserver.v1.GitserverService/Search"
 	GitserverService_Archive_FullMethodName         = "/gitserver.v1.GitserverService/Archive"
 	GitserverService_ReposStats_FullMethodName      = "/gitserver.v1.GitserverService/ReposStats"
-=======
-	GitserverService_Exec_FullMethodName       = "/gitserver.v1.GitserverService/Exec"
-	GitserverService_Search_FullMethodName     = "/gitserver.v1.GitserverService/Search"
-	GitserverService_Archive_FullMethodName    = "/gitserver.v1.GitserverService/Archive"
-	GitserverService_ReposStats_FullMethodName = "/gitserver.v1.GitserverService/ReposStats"
->>>>>>> 60d130de
+
 )
 
 // GitserverServiceClient is the client API for GitserverService service.
@@ -317,13 +312,11 @@
 	HandlerType: (*GitserverServiceServer)(nil),
 	Methods: []grpc.MethodDesc{
 		{
-<<<<<<< HEAD
+
 			MethodName: "IsRepoCloneable",
 			Handler:    _GitserverService_IsRepoCloneable_Handler,
 		},
-		{
-=======
->>>>>>> 60d130de
+
 			MethodName: "ReposStats",
 			Handler:    _GitserverService_ReposStats_Handler,
 		},
