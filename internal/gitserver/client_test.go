package gitserver_test

import (
	"archive/zip"
	"bytes"
	"container/list"
	"context"
	"encoding/base64"
	"encoding/json"
	"fmt"
	"io"
	"math/rand"
	"net/http"
	"net/http/httptest"
	"net/url"
	"os"
	"os/exec"
	"path/filepath"
	"reflect"
	"strings"
	"sync"
	"testing"
	"testing/quick"
	"time"

	"github.com/google/go-cmp/cmp"
	"github.com/stretchr/testify/assert"
	"github.com/stretchr/testify/require"
	"google.golang.org/grpc"
	"google.golang.org/grpc/codes"
	"google.golang.org/grpc/status"

	"github.com/sourcegraph/log/logtest"

	"github.com/sourcegraph/sourcegraph/cmd/gitserver/server"
	"github.com/sourcegraph/sourcegraph/internal/api"
	"github.com/sourcegraph/sourcegraph/internal/conf"
	"github.com/sourcegraph/sourcegraph/internal/database"
	"github.com/sourcegraph/sourcegraph/internal/gitserver"
	"github.com/sourcegraph/sourcegraph/internal/gitserver/gitdomain"
	"github.com/sourcegraph/sourcegraph/internal/gitserver/protocol"
	proto "github.com/sourcegraph/sourcegraph/internal/gitserver/v1"
	internalgrpc "github.com/sourcegraph/sourcegraph/internal/grpc"
	"github.com/sourcegraph/sourcegraph/internal/grpc/defaults"
	"github.com/sourcegraph/sourcegraph/internal/httpcli"
	"github.com/sourcegraph/sourcegraph/internal/randstring"
	"github.com/sourcegraph/sourcegraph/lib/errors"
	"github.com/sourcegraph/sourcegraph/schema"
)

func newMockDB() database.DB {
	db := database.NewMockDB()
	db.GitserverReposFunc.SetDefaultReturn(database.NewMockGitserverRepoStore())
	db.FeatureFlagsFunc.SetDefaultReturn(database.NewMockFeatureFlagStore())
	return db
}

func TestProtoRoundTrip(t *testing.T) {
	var diff string

	a := func(original gitserver.ArchiveOptions) bool {

		var converted gitserver.ArchiveOptions
		converted.FromProto(original.ToProto("test"))

		if diff = cmp.Diff(original, converted); diff != "" {
			return false
		}

		return true
	}

	if err := quick.Check(a, nil); err != nil {
		t.Errorf("ArchiveOptions proto roundtrip failed (-want +got):\n%s", diff)
	}

	c := func(original protocol.IsRepoCloneableResponse) bool {
		var converted protocol.IsRepoCloneableResponse
		converted.FromProto(original.ToProto())

		if diff = cmp.Diff(original, converted); diff != "" {
			return false
		}

		return true
	}

	if err := quick.Check(c, nil); err != nil {
		t.Errorf("IsRepoCloneableResponse proto roundtrip failed (-want +got):\n%s", diff)
	}

	rs := func(updatedAt time.Time, gitDirBytes int64) bool {
		original := protocol.ReposStats{
			UpdatedAt:   updatedAt,
			GitDirBytes: gitDirBytes,
		}

		var converted protocol.ReposStats
		converted.FromProto(original.ToProto())

		if diff = cmp.Diff(original, converted); diff != "" {
			return false
		}

		return true
	}

	// Define the generator for time.Time values
	timeGenerator := func(rand *rand.Rand, size int) reflect.Value {
		min := time.Date(2000, 1, 1, 0, 0, 0, 0, time.UTC)
		max := time.Now()
		delta := max.Unix() - min.Unix()
		sec := rand.Int63n(delta) + min.Unix()
		return reflect.ValueOf(time.Unix(sec, 0))
	}

	if err := quick.Check(rs, &quick.Config{
		Values: func(args []reflect.Value, rand *rand.Rand) {
			args[0] = timeGenerator(rand, 0)
			args[1] = reflect.ValueOf(rand.Int63())
		},
	}); err != nil {
		t.Errorf("ReposStats proto roundtrip failed (-want +got):\n%s", diff)
	}
	durationGenerator := func(rand *rand.Rand, size int) reflect.Value {
		return reflect.ValueOf(time.Duration(rand.Int63()))
	}

	ruReq := func(original protocol.RepoUpdateRequest) bool {
		var converted protocol.RepoUpdateRequest
		converted.FromProto(original.ToProto())

		if diff = cmp.Diff(original, converted); diff != "" {
			return false
		}

		return true
	}

	if err := quick.Check(ruReq, &quick.Config{
		Values: func(args []reflect.Value, rand *rand.Rand) {
			args[0] = reflect.ValueOf(protocol.RepoUpdateRequest{
				Repo:           api.RepoName(fmt.Sprintf("repo-%d", rand.Int())),
				Since:          durationGenerator(rand, 0).Interface().(time.Duration),
				CloneFromShard: randstring.NewLen(10),
			})
		},
	}); err != nil {
		t.Errorf("RepoUpdateRequest proto roundtrip failed (-want +got):\n%s", diff)
	}

	ruRes := func(original protocol.RepoUpdateResponse) bool {
		var converted protocol.RepoUpdateResponse
		converted.FromProto(original.ToProto())

		if diff = cmp.Diff(original, converted); diff != "" {
			return false
		}

		return true
	}

	if err := quick.Check(ruRes, &quick.Config{
		Values: func(args []reflect.Value, rand *rand.Rand) {

			lastFetched := timeGenerator(rand, 0).Interface().(time.Time)
			lastChangedAt := timeGenerator(rand, 0).Interface().(time.Time)

			args[0] = reflect.ValueOf(protocol.RepoUpdateResponse{
				LastFetched: &lastFetched,
				LastChanged: &lastChangedAt,
				Error:       randstring.NewLen(10),
			})
		},
	}); err != nil {
		t.Errorf("RepoUpdateResponse proto roundtrip failed (-want +got):\n%s", diff)
	}

}

func TestClient_Remove(t *testing.T) {
	test := func(t *testing.T, called *bool) {
		repo := api.RepoName("github.com/sourcegraph/sourcegraph")
		addrs := []string{"172.16.8.1:8080", "172.16.8.2:8080"}

		expected := "http://172.16.8.1:8080"

		source := gitserver.NewTestClientSource(t, addrs, func(o *gitserver.TestClientSourceOptions) {
			o.ClientFunc = func(cc *grpc.ClientConn) proto.GitserverServiceClient {
				mockRepoDelete := func(ctx context.Context, in *proto.RepoDeleteRequest, opts ...grpc.CallOption) (*proto.RepoDeleteResponse, error) {
					*called = true
					return nil, nil
				}
				return &mockClient{
					mockRepoDelete: mockRepoDelete,
				}
			}
		})
		cli := gitserver.NewTestClient(
			httpcli.DoerFunc(func(r *http.Request) (*http.Response, error) {
				switch r.URL.String() {
				// Ensure that the request was received by the "expected" gitserver instance - where
				// expected is the gitserver instance according to the Rendezvous hashing scheme.
				// For anything else apart from this we return an error.
				case expected + "/delete":
					return &http.Response{
						StatusCode: 200,
						Body:       io.NopCloser(bytes.NewBufferString("{}")),
					}, nil
				default:
					return nil, errors.Newf("unexpected URL: %q", r.URL.String())
				}
			}),

			source,
		)

		err := cli.Remove(context.Background(), repo)
		if err != nil {
			t.Fatalf("expected URL %q, but got err %q", expected, err)
		}

		err = cli.RemoveFrom(context.Background(), repo, "172.16.8.1:8080")
		if err != nil {
			t.Fatalf("expected URL %q, but got err %q", expected, err)
		}
	}

	t.Run("GRPC", func(t *testing.T) {
		called := false
		conf.Mock(&conf.Unified{
			SiteConfiguration: schema.SiteConfiguration{
				ExperimentalFeatures: &schema.ExperimentalFeatures{
					EnableGRPC: true,
				},
			},
		})
		test(t, &called)
		if !called {
			t.Fatal("grpc client not called")
		}
	})
	t.Run("HTTP", func(t *testing.T) {
		called := false
		conf.Mock(&conf.Unified{
			SiteConfiguration: schema.SiteConfiguration{
				ExperimentalFeatures: &schema.ExperimentalFeatures{
					EnableGRPC: false,
				},
			},
		})
		test(t, &called)
		if called {
			t.Fatal("grpc client called")
		}
	})

}

func TestClient_ArchiveReader(t *testing.T) {
	root := gitserver.CreateRepoDir(t)

	type test struct {
		name string

		remote      string
		revision    string
		want        map[string]string
		clientErr   error
		readerError error
		skipReader  bool
	}

	tests := []test{
		{
			name: "simple",

			remote:   createSimpleGitRepo(t, root),
			revision: "HEAD",
			want: map[string]string{
				"dir1/":      "",
				"dir1/file1": "infile1",
				"file 2":     "infile2",
			},
			skipReader: false,
		},
		{
			name: "repo-with-dotgit-dir",

			remote:   createRepoWithDotGitDir(t, root),
			revision: "HEAD",
			want: map[string]string{
				"file1":            "hello\n",
				".git/mydir/file2": "milton\n",
				".git/mydir/":      "",
				".git/":            "",
			},
			skipReader: false,
		},
		{
			name: "not-found",

			revision:   "HEAD",
			clientErr:  errors.New("repository does not exist: not-found"),
			skipReader: false,
		},
		{
			name: "revision-not-found",

			remote:      createRepoWithDotGitDir(t, root),
			revision:    "revision-not-found",
			clientErr:   nil,
			readerError: &gitdomain.RevisionNotFoundError{Repo: "revision-not-found", Spec: "revision-not-found"},
			skipReader:  true,
		},
	}

	runArchiveReaderTestfunc := func(t *testing.T, mkClient func(t *testing.T, addrs []string) gitserver.Client, name api.RepoName, test test) {
		t.Run(string(name), func(t *testing.T) {
			// Setup: Prepare the test Gitserver server + register the gRPC server
			s := &server.Server{
				Logger:   logtest.Scoped(t),
				ReposDir: filepath.Join(root, "repos"),
				DB:       newMockDB(),
				GetRemoteURLFunc: func(_ context.Context, name api.RepoName) (string, error) {
					if test.remote != "" {
						return test.remote, nil
					}
					return "", errors.Errorf("no remote for %s", test.name)
				},
				GetVCSSyncer: func(ctx context.Context, name api.RepoName) (server.VCSSyncer, error) {
					return &server.GitRepoSyncer{}, nil
				},
			}

			grpcServer := defaults.NewServer(logtest.Scoped(t))

			proto.RegisterGitserverServiceServer(grpcServer, &server.GRPCServer{Server: s})
			handler := internalgrpc.MultiplexHandlers(grpcServer, s.Handler())
			srv := httptest.NewServer(handler)
			defer srv.Close()

			u, _ := url.Parse(srv.URL)

			addrs := []string{u.Host}
			cli := mkClient(t, addrs)
			ctx := context.Background()

			if test.remote != "" {
				if _, err := cli.RequestRepoUpdate(ctx, name, 0); err != nil {
					t.Fatal(err)
				}
			}

			rc, err := cli.ArchiveReader(ctx, nil, name, gitserver.ArchiveOptions{Treeish: test.revision, Format: gitserver.ArchiveFormatZip})
			if have, want := fmt.Sprint(err), fmt.Sprint(test.clientErr); have != want {
				t.Errorf("archive: have err %v, want %v", have, want)
			}
			if rc == nil {
				return
			}
			t.Cleanup(func() {
				if err := rc.Close(); err != nil {
					t.Fatal(err)
				}
			})

			data, readErr := io.ReadAll(rc)
			if readErr != nil {
				if readErr.Error() != test.readerError.Error() {
					t.Errorf("archive: have reader err %v, want %v", readErr.Error(), test.readerError.Error())
				}

				if test.skipReader {
					return
				}

				t.Fatal(readErr)
			}

			zr, err := zip.NewReader(bytes.NewReader(data), int64(len(data)))
			if err != nil {
				t.Fatal(err)
			}

			got := map[string]string{}
			for _, f := range zr.File {
				r, err := f.Open()
				if err != nil {
					t.Errorf("failed to open %q because %s", f.Name, err)
					continue
				}
				contents, err := io.ReadAll(r)
				_ = r.Close()
				if err != nil {
					t.Errorf("Read(%q): %s", f.Name, err)
					continue
				}
				got[f.Name] = string(contents)
			}

			if !cmp.Equal(test.want, got) {
				t.Errorf("mismatch (-want +got):\n%s", cmp.Diff(test.want, got))
			}
		})
	}

	t.Run("grpc", func(t *testing.T) {
		conf.Mock(&conf.Unified{
			SiteConfiguration: schema.SiteConfiguration{
				ExperimentalFeatures: &schema.ExperimentalFeatures{
					EnableGRPC: true,
				},
			},
		})
		for _, test := range tests {
			repoName := api.RepoName(test.name)

			spy := &spyGitserverServiceClient{}

			mkClient := func(t *testing.T, addrs []string) gitserver.Client {

				t.Helper()

				source := gitserver.NewTestClientSource(t, addrs, func(o *gitserver.TestClientSourceOptions) {
					o.ClientFunc = func(cc *grpc.ClientConn) proto.GitserverServiceClient {
						spy.base = proto.NewGitserverServiceClient(cc)

						return spy
					}
				})

				return gitserver.NewTestClient(&http.Client{}, source)
			}

			runArchiveReaderTestfunc(t, mkClient, repoName, test)
			if !spy.archiveCalled {
				t.Error("archiveReader: GitserverServiceClient should have been called")
			}

		}
	})

	t.Run("http", func(t *testing.T) {
		conf.Mock(&conf.Unified{
			SiteConfiguration: schema.SiteConfiguration{
				ExperimentalFeatures: &schema.ExperimentalFeatures{
					EnableGRPC: false,
				},
			},
		})

		for _, test := range tests {
			repoName := api.RepoName(test.name)

			var spyGitserverService *spyGitserverServiceClient
			mkClient := func(t *testing.T, addrs []string) gitserver.Client {
				t.Helper()

				spy := &spyGitserverServiceClient{}

				source := gitserver.NewTestClientSource(t, addrs, func(o *gitserver.TestClientSourceOptions) {
					o.ClientFunc = func(cc *grpc.ClientConn) proto.GitserverServiceClient {
						spy.base = proto.NewGitserverServiceClient(cc)

						return spy
					}
				})

				return gitserver.NewTestClient(&http.Client{}, source)
			}

			runArchiveReaderTestfunc(t, mkClient, repoName, test)
			if spyGitserverService != nil {
				t.Error("archiveReader: GitserverServiceClient should have not been initialized")
			}
		}

	})
}

func createRepoWithDotGitDir(t *testing.T, root string) string {
	t.Helper()
	b64 := func(s string) string {
		t.Helper()
		b, err := base64.StdEncoding.DecodeString(s)
		if err != nil {
			t.Fatal(err)
		}
		return string(b)
	}

	dir := filepath.Join(root, "remotes", "repo-with-dot-git-dir")

	// This repo was synthesized by hand to contain a file whose path is `.git/mydir/file2` (the Git
	// CLI will not let you create a file with a `.git` path component).
	//
	// The synthesized bad commit is:
	//
	// commit aa600fc517ea6546f31ae8198beb1932f13b0e4c (HEAD -> master)
	// Author: Quinn Slack <qslack@qslack.com>
	// 	Date:   Tue Jun 5 16:17:20 2018 -0700
	//
	// wip
	//
	// diff --git a/.git/mydir/file2 b/.git/mydir/file2
	// new file mode 100644
	// index 0000000..82b919c
	// --- /dev/null
	// +++ b/.git/mydir/file2
	// @@ -0,0 +1 @@
	// +milton
	files := map[string]string{
		"config": `
[core]
repositoryformatversion=0
filemode=true
`,
		"HEAD":              `ref: refs/heads/master`,
		"refs/heads/master": `aa600fc517ea6546f31ae8198beb1932f13b0e4c`,
		"objects/e7/9c5e8f964493290a409888d5413a737e8e5dd5": b64("eAFLyslPUrBgyMzLLMlMzOECACgtBOw="),
		"objects/ce/013625030ba8dba906f756967f9e9ca394464a": b64("eAFLyslPUjBjyEjNycnnAgAdxQQU"),
		"objects/82/b919c9c565d162c564286d9d6a2497931be47e": b64("eAFLyslPUjBnyM3MKcnP4wIAIw8ElA=="),
		"objects/e5/231c1d547df839dce09809e43608fe6c537682": b64("eAErKUpNVTAzYTAxAAIFvfTMEgbb8lmsKdJ+zz7ukeMOulcqZqOllmloYGBmYqKQlpmTashwjtFMlZl7xe2VbN/DptXPm7N4ipsXACOoGDo="),
		"objects/da/5ecc846359eaf23e8abe907b3125fdd7abdbc0": b64("eAErKUpNVTA2ZjA0MDAzMVFIy8xJNWJo2il58mjqxaSjKRq5c7NUpk+WflIHABZRD2I="),
		"objects/d0/01d287018593691c36042e1c8089fde7415296": b64("eAErKUpNVTA2ZjA0MDAzMVFIy8xJNWQ4x2imysy94vZKtu9h0+rnzVk8xc0LAP2TDiQ="),
		"objects/b4/009ecbf1eba01c5279f25840e2afc0d15f5005": b64("eAGdjdsJAjEQRf1OFdOAMpPN5gEitiBWEJIRBzcJu2b7N2IHfh24nMtJrRTpQA4PfWOGjEhZe4fk5zDZQGmyaDRT8ujDI7MzNOtgVdz7s21w26VWuC8xveC8vr+8/nBKrVxgyF4bJBfgiA5RjXUEO/9xVVKlS1zUB/JxNbA="),
		"objects/3d/779a05641b4ee6f1bc1e0b52de75163c2a2669": b64("eAErKUpNVTA2YjAxAAKF3MqUzCKGW3FnWpIjX32y69o3odpQ9e/11bcPAAAipRGQ"),
		"objects/aa/600fc517ea6546f31ae8198beb1932f13b0e4c": b64("eAGdjlkKAjEQBf3OKfoCSmfpLCDiFcQTZDodHHQWxwxe3xFv4FfBKx4UT8PQNzDa7doiAkLGataFXCg12lRYMEVM4qzHWMUz2eCjUXNeZGzQOdwkd1VLl1EzmZCqoehQTK6MRVMlRFJ5bbdpgcvajyNcH5nvcHy+vjz/cOBpOIEmE41D7xD2GBDVtm6BTf64qnc/qw9c4UKS"),
		"objects/e6/9de29bb2d1d6434b8b29ae775ad8c2e48c5391": b64("eAFLyslPUjBgAAAJsAHw"),
	}
	for name, data := range files {
		name = filepath.Join(dir, name)
		if err := os.MkdirAll(filepath.Dir(name), 0700); err != nil {
			t.Fatal(err)
		}
		if err := os.WriteFile(name, []byte(data), 0600); err != nil {
			t.Fatal(err)
		}
	}

	return dir
}

func createSimpleGitRepo(t *testing.T, root string) string {
	t.Helper()
	dir := filepath.Join(root, "remotes", "simple")

	if err := os.MkdirAll(dir, 0700); err != nil {
		t.Fatal(err)
	}

	for _, cmd := range []string{
		"git init",
		"mkdir dir1",
		"echo -n infile1 > dir1/file1",
		"touch --date=2006-01-02T15:04:05Z dir1 dir1/file1 || touch -t 200601021704.05 dir1 dir1/file1",
		"git add dir1/file1",
		"GIT_COMMITTER_NAME=a GIT_COMMITTER_EMAIL=a@a.com GIT_AUTHOR_DATE=2006-01-02T15:04:05Z GIT_COMMITTER_DATE=2006-01-02T15:04:05Z git commit -m commit1 --author='a <a@a.com>' --date 2006-01-02T15:04:05Z",
		"echo -n infile2 > 'file 2'",
		"touch --date=2014-05-06T19:20:21Z 'file 2' || touch -t 201405062120.21 'file 2'",
		"git add 'file 2'",
		"GIT_COMMITTER_NAME=a GIT_COMMITTER_EMAIL=a@a.com GIT_AUTHOR_DATE=2006-01-02T15:04:05Z GIT_COMMITTER_DATE=2014-05-06T19:20:21Z git commit -m commit2 --author='a <a@a.com>' --date 2014-05-06T19:20:21Z",
		"git branch test-ref HEAD~1",
		"git branch test-nested-ref test-ref",
	} {
		c := exec.Command("bash", "-c", `GIT_CONFIG_GLOBAL="" GIT_CONFIG_SYSTEM="" `+cmd)
		c.Dir = dir
		out, err := c.CombinedOutput()
		if err != nil {
			t.Fatalf("Command %q failed. Output was:\n\n%s", cmd, out)
		}
	}

	return dir
}

type mockP4ExecClient struct {
	isEndOfStream bool
	Err           string
	grpc.ClientStream
}

func (m *mockP4ExecClient) Recv() (*proto.P4ExecResponse, error) {
	if m.isEndOfStream {
		return nil, io.EOF
	}

	if m.Err != "" {
		return nil, status.Error(codes.Unknown, m.Err)
	}

	response := &proto.P4ExecResponse{
		Data: []byte("example output"),
	}

	// Set the end-of-stream condition
	m.isEndOfStream = true

	return response, nil
}

func TestClient_P4ExecGRPC(t *testing.T) {
	_ = gitserver.CreateRepoDir(t)
	type test struct {
		name     string
		host     string
		user     string
		password string
		args     []string
		err      string
		wantBody string
		wantErr  string
	}
	tests := []test{
		{
			name:     "check request body",
			host:     "ssl:111.222.333.444:1666",
			user:     "admin",
			password: "pa$$word",
			args:     []string{"protects"},
			wantBody: "example output",
			wantErr:  "<nil>",
		},
		{
			name:    "error response",
			err:     "example error",
			wantErr: "rpc error: code = Unknown desc = example error",
		},
	}

	ctx := context.Background()
	runTest := func(t *testing.T, test test, cli gitserver.Client, called bool) {
		t.Run(test.name, func(t *testing.T) {
			t.Log(test.name)

			rc, _, _ := cli.P4Exec(ctx, test.host, test.user, test.password, test.args...)

			var body []byte
			var err error
			if rc != nil {
				defer func() { _ = rc.Close() }()

				body, err = io.ReadAll(rc)
				if err != nil {
					if diff := cmp.Diff(test.wantErr, fmt.Sprintf("%v", err)); diff != "" {
						t.Fatalf("Mismatch (-want +got):\n%s", diff)
					}
				}
			}

			if diff := cmp.Diff(test.wantBody, string(body)); diff != "" {
				t.Fatalf("Mismatch (-want +got):\n%s", diff)
			}
		})

	}

	t.Run("GRPC", func(t *testing.T) {
		for _, test := range tests {
			conf.Mock(&conf.Unified{
				SiteConfiguration: schema.SiteConfiguration{
					ExperimentalFeatures: &schema.ExperimentalFeatures{
						EnableGRPC: true,
					},
				},
			})

			defer conf.Mock(nil)

			const gitserverAddr = "172.16.8.1:8080"
			addrs := []string{gitserverAddr}
			called := false

			source := gitserver.NewTestClientSource(t, addrs, func(o *gitserver.TestClientSourceOptions) {
				o.ClientFunc = func(cc *grpc.ClientConn) proto.GitserverServiceClient {
					mockP4Exec := func(ctx context.Context, in *proto.P4ExecRequest, opts ...grpc.CallOption) (proto.GitserverService_P4ExecClient, error) {
						called = true
						return &mockP4ExecClient{
							Err: test.err,
						}, nil
					}

					return &mockClient{mockP4Exec: mockP4Exec}
				}
			})

			cli := gitserver.NewTestClient(&http.Client{}, source)
			runTest(t, test, cli, called)

			if !called {
				t.Fatal("GRPC should be called")
			}
		}

	})

}

func TestClient_P4Exec(t *testing.T) {
	_ = gitserver.CreateRepoDir(t)
	type test struct {
		name     string
		host     string
		user     string
		password string
		args     []string
		handler  http.HandlerFunc
		wantBody string
		wantErr  string
	}
	tests := []test{
		{
			name:     "check request body",
			host:     "ssl:111.222.333.444:1666",
			user:     "admin",
			password: "pa$$word",
			args:     []string{"protects"},
			handler: func(w http.ResponseWriter, r *http.Request) {
				if r.ProtoMajor == 2 {
					// Ignore attempted gRPC connections
					w.WriteHeader(http.StatusNotImplemented)
					return
				}

				body, err := io.ReadAll(r.Body)
				if err != nil {
					t.Fatal(err)
				}

				wantBody := `{"p4port":"ssl:111.222.333.444:1666","p4user":"admin","p4passwd":"pa$$word","args":["protects"]}`
				if diff := cmp.Diff(wantBody, string(body)); diff != "" {
					t.Fatalf("Mismatch (-want +got):\n%s", diff)
				}

				w.WriteHeader(http.StatusOK)
				_, _ = w.Write([]byte("example output"))
			},
			wantBody: "example output",
			wantErr:  "<nil>",
		},
		{
			name: "error response",
			handler: func(w http.ResponseWriter, r *http.Request) {
				if r.ProtoMajor == 2 {
					// Ignore attempted gRPC connections
					w.WriteHeader(http.StatusNotImplemented)
					return
				}

				w.WriteHeader(http.StatusBadRequest)
				_, _ = w.Write([]byte("example error"))
			},
			wantErr: "unexpected status code: 400 - example error",
		},
	}

	ctx := context.Background()
	runTest := func(t *testing.T, test test, cli gitserver.Client, called bool) {
		t.Run(test.name, func(t *testing.T) {
			t.Log(test.name)

			rc, _, err := cli.P4Exec(ctx, test.host, test.user, test.password, test.args...)
			if diff := cmp.Diff(test.wantErr, fmt.Sprintf("%v", err)); diff != "" {
				t.Fatalf("Mismatch (-want +got):\n%s", diff)
			}

			var body []byte
			if rc != nil {
				defer func() { _ = rc.Close() }()

				body, err = io.ReadAll(rc)
				if err != nil {
					t.Fatal(err)
				}
			}

			if diff := cmp.Diff(test.wantBody, string(body)); diff != "" {
				t.Fatalf("Mismatch (-want +got):\n%s", diff)
			}
		})

	}
	t.Run("HTTP", func(t *testing.T) {
		for _, test := range tests {
			conf.Mock(&conf.Unified{
				SiteConfiguration: schema.SiteConfiguration{
					ExperimentalFeatures: &schema.ExperimentalFeatures{
						EnableGRPC: false,
					},
				},
			})
			defer conf.Mock(nil)
			testServer := httptest.NewServer(test.handler)
			defer testServer.Close()

			u, _ := url.Parse(testServer.URL)
			addrs := []string{u.Host}
			source := gitserver.NewTestClientSource(t, addrs)
			called := false

			cli := gitserver.NewTestClient(&http.Client{}, source)
			runTest(t, test, cli, called)

			if called {
				t.Fatal("handler shoulde be called")
			}
		}

	})
}

func TestClient_ResolveRevisions(t *testing.T) {
	root := t.TempDir()
	remote := createSimpleGitRepo(t, root)
	// These hashes should be stable since we set the timestamps
	// when creating the commits.
	hash1 := "b6602ca96bdc0ab647278577a3c6edcb8fe18fb0"
	hash2 := "c5151eceb40d5e625716589b745248e1a6c6228d"

	tests := []struct {
		input []protocol.RevisionSpecifier
		want  []string
		err   error
	}{{
		input: []protocol.RevisionSpecifier{{}},
		want:  []string{hash2},
	}, {
		input: []protocol.RevisionSpecifier{{RevSpec: "HEAD"}},
		want:  []string{hash2},
	}, {
		input: []protocol.RevisionSpecifier{{RevSpec: "HEAD~1"}},
		want:  []string{hash1},
	}, {
		input: []protocol.RevisionSpecifier{{RevSpec: "test-ref"}},
		want:  []string{hash1},
	}, {
		input: []protocol.RevisionSpecifier{{RevSpec: "test-nested-ref"}},
		want:  []string{hash1},
	}, {
		input: []protocol.RevisionSpecifier{{RefGlob: "refs/heads/test-*"}},
		want:  []string{hash1, hash1}, // two hashes because to refs point to that hash
	}, {
		input: []protocol.RevisionSpecifier{{RevSpec: "test-fake-ref"}},
		err:   &gitdomain.RevisionNotFoundError{Repo: api.RepoName(remote), Spec: "test-fake-ref"},
	}}

	db := newMockDB()
	s := server.Server{
		Logger:   logtest.Scoped(t),
		ReposDir: filepath.Join(root, "repos"),
		GetRemoteURLFunc: func(_ context.Context, name api.RepoName) (string, error) {
			return remote, nil
		},
		GetVCSSyncer: func(ctx context.Context, name api.RepoName) (server.VCSSyncer, error) {
			return &server.GitRepoSyncer{}, nil
		},
		DB: db,
	}

	grpcServer := defaults.NewServer(logtest.Scoped(t))
	proto.RegisterGitserverServiceServer(grpcServer, &server.GRPCServer{Server: &s})

	handler := internalgrpc.MultiplexHandlers(grpcServer, s.Handler())
	srv := httptest.NewServer(handler)

	defer srv.Close()

	u, _ := url.Parse(srv.URL)
	addrs := []string{u.Host}
	source := gitserver.NewTestClientSource(t, addrs)

	cli := gitserver.NewTestClient(&http.Client{}, source)

	ctx := context.Background()
	for _, test := range tests {
		t.Run("", func(t *testing.T) {
			_, err := cli.RequestRepoUpdate(ctx, api.RepoName(remote), 0)
			require.NoError(t, err)

			got, err := cli.ResolveRevisions(ctx, api.RepoName(remote), test.input)
			if test.err != nil {
				require.Equal(t, test.err, err)
				return
			}
			require.NoError(t, err)
			require.Equal(t, test.want, got)
		})
	}

}

func TestClient_BatchLog(t *testing.T) {
	addrs := []string{"172.16.8.1:8080", "172.16.8.2:8080", "172.16.8.3:8080"}
	source := gitserver.NewTestClientSource(t, addrs)

	cli := gitserver.NewTestClient(
		httpcli.DoerFunc(func(r *http.Request) (*http.Response, error) {
			var req protocol.BatchLogRequest
			if err := json.NewDecoder(r.Body).Decode(&req); err != nil {
				return nil, err
			}

			var results []protocol.BatchLogResult
			for _, repoCommit := range req.RepoCommits {
				results = append(results, protocol.BatchLogResult{
					RepoCommit:    repoCommit,
					CommandOutput: fmt.Sprintf("out<%s: %s@%s>", r.URL.String(), repoCommit.Repo, repoCommit.CommitID),
					CommandError:  "",
				})
			}

			encoded, _ := json.Marshal(protocol.BatchLogResponse{Results: results})
			body := io.NopCloser(strings.NewReader(strings.TrimSpace(string(encoded))))
			return &http.Response{StatusCode: 200, Body: body}, nil
		}),
		source,
	)

	opts := gitserver.BatchLogOptions{
		RepoCommits: []api.RepoCommit{
			{Repo: api.RepoName("github.com/test/foo"), CommitID: api.CommitID("deadbeef01")},
			{Repo: api.RepoName("github.com/test/bar"), CommitID: api.CommitID("deadbeef02")},
			{Repo: api.RepoName("github.com/test/baz"), CommitID: api.CommitID("deadbeef03")},
			{Repo: api.RepoName("github.com/test/bonk"), CommitID: api.CommitID("deadbeef04")},
			{Repo: api.RepoName("github.com/test/quux"), CommitID: api.CommitID("deadbeef05")},
			{Repo: api.RepoName("github.com/test/honk"), CommitID: api.CommitID("deadbeef06")},
			{Repo: api.RepoName("github.com/test/xyzzy"), CommitID: api.CommitID("deadbeef07")},
			{Repo: api.RepoName("github.com/test/lorem"), CommitID: api.CommitID("deadbeef08")},
			{Repo: api.RepoName("github.com/test/ipsum"), CommitID: api.CommitID("deadbeef09")},
			{Repo: api.RepoName("github.com/test/fnord"), CommitID: api.CommitID("deadbeef10")},
		},
		Format: "--format=test",
	}

	results := map[api.RepoCommit]gitserver.RawBatchLogResult{}
	var mu sync.Mutex

	if err := cli.BatchLog(context.Background(), opts, func(repoCommit api.RepoCommit, gitLogResult gitserver.RawBatchLogResult) error {
		mu.Lock()
		defer mu.Unlock()

		results[repoCommit] = gitLogResult
		return nil
	}); err != nil {
		t.Fatalf("unexpected error performing batch log: %s", err)
	}

	expectedResults := map[api.RepoCommit]gitserver.RawBatchLogResult{
		// Shard 1
		{Repo: "github.com/test/baz", CommitID: "deadbeef03"}:  {Stdout: "out<http://172.16.8.1:8080/batch-log: github.com/test/baz@deadbeef03>"},
		{Repo: "github.com/test/quux", CommitID: "deadbeef05"}: {Stdout: "out<http://172.16.8.1:8080/batch-log: github.com/test/quux@deadbeef05>"},
		{Repo: "github.com/test/honk", CommitID: "deadbeef06"}: {Stdout: "out<http://172.16.8.1:8080/batch-log: github.com/test/honk@deadbeef06>"},

		// Shard 2
		{Repo: "github.com/test/bar", CommitID: "deadbeef02"}:   {Stdout: "out<http://172.16.8.2:8080/batch-log: github.com/test/bar@deadbeef02>"},
		{Repo: "github.com/test/xyzzy", CommitID: "deadbeef07"}: {Stdout: "out<http://172.16.8.2:8080/batch-log: github.com/test/xyzzy@deadbeef07>"},

		// Shard 3
		{Repo: "github.com/test/foo", CommitID: "deadbeef01"}:   {Stdout: "out<http://172.16.8.3:8080/batch-log: github.com/test/foo@deadbeef01>"},
		{Repo: "github.com/test/bonk", CommitID: "deadbeef04"}:  {Stdout: "out<http://172.16.8.3:8080/batch-log: github.com/test/bonk@deadbeef04>"},
		{Repo: "github.com/test/lorem", CommitID: "deadbeef08"}: {Stdout: "out<http://172.16.8.3:8080/batch-log: github.com/test/lorem@deadbeef08>"},
		{Repo: "github.com/test/ipsum", CommitID: "deadbeef09"}: {Stdout: "out<http://172.16.8.3:8080/batch-log: github.com/test/ipsum@deadbeef09>"},
		{Repo: "github.com/test/fnord", CommitID: "deadbeef10"}: {Stdout: "out<http://172.16.8.3:8080/batch-log: github.com/test/fnord@deadbeef10>"},
	}
	if diff := cmp.Diff(expectedResults, results); diff != "" {
		t.Errorf("unexpected results (-want +got):\n%s", diff)
	}
}

func TestLocalGitCommand(t *testing.T) {
	// creating a repo with 1 committed file
	root := gitserver.CreateRepoDir(t)

	for _, cmd := range []string{
		"git init",
		"echo -n infile1 > file1",
		"touch --date=2006-01-02T15:04:05Z file1 || touch -t 200601021704.05 file1",
		"git add file1",
		"GIT_COMMITTER_NAME=a GIT_COMMITTER_EMAIL=a@a.com GIT_AUTHOR_DATE=2006-01-02T15:04:05Z GIT_COMMITTER_DATE=2006-01-02T15:04:05Z git commit -m commit1 --author='a <a@a.com>' --date 2006-01-02T15:04:05Z",
	} {
		c := exec.Command("bash", "-c", `GIT_CONFIG_GLOBAL="" GIT_CONFIG_SYSTEM="" `+cmd)
		c.Dir = root
		out, err := c.CombinedOutput()
		if err != nil {
			t.Fatalf("Command %q failed. Output was:\n\n%s", cmd, out)
		}
	}

	ctx := context.Background()
	command := gitserver.NewLocalGitCommand(api.RepoName(filepath.Base(root)), "log")
	command.ReposDir = filepath.Dir(root)

	stdout, stderr, err := command.DividedOutput(ctx)
	if err != nil {
		t.Fatalf("Local git command run failed. Command: %q Error:\n\n%s", command, err)
	}
	if len(stderr) > 0 {
		t.Fatalf("Local git command run failed. Command: %q Error:\n\n%s", command, stderr)
	}

	stringOutput := string(stdout)
	if !strings.Contains(stringOutput, "commit1") {
		t.Fatalf("No commit message in git log output. Output: %s", stringOutput)
	}
	if command.ExitStatus() != 0 {
		t.Fatalf("Local git command finished with non-zero status. Status: %d", command.ExitStatus())
	}
}

func TestClient_ReposStats(t *testing.T) {
	conf.Mock(&conf.Unified{
		SiteConfiguration: schema.SiteConfiguration{
			ExperimentalFeatures: &schema.ExperimentalFeatures{
				EnableGRPC: false,
			},
		},
	})
	defer conf.Mock(nil)

	const gitserverAddr = "172.16.8.1:8080"
	now := time.Now().UTC()
	addrs := []string{gitserverAddr}

	expected := fmt.Sprintf("http://%s", gitserverAddr)
	wantStats := protocol.ReposStats{
		UpdatedAt:   now,
		GitDirBytes: 1337,
	}

	source := gitserver.NewTestClientSource(t, addrs)
	cli := gitserver.NewTestClient(
		httpcli.DoerFunc(func(r *http.Request) (*http.Response, error) {
			switch r.URL.String() {
			case expected + "/repos-stats":
				encoded, _ := json.Marshal(wantStats)
				body := io.NopCloser(strings.NewReader(strings.TrimSpace(string(encoded))))
				return &http.Response{
					StatusCode: 200,
					Body:       body,
				}, nil
			default:
				return nil, errors.Newf("unexpected URL: %q", r.URL.String())
			}
		}),
		source,
	)

	gotStatsMap, err := cli.ReposStats(context.Background())
	if err != nil {
		t.Fatalf("expected URL %q, but got err %q", expected, err)
	}

	assert.Equal(t, wantStats, *gotStatsMap[gitserverAddr])
}
func TestClient_ReposStatsGRPC(t *testing.T) {
	conf.Mock(&conf.Unified{
		SiteConfiguration: schema.SiteConfiguration{
			ExperimentalFeatures: &schema.ExperimentalFeatures{
				EnableGRPC: true,
			},
		},
	})

	const gitserverAddr = "172.16.8.1:8080"
	now := time.Now().UTC()
	wantStats := protocol.ReposStats{
		UpdatedAt:   now,
		GitDirBytes: 1337,
	}
	called := false
	source := gitserver.NewTestClientSource(t, []string{gitserverAddr}, func(o *gitserver.TestClientSourceOptions) {
		o.ClientFunc = func(cc *grpc.ClientConn) proto.GitserverServiceClient {
			mockRepoStats := func(ctx context.Context, in *proto.ReposStatsRequest, opts ...grpc.CallOption) (*proto.ReposStatsResponse, error) {
				called = true
				return wantStats.ToProto(), nil
			}
			return &mockClient{mockRepoStats: mockRepoStats}
		}
	})

	cli := gitserver.NewTestClient(http.DefaultClient, source)

	gotStatsMap, err := cli.ReposStats(context.Background())
	if err != nil {
		t.Fatalf("expected URL %q, but got err %q", wantStats, err)
	}

	if !called {
		t.Fatal("ReposStats: grpc client not called")
	}

	assert.Equal(t, wantStats, *gotStatsMap[gitserverAddr])
}

func TestClient_IsRepoCloneableGRPC(t *testing.T) {

	type test struct {
		name          string
		repo          api.RepoName
		mockResponse  *protocol.IsRepoCloneableResponse
		wantErr       bool
		wantErrString string
	}

	const gitserverAddr = "172.16.8.1:8080"
	testCases := []test{
		{
			name: "cloneable",
			repo: "github.com/sourcegraph/sourcegraph",
			mockResponse: &protocol.IsRepoCloneableResponse{
				Cloneable: true,
			},
		},
		{
			name: "not found",
			repo: "github.com/nonexistent/repo",
			mockResponse: &protocol.IsRepoCloneableResponse{
				Cloneable: false,
				Reason:    "repository not found",
			},
			wantErr:       true,
			wantErrString: "unable to clone repo (name=\"github.com/nonexistent/repo\" notfound=true) because repository not found",
		},
		{
			name: "other error",
			repo: "github.com/sourcegraph/sourcegraph",
			mockResponse: &protocol.IsRepoCloneableResponse{
				Cloneable: false,
				Reason:    "some other error",
			},
			wantErr:       true,
			wantErrString: "unable to clone repo (name=\"github.com/sourcegraph/sourcegraph\" notfound=false) because some other error",
		},
	}
	runTests := func(t *testing.T, client gitserver.Client, tc test, called bool) {
		t.Run(tc.name, func(t *testing.T) {
			ctx := context.Background()
			err := client.IsRepoCloneable(ctx, tc.repo)
			if tc.wantErr {
				if err == nil {
					t.Fatal("expected error but got nil")
				}
				if err.Error() != tc.wantErrString {
					t.Errorf("got error %q, want %q", err.Error(), tc.wantErrString)
				}
			} else if err != nil {
				t.Errorf("unexpected error: %s", err)
			}
		})

	}

	t.Run("GRPC", func(t *testing.T) {
		conf.Mock(&conf.Unified{
			SiteConfiguration: schema.SiteConfiguration{
				ExperimentalFeatures: &schema.ExperimentalFeatures{
					EnableGRPC: true,
				},
			},
		})

		for _, tc := range testCases {

			called := false
			source := gitserver.NewTestClientSource(t, []string{gitserverAddr}, func(o *gitserver.TestClientSourceOptions) {
				o.ClientFunc = func(cc *grpc.ClientConn) proto.GitserverServiceClient {
					mockIsRepoCloneable := func(ctx context.Context, in *proto.IsRepoCloneableRequest, opts ...grpc.CallOption) (*proto.IsRepoCloneableResponse, error) {
						called = true
						if api.RepoName(in.Repo) != tc.repo {
							t.Errorf("got %q, want %q", in.Repo, tc.repo)
						}
						return tc.mockResponse.ToProto(), nil
					}
					return &mockClient{mockIsRepoCloneable: mockIsRepoCloneable}
				}
			})

			client := gitserver.NewTestClient(http.DefaultClient, source)

			runTests(t, client, tc, called)
			if !called {
				t.Fatal("IsRepoCloneable: grpc client not called")
			}
		}
	})

	t.Run("HTTP", func(t *testing.T) {
		conf.Mock(&conf.Unified{
			SiteConfiguration: schema.SiteConfiguration{
				ExperimentalFeatures: &schema.ExperimentalFeatures{
					EnableGRPC: false,
				},
			},
		})
		expected := fmt.Sprintf("http://%s", gitserverAddr)

		for _, tc := range testCases {

			called := false
			source := gitserver.NewTestClientSource(t, []string{gitserverAddr}, func(o *gitserver.TestClientSourceOptions) {
				o.ClientFunc = func(cc *grpc.ClientConn) proto.GitserverServiceClient {
					mockIsRepoCloneable := func(ctx context.Context, in *proto.IsRepoCloneableRequest, opts ...grpc.CallOption) (*proto.IsRepoCloneableResponse, error) {
						called = true
						if api.RepoName(in.Repo) != tc.repo {
							t.Errorf("got %q, want %q", in.Repo, tc.repo)
						}
						return tc.mockResponse.ToProto(), nil
					}
					return &mockClient{mockIsRepoCloneable: mockIsRepoCloneable}
				}
			})

			client := gitserver.NewTestClient(
				httpcli.DoerFunc(func(r *http.Request) (*http.Response, error) {
					switch r.URL.String() {
					case expected + "/is-repo-cloneable":
						encoded, _ := json.Marshal(tc.mockResponse)
						body := io.NopCloser(strings.NewReader(strings.TrimSpace(string(encoded))))
						return &http.Response{
							StatusCode: 200,
							Body:       body,
						}, nil
					default:
						return nil, errors.Newf("unexpected URL: %q", r.URL.String())
					}
				}),
				source,
			)

			runTests(t, client, tc, called)
			if called {
				t.Fatal("IsRepoCloneable: http client should be called")
			}
		}
	})

}

func TestGitserverClient_RepoClone(t *testing.T) {
	t.Skip("Skipping because it's flaky. Seems to only happen on CI.")
	root := gitserver.CreateRepoDir(t)

	conf.Mock(&conf.Unified{
		SiteConfiguration: schema.SiteConfiguration{
			ExperimentalFeatures: &schema.ExperimentalFeatures{
				EnableGRPC: true,
			},
		},
	})

<<<<<<< HEAD
	defer conf.Mock(nil)

=======
>>>>>>> a688cb33
	db := newMockDB()
	s := server.Server{
		Logger:   logtest.Scoped(t),
		ReposDir: filepath.Join(root, "repos"),
		GetRemoteURLFunc: func(_ context.Context, name api.RepoName) (string, error) {
			return "https://" + string(name) + ".git", nil
		},
		GetVCSSyncer: func(ctx context.Context, name api.RepoName) (server.VCSSyncer, error) {
			return &server.GitRepoSyncer{}, nil
		},
		DB:         db,
		CloneQueue: server.NewCloneQueue(list.New()),
	}

	grpcServer := defaults.NewServer(logtest.Scoped(t))
	proto.RegisterGitserverServiceServer(grpcServer, &server.GRPCServer{Server: &s})

	handler := internalgrpc.MultiplexHandlers(grpcServer, s.Handler())
	srv := httptest.NewServer(handler)

	defer srv.Close()

	u, _ := url.Parse(srv.URL)
	addrs := []string{u.Host}
	called := false
	source := gitserver.NewTestClientSource(t, addrs, func(o *gitserver.TestClientSourceOptions) {
		o.ClientFunc = func(cc *grpc.ClientConn) proto.GitserverServiceClient {
			mockRepoClone := func(ctx context.Context, in *proto.RepoCloneRequest, opts ...grpc.CallOption) (*proto.RepoCloneResponse, error) {
				base := proto.NewGitserverServiceClient(cc)
				called = true
				return base.RepoClone(ctx, in, opts...)
			}
			return &mockClient{mockRepoClone: mockRepoClone}
		}
	})

	client := gitserver.NewTestClient(http.DefaultClient, source)
	repo := api.RepoName("github.com/gorilla/mux")
	resp, err := client.RequestRepoClone(context.Background(), repo)
	if err != nil {
		t.Errorf("unexpected error: %s", err.Error())
	}

	if resp.Error != "" {
		t.Errorf("unexpected response: %+v", resp)
	}
	if !called {
		t.Fatal("RepoClone: grpc client not called")
	}
}

type spyGitserverServiceClient struct {
	createCommitFromPatchBinaryCalled bool
	execCalled                        bool
	isRepoCloneable                   bool
	searchCalled                      bool
	archiveCalled                     bool
<<<<<<< HEAD
	listGitoliteCalled                bool
=======
>>>>>>> a688cb33
	repoClone                         bool
	repoCloneProgress                 bool
	repoDelete                        bool
	repoUpdate                        bool
	reposStatsCalled                  bool
	p4ExecCalled                      bool
	base                              proto.GitserverServiceClient
}

<<<<<<< HEAD
// ListGitolite implements v1.GitserverServiceClient.
func (s *spyGitserverServiceClient) ListGitolite(ctx context.Context, in *proto.ListGitoliteRequest, opts ...grpc.CallOption) (*proto.ListGitoliteResponse, error) {
	s.listGitoliteCalled = true
	return s.base.ListGitolite(ctx, in, opts...)
}

=======
>>>>>>> a688cb33
// P4Exec implements v1.GitserverServiceClient.
func (s *spyGitserverServiceClient) P4Exec(ctx context.Context, in *proto.P4ExecRequest, opts ...grpc.CallOption) (proto.GitserverService_P4ExecClient, error) {
	s.p4ExecCalled = true
	return s.base.P4Exec(ctx, in, opts...)
}

// CreateCommitFromPatchBinary implements v1.GitserverServiceClient.
func (s *spyGitserverServiceClient) CreateCommitFromPatchBinary(ctx context.Context, in *proto.CreateCommitFromPatchBinaryRequest, opts ...grpc.CallOption) (*proto.CreateCommitFromPatchBinaryResponse, error) {
	s.createCommitFromPatchBinaryCalled = true
	return s.base.CreateCommitFromPatchBinary(ctx, in, opts...)
}

// RepoUpdate implements v1.GitserverServiceClient
func (s *spyGitserverServiceClient) RepoUpdate(ctx context.Context, in *proto.RepoUpdateRequest, opts ...grpc.CallOption) (*proto.RepoUpdateResponse, error) {
	s.repoUpdate = true
	return s.base.RepoUpdate(ctx, in, opts...)
}

// RepoDelete implements v1.GitserverServiceClient
func (s *spyGitserverServiceClient) RepoDelete(ctx context.Context, in *proto.RepoDeleteRequest, opts ...grpc.CallOption) (*proto.RepoDeleteResponse, error) {
	return s.base.RepoDelete(ctx, in, opts...)
}

// RepoCloneProgress implements v1.GitserverServiceClient
func (s *spyGitserverServiceClient) RepoCloneProgress(ctx context.Context, in *proto.RepoCloneProgressRequest, opts ...grpc.CallOption) (*proto.RepoCloneProgressResponse, error) {
	s.repoCloneProgress = true
	return s.base.RepoCloneProgress(ctx, in, opts...)
}

func (s *spyGitserverServiceClient) Exec(ctx context.Context, in *proto.ExecRequest, opts ...grpc.CallOption) (proto.GitserverService_ExecClient, error) {
	s.execCalled = true
	return s.base.Exec(ctx, in, opts...)
}

func (s *spyGitserverServiceClient) RepoClone(ctx context.Context, in *proto.RepoCloneRequest, opts ...grpc.CallOption) (*proto.RepoCloneResponse, error) {
	s.repoClone = true
	return s.base.RepoClone(ctx, in, opts...)
}

func (s *spyGitserverServiceClient) IsRepoCloneable(ctx context.Context, in *proto.IsRepoCloneableRequest, opts ...grpc.CallOption) (*proto.IsRepoCloneableResponse, error) {
	s.isRepoCloneable = true
	return s.base.IsRepoCloneable(ctx, in, opts...)
}

func (s *spyGitserverServiceClient) Search(ctx context.Context, in *proto.SearchRequest, opts ...grpc.CallOption) (proto.GitserverService_SearchClient, error) {
	s.searchCalled = true
	return s.base.Search(ctx, in, opts...)
}

func (s *spyGitserverServiceClient) Archive(ctx context.Context, in *proto.ArchiveRequest, opts ...grpc.CallOption) (proto.GitserverService_ArchiveClient, error) {
	s.archiveCalled = true
	return s.base.Archive(ctx, in, opts...)
}

func (s *spyGitserverServiceClient) ReposStats(ctx context.Context, in *proto.ReposStatsRequest, opts ...grpc.CallOption) (*proto.ReposStatsResponse, error) {
	s.reposStatsCalled = true
	return s.base.ReposStats(ctx, in, opts...)
}

var _ proto.GitserverServiceClient = &spyGitserverServiceClient{}

type mockClient struct {
	mockCreateCommitFromPatchBinary func(ctx context.Context, in *proto.CreateCommitFromPatchBinaryRequest, opts ...grpc.CallOption) (*proto.CreateCommitFromPatchBinaryResponse, error)
	mockExec                        func(ctx context.Context, in *proto.ExecRequest, opts ...grpc.CallOption) (proto.GitserverService_ExecClient, error)
	mockIsRepoCloneable             func(ctx context.Context, in *proto.IsRepoCloneableRequest, opts ...grpc.CallOption) (*proto.IsRepoCloneableResponse, error)
<<<<<<< HEAD
	mockListGitolite                func(ctx context.Context, in *proto.ListGitoliteRequest, opts ...grpc.CallOption) (*proto.ListGitoliteResponse, error)
=======
>>>>>>> a688cb33
	mockRepoClone                   func(ctx context.Context, in *proto.RepoCloneRequest, opts ...grpc.CallOption) (*proto.RepoCloneResponse, error)
	mockRepoCloneProgress           func(ctx context.Context, in *proto.RepoCloneProgressRequest, opts ...grpc.CallOption) (*proto.RepoCloneProgressResponse, error)
	mockRepoDelete                  func(ctx context.Context, in *proto.RepoDeleteRequest, opts ...grpc.CallOption) (*proto.RepoDeleteResponse, error)
	mockRepoStats                   func(ctx context.Context, in *proto.ReposStatsRequest, opts ...grpc.CallOption) (*proto.ReposStatsResponse, error)
	mockRepoUpdate                  func(ctx context.Context, in *proto.RepoUpdateRequest, opts ...grpc.CallOption) (*proto.RepoUpdateResponse, error)
	mockArchive                     func(ctx context.Context, in *proto.ArchiveRequest, opts ...grpc.CallOption) (proto.GitserverService_ArchiveClient, error)
	mockSearch                      func(ctx context.Context, in *proto.SearchRequest, opts ...grpc.CallOption) (proto.GitserverService_SearchClient, error)
	mockP4Exec                      func(ctx context.Context, in *proto.P4ExecRequest, opts ...grpc.CallOption) (proto.GitserverService_P4ExecClient, error)
}

<<<<<<< HEAD
// ListGitolite implements v1.GitserverServiceClient.
func (mc *mockClient) ListGitolite(ctx context.Context, in *proto.ListGitoliteRequest, opts ...grpc.CallOption) (*proto.ListGitoliteResponse, error) {
	return mc.mockListGitolite(ctx, in, opts...)
}

=======
>>>>>>> a688cb33
// P4Exec implements v1.GitserverServiceClient.
func (mc *mockClient) P4Exec(ctx context.Context, in *proto.P4ExecRequest, opts ...grpc.CallOption) (proto.GitserverService_P4ExecClient, error) {
	return mc.mockP4Exec(ctx, in, opts...)
}

// CreateCommitFromPatchBinary implements v1.GitserverServiceClient.
func (mc *mockClient) CreateCommitFromPatchBinary(ctx context.Context, in *proto.CreateCommitFromPatchBinaryRequest, opts ...grpc.CallOption) (*proto.CreateCommitFromPatchBinaryResponse, error) {
	return mc.mockCreateCommitFromPatchBinary(ctx, in, opts...)
}

// RepoUpdate implements v1.GitserverServiceClient
func (mc *mockClient) RepoUpdate(ctx context.Context, in *proto.RepoUpdateRequest, opts ...grpc.CallOption) (*proto.RepoUpdateResponse, error) {
	return mc.mockRepoUpdate(ctx, in, opts...)
}

// RepoDelete implements v1.GitserverServiceClient
func (mc *mockClient) RepoDelete(ctx context.Context, in *proto.RepoDeleteRequest, opts ...grpc.CallOption) (*proto.RepoDeleteResponse, error) {
	return mc.mockRepoDelete(ctx, in, opts...)
}

// RepoCloneProgress implements v1.GitserverServiceClient
func (mc *mockClient) RepoCloneProgress(ctx context.Context, in *proto.RepoCloneProgressRequest, opts ...grpc.CallOption) (*proto.RepoCloneProgressResponse, error) {
	return mc.mockRepoCloneProgress(ctx, in, opts...)
}

// Exec implements v1.GitserverServiceClient
func (mc *mockClient) Exec(ctx context.Context, in *proto.ExecRequest, opts ...grpc.CallOption) (proto.GitserverService_ExecClient, error) {
	return mc.mockExec(ctx, in, opts...)
}

// RepoClone implements v1.GitserverServiceClient
func (mc *mockClient) RepoClone(ctx context.Context, in *proto.RepoCloneRequest, opts ...grpc.CallOption) (*proto.RepoCloneResponse, error) {
	return mc.mockRepoClone(ctx, in, opts...)
}

func (ms *mockClient) IsRepoCloneable(ctx context.Context, in *proto.IsRepoCloneableRequest, opts ...grpc.CallOption) (*proto.IsRepoCloneableResponse, error) {
	return ms.mockIsRepoCloneable(ctx, in, opts...)
}

// ReposStats implements v1.GitserverServiceClient
func (ms *mockClient) ReposStats(ctx context.Context, in *proto.ReposStatsRequest, opts ...grpc.CallOption) (*proto.ReposStatsResponse, error) {
	return ms.mockRepoStats(ctx, in, opts...)
}

// Search implements v1.GitserverServiceClient
func (ms *mockClient) Search(ctx context.Context, in *proto.SearchRequest, opts ...grpc.CallOption) (proto.GitserverService_SearchClient, error) {
	return ms.mockSearch(ctx, in, opts...)
}

func (mc *mockClient) Archive(ctx context.Context, in *proto.ArchiveRequest, opts ...grpc.CallOption) (proto.GitserverService_ArchiveClient, error) {
	return mc.mockArchive(ctx, in, opts...)
}

var _ proto.GitserverServiceClient = &mockClient{}

var _ proto.GitserverService_P4ExecClient = &mockP4ExecClient{}<|MERGE_RESOLUTION|>--- conflicted
+++ resolved
@@ -1248,12 +1248,6 @@
 			},
 		},
 	})
-
-<<<<<<< HEAD
-	defer conf.Mock(nil)
-
-=======
->>>>>>> a688cb33
 	db := newMockDB()
 	s := server.Server{
 		Logger:   logtest.Scoped(t),
@@ -1311,10 +1305,7 @@
 	isRepoCloneable                   bool
 	searchCalled                      bool
 	archiveCalled                     bool
-<<<<<<< HEAD
 	listGitoliteCalled                bool
-=======
->>>>>>> a688cb33
 	repoClone                         bool
 	repoCloneProgress                 bool
 	repoDelete                        bool
@@ -1324,15 +1315,12 @@
 	base                              proto.GitserverServiceClient
 }
 
-<<<<<<< HEAD
 // ListGitolite implements v1.GitserverServiceClient.
 func (s *spyGitserverServiceClient) ListGitolite(ctx context.Context, in *proto.ListGitoliteRequest, opts ...grpc.CallOption) (*proto.ListGitoliteResponse, error) {
 	s.listGitoliteCalled = true
 	return s.base.ListGitolite(ctx, in, opts...)
 }
 
-=======
->>>>>>> a688cb33
 // P4Exec implements v1.GitserverServiceClient.
 func (s *spyGitserverServiceClient) P4Exec(ctx context.Context, in *proto.P4ExecRequest, opts ...grpc.CallOption) (proto.GitserverService_P4ExecClient, error) {
 	s.p4ExecCalled = true
@@ -1398,10 +1386,7 @@
 	mockCreateCommitFromPatchBinary func(ctx context.Context, in *proto.CreateCommitFromPatchBinaryRequest, opts ...grpc.CallOption) (*proto.CreateCommitFromPatchBinaryResponse, error)
 	mockExec                        func(ctx context.Context, in *proto.ExecRequest, opts ...grpc.CallOption) (proto.GitserverService_ExecClient, error)
 	mockIsRepoCloneable             func(ctx context.Context, in *proto.IsRepoCloneableRequest, opts ...grpc.CallOption) (*proto.IsRepoCloneableResponse, error)
-<<<<<<< HEAD
 	mockListGitolite                func(ctx context.Context, in *proto.ListGitoliteRequest, opts ...grpc.CallOption) (*proto.ListGitoliteResponse, error)
-=======
->>>>>>> a688cb33
 	mockRepoClone                   func(ctx context.Context, in *proto.RepoCloneRequest, opts ...grpc.CallOption) (*proto.RepoCloneResponse, error)
 	mockRepoCloneProgress           func(ctx context.Context, in *proto.RepoCloneProgressRequest, opts ...grpc.CallOption) (*proto.RepoCloneProgressResponse, error)
 	mockRepoDelete                  func(ctx context.Context, in *proto.RepoDeleteRequest, opts ...grpc.CallOption) (*proto.RepoDeleteResponse, error)
@@ -1412,14 +1397,11 @@
 	mockP4Exec                      func(ctx context.Context, in *proto.P4ExecRequest, opts ...grpc.CallOption) (proto.GitserverService_P4ExecClient, error)
 }
 
-<<<<<<< HEAD
 // ListGitolite implements v1.GitserverServiceClient.
 func (mc *mockClient) ListGitolite(ctx context.Context, in *proto.ListGitoliteRequest, opts ...grpc.CallOption) (*proto.ListGitoliteResponse, error) {
 	return mc.mockListGitolite(ctx, in, opts...)
 }
 
-=======
->>>>>>> a688cb33
 // P4Exec implements v1.GitserverServiceClient.
 func (mc *mockClient) P4Exec(ctx context.Context, in *proto.P4ExecRequest, opts ...grpc.CallOption) (proto.GitserverService_P4ExecClient, error) {
 	return mc.mockP4Exec(ctx, in, opts...)
