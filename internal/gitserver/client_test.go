--- conflicted
+++ resolved
@@ -1103,11 +1103,6 @@
 		},
 	})
 
-<<<<<<< HEAD
-	defer conf.Mock(nil)
-
-=======
->>>>>>> 65fb59ad
 	db := newMockDB()
 	s := server.Server{
 		Logger:   logtest.Scoped(t),
@@ -1160,7 +1155,6 @@
 }
 
 type spyGitserverServiceClient struct {
-<<<<<<< HEAD
 	createCommitFromPatchBinaryCalled bool
 	execCalled                        bool
 	isRepoCloneable                   bool
@@ -1178,19 +1172,6 @@
 func (s *spyGitserverServiceClient) CreateCommitFromPatchBinary(ctx context.Context, in *proto.CreateCommitFromPatchBinaryRequest, opts ...grpc.CallOption) (*proto.CreateCommitFromPatchBinaryResponse, error) {
 	s.createCommitFromPatchBinaryCalled = true
 	return s.base.CreateCommitFromPatchBinary(ctx, in, opts...)
-=======
-	execCalled      bool
-	isRepoCloneable bool
-
-	searchCalled      bool
-	archiveCalled     bool
-	repoClone         bool
-	repoCloneProgress bool
-	repoDelete        bool
-	repoUpdate        bool
-	reposStatsCalled  bool
-	base              proto.GitserverServiceClient
->>>>>>> 65fb59ad
 }
 
 // RepoUpdate implements v1.GitserverServiceClient
@@ -1243,7 +1224,6 @@
 var _ proto.GitserverServiceClient = &spyGitserverServiceClient{}
 
 type mockClient struct {
-<<<<<<< HEAD
 	mockCreateCommitFromPatchBinary func(ctx context.Context, in *proto.CreateCommitFromPatchBinaryRequest, opts ...grpc.CallOption) (*proto.CreateCommitFromPatchBinaryResponse, error)
 	mockExec                        func(ctx context.Context, in *proto.ExecRequest, opts ...grpc.CallOption) (proto.GitserverService_ExecClient, error)
 	mockIsRepoCloneable             func(ctx context.Context, in *proto.IsRepoCloneableRequest, opts ...grpc.CallOption) (*proto.IsRepoCloneableResponse, error)
@@ -1259,17 +1239,6 @@
 // CreateCommitFromPatchBinary implements v1.GitserverServiceClient.
 func (mc *mockClient) CreateCommitFromPatchBinary(ctx context.Context, in *proto.CreateCommitFromPatchBinaryRequest, opts ...grpc.CallOption) (*proto.CreateCommitFromPatchBinaryResponse, error) {
 	return mc.mockCreateCommitFromPatchBinary(ctx, in, opts...)
-=======
-	mockExec              func(ctx context.Context, in *proto.ExecRequest, opts ...grpc.CallOption) (proto.GitserverService_ExecClient, error)
-	mockIsRepoCloneable   func(ctx context.Context, in *proto.IsRepoCloneableRequest, opts ...grpc.CallOption) (*proto.IsRepoCloneableResponse, error)
-	mockRepoClone         func(ctx context.Context, in *proto.RepoCloneRequest, opts ...grpc.CallOption) (*proto.RepoCloneResponse, error)
-	mockRepoCloneProgress func(ctx context.Context, in *proto.RepoCloneProgressRequest, opts ...grpc.CallOption) (*proto.RepoCloneProgressResponse, error)
-	mockRepoDelete        func(ctx context.Context, in *proto.RepoDeleteRequest, opts ...grpc.CallOption) (*proto.RepoDeleteResponse, error)
-	mockRepoStats         func(ctx context.Context, in *proto.ReposStatsRequest, opts ...grpc.CallOption) (*proto.ReposStatsResponse, error)
-	mockRepoUpdate        func(ctx context.Context, in *proto.RepoUpdateRequest, opts ...grpc.CallOption) (*proto.RepoUpdateResponse, error)
-	mockArchive           func(ctx context.Context, in *proto.ArchiveRequest, opts ...grpc.CallOption) (proto.GitserverService_ArchiveClient, error)
-	mockSearch            func(ctx context.Context, in *proto.SearchRequest, opts ...grpc.CallOption) (proto.GitserverService_SearchClient, error)
->>>>>>> 65fb59ad
 }
 
 // RepoUpdate implements v1.GitserverServiceClient
