--- conflicted
+++ resolved
@@ -1347,11 +1347,6 @@
 		},
 	})
 
-<<<<<<< HEAD
-	defer conf.Mock(nil)
-
-=======
->>>>>>> 79a6718b
 	db := newMockDB()
 	s := server.Server{
 		Logger:   logtest.Scoped(t),
@@ -1404,10 +1399,7 @@
 }
 
 type spyGitserverServiceClient struct {
-<<<<<<< HEAD
 	batchlogCalled                    bool
-=======
->>>>>>> 79a6718b
 	createCommitFromPatchBinaryCalled bool
 	execCalled                        bool
 	getObjectCalled                   bool
@@ -1424,14 +1416,11 @@
 	base                              proto.GitserverServiceClient
 }
 
-<<<<<<< HEAD
 // BatchLog implements v1.GitserverServiceClient.
 func (s *spyGitserverServiceClient) BatchLog(ctx context.Context, in *proto.BatchLogRequest, opts ...grpc.CallOption) (*proto.BatchLogResponse, error) {
 	return s.base.BatchLog(ctx, in, opts...)
 }
 
-=======
->>>>>>> 79a6718b
 // GetObject implements v1.GitserverServiceClient.
 func (s *spyGitserverServiceClient) GetObject(ctx context.Context, in *proto.GetObjectRequest, opts ...grpc.CallOption) (*proto.GetObjectResponse, error) {
 	s.getObjectCalled = true
@@ -1506,10 +1495,7 @@
 var _ proto.GitserverServiceClient = &spyGitserverServiceClient{}
 
 type mockClient struct {
-<<<<<<< HEAD
 	mockBatchLog                    func(ctx context.Context, in *proto.BatchLogRequest, opts ...grpc.CallOption) (*proto.BatchLogResponse, error)
-=======
->>>>>>> 79a6718b
 	mockCreateCommitFromPatchBinary func(ctx context.Context, in *proto.CreateCommitFromPatchBinaryRequest, opts ...grpc.CallOption) (*proto.CreateCommitFromPatchBinaryResponse, error)
 	mockExec                        func(ctx context.Context, in *proto.ExecRequest, opts ...grpc.CallOption) (proto.GitserverService_ExecClient, error)
 	mockGetObject                   func(ctx context.Context, in *proto.GetObjectRequest, opts ...grpc.CallOption) (*proto.GetObjectResponse, error)
@@ -1525,14 +1511,11 @@
 	mockP4Exec                      func(ctx context.Context, in *proto.P4ExecRequest, opts ...grpc.CallOption) (proto.GitserverService_P4ExecClient, error)
 }
 
-<<<<<<< HEAD
 // BatchLog implements v1.GitserverServiceClient.
 func (mc *mockClient) BatchLog(ctx context.Context, in *proto.BatchLogRequest, opts ...grpc.CallOption) (*proto.BatchLogResponse, error) {
 	return mc.mockBatchLog(ctx, in, opts...)
 }
 
-=======
->>>>>>> 79a6718b
 // GetObject implements v1.GitserverServiceClient.
 func (mc *mockClient) GetObject(ctx context.Context, in *proto.GetObjectRequest, opts ...grpc.CallOption) (*proto.GetObjectResponse, error) {
 	return mc.mockGetObject(ctx, in, opts...)
