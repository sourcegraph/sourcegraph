--- conflicted
+++ resolved
@@ -8,10 +8,6 @@
 	"encoding/json"
 	"fmt"
 	"io"
-<<<<<<< HEAD
-	"io/ioutil"
-=======
->>>>>>> 60d130de
 	"math/rand"
 	"net/http"
 	"net/http/httptest"
@@ -70,8 +66,25 @@
 		return true
 	}
 
-<<<<<<< HEAD
-=======
+	if err := quick.Check(a, nil); err != nil {
+		t.Errorf("ArchiveOptions proto roundtrip failed (-want +got):\n%s", diff)
+	}
+
+  c := func(original protocol.IsRepoCloneableResponse) bool {
+		var converted protocol.IsRepoCloneableResponse
+		converted.FromProto(original.ToProto())
+
+		if diff = cmp.Diff(original, converted); diff != "" {
+			return false
+		}
+
+		return true
+	}
+
+	if err := quick.Check(c, nil); err != nil {
+		t.Errorf("IsRepoCloneableResponse proto roundtrip failed (-want +got):\n%s", diff)
+	}
+
 	rs := func(updatedAt time.Time, gitDirBytes int64) bool {
 		original := protocol.ReposStats{
 			UpdatedAt:   updatedAt,
@@ -88,45 +101,6 @@
 		return true
 	}
 
->>>>>>> 60d130de
-	if err := quick.Check(a, nil); err != nil {
-		t.Errorf("ArchiveOptions proto roundtrip failed (-want +got):\n%s", diff)
-	}
-
-<<<<<<< HEAD
-	rs := func(updatedAt time.Time, gitDirBytes int64) bool {
-		original := protocol.ReposStats{
-			UpdatedAt:   updatedAt,
-			GitDirBytes: gitDirBytes,
-		}
-
-		var converted protocol.ReposStats
-		converted.FromProto(original.ToProto())
-
-		if diff = cmp.Diff(original, converted); diff != "" {
-			return false
-		}
-
-		return true
-	}
-
-	c := func(original protocol.IsRepoCloneableResponse) bool {
-		var converted protocol.IsRepoCloneableResponse
-		converted.FromProto(original.ToProto())
-
-		if diff = cmp.Diff(original, converted); diff != "" {
-			return false
-		}
-
-		return true
-	}
-
-	if err := quick.Check(c, nil); err != nil {
-		t.Errorf("IsRepoCloneableResponse proto roundtrip failed (-want +got):\n%s", diff)
-	}
-
-=======
->>>>>>> 60d130de
 	// Define the generator for time.Time values
 	timeGenerator := func(rand *rand.Rand, size int) reflect.Value {
 		min := time.Date(2000, 1, 1, 0, 0, 0, 0, time.UTC)
@@ -791,9 +765,6 @@
 }
 
 func TestClient_ReposStats(t *testing.T) {
-<<<<<<< HEAD
-	t.Setenv("SG_FEATURE_FLAG_GRPC", "false")
-=======
 	conf.Mock(&conf.Unified{
 		SiteConfiguration: schema.SiteConfiguration{
 			ExperimentalFeatures: &schema.ExperimentalFeatures{
@@ -802,7 +773,6 @@
 		},
 	})
 	defer conf.Mock(nil)
->>>>>>> 60d130de
 
 	const gitserverAddr = "172.16.8.1:8080"
 	now := time.Now().UTC()
@@ -840,9 +810,6 @@
 	assert.Equal(t, wantStats, *gotStatsMap[gitserverAddr])
 }
 func TestClient_ReposStatsGRPC(t *testing.T) {
-<<<<<<< HEAD
-	t.Setenv("SG_FEATURE_FLAG_GRPC", "true")
-=======
 	conf.Mock(&conf.Unified{
 		SiteConfiguration: schema.SiteConfiguration{
 			ExperimentalFeatures: &schema.ExperimentalFeatures{
@@ -850,7 +817,6 @@
 			},
 		},
 	})
->>>>>>> 60d130de
 
 	const gitserverAddr = "172.16.8.1:8080"
 	now := time.Now().UTC()
@@ -858,40 +824,12 @@
 		UpdatedAt:   now,
 		GitDirBytes: 1337,
 	}
-
-<<<<<<< HEAD
-	// create a temp file with the stats
-	f, err := ioutil.TempFile("", "repos-stats.json")
-	if err != nil {
-		t.Fatal(err)
-	}
-	defer os.Remove(f.Name())
-
-	encoded, _ := json.Marshal(wantStats)
-	if _, err := f.Write(encoded); err != nil {
-		t.Fatal(err)
-	}
-	if err := f.Close(); err != nil {
-		t.Fatal(err)
-	}
-
-	called := false
-	source := gitserver.NewTestClientSource([]string{gitserverAddr}, func(o *gitserver.TestClientSourceOptions) {
+  	called := false
+	source := gitserver.NewTestClientSource(t, []string{gitserverAddr}, func(o *gitserver.TestClientSourceOptions) {
 		o.ClientFunc = func(cc *grpc.ClientConn) proto.GitserverServiceClient {
 			mockRepoStats := func(ctx context.Context, in *proto.ReposStatsRequest, opts ...grpc.CallOption) (*proto.ReposStatsResponse, error) {
 				called = true
-				//read from temp file
-				encoded, err := ioutil.ReadFile(f.Name())
-				if err != nil {
-					return nil, err
-				}
-
-				var rs protocol.ReposStats
-				err = json.Unmarshal(encoded, &rs)
-				if err != nil {
-					return nil, err
-				}
-				return rs.ToProto(), nil
+				return wantStats.ToProto(), nil
 			}
 			return &mockClient{mockRepoStats: mockRepoStats}
 		}
@@ -1058,35 +996,6 @@
 type spyGitserverServiceClient struct {
 	execCalled       bool
 	isRepoCloneable  bool
-=======
-	called := false
-	source := gitserver.NewTestClientSource(t, []string{gitserverAddr}, func(o *gitserver.TestClientSourceOptions) {
-		o.ClientFunc = func(cc *grpc.ClientConn) proto.GitserverServiceClient {
-			mockRepoStats := func(ctx context.Context, in *proto.ReposStatsRequest, opts ...grpc.CallOption) (*proto.ReposStatsResponse, error) {
-				called = true
-				return wantStats.ToProto(), nil
-			}
-			return &mockClient{mockRepoStats: mockRepoStats}
-		}
-	})
-
-	cli := gitserver.NewTestClient(http.DefaultClient, source)
-
-	gotStatsMap, err := cli.ReposStats(context.Background())
-	if err != nil {
-		t.Fatalf("expected URL %q, but got err %q", wantStats, err)
-	}
-
-	if !called {
-		t.Fatal("ReposStats: grpc client not called")
-	}
-
-	assert.Equal(t, wantStats, *gotStatsMap[gitserverAddr])
-}
-
-type spyGitserverServiceClient struct {
-	execCalled       bool
->>>>>>> 60d130de
 	searchCalled     bool
 	archiveCalled    bool
 	reposStatsCalled bool
@@ -1121,18 +1030,11 @@
 var _ proto.GitserverServiceClient = &spyGitserverServiceClient{}
 
 type mockClient struct {
-<<<<<<< HEAD
 	mockExec            func(ctx context.Context, in *proto.ExecRequest, opts ...grpc.CallOption) (proto.GitserverService_ExecClient, error)
 	mockIsRepoCloneable func(ctx context.Context, in *proto.IsRepoCloneableRequest, opts ...grpc.CallOption) (*proto.IsRepoCloneableResponse, error)
 	mockRepoStats       func(ctx context.Context, in *proto.ReposStatsRequest, opts ...grpc.CallOption) (*proto.ReposStatsResponse, error)
 	mockArchive         func(ctx context.Context, in *proto.ArchiveRequest, opts ...grpc.CallOption) (proto.GitserverService_ArchiveClient, error)
 	mockSearch          func(ctx context.Context, in *proto.SearchRequest, opts ...grpc.CallOption) (proto.GitserverService_SearchClient, error)
-=======
-	mockExec      func(ctx context.Context, in *proto.ExecRequest, opts ...grpc.CallOption) (proto.GitserverService_ExecClient, error)
-	mockRepoStats func(ctx context.Context, in *proto.ReposStatsRequest, opts ...grpc.CallOption) (*proto.ReposStatsResponse, error)
-	mockArchive   func(ctx context.Context, in *proto.ArchiveRequest, opts ...grpc.CallOption) (proto.GitserverService_ArchiveClient, error)
-	mockSearch    func(ctx context.Context, in *proto.SearchRequest, opts ...grpc.CallOption) (proto.GitserverService_SearchClient, error)
->>>>>>> 60d130de
 }
 
 // Exec implements v1.GitserverServiceClient
@@ -1140,13 +1042,10 @@
 	return mc.mockExec(ctx, in, opts...)
 }
 
-<<<<<<< HEAD
 func (ms *mockClient) IsRepoCloneable(ctx context.Context, in *proto.IsRepoCloneableRequest, opts ...grpc.CallOption) (*proto.IsRepoCloneableResponse, error) {
 	return ms.mockIsRepoCloneable(ctx, in, opts...)
 }
 
-=======
->>>>>>> 60d130de
 // ReposStats implements v1.GitserverServiceClient
 func (ms *mockClient) ReposStats(ctx context.Context, in *proto.ReposStatsRequest, opts ...grpc.CallOption) (*proto.ReposStatsResponse, error) {
 	return ms.mockRepoStats(ctx, in, opts...)
