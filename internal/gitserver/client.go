--- conflicted
+++ resolved
@@ -696,49 +696,20 @@
 		return nil, err
 	}
 
-<<<<<<< HEAD
-	if conf.IsGRPCEnabled(ctx) {
-		client, err := c.execer.ClientForRepo(ctx, repoName)
-		if err != nil {
-			return nil, err
-		}
-
-		req := &proto.ExecRequest{
-			Repo:      string(repoName),
-			Args:      stringsToByteSlices(c.args[1:]),
-			NoTimeout: c.noTimeout,
-
-			// 🚨Warning🚨: There is no guarantee that EnsureRevision is a valid utf-8 string.
-			EnsureRevision: []byte(c.EnsureRevision()),
-		}
-=======
 	client, err := c.execer.ClientForRepo(ctx, repoName)
 	if err != nil {
 		return nil, err
 	}
->>>>>>> c83aca70
 
 	req := &proto.ExecRequest{
 		Repo:      string(repoName),
 		Args:      stringsToByteSlices(c.args[1:]),
-		Stdin:     c.stdin,
 		NoTimeout: c.noTimeout,
 
 		// 🚨Warning🚨: There is no guarantee that EnsureRevision is a valid utf-8 string.
 		EnsureRevision: []byte(c.EnsureRevision()),
 	}
 
-<<<<<<< HEAD
-	} else {
-		req := &protocol.ExecRequest{
-			Repo:           repoName,
-			EnsureRevision: c.EnsureRevision(),
-			Args:           c.args[1:],
-			NoTimeout:      c.noTimeout,
-		}
-		resp, err := c.execer.httpPost(ctx, repoName, "exec", req)
-		if err != nil {
-=======
 	stream, err := client.Exec(ctx, req)
 	if err != nil {
 		return nil, err
@@ -748,7 +719,6 @@
 		if status.Code(err) == codes.Canceled {
 			return nil, context.Canceled
 		} else if err != nil {
->>>>>>> c83aca70
 			return nil, err
 		}
 		return msg.GetData(), nil
