--- conflicted
+++ resolved
@@ -1107,8 +1107,6 @@
 }
 
 func (c *clientImplementor) RequestRepoUpdate(ctx context.Context, repo api.RepoName, since time.Duration) (*protocol.RepoUpdateResponse, error) {
-	var info protocol.RepoUpdateResponse
-
 	req := &protocol.RepoUpdateRequest{
 		Repo:  repo,
 		Since: since,
@@ -1124,14 +1122,10 @@
 		if err != nil {
 			return nil, err
 		}
-<<<<<<< HEAD
-		info.FromProto(resp)
-=======
 
 		var info protocol.RepoUpdateResponse
 		info.FromProto(resp)
 
->>>>>>> 79a6718b
 		return &info, nil
 
 	} else {
@@ -1147,11 +1141,8 @@
 				Err: errors.Errorf("RepoUpdate: http status %d: %s", resp.StatusCode, readResponseBody(io.LimitReader(resp.Body, 200))),
 			}
 		}
-<<<<<<< HEAD
-=======
 
 		var info protocol.RepoUpdateResponse
->>>>>>> 79a6718b
 		err = json.NewDecoder(resp.Body).Decode(&info)
 		return &info, err
 	}
@@ -1172,11 +1163,6 @@
 		resp, err := client.RepoClone(ctx, &req)
 		if err != nil {
 			return nil, err
-		}
-
-<<<<<<< HEAD
-		if resp == nil {
-			return nil, nil
 		}
 
 		var info protocol.RepoCloneResponse
@@ -1201,30 +1187,6 @@
 			}
 		}
 
-=======
-		var info protocol.RepoCloneResponse
-		info.FromProto(resp)
-		return &info, nil
-
-	} else {
-
-		req := &protocol.RepoCloneRequest{
-			Repo: repo,
-		}
-		resp, err := c.httpPost(ctx, repo, "repo-clone", req)
-		if err != nil {
-			return nil, err
-		}
-		defer resp.Body.Close()
-		if resp.StatusCode != http.StatusOK {
-			return nil, &url.Error{
-				URL: resp.Request.URL.String(),
-				Op:  "RepoInfo",
-				Err: errors.Errorf("RepoInfo: http status %d: %s", resp.StatusCode, readResponseBody(io.LimitReader(resp.Body, 200))),
-			}
-		}
-
->>>>>>> 79a6718b
 		var info *protocol.RepoCloneResponse
 		err = json.NewDecoder(resp.Body).Decode(&info)
 		return info, err
@@ -1339,10 +1301,6 @@
 		p := pool.NewWithResults[*proto.RepoCloneProgressResponse]().WithContext(ctx)
 
 		for client, req := range shards {
-<<<<<<< HEAD
-			fmt.Println("requesting", req)
-=======
->>>>>>> 79a6718b
 			client := client
 			req := req
 			p.Go(func(ctx context.Context) (*proto.RepoCloneProgressResponse, error) {
@@ -1437,10 +1395,6 @@
 				res.Results[repo] = info
 			}
 		}
-<<<<<<< HEAD
-
-=======
->>>>>>> 79a6718b
 		return &res, err
 	}
 }
@@ -1591,41 +1545,6 @@
 	return c.httpClient.Do(req)
 }
 
-<<<<<<< HEAD
-func (c *clientImplementor) CreateCommitFromPatch(ctx context.Context, req protocol.CreateCommitFromPatchRequest) (string, error) {
-	var res protocol.CreateCommitFromPatchResponse
-
-	if internalgrpc.IsGRPCEnabled(ctx) {
-		client, err := c.ClientForRepo(req.Repo)
-		if err != nil {
-			return "", err
-		}
-		resp, err := client.CreateCommitFromPatchBinary(ctx, req.ToProto())
-		if err != nil {
-			return "", err
-		}
-
-		if resp.GetError() != nil {
-			return resp.Rev, errors.New(resp.GetError().String())
-		}
-
-		res.FromProto(resp)
-		return res.Rev, nil
-	} else {
-		resp, err := c.httpPost(ctx, req.Repo, "create-commit-from-patch-binary", req)
-		if err != nil {
-			return "", err
-		}
-		defer resp.Body.Close()
-
-		body, err := io.ReadAll(resp.Body)
-		if err != nil {
-			return "", errors.Wrap(err, "failed to read response body")
-		}
-		if err := json.Unmarshal(body, &res); err != nil {
-			c.logger.Warn("decoding gitserver create-commit-from-patch response", sglog.Error(err))
-			return "", &url.Error{
-=======
 func (c *clientImplementor) CreateCommitFromPatch(ctx context.Context, req protocol.CreateCommitFromPatchRequest) (*protocol.CreateCommitFromPatchResponse, error) {
 	if internalgrpc.IsGRPCEnabled(ctx) {
 		client, err := c.ClientForRepo(req.Repo)
@@ -1660,7 +1579,6 @@
 		if err := json.Unmarshal(body, &res); err != nil {
 			c.logger.Warn("decoding gitserver create-commit-from-patch response", sglog.Error(err))
 			return nil, &url.Error{
->>>>>>> 79a6718b
 				URL: resp.Request.URL.String(),
 				Op:  "CreateCommitFromPatch",
 				Err: errors.Errorf("CreateCommitFromPatch: http status %d, %s", resp.StatusCode, string(body)),
@@ -1668,15 +1586,9 @@
 		}
 
 		if res.Error != nil {
-<<<<<<< HEAD
-			return res.Rev, res.Error
-		}
-		return res.Rev, nil
-=======
 			return &res, res.Error
 		}
 		return &res, nil
->>>>>>> 79a6718b
 	}
 }
 
@@ -1710,7 +1622,6 @@
 		resp, err := c.httpPost(ctx, req.Repo, "commands/get-object", req)
 		if err != nil {
 			return nil, err
-<<<<<<< HEAD
 		}
 		defer resp.Body.Close()
 
@@ -1722,21 +1633,6 @@
 				Err: errors.Errorf("GetObject: http status %d, %s", resp.StatusCode, readResponseBody(resp.Body)),
 			}
 		}
-
-=======
-		}
-		defer resp.Body.Close()
-
-		if resp.StatusCode != http.StatusOK {
-			c.logger.Warn("reading gitserver get-object response", sglog.Error(err))
-			return nil, &url.Error{
-				URL: resp.Request.URL.String(),
-				Op:  "GetObject",
-				Err: errors.Errorf("GetObject: http status %d, %s", resp.StatusCode, readResponseBody(resp.Body)),
-			}
-		}
-
->>>>>>> 79a6718b
 		var res protocol.GetObjectResponse
 		if err = json.NewDecoder(resp.Body).Decode(&res); err != nil {
 			c.logger.Warn("decoding gitserver get-object response", sglog.Error(err))
