--- conflicted
+++ resolved
@@ -1100,13 +1100,6 @@
 			return nil, err
 		}
 
-<<<<<<< HEAD
-		if resp == nil {
-			return nil, nil
-		}
-
-=======
->>>>>>> 74147f01
 		var info protocol.RepoCloneResponse
 		info.FromProto(resp)
 		return &info, nil
