package gitserver

import (
	"bytes"
	"context"
	"encoding/gob"
	"encoding/json"
	"fmt"
	"io"
	"io/fs"
	"net/http"
	"net/url"
	"os"
	"path/filepath"
	"strings"
	"time"

	"github.com/opentracing-contrib/go-stdlib/nethttp"
	"github.com/opentracing/opentracing-go/ext"
	"github.com/prometheus/client_golang/prometheus"
	"github.com/prometheus/client_golang/prometheus/promauto"
	"go.opentelemetry.io/otel/attribute"
	"golang.org/x/sync/errgroup"
	"golang.org/x/sync/semaphore"
	"google.golang.org/grpc/codes"
	"google.golang.org/grpc/status"

	"github.com/sourcegraph/go-diff/diff"
	sglog "github.com/sourcegraph/log"

	"github.com/sourcegraph/sourcegraph/internal/actor"
	"github.com/sourcegraph/sourcegraph/internal/api"
	"github.com/sourcegraph/sourcegraph/internal/authz"
	"github.com/sourcegraph/sourcegraph/internal/gitserver/gitdomain"
	"github.com/sourcegraph/sourcegraph/internal/gitserver/protocol"
	proto "github.com/sourcegraph/sourcegraph/internal/gitserver/v1"
	internalgrpc "github.com/sourcegraph/sourcegraph/internal/grpc"
	"github.com/sourcegraph/sourcegraph/internal/grpc/streamio"
	"github.com/sourcegraph/sourcegraph/internal/httpcli"
	"github.com/sourcegraph/sourcegraph/internal/lazyregexp"
	"github.com/sourcegraph/sourcegraph/internal/limiter"
	"github.com/sourcegraph/sourcegraph/internal/observation"
	"github.com/sourcegraph/sourcegraph/internal/trace/ot"
	"github.com/sourcegraph/sourcegraph/lib/errors"
)

const git = "git"

var (
	clientFactory  = httpcli.NewInternalClientFactory("gitserver")
	defaultDoer, _ = clientFactory.Doer()
	defaultLimiter = limiter.New(500)
	conns          = &atomicGitServerConns{}
)

var ClientMocks, emptyClientMocks struct {
	GetObject               func(repo api.RepoName, objectName string) (*gitdomain.GitObject, error)
	Archive                 func(ctx context.Context, repo api.RepoName, opt ArchiveOptions) (_ io.ReadCloser, err error)
	LocalGitserver          bool
	LocalGitCommandReposDir string
}

// ResetClientMocks clears the mock functions set on Mocks (so that subsequent
// tests don't inadvertently use them).
func ResetClientMocks() {
	ClientMocks = emptyClientMocks
}

var _ Client = &clientImplementor{}

// ClientSource is a source of gitserver.Client instances.
// It allows for mocking out the client source in tests.
type ClientSource interface {
	// ClientForRepo returns a Client for the given repo.
	ClientForRepo(userAgent string, repo api.RepoName) (proto.GitserverServiceClient, error)
	// AddrForRepo returns the address of the gitserver for the given repo.
	AddrForRepo(userAgent string, repo api.RepoName) string
<<<<<<< HEAD
	// Address the current list of gitserver addresses.
	Addresses() []AddressWithClient
=======
	// Addresses returns the current list of gitserver addresses.
	Addresses() []string
>>>>>>> 65cc93a4
}

// NewClient returns a new gitserver.Client.
func NewClient() Client {
	return &clientImplementor{
		logger:      sglog.Scoped("NewClient", "returns a new gitserver.Client"),
		httpClient:  defaultDoer,
		HTTPLimiter: defaultLimiter,
		// Use the binary name for userAgent. This should effectively identify
		// which service is making the request (excluding requests proxied via the
		// frontend internal API)
		userAgent:    filepath.Base(os.Args[0]),
		operations:   getOperations(),
		clientSource: conns,
	}
}

// NewTestClient returns a test client that will use the given list of
// addresses provided by the clientSource.
func NewTestClient(cli httpcli.Doer, clientSource ClientSource) Client {
	logger := sglog.Scoped("NewTestClient", "Test New client")

	return &clientImplementor{
		logger:      logger,
		httpClient:  cli,
		HTTPLimiter: limiter.New(500),
		// Use the binary name for userAgent. This should effectively identify
		// which service is making the request (excluding requests proxied via the
		// frontend internal API)
		userAgent:    filepath.Base(os.Args[0]),
		operations:   newOperations(observation.ContextWithLogger(logger, &observation.TestContext)),
		clientSource: clientSource,
	}
}

// NewMockClientWithExecReader return new MockClient with provided mocked
// behaviour of ExecReader function.
func NewMockClientWithExecReader(execReader func(context.Context, api.RepoName, []string) (io.ReadCloser, error)) *MockClient {
	client := NewMockClient()
	// NOTE: This hook is the same as DiffFunc, but with `execReader` used above
	client.DiffFunc.SetDefaultHook(func(ctx context.Context, checker authz.SubRepoPermissionChecker, opts DiffOptions) (*DiffFileIterator, error) {
		if opts.Base == DevNullSHA {
			opts.RangeType = ".."
		} else if opts.RangeType != ".." {
			opts.RangeType = "..."
		}

		rangeSpec := opts.Base + opts.RangeType + opts.Head
		if strings.HasPrefix(rangeSpec, "-") || strings.HasPrefix(rangeSpec, ".") {
			return nil, errors.Errorf("invalid diff range argument: %q", rangeSpec)
		}

		// Here is where all the mocking happens!
		rdr, err := execReader(ctx, opts.Repo, append([]string{
			"diff",
			"--find-renames",
			"--full-index",
			"--inter-hunk-context=3",
			"--no-prefix",
			rangeSpec,
			"--",
		}, opts.Paths...))
		if err != nil {
			return nil, errors.Wrap(err, "executing git diff")
		}

		return &DiffFileIterator{
			rdr:            rdr,
			mfdr:           diff.NewMultiFileDiffReader(rdr),
			fileFilterFunc: getFilterFunc(ctx, checker, opts.Repo),
		}, nil
	})

	// NOTE: This hook is the same as DiffPath, but with `execReader` used above
	client.DiffPathFunc.SetDefaultHook(func(ctx context.Context, checker authz.SubRepoPermissionChecker, repo api.RepoName, sourceCommit, targetCommit, path string) ([]*diff.Hunk, error) {
		a := actor.FromContext(ctx)
		if hasAccess, err := authz.FilterActorPath(ctx, checker, a, repo, path); err != nil {
			return nil, err
		} else if !hasAccess {
			return nil, os.ErrNotExist
		}
		// Here is where all the mocking happens!
		reader, err := execReader(ctx, repo, []string{"diff", sourceCommit, targetCommit, "--", path})
		if err != nil {
			return nil, err
		}
		defer reader.Close()

		output, err := io.ReadAll(reader)
		if err != nil {
			return nil, err
		}
		if len(output) == 0 {
			return nil, nil
		}

		d, err := diff.NewFileDiffReader(bytes.NewReader(output)).Read()
		if err != nil {
			return nil, err
		}
		return d.Hunks, nil
	})

	return client
}

// clientImplementor is a gitserver client.
type clientImplementor struct {
	// Limits concurrency of outstanding HTTP posts
	HTTPLimiter limiter.Limiter

	// userAgent is a string identifying who the client is. It will be logged in
	// the telemetry in gitserver.
	userAgent string

	// HTTP client to use
	httpClient httpcli.Doer

	// logger is used for all logging and logger creation
	logger sglog.Logger

	// operations are used for internal observability
	operations *operations

	// clientSource is used to get the corresponding gprc client or address for a given repository
	clientSource ClientSource
}

type RawBatchLogResult struct {
	Stdout string
	Error  error
}
type BatchLogCallback func(repoCommit api.RepoCommit, gitLogResult RawBatchLogResult) error

type HunkReader interface {
	Read() (*Hunk, error)
	Close() error
}

type CommitLog struct {
	AuthorEmail  string
	AuthorName   string
	Timestamp    time.Time
	SHA          string
	ChangedFiles []string
}

type Client interface {
	// AddrForRepo returns the gitserver address to use for the given repo name.
	AddrForRepo(api.RepoName) string

	// ArchiveReader streams back the file contents of an archived git repo.
	ArchiveReader(ctx context.Context, checker authz.SubRepoPermissionChecker, repo api.RepoName, options ArchiveOptions) (io.ReadCloser, error)

	// BatchLog invokes the given callback with the `git log` output for a batch of repository
	// and commit pairs. If the invoked callback returns a non-nil error, the operation will begin
	// to abort processing further results.
	BatchLog(ctx context.Context, opts BatchLogOptions, callback BatchLogCallback) error

	// BlameFile returns Git blame information about a file.
	BlameFile(ctx context.Context, checker authz.SubRepoPermissionChecker, repo api.RepoName, path string, opt *BlameOptions) ([]*Hunk, error)

	StreamBlameFile(ctx context.Context, checker authz.SubRepoPermissionChecker, repo api.RepoName, path string, opt *BlameOptions) (HunkReader, error)

	// CreateCommitFromPatch will attempt to create a commit from a patch
	// If possible, the error returned will be of type protocol.CreateCommitFromPatchError
	CreateCommitFromPatch(context.Context, protocol.CreateCommitFromPatchRequest) (string, error)

	// GetDefaultBranch returns the name of the default branch and the commit it's
	// currently at from the given repository. If short is true, then `main` instead
	// of `refs/heads/main` would be returned.
	//
	// If the repository is empty or currently being cloned, empty values and no
	// error are returned.
	GetDefaultBranch(ctx context.Context, repo api.RepoName, short bool) (refName string, commit api.CommitID, err error)

	// GetObject fetches git object data in the supplied repo
	GetObject(ctx context.Context, repo api.RepoName, objectName string) (*gitdomain.GitObject, error)

	// HasCommitAfter indicates the staleness of a repository. It returns a boolean indicating if a repository
	// contains a commit past a specified date.
	HasCommitAfter(ctx context.Context, checker authz.SubRepoPermissionChecker, repo api.RepoName, date string, revspec string) (bool, error)

	// IsRepoCloneable returns nil if the repository is cloneable.
	IsRepoCloneable(context.Context, api.RepoName) error

	// ListRefs returns a list of all refs in the repository.
	ListRefs(ctx context.Context, repo api.RepoName) ([]gitdomain.Ref, error)

	// ListBranches returns a list of all branches in the repository.
	ListBranches(ctx context.Context, repo api.RepoName, opt BranchesOptions) ([]*gitdomain.Branch, error)

	// MergeBase returns the merge base commit for the specified commits.
	MergeBase(ctx context.Context, repo api.RepoName, a, b api.CommitID) (api.CommitID, error)

	// P4Exec sends a p4 command with given arguments and returns an io.ReadCloser for the output.
	P4Exec(_ context.Context, host, user, password string, args ...string) (io.ReadCloser, http.Header, error)

	// Remove removes the repository clone from gitserver.
	Remove(context.Context, api.RepoName) error

	// RemoveFrom removes the repository clone from the given gitserver.
	RemoveFrom(ctx context.Context, repo api.RepoName, from string) error

	RepoCloneProgress(context.Context, ...api.RepoName) (*protocol.RepoCloneProgressResponse, error)

	// ResolveRevision will return the absolute commit for a commit-ish spec. If spec is empty, HEAD is
	// used.
	//
	// Error cases:
	// * Repo does not exist: gitdomain.RepoNotExistError
	// * Commit does not exist: gitdomain.RevisionNotFoundError
	// * Empty repository: gitdomain.RevisionNotFoundError
	// * Other unexpected errors.
	ResolveRevision(ctx context.Context, repo api.RepoName, spec string, opt ResolveRevisionOptions) (api.CommitID, error)

	// ResolveRevisions expands a set of RevisionSpecifiers (which may include hashes, globs, refs, or glob exclusions)
	// into an equivalent set of commit hashes
	ResolveRevisions(_ context.Context, repo api.RepoName, _ []protocol.RevisionSpecifier) ([]string, error)

	// ReposStats will return a map of the ReposStats for each gitserver in a
	// map. If we fail to fetch a stat from a gitserver, it won't be in the
	// returned map and will be appended to the error. If no errors occur err will
	// be nil.
	//
	// Note: If the statistics for a gitserver have not been computed, the
	// UpdatedAt field will be zero. This can happen for new gitservers.
	ReposStats(context.Context) (map[string]*protocol.ReposStats, error)

	// RequestRepoUpdate is the new protocol endpoint for synchronous requests
	// with more detailed responses. Do not use this if you are not repo-updater.
	//
	// Repo updates are not guaranteed to occur. If a repo has been updated
	// recently (within the Since duration specified in the request), the
	// update won't happen.
	RequestRepoUpdate(context.Context, api.RepoName, time.Duration) (*protocol.RepoUpdateResponse, error)

	// RequestRepoClone is an asynchronous request to clone a repository.
	RequestRepoClone(context.Context, api.RepoName) (*protocol.RepoCloneResponse, error)

	// Search executes a search as specified by args, streaming the results as
	// it goes by calling onMatches with each set of results it receives in
	// response.
	Search(_ context.Context, _ *protocol.SearchRequest, onMatches func([]protocol.CommitMatch)) (limitHit bool, _ error)

	// Stat returns a FileInfo describing the named file at commit.
	Stat(ctx context.Context, checker authz.SubRepoPermissionChecker, repo api.RepoName, commit api.CommitID, path string) (fs.FileInfo, error)

	// DiffPath returns a position-ordered slice of changes (additions or deletions)
	// of the given path between the given source and target commits.
	DiffPath(ctx context.Context, checker authz.SubRepoPermissionChecker, repo api.RepoName, sourceCommit, targetCommit, path string) ([]*diff.Hunk, error)

	// ReadDir reads the contents of the named directory at commit.
	ReadDir(ctx context.Context, checker authz.SubRepoPermissionChecker, repo api.RepoName, commit api.CommitID, path string, recurse bool) ([]fs.FileInfo, error)

	// NewFileReader returns an io.ReadCloser reading from the named file at commit.
	// The caller should always close the reader after use.
	NewFileReader(ctx context.Context, checker authz.SubRepoPermissionChecker, repo api.RepoName, commit api.CommitID, name string) (io.ReadCloser, error)

	// DiffSymbols performs a diff command which is expected to be parsed by our symbols package
	DiffSymbols(ctx context.Context, repo api.RepoName, commitA, commitB api.CommitID) ([]byte, error)

	// ListFiles returns a list of root-relative file paths matching the given
	// pattern in a particular commit of a repository.
	ListFiles(ctx context.Context, checker authz.SubRepoPermissionChecker, repo api.RepoName, commit api.CommitID, opts *protocol.ListFilesOpts) ([]string, error)

	// Commits returns all commits matching the options.
	Commits(ctx context.Context, checker authz.SubRepoPermissionChecker, repo api.RepoName, opt CommitsOptions) ([]*gitdomain.Commit, error)

	// FirstEverCommit returns the first commit ever made to the repository.
	FirstEverCommit(ctx context.Context, checker authz.SubRepoPermissionChecker, repo api.RepoName) (*gitdomain.Commit, error)

	// ListTags returns a list of all tags in the repository. If commitObjs is non-empty, only all tags pointing at those commits are returned.
	ListTags(ctx context.Context, repo api.RepoName, commitObjs ...string) ([]*gitdomain.Tag, error)

	// ListDirectoryChildren fetches the list of children under the given directory
	// names. The result is a map keyed by the directory names with the list of files
	// under each.
	ListDirectoryChildren(ctx context.Context, checker authz.SubRepoPermissionChecker, repo api.RepoName, commit api.CommitID, dirnames []string) (map[string][]string, error)

	// Diff returns an iterator that can be used to access the diff between two
	// commits on a per-file basis. The iterator must be closed with Close when no
	// longer required.
	Diff(ctx context.Context, checker authz.SubRepoPermissionChecker, opts DiffOptions) (*DiffFileIterator, error)

	// ReadFile returns the first maxBytes of the named file at commit. If maxBytes <= 0, the entire
	// file is read. (If you just need to check a file's existence, use Stat, not ReadFile.)
	ReadFile(ctx context.Context, checker authz.SubRepoPermissionChecker, repo api.RepoName, commit api.CommitID, name string) ([]byte, error)

	// BranchesContaining returns a map from branch names to branch tip hashes for
	// each branch containing the given commit.
	BranchesContaining(ctx context.Context, checker authz.SubRepoPermissionChecker, repo api.RepoName, commit api.CommitID) ([]string, error)

	// RefDescriptions returns a map from commits to descriptions of the tip of each
	// branch and tag of the given repository.
	RefDescriptions(ctx context.Context, checker authz.SubRepoPermissionChecker, repo api.RepoName, gitObjs ...string) (map[string][]gitdomain.RefDescription, error)

	// CommitExists determines if the given commit exists in the given repository.
	CommitExists(ctx context.Context, checker authz.SubRepoPermissionChecker, repo api.RepoName, id api.CommitID) (bool, error)

	// CommitsExist determines if the given commits exists in the given repositories. This function returns
	// a slice of the same size as the input slice, true indicating that the commit at the symmetric index
	// exists.
	CommitsExist(ctx context.Context, checker authz.SubRepoPermissionChecker, repoCommits []api.RepoCommit) ([]bool, error)

	// Head determines the tip commit of the default branch for the given repository.
	// If no HEAD revision exists for the given repository (which occurs with empty
	// repositories), a false-valued flag is returned along with a nil error and
	// empty revision.
	Head(ctx context.Context, checker authz.SubRepoPermissionChecker, repo api.RepoName) (string, bool, error)

	// CommitDate returns the time that the given commit was committed. If the given
	// revision does not exist, a false-valued flag is returned along with a nil
	// error and zero-valued time.
	CommitDate(ctx context.Context, checker authz.SubRepoPermissionChecker, repo api.RepoName, commit api.CommitID) (string, time.Time, bool, error)

	// CommitGraph returns the commit graph for the given repository as a mapping
	// from a commit to its parents. If a commit is supplied, the returned graph will
	// be rooted at the given commit. If a non-zero limit is supplied, at most that
	// many commits will be returned.
	CommitGraph(ctx context.Context, repo api.RepoName, opts CommitGraphOptions) (_ *gitdomain.CommitGraph, err error)

	CommitLog(ctx context.Context, repo api.RepoName, after time.Time) ([]CommitLog, error)

	// CommitsUniqueToBranch returns a map from commits that exist on a particular
	// branch in the given repository to their committer date. This set of commits is
	// determined by listing `{branchName} ^HEAD`, which is interpreted as: all
	// commits on {branchName} not also on the tip of the default branch. If the
	// supplied branch name is the default branch, then this method instead returns
	// all commits reachable from HEAD.
	CommitsUniqueToBranch(ctx context.Context, checker authz.SubRepoPermissionChecker, repo api.RepoName, branchName string, isDefaultBranch bool, maxAge *time.Time) (map[string]time.Time, error)

	// LsFiles returns the output of `git ls-files`
	LsFiles(ctx context.Context, checker authz.SubRepoPermissionChecker, repo api.RepoName, commit api.CommitID, pathspecs ...gitdomain.Pathspec) ([]string, error)

	// GetCommits returns a git commit object describing each of the given repository and commit pairs. This
	// function returns a slice of the same size as the input slice. Values in the output slice may be nil if
	// their associated repository or commit are unresolvable.
	//
	// If ignoreErrors is true, then errors arising from any single failed git log operation will cause the
	// resulting commit to be nil, but not fail the entire operation.
	GetCommits(ctx context.Context, checker authz.SubRepoPermissionChecker, repoCommits []api.RepoCommit, ignoreErrors bool) ([]*gitdomain.Commit, error)

	// GetCommit returns the commit with the given commit ID, or ErrCommitNotFound if no such commit
	// exists.
	//
	// The remoteURLFunc is called to get the Git remote URL if it's not set in repo and if it is
	// needed. The Git remote URL is only required if the gitserver doesn't already contain a clone of
	// the repository or if the commit must be fetched from the remote.
	GetCommit(ctx context.Context, checker authz.SubRepoPermissionChecker, repo api.RepoName, id api.CommitID, opt ResolveRevisionOptions) (*gitdomain.Commit, error)

	// GetBehindAhead returns the behind/ahead commit counts information for right vs. left (both Git
	// revspecs).
	GetBehindAhead(ctx context.Context, repo api.RepoName, left, right string) (*gitdomain.BehindAhead, error)

	// ContributorCount returns the number of commits grouped by contributor
	ContributorCount(ctx context.Context, repo api.RepoName, opt ContributorOptions) ([]*gitdomain.ContributorCount, error)

	// LogReverseEach runs git log in reverse order and calls the given callback for each entry.
	LogReverseEach(ctx context.Context, repo string, commit string, n int, onLogEntry func(entry gitdomain.LogEntry) error) error

	// RevList makes a git rev-list call and iterates through the resulting commits, calling the provided
	// onCommit function for each.
	RevList(ctx context.Context, repo string, commit string, onCommit func(commit string) (bool, error)) error

	Addrs() []string
}

func (c *clientImplementor) Addrs() []string {
	address := c.clientSource.Addresses()
	var addrs []string
	for _, addr := range address {
		addrs = append(addrs, addr.Address())
	}
	return addrs
}

func (c *clientImplementor) AddrForRepo(repo api.RepoName) string {
	return c.clientSource.AddrForRepo(c.userAgent, repo)
}

func (c *clientImplementor) ClientForRepo(repo api.RepoName) (proto.GitserverServiceClient, error) {
	return c.clientSource.ClientForRepo(c.userAgent, repo)
}

// ArchiveOptions contains options for the Archive func.
type ArchiveOptions struct {
	Treeish   string               // the tree or commit to produce an archive for
	Format    ArchiveFormat        // format of the resulting archive (usually "tar" or "zip")
	Pathspecs []gitdomain.Pathspec // if nonempty, only include these pathspecs.
}

func (o *ArchiveOptions) FromProto(x *proto.ArchiveRequest) {
	protoPathSpecs := x.GetPathspecs()
	pathSpecs := make([]gitdomain.Pathspec, 0, len(protoPathSpecs))

	for _, path := range protoPathSpecs {
		pathSpecs = append(pathSpecs, gitdomain.Pathspec(path))
	}

	*o = ArchiveOptions{
		Treeish:   x.GetTreeish(),
		Format:    ArchiveFormat(x.GetFormat()),
		Pathspecs: pathSpecs,
	}
}

func (o *ArchiveOptions) ToProto(repo string) *proto.ArchiveRequest {
	protoPathSpecs := make([]string, 0, len(o.Pathspecs))

	for _, path := range o.Pathspecs {
		protoPathSpecs = append(protoPathSpecs, string(path))
	}

	return &proto.ArchiveRequest{
		Repo:      repo,
		Treeish:   o.Treeish,
		Format:    string(o.Format),
		Pathspecs: protoPathSpecs,
	}
}

type BatchLogOptions protocol.BatchLogRequest

func (opts BatchLogOptions) Attrs() []attribute.KeyValue {
	return []attribute.KeyValue{
		attribute.Int("numRepoCommits", len(opts.RepoCommits)),
		attribute.String("Format", opts.Format),
	}
}

// archiveReader wraps the StdoutReader yielded by gitserver's
// RemoteGitCommand.StdoutReader with one that knows how to report a repository-not-found
// error more carefully.
type archiveReader struct {
	base io.ReadCloser
	repo api.RepoName
	spec string
}

// Read checks the known output behavior of the StdoutReader.
func (a *archiveReader) Read(p []byte) (int, error) {
	n, err := a.base.Read(p)
	if err != nil {
		// handle the special case where git archive failed because of an invalid spec
		if isRevisionNotFound(err.Error()) {
			return 0, &gitdomain.RevisionNotFoundError{Repo: a.repo, Spec: a.spec}
		}
	}
	return n, err
}

func (a *archiveReader) Close() error {
	return a.base.Close()
}

// archiveURL returns a URL from which an archive of the given Git repository can
// be downloaded from.
func (c *clientImplementor) archiveURL(repo api.RepoName, opt ArchiveOptions) *url.URL {
	q := url.Values{
		"repo":    {string(repo)},
		"treeish": {opt.Treeish},
		"format":  {string(opt.Format)},
	}

	for _, pathspec := range opt.Pathspecs {
		q.Add("path", string(pathspec))
	}

	addrForRepo := c.AddrForRepo(repo)
	return &url.URL{
		Scheme:   "http",
		Host:     addrForRepo,
		Path:     "/archive",
		RawQuery: q.Encode(),
	}
}

type badRequestError struct{ error }

func (e badRequestError) BadRequest() bool { return true }

func (c *RemoteGitCommand) sendExec(ctx context.Context) (_ io.ReadCloser, errRes error) {
	repoName := protocol.NormalizeRepo(c.repo)

	span, ctx := ot.StartSpanFromContext(ctx, "Client.sendExec") //nolint:staticcheck // OT is deprecated
	defer func() {
		if errRes != nil {
			ext.Error.Set(span, true)
			span.SetTag("err", errRes.Error())
		}
		span.Finish()
	}()
	span.SetTag("request", "Exec")
	span.SetTag("repo", c.repo)
	span.SetTag("args", c.args[1:])

	// Check that ctx is not expired.
	if err := ctx.Err(); err != nil {
		deadlineExceededCounter.Inc()
		return nil, err
	}

	if internalgrpc.IsGRPCEnabled(ctx) {
		client, err := c.execer.ClientForRepo(repoName)
		if err != nil {
			return nil, err
		}

		req := &proto.ExecRequest{
			Repo:           string(repoName),
			EnsureRevision: c.EnsureRevision(),
			Args:           c.args[1:],
			Stdin:          c.stdin,
			NoTimeout:      c.noTimeout,
		}

		ctx, cancel := context.WithCancel(ctx)

		stream, err := client.Exec(ctx, req)
		if err != nil {
			cancel()
			return nil, err
		}
		r := streamio.NewReader(func() ([]byte, error) {
			msg, err := stream.Recv()
			if status.Code(err) == codes.Canceled {
				return nil, context.Canceled
			} else if err != nil {
				return nil, err
			}
			return msg.GetData(), nil
		})

		return &readCloseWrapper{r: r, closeFn: cancel}, err

	} else {
		req := &protocol.ExecRequest{
			Repo:           repoName,
			EnsureRevision: c.EnsureRevision(),
			Args:           c.args[1:],
			Stdin:          c.stdin,
			NoTimeout:      c.noTimeout,
		}
		resp, err := c.execer.httpPost(ctx, repoName, "exec", req)
		if err != nil {
			return nil, err
		}

		switch resp.StatusCode {
		case http.StatusOK:
			return &cmdReader{rc: resp.Body, trailer: resp.Trailer}, nil

		case http.StatusNotFound:
			var payload protocol.NotFoundPayload
			if err := json.NewDecoder(resp.Body).Decode(&payload); err != nil {
				resp.Body.Close()
				return nil, err
			}
			resp.Body.Close()
			return nil, &gitdomain.RepoNotExistError{Repo: repoName, CloneInProgress: payload.CloneInProgress, CloneProgress: payload.CloneProgress}

		default:
			resp.Body.Close()
			return nil, errors.Errorf("unexpected status code: %d", resp.StatusCode)
		}
	}
}

type readCloseWrapper struct {
	r       io.Reader
	closeFn func()
}

func (r *readCloseWrapper) Read(p []byte) (int, error) {
	n, err := r.r.Read(p)
	if err != nil {
		err = convertGRPCErrorToGitDomainError(err)
	}

	return n, err
}

func (r *readCloseWrapper) Close() error {
	r.closeFn()
	return nil
}

// convertGRPCErrorToGitDomainError translates a GRPC error to a gitdomain error.
// If the error is not a GRPC error, it is returned as-is.
func convertGRPCErrorToGitDomainError(err error) error {
	st, ok := status.FromError(err)
	if !ok {
		return err
	}

	if st.Code() == codes.Canceled {
		return context.Canceled
	}

	for _, detail := range st.Details() {
		switch payload := detail.(type) {

		case *proto.ExecStatusPayload:
			return &CommandStatusError{
				Message:    st.Message(),
				Stderr:     payload.Stderr,
				StatusCode: payload.StatusCode,
			}

		case *proto.NotFoundPayload:
			return &gitdomain.RepoNotExistError{
				Repo:            api.RepoName(payload.Repo),
				CloneInProgress: payload.CloneInProgress,
				CloneProgress:   payload.CloneProgress,
			}
		}
	}

	return err
}

type CommandStatusError struct {
	Message    string
	StatusCode int32
	Stderr     string
}

func (c *CommandStatusError) Error() string {
	stderr := c.Stderr
	if len(stderr) > 100 {
		stderr = stderr[:100] + "... (truncated)"
	}
	if c.Message != "" {
		return fmt.Sprintf("%s (stderr: %q)", c.Message, stderr)
	}
	if c.StatusCode != 0 {
		return fmt.Sprintf("non-zero exit status: %d (stderr: %q)", c.StatusCode, stderr)
	}
	return stderr
}

func isRevisionNotFound(err string) bool {
	// error message is lowercased in to handle case insensitive error messages
	loweredErr := strings.ToLower(err)
	return strings.Contains(loweredErr, "not a valid object")
}

func (c *clientImplementor) Search(ctx context.Context, args *protocol.SearchRequest, onMatches func([]protocol.CommitMatch)) (limitHit bool, err error) {
	span, ctx := ot.StartSpanFromContext(ctx, "GitserverClient.Search") //nolint:staticcheck // OT is deprecated
	span.SetTag("repo", string(args.Repo))
	span.SetTag("query", args.Query.String())
	span.SetTag("diff", args.IncludeDiff)
	span.SetTag("limit", args.Limit)
	defer func() {
		if err != nil {
			ext.Error.Set(span, true)
			span.SetTag("err", err.Error())
		}
		span.Finish()
	}()

	repoName := protocol.NormalizeRepo(args.Repo)

	if internalgrpc.IsGRPCEnabled(ctx) {
		client, err := c.ClientForRepo(repoName)
		if err != nil {
			return false, err
		}

		cs, err := client.Search(ctx, args.ToProto())
		if err != nil {
			return false, convertGitserverError(err)
		}

		limitHit := false
		for {
			msg, err := cs.Recv()
			if err != nil {
				return limitHit, convertGitserverError(err)
			}

			switch m := msg.Message.(type) {
			case *proto.SearchResponse_LimitHit:
				limitHit = limitHit || m.LimitHit
			case *proto.SearchResponse_Match:
				onMatches([]protocol.CommitMatch{protocol.CommitMatchFromProto(m.Match)})
			default:
				return false, errors.Newf("unknown message type %T", m)
			}
		}
	}

	addrForRepo := c.AddrForRepo(repoName)

	protocol.RegisterGob()
	var buf bytes.Buffer
	enc := gob.NewEncoder(&buf)
	if err := enc.Encode(args); err != nil {
		return false, err
	}

	uri := "http://" + addrForRepo + "/search"
	resp, err := c.do(ctx, repoName, "POST", uri, buf.Bytes())
	if err != nil {
		return false, err
	}
	defer resp.Body.Close()

	var (
		decodeErr error
		eventDone protocol.SearchEventDone
	)
	dec := StreamSearchDecoder{
		OnMatches: func(e protocol.SearchEventMatches) {
			onMatches(e)
		},
		OnDone: func(e protocol.SearchEventDone) {
			eventDone = e
		},
		OnUnknown: func(event, _ []byte) {
			decodeErr = errors.Errorf("unknown event %s", event)
		},
	}

	if err := dec.ReadAll(resp.Body); err != nil {
		return false, err
	}

	if decodeErr != nil {
		return false, decodeErr
	}

	return eventDone.LimitHit, eventDone.Err()
}

func convertGitserverError(err error) error {
	if errors.Is(err, io.EOF) {
		return nil
	}

	st, ok := status.FromError(err)
	if !ok {
		return err
	}

	if st.Code() == codes.Canceled {
		return context.Canceled
	}

	if st.Code() == codes.DeadlineExceeded {
		return context.DeadlineExceeded
	}

	for _, detail := range st.Details() {
		if notFound, ok := detail.(*proto.NotFoundPayload); ok {
			return &gitdomain.RepoNotExistError{
				Repo:            api.RepoName(notFound.GetRepo()),
				CloneProgress:   notFound.GetCloneProgress(),
				CloneInProgress: notFound.GetCloneInProgress(),
			}
		}
	}

	return err
}

func (c *clientImplementor) P4Exec(ctx context.Context, host, user, password string, args ...string) (_ io.ReadCloser, _ http.Header, errRes error) {
	span, ctx := ot.StartSpanFromContext(ctx, "Client.P4Exec") //nolint:staticcheck // OT is deprecated
	defer func() {
		if errRes != nil {
			ext.Error.Set(span, true)
			span.SetTag("err", errRes.Error())
		}
		span.Finish()
	}()
	span.SetTag("request", "P4Exec")
	span.SetTag("host", host)
	span.SetTag("args", args)

	// Check that ctx is not expired.
	if err := ctx.Err(); err != nil {
		deadlineExceededCounter.Inc()
		return nil, nil, err
	}

	req := &protocol.P4ExecRequest{
		P4Port:   host,
		P4User:   user,
		P4Passwd: password,
		Args:     args,
	}
	resp, err := c.httpPost(ctx, "", "p4-exec", req)
	if err != nil {
		return nil, nil, err
	}

	if resp.StatusCode != http.StatusOK {
		defer resp.Body.Close()
		return nil, nil, errors.Errorf("unexpected status code: %d - %s", resp.StatusCode, readResponseBody(resp.Body))
	}

	return resp.Body, resp.Trailer, nil
}

var deadlineExceededCounter = promauto.NewCounter(prometheus.CounterOpts{
	Name: "src_gitserver_client_deadline_exceeded",
	Help: "Times that Client.sendExec() returned context.DeadlineExceeded",
})

// BatchLog invokes the given callback with the `git log` output for a batch of repository
// and commit pairs. If the invoked callback returns a non-nil error, the operation will begin
// to abort processing further results.
func (c *clientImplementor) BatchLog(ctx context.Context, opts BatchLogOptions, callback BatchLogCallback) (err error) {
	ctx, _, endObservation := c.operations.batchLog.With(ctx, &err, observation.Args{Attrs: opts.Attrs()})
	defer endObservation(1, observation.Args{})

	// Make a request to a single gitserver shard and feed the results to the user-supplied
	// callback. This function is invoked multiple times (and concurrently) in the loops below
	// this function definition.
	performLogRequestToShard := func(ctx context.Context, addr string, repoCommits []api.RepoCommit) (err error) {
		var numProcessed int
		repoNames := repoNamesFromRepoCommits(repoCommits)

		ctx, logger, endObservation := c.operations.batchLogSingle.With(ctx, &err, observation.Args{
			Attrs: []attribute.KeyValue{
				attribute.String("addr", addr),
				attribute.Int("numRepos", len(repoNames)),
				attribute.Int("numRepoCommits", len(repoCommits)),
			},
		})
		defer func() {
			endObservation(1, observation.Args{
				Attrs: []attribute.KeyValue{
					attribute.Int("numProcessed", numProcessed),
				},
			})
		}()

		uri := "http://" + addr + "/batch-log"
		repoName := api.RepoName(strings.Join(repoNames, ",")) // only used to label spans

		request := protocol.BatchLogRequest{
			RepoCommits: repoCommits,
			Format:      opts.Format,
		}

		var buf bytes.Buffer
		if err := json.NewEncoder(&buf).Encode(request); err != nil {
			return err
		}

		resp, err := c.do(ctx, repoName, "POST", uri, buf.Bytes())
		if err != nil {
			return err
		}
		defer resp.Body.Close()
		logger.AddEvent("POST", attribute.Int("resp.StatusCode", resp.StatusCode))

		if resp.StatusCode != http.StatusOK {
			return errors.Newf("http status %d: %s", resp.StatusCode, readResponseBody(io.LimitReader(resp.Body, 200)))
		}

		var response protocol.BatchLogResponse
		if err := json.NewDecoder(resp.Body).Decode(&response); err != nil {
			return err
		}
		logger.AddEvent("read response", attribute.Int("numResults", len(response.Results)))

		for _, result := range response.Results {
			var err error
			if result.CommandError != "" {
				err = errors.New(result.CommandError)
			}

			rawResult := RawBatchLogResult{
				Stdout: result.CommandOutput,
				Error:  err,
			}
			if err := callback(result.RepoCommit, rawResult); err != nil {
				return errors.Wrap(err, "commitLogCallback")
			}

			numProcessed++
		}

		return nil
	}

	// Construct batches of requests keyed by the address of the server that will receive the batch.
	// The results from gitserver will have to be re-interlaced before returning to the client, so we
	// don't need to be particularly concerned about order here.

	batches := make(map[string][]api.RepoCommit, len(opts.RepoCommits))
	addrsByName := make(map[api.RepoName]string, len(opts.RepoCommits))

	for _, repoCommit := range opts.RepoCommits {
		addr, ok := addrsByName[repoCommit.Repo]
		if !ok {
			addr = c.AddrForRepo(repoCommit.Repo)
			addrsByName[repoCommit.Repo] = addr
		}

		batches[addr] = append(batches[addr], api.RepoCommit{
			Repo:     repoCommit.Repo,
			CommitID: repoCommit.CommitID,
		})
	}

	// Perform each batch request concurrently up to a maximum limit of 32 requests
	// in-flight at one time.
	//
	// This limit will be useless in practice most of the  time as we should only be
	// making one request per shard and instances should _generally_ have fewer than
	// 32 gitserver shards. This condition is really to catch unexpected bad behavior.
	// At the time this limit was chosen, we have 20 gitserver shards on our Cloud
	// environment, which holds a large proportion of GitHub repositories.
	//
	// This operation returns partial results in the case of a malformed or missing
	// repository or a bad commit reference, but does not attempt to return partial
	// results when an entire shard is down. Any of these operations failing will
	// cause an error to be returned from the entire BatchLog function.

	sem := semaphore.NewWeighted(int64(32))
	g, ctx := errgroup.WithContext(ctx)

	for addr, repoCommits := range batches {
		// avoid capturing loop variable below
		addr, repoCommits := addr, repoCommits

		if err := sem.Acquire(ctx, 1); err != nil {
			return err
		}

		g.Go(func() (err error) {
			defer sem.Release(1)

			return performLogRequestToShard(ctx, addr, repoCommits)
		})
	}

	return g.Wait()
}

func repoNamesFromRepoCommits(repoCommits []api.RepoCommit) []string {
	repoNames := make([]string, 0, len(repoCommits))
	repoNameSet := make(map[api.RepoName]struct{}, len(repoCommits))

	for _, rc := range repoCommits {
		if _, ok := repoNameSet[rc.Repo]; ok {
			continue
		}

		repoNameSet[rc.Repo] = struct{}{}
		repoNames = append(repoNames, string(rc.Repo))
	}

	return repoNames
}

func (c *clientImplementor) gitCommand(repo api.RepoName, arg ...string) GitCommand {
	if ClientMocks.LocalGitserver {
		cmd := NewLocalGitCommand(repo, arg...)
		if ClientMocks.LocalGitCommandReposDir != "" {
			cmd.ReposDir = ClientMocks.LocalGitCommandReposDir
		}
		return cmd
	}
	return &RemoteGitCommand{
		repo:   repo,
		execer: c,
		args:   append([]string{git}, arg...),
	}
}

func (c *clientImplementor) RequestRepoUpdate(ctx context.Context, repo api.RepoName, since time.Duration) (*protocol.RepoUpdateResponse, error) {
	req := &protocol.RepoUpdateRequest{
		Repo:  repo,
		Since: since,
	}
	resp, err := c.httpPost(ctx, repo, "repo-update", req)
	if err != nil {
		return nil, err
	}
	defer resp.Body.Close()
	if resp.StatusCode != http.StatusOK {
		return nil, &url.Error{
			URL: resp.Request.URL.String(),
			Op:  "RepoInfo",
			Err: errors.Errorf("RepoInfo: http status %d: %s", resp.StatusCode, readResponseBody(io.LimitReader(resp.Body, 200))),
		}
	}

	var info *protocol.RepoUpdateResponse
	err = json.NewDecoder(resp.Body).Decode(&info)
	return info, err
}

// RequestRepoClone requests that the gitserver does an asynchronous clone of the repository.
func (c *clientImplementor) RequestRepoClone(ctx context.Context, repo api.RepoName) (*protocol.RepoCloneResponse, error) {
	req := &protocol.RepoCloneRequest{
		Repo: repo,
	}
	resp, err := c.httpPost(ctx, repo, "repo-clone", req)
	if err != nil {
		return nil, err
	}
	defer resp.Body.Close()
	if resp.StatusCode != http.StatusOK {
		return nil, &url.Error{
			URL: resp.Request.URL.String(),
			Op:  "RepoInfo",
			Err: errors.Errorf("RepoInfo: http status %d: %s", resp.StatusCode, readResponseBody(io.LimitReader(resp.Body, 200))),
		}
	}

	var info *protocol.RepoCloneResponse
	err = json.NewDecoder(resp.Body).Decode(&info)
	return info, err
}

// MockIsRepoCloneable mocks (*Client).IsRepoCloneable for tests.
var MockIsRepoCloneable func(api.RepoName) error

func (c *clientImplementor) IsRepoCloneable(ctx context.Context, repo api.RepoName) error {
	if MockIsRepoCloneable != nil {
		return MockIsRepoCloneable(repo)
	}

	req := &protocol.IsRepoCloneableRequest{
		Repo: repo,
	}
	r, err := c.httpPost(ctx, repo, "is-repo-cloneable", req)
	if err != nil {
		return err
	}
	defer r.Body.Close()
	if r.StatusCode != http.StatusOK {
		return errors.Errorf("gitserver error (status code %d): %s", r.StatusCode, readResponseBody(r.Body))
	}

	var resp protocol.IsRepoCloneableResponse
	if err := json.NewDecoder(r.Body).Decode(&resp); err != nil {
		return err
	}

	if resp.Cloneable {
		return nil
	}

	// Treat all 4xx errors as not found, since we have more relaxed
	// requirements on what a valid URL is we should treat bad requests,
	// etc as not found.
	notFound := strings.Contains(resp.Reason, "not found") || strings.Contains(resp.Reason, "The requested URL returned error: 4")
	return &RepoNotCloneableErr{
		repo:     repo,
		reason:   resp.Reason,
		notFound: notFound,
		cloned:   resp.Cloned,
	}
}

// RepoNotCloneableErr is the error that happens when a repository can not be cloned.
type RepoNotCloneableErr struct {
	repo     api.RepoName
	reason   string
	notFound bool
	cloned   bool // Has the repo ever been cloned in the past
}

// NotFound returns true if the repo could not be cloned because it wasn't found.
// This may be because the repo doesn't exist, or because the repo is private and
// there are insufficient permissions.
func (e *RepoNotCloneableErr) NotFound() bool {
	return e.notFound
}

func (e *RepoNotCloneableErr) Error() string {
	msg := "unable to clone repo"
	if e.cloned {
		msg = "unable to update repo"
	}
	return fmt.Sprintf("%s (name=%q notfound=%v) because %s", msg, e.repo, e.notFound, e.reason)
}

func (c *clientImplementor) RepoCloneProgress(ctx context.Context, repos ...api.RepoName) (*protocol.RepoCloneProgressResponse, error) {
	numPossibleShards := len(c.Addrs())
	shards := make(map[string]*protocol.RepoCloneProgressRequest, (len(repos)/numPossibleShards)*2) // 2x because it may not be a perfect division

	for _, r := range repos {
		addr := c.AddrForRepo(r)
		shard := shards[addr]

		if shard == nil {
			shard = new(protocol.RepoCloneProgressRequest)
			shards[addr] = shard
		}

		shard.Repos = append(shard.Repos, r)
	}

	type op struct {
		req *protocol.RepoCloneProgressRequest
		res *protocol.RepoCloneProgressResponse
		err error
	}

	ch := make(chan op, len(shards))
	for _, req := range shards {
		go func(o op) {
			var resp *http.Response
			resp, o.err = c.httpPost(ctx, o.req.Repos[0], "repo-clone-progress", o.req)
			if o.err != nil {
				ch <- o
				return
			}

			defer resp.Body.Close()
			if resp.StatusCode != http.StatusOK {
				o.err = &url.Error{
					URL: resp.Request.URL.String(),
					Op:  "RepoCloneProgress",
					Err: errors.Errorf("RepoCloneProgress: http status %d", resp.StatusCode),
				}
				ch <- o
				return // we never get an error status code AND result
			}

			o.res = new(protocol.RepoCloneProgressResponse)
			o.err = json.NewDecoder(resp.Body).Decode(o.res)
			ch <- o
		}(op{req: req})
	}

	var err error
	res := protocol.RepoCloneProgressResponse{
		Results: make(map[api.RepoName]*protocol.RepoCloneProgress),
	}

	for i := 0; i < cap(ch); i++ {
		o := <-ch

		if o.err != nil {
			err = errors.Append(err, o.err)
			continue
		}

		for repo, info := range o.res.Results {
			res.Results[repo] = info
		}
	}

	return &res, err
}

func (c *clientImplementor) ReposStats(ctx context.Context) (map[string]*protocol.ReposStats, error) {
	stats := map[string]*protocol.ReposStats{}
	var allErr error

	for _, addr := range c.clientSource.Addresses() {
		if internalgrpc.IsGRPCEnabled(ctx) {
			client, err := addr.GRPCClient()
			if err != nil {
				return nil, err
			}

			rs := &protocol.ReposStats{}
			resp, err := client.ReposStats(ctx, &proto.ReposStatsRequest{})
			if err != nil {
				allErr = errors.Append(allErr, err)
			} else {
				rs.FromProto(resp)
				stats[addr.Address()] = rs
			}
			continue
		}

		stat, err := c.doReposStats(ctx, addr.Address())
		if err != nil {
			allErr = errors.Append(allErr, err)
		} else {
			stats[addr.Address()] = stat
		}
	}
	return stats, allErr
}

func (c *clientImplementor) doReposStats(ctx context.Context, addr string) (*protocol.ReposStats, error) {
	resp, err := c.do(ctx, "", "GET", fmt.Sprintf("http://%s/repos-stats", addr), nil)
	if err != nil {
		return nil, err
	}
	defer resp.Body.Close()

	var stats protocol.ReposStats
	err = json.NewDecoder(resp.Body).Decode(&stats)
	if err != nil {
		return nil, err
	}

	return &stats, nil
}

func (c *clientImplementor) Remove(ctx context.Context, repo api.RepoName) error {
	// In case the repo has already been deleted from the database we need to pass
	// the old name in order to land on the correct gitserver instance.
	addr := c.AddrForRepo(api.UndeletedRepoName(repo))
	return c.RemoveFrom(ctx, repo, addr)
}

func (c *clientImplementor) RemoveFrom(ctx context.Context, repo api.RepoName, from string) error {
	b, err := json.Marshal(&protocol.RepoDeleteRequest{
		Repo: repo,
	})
	if err != nil {
		return err
	}

	uri := "http://" + from + "/delete"
	resp, err := c.do(ctx, repo, "POST", uri, b)
	if err != nil {
		return err
	}
	defer resp.Body.Close()

	if resp.StatusCode != http.StatusOK {
		return &url.Error{
			URL: resp.Request.URL.String(),
			Op:  "RepoRemove",
			Err: errors.Errorf("RepoRemove: http status %d: %s", resp.StatusCode, readResponseBody(io.LimitReader(resp.Body, 200))),
		}
	}
	return nil
}

// httpPost will apply the MD5 hashing scheme on the repo name to determine the gitserver instance
// to which the HTTP POST request is sent.
func (c *clientImplementor) httpPost(ctx context.Context, repo api.RepoName, op string, payload any) (resp *http.Response, err error) {
	b, err := json.Marshal(payload)
	if err != nil {
		return nil, err
	}

	addrForRepo := c.AddrForRepo(repo)
	uri := "http://" + addrForRepo + "/" + op
	return c.do(ctx, repo, "POST", uri, b)
}

// do performs a request to a gitserver instance based on the address in the uri
// argument.
//
// Repo parameter is optional. If it is provided, then "repo" attribute is added
// to trace span.
func (c *clientImplementor) do(ctx context.Context, repo api.RepoName, method, uri string, payload []byte) (resp *http.Response, err error) {
	parsedURL, err := url.ParseRequestURI(uri)
	if err != nil {
		return nil, errors.Wrap(err, "do")
	}

	span, ctx := ot.StartSpanFromContext(ctx, "Client.do") //nolint:staticcheck // OT is deprecated
	defer func() {
		if repo != "" {
			span.LogKV("repo", string(repo), "method", method, "path", parsedURL.Path)
		} else {
			span.LogKV("method", method, "path", parsedURL.Path)
		}
		span.LogKV("repo", string(repo), "method", method, "path", parsedURL.Path)
		if err != nil {
			ext.Error.Set(span, true)
			span.SetTag("err", err.Error())
		}
		span.Finish()
	}()

	req, err := http.NewRequest(method, uri, bytes.NewReader(payload))
	if err != nil {
		return nil, err
	}

	req.Header.Set("Content-Type", "application/json")
	req.Header.Set("User-Agent", c.userAgent)

	// Set header so that the server knows the request is from us.
	req.Header.Set("X-Requested-With", "Sourcegraph")

	req = req.WithContext(ctx)

	c.HTTPLimiter.Acquire()
	defer c.HTTPLimiter.Release()
	span.LogKV("event", "Acquired HTTP limiter")

	req, ht := nethttp.TraceRequest(span.Tracer(), req,
		nethttp.OperationName("Gitserver Client"),
		nethttp.ClientTrace(false))
	defer ht.Finish()

	return c.httpClient.Do(req)
}

func (c *clientImplementor) CreateCommitFromPatch(ctx context.Context, req protocol.CreateCommitFromPatchRequest) (string, error) {
	resp, err := c.httpPost(ctx, req.Repo, "create-commit-from-patch-binary", req)
	if err != nil {
		return "", err
	}
	defer resp.Body.Close()

	body, err := io.ReadAll(resp.Body)
	if err != nil {
		return "", errors.Wrap(err, "failed to read response body")
	}
	var res protocol.CreateCommitFromPatchResponse
	if err := json.Unmarshal(body, &res); err != nil {
		c.logger.Warn("decoding gitserver create-commit-from-patch response", sglog.Error(err))
		return "", &url.Error{
			URL: resp.Request.URL.String(),
			Op:  "CreateCommitFromPatch",
			Err: errors.Errorf("CreateCommitFromPatch: http status %d, %s", resp.StatusCode, string(body)),
		}
	}

	if res.Error != nil {
		return res.Rev, res.Error
	}
	return res.Rev, nil
}

func (c *clientImplementor) GetObject(ctx context.Context, repo api.RepoName, objectName string) (*gitdomain.GitObject, error) {
	if ClientMocks.GetObject != nil {
		return ClientMocks.GetObject(repo, objectName)
	}

	req := protocol.GetObjectRequest{
		Repo:       repo,
		ObjectName: objectName,
	}
	resp, err := c.httpPost(ctx, req.Repo, "commands/get-object", req)
	if err != nil {
		return nil, err
	}
	defer resp.Body.Close()

	if resp.StatusCode != http.StatusOK {
		c.logger.Warn("reading gitserver get-object response", sglog.Error(err))
		return nil, &url.Error{
			URL: resp.Request.URL.String(),
			Op:  "GetObject",
			Err: errors.Errorf("GetObject: http status %d, %s", resp.StatusCode, readResponseBody(resp.Body)),
		}
	}

	var res protocol.GetObjectResponse
	if err = json.NewDecoder(resp.Body).Decode(&res); err != nil {
		c.logger.Warn("decoding gitserver get-object response", sglog.Error(err))
		return nil, &url.Error{
			URL: resp.Request.URL.String(),
			Op:  "GetObject",
			Err: errors.Errorf("GetObject: http status %d, failed to decode response body: %v", resp.StatusCode, err),
		}
	}

	return &res.Object, nil
}

var ambiguousArgPattern = lazyregexp.New(`ambiguous argument '([^']+)'`)

func (c *clientImplementor) ResolveRevisions(ctx context.Context, repo api.RepoName, revs []protocol.RevisionSpecifier) ([]string, error) {
	args := append([]string{"rev-parse"}, revsToGitArgs(revs)...)

	cmd := c.gitCommand(repo, args...)
	stdout, stderr, err := cmd.DividedOutput(ctx)
	if err != nil {
		if gitdomain.IsRepoNotExist(err) {
			return nil, err
		}
		if match := ambiguousArgPattern.FindSubmatch(stderr); match != nil {
			return nil, &gitdomain.RevisionNotFoundError{Repo: repo, Spec: string(match[1])}
		}
		return nil, errors.WithMessage(err, fmt.Sprintf("git command %v failed (stderr: %q)", cmd.Args(), stderr))
	}

	return strings.Fields(string(stdout)), nil
}

func revsToGitArgs(revSpecs []protocol.RevisionSpecifier) []string {
	args := make([]string, 0, len(revSpecs))
	for _, r := range revSpecs {
		if r.RevSpec != "" {
			args = append(args, r.RevSpec)
		} else if r.RefGlob != "" {
			args = append(args, "--glob="+r.RefGlob)
		} else if r.ExcludeRefGlob != "" {
			args = append(args, "--exclude="+r.ExcludeRefGlob)
		} else {
			args = append(args, "HEAD")
		}
	}

	// If revSpecs is empty, git treats it as equivalent to HEAD
	if len(revSpecs) == 0 {
		args = append(args, "HEAD")
	}
	return args
}

// readResponseBody will attempt to read the body of the HTTP response and return it as a
// string. However, in the unlikely scenario that it fails to read the body, it will encode and
// return the error message as a string.
//
// This allows us to use this function directly without yet another if err != nil check. As a
// result, this function should **only** be used when we're attempting to return the body's content
// as part of an error. In such scenarios we don't need to return the potential error from reading
// the body, but can get away with returning that error as a string itself.
//
// This is an unusual pattern of not returning an error. Be careful of replicating this in other
// parts of the code.
func readResponseBody(body io.Reader) string {
	content, err := io.ReadAll(body)
	if err != nil {
		return fmt.Sprintf("failed to read response body, error: %v", err)
	}

	// strings.TrimSpace is needed to remove trailing \n characters that is added by the
	// server. We use http.Error in the server which in turn uses fmt.Fprintln to format
	// the error message. And in translation that newline gets escaped into a \n
	// character.  For what the error message would look in the UI without
	// strings.TrimSpace, see attached screenshots in this pull request:
	// https://github.com/sourcegraph/sourcegraph/pull/39358.
	return strings.TrimSpace(string(content))
}<|MERGE_RESOLUTION|>--- conflicted
+++ resolved
@@ -75,13 +75,8 @@
 	ClientForRepo(userAgent string, repo api.RepoName) (proto.GitserverServiceClient, error)
 	// AddrForRepo returns the address of the gitserver for the given repo.
 	AddrForRepo(userAgent string, repo api.RepoName) string
-<<<<<<< HEAD
 	// Address the current list of gitserver addresses.
 	Addresses() []AddressWithClient
-=======
-	// Addresses returns the current list of gitserver addresses.
-	Addresses() []string
->>>>>>> 65cc93a4
 }
 
 // NewClient returns a new gitserver.Client.
