package gitserver

import (
	"bytes"
	"context"
	"encoding/gob"
	"encoding/json"
	"fmt"
	"io"
	"io/fs"
	"net/http"
	"net/url"
	"os"
	"path/filepath"
	"strings"
	"testing"
	"time"

	"github.com/prometheus/client_golang/prometheus"
	"github.com/prometheus/client_golang/prometheus/promauto"
	"go.opentelemetry.io/otel/attribute"
	"golang.org/x/sync/errgroup"
	"golang.org/x/sync/semaphore"
	"google.golang.org/grpc/codes"
	"google.golang.org/grpc/status"
	"google.golang.org/protobuf/encoding/protojson"

	"github.com/sourcegraph/conc/pool"
	"github.com/sourcegraph/go-diff/diff"
	sglog "github.com/sourcegraph/log"
	"github.com/sourcegraph/log/logtest"

	"github.com/sourcegraph/sourcegraph/internal/actor"
	"github.com/sourcegraph/sourcegraph/internal/api"
	"github.com/sourcegraph/sourcegraph/internal/authz"
	"github.com/sourcegraph/sourcegraph/internal/conf"
	"github.com/sourcegraph/sourcegraph/internal/gitserver/gitdomain"
	"github.com/sourcegraph/sourcegraph/internal/gitserver/protocol"
	proto "github.com/sourcegraph/sourcegraph/internal/gitserver/v1"
	"github.com/sourcegraph/sourcegraph/internal/grpc/streamio"
	"github.com/sourcegraph/sourcegraph/internal/httpcli"
	"github.com/sourcegraph/sourcegraph/internal/lazyregexp"
	"github.com/sourcegraph/sourcegraph/internal/limiter"
	"github.com/sourcegraph/sourcegraph/internal/observation"
	"github.com/sourcegraph/sourcegraph/internal/perforce"
	"github.com/sourcegraph/sourcegraph/lib/errors"
)

const git = "git"

var (
	clientFactory  = httpcli.NewInternalClientFactory("gitserver")
	defaultDoer, _ = clientFactory.Doer()
	// defaultLimiter limits concurrent HTTP requests per running process to gitserver.
	defaultLimiter = limiter.New(500)
)

var ClientMocks, emptyClientMocks struct {
	GetObject               func(repo api.RepoName, objectName string) (*gitdomain.GitObject, error)
	Archive                 func(ctx context.Context, repo api.RepoName, opt ArchiveOptions) (_ io.ReadCloser, err error)
	LocalGitserver          bool
	LocalGitCommandReposDir string
}

// conns is the global variable holding a reference to the gitserver connections.
var conns = &atomicGitServerConns{}

// ResetClientMocks clears the mock functions set on Mocks (so that subsequent
// tests don't inadvertently use them).
func ResetClientMocks() {
	ClientMocks = emptyClientMocks
}

var _ Client = &clientImplementor{}

// ClientSource is a source of gitserver.Client instances.
// It allows for mocking out the client source in tests.
type ClientSource interface {
	// ClientForRepo returns a Client for the given repo.
	ClientForRepo(ctx context.Context, userAgent string, repo api.RepoName) (proto.GitserverServiceClient, error)
	// AddrForRepo returns the address of the gitserver for the given repo.
	AddrForRepo(ctx context.Context, userAgent string, repo api.RepoName) string
	// Address the current list of gitserver addresses.
	Addresses() []AddressWithClient
	// GetAddressWithClient returns the address and client for a gitserver instance.
	// It returns nil if there's no server with that address
	GetAddressWithClient(addr string) AddressWithClient
}

// NewClient returns a new gitserver.Client.
<<<<<<< HEAD
// See Client.Scoped() for info on scoped clients.
func NewClient(scope string) Client {
	logger := sglog.Scoped("GitserverClient", "Client to talk from other services to Gitserver")
=======
func NewClient() Client {
	logger := sglog.Scoped("GitserverClient")
>>>>>>> 33aec6bd
	return &clientImplementor{
		logger:      logger,
		scope:       scope,
		httpClient:  defaultDoer,
		HTTPLimiter: defaultLimiter,
		// Use the binary name for userAgent. This should effectively identify
		// which service is making the request (excluding requests proxied via the
		// frontend internal API)
		userAgent:           filepath.Base(os.Args[0]),
		operations:          getOperations(),
		clientSource:        conns,
		subRepoPermsChecker: authz.DefaultSubRepoPermsChecker,
	}
}

// NewTestClient returns a test client that will us
func NewTestClient(t testing.TB) TestClient {
	logger := logtest.Scoped(t)

	return &clientImplementor{
		logger:      logger,
		httpClient:  http.DefaultClient,
		HTTPLimiter: limiter.New(500),
		scope:       "gitserver.test",
		// Use the binary name for userAgent. This should effectively identify
		// which service is making the request (excluding requests proxied via the
		// frontend internal API)
		userAgent:           filepath.Base(os.Args[0]),
		operations:          newOperations(observation.ContextWithLogger(logger, &observation.TestContext)),
		clientSource:        NewTestClientSource(t, nil),
		subRepoPermsChecker: authz.DefaultSubRepoPermsChecker,
	}
}

type TestClient interface {
	Client
	WithChecker(authz.SubRepoPermissionChecker) TestClient
	WithDoer(httpcli.Doer) TestClient
	WithClientSource(ClientSource) TestClient
}

func (c *clientImplementor) WithChecker(checker authz.SubRepoPermissionChecker) TestClient {
	c.subRepoPermsChecker = checker
	return c
}

func (c *clientImplementor) WithDoer(doer httpcli.Doer) TestClient {
	c.httpClient = doer
	return c
}

func (c *clientImplementor) WithClientSource(cs ClientSource) TestClient {
	c.clientSource = cs
	return c
}

// NewMockClientWithExecReader return new MockClient with provided mocked
// behaviour of ExecReader function.
func NewMockClientWithExecReader(checker authz.SubRepoPermissionChecker, execReader func(context.Context, api.RepoName, []string) (io.ReadCloser, error)) *MockClient {
	client := NewMockClient()
	// NOTE: This hook is the same as DiffFunc, but with `execReader` used above
	client.DiffFunc.SetDefaultHook(func(ctx context.Context, opts DiffOptions) (*DiffFileIterator, error) {
		if opts.Base == DevNullSHA {
			opts.RangeType = ".."
		} else if opts.RangeType != ".." {
			opts.RangeType = "..."
		}

		rangeSpec := opts.Base + opts.RangeType + opts.Head
		if strings.HasPrefix(rangeSpec, "-") || strings.HasPrefix(rangeSpec, ".") {
			return nil, errors.Errorf("invalid diff range argument: %q", rangeSpec)
		}

		// Here is where all the mocking happens!
		rdr, err := execReader(ctx, opts.Repo, append([]string{
			"diff",
			"--find-renames",
			"--full-index",
			"--inter-hunk-context=3",
			"--no-prefix",
			rangeSpec,
			"--",
		}, opts.Paths...))
		if err != nil {
			return nil, errors.Wrap(err, "executing git diff")
		}

		return &DiffFileIterator{
			rdr:            rdr,
			mfdr:           diff.NewMultiFileDiffReader(rdr),
			fileFilterFunc: getFilterFunc(ctx, checker, opts.Repo),
		}, nil
	})

	// NOTE: This hook is the same as DiffPath, but with `execReader` used above
	client.DiffPathFunc.SetDefaultHook(func(ctx context.Context, repo api.RepoName, sourceCommit, targetCommit, path string) ([]*diff.Hunk, error) {
		a := actor.FromContext(ctx)
		if hasAccess, err := authz.FilterActorPath(ctx, checker, a, repo, path); err != nil {
			return nil, err
		} else if !hasAccess {
			return nil, os.ErrNotExist
		}
		// Here is where all the mocking happens!
		reader, err := execReader(ctx, repo, []string{"diff", sourceCommit, targetCommit, "--", path})
		if err != nil {
			return nil, err
		}
		defer reader.Close()

		output, err := io.ReadAll(reader)
		if err != nil {
			return nil, err
		}
		if len(output) == 0 {
			return nil, nil
		}

		d, err := diff.NewFileDiffReader(bytes.NewReader(output)).Read()
		if err != nil {
			return nil, err
		}
		return d.Hunks, nil
	})

	return client
}

// clientImplementor is a gitserver client.
type clientImplementor struct {
	// Limits concurrency of outstanding HTTP posts
	HTTPLimiter limiter.Limiter

	// userAgent is a string identifying who the client is. It will be logged in
	// the telemetry in gitserver.
	userAgent string

	// the current scope of the client.
	scope string

	// HTTP client to use
	httpClient httpcli.Doer

	// logger is used for all logging and logger creation
	logger sglog.Logger

	// operations are used for internal observability
	operations *operations

	// clientSource is used to get the corresponding gprc client or address for a given repository
	clientSource ClientSource

	// subRepoPermsChecker is sub-repository permissions checker. This will
	// usually be authz.DefaultSubRepoPermsChecker, at least until that global is removed.
	subRepoPermsChecker authz.SubRepoPermissionChecker
}

func (c *clientImplementor) Scoped(scope string) Client {
	return &clientImplementor{
		logger:       c.logger,
		scope:        appendScope(c.scope, scope),
		httpClient:   c.httpClient,
		HTTPLimiter:  c.HTTPLimiter,
		userAgent:    c.userAgent,
		operations:   c.operations,
		clientSource: c.clientSource,
	}
}

func appendScope(existing, new string) string {
	if existing == "" {
		return new
	}
	return existing + "." + new
}

type RawBatchLogResult struct {
	Stdout string
	Error  error
}
type BatchLogCallback func(repoCommit api.RepoCommit, gitLogResult RawBatchLogResult) error

type HunkReader interface {
	Read() (*Hunk, error)
	Close() error
}

type CommitLog struct {
	AuthorEmail  string
	AuthorName   string
	Timestamp    time.Time
	SHA          string
	ChangedFiles []string
}

type Client interface {
	// Scoped adds a usage scope to the client and returns a new client with that scope.
	// Usage scopes should be descriptive and be lowercase plaintext, eg. batches.reconciler.
	// We use scopes to add context to logs and metrics.
	Scoped(scope string) Client

	// AddrForRepo returns the gitserver address to use for the given repo name.
	AddrForRepo(ctx context.Context, repoName api.RepoName) string

	// ArchiveReader streams back the file contents of an archived git repo.
	ArchiveReader(ctx context.Context, repo api.RepoName, options ArchiveOptions) (io.ReadCloser, error)

	// BatchLog invokes the given callback with the `git log` output for a batch of repository
	// and commit pairs. If the invoked callback returns a non-nil error, the operation will begin
	// to abort processing further results.
	BatchLog(ctx context.Context, opts BatchLogOptions, callback BatchLogCallback) error

	// BlameFile returns Git blame information about a file.
	BlameFile(ctx context.Context, repo api.RepoName, path string, opt *BlameOptions) ([]*Hunk, error)

	StreamBlameFile(ctx context.Context, repo api.RepoName, path string, opt *BlameOptions) (HunkReader, error)

	// CreateCommitFromPatch will attempt to create a commit from a patch
	// If possible, the error returned will be of type protocol.CreateCommitFromPatchError
	CreateCommitFromPatch(context.Context, protocol.CreateCommitFromPatchRequest) (*protocol.CreateCommitFromPatchResponse, error)

	// GetDefaultBranch returns the name of the default branch and the commit it's
	// currently at from the given repository. If short is true, then `main` instead
	// of `refs/heads/main` would be returned.
	//
	// If the repository is empty or currently being cloned, empty values and no
	// error are returned.
	GetDefaultBranch(ctx context.Context, repo api.RepoName, short bool) (refName string, commit api.CommitID, err error)

	// GetObject fetches git object data in the supplied repo
	GetObject(ctx context.Context, repo api.RepoName, objectName string) (*gitdomain.GitObject, error)

	// HasCommitAfter indicates the staleness of a repository. It returns a boolean indicating if a repository
	// contains a commit past a specified date.
	HasCommitAfter(ctx context.Context, repo api.RepoName, date string, revspec string) (bool, error)

	// IsRepoCloneable returns nil if the repository is cloneable.
	IsRepoCloneable(context.Context, api.RepoName) error

	// ListRefs returns a list of all refs in the repository.
	ListRefs(ctx context.Context, repo api.RepoName) ([]gitdomain.Ref, error)

	// ListBranches returns a list of all branches in the repository.
	ListBranches(ctx context.Context, repo api.RepoName, opt BranchesOptions) ([]*gitdomain.Branch, error)

	// MergeBase returns the merge base commit for the specified commits.
	MergeBase(ctx context.Context, repo api.RepoName, a, b api.CommitID) (api.CommitID, error)

	// Remove removes the repository clone from gitserver.
	Remove(context.Context, api.RepoName) error

	RepoCloneProgress(context.Context, ...api.RepoName) (*protocol.RepoCloneProgressResponse, error)

	// ResolveRevision will return the absolute commit for a commit-ish spec. If spec is empty, HEAD is
	// used.
	//
	// Error cases:
	// * Repo does not exist: gitdomain.RepoNotExistError
	// * Commit does not exist: gitdomain.RevisionNotFoundError
	// * Empty repository: gitdomain.RevisionNotFoundError
	// * Other unexpected errors.
	ResolveRevision(ctx context.Context, repo api.RepoName, spec string, opt ResolveRevisionOptions) (api.CommitID, error)

	// ResolveRevisions expands a set of RevisionSpecifiers (which may include hashes, globs, refs, or glob exclusions)
	// into an equivalent set of commit hashes
	ResolveRevisions(_ context.Context, repo api.RepoName, _ []protocol.RevisionSpecifier) ([]string, error)

	// RequestRepoUpdate is the new protocol endpoint for synchronous requests
	// with more detailed responses. Do not use this if you are not repo-updater.
	//
	// Repo updates are not guaranteed to occur. If a repo has been updated
	// recently (within the Since duration specified in the request), the
	// update won't happen.
	RequestRepoUpdate(context.Context, api.RepoName, time.Duration) (*protocol.RepoUpdateResponse, error)

	// RequestRepoClone is an asynchronous request to clone a repository.
	RequestRepoClone(context.Context, api.RepoName) (*protocol.RepoCloneResponse, error)

	// Search executes a search as specified by args, streaming the results as
	// it goes by calling onMatches with each set of results it receives in
	// response.
	Search(_ context.Context, _ *protocol.SearchRequest, onMatches func([]protocol.CommitMatch)) (limitHit bool, _ error)

	// Stat returns a FileInfo describing the named file at commit.
	Stat(ctx context.Context, repo api.RepoName, commit api.CommitID, path string) (fs.FileInfo, error)

	// DiffPath returns a position-ordered slice of changes (additions or deletions)
	// of the given path between the given source and target commits.
	DiffPath(ctx context.Context, repo api.RepoName, sourceCommit, targetCommit, path string) ([]*diff.Hunk, error)

	// ReadDir reads the contents of the named directory at commit.
	ReadDir(ctx context.Context, repo api.RepoName, commit api.CommitID, path string, recurse bool) ([]fs.FileInfo, error)

	// NewFileReader returns an io.ReadCloser reading from the named file at commit.
	// The caller should always close the reader after use.
	NewFileReader(ctx context.Context, repo api.RepoName, commit api.CommitID, name string) (io.ReadCloser, error)

	// DiffSymbols performs a diff command which is expected to be parsed by our symbols package
	DiffSymbols(ctx context.Context, repo api.RepoName, commitA, commitB api.CommitID) ([]byte, error)

	// Commits returns all commits matching the options.
	Commits(ctx context.Context, repo api.RepoName, opt CommitsOptions) ([]*gitdomain.Commit, error)

	// FirstEverCommit returns the first commit ever made to the repository.
	FirstEverCommit(ctx context.Context, repo api.RepoName) (*gitdomain.Commit, error)

	// ListTags returns a list of all tags in the repository. If commitObjs is non-empty, only all tags pointing at those commits are returned.
	ListTags(ctx context.Context, repo api.RepoName, commitObjs ...string) ([]*gitdomain.Tag, error)

	// ListDirectoryChildren fetches the list of children under the given directory
	// names. The result is a map keyed by the directory names with the list of files
	// under each.
	ListDirectoryChildren(ctx context.Context, repo api.RepoName, commit api.CommitID, dirnames []string) (map[string][]string, error)

	// Diff returns an iterator that can be used to access the diff between two
	// commits on a per-file basis. The iterator must be closed with Close when no
	// longer required.
	Diff(ctx context.Context, opts DiffOptions) (*DiffFileIterator, error)

	// ReadFile returns the first maxBytes of the named file at commit. If maxBytes <= 0, the entire
	// file is read. (If you just need to check a file's existence, use Stat, not ReadFile.)
	ReadFile(ctx context.Context, repo api.RepoName, commit api.CommitID, name string) ([]byte, error)

	// BranchesContaining returns a map from branch names to branch tip hashes for
	// each branch containing the given commit.
	BranchesContaining(ctx context.Context, repo api.RepoName, commit api.CommitID) ([]string, error)

	// RefDescriptions returns a map from commits to descriptions of the tip of each
	// branch and tag of the given repository.
	RefDescriptions(ctx context.Context, repo api.RepoName, gitObjs ...string) (map[string][]gitdomain.RefDescription, error)

	// CommitExists determines if the given commit exists in the given repository.
	CommitExists(ctx context.Context, repo api.RepoName, id api.CommitID) (bool, error)

	// CommitsExist determines if the given commits exists in the given repositories. This function returns
	// a slice of the same size as the input slice, true indicating that the commit at the symmetric index
	// exists.
	CommitsExist(ctx context.Context, repoCommits []api.RepoCommit) ([]bool, error)

	// Head determines the tip commit of the default branch for the given repository.
	// If no HEAD revision exists for the given repository (which occurs with empty
	// repositories), a false-valued flag is returned along with a nil error and
	// empty revision.
	Head(ctx context.Context, repo api.RepoName) (string, bool, error)

	// CommitDate returns the time that the given commit was committed. If the given
	// revision does not exist, a false-valued flag is returned along with a nil
	// error and zero-valued time.
	CommitDate(ctx context.Context, repo api.RepoName, commit api.CommitID) (string, time.Time, bool, error)

	// CommitGraph returns the commit graph for the given repository as a mapping
	// from a commit to its parents. If a commit is supplied, the returned graph will
	// be rooted at the given commit. If a non-zero limit is supplied, at most that
	// many commits will be returned.
	CommitGraph(ctx context.Context, repo api.RepoName, opts CommitGraphOptions) (_ *gitdomain.CommitGraph, err error)

	CommitLog(ctx context.Context, repo api.RepoName, after time.Time) ([]CommitLog, error)

	// CommitsUniqueToBranch returns a map from commits that exist on a particular
	// branch in the given repository to their committer date. This set of commits is
	// determined by listing `{branchName} ^HEAD`, which is interpreted as: all
	// commits on {branchName} not also on the tip of the default branch. If the
	// supplied branch name is the default branch, then this method instead returns
	// all commits reachable from HEAD.
	CommitsUniqueToBranch(ctx context.Context, repo api.RepoName, branchName string, isDefaultBranch bool, maxAge *time.Time) (map[string]time.Time, error)

	// LsFiles returns the output of `git ls-files`
	LsFiles(ctx context.Context, repo api.RepoName, commit api.CommitID, pathspecs ...gitdomain.Pathspec) ([]string, error)

	// GetCommits returns a git commit object describing each of the given repository and commit pairs. This
	// function returns a slice of the same size as the input slice. Values in the output slice may be nil if
	// their associated repository or commit are unresolvable.
	//
	// If ignoreErrors is true, then errors arising from any single failed git log operation will cause the
	// resulting commit to be nil, but not fail the entire operation.
	GetCommits(ctx context.Context, repoCommits []api.RepoCommit, ignoreErrors bool) ([]*gitdomain.Commit, error)

	// GetCommit returns the commit with the given commit ID, or ErrCommitNotFound if no such commit
	// exists.
	//
	// The remoteURLFunc is called to get the Git remote URL if it's not set in repo and if it is
	// needed. The Git remote URL is only required if the gitserver doesn't already contain a clone of
	// the repository or if the commit must be fetched from the remote.
	GetCommit(ctx context.Context, repo api.RepoName, id api.CommitID, opt ResolveRevisionOptions) (*gitdomain.Commit, error)

	// GetBehindAhead returns the behind/ahead commit counts information for right vs. left (both Git
	// revspecs).
	GetBehindAhead(ctx context.Context, repo api.RepoName, left, right string) (*gitdomain.BehindAhead, error)

	// ContributorCount returns the number of commits grouped by contributor
	ContributorCount(ctx context.Context, repo api.RepoName, opt ContributorOptions) ([]*gitdomain.ContributorCount, error)

	// LogReverseEach runs git log in reverse order and calls the given callback for each entry.
	LogReverseEach(ctx context.Context, repo string, commit string, n int, onLogEntry func(entry gitdomain.LogEntry) error) error

	// RevList makes a git rev-list call and iterates through the resulting commits, calling the provided
	// onCommit function for each.
	RevList(ctx context.Context, repo string, commit string, onCommit func(commit string) (bool, error)) error

	// Addrs returns a list of gitserver addresses associated with the Sourcegraph instance.
	Addrs() []string

	// SystemsInfo returns information about all gitserver instances associated with a Sourcegraph instance.
	SystemsInfo(ctx context.Context) ([]protocol.SystemInfo, error)

	// SystemInfo returns information about the gitserver instance at the given address.
	SystemInfo(ctx context.Context, addr string) (protocol.SystemInfo, error)

	// IsPerforcePathCloneable checks if the given Perforce depot path is cloneable by
	// checking if it is a valid depot and the given user has permission to access it.
	IsPerforcePathCloneable(ctx context.Context, conn protocol.PerforceConnectionDetails, depotPath string) error

	// CheckPerforceCredentials checks if the given Perforce credentials are valid
	CheckPerforceCredentials(ctx context.Context, conn protocol.PerforceConnectionDetails) error

	// PerforceUsers lists all the users known to the given Perforce server.
	PerforceUsers(ctx context.Context, conn protocol.PerforceConnectionDetails) ([]*perforce.User, error)

	// PerforceProtectsForUser returns all protects that apply to the given Perforce user.
	PerforceProtectsForUser(ctx context.Context, conn protocol.PerforceConnectionDetails, username string) ([]*perforce.Protect, error)

	// PerforceProtectsForDepot returns all protects that apply to the given Perforce depot.
	PerforceProtectsForDepot(ctx context.Context, conn protocol.PerforceConnectionDetails, depot string) ([]*perforce.Protect, error)

	// PerforceGroupMembers returns the members of the given Perforce group.
	PerforceGroupMembers(ctx context.Context, conn protocol.PerforceConnectionDetails, group string) ([]string, error)

	// IsPerforceSuperUser checks if the given Perforce user is a super user, and otherwise returns an error.
	IsPerforceSuperUser(ctx context.Context, conn protocol.PerforceConnectionDetails) error

	// PerforceGetChangelist gets the perforce changelist details for the given changelist ID.
	PerforceGetChangelist(ctx context.Context, conn protocol.PerforceConnectionDetails, changelist string) (*perforce.Changelist, error)
}

func (c *clientImplementor) SystemsInfo(ctx context.Context) ([]protocol.SystemInfo, error) {
	addresses := c.clientSource.Addresses()

	wg := pool.NewWithResults[protocol.SystemInfo]().WithErrors().WithContext(ctx)

	for _, addr := range addresses {
		addr := addr // capture addr
		wg.Go(func(ctx context.Context) (protocol.SystemInfo, error) {
			response, err := c.getDiskInfo(ctx, addr)
			if err != nil {
				return protocol.SystemInfo{}, err
			}
			return protocol.SystemInfo{
				Address:     addr.Address(),
				FreeSpace:   response.GetFreeSpace(),
				TotalSpace:  response.GetTotalSpace(),
				PercentUsed: response.GetPercentUsed(),
			}, nil
		})
	}

	return wg.Wait()
}

func (c *clientImplementor) SystemInfo(ctx context.Context, addr string) (protocol.SystemInfo, error) {
	ac := c.clientSource.GetAddressWithClient(addr)
	if ac == nil {
		return protocol.SystemInfo{}, errors.Newf("no client for address: %s", addr)
	}

	response, err := c.getDiskInfo(ctx, ac)
	if err != nil {
		return protocol.SystemInfo{}, err
	}

	return protocol.SystemInfo{
		Address:    ac.Address(),
		FreeSpace:  response.FreeSpace,
		TotalSpace: response.TotalSpace,
	}, nil
}

func (c *clientImplementor) getDiskInfo(ctx context.Context, addr AddressWithClient) (*proto.DiskInfoResponse, error) {
	if conf.IsGRPCEnabled(ctx) {
		client, err := addr.GRPCClient()
		if err != nil {
			return nil, err
		}
		resp, err := client.DiskInfo(ctx, &proto.DiskInfoRequest{})
		if err != nil {
			return nil, err
		}
		return resp, nil
	}

	uri := fmt.Sprintf("http://%s/disk-info", addr.Address())
	rs, err := c.do(ctx, "", uri, nil)
	if err != nil {
		return nil, err
	}
	defer rs.Body.Close()
	if rs.StatusCode != http.StatusOK {
		return nil, errors.Newf("http status %d: %s", rs.StatusCode, readResponseBody(io.LimitReader(rs.Body, 200)))
	}

	body, err := io.ReadAll(rs.Body)
	if err != nil {
		return nil, errors.Wrap(err, "reading read disk info response body")
	}

	var resp proto.DiskInfoResponse
	if err := protojson.Unmarshal(body, &resp); err != nil {
		return nil, errors.Wrap(err, "parsing disk info response body")
	}

	return &resp, nil
}

func (c *clientImplementor) Addrs() []string {
	address := c.clientSource.Addresses()

	addrs := make([]string, 0, len(address))
	for _, addr := range address {
		addrs = append(addrs, addr.Address())
	}
	return addrs
}

func (c *clientImplementor) AddrForRepo(ctx context.Context, repo api.RepoName) string {
	return c.clientSource.AddrForRepo(ctx, c.userAgent, repo)
}

func (c *clientImplementor) ClientForRepo(ctx context.Context, repo api.RepoName) (proto.GitserverServiceClient, error) {
	return c.clientSource.ClientForRepo(ctx, c.userAgent, repo)
}

// ArchiveOptions contains options for the Archive func.
type ArchiveOptions struct {
	Treeish   string               // the tree or commit to produce an archive for
	Format    ArchiveFormat        // format of the resulting archive (usually "tar" or "zip")
	Pathspecs []gitdomain.Pathspec // if nonempty, only include these pathspecs.
}

func (a *ArchiveOptions) Attrs() []attribute.KeyValue {
	specs := make([]string, len(a.Pathspecs))
	for i, pathspec := range a.Pathspecs {
		specs[i] = string(pathspec)
	}
	return []attribute.KeyValue{
		attribute.String("treeish", a.Treeish),
		attribute.String("format", string(a.Format)),
		attribute.StringSlice("pathspecs", specs),
	}
}

func (o *ArchiveOptions) FromProto(x *proto.ArchiveRequest) {
	protoPathSpecs := x.GetPathspecs()
	pathSpecs := make([]gitdomain.Pathspec, 0, len(protoPathSpecs))

	for _, path := range protoPathSpecs {
		pathSpecs = append(pathSpecs, gitdomain.Pathspec(path))
	}

	*o = ArchiveOptions{
		Treeish:   x.GetTreeish(),
		Format:    ArchiveFormat(x.GetFormat()),
		Pathspecs: pathSpecs,
	}
}

func (o *ArchiveOptions) ToProto(repo string) *proto.ArchiveRequest {
	protoPathSpecs := make([]string, 0, len(o.Pathspecs))

	for _, path := range o.Pathspecs {
		protoPathSpecs = append(protoPathSpecs, string(path))
	}

	return &proto.ArchiveRequest{
		Repo:      repo,
		Treeish:   o.Treeish,
		Format:    string(o.Format),
		Pathspecs: protoPathSpecs,
	}
}

type BatchLogOptions protocol.BatchLogRequest

func (opts BatchLogOptions) Attrs() []attribute.KeyValue {
	return []attribute.KeyValue{
		attribute.Int("numRepoCommits", len(opts.RepoCommits)),
		attribute.String("Format", opts.Format),
	}
}

// archiveReader wraps the StdoutReader yielded by gitserver's
// RemoteGitCommand.StdoutReader with one that knows how to report a repository-not-found
// error more carefully.
type archiveReader struct {
	base io.ReadCloser
	repo api.RepoName
	spec string
}

// Read checks the known output behavior of the StdoutReader.
func (a *archiveReader) Read(p []byte) (int, error) {
	n, err := a.base.Read(p)
	if err != nil {
		// handle the special case where git archive failed because of an invalid spec
		if isRevisionNotFound(err.Error()) {
			return 0, &gitdomain.RevisionNotFoundError{Repo: a.repo, Spec: a.spec}
		}
	}
	return n, err
}

func (a *archiveReader) Close() error {
	return a.base.Close()
}

// archiveURL returns a URL from which an archive of the given Git repository can
// be downloaded from.
func (c *clientImplementor) archiveURL(ctx context.Context, repo api.RepoName, opt ArchiveOptions) *url.URL {
	q := url.Values{
		"repo":    {string(repo)},
		"treeish": {opt.Treeish},
		"format":  {string(opt.Format)},
	}

	for _, pathspec := range opt.Pathspecs {
		q.Add("path", string(pathspec))
	}

	addrForRepo := c.AddrForRepo(ctx, repo)
	return &url.URL{
		Scheme:   "http",
		Host:     addrForRepo,
		Path:     "/archive",
		RawQuery: q.Encode(),
	}
}

type badRequestError struct{ error }

func (e badRequestError) BadRequest() bool { return true }

func (c *RemoteGitCommand) sendExec(ctx context.Context) (_ io.ReadCloser, err error) {
	ctx, cancel := context.WithCancel(ctx)
	ctx, _, endObservation := c.execOp.With(ctx, &err, observation.Args{
		MetricLabelValues: []string{c.scope},
		Attrs: []attribute.KeyValue{
			c.repo.Attr(),
			attribute.StringSlice("args", c.args[1:]),
		},
	})
	done := func() {
		cancel()
		endObservation(1, observation.Args{})
	}
	defer func() {
		if err != nil {
			done()
		}
	}()

	repoName := protocol.NormalizeRepo(c.repo)

	// Check that ctx is not expired.
	if err := ctx.Err(); err != nil {
		deadlineExceededCounter.Inc()
		return nil, err
	}

	if conf.IsGRPCEnabled(ctx) {
		client, err := c.execer.ClientForRepo(ctx, repoName)
		if err != nil {
			return nil, err
		}

		req := &proto.ExecRequest{
			Repo:      string(repoName),
			Args:      stringsToByteSlices(c.args[1:]),
			Stdin:     c.stdin,
			NoTimeout: c.noTimeout,

			// 🚨Warning🚨: There is no guarantee that EnsureRevision is a valid utf-8 string.
			EnsureRevision: []byte(c.EnsureRevision()),
		}

		stream, err := client.Exec(ctx, req)
		if err != nil {
			return nil, err
		}
		r := streamio.NewReader(func() ([]byte, error) {
			msg, err := stream.Recv()
			if status.Code(err) == codes.Canceled {
				return nil, context.Canceled
			} else if err != nil {
				return nil, err
			}
			return msg.GetData(), nil
		})

		return &readCloseWrapper{r: r, closeFn: done}, nil

	} else {
		req := &protocol.ExecRequest{
			Repo:           repoName,
			EnsureRevision: c.EnsureRevision(),
			Args:           c.args[1:],
			Stdin:          c.stdin,
			NoTimeout:      c.noTimeout,
		}
		resp, err := c.execer.httpPost(ctx, repoName, "exec", req)
		if err != nil {
			return nil, err
		}

		switch resp.StatusCode {
		case http.StatusOK:
			return &cmdReader{rc: &readCloseWrapper{r: resp.Body, closeFn: done}, trailer: resp.Trailer}, nil

		case http.StatusNotFound:
			var payload protocol.NotFoundPayload
			if err := json.NewDecoder(resp.Body).Decode(&payload); err != nil {
				resp.Body.Close()
				return nil, err
			}
			resp.Body.Close()
			return nil, &gitdomain.RepoNotExistError{Repo: repoName, CloneInProgress: payload.CloneInProgress, CloneProgress: payload.CloneProgress}

		default:
			resp.Body.Close()
			return nil, errors.Errorf("unexpected status code: %d", resp.StatusCode)
		}
	}
}

type readCloseWrapper struct {
	r       io.Reader
	closeFn func()
}

func (r *readCloseWrapper) Read(p []byte) (int, error) {
	n, err := r.r.Read(p)
	if err != nil {
		err = convertGRPCErrorToGitDomainError(err)
	}

	return n, err
}

func (r *readCloseWrapper) Close() error {
	r.closeFn()
	return nil
}

// convertGRPCErrorToGitDomainError translates a GRPC error to a gitdomain error.
// If the error is not a GRPC error, it is returned as-is.
func convertGRPCErrorToGitDomainError(err error) error {
	st, ok := status.FromError(err)
	if !ok {
		return err
	}

	if st.Code() == codes.Canceled {
		return context.Canceled
	}

	if st.Code() == codes.DeadlineExceeded {
		return context.DeadlineExceeded
	}

	for _, detail := range st.Details() {
		switch payload := detail.(type) {

		case *proto.ExecStatusPayload:
			return &CommandStatusError{
				Message:    st.Message(),
				Stderr:     payload.Stderr,
				StatusCode: payload.StatusCode,
			}

		case *proto.NotFoundPayload:
			return &gitdomain.RepoNotExistError{
				Repo:            api.RepoName(payload.Repo),
				CloneInProgress: payload.CloneInProgress,
				CloneProgress:   payload.CloneProgress,
			}
		}
	}

	return err
}

type CommandStatusError struct {
	Message    string
	StatusCode int32
	Stderr     string
}

func (c *CommandStatusError) Error() string {
	stderr := c.Stderr
	if len(stderr) > 100 {
		stderr = stderr[:100] + "... (truncated)"
	}
	if c.Message != "" {
		return fmt.Sprintf("%s (stderr: %q)", c.Message, stderr)
	}
	if c.StatusCode != 0 {
		return fmt.Sprintf("non-zero exit status: %d (stderr: %q)", c.StatusCode, stderr)
	}
	return stderr
}

func isRevisionNotFound(err string) bool {
	// error message is lowercased in to handle case insensitive error messages
	loweredErr := strings.ToLower(err)
	return strings.Contains(loweredErr, "not a valid object")
}

func (c *clientImplementor) Search(ctx context.Context, args *protocol.SearchRequest, onMatches func([]protocol.CommitMatch)) (limitHit bool, err error) {
	ctx, _, endObservation := c.operations.search.With(ctx, &err, observation.Args{
		MetricLabelValues: []string{c.scope},
		Attrs: []attribute.KeyValue{
			args.Repo.Attr(),
			attribute.Stringer("query", args.Query),
			attribute.Bool("diff", args.IncludeDiff),
			attribute.Int("limit", args.Limit),
		},
	})
	defer endObservation(1, observation.Args{})

	repoName := protocol.NormalizeRepo(args.Repo)

	if conf.IsGRPCEnabled(ctx) {
		client, err := c.ClientForRepo(ctx, repoName)
		if err != nil {
			return false, err
		}

		cs, err := client.Search(ctx, args.ToProto())
		if err != nil {
			return false, convertGitserverError(err)
		}

		limitHit := false
		for {
			msg, err := cs.Recv()
			if err != nil {
				return limitHit, convertGitserverError(err)
			}

			switch m := msg.Message.(type) {
			case *proto.SearchResponse_LimitHit:
				limitHit = limitHit || m.LimitHit
			case *proto.SearchResponse_Match:
				onMatches([]protocol.CommitMatch{protocol.CommitMatchFromProto(m.Match)})
			default:
				return false, errors.Newf("unknown message type %T", m)
			}
		}
	}

	addrForRepo := c.AddrForRepo(ctx, repoName)

	protocol.RegisterGob()
	var buf bytes.Buffer
	enc := gob.NewEncoder(&buf)
	if err := enc.Encode(args); err != nil {
		return false, err
	}

	uri := "http://" + addrForRepo + "/search"
	resp, err := c.do(ctx, repoName, uri, buf.Bytes())
	if err != nil {
		return false, err
	}
	defer resp.Body.Close()

	var (
		decodeErr error
		eventDone protocol.SearchEventDone
	)
	dec := StreamSearchDecoder{
		OnMatches: func(e protocol.SearchEventMatches) {
			onMatches(e)
		},
		OnDone: func(e protocol.SearchEventDone) {
			eventDone = e
		},
		OnUnknown: func(event, _ []byte) {
			decodeErr = errors.Errorf("unknown event %s", event)
		},
	}

	if err := dec.ReadAll(resp.Body); err != nil {
		return false, err
	}

	if decodeErr != nil {
		return false, decodeErr
	}

	return eventDone.LimitHit, eventDone.Err()
}

func convertGitserverError(err error) error {
	if errors.Is(err, io.EOF) {
		return nil
	}

	st, ok := status.FromError(err)
	if !ok {
		return err
	}

	if st.Code() == codes.Canceled {
		return context.Canceled
	}

	if st.Code() == codes.DeadlineExceeded {
		return context.DeadlineExceeded
	}

	for _, detail := range st.Details() {
		if notFound, ok := detail.(*proto.NotFoundPayload); ok {
			return &gitdomain.RepoNotExistError{
				Repo:            api.RepoName(notFound.GetRepo()),
				CloneProgress:   notFound.GetCloneProgress(),
				CloneInProgress: notFound.GetCloneInProgress(),
			}
		}
	}

	return err
}

<<<<<<< HEAD
func (c *clientImplementor) P4Exec(ctx context.Context, host, user, password string, args ...string) (_ io.ReadCloser, _ http.Header, err error) {
	ctx, _, endObservation := c.operations.p4Exec.With(ctx, &err, observation.Args{
		MetricLabelValues: []string{c.scope},
		Attrs: []attribute.KeyValue{
			attribute.String("host", host),
			attribute.StringSlice("args", args),
		},
	})
	defer endObservation(1, observation.Args{})
	// Check that ctx is not expired.
	if err := ctx.Err(); err != nil {
		deadlineExceededCounter.Inc()
		return nil, nil, err
	}

	req := &protocol.P4ExecRequest{
		P4Port:   host,
		P4User:   user,
		P4Passwd: password,
		Args:     args,
	}
	if conf.IsGRPCEnabled(ctx) {
		client, err := c.ClientForRepo(ctx, "")
		if err != nil {
			return nil, nil, err
		}

		ctx, cancel := context.WithCancel(ctx)

		stream, err := client.P4Exec(ctx, req.ToProto())
		if err != nil {
			cancel()
			return nil, nil, err
		}

		// We need to check the first message from the gRPC errors to see if we get an argument or permisison related
		// error before continuing to read the rest of the stream. If the first message is an error, we cancel the stream and
		// forward the error.
		//
		// This is necessary to provide parity between the REST and gRPC implementations of
		// P4Exec. Users of cli.P4Exec may assume error handling occurs immediately,
		// as is the case with the HTTP implementation where these kinds of errors are returned as soon as the
		// function returns. gRPC is asynchronous, so we have to start consuming messages from
		// the stream to see any errors from the server. Reading the first message ensures we
		// handle any errors synchronously, similar to the HTTP implementation.

		firstMessage, firstError := stream.Recv()
		switch status.Code(firstError) {
		case codes.InvalidArgument, codes.PermissionDenied:
			cancel()
			return nil, nil, convertGitserverError(firstError)
		}

		firstMessageRead := false
		r := streamio.NewReader(func() ([]byte, error) {
			// Check if we've read the first message yet. If not, read it and return.
			if !firstMessageRead {
				firstMessageRead = true

				if firstError != nil {
					return nil, firstError
				}

				return firstMessage.GetData(), nil
			}

			msg, err := stream.Recv()
			if err != nil {
				if status.Code(err) == codes.Canceled {
					return nil, context.Canceled
				}

				if status.Code(err) == codes.DeadlineExceeded {
					return nil, context.DeadlineExceeded
				}

				return nil, err
			}
			return msg.GetData(), nil
		})

		return &readCloseWrapper{r: r, closeFn: cancel}, nil, nil
	} else {
		resp, err := c.httpPost(ctx, "", "p4-exec", req)
		if err != nil {
			return nil, nil, err
		}

		if resp.StatusCode != http.StatusOK {
			defer resp.Body.Close()
			return nil, nil, errors.Errorf("unexpected status code: %d - %s", resp.StatusCode, readResponseBody(resp.Body))
		}

		return resp.Body, resp.Trailer, nil

	}

}

=======
>>>>>>> 33aec6bd
var deadlineExceededCounter = promauto.NewCounter(prometheus.CounterOpts{
	Name: "src_gitserver_client_deadline_exceeded",
	Help: "Times that Client.sendExec() returned context.DeadlineExceeded",
})

// BatchLog invokes the given callback with the `git log` output for a batch of repository
// and commit pairs. If the invoked callback returns a non-nil error, the operation will begin
// to abort processing further results.
func (c *clientImplementor) BatchLog(ctx context.Context, opts BatchLogOptions, callback BatchLogCallback) (err error) {
	ctx, _, endObservation := c.operations.batchLog.With(ctx, &err, observation.Args{Attrs: opts.Attrs(), MetricLabelValues: []string{c.scope}})
	defer endObservation(1, observation.Args{})

	type clientAndError struct {
		client  proto.GitserverServiceClient
		dialErr error // non-nil if there was an error dialing the client
	}

	// Make a request to a single gitserver shard and feed the results to the user-supplied
	// callback. This function is invoked multiple times (and concurrently) in the loops below
	// this function definition.
	performLogRequestToShard := func(ctx context.Context, addr string, grpcClient clientAndError, repoCommits []api.RepoCommit) (err error) {
		var numProcessed int
		repoNames := repoNamesFromRepoCommits(repoCommits)

		ctx, logger, endObservation := c.operations.batchLogSingle.With(ctx, &err, observation.Args{
			MetricLabelValues: []string{c.scope},
			Attrs: []attribute.KeyValue{
				attribute.String("addr", addr),
				attribute.Int("numRepos", len(repoNames)),
				attribute.Int("numRepoCommits", len(repoCommits)),
			},
		})
		defer func() {
			endObservation(1, observation.Args{
				Attrs: []attribute.KeyValue{
					attribute.Int("numProcessed", numProcessed),
				},
			})
		}()

		request := protocol.BatchLogRequest{
			RepoCommits: repoCommits,
			Format:      opts.Format,
		}

		var response protocol.BatchLogResponse

		if conf.IsGRPCEnabled(ctx) {
			client, err := grpcClient.client, grpcClient.dialErr
			if err != nil {
				return err
			}

			resp, err := client.BatchLog(ctx, request.ToProto())
			if err != nil {
				return err
			}

			response.FromProto(resp)
			logger.AddEvent("read response", attribute.Int("numResults", len(response.Results)))
		} else {
			var buf bytes.Buffer
			if err := json.NewEncoder(&buf).Encode(request); err != nil {
				return err
			}

			uri := "http://" + addr + "/batch-log"
			resp, err := c.do(ctx, api.RepoName(strings.Join(repoNames, ",")), uri, buf.Bytes())
			if err != nil {
				return err
			}
			defer resp.Body.Close()
			logger.AddEvent("POST", attribute.Int("resp.StatusCode", resp.StatusCode))

			if resp.StatusCode != http.StatusOK {
				return errors.Newf("http status %d: %s", resp.StatusCode, readResponseBody(io.LimitReader(resp.Body, 200)))
			}

			if err := json.NewDecoder(resp.Body).Decode(&response); err != nil {
				return err
			}
			logger.AddEvent("read response", attribute.Int("numResults", len(response.Results)))
		}

		for _, result := range response.Results {
			var err error
			if result.CommandError != "" {
				err = errors.New(result.CommandError)
			}

			rawResult := RawBatchLogResult{
				Stdout: result.CommandOutput,
				Error:  err,
			}
			if err := callback(result.RepoCommit, rawResult); err != nil {
				return errors.Wrap(err, "commitLogCallback")
			}

			numProcessed++
		}

		return nil
	}

	// Construct batches of requests keyed by the address of the server that will receive the batch.
	// The results from gitserver will have to be re-interlaced before returning to the client, so we
	// don't need to be particularly concerned about order here.

	batches := make(map[string][]api.RepoCommit, len(opts.RepoCommits))
	addrsByName := make(map[api.RepoName]string, len(opts.RepoCommits))

	for _, repoCommit := range opts.RepoCommits {
		addr, ok := addrsByName[repoCommit.Repo]
		if !ok {
			addr = c.AddrForRepo(ctx, repoCommit.Repo)
			addrsByName[repoCommit.Repo] = addr
		}

		batches[addr] = append(batches[addr], api.RepoCommit{
			Repo:     repoCommit.Repo,
			CommitID: repoCommit.CommitID,
		})
	}

	// Perform each batch request concurrently up to a maximum limit of 32 requests
	// in-flight at one time.
	//
	// This limit will be useless in practice most of the  time as we should only be
	// making one request per shard and instances should _generally_ have fewer than
	// 32 gitserver shards. This condition is really to catch unexpected bad behavior.
	// At the time this limit was chosen, we have 20 gitserver shards on our Cloud
	// environment, which holds a large proportion of GitHub repositories.
	//
	// This operation returns partial results in the case of a malformed or missing
	// repository or a bad commit reference, but does not attempt to return partial
	// results when an entire shard is down. Any of these operations failing will
	// cause an error to be returned from the entire BatchLog function.

	sem := semaphore.NewWeighted(int64(32))
	g, ctx := errgroup.WithContext(ctx)

	for addr, repoCommits := range batches {
		// avoid capturing loop variable below
		addr, repoCommits := addr, repoCommits

		if err := sem.Acquire(ctx, 1); err != nil {
			return err
		}

		client, err := c.ClientForRepo(ctx, repoCommits[0].Repo)
		if err != nil {
			err = errors.Wrapf(err, "getting gRPC client for repository %q", repoCommits[0].Repo)
		}

		ce := clientAndError{client: client, dialErr: err}

		g.Go(func() (err error) {
			defer sem.Release(1)

			return performLogRequestToShard(ctx, addr, ce, repoCommits)
		})
	}

	return g.Wait()
}

func repoNamesFromRepoCommits(repoCommits []api.RepoCommit) []string {
	repoNames := make([]string, 0, len(repoCommits))
	repoNameSet := make(map[api.RepoName]struct{}, len(repoCommits))

	for _, rc := range repoCommits {
		if _, ok := repoNameSet[rc.Repo]; ok {
			continue
		}

		repoNameSet[rc.Repo] = struct{}{}
		repoNames = append(repoNames, string(rc.Repo))
	}

	return repoNames
}

func (c *clientImplementor) gitCommand(repo api.RepoName, arg ...string) GitCommand {
	if ClientMocks.LocalGitserver {
		cmd := NewLocalGitCommand(repo, arg...)
		if ClientMocks.LocalGitCommandReposDir != "" {
			cmd.ReposDir = ClientMocks.LocalGitCommandReposDir
		}
		return cmd
	}
	return &RemoteGitCommand{
		repo:   repo,
		execer: c,
		args:   append([]string{git}, arg...),
		execOp: c.operations.exec,
		scope:  c.scope,
	}
}

func (c *clientImplementor) RequestRepoUpdate(ctx context.Context, repo api.RepoName, since time.Duration) (*protocol.RepoUpdateResponse, error) {
	req := &protocol.RepoUpdateRequest{
		Repo:  repo,
		Since: since,
	}

	if conf.IsGRPCEnabled(ctx) {
		client, err := c.ClientForRepo(ctx, repo)
		if err != nil {
			return nil, err
		}

		resp, err := client.RepoUpdate(ctx, req.ToProto())
		if err != nil {
			return nil, err
		}

		var info protocol.RepoUpdateResponse
		info.FromProto(resp)

		return &info, nil

	} else {
		resp, err := c.httpPost(ctx, repo, "repo-update", req)
		if err != nil {
			return nil, err
		}
		defer resp.Body.Close()
		if resp.StatusCode != http.StatusOK {
			return nil, &url.Error{
				URL: resp.Request.URL.String(),
				Op:  "RepoUpdate",
				Err: errors.Errorf("RepoUpdate: http status %d: %s", resp.StatusCode, readResponseBody(io.LimitReader(resp.Body, 200))),
			}
		}

		var info protocol.RepoUpdateResponse
		err = json.NewDecoder(resp.Body).Decode(&info)
		return &info, err
	}
}

// RequestRepoClone requests that the gitserver does an asynchronous clone of the repository.
func (c *clientImplementor) RequestRepoClone(ctx context.Context, repo api.RepoName) (*protocol.RepoCloneResponse, error) {
	if conf.IsGRPCEnabled(ctx) {
		client, err := c.ClientForRepo(ctx, repo)
		if err != nil {
			return nil, err
		}

		req := proto.RepoCloneRequest{
			Repo: string(repo),
		}

		resp, err := client.RepoClone(ctx, &req)
		if err != nil {
			return nil, err
		}

		var info protocol.RepoCloneResponse
		info.FromProto(resp)
		return &info, nil

	} else {

		req := &protocol.RepoCloneRequest{
			Repo: repo,
		}
		resp, err := c.httpPost(ctx, repo, "repo-clone", req)
		if err != nil {
			return nil, err
		}
		defer resp.Body.Close()
		if resp.StatusCode != http.StatusOK {
			return nil, &url.Error{
				URL: resp.Request.URL.String(),
				Op:  "RepoInfo",
				Err: errors.Errorf("RepoInfo: http status %d: %s", resp.StatusCode, readResponseBody(io.LimitReader(resp.Body, 200))),
			}
		}

		var info *protocol.RepoCloneResponse
		err = json.NewDecoder(resp.Body).Decode(&info)
		return info, err
	}
}

// MockIsRepoCloneable mocks (*Client).IsRepoCloneable for tests.
var MockIsRepoCloneable func(api.RepoName) error

func (c *clientImplementor) IsRepoCloneable(ctx context.Context, repo api.RepoName) error {
	if MockIsRepoCloneable != nil {
		return MockIsRepoCloneable(repo)
	}

	var resp protocol.IsRepoCloneableResponse

	if conf.IsGRPCEnabled(ctx) {
		client, err := c.ClientForRepo(ctx, repo)
		if err != nil {
			return err
		}

		req := &proto.IsRepoCloneableRequest{
			Repo: string(repo),
		}

		r, err := client.IsRepoCloneable(ctx, req)
		if err != nil {
			return err
		}

		resp.FromProto(r)
	} else {
		req := &protocol.IsRepoCloneableRequest{
			Repo: repo,
		}
		r, err := c.httpPost(ctx, repo, "is-repo-cloneable", req)
		if err != nil {
			return err
		}
		defer r.Body.Close()
		if r.StatusCode != http.StatusOK {
			return errors.Errorf("gitserver error (status code %d): %s", r.StatusCode, readResponseBody(r.Body))
		}

		if err := json.NewDecoder(r.Body).Decode(&resp); err != nil {
			return err
		}
	}

	if resp.Cloneable {
		return nil
	}

	// Treat all 4xx errors as not found, since we have more relaxed
	// requirements on what a valid URL is we should treat bad requests,
	// etc as not found.
	notFound := strings.Contains(resp.Reason, "not found") || strings.Contains(resp.Reason, "The requested URL returned error: 4")
	return &RepoNotCloneableErr{
		repo:     repo,
		reason:   resp.Reason,
		notFound: notFound,
		cloned:   resp.Cloned,
	}
}

// RepoNotCloneableErr is the error that happens when a repository can not be cloned.
type RepoNotCloneableErr struct {
	repo     api.RepoName
	reason   string
	notFound bool
	cloned   bool // Has the repo ever been cloned in the past
}

// NotFound returns true if the repo could not be cloned because it wasn't found.
// This may be because the repo doesn't exist, or because the repo is private and
// there are insufficient permissions.
func (e *RepoNotCloneableErr) NotFound() bool {
	return e.notFound
}

func (e *RepoNotCloneableErr) Error() string {
	msg := "unable to clone repo"
	if e.cloned {
		msg = "unable to update repo"
	}
	return fmt.Sprintf("%s (name=%q notfound=%v) because %s", msg, e.repo, e.notFound, e.reason)
}

func (c *clientImplementor) RepoCloneProgress(ctx context.Context, repos ...api.RepoName) (*protocol.RepoCloneProgressResponse, error) {
	numPossibleShards := len(c.Addrs())

	if conf.IsGRPCEnabled(ctx) {
		shards := make(map[proto.GitserverServiceClient]*proto.RepoCloneProgressRequest, (len(repos)/numPossibleShards)*2) // 2x because it may not be a perfect division
		for _, r := range repos {
			client, err := c.ClientForRepo(ctx, r)
			if err != nil {
				return nil, err
			}

			shard := shards[client]
			if shard == nil {
				shard = new(proto.RepoCloneProgressRequest)
				shards[client] = shard
			}

			shard.Repos = append(shard.Repos, string(r))
		}

		p := pool.NewWithResults[*proto.RepoCloneProgressResponse]().WithContext(ctx)

		for client, req := range shards {
			client := client
			req := req
			p.Go(func(ctx context.Context) (*proto.RepoCloneProgressResponse, error) {
				return client.RepoCloneProgress(ctx, req)

			})
		}

		res, err := p.Wait()
		if err != nil {
			return nil, err
		}

		result := &protocol.RepoCloneProgressResponse{
			Results: make(map[api.RepoName]*protocol.RepoCloneProgress),
		}
		for _, r := range res {

			for repo, info := range r.Results {
				var rp protocol.RepoCloneProgress
				rp.FromProto(info)
				result.Results[api.RepoName(repo)] = &rp
			}

		}

		return result, nil

	} else {

		shards := make(map[string]*protocol.RepoCloneProgressRequest, (len(repos)/numPossibleShards)*2) // 2x because it may not be a perfect division

		for _, r := range repos {
			addr := c.AddrForRepo(ctx, r)
			shard := shards[addr]

			if shard == nil {
				shard = new(protocol.RepoCloneProgressRequest)
				shards[addr] = shard
			}

			shard.Repos = append(shard.Repos, r)
		}

		type op struct {
			req *protocol.RepoCloneProgressRequest
			res *protocol.RepoCloneProgressResponse
			err error
		}

		ch := make(chan op, len(shards))
		for _, req := range shards {
			go func(o op) {
				var resp *http.Response
				resp, o.err = c.httpPost(ctx, o.req.Repos[0], "repo-clone-progress", o.req)
				if o.err != nil {
					ch <- o
					return
				}

				defer resp.Body.Close()
				if resp.StatusCode != http.StatusOK {
					o.err = &url.Error{
						URL: resp.Request.URL.String(),
						Op:  "RepoCloneProgress",
						Err: errors.Errorf("RepoCloneProgress: http status %d", resp.StatusCode),
					}
					ch <- o
					return // we never get an error status code AND result
				}

				o.res = new(protocol.RepoCloneProgressResponse)
				o.err = json.NewDecoder(resp.Body).Decode(o.res)
				ch <- o
			}(op{req: req})
		}

		var err error
		res := protocol.RepoCloneProgressResponse{
			Results: make(map[api.RepoName]*protocol.RepoCloneProgress),
		}

		for i := 0; i < cap(ch); i++ {
			o := <-ch

			if o.err != nil {
				err = errors.Append(err, o.err)
				continue
			}

			for repo, info := range o.res.Results {
				res.Results[repo] = info
			}
		}
		return &res, err
	}
}

func (c *clientImplementor) Remove(ctx context.Context, repo api.RepoName) error {
	// In case the repo has already been deleted from the database we need to pass
	// the old name in order to land on the correct gitserver instance
	undeletedName := api.UndeletedRepoName(repo)

	if conf.IsGRPCEnabled(ctx) {
		client, err := c.ClientForRepo(ctx, undeletedName)
		if err != nil {
			return err
		}
		_, err = client.RepoDelete(ctx, &proto.RepoDeleteRequest{
			Repo: string(repo),
		})
		return err
	}

	addr := c.AddrForRepo(ctx, undeletedName)
	return c.removeFrom(ctx, undeletedName, addr)
}

func (c *clientImplementor) removeFrom(ctx context.Context, repo api.RepoName, from string) error {
	b, err := json.Marshal(&protocol.RepoDeleteRequest{
		Repo: repo,
	})
	if err != nil {
		return err
	}

	uri := "http://" + from + "/delete"
	resp, err := c.do(ctx, repo, uri, b)
	if err != nil {
		return err
	}
	defer resp.Body.Close()

	if resp.StatusCode != http.StatusOK {
		return &url.Error{
			URL: resp.Request.URL.String(),
			Op:  "RepoRemove",
			Err: errors.Errorf("RepoRemove: http status %d: %s", resp.StatusCode, readResponseBody(io.LimitReader(resp.Body, 200))),
		}
	}
	return nil
}

func (c *clientImplementor) IsPerforcePathCloneable(ctx context.Context, conn protocol.PerforceConnectionDetails, depotPath string) error {
	if conf.IsGRPCEnabled(ctx) {
		// depotPath is not actually a repo name, but it will spread the load of isPerforcePathCloneable
		// a bit over the different gitserver instances. It's really just used as a consistent hashing
		// key here.
		client, err := c.ClientForRepo(ctx, api.RepoName(depotPath))
		if err != nil {
			return err
		}
		_, err = client.IsPerforcePathCloneable(ctx, &proto.IsPerforcePathCloneableRequest{
			ConnectionDetails: conn.ToProto(),
			DepotPath:         depotPath,
		})
		if err != nil {
			// Unwrap proto errors for nicer error messages.
			if s, ok := status.FromError(err); ok {
				return errors.New(s.Message())
			}
			return err
		}

		return nil
	}

	addr := c.AddrForRepo(ctx, api.RepoName(depotPath))
	b, err := json.Marshal(&protocol.IsPerforcePathCloneableRequest{
		P4Port:    conn.P4Port,
		P4User:    conn.P4User,
		P4Passwd:  conn.P4Passwd,
		DepotPath: depotPath,
	})
	if err != nil {
		return err
	}

	uri := "http://" + addr + "/is-perforce-path-cloneable"
	resp, err := c.do(ctx, "is-perforce-path-cloneable", uri, b)
	if err != nil {
		return err
	}
	defer resp.Body.Close()

	if resp.StatusCode != http.StatusOK {
		return &url.Error{
			URL: resp.Request.URL.String(),
			Op:  "IsPerforcePathCloneable",
			Err: errors.Errorf("IsPerforcePathCloneable: http status %d: %s", resp.StatusCode, readResponseBody(io.LimitReader(resp.Body, 200))),
		}
	}

	return nil
}

func (c *clientImplementor) CheckPerforceCredentials(ctx context.Context, conn protocol.PerforceConnectionDetails) error {
	if conf.IsGRPCEnabled(ctx) {
		// p4port is not actually a repo name, but it will spread the load of CheckPerforceCredentials
		// a bit over the different gitserver instances. It's really just used as a consistent hashing
		// key here.
		client, err := c.ClientForRepo(ctx, api.RepoName(conn.P4Port))
		if err != nil {
			return err
		}
		_, err = client.CheckPerforceCredentials(ctx, &proto.CheckPerforceCredentialsRequest{
			ConnectionDetails: conn.ToProto(),
		})
		if err != nil {
			// Unwrap proto errors for nicer error messages.
			if s, ok := status.FromError(err); ok {
				return errors.New(s.Message())
			}
			return err
		}

		return nil
	}

	addr := c.AddrForRepo(ctx, api.RepoName(conn.P4Port))
	b, err := json.Marshal(&protocol.CheckPerforceCredentialsRequest{
		P4Port:   conn.P4Port,
		P4User:   conn.P4User,
		P4Passwd: conn.P4Passwd,
	})
	if err != nil {
		return err
	}

	uri := "http://" + addr + "/check-perforce-credentials"
	resp, err := c.do(ctx, "check-perforce-credentials", uri, b)
	if err != nil {
		return err
	}
	defer resp.Body.Close()

	if resp.StatusCode != http.StatusOK {
		return &url.Error{
			URL: resp.Request.URL.String(),
			Op:  "CheckPerforceCredentials",
			Err: errors.Errorf("CheckPerforceCredentials: http status %d: %s", resp.StatusCode, readResponseBody(io.LimitReader(resp.Body, 200))),
		}
	}

	return nil
}

func (c *clientImplementor) PerforceUsers(ctx context.Context, conn protocol.PerforceConnectionDetails) ([]*perforce.User, error) {
	if conf.IsGRPCEnabled(ctx) {
		// p4port is not actually a repo name, but it will spread the load of CheckPerforceCredentials
		// a bit over the different gitserver instances. It's really just used as a consistent hashing
		// key here.
		client, err := c.ClientForRepo(ctx, api.RepoName(conn.P4Port))
		if err != nil {
			return nil, err
		}
		resp, err := client.PerforceUsers(ctx, &proto.PerforceUsersRequest{
			ConnectionDetails: conn.ToProto(),
		})
		if err != nil {
			return nil, err
		}

		users := make([]*perforce.User, len(resp.GetUsers()))
		for i, u := range resp.GetUsers() {
			users[i] = perforce.UserFromProto(u)
		}
		return users, nil
	}

	addr := c.AddrForRepo(ctx, api.RepoName(conn.P4Port))
	b, err := json.Marshal(&protocol.PerforceUsersRequest{
		P4Port:   conn.P4Port,
		P4User:   conn.P4User,
		P4Passwd: conn.P4Passwd,
	})
	if err != nil {
		return nil, err
	}

	uri := "http://" + addr + "/perforce-users"
	resp, err := c.do(ctx, "perforce-users", uri, b)
	if err != nil {
		return nil, err
	}
	defer resp.Body.Close()

	if resp.StatusCode != http.StatusOK {
		return nil, &url.Error{
			URL: resp.Request.URL.String(),
			Op:  "PerforceUsers",
			Err: errors.Errorf("PerforceUsers: http status %d: %s", resp.StatusCode, readResponseBody(io.LimitReader(resp.Body, 200))),
		}
	}

	var payload protocol.PerforceUsersResponse
	if err := json.NewDecoder(resp.Body).Decode(&payload); err != nil {
		return nil, err
	}

	users := make([]*perforce.User, len(payload.Users))
	for i, u := range payload.Users {
		users[i] = &perforce.User{
			Username: u.Username,
			Email:    u.Email,
		}
	}

	return users, nil
}

func (c *clientImplementor) PerforceProtectsForUser(ctx context.Context, conn protocol.PerforceConnectionDetails, username string) ([]*perforce.Protect, error) {
	if conf.IsGRPCEnabled(ctx) {
		// p4port is not actually a repo name, but it will spread the load of CheckPerforceCredentials
		// a bit over the different gitserver instances. It's really just used as a consistent hashing
		// key here.
		client, err := c.ClientForRepo(ctx, api.RepoName(conn.P4Port))
		if err != nil {
			return nil, err
		}
		resp, err := client.PerforceProtectsForUser(ctx, &proto.PerforceProtectsForUserRequest{
			ConnectionDetails: conn.ToProto(),
			Username:          username,
		})
		if err != nil {
			return nil, err
		}

		protects := make([]*perforce.Protect, len(resp.GetProtects()))
		for i, p := range resp.GetProtects() {
			protects[i] = perforce.ProtectFromProto(p)
		}
		return protects, nil
	}

	addr := c.AddrForRepo(ctx, api.RepoName(conn.P4Port))
	b, err := json.Marshal(&protocol.PerforceProtectsForUserRequest{
		P4Port:   conn.P4Port,
		P4User:   conn.P4User,
		P4Passwd: conn.P4Passwd,
		Username: username,
	})
	if err != nil {
		return nil, err
	}

	uri := "http://" + addr + "/perforce-protects-for-user"
	resp, err := c.do(ctx, "perforce-protects-for-user", uri, b)
	if err != nil {
		return nil, err
	}
	defer resp.Body.Close()

	if resp.StatusCode != http.StatusOK {
		return nil, &url.Error{
			URL: resp.Request.URL.String(),
			Op:  "PerforceProtectsForUser",
			Err: errors.Errorf("PerforceProtectsForUser: http status %d: %s", resp.StatusCode, readResponseBody(io.LimitReader(resp.Body, 200))),
		}
	}

	var payload protocol.PerforceProtectsForUserResponse
	if err := json.NewDecoder(resp.Body).Decode(&payload); err != nil {
		return nil, err
	}

	protects := make([]*perforce.Protect, len(payload.Protects))
	for i, p := range payload.Protects {
		protects[i] = &perforce.Protect{
			Level:       p.Level,
			EntityType:  p.EntityType,
			EntityName:  p.EntityName,
			Match:       p.Match,
			IsExclusion: p.IsExclusion,
			Host:        p.Host,
		}
	}

	return protects, nil
}

func (c *clientImplementor) PerforceProtectsForDepot(ctx context.Context, conn protocol.PerforceConnectionDetails, depot string) ([]*perforce.Protect, error) {
	if conf.IsGRPCEnabled(ctx) {
		// p4port is not actually a repo name, but it will spread the load of CheckPerforceCredentials
		// a bit over the different gitserver instances. It's really just used as a consistent hashing
		// key here.
		client, err := c.ClientForRepo(ctx, api.RepoName(conn.P4Port))
		if err != nil {
			return nil, err
		}
		resp, err := client.PerforceProtectsForDepot(ctx, &proto.PerforceProtectsForDepotRequest{
			ConnectionDetails: conn.ToProto(),
			Depot:             depot,
		})
		if err != nil {
			return nil, err
		}

		protects := make([]*perforce.Protect, len(resp.GetProtects()))
		for i, p := range resp.GetProtects() {
			protects[i] = perforce.ProtectFromProto(p)
		}
		return protects, nil
	}

	addr := c.AddrForRepo(ctx, api.RepoName(conn.P4Port))
	b, err := json.Marshal(&protocol.PerforceProtectsForDepotRequest{
		P4Port:   conn.P4Port,
		P4User:   conn.P4User,
		P4Passwd: conn.P4Passwd,
		Depot:    depot,
	})
	if err != nil {
		return nil, err
	}

	uri := "http://" + addr + "/perforce-protects-for-depot"
	resp, err := c.do(ctx, "perforce-protects-for-depot", uri, b)
	if err != nil {
		return nil, err
	}
	defer resp.Body.Close()

	if resp.StatusCode != http.StatusOK {
		return nil, &url.Error{
			URL: resp.Request.URL.String(),
			Op:  "PerforceProtectsForDepot",
			Err: errors.Errorf("PerforceProtectsForDepot: http status %d: %s", resp.StatusCode, readResponseBody(io.LimitReader(resp.Body, 200))),
		}
	}

	var payload protocol.PerforceProtectsForDepotResponse
	if err := json.NewDecoder(resp.Body).Decode(&payload); err != nil {
		return nil, err
	}

	protects := make([]*perforce.Protect, len(payload.Protects))
	for i, p := range payload.Protects {
		protects[i] = &perforce.Protect{
			Level:       p.Level,
			EntityType:  p.EntityType,
			EntityName:  p.EntityName,
			Match:       p.Match,
			IsExclusion: p.IsExclusion,
			Host:        p.Host,
		}
	}

	return protects, nil
}

func (c *clientImplementor) PerforceGroupMembers(ctx context.Context, conn protocol.PerforceConnectionDetails, group string) ([]string, error) {
	if conf.IsGRPCEnabled(ctx) {
		// p4port is not actually a repo name, but it will spread the load of CheckPerforceCredentials
		// a bit over the different gitserver instances. It's really just used as a consistent hashing
		// key here.
		client, err := c.ClientForRepo(ctx, api.RepoName(conn.P4Port))
		if err != nil {
			return nil, err
		}
		resp, err := client.PerforceGroupMembers(ctx, &proto.PerforceGroupMembersRequest{
			ConnectionDetails: conn.ToProto(),
			Group:             group,
		})
		if err != nil {
			return nil, err
		}

		return resp.GetUsernames(), nil
	}

	addr := c.AddrForRepo(ctx, api.RepoName(conn.P4Port))
	b, err := json.Marshal(&protocol.PerforceGroupMembersRequest{
		P4Port:   conn.P4Port,
		P4User:   conn.P4User,
		P4Passwd: conn.P4Passwd,
		Group:    group,
	})
	if err != nil {
		return nil, err
	}

	uri := "http://" + addr + "/perforce-group-members"
	resp, err := c.do(ctx, "perforce-group-members", uri, b)
	if err != nil {
		return nil, err
	}
	defer resp.Body.Close()

	if resp.StatusCode != http.StatusOK {
		return nil, &url.Error{
			URL: resp.Request.URL.String(),
			Op:  "PerforceGroupMembers",
			Err: errors.Errorf("PerforceGroupMembers: http status %d: %s", resp.StatusCode, readResponseBody(io.LimitReader(resp.Body, 200))),
		}
	}

	var payload protocol.PerforceGroupMembersResponse
	if err := json.NewDecoder(resp.Body).Decode(&payload); err != nil {
		return nil, err
	}

	return payload.Usernames, nil
}

func (c *clientImplementor) IsPerforceSuperUser(ctx context.Context, conn protocol.PerforceConnectionDetails) error {
	if conf.IsGRPCEnabled(ctx) {
		// p4port is not actually a repo name, but it will spread the load of CheckPerforceCredentials
		// a bit over the different gitserver instances. It's really just used as a consistent hashing
		// key here.
		client, err := c.ClientForRepo(ctx, api.RepoName(conn.P4Port))
		if err != nil {
			return err
		}
		_, err = client.IsPerforceSuperUser(ctx, &proto.IsPerforceSuperUserRequest{
			ConnectionDetails: conn.ToProto(),
		})
		return err
	}

	addr := c.AddrForRepo(ctx, api.RepoName(conn.P4Port))
	b, err := json.Marshal(&protocol.IsPerforceSuperUserRequest{
		P4Port:   conn.P4Port,
		P4User:   conn.P4User,
		P4Passwd: conn.P4Passwd,
	})
	if err != nil {
		return err
	}

	uri := "http://" + addr + "/is-perforce-super-user"
	resp, err := c.do(ctx, "is-perforce-super-user", uri, b)
	if err != nil {
		return err
	}
	defer resp.Body.Close()

	if resp.StatusCode != http.StatusOK {
		return &url.Error{
			URL: resp.Request.URL.String(),
			Op:  "IsPerforceSuperUser",
			Err: errors.Errorf("IsPerforceSuperUser: http status %d: %s", resp.StatusCode, readResponseBody(io.LimitReader(resp.Body, 200))),
		}
	}

	return nil
}

func (c *clientImplementor) PerforceGetChangelist(ctx context.Context, conn protocol.PerforceConnectionDetails, changelist string) (*perforce.Changelist, error) {
	if conf.IsGRPCEnabled(ctx) {
		// p4port is not actually a repo name, but it will spread the load of CheckPerforceCredentials
		// a bit over the different gitserver instances. It's really just used as a consistent hashing
		// key here.
		client, err := c.ClientForRepo(ctx, api.RepoName(conn.P4Port))
		if err != nil {
			return nil, err
		}
		resp, err := client.PerforceGetChangelist(ctx, &proto.PerforceGetChangelistRequest{
			ConnectionDetails: conn.ToProto(),
			ChangelistId:      changelist,
		})
		if err != nil {
			return nil, err
		}

		return perforce.ChangelistFromProto(resp.GetChangelist()), nil
	}

	addr := c.AddrForRepo(ctx, api.RepoName(conn.P4Port))
	b, err := json.Marshal(&protocol.PerforceGetChangelistRequest{
		P4Port:       conn.P4Port,
		P4User:       conn.P4User,
		P4Passwd:     conn.P4Passwd,
		ChangelistID: changelist,
	})
	if err != nil {
		return nil, err
	}

	uri := "http://" + addr + "/perforce-get-changelist"
	resp, err := c.do(ctx, "perforce-get-changelist", uri, b)
	if err != nil {
		return nil, err
	}
	defer resp.Body.Close()

	if resp.StatusCode != http.StatusOK {
		return nil, &url.Error{
			URL: resp.Request.URL.String(),
			Op:  "PerforceGetChangelist",
			Err: errors.Errorf("PerforceGetChangelist: http status %d: %s", resp.StatusCode, readResponseBody(io.LimitReader(resp.Body, 200))),
		}
	}

	var payload protocol.PerforceGetChangelistResponse
	if err := json.NewDecoder(resp.Body).Decode(&payload); err != nil {
		return nil, err
	}

	cl := &perforce.Changelist{
		ID:           payload.Changelist.ID,
		CreationDate: payload.Changelist.CreationDate,
		State:        perforce.ChangelistState(payload.Changelist.State),
		Author:       payload.Changelist.Author,
		Title:        payload.Changelist.Title,
		Message:      payload.Changelist.Message,
	}

	return cl, nil
}

// httpPost will apply the MD5 hashing scheme on the repo name to determine the gitserver instance
// to which the HTTP POST request is sent.
func (c *clientImplementor) httpPost(ctx context.Context, repo api.RepoName, op string, payload any) (resp *http.Response, err error) {
	b, err := json.Marshal(payload)
	if err != nil {
		return nil, err
	}

	addrForRepo := c.AddrForRepo(ctx, repo)
	uri := "http://" + addrForRepo + "/" + op
	return c.do(ctx, repo, uri, b)
}

// do performs a request to a gitserver instance based on the address in the uri
// argument.
//
// repoForTracing parameter is optional. If it is provided, then "repo" attribute is added
// to trace span.
func (c *clientImplementor) do(ctx context.Context, repoForTracing api.RepoName, uri string, payload []byte) (resp *http.Response, err error) {
	method := http.MethodPost
	parsedURL, err := url.ParseRequestURI(uri)
	if err != nil {
		return nil, errors.Wrap(err, "do")
	}

	ctx, trLogger, endObservation := c.operations.do.With(ctx, &err, observation.Args{
		MetricLabelValues: []string{c.scope},
		Attrs: []attribute.KeyValue{
			repoForTracing.Attr(),
			attribute.String("method", method),
			attribute.String("path", parsedURL.Path),
		},
	})
	defer endObservation(1, observation.Args{})

	req, err := http.NewRequestWithContext(ctx, method, uri, bytes.NewReader(payload))
	if err != nil {
		return nil, err
	}

	req.Header.Set("Content-Type", "application/json")
	req.Header.Set("User-Agent", c.userAgent)

	// Set header so that the server knows the request is from us.
	req.Header.Set("X-Requested-With", "Sourcegraph")

	c.HTTPLimiter.Acquire()
	defer c.HTTPLimiter.Release()

	trLogger.AddEvent("Acquired HTTP limiter")

	return c.httpClient.Do(req)
}

func (c *clientImplementor) CreateCommitFromPatch(ctx context.Context, req protocol.CreateCommitFromPatchRequest) (*protocol.CreateCommitFromPatchResponse, error) {
	if conf.IsGRPCEnabled(ctx) {
		client, err := c.ClientForRepo(ctx, req.Repo)
		if err != nil {
			return nil, err
		}

		cc, err := client.CreateCommitFromPatchBinary(ctx)
		if err != nil {
			st, ok := status.FromError(err)
			if ok {
				for _, detail := range st.Details() {
					switch dt := detail.(type) {
					case *proto.CreateCommitFromPatchError:
						var e protocol.CreateCommitFromPatchError
						e.FromProto(dt)
						return nil, &e
					}
				}
			}
			return nil, err
		}

		// Send the metadata event first.
		if err := cc.Send(&proto.CreateCommitFromPatchBinaryRequest{Payload: &proto.CreateCommitFromPatchBinaryRequest_Metadata_{
			Metadata: req.ToMetadataProto(),
		}}); err != nil {
			return nil, errors.Wrap(err, "sending metadata")
		}

		// Then create a writer that sends data in chunks that won't exceed the maximum
		// message size of gRPC of the patch in separate events.
		w := streamio.NewWriter(func(p []byte) error {
			req := &proto.CreateCommitFromPatchBinaryRequest{
				Payload: &proto.CreateCommitFromPatchBinaryRequest_Patch_{
					Patch: &proto.CreateCommitFromPatchBinaryRequest_Patch{
						Data: p,
					},
				},
			}
			return cc.Send(req)
		})

		if _, err := w.Write(req.Patch); err != nil {
			return nil, errors.Wrap(err, "writing chunk of patch")
		}

		resp, err := cc.CloseAndRecv()
		if err != nil {
			st, ok := status.FromError(err)
			if !ok {
				return nil, err
			}

			for _, detail := range st.Details() {
				switch dt := detail.(type) {
				case *proto.CreateCommitFromPatchError:
					var e protocol.CreateCommitFromPatchError
					e.FromProto(dt)
					return nil, &e
				}
			}

			return nil, err
		}

		var res protocol.CreateCommitFromPatchResponse
		res.FromProto(resp, nil)

		return &res, nil
	}

	resp, err := c.httpPost(ctx, req.Repo, "create-commit-from-patch-binary", req)
	if err != nil {
		return nil, err
	}
	defer resp.Body.Close()

	body, err := io.ReadAll(resp.Body)
	if err != nil {
		return nil, errors.Wrap(err, "failed to read response body")
	}
	var res protocol.CreateCommitFromPatchResponse
	if err := json.Unmarshal(body, &res); err != nil {
		c.logger.Warn("decoding gitserver create-commit-from-patch response", sglog.Error(err))
		return nil, &url.Error{
			URL: resp.Request.URL.String(),
			Op:  "CreateCommitFromPatch",
			Err: errors.Errorf("CreateCommitFromPatch: http status %d, %s", resp.StatusCode, string(body)),
		}
	}

	if res.Error != nil {
		return &res, res.Error
	}
	return &res, nil
}

func (c *clientImplementor) GetObject(ctx context.Context, repo api.RepoName, objectName string) (*gitdomain.GitObject, error) {
	if ClientMocks.GetObject != nil {
		return ClientMocks.GetObject(repo, objectName)
	}

	req := protocol.GetObjectRequest{
		Repo:       repo,
		ObjectName: objectName,
	}
	if conf.IsGRPCEnabled(ctx) {
		client, err := c.ClientForRepo(ctx, req.Repo)
		if err != nil {
			return nil, err
		}

		grpcResp, err := client.GetObject(ctx, req.ToProto())
		if err != nil {

			return nil, err
		}

		var res protocol.GetObjectResponse
		res.FromProto(grpcResp)

		return &res.Object, nil

	} else {
		resp, err := c.httpPost(ctx, req.Repo, "commands/get-object", req)
		if err != nil {
			return nil, err
		}
		defer resp.Body.Close()

		if resp.StatusCode != http.StatusOK {
			c.logger.Warn("reading gitserver get-object response", sglog.Error(err))
			return nil, &url.Error{
				URL: resp.Request.URL.String(),
				Op:  "GetObject",
				Err: errors.Errorf("GetObject: http status %d, %s", resp.StatusCode, readResponseBody(resp.Body)),
			}
		}
		var res protocol.GetObjectResponse
		if err = json.NewDecoder(resp.Body).Decode(&res); err != nil {
			c.logger.Warn("decoding gitserver get-object response", sglog.Error(err))
			return nil, &url.Error{
				URL: resp.Request.URL.String(),
				Op:  "GetObject",
				Err: errors.Errorf("GetObject: http status %d, failed to decode response body: %v", resp.StatusCode, err),
			}
		}

		return &res.Object, nil
	}
}

var ambiguousArgPattern = lazyregexp.New(`ambiguous argument '([^']+)'`)

func (c *clientImplementor) ResolveRevisions(ctx context.Context, repo api.RepoName, revs []protocol.RevisionSpecifier) ([]string, error) {
	args := append([]string{"rev-parse"}, revsToGitArgs(revs)...)

	cmd := c.gitCommand(repo, args...)
	stdout, stderr, err := cmd.DividedOutput(ctx)
	if err != nil {
		if gitdomain.IsRepoNotExist(err) {
			return nil, err
		}
		if match := ambiguousArgPattern.FindSubmatch(stderr); match != nil {
			return nil, &gitdomain.RevisionNotFoundError{Repo: repo, Spec: string(match[1])}
		}
		return nil, errors.WithMessage(err, fmt.Sprintf("git command %v failed (stderr: %q)", cmd.Args(), stderr))
	}

	return strings.Fields(string(stdout)), nil
}

func revsToGitArgs(revSpecs []protocol.RevisionSpecifier) []string {
	args := make([]string, 0, len(revSpecs))
	for _, r := range revSpecs {
		if r.RevSpec != "" {
			args = append(args, r.RevSpec)
		} else if r.RefGlob != "" {
			args = append(args, "--glob="+r.RefGlob)
		} else if r.ExcludeRefGlob != "" {
			args = append(args, "--exclude="+r.ExcludeRefGlob)
		} else {
			args = append(args, "HEAD")
		}
	}

	// If revSpecs is empty, git treats it as equivalent to HEAD
	if len(revSpecs) == 0 {
		args = append(args, "HEAD")
	}
	return args
}

// readResponseBody will attempt to read the body of the HTTP response and return it as a
// string. However, in the unlikely scenario that it fails to read the body, it will encode and
// return the error message as a string.
//
// This allows us to use this function directly without yet another if err != nil check. As a
// result, this function should **only** be used when we're attempting to return the body's content
// as part of an error. In such scenarios we don't need to return the potential error from reading
// the body, but can get away with returning that error as a string itself.
//
// This is an unusual pattern of not returning an error. Be careful of replicating this in other
// parts of the code.
func readResponseBody(body io.Reader) string {
	content, err := io.ReadAll(body)
	if err != nil {
		return fmt.Sprintf("failed to read response body, error: %v", err)
	}

	// strings.TrimSpace is needed to remove trailing \n characters that is added by the
	// server. We use http.Error in the server which in turn uses fmt.Fprintln to format
	// the error message. And in translation that newline gets escaped into a \n
	// character.  For what the error message would look in the UI without
	// strings.TrimSpace, see attached screenshots in this pull request:
	// https://github.com/sourcegraph/sourcegraph/pull/39358.
	return strings.TrimSpace(string(content))
}

func stringsToByteSlices(in []string) [][]byte {
	res := make([][]byte, len(in))
	for i, s := range in {
		res[i] = []byte(s)
	}
	return res
}<|MERGE_RESOLUTION|>--- conflicted
+++ resolved
@@ -88,14 +88,9 @@
 }
 
 // NewClient returns a new gitserver.Client.
-<<<<<<< HEAD
 // See Client.Scoped() for info on scoped clients.
 func NewClient(scope string) Client {
-	logger := sglog.Scoped("GitserverClient", "Client to talk from other services to Gitserver")
-=======
-func NewClient() Client {
 	logger := sglog.Scoped("GitserverClient")
->>>>>>> 33aec6bd
 	return &clientImplementor{
 		logger:      logger,
 		scope:       scope,
@@ -1026,108 +1021,6 @@
 	return err
 }
 
-<<<<<<< HEAD
-func (c *clientImplementor) P4Exec(ctx context.Context, host, user, password string, args ...string) (_ io.ReadCloser, _ http.Header, err error) {
-	ctx, _, endObservation := c.operations.p4Exec.With(ctx, &err, observation.Args{
-		MetricLabelValues: []string{c.scope},
-		Attrs: []attribute.KeyValue{
-			attribute.String("host", host),
-			attribute.StringSlice("args", args),
-		},
-	})
-	defer endObservation(1, observation.Args{})
-	// Check that ctx is not expired.
-	if err := ctx.Err(); err != nil {
-		deadlineExceededCounter.Inc()
-		return nil, nil, err
-	}
-
-	req := &protocol.P4ExecRequest{
-		P4Port:   host,
-		P4User:   user,
-		P4Passwd: password,
-		Args:     args,
-	}
-	if conf.IsGRPCEnabled(ctx) {
-		client, err := c.ClientForRepo(ctx, "")
-		if err != nil {
-			return nil, nil, err
-		}
-
-		ctx, cancel := context.WithCancel(ctx)
-
-		stream, err := client.P4Exec(ctx, req.ToProto())
-		if err != nil {
-			cancel()
-			return nil, nil, err
-		}
-
-		// We need to check the first message from the gRPC errors to see if we get an argument or permisison related
-		// error before continuing to read the rest of the stream. If the first message is an error, we cancel the stream and
-		// forward the error.
-		//
-		// This is necessary to provide parity between the REST and gRPC implementations of
-		// P4Exec. Users of cli.P4Exec may assume error handling occurs immediately,
-		// as is the case with the HTTP implementation where these kinds of errors are returned as soon as the
-		// function returns. gRPC is asynchronous, so we have to start consuming messages from
-		// the stream to see any errors from the server. Reading the first message ensures we
-		// handle any errors synchronously, similar to the HTTP implementation.
-
-		firstMessage, firstError := stream.Recv()
-		switch status.Code(firstError) {
-		case codes.InvalidArgument, codes.PermissionDenied:
-			cancel()
-			return nil, nil, convertGitserverError(firstError)
-		}
-
-		firstMessageRead := false
-		r := streamio.NewReader(func() ([]byte, error) {
-			// Check if we've read the first message yet. If not, read it and return.
-			if !firstMessageRead {
-				firstMessageRead = true
-
-				if firstError != nil {
-					return nil, firstError
-				}
-
-				return firstMessage.GetData(), nil
-			}
-
-			msg, err := stream.Recv()
-			if err != nil {
-				if status.Code(err) == codes.Canceled {
-					return nil, context.Canceled
-				}
-
-				if status.Code(err) == codes.DeadlineExceeded {
-					return nil, context.DeadlineExceeded
-				}
-
-				return nil, err
-			}
-			return msg.GetData(), nil
-		})
-
-		return &readCloseWrapper{r: r, closeFn: cancel}, nil, nil
-	} else {
-		resp, err := c.httpPost(ctx, "", "p4-exec", req)
-		if err != nil {
-			return nil, nil, err
-		}
-
-		if resp.StatusCode != http.StatusOK {
-			defer resp.Body.Close()
-			return nil, nil, errors.Errorf("unexpected status code: %d - %s", resp.StatusCode, readResponseBody(resp.Body))
-		}
-
-		return resp.Body, resp.Trailer, nil
-
-	}
-
-}
-
-=======
->>>>>>> 33aec6bd
 var deadlineExceededCounter = promauto.NewCounter(prometheus.CounterOpts{
 	Name: "src_gitserver_client_deadline_exceeded",
 	Help: "Times that Client.sendExec() returned context.DeadlineExceeded",
