package gitserver

import (
	"bytes"
	"context"
	"encoding/gob"
	"encoding/json"
	"fmt"
	"io"
	"io/fs"
	"net/http"
	"net/url"
	"os"
	"path/filepath"
	"strings"
	"sync"
	"time"

	"github.com/prometheus/client_golang/prometheus"
	"github.com/prometheus/client_golang/prometheus/promauto"
	"go.opentelemetry.io/otel/attribute"
	"golang.org/x/sync/errgroup"
	"golang.org/x/sync/semaphore"
	"google.golang.org/grpc/codes"
	"google.golang.org/grpc/status"

	"github.com/sourcegraph/conc/pool"
	"github.com/sourcegraph/go-diff/diff"
	sglog "github.com/sourcegraph/log"

	"github.com/sourcegraph/sourcegraph/internal/actor"
	"github.com/sourcegraph/sourcegraph/internal/api"
	"github.com/sourcegraph/sourcegraph/internal/authz"
	"github.com/sourcegraph/sourcegraph/internal/conf"
	"github.com/sourcegraph/sourcegraph/internal/gitserver/gitdomain"
	"github.com/sourcegraph/sourcegraph/internal/gitserver/protocol"
	proto "github.com/sourcegraph/sourcegraph/internal/gitserver/v1"
	"github.com/sourcegraph/sourcegraph/internal/grpc/streamio"
	"github.com/sourcegraph/sourcegraph/internal/httpcli"
	"github.com/sourcegraph/sourcegraph/internal/lazyregexp"
	"github.com/sourcegraph/sourcegraph/internal/limiter"
	"github.com/sourcegraph/sourcegraph/internal/observation"
	p4tools "github.com/sourcegraph/sourcegraph/internal/perforce"
	"github.com/sourcegraph/sourcegraph/lib/errors"
)

const git = "git"

var (
	clientFactory  = httpcli.NewInternalClientFactory("gitserver")
	defaultDoer, _ = clientFactory.Doer()
	// defaultLimiter limits concurrent HTTP requests per running process to gitserver.
	defaultLimiter = limiter.New(500)
)

var ClientMocks, emptyClientMocks struct {
	GetObject               func(repo api.RepoName, objectName string) (*gitdomain.GitObject, error)
	Archive                 func(ctx context.Context, repo api.RepoName, opt ArchiveOptions) (_ io.ReadCloser, err error)
	LocalGitserver          bool
	LocalGitCommandReposDir string
}

// initConnsOnce is used internally in getAtomicGitServerConns. Only use it there.
var initConnsOnce sync.Once

// conns is the global variable holding a reference to the gitserver connections.
//
// WARNING: Do not use it directly. Instead use getAtomicGitServerConns to ensure conns is
// initialised correctly.
var conns *atomicGitServerConns

func getAtomicGitserverConns() *atomicGitServerConns {
	initConnsOnce.Do(func() {
		conns = &atomicGitServerConns{}
	})

	return conns
}

// ResetClientMocks clears the mock functions set on Mocks (so that subsequent
// tests don't inadvertently use them).
func ResetClientMocks() {
	ClientMocks = emptyClientMocks
}

var _ Client = &clientImplementor{}

// ClientSource is a source of gitserver.Client instances.
// It allows for mocking out the client source in tests.
type ClientSource interface {
	// ClientForRepo returns a Client for the given repo.
	ClientForRepo(ctx context.Context, userAgent string, repo api.RepoName) (proto.GitserverServiceClient, error)
	// AddrForRepo returns the address of the gitserver for the given repo.
	AddrForRepo(ctx context.Context, userAgent string, repo api.RepoName) string
	// Address the current list of gitserver addresses.
	Addresses() []AddressWithClient
}

// NewClient returns a new gitserver.Client.
func NewClient() Client {
	logger := sglog.Scoped("GitserverClient", "Client to talk from other services to Gitserver")
	return &clientImplementor{
		logger:      logger,
		httpClient:  defaultDoer,
		HTTPLimiter: defaultLimiter,
		// Use the binary name for userAgent. This should effectively identify
		// which service is making the request (excluding requests proxied via the
		// frontend internal API)
		userAgent:    filepath.Base(os.Args[0]),
		operations:   getOperations(),
		clientSource: getAtomicGitserverConns(),
	}
}

// NewTestClient returns a test client that will use the given list of
// addresses provided by the clientSource.
func NewTestClient(cli httpcli.Doer, clientSource ClientSource) Client {
	logger := sglog.Scoped("NewTestClient", "Test New client")

	return &clientImplementor{
		logger:      logger,
		httpClient:  cli,
		HTTPLimiter: limiter.New(500),
		// Use the binary name for userAgent. This should effectively identify
		// which service is making the request (excluding requests proxied via the
		// frontend internal API)
		userAgent:    filepath.Base(os.Args[0]),
		operations:   newOperations(observation.ContextWithLogger(logger, &observation.TestContext)),
		clientSource: clientSource,
	}
}

// NewMockClientWithExecReader return new MockClient with provided mocked
// behaviour of ExecReader function.
func NewMockClientWithExecReader(execReader func(context.Context, api.RepoName, []string) (io.ReadCloser, error)) *MockClient {
	client := NewMockClient()
	// NOTE: This hook is the same as DiffFunc, but with `execReader` used above
	client.DiffFunc.SetDefaultHook(func(ctx context.Context, checker authz.SubRepoPermissionChecker, opts DiffOptions) (*DiffFileIterator, error) {
		if opts.Base == DevNullSHA {
			opts.RangeType = ".."
		} else if opts.RangeType != ".." {
			opts.RangeType = "..."
		}

		rangeSpec := opts.Base + opts.RangeType + opts.Head
		if strings.HasPrefix(rangeSpec, "-") || strings.HasPrefix(rangeSpec, ".") {
			return nil, errors.Errorf("invalid diff range argument: %q", rangeSpec)
		}

		// Here is where all the mocking happens!
		rdr, err := execReader(ctx, opts.Repo, append([]string{
			"diff",
			"--find-renames",
			"--full-index",
			"--inter-hunk-context=3",
			"--no-prefix",
			rangeSpec,
			"--",
		}, opts.Paths...))
		if err != nil {
			return nil, errors.Wrap(err, "executing git diff")
		}

		return &DiffFileIterator{
			rdr:            rdr,
			mfdr:           diff.NewMultiFileDiffReader(rdr),
			fileFilterFunc: getFilterFunc(ctx, checker, opts.Repo),
		}, nil
	})

	// NOTE: This hook is the same as DiffPath, but with `execReader` used above
	client.DiffPathFunc.SetDefaultHook(func(ctx context.Context, checker authz.SubRepoPermissionChecker, repo api.RepoName, sourceCommit, targetCommit, path string) ([]*diff.Hunk, error) {
		a := actor.FromContext(ctx)
		if hasAccess, err := authz.FilterActorPath(ctx, checker, a, repo, path); err != nil {
			return nil, err
		} else if !hasAccess {
			return nil, os.ErrNotExist
		}
		// Here is where all the mocking happens!
		reader, err := execReader(ctx, repo, []string{"diff", sourceCommit, targetCommit, "--", path})
		if err != nil {
			return nil, err
		}
		defer reader.Close()

		output, err := io.ReadAll(reader)
		if err != nil {
			return nil, err
		}
		if len(output) == 0 {
			return nil, nil
		}

		d, err := diff.NewFileDiffReader(bytes.NewReader(output)).Read()
		if err != nil {
			return nil, err
		}
		return d.Hunks, nil
	})

	return client
}

// clientImplementor is a gitserver client.
type clientImplementor struct {
	// Limits concurrency of outstanding HTTP posts
	HTTPLimiter limiter.Limiter

	// userAgent is a string identifying who the client is. It will be logged in
	// the telemetry in gitserver.
	userAgent string

	// HTTP client to use
	httpClient httpcli.Doer

	// logger is used for all logging and logger creation
	logger sglog.Logger

	// operations are used for internal observability
	operations *operations

	// clientSource is used to get the corresponding gprc client or address for a given repository
	clientSource ClientSource
}

type RawBatchLogResult struct {
	Stdout string
	Error  error
}
type BatchLogCallback func(repoCommit api.RepoCommit, gitLogResult RawBatchLogResult) error

type HunkReader interface {
	Read() (*Hunk, error)
	Close() error
}

type CommitLog struct {
	AuthorEmail  string
	AuthorName   string
	Timestamp    time.Time
	SHA          string
	ChangedFiles []string
}

type Client interface {
	// AddrForRepo returns the gitserver address to use for the given repo name.
	AddrForRepo(ctx context.Context, repoName api.RepoName) string

	// ArchiveReader streams back the file contents of an archived git repo.
	ArchiveReader(ctx context.Context, checker authz.SubRepoPermissionChecker, repo api.RepoName, options ArchiveOptions) (io.ReadCloser, error)

	// BatchLog invokes the given callback with the `git log` output for a batch of repository
	// and commit pairs. If the invoked callback returns a non-nil error, the operation will begin
	// to abort processing further results.
	BatchLog(ctx context.Context, opts BatchLogOptions, callback BatchLogCallback) error

	// BlameFile returns Git blame information about a file.
	BlameFile(ctx context.Context, checker authz.SubRepoPermissionChecker, repo api.RepoName, path string, opt *BlameOptions) ([]*Hunk, error)

	StreamBlameFile(ctx context.Context, checker authz.SubRepoPermissionChecker, repo api.RepoName, path string, opt *BlameOptions) (HunkReader, error)

	// CreateCommitFromPatch will attempt to create a commit from a patch
	// If possible, the error returned will be of type protocol.CreateCommitFromPatchError
	CreateCommitFromPatch(context.Context, protocol.CreateCommitFromPatchRequest) (*protocol.CreateCommitFromPatchResponse, error)

	// GetDefaultBranch returns the name of the default branch and the commit it's
	// currently at from the given repository. If short is true, then `main` instead
	// of `refs/heads/main` would be returned.
	//
	// If the repository is empty or currently being cloned, empty values and no
	// error are returned.
	GetDefaultBranch(ctx context.Context, repo api.RepoName, short bool) (refName string, commit api.CommitID, err error)

	// GetObject fetches git object data in the supplied repo
	GetObject(ctx context.Context, repo api.RepoName, objectName string) (*gitdomain.GitObject, error)

	// HasCommitAfter indicates the staleness of a repository. It returns a boolean indicating if a repository
	// contains a commit past a specified date.
	HasCommitAfter(ctx context.Context, checker authz.SubRepoPermissionChecker, repo api.RepoName, date string, revspec string) (bool, error)

	// IsRepoCloneable returns nil if the repository is cloneable.
	IsRepoCloneable(context.Context, api.RepoName) error

	// ListRefs returns a list of all refs in the repository.
	ListRefs(ctx context.Context, repo api.RepoName) ([]gitdomain.Ref, error)

	// ListBranches returns a list of all branches in the repository.
	ListBranches(ctx context.Context, repo api.RepoName, opt BranchesOptions) ([]*gitdomain.Branch, error)

	// MergeBase returns the merge base commit for the specified commits.
	MergeBase(ctx context.Context, repo api.RepoName, a, b api.CommitID) (api.CommitID, error)

	// P4Exec sends a p4 command with given arguments and returns an io.ReadCloser for the output.
	P4Exec(_ context.Context, host, user, password string, args ...string) (io.ReadCloser, http.Header, error)

	// P4GetChangelist gets the changelist specified by changelistID.
	P4GetChangelist(_ context.Context, changelistID string, creds PerforceCredentials) (*protocol.PerforceChangelist, error)

	// Remove removes the repository clone from gitserver.
	Remove(context.Context, api.RepoName) error

	RepoCloneProgress(context.Context, ...api.RepoName) (*protocol.RepoCloneProgressResponse, error)

	// ResolveRevision will return the absolute commit for a commit-ish spec. If spec is empty, HEAD is
	// used.
	//
	// Error cases:
	// * Repo does not exist: gitdomain.RepoNotExistError
	// * Commit does not exist: gitdomain.RevisionNotFoundError
	// * Empty repository: gitdomain.RevisionNotFoundError
	// * Other unexpected errors.
	ResolveRevision(ctx context.Context, repo api.RepoName, spec string, opt ResolveRevisionOptions) (api.CommitID, error)

	// ResolveRevisions expands a set of RevisionSpecifiers (which may include hashes, globs, refs, or glob exclusions)
	// into an equivalent set of commit hashes
	ResolveRevisions(_ context.Context, repo api.RepoName, _ []protocol.RevisionSpecifier) ([]string, error)

	// RequestRepoUpdate is the new protocol endpoint for synchronous requests
	// with more detailed responses. Do not use this if you are not repo-updater.
	//
	// Repo updates are not guaranteed to occur. If a repo has been updated
	// recently (within the Since duration specified in the request), the
	// update won't happen.
	RequestRepoUpdate(context.Context, api.RepoName, time.Duration) (*protocol.RepoUpdateResponse, error)

	// RequestRepoClone is an asynchronous request to clone a repository.
	RequestRepoClone(context.Context, api.RepoName) (*protocol.RepoCloneResponse, error)

	// Search executes a search as specified by args, streaming the results as
	// it goes by calling onMatches with each set of results it receives in
	// response.
	Search(_ context.Context, _ *protocol.SearchRequest, onMatches func([]protocol.CommitMatch)) (limitHit bool, _ error)

	// Stat returns a FileInfo describing the named file at commit.
	Stat(ctx context.Context, checker authz.SubRepoPermissionChecker, repo api.RepoName, commit api.CommitID, path string) (fs.FileInfo, error)

	// DiffPath returns a position-ordered slice of changes (additions or deletions)
	// of the given path between the given source and target commits.
	DiffPath(ctx context.Context, checker authz.SubRepoPermissionChecker, repo api.RepoName, sourceCommit, targetCommit, path string) ([]*diff.Hunk, error)

	// ReadDir reads the contents of the named directory at commit.
	ReadDir(ctx context.Context, checker authz.SubRepoPermissionChecker, repo api.RepoName, commit api.CommitID, path string, recurse bool) ([]fs.FileInfo, error)

	// NewFileReader returns an io.ReadCloser reading from the named file at commit.
	// The caller should always close the reader after use.
	NewFileReader(ctx context.Context, checker authz.SubRepoPermissionChecker, repo api.RepoName, commit api.CommitID, name string) (io.ReadCloser, error)

	// DiffSymbols performs a diff command which is expected to be parsed by our symbols package
	DiffSymbols(ctx context.Context, repo api.RepoName, commitA, commitB api.CommitID) ([]byte, error)

	// Commits returns all commits matching the options.
	Commits(ctx context.Context, checker authz.SubRepoPermissionChecker, repo api.RepoName, opt CommitsOptions) ([]*gitdomain.Commit, error)

	// FirstEverCommit returns the first commit ever made to the repository.
	FirstEverCommit(ctx context.Context, checker authz.SubRepoPermissionChecker, repo api.RepoName) (*gitdomain.Commit, error)

	// ListTags returns a list of all tags in the repository. If commitObjs is non-empty, only all tags pointing at those commits are returned.
	ListTags(ctx context.Context, repo api.RepoName, commitObjs ...string) ([]*gitdomain.Tag, error)

	// ListDirectoryChildren fetches the list of children under the given directory
	// names. The result is a map keyed by the directory names with the list of files
	// under each.
	ListDirectoryChildren(ctx context.Context, checker authz.SubRepoPermissionChecker, repo api.RepoName, commit api.CommitID, dirnames []string) (map[string][]string, error)

	// Diff returns an iterator that can be used to access the diff between two
	// commits on a per-file basis. The iterator must be closed with Close when no
	// longer required.
	Diff(ctx context.Context, checker authz.SubRepoPermissionChecker, opts DiffOptions) (*DiffFileIterator, error)

	// ReadFile returns the first maxBytes of the named file at commit. If maxBytes <= 0, the entire
	// file is read. (If you just need to check a file's existence, use Stat, not ReadFile.)
	ReadFile(ctx context.Context, checker authz.SubRepoPermissionChecker, repo api.RepoName, commit api.CommitID, name string) ([]byte, error)

	// BranchesContaining returns a map from branch names to branch tip hashes for
	// each branch containing the given commit.
	BranchesContaining(ctx context.Context, checker authz.SubRepoPermissionChecker, repo api.RepoName, commit api.CommitID) ([]string, error)

	// RefDescriptions returns a map from commits to descriptions of the tip of each
	// branch and tag of the given repository.
	RefDescriptions(ctx context.Context, checker authz.SubRepoPermissionChecker, repo api.RepoName, gitObjs ...string) (map[string][]gitdomain.RefDescription, error)

	// CommitExists determines if the given commit exists in the given repository.
	CommitExists(ctx context.Context, checker authz.SubRepoPermissionChecker, repo api.RepoName, id api.CommitID) (bool, error)

	// CommitsExist determines if the given commits exists in the given repositories. This function returns
	// a slice of the same size as the input slice, true indicating that the commit at the symmetric index
	// exists.
	CommitsExist(ctx context.Context, checker authz.SubRepoPermissionChecker, repoCommits []api.RepoCommit) ([]bool, error)

	// Head determines the tip commit of the default branch for the given repository.
	// If no HEAD revision exists for the given repository (which occurs with empty
	// repositories), a false-valued flag is returned along with a nil error and
	// empty revision.
	Head(ctx context.Context, checker authz.SubRepoPermissionChecker, repo api.RepoName) (string, bool, error)

	// CommitDate returns the time that the given commit was committed. If the given
	// revision does not exist, a false-valued flag is returned along with a nil
	// error and zero-valued time.
	CommitDate(ctx context.Context, checker authz.SubRepoPermissionChecker, repo api.RepoName, commit api.CommitID) (string, time.Time, bool, error)

	// CommitGraph returns the commit graph for the given repository as a mapping
	// from a commit to its parents. If a commit is supplied, the returned graph will
	// be rooted at the given commit. If a non-zero limit is supplied, at most that
	// many commits will be returned.
	CommitGraph(ctx context.Context, repo api.RepoName, opts CommitGraphOptions) (_ *gitdomain.CommitGraph, err error)

	CommitLog(ctx context.Context, repo api.RepoName, after time.Time) ([]CommitLog, error)

	// CommitsUniqueToBranch returns a map from commits that exist on a particular
	// branch in the given repository to their committer date. This set of commits is
	// determined by listing `{branchName} ^HEAD`, which is interpreted as: all
	// commits on {branchName} not also on the tip of the default branch. If the
	// supplied branch name is the default branch, then this method instead returns
	// all commits reachable from HEAD.
	CommitsUniqueToBranch(ctx context.Context, checker authz.SubRepoPermissionChecker, repo api.RepoName, branchName string, isDefaultBranch bool, maxAge *time.Time) (map[string]time.Time, error)

	// LsFiles returns the output of `git ls-files`
	LsFiles(ctx context.Context, checker authz.SubRepoPermissionChecker, repo api.RepoName, commit api.CommitID, pathspecs ...gitdomain.Pathspec) ([]string, error)

	// GetCommits returns a git commit object describing each of the given repository and commit pairs. This
	// function returns a slice of the same size as the input slice. Values in the output slice may be nil if
	// their associated repository or commit are unresolvable.
	//
	// If ignoreErrors is true, then errors arising from any single failed git log operation will cause the
	// resulting commit to be nil, but not fail the entire operation.
	GetCommits(ctx context.Context, checker authz.SubRepoPermissionChecker, repoCommits []api.RepoCommit, ignoreErrors bool) ([]*gitdomain.Commit, error)

	// GetCommit returns the commit with the given commit ID, or ErrCommitNotFound if no such commit
	// exists.
	//
	// The remoteURLFunc is called to get the Git remote URL if it's not set in repo and if it is
	// needed. The Git remote URL is only required if the gitserver doesn't already contain a clone of
	// the repository or if the commit must be fetched from the remote.
	GetCommit(ctx context.Context, checker authz.SubRepoPermissionChecker, repo api.RepoName, id api.CommitID, opt ResolveRevisionOptions) (*gitdomain.Commit, error)

	// GetBehindAhead returns the behind/ahead commit counts information for right vs. left (both Git
	// revspecs).
	GetBehindAhead(ctx context.Context, repo api.RepoName, left, right string) (*gitdomain.BehindAhead, error)

	// ContributorCount returns the number of commits grouped by contributor
	ContributorCount(ctx context.Context, repo api.RepoName, opt ContributorOptions) ([]*gitdomain.ContributorCount, error)

	// LogReverseEach runs git log in reverse order and calls the given callback for each entry.
	LogReverseEach(ctx context.Context, repo string, commit string, n int, onLogEntry func(entry gitdomain.LogEntry) error) error

	// RevList makes a git rev-list call and iterates through the resulting commits, calling the provided
	// onCommit function for each.
	RevList(ctx context.Context, repo string, commit string, onCommit func(commit string) (bool, error)) error

	Addrs() []string
}

func (c *clientImplementor) Addrs() []string {
	address := c.clientSource.Addresses()

	addrs := make([]string, 0, len(address))
	for _, addr := range address {
		addrs = append(addrs, addr.Address())
	}
	return addrs
}

func (c *clientImplementor) AddrForRepo(ctx context.Context, repo api.RepoName) string {
	return c.clientSource.AddrForRepo(ctx, c.userAgent, repo)
}

func (c *clientImplementor) ClientForRepo(ctx context.Context, repo api.RepoName) (proto.GitserverServiceClient, error) {
	return c.clientSource.ClientForRepo(ctx, c.userAgent, repo)
}

// ArchiveOptions contains options for the Archive func.
type ArchiveOptions struct {
	Treeish   string               // the tree or commit to produce an archive for
	Format    ArchiveFormat        // format of the resulting archive (usually "tar" or "zip")
	Pathspecs []gitdomain.Pathspec // if nonempty, only include these pathspecs.
}

func (a *ArchiveOptions) Attrs() []attribute.KeyValue {
	specs := make([]string, len(a.Pathspecs))
	for i, pathspec := range a.Pathspecs {
		specs[i] = string(pathspec)
	}
	return []attribute.KeyValue{
		attribute.String("treeish", a.Treeish),
		attribute.String("format", string(a.Format)),
		attribute.StringSlice("pathspecs", specs),
	}
}

func (o *ArchiveOptions) FromProto(x *proto.ArchiveRequest) {
	protoPathSpecs := x.GetPathspecs()
	pathSpecs := make([]gitdomain.Pathspec, 0, len(protoPathSpecs))

	for _, path := range protoPathSpecs {
		pathSpecs = append(pathSpecs, gitdomain.Pathspec(path))
	}

	*o = ArchiveOptions{
		Treeish:   x.GetTreeish(),
		Format:    ArchiveFormat(x.GetFormat()),
		Pathspecs: pathSpecs,
	}
}

func (o *ArchiveOptions) ToProto(repo string) *proto.ArchiveRequest {
	protoPathSpecs := make([]string, 0, len(o.Pathspecs))

	for _, path := range o.Pathspecs {
		protoPathSpecs = append(protoPathSpecs, string(path))
	}

	return &proto.ArchiveRequest{
		Repo:      repo,
		Treeish:   o.Treeish,
		Format:    string(o.Format),
		Pathspecs: protoPathSpecs,
	}
}

type BatchLogOptions protocol.BatchLogRequest

func (opts BatchLogOptions) Attrs() []attribute.KeyValue {
	return []attribute.KeyValue{
		attribute.Int("numRepoCommits", len(opts.RepoCommits)),
		attribute.String("Format", opts.Format),
	}
}

// archiveReader wraps the StdoutReader yielded by gitserver's
// RemoteGitCommand.StdoutReader with one that knows how to report a repository-not-found
// error more carefully.
type archiveReader struct {
	base io.ReadCloser
	repo api.RepoName
	spec string
}

// Read checks the known output behavior of the StdoutReader.
func (a *archiveReader) Read(p []byte) (int, error) {
	n, err := a.base.Read(p)
	if err != nil {
		// handle the special case where git archive failed because of an invalid spec
		if isRevisionNotFound(err.Error()) {
			return 0, &gitdomain.RevisionNotFoundError{Repo: a.repo, Spec: a.spec}
		}
	}
	return n, err
}

func (a *archiveReader) Close() error {
	return a.base.Close()
}

// archiveURL returns a URL from which an archive of the given Git repository can
// be downloaded from.
func (c *clientImplementor) archiveURL(ctx context.Context, repo api.RepoName, opt ArchiveOptions) *url.URL {
	q := url.Values{
		"repo":    {string(repo)},
		"treeish": {opt.Treeish},
		"format":  {string(opt.Format)},
	}

	for _, pathspec := range opt.Pathspecs {
		q.Add("path", string(pathspec))
	}

	addrForRepo := c.AddrForRepo(ctx, repo)
	return &url.URL{
		Scheme:   "http",
		Host:     addrForRepo,
		Path:     "/archive",
		RawQuery: q.Encode(),
	}
}

type badRequestError struct{ error }

func (e badRequestError) BadRequest() bool { return true }

func (c *RemoteGitCommand) sendExec(ctx context.Context) (_ io.ReadCloser, err error) {
	ctx, cancel := context.WithCancel(ctx)
	ctx, _, endObservation := c.execOp.With(ctx, &err, observation.Args{Attrs: []attribute.KeyValue{
		c.repo.Attr(),
		attribute.StringSlice("args", c.args[1:]),
	}})
	done := func() {
		cancel()
		endObservation(1, observation.Args{})
	}
	defer func() {
		if err != nil {
			done()
		}
	}()

	repoName := protocol.NormalizeRepo(c.repo)

	// Check that ctx is not expired.
	if err := ctx.Err(); err != nil {
		deadlineExceededCounter.Inc()
		return nil, err
	}

	if conf.IsGRPCEnabled(ctx) {
		client, err := c.execer.ClientForRepo(ctx, repoName)
		if err != nil {
			return nil, err
		}

		req := &proto.ExecRequest{
			Repo:           string(repoName),
			EnsureRevision: c.EnsureRevision(),
			Args:           stringsToByteSlices(c.args[1:]),
			Stdin:          c.stdin,
			NoTimeout:      c.noTimeout,
		}

		stream, err := client.Exec(ctx, req)
		if err != nil {
			return nil, err
		}
		r := streamio.NewReader(func() ([]byte, error) {
			msg, err := stream.Recv()
			if status.Code(err) == codes.Canceled {
				return nil, context.Canceled
			} else if err != nil {
				return nil, err
			}
			return msg.GetData(), nil
		})

		return &readCloseWrapper{r: r, closeFn: done}, nil

	} else {
		req := &protocol.ExecRequest{
			Repo:           repoName,
			EnsureRevision: c.EnsureRevision(),
			Args:           c.args[1:],
			Stdin:          c.stdin,
			NoTimeout:      c.noTimeout,
		}
		resp, err := c.execer.httpPost(ctx, repoName, "exec", req)
		if err != nil {
			return nil, err
		}

		switch resp.StatusCode {
		case http.StatusOK:
			return &cmdReader{rc: &readCloseWrapper{r: resp.Body, closeFn: done}, trailer: resp.Trailer}, nil

		case http.StatusNotFound:
			var payload protocol.NotFoundPayload
			if err := json.NewDecoder(resp.Body).Decode(&payload); err != nil {
				resp.Body.Close()
				return nil, err
			}
			resp.Body.Close()
			return nil, &gitdomain.RepoNotExistError{Repo: repoName, CloneInProgress: payload.CloneInProgress, CloneProgress: payload.CloneProgress}

		default:
			resp.Body.Close()
			return nil, errors.Errorf("unexpected status code: %d", resp.StatusCode)
		}
	}
}

type readCloseWrapper struct {
	r       io.Reader
	closeFn func()
}

func (r *readCloseWrapper) Read(p []byte) (int, error) {
	n, err := r.r.Read(p)
	if err != nil {
		err = convertGRPCErrorToGitDomainError(err)
	}

	return n, err
}

func (r *readCloseWrapper) Close() error {
	r.closeFn()
	return nil
}

// convertGRPCErrorToGitDomainError translates a GRPC error to a gitdomain error.
// If the error is not a GRPC error, it is returned as-is.
func convertGRPCErrorToGitDomainError(err error) error {
	st, ok := status.FromError(err)
	if !ok {
		return err
	}

	if st.Code() == codes.Canceled {
		return context.Canceled
	}

	if st.Code() == codes.DeadlineExceeded {
		return context.DeadlineExceeded
	}

	for _, detail := range st.Details() {
		switch payload := detail.(type) {

		case *proto.ExecStatusPayload:
			return &CommandStatusError{
				Message:    st.Message(),
				Stderr:     payload.Stderr,
				StatusCode: payload.StatusCode,
			}

		case *proto.NotFoundPayload:
			return &gitdomain.RepoNotExistError{
				Repo:            api.RepoName(payload.Repo),
				CloneInProgress: payload.CloneInProgress,
				CloneProgress:   payload.CloneProgress,
			}
		}
	}

	return err
}

type CommandStatusError struct {
	Message    string
	StatusCode int32
	Stderr     string
}

func (c *CommandStatusError) Error() string {
	stderr := c.Stderr
	if len(stderr) > 100 {
		stderr = stderr[:100] + "... (truncated)"
	}
	if c.Message != "" {
		return fmt.Sprintf("%s (stderr: %q)", c.Message, stderr)
	}
	if c.StatusCode != 0 {
		return fmt.Sprintf("non-zero exit status: %d (stderr: %q)", c.StatusCode, stderr)
	}
	return stderr
}

func isRevisionNotFound(err string) bool {
	// error message is lowercased in to handle case insensitive error messages
	loweredErr := strings.ToLower(err)
	return strings.Contains(loweredErr, "not a valid object")
}

func (c *clientImplementor) Search(ctx context.Context, args *protocol.SearchRequest, onMatches func([]protocol.CommitMatch)) (limitHit bool, err error) {
	ctx, _, endObservation := c.operations.search.With(ctx, &err, observation.Args{Attrs: []attribute.KeyValue{
		args.Repo.Attr(),
		attribute.Stringer("query", args.Query),
		attribute.Bool("diff", args.IncludeDiff),
		attribute.Int("limit", args.Limit),
	}})
	defer endObservation(1, observation.Args{})

	repoName := protocol.NormalizeRepo(args.Repo)

	if conf.IsGRPCEnabled(ctx) {
		client, err := c.ClientForRepo(ctx, repoName)
		if err != nil {
			return false, err
		}

		cs, err := client.Search(ctx, args.ToProto())
		if err != nil {
			return false, convertGitserverError(err)
		}

		limitHit := false
		for {
			msg, err := cs.Recv()
			if err != nil {
				return limitHit, convertGitserverError(err)
			}

			switch m := msg.Message.(type) {
			case *proto.SearchResponse_LimitHit:
				limitHit = limitHit || m.LimitHit
			case *proto.SearchResponse_Match:
				onMatches([]protocol.CommitMatch{protocol.CommitMatchFromProto(m.Match)})
			default:
				return false, errors.Newf("unknown message type %T", m)
			}
		}
	}

	addrForRepo := c.AddrForRepo(ctx, repoName)

	protocol.RegisterGob()
	var buf bytes.Buffer
	enc := gob.NewEncoder(&buf)
	if err := enc.Encode(args); err != nil {
		return false, err
	}

	uri := "http://" + addrForRepo + "/search"
	resp, err := c.do(ctx, repoName, uri, buf.Bytes())
	if err != nil {
		return false, err
	}
	defer resp.Body.Close()

	var (
		decodeErr error
		eventDone protocol.SearchEventDone
	)
	dec := StreamSearchDecoder{
		OnMatches: func(e protocol.SearchEventMatches) {
			onMatches(e)
		},
		OnDone: func(e protocol.SearchEventDone) {
			eventDone = e
		},
		OnUnknown: func(event, _ []byte) {
			decodeErr = errors.Errorf("unknown event %s", event)
		},
	}

	if err := dec.ReadAll(resp.Body); err != nil {
		return false, err
	}

	if decodeErr != nil {
		return false, decodeErr
	}

	return eventDone.LimitHit, eventDone.Err()
}

func convertGitserverError(err error) error {
	if errors.Is(err, io.EOF) {
		return nil
	}

	st, ok := status.FromError(err)
	if !ok {
		return err
	}

	if st.Code() == codes.Canceled {
		return context.Canceled
	}

	if st.Code() == codes.DeadlineExceeded {
		return context.DeadlineExceeded
	}

	for _, detail := range st.Details() {
		if notFound, ok := detail.(*proto.NotFoundPayload); ok {
			return &gitdomain.RepoNotExistError{
				Repo:            api.RepoName(notFound.GetRepo()),
				CloneProgress:   notFound.GetCloneProgress(),
				CloneInProgress: notFound.GetCloneInProgress(),
			}
		}
	}

	return err
}

func (c *clientImplementor) P4Exec(ctx context.Context, host, user, password string, args ...string) (_ io.ReadCloser, _ http.Header, err error) {
	ctx, _, endObservation := c.operations.p4Exec.With(ctx, &err, observation.Args{Attrs: []attribute.KeyValue{
		attribute.String("host", host),
		attribute.StringSlice("args", args),
	}})
	defer endObservation(1, observation.Args{})
	// Check that ctx is not expired.
	if err := ctx.Err(); err != nil {
		deadlineExceededCounter.Inc()
		return nil, nil, err
	}

	req := &protocol.P4ExecRequest{
		P4Port:   host,
		P4User:   user,
		P4Passwd: password,
		Args:     args,
	}
	if conf.IsGRPCEnabled(ctx) {
		client, err := c.ClientForRepo(ctx, "")
		if err != nil {
			return nil, nil, err
		}

		ctx, cancel := context.WithCancel(ctx)

		stream, err := client.P4Exec(ctx, req.ToProto())
		if err != nil {
			cancel()
			return nil, nil, err
		}

		r := streamio.NewReader(func() ([]byte, error) {
			msg, err := stream.Recv()
			if err != nil {
				if status.Code(err) == codes.Canceled {
					return nil, context.Canceled
				}

				if status.Code(err) == codes.DeadlineExceeded {
					return nil, context.DeadlineExceeded
				}

				return nil, err
			}
			return msg.GetData(), nil
		})

		return &readCloseWrapper{r: r, closeFn: cancel}, nil, nil
	} else {
		resp, err := c.httpPost(ctx, "", "p4-exec", req)
		if err != nil {
			return nil, nil, err
		}

		if resp.StatusCode != http.StatusOK {
			defer resp.Body.Close()
			return nil, nil, errors.Errorf("unexpected status code: %d - %s", resp.StatusCode, readResponseBody(resp.Body))
		}

		return resp.Body, resp.Trailer, nil

	}

}

var deadlineExceededCounter = promauto.NewCounter(prometheus.CounterOpts{
	Name: "src_gitserver_client_deadline_exceeded",
	Help: "Times that Client.sendExec() returned context.DeadlineExceeded",
})

func (c *clientImplementor) P4GetChangelist(ctx context.Context, changelistID string, creds PerforceCredentials) (*protocol.PerforceChangelist, error) {
	reader, _, err := c.P4Exec(ctx, creds.Host, creds.Username, creds.Password,
		"changes",
		"-r",      // list in reverse order, which means that the given changelist id will be the first one listed
		"-m", "1", // limit output to one record, so that the given changelist is the only one listed
		"-l",               // use a long listing, which includes the whole commit message
		"-e", changelistID, // start from this changelist and go up
	)
	if err != nil {
		return nil, err
	}
	body, err := io.ReadAll(reader)
	if err != nil {
		return nil, errors.Wrap(err, "failed to read the output of p4 changes")
	}
	output := strings.TrimSpace(string(body))
	if output == "" {
		return nil, errors.New("invalid changelist " + changelistID)
	}

	pcl, err := p4tools.ParseChangelistOutput(output)
	if err != nil {
		return nil, errors.Wrap(err, "unable to parse change output")
	}
	return pcl, nil
}

type PerforceCredentials struct {
	Host     string
	Username string
	Password string
}

// BatchLog invokes the given callback with the `git log` output for a batch of repository
// and commit pairs. If the invoked callback returns a non-nil error, the operation will begin
// to abort processing further results.
func (c *clientImplementor) BatchLog(ctx context.Context, opts BatchLogOptions, callback BatchLogCallback) (err error) {
	ctx, _, endObservation := c.operations.batchLog.With(ctx, &err, observation.Args{Attrs: opts.Attrs()})
	defer endObservation(1, observation.Args{})

	type clientAndError struct {
		client  proto.GitserverServiceClient
		dialErr error // non-nil if there was an error dialing the client
	}

	// Make a request to a single gitserver shard and feed the results to the user-supplied
	// callback. This function is invoked multiple times (and concurrently) in the loops below
	// this function definition.
	performLogRequestToShard := func(ctx context.Context, addr string, grpcClient clientAndError, repoCommits []api.RepoCommit) (err error) {
		var numProcessed int
		repoNames := repoNamesFromRepoCommits(repoCommits)

		ctx, logger, endObservation := c.operations.batchLogSingle.With(ctx, &err, observation.Args{
			Attrs: []attribute.KeyValue{
				attribute.String("addr", addr),
				attribute.Int("numRepos", len(repoNames)),
				attribute.Int("numRepoCommits", len(repoCommits)),
			},
		})
		defer func() {
			endObservation(1, observation.Args{
				Attrs: []attribute.KeyValue{
					attribute.Int("numProcessed", numProcessed),
				},
			})
		}()

		request := protocol.BatchLogRequest{
			RepoCommits: repoCommits,
			Format:      opts.Format,
		}

		var response protocol.BatchLogResponse

		if conf.IsGRPCEnabled(ctx) {
			client, err := grpcClient.client, grpcClient.dialErr
			if err != nil {
				return err
			}

			resp, err := client.BatchLog(ctx, request.ToProto())
			if err != nil {
				return err
			}

			response.FromProto(resp)
			logger.AddEvent("read response", attribute.Int("numResults", len(response.Results)))
		} else {
			var buf bytes.Buffer
			if err := json.NewEncoder(&buf).Encode(request); err != nil {
				return err
			}

			uri := "http://" + addr + "/batch-log"
			resp, err := c.do(ctx, api.RepoName(strings.Join(repoNames, ",")), uri, buf.Bytes())
			if err != nil {
				return err
			}
			defer resp.Body.Close()
			logger.AddEvent("POST", attribute.Int("resp.StatusCode", resp.StatusCode))

			if resp.StatusCode != http.StatusOK {
				return errors.Newf("http status %d: %s", resp.StatusCode, readResponseBody(io.LimitReader(resp.Body, 200)))
			}

			if err := json.NewDecoder(resp.Body).Decode(&response); err != nil {
				return err
			}
			logger.AddEvent("read response", attribute.Int("numResults", len(response.Results)))
		}

		for _, result := range response.Results {
			var err error
			if result.CommandError != "" {
				err = errors.New(result.CommandError)
			}

			rawResult := RawBatchLogResult{
				Stdout: result.CommandOutput,
				Error:  err,
			}
			if err := callback(result.RepoCommit, rawResult); err != nil {
				return errors.Wrap(err, "commitLogCallback")
			}

			numProcessed++
		}

		return nil
	}

	// Construct batches of requests keyed by the address of the server that will receive the batch.
	// The results from gitserver will have to be re-interlaced before returning to the client, so we
	// don't need to be particularly concerned about order here.

	batches := make(map[string][]api.RepoCommit, len(opts.RepoCommits))
	addrsByName := make(map[api.RepoName]string, len(opts.RepoCommits))

	for _, repoCommit := range opts.RepoCommits {
		addr, ok := addrsByName[repoCommit.Repo]
		if !ok {
			addr = c.AddrForRepo(ctx, repoCommit.Repo)
			addrsByName[repoCommit.Repo] = addr
		}

		batches[addr] = append(batches[addr], api.RepoCommit{
			Repo:     repoCommit.Repo,
			CommitID: repoCommit.CommitID,
		})
	}

	// Perform each batch request concurrently up to a maximum limit of 32 requests
	// in-flight at one time.
	//
	// This limit will be useless in practice most of the  time as we should only be
	// making one request per shard and instances should _generally_ have fewer than
	// 32 gitserver shards. This condition is really to catch unexpected bad behavior.
	// At the time this limit was chosen, we have 20 gitserver shards on our Cloud
	// environment, which holds a large proportion of GitHub repositories.
	//
	// This operation returns partial results in the case of a malformed or missing
	// repository or a bad commit reference, but does not attempt to return partial
	// results when an entire shard is down. Any of these operations failing will
	// cause an error to be returned from the entire BatchLog function.

	sem := semaphore.NewWeighted(int64(32))
	g, ctx := errgroup.WithContext(ctx)

	for addr, repoCommits := range batches {
		// avoid capturing loop variable below
		addr, repoCommits := addr, repoCommits

		if err := sem.Acquire(ctx, 1); err != nil {
			return err
		}

		client, err := c.ClientForRepo(ctx, repoCommits[0].Repo)
		if err != nil {
			err = errors.Wrapf(err, "getting gRPC client for repository %q", repoCommits[0].Repo)
		}

		ce := clientAndError{client: client, dialErr: err}

		g.Go(func() (err error) {
			defer sem.Release(1)

			return performLogRequestToShard(ctx, addr, ce, repoCommits)
		})
	}

	return g.Wait()
}

func repoNamesFromRepoCommits(repoCommits []api.RepoCommit) []string {
	repoNames := make([]string, 0, len(repoCommits))
	repoNameSet := make(map[api.RepoName]struct{}, len(repoCommits))

	for _, rc := range repoCommits {
		if _, ok := repoNameSet[rc.Repo]; ok {
			continue
		}

		repoNameSet[rc.Repo] = struct{}{}
		repoNames = append(repoNames, string(rc.Repo))
	}

	return repoNames
}

func (c *clientImplementor) gitCommand(repo api.RepoName, arg ...string) GitCommand {
	if ClientMocks.LocalGitserver {
		cmd := NewLocalGitCommand(repo, arg...)
		if ClientMocks.LocalGitCommandReposDir != "" {
			cmd.ReposDir = ClientMocks.LocalGitCommandReposDir
		}
		return cmd
	}
	return &RemoteGitCommand{
		repo:   repo,
		execer: c,
		args:   append([]string{git}, arg...),
		execOp: c.operations.exec,
	}
}

func (c *clientImplementor) RequestRepoUpdate(ctx context.Context, repo api.RepoName, since time.Duration) (*protocol.RepoUpdateResponse, error) {
	req := &protocol.RepoUpdateRequest{
		Repo:  repo,
		Since: since,
	}

	if conf.IsGRPCEnabled(ctx) {
		client, err := c.ClientForRepo(ctx, repo)
		if err != nil {
			return nil, err
		}

		resp, err := client.RepoUpdate(ctx, req.ToProto())
		if err != nil {
			return nil, err
		}

		var info protocol.RepoUpdateResponse
		info.FromProto(resp)

		return &info, nil

	} else {
		resp, err := c.httpPost(ctx, repo, "repo-update", req)
		if err != nil {
			return nil, err
		}
		defer resp.Body.Close()
		if resp.StatusCode != http.StatusOK {
			return nil, &url.Error{
				URL: resp.Request.URL.String(),
				Op:  "RepoUpdate",
				Err: errors.Errorf("RepoUpdate: http status %d: %s", resp.StatusCode, readResponseBody(io.LimitReader(resp.Body, 200))),
			}
		}

		var info protocol.RepoUpdateResponse
		err = json.NewDecoder(resp.Body).Decode(&info)
		return &info, err
	}
}

// RequestRepoClone requests that the gitserver does an asynchronous clone of the repository.
func (c *clientImplementor) RequestRepoClone(ctx context.Context, repo api.RepoName) (*protocol.RepoCloneResponse, error) {
	if conf.IsGRPCEnabled(ctx) {
		client, err := c.ClientForRepo(ctx, repo)
		if err != nil {
			return nil, err
		}

		req := proto.RepoCloneRequest{
			Repo: string(repo),
		}

		resp, err := client.RepoClone(ctx, &req)
		if err != nil {
			return nil, err
		}

		var info protocol.RepoCloneResponse
		info.FromProto(resp)
		return &info, nil

	} else {

		req := &protocol.RepoCloneRequest{
			Repo: repo,
		}
		resp, err := c.httpPost(ctx, repo, "repo-clone", req)
		if err != nil {
			return nil, err
		}
		defer resp.Body.Close()
		if resp.StatusCode != http.StatusOK {
			return nil, &url.Error{
				URL: resp.Request.URL.String(),
				Op:  "RepoInfo",
				Err: errors.Errorf("RepoInfo: http status %d: %s", resp.StatusCode, readResponseBody(io.LimitReader(resp.Body, 200))),
			}
		}

		var info *protocol.RepoCloneResponse
		err = json.NewDecoder(resp.Body).Decode(&info)
		return info, err
	}
}

// MockIsRepoCloneable mocks (*Client).IsRepoCloneable for tests.
var MockIsRepoCloneable func(api.RepoName) error

func (c *clientImplementor) IsRepoCloneable(ctx context.Context, repo api.RepoName) error {
	if MockIsRepoCloneable != nil {
		return MockIsRepoCloneable(repo)
	}

	var resp protocol.IsRepoCloneableResponse

	if conf.IsGRPCEnabled(ctx) {
		client, err := c.ClientForRepo(ctx, repo)
		if err != nil {
			return err
		}

		req := &proto.IsRepoCloneableRequest{
			Repo: string(repo),
		}

		r, err := client.IsRepoCloneable(ctx, req)
		if err != nil {
			return err
		}

		resp.FromProto(r)

	} else {

		req := &protocol.IsRepoCloneableRequest{
			Repo: repo,
		}
		r, err := c.httpPost(ctx, repo, "is-repo-cloneable", req)
		if err != nil {
			return err
		}
		defer r.Body.Close()
		if r.StatusCode != http.StatusOK {
			return errors.Errorf("gitserver error (status code %d): %s", r.StatusCode, readResponseBody(r.Body))
		}

		if err := json.NewDecoder(r.Body).Decode(&resp); err != nil {
			return err
		}
	}

	if resp.Cloneable {
		return nil
	}

	// Treat all 4xx errors as not found, since we have more relaxed
	// requirements on what a valid URL is we should treat bad requests,
	// etc as not found.
	notFound := strings.Contains(resp.Reason, "not found") || strings.Contains(resp.Reason, "The requested URL returned error: 4")
	return &RepoNotCloneableErr{
		repo:     repo,
		reason:   resp.Reason,
		notFound: notFound,
		cloned:   resp.Cloned,
	}
}

// RepoNotCloneableErr is the error that happens when a repository can not be cloned.
type RepoNotCloneableErr struct {
	repo     api.RepoName
	reason   string
	notFound bool
	cloned   bool // Has the repo ever been cloned in the past
}

// NotFound returns true if the repo could not be cloned because it wasn't found.
// This may be because the repo doesn't exist, or because the repo is private and
// there are insufficient permissions.
func (e *RepoNotCloneableErr) NotFound() bool {
	return e.notFound
}

func (e *RepoNotCloneableErr) Error() string {
	msg := "unable to clone repo"
	if e.cloned {
		msg = "unable to update repo"
	}
	return fmt.Sprintf("%s (name=%q notfound=%v) because %s", msg, e.repo, e.notFound, e.reason)
}

func (c *clientImplementor) RepoCloneProgress(ctx context.Context, repos ...api.RepoName) (*protocol.RepoCloneProgressResponse, error) {
	numPossibleShards := len(c.Addrs())

	if conf.IsGRPCEnabled(ctx) {
		shards := make(map[proto.GitserverServiceClient]*proto.RepoCloneProgressRequest, (len(repos)/numPossibleShards)*2) // 2x because it may not be a perfect division
		for _, r := range repos {
			client, err := c.ClientForRepo(ctx, r)
			if err != nil {
				return nil, err
			}

			shard := shards[client]
			if shard == nil {
				shard = new(proto.RepoCloneProgressRequest)
				shards[client] = shard
			}

			shard.Repos = append(shard.Repos, string(r))
		}

		p := pool.NewWithResults[*proto.RepoCloneProgressResponse]().WithContext(ctx)

		for client, req := range shards {
			client := client
			req := req
			p.Go(func(ctx context.Context) (*proto.RepoCloneProgressResponse, error) {
				return client.RepoCloneProgress(ctx, req)

			})
		}

		res, err := p.Wait()
		if err != nil {
			return nil, err
		}

		result := &protocol.RepoCloneProgressResponse{
			Results: make(map[api.RepoName]*protocol.RepoCloneProgress),
		}
		for _, r := range res {

			for repo, info := range r.Results {
				var rp protocol.RepoCloneProgress
				rp.FromProto(info)
				result.Results[api.RepoName(repo)] = &rp
			}

		}

		return result, nil

	} else {

		shards := make(map[string]*protocol.RepoCloneProgressRequest, (len(repos)/numPossibleShards)*2) // 2x because it may not be a perfect division

		for _, r := range repos {
			addr := c.AddrForRepo(ctx, r)
			shard := shards[addr]

			if shard == nil {
				shard = new(protocol.RepoCloneProgressRequest)
				shards[addr] = shard
			}

			shard.Repos = append(shard.Repos, r)
		}

		type op struct {
			req *protocol.RepoCloneProgressRequest
			res *protocol.RepoCloneProgressResponse
			err error
		}

		ch := make(chan op, len(shards))
		for _, req := range shards {
			go func(o op) {
				var resp *http.Response
				resp, o.err = c.httpPost(ctx, o.req.Repos[0], "repo-clone-progress", o.req)
				if o.err != nil {
					ch <- o
					return
				}

				defer resp.Body.Close()
				if resp.StatusCode != http.StatusOK {
					o.err = &url.Error{
						URL: resp.Request.URL.String(),
						Op:  "RepoCloneProgress",
						Err: errors.Errorf("RepoCloneProgress: http status %d", resp.StatusCode),
					}
					ch <- o
					return // we never get an error status code AND result
				}

				o.res = new(protocol.RepoCloneProgressResponse)
				o.err = json.NewDecoder(resp.Body).Decode(o.res)
				ch <- o
			}(op{req: req})
		}

		var err error
		res := protocol.RepoCloneProgressResponse{
			Results: make(map[api.RepoName]*protocol.RepoCloneProgress),
		}

		for i := 0; i < cap(ch); i++ {
			o := <-ch

			if o.err != nil {
				err = errors.Append(err, o.err)
				continue
			}

			for repo, info := range o.res.Results {
				res.Results[repo] = info
			}
		}
		return &res, err
	}
}

func (c *clientImplementor) Remove(ctx context.Context, repo api.RepoName) error {
	// In case the repo has already been deleted from the database we need to pass
	// the old name in order to land on the correct gitserver instance
	undeletedName := api.UndeletedRepoName(repo)

	if conf.IsGRPCEnabled(ctx) {
		client, err := c.ClientForRepo(ctx, undeletedName)
		if err != nil {
			return err
		}
		_, err = client.RepoDelete(ctx, &proto.RepoDeleteRequest{
			Repo: string(repo),
		})
		return err
	}

	addr := c.AddrForRepo(ctx, undeletedName)
	return c.removeFrom(ctx, undeletedName, addr)
}

func (c *clientImplementor) removeFrom(ctx context.Context, repo api.RepoName, from string) error {
	b, err := json.Marshal(&protocol.RepoDeleteRequest{
		Repo: repo,
	})
	if err != nil {
		return err
	}

	uri := "http://" + from + "/delete"
	resp, err := c.do(ctx, repo, uri, b)
	if err != nil {
		return err
	}
	defer resp.Body.Close()

	if resp.StatusCode != http.StatusOK {
		return &url.Error{
			URL: resp.Request.URL.String(),
			Op:  "RepoRemove",
			Err: errors.Errorf("RepoRemove: http status %d: %s", resp.StatusCode, readResponseBody(io.LimitReader(resp.Body, 200))),
		}
	}
	return nil
}

// httpPost will apply the MD5 hashing scheme on the repo name to determine the gitserver instance
// to which the HTTP POST request is sent.
func (c *clientImplementor) httpPost(ctx context.Context, repo api.RepoName, op string, payload any) (resp *http.Response, err error) {
	b, err := json.Marshal(payload)
	if err != nil {
		return nil, err
	}

	addrForRepo := c.AddrForRepo(ctx, repo)
	uri := "http://" + addrForRepo + "/" + op
	return c.do(ctx, repo, uri, b)
}

// do performs a request to a gitserver instance based on the address in the uri
// argument.
//
// repoForTracing parameter is optional. If it is provided, then "repo" attribute is added
// to trace span.
func (c *clientImplementor) do(ctx context.Context, repoForTracing api.RepoName, uri string, payload []byte) (resp *http.Response, err error) {
	method := http.MethodPost
	parsedURL, err := url.ParseRequestURI(uri)
	if err != nil {
		return nil, errors.Wrap(err, "do")
	}

	ctx, trLogger, endObservation := c.operations.do.With(ctx, &err, observation.Args{Attrs: []attribute.KeyValue{
		repoForTracing.Attr(),
		attribute.String("method", method),
		attribute.String("path", parsedURL.Path),
	}})
	defer endObservation(1, observation.Args{})

	req, err := http.NewRequestWithContext(ctx, method, uri, bytes.NewReader(payload))
	if err != nil {
		return nil, err
	}

	req.Header.Set("Content-Type", "application/json")
	req.Header.Set("User-Agent", c.userAgent)

	// Set header so that the server knows the request is from us.
	req.Header.Set("X-Requested-With", "Sourcegraph")

	c.HTTPLimiter.Acquire()
	defer c.HTTPLimiter.Release()

	trLogger.AddEvent("Acquired HTTP limiter")

	return c.httpClient.Do(req)
}

func (c *clientImplementor) CreateCommitFromPatch(ctx context.Context, req protocol.CreateCommitFromPatchRequest) (*protocol.CreateCommitFromPatchResponse, error) {
	if conf.IsGRPCEnabled(ctx) {
		client, err := c.ClientForRepo(ctx, req.Repo)
		if err != nil {
			return nil, err
		}
		cc, err := client.CreateCommitFromPatchBinary(ctx)
		if err != nil {
			st, ok := status.FromError(err)
			if ok {
				for _, detail := range st.Details() {
					switch dt := detail.(type) {
					case *proto.CreateCommitFromPatchError:
						var e protocol.CreateCommitFromPatchError
						e.FromProto(dt)
						return nil, &e
					}
				}
			}
			return nil, err
		}

<<<<<<< HEAD
		if err := cc.Send(&proto.CreateCommitFromPatchBinaryRequest{Payload: &proto.CreateCommitFromPatchBinaryRequest_Metadata_{
			Metadata: req.ToProto().GetMetadata(),
		}}); err != nil {
			return nil, errors.Wrap(err, "sending metadata")
		}

		w := streamio.NewWriter(func(p []byte) error {
			req := &proto.CreateCommitFromPatchBinaryRequest{
				Payload: &proto.CreateCommitFromPatchBinaryRequest_Patch_{
					Patch: &proto.CreateCommitFromPatchBinaryRequest_Patch{
						Data: p,
					},
				},
			}
			return cc.Send(req)
		})

		if _, err := w.Write(req.Patch); err != nil {
			return nil, errors.Wrap(err, "writing chunk of patch")
		}

		resp, err := cc.CloseAndRecv()
		if err != nil {
			// TODO: Unwrap custom error type.
			return nil, err
		}
=======
		var res protocol.CreateCommitFromPatchResponse
		res.FromProto(resp, nil)
>>>>>>> accd99cb

		var res protocol.CreateCommitFromPatchResponse
		res.FromProto(resp)

		return &res, nil

		// if resp.GetError() != nil {
		// 	return &res, errors.New(resp.GetError().String())
		// }

		// return &res, nil
	} else {
		resp, err := c.httpPost(ctx, req.Repo, "create-commit-from-patch-binary", req)
		if err != nil {
			return nil, err
		}
		defer resp.Body.Close()

		body, err := io.ReadAll(resp.Body)
		if err != nil {
			return nil, errors.Wrap(err, "failed to read response body")
		}
		var res protocol.CreateCommitFromPatchResponse
		if err := json.Unmarshal(body, &res); err != nil {
			c.logger.Warn("decoding gitserver create-commit-from-patch response", sglog.Error(err))
			return nil, &url.Error{
				URL: resp.Request.URL.String(),
				Op:  "CreateCommitFromPatch",
				Err: errors.Errorf("CreateCommitFromPatch: http status %d, %s", resp.StatusCode, string(body)),
			}
		}

		if res.Error != nil {
			return &res, res.Error
		}
		return &res, nil
	}
}

func (c *clientImplementor) GetObject(ctx context.Context, repo api.RepoName, objectName string) (*gitdomain.GitObject, error) {
	if ClientMocks.GetObject != nil {
		return ClientMocks.GetObject(repo, objectName)
	}

	req := protocol.GetObjectRequest{
		Repo:       repo,
		ObjectName: objectName,
	}
	if conf.IsGRPCEnabled(ctx) {
		client, err := c.ClientForRepo(ctx, req.Repo)
		if err != nil {
			return nil, err
		}

		grpcResp, err := client.GetObject(ctx, req.ToProto())
		if err != nil {

			return nil, err
		}

		var res protocol.GetObjectResponse
		res.FromProto(grpcResp)

		return &res.Object, nil

	} else {
		resp, err := c.httpPost(ctx, req.Repo, "commands/get-object", req)
		if err != nil {
			return nil, err
		}
		defer resp.Body.Close()

		if resp.StatusCode != http.StatusOK {
			c.logger.Warn("reading gitserver get-object response", sglog.Error(err))
			return nil, &url.Error{
				URL: resp.Request.URL.String(),
				Op:  "GetObject",
				Err: errors.Errorf("GetObject: http status %d, %s", resp.StatusCode, readResponseBody(resp.Body)),
			}
		}
		var res protocol.GetObjectResponse
		if err = json.NewDecoder(resp.Body).Decode(&res); err != nil {
			c.logger.Warn("decoding gitserver get-object response", sglog.Error(err))
			return nil, &url.Error{
				URL: resp.Request.URL.String(),
				Op:  "GetObject",
				Err: errors.Errorf("GetObject: http status %d, failed to decode response body: %v", resp.StatusCode, err),
			}
		}

		return &res.Object, nil
	}
}

var ambiguousArgPattern = lazyregexp.New(`ambiguous argument '([^']+)'`)

func (c *clientImplementor) ResolveRevisions(ctx context.Context, repo api.RepoName, revs []protocol.RevisionSpecifier) ([]string, error) {
	args := append([]string{"rev-parse"}, revsToGitArgs(revs)...)

	cmd := c.gitCommand(repo, args...)
	stdout, stderr, err := cmd.DividedOutput(ctx)
	if err != nil {
		if gitdomain.IsRepoNotExist(err) {
			return nil, err
		}
		if match := ambiguousArgPattern.FindSubmatch(stderr); match != nil {
			return nil, &gitdomain.RevisionNotFoundError{Repo: repo, Spec: string(match[1])}
		}
		return nil, errors.WithMessage(err, fmt.Sprintf("git command %v failed (stderr: %q)", cmd.Args(), stderr))
	}

	return strings.Fields(string(stdout)), nil
}

func revsToGitArgs(revSpecs []protocol.RevisionSpecifier) []string {
	args := make([]string, 0, len(revSpecs))
	for _, r := range revSpecs {
		if r.RevSpec != "" {
			args = append(args, r.RevSpec)
		} else if r.RefGlob != "" {
			args = append(args, "--glob="+r.RefGlob)
		} else if r.ExcludeRefGlob != "" {
			args = append(args, "--exclude="+r.ExcludeRefGlob)
		} else {
			args = append(args, "HEAD")
		}
	}

	// If revSpecs is empty, git treats it as equivalent to HEAD
	if len(revSpecs) == 0 {
		args = append(args, "HEAD")
	}
	return args
}

// readResponseBody will attempt to read the body of the HTTP response and return it as a
// string. However, in the unlikely scenario that it fails to read the body, it will encode and
// return the error message as a string.
//
// This allows us to use this function directly without yet another if err != nil check. As a
// result, this function should **only** be used when we're attempting to return the body's content
// as part of an error. In such scenarios we don't need to return the potential error from reading
// the body, but can get away with returning that error as a string itself.
//
// This is an unusual pattern of not returning an error. Be careful of replicating this in other
// parts of the code.
func readResponseBody(body io.Reader) string {
	content, err := io.ReadAll(body)
	if err != nil {
		return fmt.Sprintf("failed to read response body, error: %v", err)
	}

	// strings.TrimSpace is needed to remove trailing \n characters that is added by the
	// server. We use http.Error in the server which in turn uses fmt.Fprintln to format
	// the error message. And in translation that newline gets escaped into a \n
	// character.  For what the error message would look in the UI without
	// strings.TrimSpace, see attached screenshots in this pull request:
	// https://github.com/sourcegraph/sourcegraph/pull/39358.
	return strings.TrimSpace(string(content))
}

func stringsToByteSlices(in []string) [][]byte {
	res := make([][]byte, len(in))
	for i, s := range in {
		res[i] = []byte(s)
	}
	return res
}<|MERGE_RESOLUTION|>--- conflicted
+++ resolved
@@ -1568,7 +1568,6 @@
 			return nil, err
 		}
 
-<<<<<<< HEAD
 		if err := cc.Send(&proto.CreateCommitFromPatchBinaryRequest{Payload: &proto.CreateCommitFromPatchBinaryRequest_Metadata_{
 			Metadata: req.ToProto().GetMetadata(),
 		}}); err != nil {
@@ -1595,13 +1594,9 @@
 			// TODO: Unwrap custom error type.
 			return nil, err
 		}
-=======
+
 		var res protocol.CreateCommitFromPatchResponse
 		res.FromProto(resp, nil)
->>>>>>> accd99cb
-
-		var res protocol.CreateCommitFromPatchResponse
-		res.FromProto(resp)
 
 		return &res, nil
 
