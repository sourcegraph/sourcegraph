--- conflicted
+++ resolved
@@ -400,8 +400,7 @@
 }
 
 // ReadDir reads the contents of the named directory at commit.
-<<<<<<< HEAD
-func (c *clientImplementor) ReadDir(ctx context.Context, checker authz.SubRepoPermissionChecker, repo api.RepoName, commit api.CommitID, path string, recurse bool) (_ []fs.FileInfo, err error) {
+func (c *clientImplementor) ReadDir(ctx context.Context, repo api.RepoName, commit api.CommitID, path string, recurse bool) (_ []fs.FileInfo, err error) {
 	ctx, _, endObservation := c.operations.readDir.With(ctx, &err, observation.Args{
 		MetricLabelValues: []string{c.scope},
 		Attrs: []attribute.KeyValue{
@@ -411,15 +410,6 @@
 			attribute.Bool("recurse", recurse),
 		},
 	})
-=======
-func (c *clientImplementor) ReadDir(ctx context.Context, repo api.RepoName, commit api.CommitID, path string, recurse bool) (_ []fs.FileInfo, err error) {
-	ctx, _, endObservation := c.operations.readDir.With(ctx, &err, observation.Args{Attrs: []attribute.KeyValue{
-		repo.Attr(),
-		commit.Attr(),
-		attribute.String("path", path),
-		attribute.Bool("recurse", recurse),
-	}})
->>>>>>> 33aec6bd
 	defer endObservation(1, observation.Args{})
 
 	if err := checkSpecArgSafety(string(commit)); err != nil {
@@ -504,8 +494,7 @@
 // lStat returns a FileInfo describing the named file at commit. If the file is a
 // symbolic link, the returned FileInfo describes the symbolic link. lStat makes
 // no attempt to follow the link.
-<<<<<<< HEAD
-func (c *clientImplementor) lStat(ctx context.Context, checker authz.SubRepoPermissionChecker, repo api.RepoName, commit api.CommitID, path string) (_ fs.FileInfo, err error) {
+func (c *clientImplementor) lStat(ctx context.Context, repo api.RepoName, commit api.CommitID, path string) (_ fs.FileInfo, err error) {
 	ctx, _, endObservation := c.operations.lstat.With(ctx, &err, observation.Args{
 		MetricLabelValues: []string{c.scope},
 		Attrs: []attribute.KeyValue{
@@ -513,13 +502,6 @@
 			attribute.String("path", path),
 		},
 	})
-=======
-func (c *clientImplementor) lStat(ctx context.Context, repo api.RepoName, commit api.CommitID, path string) (_ fs.FileInfo, err error) {
-	ctx, _, endObservation := c.operations.lstat.With(ctx, &err, observation.Args{Attrs: []attribute.KeyValue{
-		commit.Attr(),
-		attribute.String("path", path),
-	}})
->>>>>>> 33aec6bd
 	defer endObservation(1, observation.Args{})
 
 	if err := checkSpecArgSafety(string(commit)); err != nil {
@@ -1382,8 +1364,7 @@
 
 // ReadFile returns the first maxBytes of the named file at commit. If maxBytes <= 0, the entire
 // file is read. (If you just need to check a file's existence, use Stat, not ReadFile.)
-<<<<<<< HEAD
-func (c *clientImplementor) ReadFile(ctx context.Context, checker authz.SubRepoPermissionChecker, repo api.RepoName, commit api.CommitID, name string) (_ []byte, err error) {
+func (c *clientImplementor) ReadFile(ctx context.Context, repo api.RepoName, commit api.CommitID, name string) (_ []byte, err error) {
 	ctx, _, endObservation := c.operations.readFile.With(ctx, &err, observation.Args{
 		MetricLabelValues: []string{c.scope},
 		Attrs: []attribute.KeyValue{
@@ -1392,14 +1373,6 @@
 			attribute.String("name", name),
 		},
 	})
-=======
-func (c *clientImplementor) ReadFile(ctx context.Context, repo api.RepoName, commit api.CommitID, name string) (_ []byte, err error) {
-	ctx, _, endObservation := c.operations.readFile.With(ctx, &err, observation.Args{Attrs: []attribute.KeyValue{
-		repo.Attr(),
-		commit.Attr(),
-		attribute.String("name", name),
-	}})
->>>>>>> 33aec6bd
 	defer endObservation(1, observation.Args{})
 
 	br, err := c.NewFileReader(ctx, repo, commit, name)
@@ -1560,8 +1533,7 @@
 }
 
 // Stat returns a FileInfo describing the named file at commit.
-<<<<<<< HEAD
-func (c *clientImplementor) Stat(ctx context.Context, checker authz.SubRepoPermissionChecker, repo api.RepoName, commit api.CommitID, path string) (_ fs.FileInfo, err error) {
+func (c *clientImplementor) Stat(ctx context.Context, repo api.RepoName, commit api.CommitID, path string) (_ fs.FileInfo, err error) {
 	ctx, _, endObservation := c.operations.stat.With(ctx, &err, observation.Args{
 		MetricLabelValues: []string{c.scope},
 		Attrs: []attribute.KeyValue{
@@ -1569,13 +1541,6 @@
 			attribute.String("path", path),
 		},
 	})
-=======
-func (c *clientImplementor) Stat(ctx context.Context, repo api.RepoName, commit api.CommitID, path string) (_ fs.FileInfo, err error) {
-	ctx, _, endObservation := c.operations.stat.With(ctx, &err, observation.Args{Attrs: []attribute.KeyValue{
-		commit.Attr(),
-		attribute.String("path", path),
-	}})
->>>>>>> 33aec6bd
 	defer endObservation(1, observation.Args{})
 
 	if err := checkSpecArgSafety(string(commit)); err != nil {
@@ -1675,8 +1640,7 @@
 // The remoteURLFunc is called to get the Git remote URL if it's not set in repo and if it is
 // needed. The Git remote URL is only required if the gitserver doesn't already contain a clone of
 // the repository or if the commit must be fetched from the remote.
-<<<<<<< HEAD
-func (c *clientImplementor) GetCommit(ctx context.Context, checker authz.SubRepoPermissionChecker, repo api.RepoName, id api.CommitID, opt ResolveRevisionOptions) (_ *gitdomain.Commit, err error) {
+func (c *clientImplementor) GetCommit(ctx context.Context, repo api.RepoName, id api.CommitID, opt ResolveRevisionOptions) (_ *gitdomain.Commit, err error) {
 	ctx, _, endObservation := c.operations.getCommit.With(ctx, &err, observation.Args{
 		MetricLabelValues: []string{c.scope},
 		Attrs: []attribute.KeyValue{
@@ -1685,23 +1649,14 @@
 			attribute.Bool("noEnsureRevision", opt.NoEnsureRevision),
 		},
 	})
-=======
-func (c *clientImplementor) GetCommit(ctx context.Context, repo api.RepoName, id api.CommitID, opt ResolveRevisionOptions) (_ *gitdomain.Commit, err error) {
-	ctx, _, endObservation := c.operations.getCommit.With(ctx, &err, observation.Args{Attrs: []attribute.KeyValue{
-		repo.Attr(),
-		id.Attr(),
-		attribute.Bool("noEnsureRevision", opt.NoEnsureRevision),
-	}})
->>>>>>> 33aec6bd
 	defer endObservation(1, observation.Args{})
 
 	return c.getCommit(ctx, repo, id, opt)
 }
 
 // Commits returns all commits matching the options.
-<<<<<<< HEAD
-func (c *clientImplementor) Commits(ctx context.Context, checker authz.SubRepoPermissionChecker, repo api.RepoName, opt CommitsOptions) (_ []*gitdomain.Commit, err error) {
-	opt = addNameOnly(opt, checker)
+func (c *clientImplementor) Commits(ctx context.Context, repo api.RepoName, opt CommitsOptions) (_ []*gitdomain.Commit, err error) {
+	opt = addNameOnly(opt, c.subRepoPermsChecker)
 	ctx, _, endObservation := c.operations.commits.With(ctx, &err, observation.Args{
 		MetricLabelValues: []string{c.scope},
 		Attrs: []attribute.KeyValue{
@@ -1709,14 +1664,6 @@
 			attribute.String("opts", fmt.Sprintf("%#v", opt)),
 		},
 	})
-=======
-func (c *clientImplementor) Commits(ctx context.Context, repo api.RepoName, opt CommitsOptions) (_ []*gitdomain.Commit, err error) {
-	opt = addNameOnly(opt, c.subRepoPermsChecker)
-	ctx, _, endObservation := c.operations.commits.With(ctx, &err, observation.Args{Attrs: []attribute.KeyValue{
-		repo.Attr(),
-		attribute.String("opts", fmt.Sprintf("%#v", opt)),
-	}})
->>>>>>> 33aec6bd
 	defer endObservation(1, observation.Args{})
 
 	if err := checkSpecArgSafety(opt.Range); err != nil {
@@ -1835,8 +1782,7 @@
 
 // HasCommitAfter indicates the staleness of a repository. It returns a boolean indicating if a repository
 // contains a commit past a specified date.
-<<<<<<< HEAD
-func (c *clientImplementor) HasCommitAfter(ctx context.Context, checker authz.SubRepoPermissionChecker, repo api.RepoName, date string, revspec string) (_ bool, err error) {
+func (c *clientImplementor) HasCommitAfter(ctx context.Context, repo api.RepoName, date string, revspec string) (_ bool, err error) {
 	ctx, _, endObservation := c.operations.hasCommitAfter.With(ctx, &err, observation.Args{
 		MetricLabelValues: []string{c.scope},
 		Attrs: []attribute.KeyValue{
@@ -1845,14 +1791,6 @@
 			attribute.String("revSpec", revspec),
 		},
 	})
-=======
-func (c *clientImplementor) HasCommitAfter(ctx context.Context, repo api.RepoName, date string, revspec string) (_ bool, err error) {
-	ctx, _, endObservation := c.operations.hasCommitAfter.With(ctx, &err, observation.Args{Attrs: []attribute.KeyValue{
-		repo.Attr(),
-		attribute.String("date", date),
-		attribute.String("revSpec", revspec),
-	}})
->>>>>>> 33aec6bd
 	defer endObservation(1, observation.Args{})
 
 	if authz.SubRepoEnabled(c.subRepoPermsChecker) {
@@ -2118,20 +2056,13 @@
 }
 
 // FirstEverCommit returns the first commit ever made to the repository.
-<<<<<<< HEAD
-func (c *clientImplementor) FirstEverCommit(ctx context.Context, checker authz.SubRepoPermissionChecker, repo api.RepoName) (_ *gitdomain.Commit, err error) {
+func (c *clientImplementor) FirstEverCommit(ctx context.Context, repo api.RepoName) (_ *gitdomain.Commit, err error) {
 	ctx, _, endObservation := c.operations.firstEverCommit.With(ctx, &err, observation.Args{
 		MetricLabelValues: []string{c.scope},
 		Attrs: []attribute.KeyValue{
 			repo.Attr(),
 		},
 	})
-=======
-func (c *clientImplementor) FirstEverCommit(ctx context.Context, repo api.RepoName) (_ *gitdomain.Commit, err error) {
-	ctx, _, endObservation := c.operations.firstEverCommit.With(ctx, &err, observation.Args{Attrs: []attribute.KeyValue{
-		repo.Attr(),
-	}})
->>>>>>> 33aec6bd
 	defer endObservation(1, observation.Args{})
 
 	args := []string{"rev-list", "--reverse", "--date-order", "--max-parents=0", "HEAD"}
@@ -2185,8 +2116,7 @@
 //
 // If ignoreErrors is true, then errors arising from any single failed git log operation will cause the
 // resulting commit to be nil, but not fail the entire operation.
-<<<<<<< HEAD
-func (c *clientImplementor) GetCommits(ctx context.Context, checker authz.SubRepoPermissionChecker, repoCommits []api.RepoCommit, ignoreErrors bool) (_ []*gitdomain.Commit, err error) {
+func (c *clientImplementor) GetCommits(ctx context.Context, repoCommits []api.RepoCommit, ignoreErrors bool) (_ []*gitdomain.Commit, err error) {
 	ctx, _, endObservation := c.operations.getCommits.With(ctx, &err, observation.Args{
 		MetricLabelValues: []string{c.scope},
 		Attrs: []attribute.KeyValue{
@@ -2194,13 +2124,6 @@
 			attribute.Bool("ignoreErrors", ignoreErrors),
 		},
 	})
-=======
-func (c *clientImplementor) GetCommits(ctx context.Context, repoCommits []api.RepoCommit, ignoreErrors bool) (_ []*gitdomain.Commit, err error) {
-	ctx, _, endObservation := c.operations.getCommits.With(ctx, &err, observation.Args{Attrs: []attribute.KeyValue{
-		attribute.Int("numRepoCommits", len(repoCommits)),
-		attribute.Bool("ignoreErrors", ignoreErrors),
-	}})
->>>>>>> 33aec6bd
 	defer endObservation(1, observation.Args{})
 
 	indexesByRepoCommit := make(map[api.RepoCommit]int, len(repoCommits))
