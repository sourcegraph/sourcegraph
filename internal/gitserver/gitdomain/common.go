package gitdomain

import (
	"encoding/hex"
	"fmt"
	"os"
	"strings"
	"time"

	"github.com/gobwas/glob"
	"google.golang.org/protobuf/types/known/timestamppb"

	proto "github.com/sourcegraph/sourcegraph/internal/gitserver/v1"

	"github.com/sourcegraph/sourcegraph/internal/api"
	"github.com/sourcegraph/sourcegraph/internal/lazyregexp"
	"github.com/sourcegraph/sourcegraph/lib/errors"
)

// OID is a Git OID (40-char hex-encoded).
type OID [20]byte

func (oid OID) String() string { return hex.EncodeToString(oid[:]) }

// ObjectType is a valid Git object type (commit, tag, tree, and blob).
type ObjectType string

// Standard Git object types.
const (
	ObjectTypeCommit ObjectType = "commit"
	ObjectTypeTag    ObjectType = "tag"
	ObjectTypeTree   ObjectType = "tree"
	ObjectTypeBlob   ObjectType = "blob"
)

// ModeSubmodule is an os.FileMode mask indicating that the file is a Git submodule.
//
// To avoid being reported as a regular file mode by (os.FileMode).IsRegular, it sets other bits
// (os.ModeDevice) beyond the Git "160000" commit mode bits. The choice of os.ModeDevice is
// arbitrary.
<<<<<<< HEAD
const ModeSubmodule = 0160000 | os.ModeDevice
const ModeDir = 0o40000
const ModeFile = 0o644
const ModeSymlink = 0o20000
=======
const ModeSubmodule = 0o160000 | os.ModeDevice
>>>>>>> 2e9113ff

// Submodule holds information about a Git submodule and is
// returned in the FileInfo's Sys field by Stat/ReadDir calls.
type Submodule struct {
	// URL is the submodule repository clone URL.
	URL string

	// Path is the path of the submodule relative to the repository root.
	Path string

	// CommitID is the pinned commit ID of the submodule (in the
	// submodule repository's commit ID space).
	CommitID api.CommitID
}

// ObjectInfo holds information about a Git object and is returned in (fs.FileInfo).Sys for blobs
// and trees from Stat/ReadDir calls.
type ObjectInfo interface {
	OID() OID
}

// GitObject represents a GitObject
type GitObject struct {
	ID   OID
	Type ObjectType
}

func (o *GitObject) ToProto() *proto.GitObject {
	var id []byte
	if o.ID != (OID{}) {
		id = o.ID[:]
	}

	var t proto.GitObject_ObjectType
	switch o.Type {
	case ObjectTypeCommit:
		t = proto.GitObject_OBJECT_TYPE_COMMIT
	case ObjectTypeTag:
		t = proto.GitObject_OBJECT_TYPE_TAG
	case ObjectTypeTree:
		t = proto.GitObject_OBJECT_TYPE_TREE
	case ObjectTypeBlob:
		t = proto.GitObject_OBJECT_TYPE_BLOB

	default:
		t = proto.GitObject_OBJECT_TYPE_UNSPECIFIED
	}

	return &proto.GitObject{
		Id:   id,
		Type: t,
	}
}

func (o *GitObject) FromProto(p *proto.GitObject) {
	id := p.GetId()
	var oid OID
	if len(id) == 20 {
		copy(oid[:], id)
	}

	var t ObjectType

	switch p.GetType() {
	case proto.GitObject_OBJECT_TYPE_COMMIT:
		t = ObjectTypeCommit
	case proto.GitObject_OBJECT_TYPE_TAG:
		t = ObjectTypeTag
	case proto.GitObject_OBJECT_TYPE_TREE:
		t = ObjectTypeTree
	case proto.GitObject_OBJECT_TYPE_BLOB:
		t = ObjectTypeBlob

	}

	*o = GitObject{
		ID:   oid,
		Type: t,
	}
}

// IsAbsoluteRevision checks if the revision is a git OID SHA string.
//
// Note: This doesn't mean the SHA exists in a repository, nor does it mean it
// isn't a ref. Git allows 40-char hexadecimal strings to be references.
func IsAbsoluteRevision(s string) bool {
	if len(s) != 40 {
		return false
	}
	for _, r := range s {
		if !(('0' <= r && r <= '9') ||
			('a' <= r && r <= 'f') ||
			('A' <= r && r <= 'F')) {
			return false
		}
	}
	return true
}

func EnsureAbsoluteCommit(commitID api.CommitID) error {
	// We don't want to even be running commands on non-absolute
	// commit IDs if we can avoid it, because we can't cache the
	// expensive part of those computations.
	if !IsAbsoluteRevision(string(commitID)) {
		return errors.Errorf("non-absolute commit ID: %q", commitID)
	}
	return nil
}

// Commit represents a git commit
type Commit struct {
	ID        api.CommitID `json:"ID,omitempty"`
	Author    Signature    `json:"Author"`
	Committer *Signature   `json:"Committer,omitempty"`
	Message   Message      `json:"Message,omitempty"`
	// Parents are the commit IDs of this commit's parent commits.
	Parents []api.CommitID `json:"Parents,omitempty"`
}

func (c *Commit) ToProto() *proto.GitCommit {
	parents := make([]string, len(c.Parents))
	for i, p := range c.Parents {
		parents[i] = string(p)
	}

	return &proto.GitCommit{
		Oid:     string(c.ID),
		Message: string(c.Message),
		Parents: parents,
		Author: &proto.GitSignature{
			Name:  c.Author.Name,
			Email: c.Author.Email,
			Date:  timestamppb.New(c.Author.Date),
		},
		Committer: &proto.GitSignature{
			Name:  c.Committer.Name,
			Email: c.Committer.Email,
			Date:  timestamppb.New(c.Committer.Date),
		},
	}
}

func CommitFromProto(p *proto.GitCommit) *Commit {
	parents := make([]api.CommitID, len(p.GetParents()))
	for i, p := range p.GetParents() {
		parents[i] = api.CommitID(p)
	}

	return &Commit{
		ID:      api.CommitID(p.GetOid()),
		Message: Message(p.GetMessage()),
		Author: Signature{
			Name:  p.GetAuthor().GetName(),
			Email: p.GetAuthor().GetEmail(),
			Date:  p.GetAuthor().GetDate().AsTime(),
		},
		Committer: &Signature{
			Name:  p.GetCommitter().GetName(),
			Email: p.GetCommitter().GetEmail(),
			Date:  p.GetCommitter().GetDate().AsTime(),
		},
		Parents: parents,
	}
}

// Message represents a git commit message
type Message string

// Subject returns the first line of the commit message
func (m Message) Subject() string {
	message := string(m)
	i := strings.Index(message, "\n")
	if i == -1 {
		return strings.TrimSpace(message)
	}
	return strings.TrimSpace(message[:i])
}

// Body returns the contents of the Git commit message after the subject.
func (m Message) Body() string {
	message := string(m)
	i := strings.Index(message, "\n")
	if i == -1 {
		return ""
	}
	return strings.TrimSpace(message[i:])
}

// PreviousCommit represents the previous commit a file was changed in.
type PreviousCommit struct {
	CommitID api.CommitID `json:"commitID"`
	Filename string       `json:"filename"`
}

// A Hunk is a contiguous portion of a file associated with a commit.
type Hunk struct {
	StartLine      uint32 // 1-indexed start line number
	EndLine        uint32 // 1-indexed end line number
	StartByte      uint32 // 0-indexed start byte position (inclusive)
	EndByte        uint32 // 0-indexed end byte position (exclusive)
	CommitID       api.CommitID
	PreviousCommit *PreviousCommit
	Author         Signature
	Message        string
	Filename       string
}

func HunkFromBlameProto(h *proto.BlameHunk) *Hunk {
	if h == nil {
		return nil
	}

	var previousCommit *PreviousCommit
	protoPreviousCommit := h.GetPreviousCommit()
	if protoPreviousCommit != nil {
		previousCommit = &PreviousCommit{
			CommitID: api.CommitID(protoPreviousCommit.GetCommit()),
			Filename: protoPreviousCommit.GetFilename(),
		}
	}

	return &Hunk{
		StartLine:      h.GetStartLine(),
		EndLine:        h.GetEndLine(),
		StartByte:      h.GetStartByte(),
		EndByte:        h.GetEndByte(),
		CommitID:       api.CommitID(h.GetCommit()),
		PreviousCommit: previousCommit,
		Message:        h.GetMessage(),
		Filename:       h.GetFilename(),
		Author: Signature{
			Name:  h.GetAuthor().GetName(),
			Email: h.GetAuthor().GetEmail(),
			Date:  h.GetAuthor().GetDate().AsTime(),
		},
	}
}

func (h *Hunk) ToProto() *proto.BlameHunk {
	if h == nil {
		return nil
	}

	var protoPreviousCommit *proto.PreviousCommit
	if h.PreviousCommit != nil {
		protoPreviousCommit = &proto.PreviousCommit{
			Commit:   string(h.PreviousCommit.CommitID),
			Filename: h.PreviousCommit.Filename,
		}
	}
	return &proto.BlameHunk{
		StartLine:      uint32(h.StartLine),
		EndLine:        uint32(h.EndLine),
		StartByte:      uint32(h.StartByte),
		EndByte:        uint32(h.EndByte),
		Commit:         string(h.CommitID),
		PreviousCommit: protoPreviousCommit,
		Message:        h.Message,
		Filename:       h.Filename,
		Author: &proto.BlameAuthor{
			Name:  h.Author.Name,
			Email: h.Author.Email,
			Date:  timestamppb.New(h.Author.Date),
		},
	}
}

// Signature represents a commit signature
type Signature struct {
	Name  string    `json:"Name,omitempty"`
	Email string    `json:"Email,omitempty"`
	Date  time.Time `json:"Date"`
}

type RefType int

const (
	RefTypeUnknown RefType = iota
	RefTypeBranch
	RefTypeTag
)

// RefDescription describes a commit at the head of a branch or tag.
type RefDescription struct {
	Name            string
	Type            RefType
	IsDefaultBranch bool
	CreatedDate     *time.Time
}

// A ContributorCount is a contributor to a repository.
type ContributorCount struct {
	Name  string
	Email string
	Count int32
}

func (p *ContributorCount) String() string {
	return fmt.Sprintf("%d %s <%s>", p.Count, p.Name, p.Email)
}

// A Tag is a VCS tag.
type Tag struct {
	Name         string `json:"Name,omitempty"`
	api.CommitID `json:"CommitID,omitempty"`
	CreatorDate  time.Time
}

// Ref describes a Git ref.
type Ref struct {
	Name     string // the full name of the ref (e.g., "refs/heads/mybranch")
	CommitID api.CommitID
}

// BehindAhead is a set of behind/ahead counts.
type BehindAhead struct {
	Behind uint32 `json:"Behind,omitempty"`
	Ahead  uint32 `json:"Ahead,omitempty"`
}

// A Branch is a git branch.
type Branch struct {
	// Name is the name of this branch.
	Name string `json:"Name,omitempty"`
	// Head is the commit ID of this branch's head commit.
	Head api.CommitID `json:"Head,omitempty"`
}

// EnsureRefPrefix checks whether the ref is a full ref and contains the
// "refs/heads" prefix (i.e. "refs/heads/master") or just an abbreviated ref
// (i.e. "master") and adds the "refs/heads/" prefix if the latter is the case.
func EnsureRefPrefix(ref string) string {
	return "refs/heads/" + strings.TrimPrefix(ref, "refs/heads/")
}

// AbbreviateRef removes the "refs/heads/" prefix from a given ref. If the ref
// doesn't have the prefix, it returns it unchanged.
func AbbreviateRef(ref string) string {
	return strings.TrimPrefix(ref, "refs/heads/")
}

var invalidBranch = lazyregexp.New(`\.\.|/\.|\.lock$|[\000-\037\177 ~^:?*[]+|^/|/$|//|\.$|@{|^@$|\\`)

// ValidateBranchName returns false if the given string is not a valid branch name.
// It follows the rules here: https://git-scm.com/docs/git-check-ref-format
// NOTE: It does not require a slash as mentioned in point 2.
func ValidateBranchName(branch string) bool {
	return !(invalidBranch.MatchString(branch) || strings.EqualFold(branch, "head"))
}

// RefGlob describes a glob pattern that either includes or excludes refs. Exactly 1 of the fields
// must be set.
type RefGlob struct {
	// Include is a glob pattern for including refs interpreted as in `git log --glob`. See the
	// git-log(1) manual page for details.
	Include string

	// Exclude is a glob pattern for excluding refs interpreted as in `git log --exclude`. See the
	// git-log(1) manual page for details.
	Exclude string
}

// RefGlobs is a compiled matcher based on RefGlob patterns. Use CompileRefGlobs to create it.
type RefGlobs []compiledRefGlobPattern

type compiledRefGlobPattern struct {
	pattern glob.Glob
	include bool // true for include, false for exclude
}

// CompileRefGlobs compiles the ordered ref glob patterns (interpreted as in `git log --glob
// ... --exclude ...`; see the git-log(1) manual page) into a matcher. If the input patterns are
// invalid, an error is returned.
func CompileRefGlobs(globs []RefGlob) (RefGlobs, error) {
	c := make(RefGlobs, len(globs))
	for i, g := range globs {
		// Validate exclude globs according to `git log --exclude`'s specs: "The patterns
		// given...must begin with refs/... If a trailing /* is intended, it must be given
		// explicitly."
		if g.Exclude != "" {
			if !strings.HasPrefix(g.Exclude, "refs/") {
				return nil, errors.Errorf(`git ref exclude glob must begin with "refs/" (got %q)`, g.Exclude)
			}
		}

		// Add implicits (according to `git log --glob`'s specs).
		if g.Include != "" {
			// `git log --glob`: "Leading refs/ is automatically prepended if missing.".
			if !strings.HasPrefix(g.Include, "refs/") {
				g.Include = "refs/" + g.Include
			}

			// `git log --glob`: "If pattern lacks ?, *, or [, /* at the end is implied." Also
			// support an important undocumented case: support exact matches. For example, the
			// pattern refs/heads/a should match the ref refs/heads/a (i.e., just appending /* to
			// the pattern would yield refs/heads/a/*, which would *not* match refs/heads/a, so we
			// need to make the /* optional).
			if !strings.ContainsAny(g.Include, "?*[") {
				var suffix string
				if strings.HasSuffix(g.Include, "/") {
					suffix = "*"
				} else {
					suffix = "/*"
				}
				g.Include += "{," + suffix + "}"
			}
		}

		var pattern string
		if g.Include != "" {
			pattern = g.Include
			c[i].include = true
		} else {
			pattern = g.Exclude
		}
		var err error
		c[i].pattern, err = glob.Compile(pattern)
		if err != nil {
			return nil, err
		}
	}
	return c, nil
}

// Match reports whether the named ref matches the ref globs.
func (gs RefGlobs) Match(ref string) bool {
	match := false
	for _, g := range gs {
		if g.include == match {
			// If the glob does not change the outcome, skip it. (For example, if the ref is already
			// matched, and the next glob is another include glob.)
			continue
		}
		if g.pattern.Match(ref) {
			match = g.include
		}
	}
	return match
}

// Pathspec is a git term for a pattern that matches paths using glob-like syntax.
// https://git-scm.com/docs/gitglossary#Documentation/gitglossary.txt-aiddefpathspecapathspec
type Pathspec string<|MERGE_RESOLUTION|>--- conflicted
+++ resolved
@@ -38,14 +38,10 @@
 // To avoid being reported as a regular file mode by (os.FileMode).IsRegular, it sets other bits
 // (os.ModeDevice) beyond the Git "160000" commit mode bits. The choice of os.ModeDevice is
 // arbitrary.
-<<<<<<< HEAD
-const ModeSubmodule = 0160000 | os.ModeDevice
+const ModeSubmodule = 0o160000 | os.ModeDevice
 const ModeDir = 0o40000
 const ModeFile = 0o644
 const ModeSymlink = 0o20000
-=======
-const ModeSubmodule = 0o160000 | os.ModeDevice
->>>>>>> 2e9113ff
 
 // Submodule holds information about a Git submodule and is
 // returned in the FileInfo's Sys field by Stat/ReadDir calls.
