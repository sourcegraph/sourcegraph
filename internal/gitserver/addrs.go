package gitserver

import (
	"crypto/md5"
	"encoding/binary"
	"sync"
	"sync/atomic"
	"testing"

	"github.com/prometheus/client_golang/prometheus"
	"github.com/prometheus/client_golang/prometheus/promauto"
	"golang.org/x/exp/slices"
	"google.golang.org/grpc"

	"github.com/sourcegraph/log"
	"github.com/sourcegraph/log/logtest"

	"github.com/sourcegraph/sourcegraph/internal/api"
	"github.com/sourcegraph/sourcegraph/internal/conf"

	"github.com/sourcegraph/sourcegraph/internal/gitserver/protocol"
	proto "github.com/sourcegraph/sourcegraph/internal/gitserver/v1"
	"github.com/sourcegraph/sourcegraph/internal/grpc/defaults"
	"github.com/sourcegraph/sourcegraph/lib/errors"
)

const maxMessageSizeBytes = 64 * 1024 * 1024 // 64MiB

var addrForRepoInvoked = promauto.NewCounterVec(prometheus.CounterOpts{
	Name: "src_gitserver_addr_for_repo_invoked",
	Help: "Number of times gitserver.AddrForRepo was invoked",
}, []string{"user_agent"})

// NewGitserverAddressesFromConf fetches the current set of gitserver addresses
// and pinned repos for gitserver.
func NewGitserverAddressesFromConf(cfg *conf.Unified) GitserverAddresses {
	addrs := GitserverAddresses{
		Addresses: cfg.ServiceConnectionConfig.GitServers,
	}
	if cfg.ExperimentalFeatures != nil {
		addrs.PinnedServers = cfg.ExperimentalFeatures.GitServerPinnedRepos
	}
	return addrs
}

type TestClientSourceOptions struct {
	// ClientFunc is the function that is used to return a gRPC client
	// given the provided connection.
	ClientFunc func(conn *grpc.ClientConn) proto.GitserverServiceClient

	// Logger is the log.Logger instance that the test ClientSource will use to
	// log various metadata to.
	Logger log.Logger
}

<<<<<<< HEAD
func NewTestClientSource(addrs []string, options ...func(o *TestClientSourceOptions)) ClientSource {
	logger := log.Scoped("gitserver", "test client source")
=======
func NewTestClientSource(t *testing.T, addrs []string, options ...func(o *TestClientSourceOptions)) ClientSource {
	logger := logtest.Scoped(t)
>>>>>>> 60d130de
	opts := TestClientSourceOptions{
		ClientFunc: func(conn *grpc.ClientConn) proto.GitserverServiceClient {
			return proto.NewGitserverServiceClient(conn)
		},

		Logger: logger,
	}

	for _, o := range options {
		o(&opts)
	}

	conns := make(map[string]connAndErr)
	var testAddresses []AddressWithClient
	for _, addr := range addrs {
		conn, err := defaults.Dial(addr, logger)
		conns[addr] = connAndErr{address: addr, conn: conn, err: err}
		testAddresses = append(testAddresses, &testConnAndErr{
			address:    addr,
			conn:       conn,
			err:        err,
			clientFunc: opts.ClientFunc,
		})
	}

	source := testGitserverConns{
		conns: &GitserverConns{
			GitserverAddresses: GitserverAddresses{
				Addresses: addrs,
			},
			grpcConns: conns,
		},
		testAddresses: testAddresses,

		clientFunc: opts.ClientFunc,
	}

	return &source
}

type testGitserverConns struct {
	conns         *GitserverConns
	testAddresses []AddressWithClient

	clientFunc func(conn *grpc.ClientConn) proto.GitserverServiceClient
}

// AddrForRepo returns the gitserver address to use for the given repo name.
func (c *testGitserverConns) AddrForRepo(userAgent string, repo api.RepoName) string {
	return c.conns.AddrForRepo(userAgent, repo)
}

// Addresses returns the current list of gitserver addresses.
func (c *testGitserverConns) Addresses() []AddressWithClient {
	return c.testAddresses
}

// ClientForRepo returns a client or host for the given repo name.
func (c *testGitserverConns) ClientForRepo(userAgent string, repo api.RepoName) (proto.GitserverServiceClient, error) {
	conn, err := c.conns.ConnForRepo(userAgent, repo)
	if err != nil {
		return nil, err
	}

	return c.clientFunc(conn), nil
}

type testConnAndErr struct {
	address    string
	conn       *grpc.ClientConn
	err        error
	clientFunc func(conn *grpc.ClientConn) proto.GitserverServiceClient
}

// Address implements AddressWithClient
func (t *testConnAndErr) Address() string {
	return t.address
}

// GRPCClient implements AddressWithClient
func (t *testConnAndErr) GRPCClient() (proto.GitserverServiceClient, error) {
	return t.clientFunc(t.conn), t.err
}

var _ ClientSource = &testGitserverConns{}
var _ AddressWithClient = &testConnAndErr{}

type GitserverAddresses struct {
	// The current list of gitserver addresses
	Addresses []string

	// A list of overrides to pin a repo to a specific gitserver instance. This
	// ensures that, even if the number of gitservers changes, these repos will
	// not be moved.
	PinnedServers map[string]string
}

// AddrForRepo returns the gitserver address to use for the given repo name.
func (g GitserverAddresses) AddrForRepo(userAgent string, repo api.RepoName) string {
	addrForRepoInvoked.WithLabelValues(userAgent).Inc()

	repo = protocol.NormalizeRepo(repo) // in case the caller didn't already normalize it
	rs := string(repo)

	if pinnedAddr, ok := g.PinnedServers[rs]; ok {
		return pinnedAddr
	}

	return addrForKey(rs, g.Addresses)
}

// addrForKey returns the gitserver address to use for the given string key,
// which is hashed for sharding purposes.
func addrForKey(key string, addrs []string) string {
	sum := md5.Sum([]byte(key))
	serverIndex := binary.BigEndian.Uint64(sum[:]) % uint64(len(addrs))
	return addrs[serverIndex]
}

type GitserverConns struct {
	GitserverAddresses
	// invariant: there is one conn for every gitserver address
	grpcConns map[string]connAndErr
}

func (g *GitserverConns) ConnForRepo(userAgent string, repo api.RepoName) (*grpc.ClientConn, error) {
	addr := g.AddrForRepo(userAgent, repo)
	ce, ok := g.grpcConns[addr]
	if !ok {
		return nil, errors.Newf("no gRPC connection found for address %q", addr)
	}
	return ce.conn, ce.err
}

// AddressWithClient is a gitserver address with a client.
type AddressWithClient interface {
	Address() string                                   // returns the address of the endpoint that this GRPC client is targeting
	GRPCClient() (proto.GitserverServiceClient, error) // returns the gRPC client to use to contact the given address
}

type connAndErr struct {
	address string
	conn    *grpc.ClientConn
	err     error
}

func (c *connAndErr) Address() string {
	return c.address
}

func (c *connAndErr) GRPCClient() (proto.GitserverServiceClient, error) {
	return proto.NewGitserverServiceClient(c.conn), c.err
}

type atomicGitServerConns struct {
	conns     atomic.Pointer[GitserverConns]
	watchOnce sync.Once
}

func (a *atomicGitServerConns) AddrForRepo(userAgent string, repo api.RepoName) string {
	return a.get().AddrForRepo(userAgent, repo)
}

func (a *atomicGitServerConns) ClientForRepo(userAgent string, repo api.RepoName) (proto.GitserverServiceClient, error) {
	conn, err := a.get().ConnForRepo(userAgent, repo)
	if err != nil {
		return nil, err
	}
	return proto.NewGitserverServiceClient(conn), nil
}

func (a *atomicGitServerConns) Addresses() []AddressWithClient {
	conns := a.get()
	addrs := make([]AddressWithClient, 0, len(conns.Addresses))
	for _, addr := range conns.Addresses {
		addrs = append(addrs, &connAndErr{
			address: addr,
			conn:    conns.grpcConns[addr].conn,
			err:     conns.grpcConns[addr].err,
		})
	}
	return addrs
}

func (a *atomicGitServerConns) get() *GitserverConns {
	a.initOnce()
	return a.conns.Load()
}

func (a *atomicGitServerConns) initOnce() {
	// Initialize lazily because conf.Watch cannot be used during init time.
	a.watchOnce.Do(func() {
		conf.Watch(func() {
			a.update(conf.Get())
		})
	})
}

func (a *atomicGitServerConns) update(cfg *conf.Unified) {
	after := GitserverConns{
		GitserverAddresses: NewGitserverAddressesFromConf(cfg),
		grpcConns:          nil, // to be filled in
	}

	before := a.conns.Load()
	if before == nil {
		before = &GitserverConns{}
	}

	if slices.Equal(before.Addresses, after.Addresses) {
		// No change in addresses. Reuse the old connections.
		// We still update newAddrs in case the pinned repos have changed.
		after.grpcConns = before.grpcConns
		a.conns.Store(&after)
		return
	}
	log.Scoped("", "gitserver gRPC connections").Info(
		"new gitserver addresses",
		log.Strings("before", before.Addresses),
		log.Strings("after", after.Addresses),
	)

	// Open connections for each address
	clientLogger := log.Scoped("gitserver.client", "gitserver gRPC client")

	after.grpcConns = make(map[string]connAndErr, len(after.Addresses))
	for _, addr := range after.Addresses {
		conn, err := defaults.Dial(
			addr,
			clientLogger,

			// Allow large messages to accomodate large diffs
			grpc.WithDefaultCallOptions(grpc.MaxCallRecvMsgSize(maxMessageSizeBytes)),
		)
		after.grpcConns[addr] = connAndErr{conn: conn, err: err}
	}

	a.conns.Store(&after)

	// After making the new conns visible, close the old conns
	for _, ce := range before.grpcConns {
		if ce.err == nil {
			ce.conn.Close()
		}
	}
}

var _ ClientSource = &atomicGitServerConns{}
var _ AddressWithClient = &connAndErr{}<|MERGE_RESOLUTION|>--- conflicted
+++ resolved
@@ -53,13 +53,9 @@
 	Logger log.Logger
 }
 
-<<<<<<< HEAD
-func NewTestClientSource(addrs []string, options ...func(o *TestClientSourceOptions)) ClientSource {
-	logger := log.Scoped("gitserver", "test client source")
-=======
+
 func NewTestClientSource(t *testing.T, addrs []string, options ...func(o *TestClientSourceOptions)) ClientSource {
 	logger := logtest.Scoped(t)
->>>>>>> 60d130de
 	opts := TestClientSourceOptions{
 		ClientFunc: func(conn *grpc.ClientConn) proto.GitserverServiceClient {
 			return proto.NewGitserverServiceClient(conn)
