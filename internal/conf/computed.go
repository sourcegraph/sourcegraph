--- conflicted
+++ resolved
@@ -306,7 +306,6 @@
 	return val
 }
 
-<<<<<<< HEAD
 // By default, password reset links are valid for 4 hours.
 const defaultPasswordLinkExpiry = 14400
 
@@ -325,7 +324,6 @@
 func ExternalServiceUserMode() bool {
 	val := Get().ExternalServiceUserMode
 	return val == "public"
-=======
 type ExternalServiceMode int
 
 const (
@@ -345,5 +343,4 @@
 	default:
 		return ExternalServiceModeDisabled
 	}
->>>>>>> 8d3a6d7f
 }