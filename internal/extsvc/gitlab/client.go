--- conflicted
+++ resolved
@@ -13,11 +13,7 @@
 	"sync"
 	"time"
 
-<<<<<<< HEAD
-	"github.com/inconshreveable/log15"
 	"go.opentelemetry.io/otel/attribute"
-=======
->>>>>>> 0d208a4a
 	"golang.org/x/oauth2"
 
 	"github.com/sourcegraph/log"
@@ -37,32 +33,6 @@
 	requestCounter = metrics.NewRequestMeter("gitlab", "Total number of requests sent to the GitLab API.")
 )
 
-<<<<<<< HEAD
-func init() {
-	go func() {
-		conf.Watch(func() {
-			exp := conf.Get().ExperimentalFeatures
-			if exp == nil {
-				atomic.StoreInt32(&traceEnabled, 0)
-				return
-			}
-			if debugLog := exp.DebugLog; debugLog == nil || !debugLog.ExtsvcGitlab {
-				atomic.StoreInt32(&traceEnabled, 0)
-				return
-			}
-			atomic.StoreInt32(&traceEnabled, 1)
-		})
-	}()
-}
-
-func logTrace(msg string, ctx ...any) {
-	if atomic.LoadInt32(&traceEnabled) == 1 {
-		log15.Info(fmt.Sprintf("TRACE %s", msg), ctx...)
-	}
-}
-
-=======
->>>>>>> 0d208a4a
 // TokenType is the type of an access token.
 type TokenType string
 
@@ -302,11 +272,7 @@
 		c.externalRateLimiter.Update(resp.Header)
 	}
 	if err != nil {
-<<<<<<< HEAD
-		logTrace("GitLab API error", "method", req.Method, "url", req.URL.String(), "err", err)
-=======
 		c.log.Debug("GitLab API error", log.String("method", req.Method), log.String("url", req.URL.String()), log.Error(err))
->>>>>>> 0d208a4a
 		return nil, 0, errors.Wrap(err, "request failed")
 	}
 
