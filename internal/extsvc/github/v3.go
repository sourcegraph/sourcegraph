--- conflicted
+++ resolved
@@ -707,15 +707,6 @@
 	return repos, nil
 }
 
-<<<<<<< HEAD
-// GetAppInstallation gets information of a GitHub App installation.
-func (c *V3Client) GetAppInstallation(ctx context.Context, installationID int64) (*github.Installation, error) {
-	var ins github.Installation
-	if err := c.requestGet(ctx, fmt.Sprintf("app/installations/%d", installationID), &ins); err != nil {
-		return nil, err
-	}
-	return &ins, nil
-=======
 // Fork forks the given repository. If org is given, then the repository will
 // be forked into that organisation, otherwise the repository is forked into
 // the authenticated user's account.
@@ -734,5 +725,13 @@
 	}
 
 	return convertRestRepo(restRepo), nil
->>>>>>> 2ea34059
+}
+
+// GetAppInstallation gets information of a GitHub App installation.
+func (c *V3Client) GetAppInstallation(ctx context.Context, installationID int64) (*github.Installation, error) {
+	var ins github.Installation
+	if err := c.requestGet(ctx, fmt.Sprintf("app/installations/%d", installationID), &ins); err != nil {
+		return nil, err
+	}
+	return &ins, nil
 }