--- conflicted
+++ resolved
@@ -114,8 +114,7 @@
 		return ""
 	}
 	// eg. https://example.com/.api/github-webhooks?externalServiceID=1
-<<<<<<< HEAD
-	return fmt.Sprintf("%s/.api/%s?%s=%d", externalURL, path, IDParam, externalServiceID), nil
+	return fmt.Sprintf("%s/.api/%s?%s=%d", externalURL, path, IDParam, externalServiceID)
 }
 
 // ExtractRateLimitConfig extracts the rate limit config from the given args. If rate limiting is not
@@ -211,7 +210,4 @@
 
 func (e ErrRateLimitUnsupported) Error() string {
 	return fmt.Sprintf("internal rate limiting not supported for %s", e.codehostKind)
-=======
-	return fmt.Sprintf("%s/.api/%s?%s=%d", externalURL, path, IDParam, externalServiceID)
->>>>>>> b522d640
 }