--- conflicted
+++ resolved
@@ -10,18 +10,13 @@
 	"golang.org/x/oauth2"
 )
 
-<<<<<<< HEAD
-// AzureServicesProfile is used to return information about the authorized user, should only be used for Azure Services (https://dev.azure.com)
-func (c *client) AzureServicesProfile(ctx context.Context) (Profile, error) {
-=======
 const VISUAL_STUDIO_APP_URL = "https://app.vssps.visualstudio.com"
 
 // GetAuthorizedProfile is used to return information about the currently authorized user. Should
 // only be used for Azure Services (https://dev.azure.com).
-func (c *Client) GetAuthorizedProfile(ctx context.Context) (Profile, error) {
-	// See this link in the docs where the "/me" is documented in the URI parameters:
-	// https://learn.microsoft.com/en-us/rest/api/azure/devops/profile/profiles/get?source=recommendations&view=azure-devops-rest-7.0&tabs=HTTP#uri-parameters
->>>>>>> 8a002567
+// See this link in the docs where the "/me" is documented in the URI parameters:
+// https://learn.microsoft.com/en-us/rest/api/azure/devops/profile/profiles/get?source=recommendations&view=azure-devops-rest-7.0&tabs=HTTP#uri-parameters
+func (c *client) GetAuthorizedProfile(ctx context.Context) (Profile, error) {
 	reqURL := url.URL{Path: "/_apis/profile/profiles/me"}
 
 	req, err := http.NewRequest("GET", reqURL.String(), nil)
