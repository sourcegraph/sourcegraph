--- conflicted
+++ resolved
@@ -5,25 +5,15 @@
 	"context"
 	"encoding/json"
 	"fmt"
-<<<<<<< HEAD
-=======
 	"io"
 	"net/http"
 	"net/url"
 
 	"github.com/goware/urlx"
->>>>>>> 8a002567
 	"github.com/sourcegraph/sourcegraph/internal/extsvc/auth"
 	"github.com/sourcegraph/sourcegraph/internal/httpcli"
 	"github.com/sourcegraph/sourcegraph/internal/ratelimit"
 	"github.com/sourcegraph/sourcegraph/lib/errors"
-<<<<<<< HEAD
-	"github.com/sourcegraph/sourcegraph/schema"
-	"io"
-	"net/http"
-	"net/url"
-=======
->>>>>>> 8a002567
 )
 
 const (
@@ -51,7 +41,7 @@
 	ForkRepository(ctx context.Context, org string, input ForkRepositoryInput) (Repository, error)
 	GetRepositoryBranch(ctx context.Context, args OrgProjectRepoArgs, branchName string) (Ref, error)
 	GetProject(ctx context.Context, org, project string) (Project, error)
-	AzureServicesProfile(ctx context.Context) (Profile, error)
+	GetAuthorizedProfile(ctx context.Context) (Profile, error)
 }
 
 type client struct {
@@ -70,13 +60,8 @@
 // NewClient returns an authenticated AzureDevOps API client with
 // the provided configuration. If a nil httpClient is provided, http.DefaultClient
 // will be used.
-<<<<<<< HEAD
-func NewClient(urn string, config *schema.AzureDevOpsConnection, httpClient httpcli.Doer) (Client, error) {
-	u, err := url.Parse(config.Url)
-=======
-func NewClient(urn string, url string, auth auth.Authenticator, httpClient httpcli.Doer) (*Client, error) {
+func NewClient(urn string, url string, auth auth.Authenticator, httpClient httpcli.Doer) (Client, error) {
 	u, err := urlx.Parse(url)
->>>>>>> 8a002567
 	if err != nil {
 		return nil, err
 	}
