--- conflicted
+++ resolved
@@ -62,7 +62,7 @@
 	"java":    {},
 	"python":  {},
 	"zig":     {},
-<<<<<<< HEAD
+	"scala":   {},
 }
 
 var DefaultEngines = map[string]ParserType{
@@ -100,7 +100,4 @@
 	}
 
 	return engines
-=======
-	"scala":   {},
->>>>>>> 2c464b03
 }