--- conflicted
+++ resolved
@@ -119,13 +119,8 @@
 			return oldTransport.RoundTrip(r)
 		})
 
-<<<<<<< HEAD
-		client := NewClient(s.Client(), &conftypes.EmbeddingsConfig{Dimensions: 1536})
-		_, err := client.GetDocumentEmbeddings(context.Background(), []string{"a", "b"})
-		require.Error(t, err, "expected request to error on failed retry")
-=======
 		client := NewClient(s.Client(), &conftypes.EmbeddingsConfig{Dimensions: dimensions})
-		resp, err := client.GetEmbeddings(context.Background(), []string{"a", "b", "c"})
+		resp, err := client.GetDocumentEmbeddings(context.Background(), []string{"a", "b", "c"})
 		require.NoError(t, err)
 		var expected []float32
 		{
@@ -143,7 +138,6 @@
 		require.Equal(t, expected, resp.Embeddings)
 		require.Equal(t, failed, resp.Failed)
 		require.True(t, gotRequest1)
->>>>>>> 69f656f4
 	})
 }
 
