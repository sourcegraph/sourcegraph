--- conflicted
+++ resolved
@@ -58,29 +58,15 @@
 	return fmt.Sprintf("sourcegraph/%s", c.model)
 }
 
-<<<<<<< HEAD
-func (c *sourcegraphEmbeddingsClient) GetQueryEmbedding(ctx context.Context, query string) ([]float32, error) {
+func (c *sourcegraphEmbeddingsClient) GetQueryEmbedding(ctx context.Context, query string) (*client.EmbeddingsResults, error) {
 	return c.getEmbeddings(ctx, []string{modeltransformations.ApplyToQuery(query, c.GetModelIdentifier())})
 }
-=======
-// GetEmbeddings tries to embed the given texts using the external service specified in the config.
-func (c *sourcegraphEmbeddingsClient) GetEmbeddings(ctx context.Context, texts []string) (*client.EmbeddingsResults, error) {
-	_, replaceNewlines := modelsWithoutNewlines[c.model]
-	augmentedTexts := texts
-	if replaceNewlines {
-		augmentedTexts = make([]string, len(texts))
-		// Replace newlines for certain (OpenAI) models, because they can negatively affect performance.
-		for idx, text := range texts {
-			augmentedTexts[idx] = strings.ReplaceAll(text, "\n", " ")
-		}
-	}
->>>>>>> 69f656f4
 
-func (c *sourcegraphEmbeddingsClient) GetDocumentEmbeddings(ctx context.Context, documents []string) ([]float32, error) {
+func (c *sourcegraphEmbeddingsClient) GetDocumentEmbeddings(ctx context.Context, documents []string) (*client.EmbeddingsResults, error) {
 	return c.getEmbeddings(ctx, modeltransformations.ApplyToDocuments(documents, c.GetModelIdentifier()))
 }
 
-func (c *sourcegraphEmbeddingsClient) getEmbeddings(ctx context.Context, texts []string) ([]float32, error) {
+func (c *sourcegraphEmbeddingsClient) getEmbeddings(ctx context.Context, texts []string) (*client.EmbeddingsResults, error) {
 	request := codygateway.EmbeddingsRequest{Model: c.model, Input: texts}
 	response, err := c.do(ctx, request)
 	if err != nil {
