--- conflicted
+++ resolved
@@ -4,11 +4,7 @@
 	AccessTokens     = &accessTokens{}
 	ExternalServices = &ExternalServicesStore{}
 	DefaultRepos     = &defaultRepos{}
-<<<<<<< HEAD
-	Repos            = &ReposStore{}
-=======
 	Repos            = &RepoStore{}
->>>>>>> 996fd831
 	Phabricator      = &phabricator{}
 	QueryRunnerState = &queryRunnerState{}
 	Namespaces       = &namespaces{}
