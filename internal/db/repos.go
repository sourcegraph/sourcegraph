package db

import (
	"context"
	"database/sql"
	"encoding/json"
	"fmt"
	regexpsyntax "regexp/syntax"
	"strings"
	"sync"
	"time"

	"github.com/keegancsmith/sqlf"
	"github.com/pkg/errors"

	"github.com/sourcegraph/sourcegraph/cmd/frontend/types"
	"github.com/sourcegraph/sourcegraph/internal/api"
	"github.com/sourcegraph/sourcegraph/internal/authz"
	"github.com/sourcegraph/sourcegraph/internal/conf"
	"github.com/sourcegraph/sourcegraph/internal/db/basestore"
	"github.com/sourcegraph/sourcegraph/internal/db/dbconn"
	"github.com/sourcegraph/sourcegraph/internal/db/dbutil"
	"github.com/sourcegraph/sourcegraph/internal/db/query"
	"github.com/sourcegraph/sourcegraph/internal/extsvc"
	"github.com/sourcegraph/sourcegraph/internal/extsvc/awscodecommit"
	"github.com/sourcegraph/sourcegraph/internal/extsvc/bitbucketcloud"
	"github.com/sourcegraph/sourcegraph/internal/extsvc/bitbucketserver"
	"github.com/sourcegraph/sourcegraph/internal/extsvc/github"
	"github.com/sourcegraph/sourcegraph/internal/extsvc/gitlab"
	"github.com/sourcegraph/sourcegraph/internal/extsvc/gitolite"
	"github.com/sourcegraph/sourcegraph/internal/secret"
	"github.com/sourcegraph/sourcegraph/internal/trace"
)

type RepoNotFoundErr struct {
	ID   api.RepoID
	Name api.RepoName
}

func (e *RepoNotFoundErr) Error() string {
	if e.Name != "" {
		return fmt.Sprintf("repo not found: name=%q", e.Name)
	}
	if e.ID != 0 {
		return fmt.Sprintf("repo not found: id=%d", e.ID)
	}
	return "repo not found"
}

func (e *RepoNotFoundErr) NotFound() bool {
	return true
}

// RepoStore is a DB-backed implementation of the Repos.
type RepoStore struct {
	*basestore.Store

	mu sync.Mutex
}

// NewRepoStoreWithDB instantiates and returns a new RepoStore with prepared statements.
func NewRepoStoreWithDB(db dbutil.DB) *RepoStore {
	return &RepoStore{Store: basestore.NewWithDB(db, sql.TxOptions{})}
}

func (s *RepoStore) With(other basestore.ShareableStore) *RepoStore {
	return &RepoStore{Store: s.Store.With(other)}
}

func (s *RepoStore) Transact(ctx context.Context) (*RepoStore, error) {
	txBase, err := s.Store.Transact(ctx)
	return &RepoStore{Store: txBase}, err
}

// ensureStore instantiates a basestore.Store if necessary, using the dbconn.Global handle.
// This function ensures access to dbconn happens after the rest of the code or tests have
// initialized it.
func (s *RepoStore) ensureStore() {
	s.mu.Lock()
	defer s.mu.Unlock()

	if s.Store == nil {
		s.Store = basestore.NewWithDB(dbconn.Global, sql.TxOptions{})
	}
}

// Get returns metadata for the request repository ID. It fetches data
// only from the database and NOT from any external sources. If the
// caller is concerned the copy of the data in the database might be
// stale, the caller is responsible for fetching data from any
// external services.
func (s *RepoStore) Get(ctx context.Context, id api.RepoID) (*types.Repo, error) {
	if Mocks.Repos.Get != nil {
		return Mocks.Repos.Get(ctx, id)
	}
	s.ensureStore()

	repos, err := s.getBySQL(ctx, sqlf.Sprintf("id=%d", id), sqlf.Sprintf("LIMIT 1"))
	if err != nil {
		return nil, err
	}

	if len(repos) == 0 {
		return nil, &RepoNotFoundErr{ID: id}
	}
	return repos[0], nil
}

// GetByName returns the repository with the given nameOrUri from the
// database, or an error. If we have a match on name and uri, we prefer the
// match on name.
//
// Name is the name for this repository (e.g., "github.com/user/repo"). It is
// the same as URI, unless the user configures a non-default
// repositoryPathPattern.
func (s *RepoStore) GetByName(ctx context.Context, nameOrURI api.RepoName) (*types.Repo, error) {
	if Mocks.Repos.GetByName != nil {
		return Mocks.Repos.GetByName(ctx, nameOrURI)
	}
	s.ensureStore()

	repos, err := s.getBySQL(ctx, sqlf.Sprintf("name=%s", nameOrURI), sqlf.Sprintf("LIMIT 1"))
	if err != nil {
		return nil, err
	}

	if len(repos) == 1 {
		return repos[0], nil
	}

	// We don't fetch in the same SQL query since uri is not unique and could
	// conflict with a name. We prefer returning the matching name if it
	// exists.
	repos, err = s.getBySQL(ctx, sqlf.Sprintf("uri=%s", nameOrURI), sqlf.Sprintf("LIMIT 1"))
	if err != nil {
		return nil, err
	}

	if len(repos) == 0 {
		return nil, &RepoNotFoundErr{Name: nameOrURI}
	}

	return repos[0], nil
}

// GetByIDs returns a list of repositories by given IDs. The number of results list could be less
// than the candidate list due to no repository is associated with some IDs.
func (s *RepoStore) GetByIDs(ctx context.Context, ids ...api.RepoID) ([]*types.Repo, error) {
	if Mocks.Repos.GetByIDs != nil {
		return Mocks.Repos.GetByIDs(ctx, ids...)
	}
	s.ensureStore()

	if len(ids) == 0 {
		return []*types.Repo{}, nil
	}

	items := make([]*sqlf.Query, len(ids))
	for i := range ids {
		items[i] = sqlf.Sprintf("%d", ids[i])
	}
	q := sqlf.Sprintf("id IN (%s)", sqlf.Join(items, ","))
<<<<<<< HEAD
	return s.getReposBySQL(ctx, true, q, nil)
=======
	return s.getReposBySQL(ctx, true, nil, q)
>>>>>>> c9d97608
}

// GetReposSetByIDs returns a map of repositories with the given IDs, indexed by their IDs. The number of results
// entries could be less than the candidate list due to no repository is associated with some IDs.
func (s *RepoStore) GetReposSetByIDs(ctx context.Context, ids ...api.RepoID) (map[api.RepoID]*types.Repo, error) {
	repos, err := s.GetByIDs(ctx, ids...)
	if err != nil {
		return nil, err
	}
	s.ensureStore()

	repoMap := make(map[api.RepoID]*types.Repo, len(repos))
	for _, r := range repos {
		repoMap[r.ID] = r
	}

	return repoMap, nil
}

func (s *RepoStore) Count(ctx context.Context, opt ReposListOptions) (ct int, err error) {
	if Mocks.Repos.Count != nil {
		return Mocks.Repos.Count(ctx, opt)
	}
	s.ensureStore()

	tr, ctx := trace.New(ctx, "repos.Count", "")
	defer func() {
		if err != nil {
			tr.SetError(err)
		}
		tr.Finish()
	}()

	conds, err := s.listSQL(opt)
	if err != nil {
		return 0, err
	}

	predQ := sqlf.Sprintf("TRUE")
	if len(conds) > 0 {
		predQ = sqlf.Sprintf("(%s)", sqlf.Join(conds, "AND"))
	}

	q := sqlf.Sprintf("SELECT COUNT(*) FROM repo WHERE deleted_at IS NULL AND %s", predQ)
	tr.LazyPrintf("SQL: %v", q.Query(sqlf.PostgresBindVar))

	var count int

	if err := s.QueryRow(ctx, q).Scan(&count); err != nil {
		return 0, err
	}
	return count, nil
}

const getRepoByQueryFmtstr = `
SELECT %s
<<<<<<< HEAD
FROM repo
WHERE
	deleted_at IS NULL
AND	%%s	-- Populates "queryConds"
AND	%%s	-- Populates "authzConds"
%%s		-- Populates "querySuffix"
=======
FROM %%s
WHERE deleted_at IS NULL
AND %%s
>>>>>>> c9d97608
`

const getSourcesByRepoQueryStr = `
(
	SELECT
		json_agg(
		json_build_object(
			'CloneURL', esr.clone_url,
			'ID', esr.external_service_id,
			'Kind', LOWER(svcs.kind)
		)
		)
	FROM external_service_repos AS esr
	JOIN external_services AS svcs ON esr.external_service_id = svcs.id
	WHERE
		esr.repo_id = repo.id
		AND
		svcs.deleted_at IS NULL
)
`

var getBySQLColumns = []string{
	"repo.id",
	"repo.name",
	"repo.private",
	"repo.external_id",
	"repo.external_service_type",
	"repo.external_service_id",
	"repo.uri",
	"repo.description",
	"repo.fork",
	"repo.archived",
	"repo.cloned",
	"repo.created_at",
	"repo.updated_at",
	"repo.deleted_at",
	"repo.metadata",
	getSourcesByRepoQueryStr,
}

func minimalColumns(columns []string) []string {
	return columns[:6]
}

<<<<<<< HEAD
func (s *RepoStore) getBySQL(ctx context.Context, queryConds *sqlf.Query, querySuffix *sqlf.Query) ([]*types.Repo, error) {
	return s.getReposBySQL(ctx, false, queryConds, querySuffix)
}

func (s *RepoStore) getReposBySQL(ctx context.Context, minimal bool, queryConds *sqlf.Query, querySuffix *sqlf.Query) ([]*types.Repo, error) {
	if queryConds == nil {
		queryConds = sqlf.Sprintf("TRUE")
	}
	if querySuffix == nil {
		querySuffix = sqlf.Sprintf("")
	}

	authzConds, err := authzQueryConds(ctx)
	if err != nil {
		return nil, err
=======
func (s *RepoStore) getBySQL(ctx context.Context, querySuffix *sqlf.Query) ([]*types.Repo, error) {
	return s.getReposBySQL(ctx, false, nil, querySuffix)
}

func (s *RepoStore) getReposBySQL(ctx context.Context, minimal bool, fromClause, querySuffix *sqlf.Query) ([]*types.Repo, error) {
	if fromClause == nil {
		fromClause = sqlf.Sprintf("repo")
>>>>>>> c9d97608
	}

	columns := getBySQLColumns
	if minimal {
		columns = minimalColumns(columns)
	}

	q := sqlf.Sprintf(
		fmt.Sprintf(getRepoByQueryFmtstr, strings.Join(columns, ",")),
<<<<<<< HEAD
		queryConds,
		authzConds, // 🚨 SECURITY: Enforce repository permissions
=======
		fromClause,
>>>>>>> c9d97608
		querySuffix,
	)

	rows, err := s.Query(ctx, q)
	if err != nil {
		return nil, err
	}
	defer rows.Close()

	var repos []*types.Repo
	for rows.Next() {
		var repo types.Repo
		if !minimal {
			repo.RepoFields = &types.RepoFields{}
		}

		if err := scanRepo(rows, &repo); err != nil {
			return nil, err
		}

		repos = append(repos, &repo)
	}
	if err = rows.Err(); err != nil {
		return nil, err
	}

	return repos, nil
}

func scanRepo(rows *sql.Rows, r *types.Repo) (err error) {
	if r.RepoFields == nil {
		return rows.Scan(
			&r.ID,
			&r.Name,
			&r.Private,
			&dbutil.NullString{S: &r.ExternalRepo.ID},
			&dbutil.NullString{S: &r.ExternalRepo.ServiceType},
			&dbutil.NullString{S: &r.ExternalRepo.ServiceID},
		)
	}

	var sources dbutil.NullJSONRawMessage
	var metadata json.RawMessage

	err = rows.Scan(
		&r.ID,
		&r.Name,
		&r.Private,
		&dbutil.NullString{S: &r.ExternalRepo.ID},
		&dbutil.NullString{S: &r.ExternalRepo.ServiceType},
		&dbutil.NullString{S: &r.ExternalRepo.ServiceID},
		&dbutil.NullString{S: &r.URI},
		&dbutil.NullString{S: &r.Description},
		&r.Fork,
		&r.Archived,
		&r.Cloned,
		&r.CreatedAt,
		&dbutil.NullTime{Time: &r.UpdatedAt},
		&dbutil.NullTime{Time: &r.DeletedAt},
		&metadata,
		&sources,
	)
	if err != nil {
		return err
	}

	type sourceInfo struct {
		ID       int64
		CloneURL secret.StringValue
		Kind     string
	}
	r.Sources = make(map[string]*types.SourceInfo)

	if sources.Raw != nil {
		var srcs []sourceInfo
		if err = json.Unmarshal(sources.Raw, &srcs); err != nil {
			return errors.Wrap(err, "scanRepo: failed to unmarshal sources")
		}
		for _, src := range srcs {
			urn := extsvc.URN(src.Kind, src.ID)
			r.Sources[urn] = &types.SourceInfo{
				ID:       urn,
				CloneURL: *src.CloneURL.S,
			}
		}
	}

	typ, ok := extsvc.ParseServiceType(r.ExternalRepo.ServiceType)
	if !ok {
		return nil
	}
	switch typ {
	case extsvc.TypeGitHub:
		r.Metadata = new(github.Repository)
	case extsvc.TypeGitLab:
		r.Metadata = new(gitlab.Project)
	case extsvc.TypeBitbucketServer:
		r.Metadata = new(bitbucketserver.Repo)
	case extsvc.TypeBitbucketCloud:
		r.Metadata = new(bitbucketcloud.Repo)
	case extsvc.TypeAWSCodeCommit:
		r.Metadata = new(awscodecommit.Repository)
	case extsvc.TypeGitolite:
		r.Metadata = new(gitolite.Repo)
	default:
		return nil
	}

	if err = json.Unmarshal(metadata, r.Metadata); err != nil {
		return errors.Wrapf(err, "scanRepo: failed to unmarshal %q metadata", typ)
	}

	return nil
}

// ReposListOptions specifies the options for listing repositories.
//
// Query and IncludePatterns/ExcludePatterns may not be used together.
type ReposListOptions struct {
	// Query specifies a search query for repositories. If specified, then the Sort and
	// Direction options are ignored
	Query string

	// IncludePatterns is a list of regular expressions, all of which must match all
	// repositories returned in the list.
	IncludePatterns []string

	// ExcludePattern is a regular expression that must not match any repository
	// returned in the list.
	ExcludePattern string

	// Names is a list of repository names used to limit the results to that
	// set of repositories.
	// Note: This is currently used for version contexts. In future iterations,
	// version contexts may have their own table
	// and this may be replaced by the version context name.
	Names []string

	// IDs of repos to list. When zero-valued, this is omitted from the predicate set.
	IDs []api.RepoID

	// ServiceTypes of repos to list. When zero-valued, this is omitted from the predicate set.
	ServiceTypes []string

	// ExternalServiceID, if non zero, will only return repos added by the given external service.
	// The id is that of the external_services table NOT the external_service_id in the repo table
	ExternalServiceID int64

	// PatternQuery is an expression tree of patterns to query. The atoms of
	// the query are strings which are regular expression patterns.
	PatternQuery query.Q

	// NoForks excludes forks from the list.
	NoForks bool

	// OnlyForks excludes non-forks from the lhist.
	OnlyForks bool

	// NoArchived excludes archived repositories from the list.
	NoArchived bool

	// OnlyArchived excludes non-archived repositories from the list.
	OnlyArchived bool

	// NoCloned excludes cloned repositories from the list.
	NoCloned bool

	// OnlyCloned excludes non-cloned repositories from the list.
	OnlyCloned bool

	// NoPrivate excludes private repositories from the list.
	NoPrivate bool

	// OnlyPrivate excludes non-private repositories from the list.
	OnlyPrivate bool

	// OnlyRepoIDs skips fetching of RepoFields in each Repo.
	OnlyRepoIDs bool

	// Index when set will only include repositories which should be indexed
	// if true. If false it will exclude repositories which should be
	// indexed. An example use case of this is for indexed search only
	// indexing a subset of repositories.
	Index *bool

	// List of fields by which to order the return repositories.
	OrderBy RepoListOrderBy

	// CursorColumn contains the relevant column for cursor-based pagination (e.g. "name")
	CursorColumn string

	// CursorValue contains the relevant value for cursor-based pagination (e.g. "Zaphod").
	CursorValue string

	// CursorDirection contains the comparison for cursor-based pagination, all possible values are: next, prev.
	CursorDirection string

	// UseOr decides between ANDing or ORing the predicates together.
	UseOr bool

	*LimitOffset
}

type RepoListOrderBy []RepoListSort

func (r RepoListOrderBy) SQL() *sqlf.Query {
	if len(r) == 0 {
		return sqlf.Sprintf(`ORDER BY id ASC`)
	}

	clauses := make([]*sqlf.Query, 0, len(r))
	for _, s := range r {
		clauses = append(clauses, s.SQL())
	}
	return sqlf.Sprintf(`ORDER BY %s`, sqlf.Join(clauses, ", "))
}

// RepoListSort is a field by which to sort and the direction of the sorting.
type RepoListSort struct {
	Field      RepoListColumn
	Descending bool
}

func (r RepoListSort) SQL() *sqlf.Query {
	if r.Descending {
		return sqlf.Sprintf(string(r.Field) + ` DESC`)
	}
	return sqlf.Sprintf(string(r.Field))
}

// RepoListColumn is a column by which repositories can be sorted. These correspond to columns in the database.
type RepoListColumn string

const (
	RepoListCreatedAt RepoListColumn = "created_at"
	RepoListName      RepoListColumn = "name"
)

// List lists repositories in the Sourcegraph repository
//
// This will not return any repositories from external services that are not present in the Sourcegraph repository.
// The result list is unsorted and has a fixed maximum limit of 1000 items.
// Matching is done with fuzzy matching, i.e. "query" will match any repo name that matches the regexp `q.*u.*e.*r.*y`
func (s *RepoStore) List(ctx context.Context, opt ReposListOptions) (results []*types.Repo, err error) {
	tr, ctx := trace.New(ctx, "repos.List", "")
	defer func() {
		tr.SetError(err)
		tr.Finish()
	}()

	if Mocks.Repos.List != nil {
		return Mocks.Repos.List(ctx, opt)
	}
	s.ensureStore()

	conds, err := s.listSQL(opt)
	if err != nil {
		return nil, err
	}

	fromClause := sqlf.Sprintf("repo")
	if opt.ExternalServiceID != 0 {
		fromClause = sqlf.Sprintf("repo JOIN external_service_repos e ON (repo.id = e.repo_id AND e.external_service_id = %s)", opt.ExternalServiceID)
	}

	// fetch matching repos
<<<<<<< HEAD
	queryConds := sqlf.Join(conds, "AND")
	querySuffix := sqlf.Sprintf("%s %s", opt.OrderBy.SQL(), opt.LimitOffset.SQL())
	tr.LogFields(trace.SQL(queryConds), trace.SQL(querySuffix))

	return s.getReposBySQL(ctx, opt.OnlyRepoIDs, queryConds, querySuffix)
=======
	predQ := sqlf.Sprintf("TRUE")
	if len(conds) > 0 {
		if opt.UseOr {
			predQ = sqlf.Join(conds, "\n OR ")
		} else {
			predQ = sqlf.Join(conds, "\n AND ")
		}
	}

	fetchSQL := sqlf.Sprintf("%s %s %s", sqlf.Sprintf("(%s)", predQ), opt.OrderBy.SQL(), opt.LimitOffset.SQL())
	tr.LogFields(trace.SQL(fetchSQL))

	return s.getReposBySQL(ctx, opt.OnlyRepoIDs, fromClause, fetchSQL)
>>>>>>> c9d97608
}

// Create inserts repos and their sources, respectively in the repo and external_service_repos table.
// Associated external services must already exist.
func (s *RepoStore) Create(ctx context.Context, repos ...*types.Repo) (err error) {
	tr, ctx := trace.New(ctx, "repos.Create", "")
	defer func() {
		tr.SetError(err)
		tr.Finish()
	}()
	s.ensureStore()

	records := make([]*repoRecord, 0, len(repos))

	for _, r := range repos {
		repoRec, err := newRepoRecord(r)
		if err != nil {
			return err
		}

		records = append(records, repoRec)
	}

	encodedRepos, err := json.Marshal(records)
	if err != nil {
		return err
	}

	q := sqlf.Sprintf(insertReposQuery, string(encodedRepos))

	rows, err := s.Query(ctx, q)
	if err != nil {
		return errors.Wrap(err, "insert")
	}
	defer func() { err = basestore.CloseRows(rows, err) }()

	for i := 0; rows.Next(); i++ {
		if err := rows.Scan(&repos[i].ID); err != nil {
			return err
		}
	}

	return nil
}

// repoRecord is the json representation of a repository as used in this package
// Postgres CTEs.
type repoRecord struct {
	ID                  api.RepoID      `json:"id"`
	Name                string          `json:"name"`
	URI                 *string         `json:"uri,omitempty"`
	Description         string          `json:"description"`
	CreatedAt           time.Time       `json:"created_at"`
	UpdatedAt           *time.Time      `json:"updated_at,omitempty"`
	DeletedAt           *time.Time      `json:"deleted_at,omitempty"`
	ExternalServiceType *string         `json:"external_service_type,omitempty"`
	ExternalServiceID   *string         `json:"external_service_id,omitempty"`
	ExternalID          *string         `json:"external_id,omitempty"`
	Archived            bool            `json:"archived"`
	Fork                bool            `json:"fork"`
	Private             bool            `json:"private"`
	Metadata            json.RawMessage `json:"metadata"`
	Sources             json.RawMessage `json:"sources,omitempty"`
}

func newRepoRecord(r *types.Repo) (*repoRecord, error) {
	metadata, err := metadataColumn(r.Metadata)
	if err != nil {
		return nil, errors.Wrapf(err, "newRecord: metadata marshalling failed")
	}

	sources, err := sourcesColumn(r.ID, r.Sources)
	if err != nil {
		return nil, errors.Wrapf(err, "newRecord: sources marshalling failed")
	}

	return &repoRecord{
		ID:                  r.ID,
		Name:                string(r.Name),
		URI:                 nullStringColumn(r.URI),
		Description:         r.Description,
		CreatedAt:           r.CreatedAt.UTC(),
		UpdatedAt:           nullTimeColumn(r.UpdatedAt),
		DeletedAt:           nullTimeColumn(r.DeletedAt),
		ExternalServiceType: nullStringColumn(r.ExternalRepo.ServiceType),
		ExternalServiceID:   nullStringColumn(r.ExternalRepo.ServiceID),
		ExternalID:          nullStringColumn(r.ExternalRepo.ID),
		Archived:            r.Archived,
		Fork:                r.Fork,
		Private:             r.Private,
		Metadata:            metadata,
		Sources:             sources,
	}, nil
}

func nullTimeColumn(t time.Time) *time.Time {
	if t.IsZero() {
		return nil
	}
	return &t
}

func nullInt32Column(n int32) *int32 {
	if n == 0 {
		return nil
	}
	return &n
}

func nullStringColumn(s string) *string {
	if s == "" {
		return nil
	}
	return &s
}

func metadataColumn(metadata interface{}) (msg json.RawMessage, err error) {
	switch m := metadata.(type) {
	case nil:
		msg = json.RawMessage("{}")
	case string:
		msg = json.RawMessage(m)
	case []byte:
		msg = m
	case json.RawMessage:
		msg = m
	default:
		msg, err = json.MarshalIndent(m, "        ", "    ")
	}
	return
}

func sourcesColumn(repoID api.RepoID, sources map[string]*types.SourceInfo) (json.RawMessage, error) {
	var records []externalServiceRepo
	for _, src := range sources {
		records = append(records, externalServiceRepo{
			ExternalServiceID: src.ExternalServiceID(),
			RepoID:            int64(repoID),
			CloneURL:          secret.StringValue{S: &src.CloneURL},
		})
	}

	return json.MarshalIndent(records, "        ", "    ")
}

type externalServiceRepo struct {
	ExternalServiceID int64              `json:"external_service_id"`
	RepoID            int64              `json:"repo_id"`
	CloneURL          secret.StringValue `json:"clone_url"`
}

var insertReposQuery = `
WITH repos_list AS (
  SELECT * FROM ROWS FROM (
	json_to_recordset(%s)
	AS (
		name                  citext,
		uri                   citext,
		description           text,
		created_at            timestamptz,
		updated_at            timestamptz,
		deleted_at            timestamptz,
		external_service_type text,
		external_service_id   text,
		external_id           text,
		archived              boolean,
		fork                  boolean,
		private               boolean,
		metadata              jsonb,
		sources               jsonb
	  )
	)
	WITH ORDINALITY
),
inserted_repos AS (
  INSERT INTO repo (
	name,
	uri,
	description,
	created_at,
	updated_at,
	deleted_at,
	external_service_type,
	external_service_id,
	external_id,
	archived,
	fork,
	private,
	metadata
  )
  SELECT
	name,
	NULLIF(BTRIM(uri), ''),
	description,
	created_at,
	updated_at,
	deleted_at,
	external_service_type,
	external_service_id,
	external_id,
	archived,
	fork,
	private,
	metadata
  FROM repos_list
  RETURNING id
),
inserted_repos_rows AS (
  SELECT id, ROW_NUMBER() OVER () AS rn FROM inserted_repos
),
repos_list_rows AS (
  SELECT *, ROW_NUMBER() OVER () AS rn FROM repos_list
),
inserted_repos_with_ids AS (
  SELECT
	inserted_repos_rows.id,
	repos_list_rows.*
  FROM repos_list_rows
  JOIN inserted_repos_rows USING (rn)
),
sources_list AS (
  SELECT
    inserted_repos_with_ids.id AS repo_id,
	sources.external_service_id AS external_service_id,
	sources.clone_url AS clone_url
  FROM
    inserted_repos_with_ids,
	jsonb_to_recordset(inserted_repos_with_ids.sources)
	  AS sources(
		external_service_id bigint,
		repo_id             integer,
		clone_url           text
	  )
),
insert_sources AS (
  INSERT INTO external_service_repos (
    external_service_id,
    repo_id,
    clone_url
  )
  SELECT
    external_service_id,
    repo_id,
    clone_url
  FROM sources_list
)
SELECT id FROM inserted_repos_with_ids;
`

// Delete deletes repos associated with the given ids and their associated sources.
func (s *RepoStore) Delete(ctx context.Context, ids ...api.RepoID) error {
	if len(ids) == 0 {
		return nil
	}
	s.ensureStore()

	// The number of deleted repos can potentially be higher
	// than the maximum number of arguments we can pass to postgres.
	// We pass them as a json array instead to overcome this limitation.
	encodedIds, err := json.Marshal(ids)
	if err != nil {
		return err
	}

	q := sqlf.Sprintf(deleteReposQuery, string(encodedIds))

	err = s.Exec(ctx, q)
	if err != nil {
		return errors.Wrap(err, "delete")
	}

	return nil
}

const deleteReposQuery = `
WITH repo_ids AS (
  SELECT jsonb_array_elements_text(%s) AS id
)
UPDATE repo
SET
  name = soft_deleted_repository_name(name),
  deleted_at = transaction_timestamp()
FROM repo_ids
WHERE deleted_at IS NULL
AND repo.id = repo_ids.id::int
`

// ListEnabledNames returns a list of all enabled repo names. This is commonly
// requested information by other services (repo-updater and
// indexed-search). We special case just returning enabled names so that we
// read much less data into memory.
func (s *RepoStore) ListEnabledNames(ctx context.Context) ([]string, error) {
	s.ensureStore()
	q := sqlf.Sprintf("SELECT name FROM repo WHERE deleted_at IS NULL")
	return basestore.ScanStrings(s.Query(ctx, q))
}

func parsePattern(p string) ([]*sqlf.Query, error) {
	exact, like, pattern, err := parseIncludePattern(p)
	if err != nil {
		return nil, err
	}
	var conds []*sqlf.Query
	if exact != nil {
		if len(exact) == 0 || (len(exact) == 1 && exact[0] == "") {
			conds = append(conds, sqlf.Sprintf("TRUE"))
		} else {
			items := []*sqlf.Query{}
			for _, v := range exact {
				items = append(items, sqlf.Sprintf("%s", v))
			}
			conds = append(conds, sqlf.Sprintf("name IN (%s)", sqlf.Join(items, ",")))
		}
	}
	if len(like) > 0 {
		for _, v := range like {
			conds = append(conds, sqlf.Sprintf(`lower(name) LIKE %s`, strings.ToLower(v)))
		}
	}
	if pattern != "" {
		conds = append(conds, sqlf.Sprintf("lower(name) ~ lower(%s)", pattern))
	}
	return []*sqlf.Query{sqlf.Sprintf("(%s)", sqlf.Join(conds, "OR"))}, nil
}

func (*RepoStore) listSQL(opt ReposListOptions) (conds []*sqlf.Query, err error) {
	// Cursor-based pagination requires parsing a handful of extra fields, which
	// may result in additional query conditions.
	cursorConds, err := parseCursorConds(opt)
	if err != nil {
		return nil, err
	}
	conds = append(conds, cursorConds...)

	if opt.Query != "" && (len(opt.IncludePatterns) > 0 || opt.ExcludePattern != "") {
		return nil, errors.New("Repos.List: Query and IncludePatterns/ExcludePattern options are mutually exclusive")
	}
	if opt.Query != "" {
		conds = append(conds, sqlf.Sprintf("lower(name) LIKE %s", "%"+strings.ToLower(opt.Query)+"%"))
	}
	for _, includePattern := range opt.IncludePatterns {
		extraConds, err := parsePattern(includePattern)
		if err != nil {
			return nil, err
		}
		conds = append(conds, extraConds...)
	}
	if opt.ExcludePattern != "" {
		conds = append(conds, sqlf.Sprintf("lower(name) !~* %s", opt.ExcludePattern))
	}
	if opt.PatternQuery != nil {
		cond, err := query.Eval(opt.PatternQuery, func(q query.Q) (*sqlf.Query, error) {
			pattern, ok := q.(string)
			if !ok {
				return nil, errors.Errorf("unexpected token in repo listing query: %q", q)
			}
			extraConds, err := parsePattern(pattern)
			if err != nil {
				return nil, err
			}
			if len(extraConds) == 0 {
				return sqlf.Sprintf("TRUE"), nil
			}
			return sqlf.Join(extraConds, "AND"), nil
		})
		if err != nil {
			return nil, err
		}
		conds = append(conds, cond)
	}

	if len(opt.IDs) > 0 {
		ids := make([]*sqlf.Query, 0, len(opt.IDs))
		for _, id := range opt.IDs {
			if id != 0 {
				ids = append(ids, sqlf.Sprintf("%d", id))
			}
		}
		conds = append(conds, sqlf.Sprintf("id IN (%s)", sqlf.Join(ids, ",")))
	}

	if len(opt.ServiceTypes) > 0 {
		ks := make([]*sqlf.Query, 0, len(opt.ServiceTypes))
		for _, svcType := range opt.ServiceTypes {
			ks = append(ks, sqlf.Sprintf("%s", strings.ToLower(svcType)))
		}
		conds = append(conds,
			sqlf.Sprintf("LOWER(external_service_type) IN (%s)", sqlf.Join(ks, ",")))
	}

	if opt.NoForks {
		conds = append(conds, sqlf.Sprintf("NOT fork"))
	}
	if opt.OnlyForks {
		conds = append(conds, sqlf.Sprintf("fork"))
	}
	if opt.NoArchived {
		conds = append(conds, sqlf.Sprintf("NOT archived"))
	}
	if opt.OnlyArchived {
		conds = append(conds, sqlf.Sprintf("archived"))
	}
	if opt.NoCloned {
		conds = append(conds, sqlf.Sprintf("NOT cloned"))
	}
	if opt.OnlyCloned {
		conds = append(conds, sqlf.Sprintf("cloned"))
	}
	if opt.NoPrivate {
		conds = append(conds, sqlf.Sprintf("NOT private"))
	}
	if opt.OnlyPrivate {
		conds = append(conds, sqlf.Sprintf("private"))
	}
	if len(opt.Names) > 0 {
		queries := make([]*sqlf.Query, 0, len(opt.Names))
		for _, repo := range opt.Names {
			queries = append(queries, sqlf.Sprintf("%s", repo))
		}
		conds = append(conds, sqlf.Sprintf("NAME IN (%s)", sqlf.Join(queries, ", ")))
	}

	if opt.Index != nil {
		// We don't currently have an index column, but when we want the
		// indexable repositories to be a subset it will live in the database
		// layer. So we do the filtering here.
		indexAll := conf.SearchIndexEnabled()
		if indexAll != *opt.Index {
			conds = append(conds, sqlf.Sprintf("false"))
		}
	}

	return conds, nil
}

// GetUserAddedRepoNames will fetch all repos added by the given user
func (s *RepoStore) GetUserAddedRepoNames(ctx context.Context, userID int32) ([]api.RepoName, error) {
	s.ensureStore()

	columns := minimalColumns(getBySQLColumns)
	fmtString := fmt.Sprintf(`
SELECT %s from repo
JOIN external_service_repos esr ON repo.id = esr.repo_id
WHERE esr.external_service_id IN (
    SELECT id from external_services
    WHERE namespace_user_id = %%s
    AND deleted_at IS NULL
)
AND repo.deleted_at IS NULL
`, strings.Join(columns, ","))
	q := sqlf.Sprintf(fmtString, userID)

	rows, err := s.Query(ctx, q)

	if err != nil {
		return nil, errors.Wrap(err, "getting user repos")
	}
	defer rows.Close()

	var repos []*types.Repo
	for rows.Next() {
		var repo types.Repo
		if err := scanRepo(rows, &repo); err != nil {
			return nil, err
		}
		repos = append(repos, &repo)
	}
	if err = rows.Err(); err != nil {
		return nil, err
	}

	// 🚨 SECURITY: This enforces repository permissions
	repos, err = authzFilter(ctx, repos, authz.Read)
	if err != nil {
		return nil, errors.Wrap(err, "performing authz filter")
	}
	names := make([]api.RepoName, 0, len(repos))
	for _, r := range repos {
		names = append(names, r.Name)
	}
	return names, nil
}

// parseCursorConds checks whether the query is using cursor-based pagination, and
// if so performs the necessary transformations for it to be successful.
func parseCursorConds(opt ReposListOptions) (conds []*sqlf.Query, err error) {
	if opt.CursorColumn == "" || opt.CursorValue == "" {
		return nil, nil
	}
	var direction string
	switch opt.CursorDirection {
	case "next":
		direction = ">="
	case "prev":
		direction = "<="
	default:
		return nil, fmt.Errorf("missing or invalid cursor direction: %q", opt.CursorDirection)
	}

	switch opt.CursorColumn {
	case string(RepoListName):
		conds = append(conds, sqlf.Sprintf("name "+direction+" %s", opt.CursorValue))
	case string(RepoListCreatedAt):
		conds = append(conds, sqlf.Sprintf("created_at "+direction+" %s", opt.CursorValue))
	default:
		return nil, fmt.Errorf("missing or invalid cursor: %q %q", opt.CursorColumn, opt.CursorValue)
	}
	return conds, nil
}

// parseIncludePattern either (1) parses the pattern into a list of exact possible
// string values and LIKE patterns if such a list can be determined from the pattern,
// and (2) returns the original regexp if those patterns are not equivalent to the
// regexp.
//
// It allows Repos.List to optimize for the common case where a pattern like
// `(^github.com/foo/bar$)|(^github.com/baz/qux$)` is provided. In that case,
// it's faster to query for "WHERE name IN (...)" the two possible exact values
// (because it can use an index) instead of using a "WHERE name ~*" regexp condition
// (which generally can't use an index).
//
// This optimization is necessary for good performance when there are many repos
// in the database. With this optimization, specifying a "repogroup:" in the query
// will be fast (even if there are many repos) because the query can be constrained
// efficiently to only the repos in the group.
func parseIncludePattern(pattern string) (exact, like []string, regexp string, err error) {
	re, err := regexpsyntax.Parse(pattern, regexpsyntax.OneLine)
	if err != nil {
		return nil, nil, "", err
	}
	exact, contains, prefix, suffix, err := allMatchingStrings(re.Simplify(), false)
	if err != nil {
		return nil, nil, "", err
	}
	for _, v := range contains {
		like = append(like, "%"+v+"%")
	}
	for _, v := range prefix {
		like = append(like, v+"%")
	}
	for _, v := range suffix {
		like = append(like, "%"+v)
	}
	if exact != nil || like != nil {
		return exact, like, "", nil
	}
	return nil, nil, pattern, nil
}

// allMatchingStrings returns a complete list of the strings that re
// matches, if it's possible to determine the list. The "last" argument
// indicates if this is the last part of the original regexp.
func allMatchingStrings(re *regexpsyntax.Regexp, last bool) (exact, contains, prefix, suffix []string, err error) {
	switch re.Op {
	case regexpsyntax.OpEmptyMatch:
		return []string{""}, nil, nil, nil, nil
	case regexpsyntax.OpLiteral:
		prog, err := regexpsyntax.Compile(re)
		if err != nil {
			return nil, nil, nil, nil, err
		}

		prefix, complete := prog.Prefix()
		if complete {
			return nil, []string{prefix}, nil, nil, nil
		}
		return nil, nil, nil, nil, nil

	case regexpsyntax.OpCharClass:
		// Only handle simple case of one range.
		if len(re.Rune) == 2 {
			len := int(re.Rune[1] - re.Rune[0] + 1)
			if len > 26 {
				// Avoid large character ranges (which could blow up the number
				// of possible matches).
				return nil, nil, nil, nil, nil
			}
			chars := make([]string, len)
			for r := re.Rune[0]; r <= re.Rune[1]; r++ {
				chars[r-re.Rune[0]] = string(r)
			}
			return nil, chars, nil, nil, nil
		}
		return nil, nil, nil, nil, nil

	case regexpsyntax.OpStar:
		if len(re.Sub) == 1 && (re.Sub[0].Op == regexpsyntax.OpAnyCharNotNL || re.Sub[0].Op == regexpsyntax.OpAnyChar) {
			if last {
				return nil, []string{""}, nil, nil, nil
			}
			return nil, nil, nil, nil, nil
		}

	case regexpsyntax.OpBeginText:
		return nil, nil, []string{""}, nil, nil

	case regexpsyntax.OpEndText:
		return nil, nil, nil, []string{""}, nil

	case regexpsyntax.OpCapture:
		return allMatchingStrings(re.Sub0[0], false)

	case regexpsyntax.OpConcat:
		var begin, end bool
		for i, sub := range re.Sub {
			if sub.Op == regexpsyntax.OpBeginText && i == 0 {
				begin = true
				continue
			}
			if sub.Op == regexpsyntax.OpEndText && i == len(re.Sub)-1 {
				end = true
				continue
			}
			subexact, subcontains, subprefix, subsuffix, err := allMatchingStrings(sub, i == len(re.Sub)-1)
			if err != nil {
				return nil, nil, nil, nil, err
			}
			if subexact == nil && subcontains == nil && subprefix == nil && subsuffix == nil {
				return nil, nil, nil, nil, nil
			}

			if subexact == nil {
				subexact = subcontains
			}
			if exact == nil {
				exact = subexact
			} else {
				size := len(exact) * len(subexact)
				if len(subexact) > 4 || size > 30 {
					// Avoid blowup in number of possible matches.
					return nil, nil, nil, nil, nil
				}
				combined := make([]string, 0, size)
				for _, match := range exact {
					for _, submatch := range subexact {
						combined = append(combined, match+submatch)
					}
				}
				exact = combined
			}
		}
		if exact == nil {
			exact = []string{""}
		}
		if begin && end {
			return exact, nil, nil, nil, nil
		} else if begin {
			return nil, nil, exact, nil, nil
		} else if end {
			return nil, nil, nil, exact, nil
		}
		return nil, exact, nil, nil, nil

	case regexpsyntax.OpAlternate:
		for _, sub := range re.Sub {
			subexact, subcontains, subprefix, subsuffix, err := allMatchingStrings(sub, false)
			if err != nil {
				return nil, nil, nil, nil, err
			}
			exact = append(exact, subexact...)
			contains = append(contains, subcontains...)
			prefix = append(prefix, subprefix...)
			suffix = append(suffix, subsuffix...)
		}
		return exact, contains, prefix, suffix, nil
	}

	return nil, nil, nil, nil, nil
}<|MERGE_RESOLUTION|>--- conflicted
+++ resolved
@@ -160,11 +160,7 @@
 		items[i] = sqlf.Sprintf("%d", ids[i])
 	}
 	q := sqlf.Sprintf("id IN (%s)", sqlf.Join(items, ","))
-<<<<<<< HEAD
-	return s.getReposBySQL(ctx, true, q, nil)
-=======
-	return s.getReposBySQL(ctx, true, nil, q)
->>>>>>> c9d97608
+	return s.getReposBySQL(ctx, true, nil, q, nil)
 }
 
 // GetReposSetByIDs returns a map of repositories with the given IDs, indexed by their IDs. The number of results
@@ -221,18 +217,12 @@
 
 const getRepoByQueryFmtstr = `
 SELECT %s
-<<<<<<< HEAD
-FROM repo
+FROM %%s
 WHERE
 	deleted_at IS NULL
 AND	%%s	-- Populates "queryConds"
 AND	%%s	-- Populates "authzConds"
 %%s		-- Populates "querySuffix"
-=======
-FROM %%s
-WHERE deleted_at IS NULL
-AND %%s
->>>>>>> c9d97608
 `
 
 const getSourcesByRepoQueryStr = `
@@ -277,12 +267,14 @@
 	return columns[:6]
 }
 
-<<<<<<< HEAD
-func (s *RepoStore) getBySQL(ctx context.Context, queryConds *sqlf.Query, querySuffix *sqlf.Query) ([]*types.Repo, error) {
-	return s.getReposBySQL(ctx, false, queryConds, querySuffix)
-}
-
-func (s *RepoStore) getReposBySQL(ctx context.Context, minimal bool, queryConds *sqlf.Query, querySuffix *sqlf.Query) ([]*types.Repo, error) {
+func (s *RepoStore) getBySQL(ctx context.Context, queryConds, querySuffix *sqlf.Query) ([]*types.Repo, error) {
+	return s.getReposBySQL(ctx, false, nil, queryConds, querySuffix)
+}
+
+func (s *RepoStore) getReposBySQL(ctx context.Context, minimal bool, fromClause, queryConds, querySuffix *sqlf.Query) ([]*types.Repo, error) {
+	if fromClause == nil {
+		fromClause = sqlf.Sprintf("repo")
+	}
 	if queryConds == nil {
 		queryConds = sqlf.Sprintf("TRUE")
 	}
@@ -293,15 +285,6 @@
 	authzConds, err := authzQueryConds(ctx)
 	if err != nil {
 		return nil, err
-=======
-func (s *RepoStore) getBySQL(ctx context.Context, querySuffix *sqlf.Query) ([]*types.Repo, error) {
-	return s.getReposBySQL(ctx, false, nil, querySuffix)
-}
-
-func (s *RepoStore) getReposBySQL(ctx context.Context, minimal bool, fromClause, querySuffix *sqlf.Query) ([]*types.Repo, error) {
-	if fromClause == nil {
-		fromClause = sqlf.Sprintf("repo")
->>>>>>> c9d97608
 	}
 
 	columns := getBySQLColumns
@@ -311,12 +294,9 @@
 
 	q := sqlf.Sprintf(
 		fmt.Sprintf(getRepoByQueryFmtstr, strings.Join(columns, ",")),
-<<<<<<< HEAD
+		fromClause,
 		queryConds,
 		authzConds, // 🚨 SECURITY: Enforce repository permissions
-=======
-		fromClause,
->>>>>>> c9d97608
 		querySuffix,
 	)
 
@@ -582,28 +562,20 @@
 		fromClause = sqlf.Sprintf("repo JOIN external_service_repos e ON (repo.id = e.repo_id AND e.external_service_id = %s)", opt.ExternalServiceID)
 	}
 
-	// fetch matching repos
-<<<<<<< HEAD
-	queryConds := sqlf.Join(conds, "AND")
+	queryConds := sqlf.Sprintf("TRUE")
+	if len(conds) > 0 {
+		if opt.UseOr {
+			queryConds = sqlf.Join(conds, "\n OR ")
+		} else {
+			queryConds = sqlf.Join(conds, "\n AND ")
+		}
+	}
+	queryConds = sqlf.Sprintf("(%s)", queryConds)
+
 	querySuffix := sqlf.Sprintf("%s %s", opt.OrderBy.SQL(), opt.LimitOffset.SQL())
 	tr.LogFields(trace.SQL(queryConds), trace.SQL(querySuffix))
 
-	return s.getReposBySQL(ctx, opt.OnlyRepoIDs, queryConds, querySuffix)
-=======
-	predQ := sqlf.Sprintf("TRUE")
-	if len(conds) > 0 {
-		if opt.UseOr {
-			predQ = sqlf.Join(conds, "\n OR ")
-		} else {
-			predQ = sqlf.Join(conds, "\n AND ")
-		}
-	}
-
-	fetchSQL := sqlf.Sprintf("%s %s %s", sqlf.Sprintf("(%s)", predQ), opt.OrderBy.SQL(), opt.LimitOffset.SQL())
-	tr.LogFields(trace.SQL(fetchSQL))
-
-	return s.getReposBySQL(ctx, opt.OnlyRepoIDs, fromClause, fetchSQL)
->>>>>>> c9d97608
+	return s.getReposBySQL(ctx, opt.OnlyRepoIDs, fromClause, queryConds, querySuffix)
 }
 
 // Create inserts repos and their sources, respectively in the repo and external_service_repos table.
