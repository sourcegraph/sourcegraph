package db

import (
	"context"
	"database/sql"
	"fmt"
	"net/url"
	"strings"
	"sync"

	"github.com/hashicorp/go-multierror"
	jsoniter "github.com/json-iterator/go"
	"github.com/keegancsmith/sqlf"
	"github.com/lib/pq"
	"github.com/pkg/errors"
	"github.com/tidwall/gjson"
	"github.com/xeipuuv/gojsonschema"

	"github.com/sourcegraph/sourcegraph/cmd/frontend/envvar"
	"github.com/sourcegraph/sourcegraph/internal/conf"
	"github.com/sourcegraph/sourcegraph/internal/db/basestore"
	"github.com/sourcegraph/sourcegraph/internal/db/dbconn"
	"github.com/sourcegraph/sourcegraph/internal/db/dbutil"
	"github.com/sourcegraph/sourcegraph/internal/extsvc"
	"github.com/sourcegraph/sourcegraph/internal/jsonc"
	"github.com/sourcegraph/sourcegraph/internal/timeutil"
	"github.com/sourcegraph/sourcegraph/internal/types"
	"github.com/sourcegraph/sourcegraph/schema"
)

// An ExternalServiceStore stores external services and their configuration.
// Before updating or creating a new external service, validation is performed.
// The enterprise code registers additional validators at run-time and sets the
// global instance in stores.go
type ExternalServiceStore struct {
	*basestore.Store

	GitHubValidators          []func(*schema.GitHubConnection) error
	GitLabValidators          []func(*schema.GitLabConnection, []schema.AuthProviders) error
	BitbucketServerValidators []func(*schema.BitbucketServerConnection) error

	// PreCreateExternalService (if set) is invoked as a hook prior to creating a
	// new external service in the database.
	PreCreateExternalService func(context.Context) error

	mu sync.Mutex
}

// NewExternalServicesStoreWithDB instantiates and returns a new ExternalServicesStore with prepared statements.
func NewExternalServicesStoreWithDB(db dbutil.DB) *ExternalServiceStore {
	return &ExternalServiceStore{Store: basestore.NewWithDB(db, sql.TxOptions{})}
}

// NewExternalServicesStoreWithDB instantiates and returns a new ExternalServicesStore with prepared statements.
func NewExternalServicesStoreWith(other basestore.ShareableStore) *ExternalServiceStore {
	return &ExternalServiceStore{Store: basestore.NewWithHandle(other.Handle())}
}

func (e *ExternalServiceStore) With(other basestore.ShareableStore) *ExternalServiceStore {
	return &ExternalServiceStore{Store: e.Store.With(other)}
}

func (e *ExternalServiceStore) Transact(ctx context.Context) (*ExternalServiceStore, error) {
	txBase, err := e.Store.Transact(ctx)
	return &ExternalServiceStore{Store: txBase}, err
}

// ensureStore instantiates a basestore.Store if necessary, using the dbconn.Global handle.
// This function ensures access to dbconn happens after the rest of the code or tests have
// initialized it.
func (e *ExternalServiceStore) ensureStore() {
	e.mu.Lock()
	defer e.mu.Unlock()

	if e.Store == nil {
		e.Store = basestore.NewWithDB(dbconn.Global, sql.TxOptions{})
	}
}

// ExternalServiceKinds contains a map of all supported kinds of
// external services.
var ExternalServiceKinds = map[string]ExternalServiceKind{
	extsvc.KindAWSCodeCommit:   {CodeHost: true, JSONSchema: schema.AWSCodeCommitSchemaJSON},
	extsvc.KindBitbucketCloud:  {CodeHost: true, JSONSchema: schema.BitbucketCloudSchemaJSON},
	extsvc.KindBitbucketServer: {CodeHost: true, JSONSchema: schema.BitbucketServerSchemaJSON},
	extsvc.KindGitHub:          {CodeHost: true, JSONSchema: schema.GitHubSchemaJSON},
	extsvc.KindGitLab:          {CodeHost: true, JSONSchema: schema.GitLabSchemaJSON},
	extsvc.KindGitolite:        {CodeHost: true, JSONSchema: schema.GitoliteSchemaJSON},
	extsvc.KindPhabricator:     {CodeHost: true, JSONSchema: schema.PhabricatorSchemaJSON},
	extsvc.KindOther:           {CodeHost: true, JSONSchema: schema.OtherExternalServiceSchemaJSON},
}

// ExternalServiceKind describes a kind of external service.
type ExternalServiceKind struct {
	// True if the external service can host repositories.
	CodeHost bool

	JSONSchema string // JSON Schema for the external service's configuration
}

// ExternalServicesListOptions contains options for listing external services.
type ExternalServicesListOptions struct {
	// When specified, only include external services with the given IDs.
	IDs []int64
	// When true, only include external services not under any namespace (i.e. owned by all site admins),
	// and value of NamespaceUserID is ignored.
	NoNamespace bool
	// When specified, only include external services under given user namespace.
	NamespaceUserID int32
	// When specified, only include external services with given list of kinds.
	Kinds []string
	// When specified, only include external services with ID below this number
	// (because we're sorting results by ID in descending order).
	AfterID int64
	// Possible values are ASC or DESC. Defaults to DESC.
	OrderByDirection string
	*LimitOffset
}

func (o ExternalServicesListOptions) sqlConditions() []*sqlf.Query {
	conds := []*sqlf.Query{sqlf.Sprintf("deleted_at IS NULL")}
	if len(o.IDs) > 0 {
		ids := make([]*sqlf.Query, 0, len(o.IDs))
		for _, id := range o.IDs {
			ids = append(ids, sqlf.Sprintf("%s", id))
		}
		conds = append(conds, sqlf.Sprintf("id IN (%s)", sqlf.Join(ids, ",")))
	}
	if o.NoNamespace {
		conds = append(conds, sqlf.Sprintf(`namespace_user_id IS NULL`))
	} else if o.NamespaceUserID > 0 {
		conds = append(conds, sqlf.Sprintf(`namespace_user_id = %d`, o.NamespaceUserID))
	}
	if len(o.Kinds) > 0 {
		kinds := make([]*sqlf.Query, 0, len(o.Kinds))
		for _, kind := range o.Kinds {
			kinds = append(kinds, sqlf.Sprintf("%s", kind))
		}
		conds = append(conds, sqlf.Sprintf("kind IN (%s)", sqlf.Join(kinds, ",")))
	}
	if o.AfterID > 0 {
		conds = append(conds, sqlf.Sprintf(`id < %d`, o.AfterID))
	}
	return conds
}

type ValidateExternalServiceConfigOptions struct {
	// The ID of the external service, 0 is a valid value for not-yet-created external service.
	ID int64
	// The kind of external service.
	Kind string
	// The actual config of the external service.
	Config string
	// The list of authN providers configured on the instance.
	AuthProviders []schema.AuthProviders
	// When true, indicates this is a user-added the external service.
	HasNamespace bool
}

var errAuthorizationRequired = errors.New("authorization required")

// ValidateConfig validates the given external service configuration, and returns a normalized
// version of the configuration (i.e. valid JSON without comments).
// A positive opt.ID indicates we are updating an existing service, adding a new one otherwise.
func (e *ExternalServiceStore) ValidateConfig(ctx context.Context, opt ValidateExternalServiceConfigOptions) (normalized []byte, err error) {
	ext, ok := ExternalServiceKinds[opt.Kind]
	if !ok {
		return nil, fmt.Errorf("invalid external service kind: %s", opt.Kind)
	}

	// All configs must be valid JSON.
	// If this requirement is ever changed, you will need to update
	// serveExternalServiceConfigs to handle this case.

	sl := gojsonschema.NewSchemaLoader()
	sc, err := sl.Compile(gojsonschema.NewStringLoader(ext.JSONSchema))
	if err != nil {
		return nil, errors.Wrapf(err, "unable to compile schema for external service of kind %q", opt.Kind)
	}

	normalized, err = jsonc.Parse(opt.Config)
	if err != nil {
		return nil, errors.Wrapf(err, "unable to normalize JSON")
	}

	// For user-added external services, we need to prevent them from using disallowed fields.
	if opt.HasNamespace {
		// We do not allow users to add external service other than GitHub.com and GitLab.com
		result := gjson.GetBytes(normalized, "url")
		baseURL, err := url.Parse(result.String())
		if err != nil {
			return nil, errors.Wrap(err, "parse base URL")
		}
		normalizedURL := extsvc.NormalizeBaseURL(baseURL).String()
		if normalizedURL != "https://github.com/" &&
			normalizedURL != "https://gitlab.com/" {
			return nil, errors.New("users are only allowed to add external service for https://github.com/ and https://gitlab.com/")
		}

		disallowedFields := []string{"repositoryPathPattern", "nameTransformations", "rateLimit"}
		results := gjson.GetManyBytes(normalized, disallowedFields...)
		for i, r := range results {
			if r.Exists() {
				return nil, errors.Errorf("field %q is not allowed in a user-added external service", disallowedFields[i])
			}
		}
	}

	res, err := sc.Validate(gojsonschema.NewBytesLoader(normalized))
	if err != nil {
		return nil, errors.Wrap(err, "unable to validate config against schema")
	}

	var errs *multierror.Error
	for _, err := range res.Errors() {
		e := err.String()
		// Remove `(root): ` from error formatting since these errors are
		// presented to users.
		e = strings.TrimPrefix(e, "(root): ")
		errs = multierror.Append(errs, errors.New(e))
	}

	// Extra validation not based on JSON Schema.
	switch opt.Kind {
	case extsvc.KindGitHub:
		var c schema.GitHubConnection
		if err = jsoniter.Unmarshal(normalized, &c); err != nil {
			return nil, err
		}
		err = e.validateGitHubConnection(ctx, opt.ID, &c)

	case extsvc.KindGitLab:
		var c schema.GitLabConnection
		if err = jsoniter.Unmarshal(normalized, &c); err != nil {
			return nil, err
		}
		err = e.validateGitLabConnection(ctx, opt.ID, &c, opt.AuthProviders)

	case extsvc.KindBitbucketServer:
		var c schema.BitbucketServerConnection
		if err = jsoniter.Unmarshal(normalized, &c); err != nil {
			return nil, err
		}
		err = e.validateBitbucketServerConnection(ctx, opt.ID, &c)

	case extsvc.KindBitbucketCloud:
		var c schema.BitbucketCloudConnection
		if err = jsoniter.Unmarshal(normalized, &c); err != nil {
			return nil, err
		}
		err = e.validateBitbucketCloudConnection(ctx, opt.ID, &c)

	case extsvc.KindOther:
		var c schema.OtherExternalServiceConnection
		if err = jsoniter.Unmarshal(normalized, &c); err != nil {
			return nil, err
		}
		err = validateOtherExternalServiceConnection(&c)
	}

	return normalized, multierror.Append(errs, err).ErrorOrNil()
}

// Neither our JSON schema library nor the Monaco editor we use supports
// object dependencies well, so we must validate here that repo items
// match the uri-reference format when url is set, instead of uri when
// it isn't.
func validateOtherExternalServiceConnection(c *schema.OtherExternalServiceConnection) error {
	parseRepo := url.Parse
	if c.Url != "" {
		// We ignore the error because this already validated by JSON Schema.
		baseURL, _ := url.Parse(c.Url)
		parseRepo = baseURL.Parse
	}

	for i, repo := range c.Repos {
		cloneURL, err := parseRepo(repo)
		if err != nil {
			return fmt.Errorf(`repos.%d: %s`, i, err)
		}

		switch cloneURL.Scheme {
		case "git", "http", "https", "ssh":
			continue
		default:
			return fmt.Errorf("repos.%d: scheme %q not one of git, http, https or ssh", i, cloneURL.Scheme)
		}
	}

	return nil
}

func (e *ExternalServiceStore) validateGitHubConnection(ctx context.Context, id int64, c *schema.GitHubConnection) error {
	err := new(multierror.Error)
	for _, validate := range e.GitHubValidators {
		err = multierror.Append(err, validate(c))
	}

	if c.Repos == nil && c.RepositoryQuery == nil && c.Orgs == nil {
		err = multierror.Append(err, errors.New("at least one of repositoryQuery, repos or orgs must be set"))
	}

	err = multierror.Append(err, e.validateDuplicateRateLimits(ctx, id, extsvc.KindGitHub, c))

	if envvar.SourcegraphDotComMode() && c.CloudGlobal {
		// We're setting this one to global, make sure it's the only one
		err = multierror.Append(err, e.validateSingleGlobalConnection(ctx, id, extsvc.KindGitHub))
	}

	return err.ErrorOrNil()
}

func (e *ExternalServiceStore) validateGitLabConnection(ctx context.Context, id int64, c *schema.GitLabConnection, ps []schema.AuthProviders) error {
	err := new(multierror.Error)
	for _, validate := range e.GitLabValidators {
		err = multierror.Append(err, validate(c, ps))
	}

	err = multierror.Append(err, e.validateDuplicateRateLimits(ctx, id, extsvc.KindGitLab, c))

	if envvar.SourcegraphDotComMode() && c.CloudGlobal {
		// We're setting this one to global, make sure it's the only one
		err = multierror.Append(err, e.validateSingleGlobalConnection(ctx, id, extsvc.KindGitLab))
	}

	return err.ErrorOrNil()
}

func (e *ExternalServiceStore) validateBitbucketServerConnection(ctx context.Context, id int64, c *schema.BitbucketServerConnection) error {
	err := new(multierror.Error)
	for _, validate := range e.BitbucketServerValidators {
		err = multierror.Append(err, validate(c))
	}

	if c.Repos == nil && c.RepositoryQuery == nil {
		err = multierror.Append(err, errors.New("at least one of repositoryQuery or repos must be set"))
	}

	err = multierror.Append(err, e.validateDuplicateRateLimits(ctx, id, extsvc.KindBitbucketServer, c))

	return err.ErrorOrNil()
}

func (e *ExternalServiceStore) validateBitbucketCloudConnection(ctx context.Context, id int64, c *schema.BitbucketCloudConnection) error {
	return e.validateDuplicateRateLimits(ctx, id, extsvc.KindBitbucketCloud, c)
}

// validateSingleGlobalConnection returns an error if more than one external service for the given kind has its
// CloudGlobal flag set.
func (e *ExternalServiceStore) validateSingleGlobalConnection(ctx context.Context, id int64, kind string) error {
	opt := ExternalServicesListOptions{
		Kinds: []string{kind},
		// We only care about site admin external services
		NoNamespace: true,
		LimitOffset: &LimitOffset{
			Limit: 500, // The number is randomly chosen
		},
	}
	for {
		svcs, err := e.List(ctx, opt)
		if err != nil {
			return errors.Wrap(err, "list")
		}
		if len(svcs) == 0 {
			// No more results, exiting
			return nil
		}
		opt.AfterID = svcs[len(svcs)-1].ID // Advance the cursor

		for _, svc := range svcs {
			c, err := extsvc.ParseConfig(svc.Kind, svc.Config)
			if err != nil {
				return errors.Wrap(err, "parsing config")
			}
			var storedIsGlobal bool
			switch x := c.(type) {
			case *schema.GitHubConnection:
				storedIsGlobal = x.CloudGlobal
			case *schema.GitLabConnection:
				storedIsGlobal = x.CloudGlobal
			}
			if svc.ID != id && storedIsGlobal {
				return fmt.Errorf("existing external service, %q, already set as global", svc.DisplayName)
			}
		}

		if len(svcs) < opt.Limit {
			break // Less results than limit means we've reached end
		}
	}
	return nil
}

// validateDuplicateRateLimits returns an error if given config has duplicated non-default rate limit
// with another external service for the same code host.
func (e *ExternalServiceStore) validateDuplicateRateLimits(ctx context.Context, id int64, kind string, parsedConfig interface{}) error {
	// Check if rate limit is already defined for this code host on another external service
	rlc, err := extsvc.GetLimitFromConfig(kind, parsedConfig)
	if err != nil {
		return errors.Wrap(err, "getting rate limit config")
	}

	// Default implies that no overriding rate limit has been set so it can't conflict with anything
	if rlc.IsDefault {
		return nil
	}

	baseURL := rlc.BaseURL
	opt := ExternalServicesListOptions{
		Kinds: []string{kind},
		LimitOffset: &LimitOffset{
			Limit: 500, // The number is randomly chosen
		},
	}
	for {
		svcs, err := e.List(ctx, opt)
		if err != nil {
			return errors.Wrap(err, "list")
		}
		if len(svcs) == 0 {
			break // No more results, exiting
		}
		opt.AfterID = svcs[len(svcs)-1].ID // Advance the cursor

		for _, svc := range svcs {
			rlc, err := extsvc.ExtractRateLimitConfig(svc.Config, svc.Kind, svc.DisplayName)
			if err != nil {
				return errors.Wrap(err, "extracting rate limit config")
			}
			if rlc.BaseURL == baseURL && svc.ID != id && !rlc.IsDefault {
				return fmt.Errorf("existing external service, %q, already has a rate limit set", rlc.DisplayName)
			}
		}

		if len(svcs) < opt.Limit {
			break // Less results than limit means we've reached end
		}
	}
	return nil
}

// Create creates an external service.
//
// Since this method is used before the configuration server has started
// (search for "EXTSVC_CONFIG_FILE") you must pass the conf.Get function in so
// that an alternative can be used when the configuration server has not
// started, otherwise a panic would occur once pkg/conf's deadlock detector
// determines a deadlock occurred.
//
// 🚨 SECURITY: The caller must ensure that the actor is a site admin or owner of the external service.
// Otherwise, `es.NamespaceUserID` must be specified (i.e. non-nil) for
// a user-added external service.
//
// 🚨 SECURITY: The value of `es.Unrestricted` is disregarded and will always
// be recalculated based on whether `"authorization"` is presented in `es.Config`.
func (e *ExternalServiceStore) Create(ctx context.Context, confGet func() *conf.Unified, es *types.ExternalService) error {
	if Mocks.ExternalServices.Create != nil {
		return Mocks.ExternalServices.Create(ctx, confGet, es)
	}
	e.ensureStore()

	normalized, err := e.ValidateConfig(ctx, ValidateExternalServiceConfigOptions{
		Kind:          es.Kind,
		Config:        es.Config,
		AuthProviders: confGet().AuthProviders,
		HasNamespace:  es.NamespaceUserID != 0,
	})
	if err != nil {
		return err
	}

	// NOTE: For GitHub and GitLab user code host connections on Sourcegraph Cloud,
	//  we always want to enforce repository permissions using OAuth to prevent
	//  unexpected resource leaking.
	if envvar.SourcegraphDotComMode() && es.NamespaceUserID != 0 {
		switch es.Kind {
		case extsvc.KindGitHub:
			var c schema.GitHubConnection
			if err = jsoniter.Unmarshal(normalized, &c); err != nil {
				return err
			}

			if c.Authorization == nil {
				c.Authorization = &schema.GitHubAuthorization{}

				normalized, err = jsoniter.Marshal(c)
				if err != nil {
					return err
				}
			}

		case extsvc.KindGitLab:
			var c schema.GitLabConnection
			if err = jsoniter.Unmarshal(normalized, &c); err != nil {
				return err
			}

			if c.Authorization == nil {
				c.Authorization = &schema.GitLabAuthorization{
					IdentityProvider: schema.IdentityProvider{
						Oauth: &schema.OAuthIdentity{
							Type: "oauth",
						},
					},
				}

				normalized, err = jsoniter.Marshal(c)
				if err != nil {
					return err
				}
			}
		}

		// We expect users to edit code host connections via our UI so no JSON with
		// comments should appear, thus OK to set config as normalized.
		es.Config = string(normalized)
	}

	es.CreatedAt = timeutil.Now()
	es.UpdatedAt = es.CreatedAt

	// Prior to saving the record, run a validation hook.
	if e.PreCreateExternalService != nil {
		if err := e.PreCreateExternalService(ctx); err != nil {
			return err
		}
	}

	es.Unrestricted = !gjson.GetBytes(normalized, "authorization").Exists()

	return e.Store.Handle().DB().QueryRowContext(
		ctx,
		"INSERT INTO external_services(kind, display_name, config, created_at, updated_at, namespace_user_id, unrestricted) VALUES($1, $2, $3, $4, $5, $6, $7) RETURNING id",
		es.Kind, es.DisplayName, es.Config, es.CreatedAt, es.UpdatedAt, nullInt32Column(es.NamespaceUserID), es.Unrestricted,
	).Scan(&es.ID)
}

// Upsert updates or inserts the given ExternalServices.
//
// 🚨 SECURITY: The value of `Unrestricted` field is disregarded and will always
// be recalculated based on whether `"authorization"` is presented in `Config`.
func (e *ExternalServiceStore) Upsert(ctx context.Context, svcs ...*types.ExternalService) error {
	if Mocks.ExternalServices.Upsert != nil {
		return Mocks.ExternalServices.Upsert(ctx, svcs...)
	}
	if len(svcs) == 0 {
		return nil
	}
	e.ensureStore()

	for _, s := range svcs {
		s.Unrestricted = !gjson.Get(s.Config, "authorization").Exists()
	}

	q := upsertExternalServicesQuery(svcs)
	rows, err := e.Query(ctx, q)
	if err != nil {
		return err
	}
	defer func() { err = basestore.CloseRows(rows, err) }()

	i := 0
	for rows.Next() {
		err = rows.Scan(
			&svcs[i].ID,
			&svcs[i].Kind,
			&svcs[i].DisplayName,
			&svcs[i].Config,
			&svcs[i].CreatedAt,
			&dbutil.NullTime{Time: &svcs[i].UpdatedAt},
			&dbutil.NullTime{Time: &svcs[i].DeletedAt},
			&dbutil.NullTime{Time: &svcs[i].LastSyncAt},
			&dbutil.NullTime{Time: &svcs[i].NextSyncAt},
			&dbutil.NullInt32{N: &svcs[i].NamespaceUserID},
			&svcs[i].Unrestricted,
		)
		if err != nil {
			return err
		}

		i++
	}

	return err
}

func upsertExternalServicesQuery(svcs []*types.ExternalService) *sqlf.Query {
	vals := make([]*sqlf.Query, 0, len(svcs))
	for _, s := range svcs {
		vals = append(vals, sqlf.Sprintf(
			upsertExternalServicesQueryValueFmtstr,
			s.ID,
			s.Kind,
			s.DisplayName,
			s.Config,
			s.CreatedAt.UTC(),
			s.UpdatedAt.UTC(),
			nullTimeColumn(s.DeletedAt),
			nullTimeColumn(s.LastSyncAt),
			nullTimeColumn(s.NextSyncAt),
			nullInt32Column(s.NamespaceUserID),
			s.Unrestricted,
		))
	}

	return sqlf.Sprintf(
		upsertExternalServicesQueryFmtstr,
		sqlf.Join(vals, ",\n"),
	)
}

const upsertExternalServicesQueryValueFmtstr = `
  (COALESCE(NULLIF(%s, 0), (SELECT nextval('external_services_id_seq'))), UPPER(%s), %s, %s, %s, %s, %s, %s, %s, %s, %s)
`

const upsertExternalServicesQueryFmtstr = `
-- source: internal/db/external_services.go:ExternalServiceStore.Upsert
INSERT INTO external_services (
  id,
  kind,
  display_name,
  config,
  created_at,
  updated_at,
  deleted_at,
  last_sync_at,
  next_sync_at,
  namespace_user_id,
  unrestricted
)
VALUES %s
ON CONFLICT(id) DO UPDATE
SET
  kind         = UPPER(excluded.kind),
  display_name = excluded.display_name,
  config       = excluded.config,
  created_at   = excluded.created_at,
  updated_at   = excluded.updated_at,
  deleted_at   = excluded.deleted_at,
  last_sync_at = excluded.last_sync_at,
  next_sync_at = excluded.next_sync_at,
  namespace_user_id = excluded.namespace_user_id,
  unrestricted = excluded.unrestricted
RETURNING *
`

// ExternalServiceUpdate contains optional fields to update.
type ExternalServiceUpdate struct {
	DisplayName *string
	Config      *string
}

// Update updates an external service.
//
// 🚨 SECURITY: The caller must ensure that the actor is a site admin,
// or has the legitimate access to the external service (i.e. the owner).
func (e *ExternalServiceStore) Update(ctx context.Context, ps []schema.AuthProviders, id int64, update *ExternalServiceUpdate) (err error) {
	if Mocks.ExternalServices.Update != nil {
		return Mocks.ExternalServices.Update(ctx, ps, id, update)
	}
	e.ensureStore()

	var normalized []byte
	if update.Config != nil {
		// Query to get the kind (which is immutable) so we can validate the new config.
		externalService, err := e.GetByID(ctx, id)
		if err != nil {
			return err
		}

		normalized, err = e.ValidateConfig(ctx, ValidateExternalServiceConfigOptions{
			ID:            id,
			Kind:          externalService.Kind,
			Config:        *update.Config,
			AuthProviders: ps,
			HasNamespace:  externalService.NamespaceUserID != 0,
		})
		if err != nil {
			return err
		}
	}

	execUpdate := func(ctx context.Context, tx dbutil.DB, update *sqlf.Query) error {
		q := sqlf.Sprintf("UPDATE external_services SET %s, updated_at=now() WHERE id=%d AND deleted_at IS NULL", update, id)
		res, err := tx.ExecContext(ctx, q.Query(sqlf.PostgresBindVar), q.Args()...)
		if err != nil {
			return err
		}
		affected, err := res.RowsAffected()
		if err != nil {
			return err
		}
		if affected == 0 {
			return externalServiceNotFoundError{id: id}
		}
		return nil
	}
	tx, err := e.Store.Handle().Transact(ctx)
	if err != nil {
		return err
	}
	defer func() { err = tx.Done(err) }()

	if update.DisplayName != nil {
		if err := execUpdate(ctx, tx.DB(), sqlf.Sprintf("display_name=%s", update.DisplayName)); err != nil {
			return err
		}
	}

	if update.Config != nil {
		unrestricted := !gjson.GetBytes(normalized, "authorization").Exists()
		q := sqlf.Sprintf(`config = %s, next_sync_at = NOW(), unrestricted = %s`, update.Config, unrestricted)
		if err := execUpdate(ctx, tx.DB(), q); err != nil {
			return err
		}
	}
	return nil
}

type externalServiceNotFoundError struct {
	id int64
}

func (e externalServiceNotFoundError) Error() string {
	return fmt.Sprintf("external service not found: %v", e.id)
}

func (e externalServiceNotFoundError) NotFound() bool {
	return true
}

// Delete deletes an external service.
//
// 🚨 SECURITY: The caller must ensure that the actor is a site admin or owner of the external service.
func (e *ExternalServiceStore) Delete(ctx context.Context, id int64) error {
	if Mocks.ExternalServices.Delete != nil {
		return Mocks.ExternalServices.Delete(ctx, id)
	}
	e.ensureStore()

	res, err := dbconn.Global.ExecContext(ctx, "UPDATE external_services SET deleted_at=now() WHERE id=$1 AND deleted_at IS NULL", id)
	if err != nil {
		return err
	}
	nrows, err := res.RowsAffected()
	if err != nil {
		return err
	}
	if nrows == 0 {
		return externalServiceNotFoundError{id: id}
	}
	return nil
}

// GetByID returns the external service for id.
//
// 🚨 SECURITY: The caller must ensure that the actor is a site admin or owner of the external service.
func (e *ExternalServiceStore) GetByID(ctx context.Context, id int64) (*types.ExternalService, error) {
	if Mocks.ExternalServices.GetByID != nil {
		return Mocks.ExternalServices.GetByID(id)
	}
	e.ensureStore()

	opt := ExternalServicesListOptions{
		IDs: []int64{id},
	}

	ess, err := e.list(ctx, opt)
	if err != nil {
		return nil, err
	}
	if len(ess) == 0 {
		return nil, externalServiceNotFoundError{id: id}
	}
	return ess[0], nil
}

// GetLastSyncError returns the error associated with the latest sync of the
// supplied external service.
//
// 🚨 SECURITY: The caller must ensure that the actor is a site admin or owner of the external service
func (e *ExternalServiceStore) GetLastSyncError(ctx context.Context, id int64) (string, error) {
	if Mocks.ExternalServices.GetLastSyncError != nil {
		return Mocks.ExternalServices.GetLastSyncError(id)
	}
	e.ensureStore()

	q := sqlf.Sprintf(`
SELECT failure_message from external_service_sync_jobs
WHERE external_service_id = %d
AND state IN ('completed','errored')
ORDER BY finished_at DESC
LIMIT 1
`, id)

	lastError, _, err := basestore.ScanFirstNullString(e.Query(ctx, q))
	return lastError, err
}

// List returns external services under given namespace.
// If no namespace is given, it returns all external services.
//
// 🚨 SECURITY: The caller must ensure one of the following:
// 	- The actor is a site admin
// 	- The opt.NamespaceUserID is same as authenticated user ID (i.e. actor.UID)
func (e *ExternalServiceStore) List(ctx context.Context, opt ExternalServicesListOptions) ([]*types.ExternalService, error) {
	if Mocks.ExternalServices.List != nil {
		return Mocks.ExternalServices.List(opt)
	}
	e.ensureStore()

	return e.list(ctx, opt)
}

// DistinctKinds returns the distinct list of external services kinds that are stored in the database.
func (e *ExternalServiceStore) DistinctKinds(ctx context.Context) ([]string, error) {
	e.ensureStore()

	q := sqlf.Sprintf(`
SELECT ARRAY_AGG(DISTINCT(kind)::TEXT)
FROM external_services
WHERE deleted_at IS NULL
`)

	var kinds []string
	err := e.QueryRow(ctx, q).Scan(pq.Array(&kinds))
	if err != nil {
		if err == sql.ErrNoRows {
			return []string{}, nil
		}
		return nil, err
	}

	return kinds, nil
}

func (e *ExternalServiceStore) list(ctx context.Context, opt ExternalServicesListOptions) ([]*types.ExternalService, error) {
	if opt.OrderByDirection != "ASC" {
		opt.OrderByDirection = "DESC"
	}

	q := sqlf.Sprintf(`
		SELECT id, kind, display_name, config, created_at, updated_at, deleted_at, last_sync_at, next_sync_at, namespace_user_id, unrestricted
		FROM external_services
		WHERE (%s)
		ORDER BY id `+opt.OrderByDirection+`
		%s`,
		sqlf.Join(opt.sqlConditions(), ") AND ("),
		opt.LimitOffset.SQL(),
	)

	rows, err := e.Query(ctx, q)
	if err != nil {
		return nil, err
	}
	defer rows.Close()

	var results []*types.ExternalService
	for rows.Next() {
		var (
			h               types.ExternalService
			deletedAt       sql.NullTime
			lastSyncAt      sql.NullTime
			nextSyncAt      sql.NullTime
			namespaceUserID sql.NullInt32
		)
		if err := rows.Scan(&h.ID, &h.Kind, &h.DisplayName, &h.Config, &h.CreatedAt, &h.UpdatedAt, &deletedAt, &lastSyncAt, &nextSyncAt, &namespaceUserID, &h.Unrestricted); err != nil {
			return nil, err
		}

		if deletedAt.Valid {
			h.DeletedAt = deletedAt.Time
		}
		if lastSyncAt.Valid {
			h.LastSyncAt = lastSyncAt.Time
		}
		if nextSyncAt.Valid {
			h.NextSyncAt = nextSyncAt.Time
		}
		if namespaceUserID.Valid {
			h.NamespaceUserID = namespaceUserID.Int32
		}
		results = append(results, &h)
	}
	if err = rows.Err(); err != nil {
		return nil, err
	}

	return results, nil
}

// Count counts all external services that satisfy the options (ignoring limit and offset).
//
// 🚨 SECURITY: The caller must ensure that the actor is a site admin or owner of the external service.
func (e *ExternalServiceStore) Count(ctx context.Context, opt ExternalServicesListOptions) (int, error) {
	if Mocks.ExternalServices.Count != nil {
		return Mocks.ExternalServices.Count(ctx, opt)
	}
	e.ensureStore()

	q := sqlf.Sprintf("SELECT COUNT(*) FROM external_services WHERE (%s)", sqlf.Join(opt.sqlConditions(), ") AND ("))
	var count int
	if err := e.QueryRow(ctx, q).Scan(&count); err != nil {
		return 0, err
	}
	return count, nil
}

// MockExternalServices mocks the external services store.
type MockExternalServices struct {
<<<<<<< HEAD
	Create  func(ctx context.Context, confGet func() *conf.Unified, externalService *types.ExternalService) error
	Delete  func(ctx context.Context, id int64) error
	GetByID func(id int64) (*types.ExternalService, error)
	List    func(opt ExternalServicesListOptions) ([]*types.ExternalService, error)
	Update  func(ctx context.Context, ps []schema.AuthProviders, id int64, update *ExternalServiceUpdate) error
	Count   func(ctx context.Context, opt ExternalServicesListOptions) (int, error)
	Upsert  func(ctx context.Context, services ...*types.ExternalService) error
=======
	Create           func(ctx context.Context, confGet func() *conf.Unified, externalService *types.ExternalService) error
	Delete           func(ctx context.Context, id int64) error
	GetByID          func(id int64) (*types.ExternalService, error)
	GetLastSyncError func(id int64) (string, error)
	List             func(opt ExternalServicesListOptions) ([]*types.ExternalService, error)
	Update           func(ctx context.Context, ps []schema.AuthProviders, id int64, update *ExternalServiceUpdate) error
	Count            func(ctx context.Context, opt ExternalServicesListOptions) (int, error)
	Upsert           func(ctx context.Context, services ...*types.ExternalService) error
>>>>>>> 527503fe
}<|MERGE_RESOLUTION|>--- conflicted
+++ resolved
@@ -908,15 +908,6 @@
 
 // MockExternalServices mocks the external services store.
 type MockExternalServices struct {
-<<<<<<< HEAD
-	Create  func(ctx context.Context, confGet func() *conf.Unified, externalService *types.ExternalService) error
-	Delete  func(ctx context.Context, id int64) error
-	GetByID func(id int64) (*types.ExternalService, error)
-	List    func(opt ExternalServicesListOptions) ([]*types.ExternalService, error)
-	Update  func(ctx context.Context, ps []schema.AuthProviders, id int64, update *ExternalServiceUpdate) error
-	Count   func(ctx context.Context, opt ExternalServicesListOptions) (int, error)
-	Upsert  func(ctx context.Context, services ...*types.ExternalService) error
-=======
 	Create           func(ctx context.Context, confGet func() *conf.Unified, externalService *types.ExternalService) error
 	Delete           func(ctx context.Context, id int64) error
 	GetByID          func(id int64) (*types.ExternalService, error)
@@ -925,5 +916,4 @@
 	Update           func(ctx context.Context, ps []schema.AuthProviders, id int64, update *ExternalServiceUpdate) error
 	Count            func(ctx context.Context, opt ExternalServicesListOptions) (int, error)
 	Upsert           func(ctx context.Context, services ...*types.ExternalService) error
->>>>>>> 527503fe
 }