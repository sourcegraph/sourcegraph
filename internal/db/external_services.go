--- conflicted
+++ resolved
@@ -420,11 +420,7 @@
 			}
 		}
 		if update.Config != nil {
-<<<<<<< HEAD
-			if err := execUpdate(ctx, tx, sqlf.Sprintf("config=%s, next_sync_at=now()", update.Config)); err != nil {
-=======
-			if err := execUpdate(ctx, tx, sqlf.Sprintf("config=%s", secret.StringValue{S: update.Config})); err != nil {
->>>>>>> b0fa84aa
+			if err := execUpdate(ctx, tx, sqlf.Sprintf("config=%s, next_sync_at=now()", secret.StringValue{S: update.Config})); err != nil {
 				return err
 			}
 		}
