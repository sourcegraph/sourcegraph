package db

import (
	"context"
	"database/sql"
	"encoding/json"
	"fmt"
	"net/url"
	"strings"
	"sync"
	"time"

	"github.com/hashicorp/go-multierror"
	"github.com/keegancsmith/sqlf"
	"github.com/lib/pq"
	"github.com/pkg/errors"
	"github.com/tidwall/gjson"
	"github.com/xeipuuv/gojsonschema"

	"github.com/sourcegraph/sourcegraph/cmd/frontend/types"
	"github.com/sourcegraph/sourcegraph/internal/conf"
	"github.com/sourcegraph/sourcegraph/internal/db/basestore"
	"github.com/sourcegraph/sourcegraph/internal/db/dbconn"
	"github.com/sourcegraph/sourcegraph/internal/db/dbutil"
	"github.com/sourcegraph/sourcegraph/internal/extsvc"
	"github.com/sourcegraph/sourcegraph/internal/jsonc"
	"github.com/sourcegraph/sourcegraph/internal/secret"
	"github.com/sourcegraph/sourcegraph/schema"
)

// An ExternalServiceStore stores external services and their configuration.
// Before updating or creating a new external service, validation is performed.
// The enterprise code registers additional validators at run-time and sets the
// global instance in stores.go
type ExternalServiceStore struct {
	*basestore.Store

	GitHubValidators          []func(*schema.GitHubConnection) error
	GitLabValidators          []func(*schema.GitLabConnection, []schema.AuthProviders) error
	BitbucketServerValidators []func(*schema.BitbucketServerConnection) error

	// PreCreateExternalService (if set) is invoked as a hook prior to creating a
	// new external service in the database.
	PreCreateExternalService func(context.Context) error

	mu sync.Mutex
}

// NewExternalServicesStoreWithDB instantiates and returns a new ExternalServicesStore with prepared statements.
func NewExternalServicesStoreWithDB(db dbutil.DB) *ExternalServiceStore {
	return &ExternalServiceStore{Store: basestore.NewWithDB(db, sql.TxOptions{})}
}

func (e *ExternalServiceStore) With(other basestore.ShareableStore) *ExternalServiceStore {
	return &ExternalServiceStore{Store: e.Store.With(other)}
}

func (e *ExternalServiceStore) Transact(ctx context.Context) (*ExternalServiceStore, error) {
	txBase, err := e.Store.Transact(ctx)
	return &ExternalServiceStore{Store: txBase}, err
}

// ensureStore instantiates a basestore.Store if necessary, using the dbconn.Global handle.
// This function ensures access to dbconn happens after the rest of the code or tests have
// initialized it.
func (e *ExternalServiceStore) ensureStore() {
	e.mu.Lock()
	defer e.mu.Unlock()

	if e.Store == nil {
		e.Store = basestore.NewWithDB(dbconn.Global, sql.TxOptions{})
	}
}

// ExternalServiceKinds contains a map of all supported kinds of
// external services.
var ExternalServiceKinds = map[string]ExternalServiceKind{
	extsvc.KindAWSCodeCommit:   {CodeHost: true, JSONSchema: schema.AWSCodeCommitSchemaJSON},
	extsvc.KindBitbucketCloud:  {CodeHost: true, JSONSchema: schema.BitbucketCloudSchemaJSON},
	extsvc.KindBitbucketServer: {CodeHost: true, JSONSchema: schema.BitbucketServerSchemaJSON},
	extsvc.KindGitHub:          {CodeHost: true, JSONSchema: schema.GitHubSchemaJSON},
	extsvc.KindGitLab:          {CodeHost: true, JSONSchema: schema.GitLabSchemaJSON},
	extsvc.KindGitolite:        {CodeHost: true, JSONSchema: schema.GitoliteSchemaJSON},
	extsvc.KindPhabricator:     {CodeHost: true, JSONSchema: schema.PhabricatorSchemaJSON},
	extsvc.KindOther:           {CodeHost: true, JSONSchema: schema.OtherExternalServiceSchemaJSON},
}

// ExternalServiceKind describes a kind of external service.
type ExternalServiceKind struct {
	// True if the external service can host repositories.
	CodeHost bool

	JSONSchema string // JSON Schema for the external service's configuration
}

// ExternalServicesListOptions contains options for listing external services.
type ExternalServicesListOptions struct {
	// When specified, only include external services with the given IDs.
	IDs []int64
	// When true, only include external services not under any namespace (i.e. owned by all site admins),
	// and value of NamespaceUserID is ignored.
	NoNamespace bool
	// When specified, only include external services under given user namespace.
	NamespaceUserID int32
	// When specified, only include external services with given list of kinds.
	Kinds []string
	// When specified, only include external services with ID below this number
	// (because we're sorting results by ID in descending order).
	AfterID int64
	*LimitOffset
}

func (o ExternalServicesListOptions) sqlConditions() []*sqlf.Query {
	conds := []*sqlf.Query{sqlf.Sprintf("deleted_at IS NULL")}
	if len(o.IDs) > 0 {
		ids := make([]*sqlf.Query, 0, len(o.IDs))
		for _, id := range o.IDs {
			ids = append(ids, sqlf.Sprintf("%s", id))
		}
		conds = append(conds, sqlf.Sprintf("id IN (%s)", sqlf.Join(ids, ",")))
	}
	if o.NoNamespace {
		conds = append(conds, sqlf.Sprintf(`namespace_user_id IS NULL`))
	} else if o.NamespaceUserID > 0 {
		conds = append(conds, sqlf.Sprintf(`namespace_user_id = %d`, o.NamespaceUserID))
	}
	if len(o.Kinds) > 0 {
		kinds := make([]*sqlf.Query, 0, len(o.Kinds))
		for _, kind := range o.Kinds {
			kinds = append(kinds, sqlf.Sprintf("%s", kind))
		}
		conds = append(conds, sqlf.Sprintf("kind IN (%s)", sqlf.Join(kinds, ",")))
	}
	if o.AfterID > 0 {
		conds = append(conds, sqlf.Sprintf(`id < %d`, o.AfterID))
	}
	return conds
}

type ValidateExternalServiceConfigOptions struct {
	// The ID of the external service, 0 is a valid value for not-yet-created external service.
	ID int64
	// The kind of external service.
	Kind string
	// The actual config of the external service.
	Config string
	// The list of authN providers configured on the instance.
	AuthProviders []schema.AuthProviders
	// When true, indicates this is a user-added the external service.
	HasNamespace bool
}

// ValidateConfig validates the given external service configuration.
// A non zero id indicates we are updating an existing service, 0 indicates we are adding a new one.
func (e *ExternalServiceStore) ValidateConfig(ctx context.Context, opt ValidateExternalServiceConfigOptions) error {
	// For user-added external services, we need to prevent them from using disallowed fields.
	if opt.HasNamespace {
		// We do not allow users to add external service other than GitHub.com, GitLab.com and Bitbucket.org
		result := gjson.Get(opt.Config, "url")
		baseURL, err := url.Parse(result.String())
		if err != nil {
			return errors.Wrap(err, "parse base URL")
		}
		normalizedURL := extsvc.NormalizeBaseURL(baseURL).String()
		if normalizedURL != "https://github.com/" &&
			normalizedURL != "https://gitlab.com/" &&
			normalizedURL != "https://bitbucket.org/" {
			return errors.New("users are only allowed to add external service for https://github.com/, https://gitlab.com/ and https://bitbucket.org/")
		}

		disallowedFields := []string{"repositoryPathPattern"}
		results := gjson.GetMany(opt.Config, disallowedFields...)
		for i, r := range results {
			if r.Exists() {
				return errors.Errorf("field %q is not allowed in a user-added external service", disallowedFields[i])
			}
		}
	}

	ext, ok := ExternalServiceKinds[opt.Kind]
	if !ok {
		return fmt.Errorf("invalid external service kind: %s", opt.Kind)
	}

	// All configs must be valid JSON.
	// If this requirement is ever changed, you will need to update
	// serveExternalServiceConfigs to handle this case.

	sl := gojsonschema.NewSchemaLoader()
	sc, err := sl.Compile(gojsonschema.NewStringLoader(ext.JSONSchema))
	if err != nil {
		return errors.Wrapf(err, "unable to compile schema for external service of kind %q", opt.Kind)
	}

	normalized, err := jsonc.Parse(opt.Config)
	if err != nil {
		return errors.Wrapf(err, "unable to normalize JSON")
	}

	res, err := sc.Validate(gojsonschema.NewBytesLoader(normalized))
	if err != nil {
		return errors.Wrap(err, "unable to validate config against schema")
	}

	var errs *multierror.Error
	for _, err := range res.Errors() {
		e := err.String()
		// Remove `(root): ` from error formatting since these errors are
		// presented to users.
		e = strings.TrimPrefix(e, "(root): ")
		errs = multierror.Append(errs, errors.New(e))
	}

	// Extra validation not based on JSON Schema.
	switch opt.Kind {
	case extsvc.KindGitHub:
		var c schema.GitHubConnection
		if err = json.Unmarshal(normalized, &c); err != nil {
			return err
		}
		err = e.validateGitHubConnection(ctx, opt.ID, &c)

	case extsvc.KindGitLab:
		var c schema.GitLabConnection
		if err = json.Unmarshal(normalized, &c); err != nil {
			return err
		}
		err = e.validateGitLabConnection(ctx, opt.ID, &c, opt.AuthProviders)

	case extsvc.KindBitbucketServer:
		var c schema.BitbucketServerConnection
		if err = json.Unmarshal(normalized, &c); err != nil {
			return err
		}
		err = e.validateBitbucketServerConnection(ctx, opt.ID, &c)

	case extsvc.KindBitbucketCloud:
		var c schema.BitbucketCloudConnection
		if err = json.Unmarshal(normalized, &c); err != nil {
			return err
		}
		err = e.validateBitbucketCloudConnection(ctx, opt.ID, &c)

	case extsvc.KindOther:
		var c schema.OtherExternalServiceConnection
		if err = json.Unmarshal(normalized, &c); err != nil {
			return err
		}
		err = validateOtherExternalServiceConnection(&c)
	}

	return multierror.Append(errs, err).ErrorOrNil()
}

// Neither our JSON schema library nor the Monaco editor we use supports
// object dependencies well, so we must validate here that repo items
// match the uri-reference format when url is set, instead of uri when
// it isn't.
func validateOtherExternalServiceConnection(c *schema.OtherExternalServiceConnection) error {
	parseRepo := url.Parse
	if c.Url != "" {
		// We ignore the error because this already validated by JSON Schema.
		baseURL, _ := url.Parse(c.Url)
		parseRepo = baseURL.Parse
	}

	for i, repo := range c.Repos {
		cloneURL, err := parseRepo(repo)
		if err != nil {
			return fmt.Errorf(`repos.%d: %s`, i, err)
		}

		switch cloneURL.Scheme {
		case "git", "http", "https", "ssh":
			continue
		default:
			return fmt.Errorf("repos.%d: scheme %q not one of git, http, https or ssh", i, cloneURL.Scheme)
		}
	}

	return nil
}

func (e *ExternalServiceStore) validateGitHubConnection(ctx context.Context, id int64, c *schema.GitHubConnection) error {
	err := new(multierror.Error)
	for _, validate := range e.GitHubValidators {
		err = multierror.Append(err, validate(c))
	}

	if c.Repos == nil && c.RepositoryQuery == nil && c.Orgs == nil {
		err = multierror.Append(err, errors.New("at least one of repositoryQuery, repos or orgs must be set"))
	}

	err = multierror.Append(err, e.validateDuplicateRateLimits(ctx, id, extsvc.KindGitHub, c))

	return err.ErrorOrNil()
}

func (e *ExternalServiceStore) validateGitLabConnection(ctx context.Context, id int64, c *schema.GitLabConnection, ps []schema.AuthProviders) error {
	err := new(multierror.Error)
	for _, validate := range e.GitLabValidators {
		err = multierror.Append(err, validate(c, ps))
	}

	err = multierror.Append(err, e.validateDuplicateRateLimits(ctx, id, extsvc.KindGitLab, c))

	return err.ErrorOrNil()
}

func (e *ExternalServiceStore) validateBitbucketServerConnection(ctx context.Context, id int64, c *schema.BitbucketServerConnection) error {
	err := new(multierror.Error)
	for _, validate := range e.BitbucketServerValidators {
		err = multierror.Append(err, validate(c))
	}

	if c.Repos == nil && c.RepositoryQuery == nil {
		err = multierror.Append(err, errors.New("at least one of repositoryQuery or repos must be set"))
	}

	err = multierror.Append(err, e.validateDuplicateRateLimits(ctx, id, extsvc.KindBitbucketServer, c))

	return err.ErrorOrNil()
}

func (e *ExternalServiceStore) validateBitbucketCloudConnection(ctx context.Context, id int64, c *schema.BitbucketCloudConnection) error {
	return e.validateDuplicateRateLimits(ctx, id, extsvc.KindBitbucketCloud, c)
}

// validateDuplicateRateLimits returns an error if given config has duplicated non-default rate limit
// with another external service for the same code host.
func (e *ExternalServiceStore) validateDuplicateRateLimits(ctx context.Context, id int64, kind string, parsedConfig interface{}) error {
	// Check if rate limit is already defined for this code host on another external service
	rlc, err := extsvc.GetLimitFromConfig(kind, parsedConfig)
	if err != nil {
		return errors.Wrap(err, "getting rate limit config")
	}

	// Default implies that no overriding rate limit has been set so it can't conflict with anything
	if rlc.IsDefault {
		return nil
	}

	baseURL := rlc.BaseURL
	opt := ExternalServicesListOptions{
		Kinds: []string{kind},
		LimitOffset: &LimitOffset{
			Limit: 500, // The number is randomly chosen
		},
	}
	for {
		svcs, err := e.List(ctx, opt)
		if err != nil {
			return errors.Wrap(err, "list")
		}
		if len(svcs) == 0 {
			break // No more results, exiting
		}
		opt.AfterID = svcs[len(svcs)-1].ID // Advance the cursor

		for _, svc := range svcs {
			rlc, err := extsvc.ExtractRateLimitConfig(svc.Config, svc.Kind, svc.DisplayName)
			if err != nil {
				return errors.Wrap(err, "extracting rate limit config")
			}
			if rlc.BaseURL == baseURL && svc.ID != id && !rlc.IsDefault {
				return fmt.Errorf("existing external service, %q, already has a rate limit set", rlc.DisplayName)
			}
		}

		if len(svcs) < opt.Limit {
			break // Less results than limit means we've reached end
		}
	}
	return nil
}

// Create creates an external service.
//
// Since this method is used before the configuration server has started
// (search for "EXTSVC_CONFIG_FILE") you must pass the conf.Get function in so
// that an alternative can be used when the configuration server has not
// started, otherwise a panic would occur once pkg/conf's deadlock detector
// determines a deadlock occurred.
//
// 🚨 SECURITY: The caller must ensure that the actor is a site admin.
// Otherwise, `es.NamespaceUserID` must be specified (i.e. non-nil) for
// a user-added external service.
//
// 🚨 SECURITY: The value of `es.Unrestricted` is disregarded and will always
// be recalculated based on whether `"authorization"` is presented in `es.Config`.
func (e *ExternalServiceStore) Create(ctx context.Context, confGet func() *conf.Unified, es *types.ExternalService) error {
	if Mocks.ExternalServices.Create != nil {
		return Mocks.ExternalServices.Create(ctx, confGet, es)
	}
	e.ensureStore()

	ps := confGet().AuthProviders
	if err := e.ValidateConfig(ctx, ValidateExternalServiceConfigOptions{
		Kind:          es.Kind,
		Config:        es.Config,
		AuthProviders: ps,
		HasNamespace:  es.NamespaceUserID != 0,
	}); err != nil {
		return err
	}

	es.CreatedAt = time.Now().UTC().Truncate(time.Microsecond)
	es.UpdatedAt = es.CreatedAt

	// Prior to saving the record, run a validation hook.
	if e.PreCreateExternalService != nil {
		if err := e.PreCreateExternalService(ctx); err != nil {
			return err
		}
	}

	es.Unrestricted = !gjson.Get(es.Config, "authorization").Exists()

	return e.Store.Handle().DB().QueryRowContext(
		ctx,
<<<<<<< HEAD
		"INSERT INTO external_services(kind, display_name, config, created_at, updated_at, namespace_user_id) VALUES($1, $2, $3, $4, $5, $6, $7) RETURNING id",
=======
		"INSERT INTO external_services(kind, display_name, config, created_at, updated_at, namespace_user_id, unrestricted) VALUES($1, $2, $3, $4, $5, $6, $7) RETURNING id",
>>>>>>> c9d97608
		es.Kind, es.DisplayName, secret.StringValue{S: &es.Config}, es.CreatedAt, es.UpdatedAt, nullInt32Column(es.NamespaceUserID), es.Unrestricted,
	).Scan(&es.ID)
}

// Upsert updates or inserts the given ExternalServices.
//
// 🚨 SECURITY: The value of `Unrestricted` field is disregarded and will always
// be recalculated based on whether `"authorization"` is presented in `Config`.
func (e *ExternalServiceStore) Upsert(ctx context.Context, svcs ...*types.ExternalService) error {
	if len(svcs) == 0 {
		return nil
	}
	e.ensureStore()

	for _, s := range svcs {
		s.Unrestricted = !gjson.Get(s.Config, "authorization").Exists()
	}

	q := upsertExternalServicesQuery(svcs)
	rows, err := e.Query(ctx, q)
	if err != nil {
		return err
	}
	defer func() { err = basestore.CloseRows(rows, err) }()

	i := 0
	for rows.Next() {
		err = rows.Scan(
			&svcs[i].ID,
			&svcs[i].Kind,
			&svcs[i].DisplayName,
			&secret.StringValue{S: &svcs[i].Config},
			&svcs[i].CreatedAt,
			&dbutil.NullTime{Time: &svcs[i].UpdatedAt},
			&dbutil.NullTime{Time: &svcs[i].DeletedAt},
			&dbutil.NullTime{Time: &svcs[i].LastSyncAt},
			&dbutil.NullTime{Time: &svcs[i].NextSyncAt},
			&dbutil.NullInt32{N: &svcs[i].NamespaceUserID},
			&svcs[i].Unrestricted,
		)
		if err != nil {
			return err
		}

		i++
	}

	return err
}

func upsertExternalServicesQuery(svcs []*types.ExternalService) *sqlf.Query {
	vals := make([]*sqlf.Query, 0, len(svcs))
	for _, s := range svcs {
		vals = append(vals, sqlf.Sprintf(
			upsertExternalServicesQueryValueFmtstr,
			s.ID,
			s.Kind,
			s.DisplayName,
			s.Config,
			s.CreatedAt.UTC(),
			s.UpdatedAt.UTC(),
			nullTimeColumn(s.DeletedAt),
			nullTimeColumn(s.LastSyncAt),
			nullTimeColumn(s.NextSyncAt),
			nullInt32Column(s.NamespaceUserID),
			s.Unrestricted,
		))
	}

	return sqlf.Sprintf(
		upsertExternalServicesQueryFmtstr,
		sqlf.Join(vals, ",\n"),
	)
}

const upsertExternalServicesQueryValueFmtstr = `
  (COALESCE(NULLIF(%s, 0), (SELECT nextval('external_services_id_seq'))), UPPER(%s), %s, %s, %s, %s, %s, %s, %s, %s, %s)
`

const upsertExternalServicesQueryFmtstr = `
-- source: cmd/repo-updater/repos/store.go:DBStore.UpsertExternalServices
INSERT INTO external_services (
  id,
  kind,
  display_name,
  config,
  created_at,
  updated_at,
  deleted_at,
  last_sync_at,
  next_sync_at,
  namespace_user_id,
  unrestricted
)
VALUES %s
ON CONFLICT(id) DO UPDATE
SET
  kind         = UPPER(excluded.kind),
  display_name = excluded.display_name,
  config       = excluded.config,
  created_at   = excluded.created_at,
  updated_at   = excluded.updated_at,
  deleted_at   = excluded.deleted_at,
  last_sync_at = excluded.last_sync_at,
  next_sync_at = excluded.next_sync_at,
  namespace_user_id = excluded.namespace_user_id,
  unrestricted = excluded.unrestricted
RETURNING *
`

// ExternalServiceUpdate contains optional fields to update.
type ExternalServiceUpdate struct {
	DisplayName *string
	Config      *string
}

// Update updates an external service.
//
// 🚨 SECURITY: The caller must ensure that the actor is a site admin,
// or has the legitimate access to the external service (i.e. the owner).
func (e *ExternalServiceStore) Update(ctx context.Context, ps []schema.AuthProviders, id int64, update *ExternalServiceUpdate) (err error) {
	if Mocks.ExternalServices.Update != nil {
		return Mocks.ExternalServices.Update(ctx, ps, id, update)
	}
	e.ensureStore()

	if update.Config != nil {
		// Query to get the kind (which is immutable) so we can validate the new config.
		externalService, err := e.GetByID(ctx, id)
		if err != nil {
			return err
		}

		if err := e.ValidateConfig(ctx, ValidateExternalServiceConfigOptions{
			ID:            id,
			Kind:          externalService.Kind,
			Config:        *update.Config,
			AuthProviders: ps,
			HasNamespace:  externalService.NamespaceUserID != 0,
		}); err != nil {
			return err
		}
	}

	execUpdate := func(ctx context.Context, tx dbutil.DB, update *sqlf.Query) error {
		q := sqlf.Sprintf("UPDATE external_services SET %s, updated_at=now() WHERE id=%d AND deleted_at IS NULL", update, id)
		res, err := tx.ExecContext(ctx, q.Query(sqlf.PostgresBindVar), q.Args()...)
		if err != nil {
			return err
		}
		affected, err := res.RowsAffected()
		if err != nil {
			return err
		}
		if affected == 0 {
			return externalServiceNotFoundError{id: id}
		}
		return nil
	}
	tx, err := e.Store.Handle().Transact(ctx)
	if err != nil {
		return err
	}
	defer func() { err = tx.Done(err) }()

	if update.DisplayName != nil {
		if err := execUpdate(ctx, tx.DB(), sqlf.Sprintf("display_name=%s", update.DisplayName)); err != nil {
			return err
		}
	}

	if update.Config != nil {
		unrestricted := !gjson.Get(*update.Config, "authorization").Exists()
		q := sqlf.Sprintf(`config = %s, next_sync_at = NOW(), unrestricted = %s`, secret.StringValue{S: update.Config}, unrestricted)
		if err := execUpdate(ctx, tx.DB(), q); err != nil {
			return err
		}
	}
	return nil
}

type externalServiceNotFoundError struct {
	id int64
}

func (e externalServiceNotFoundError) Error() string {
	return fmt.Sprintf("external service not found: %v", e.id)
}

func (e externalServiceNotFoundError) NotFound() bool {
	return true
}

// Delete deletes an external service.
//
// 🚨 SECURITY: The caller must ensure that the actor is a site admin.
func (e *ExternalServiceStore) Delete(ctx context.Context, id int64) error {
	if Mocks.ExternalServices.Delete != nil {
		return Mocks.ExternalServices.Delete(ctx, id)
	}
	e.ensureStore()

	res, err := dbconn.Global.ExecContext(ctx, "UPDATE external_services SET deleted_at=now() WHERE id=$1 AND deleted_at IS NULL", id)
	if err != nil {
		return err
	}
	nrows, err := res.RowsAffected()
	if err != nil {
		return err
	}
	if nrows == 0 {
		return externalServiceNotFoundError{id: id}
	}
	return nil
}

// GetByID returns the external service for id.
//
// 🚨 SECURITY: The caller must ensure that the actor is a site admin.
func (e *ExternalServiceStore) GetByID(ctx context.Context, id int64) (*types.ExternalService, error) {
	if Mocks.ExternalServices.GetByID != nil {
		return Mocks.ExternalServices.GetByID(id)
	}
	e.ensureStore()

	conds := []*sqlf.Query{
		sqlf.Sprintf("deleted_at IS NULL"),
		sqlf.Sprintf("id=%d", id),
	}
	ess, err := e.list(ctx, conds, nil)
	if err != nil {
		return nil, err
	}
	if len(ess) == 0 {
		return nil, externalServiceNotFoundError{id: id}
	}
	return ess[0], nil
}

// List returns external services under given namespace.
// If no namespace is given, it returns all external services.
//
// 🚨 SECURITY: The caller must ensure one of the following:
// 	- The actor is a site admin
// 	- The opt.NamespaceUserID is same as authenticated user ID (i.e. actor.UID)
func (e *ExternalServiceStore) List(ctx context.Context, opt ExternalServicesListOptions) ([]*types.ExternalService, error) {
	if Mocks.ExternalServices.List != nil {
		return Mocks.ExternalServices.List(opt)
	}
	e.ensureStore()

	return e.list(ctx, opt.sqlConditions(), opt.LimitOffset)
}

// DistinctKinds returns the distinct list of external services kinds that are stored in the database.
func (e *ExternalServiceStore) DistinctKinds(ctx context.Context) ([]string, error) {
	e.ensureStore()

	q := sqlf.Sprintf(`
SELECT ARRAY_AGG(DISTINCT(kind)::TEXT)
FROM external_services
WHERE deleted_at IS NULL
`)

	var kinds []string
	err := e.QueryRow(ctx, q).Scan(pq.Array(&kinds))
	if err != nil {
		if err == sql.ErrNoRows {
			return []string{}, nil
		}
		return nil, err
	}

	return kinds, nil
}

func (e *ExternalServiceStore) list(ctx context.Context, conds []*sqlf.Query, limitOffset *LimitOffset) ([]*types.ExternalService, error) {
	q := sqlf.Sprintf(`
		SELECT id, kind, display_name, config, created_at, updated_at, deleted_at, last_sync_at, next_sync_at, namespace_user_id, unrestricted
		FROM external_services
		WHERE (%s)
		ORDER BY id DESC
		%s`,
		sqlf.Join(conds, ") AND ("),
		limitOffset.SQL(),
	)

	rows, err := e.Query(ctx, q)
	if err != nil {
		return nil, err
	}
	defer rows.Close()

	var results []*types.ExternalService
	for rows.Next() {
		var (
			h               types.ExternalService
			deletedAt       sql.NullTime
			lastSyncAt      sql.NullTime
			nextSyncAt      sql.NullTime
			namespaceUserID sql.NullInt32
		)
		if err := rows.Scan(&h.ID, &h.Kind, &h.DisplayName, &secret.StringValue{S: &h.Config}, &h.CreatedAt, &h.UpdatedAt, &deletedAt, &lastSyncAt, &nextSyncAt, &namespaceUserID, &h.Unrestricted); err != nil {
			return nil, err
		}

		if deletedAt.Valid {
			h.DeletedAt = deletedAt.Time
		}
		if lastSyncAt.Valid {
			h.LastSyncAt = lastSyncAt.Time
		}
		if nextSyncAt.Valid {
			h.NextSyncAt = nextSyncAt.Time
		}
		if namespaceUserID.Valid {
			h.NamespaceUserID = namespaceUserID.Int32
		}
		results = append(results, &h)
	}
	if err = rows.Err(); err != nil {
		return nil, err
	}

	return results, nil
}

// Count counts all external services that satisfy the options (ignoring limit and offset).
//
// 🚨 SECURITY: The caller must ensure that the actor is a site admin.
func (e *ExternalServiceStore) Count(ctx context.Context, opt ExternalServicesListOptions) (int, error) {
	if Mocks.ExternalServices.Count != nil {
		return Mocks.ExternalServices.Count(ctx, opt)
	}
	e.ensureStore()

	q := sqlf.Sprintf("SELECT COUNT(*) FROM external_services WHERE (%s)", sqlf.Join(opt.sqlConditions(), ") AND ("))
	var count int
	if err := e.QueryRow(ctx, q).Scan(&count); err != nil {
		return 0, err
	}
	return count, nil
}

// MockExternalServices mocks the external services store.
type MockExternalServices struct {
	Create  func(ctx context.Context, confGet func() *conf.Unified, externalService *types.ExternalService) error
	Delete  func(ctx context.Context, id int64) error
	GetByID func(id int64) (*types.ExternalService, error)
	List    func(opt ExternalServicesListOptions) ([]*types.ExternalService, error)
	Update  func(ctx context.Context, ps []schema.AuthProviders, id int64, update *ExternalServiceUpdate) error
	Count   func(ctx context.Context, opt ExternalServicesListOptions) (int, error)
}<|MERGE_RESOLUTION|>--- conflicted
+++ resolved
@@ -418,11 +418,7 @@
 
 	return e.Store.Handle().DB().QueryRowContext(
 		ctx,
-<<<<<<< HEAD
-		"INSERT INTO external_services(kind, display_name, config, created_at, updated_at, namespace_user_id) VALUES($1, $2, $3, $4, $5, $6, $7) RETURNING id",
-=======
 		"INSERT INTO external_services(kind, display_name, config, created_at, updated_at, namespace_user_id, unrestricted) VALUES($1, $2, $3, $4, $5, $6, $7) RETURNING id",
->>>>>>> c9d97608
 		es.Kind, es.DisplayName, secret.StringValue{S: &es.Config}, es.CreatedAt, es.UpdatedAt, nullInt32Column(es.NamespaceUserID), es.Unrestricted,
 	).Scan(&es.ID)
 }
