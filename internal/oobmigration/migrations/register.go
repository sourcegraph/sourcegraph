--- conflicted
+++ resolved
@@ -15,11 +15,7 @@
 func RegisterOSSMigrators(ctx context.Context, db database.DB, runner *oobmigration.Runner) error {
 	keyring := keyring.Default()
 
-<<<<<<< HEAD
-	return registerOSSMigrations(runner, false, migratorDependencies{
-=======
-	return registerOSSMigrators(runner, migratorDependencies{
->>>>>>> 9b35bc01
+	return registerOSSMigrators(runner, false, migratorDependencies{
 		store:   basestore.NewWithHandle(db.Handle()),
 		keyring: &keyring,
 	})
@@ -44,11 +40,7 @@
 		keys = &keyring.Ring{}
 	}
 
-<<<<<<< HEAD
-	return registerOSSMigrations(runner, true, migratorDependencies{
-=======
-	return registerOSSMigrators(runner, migratorDependencies{
->>>>>>> 9b35bc01
+	return registerOSSMigrators(runner, true, migratorDependencies{
 		store:   basestore.NewWithHandle(db.Handle()),
 		keyring: keys,
 	})
@@ -59,13 +51,8 @@
 	keyring *keyring.Ring
 }
 
-<<<<<<< HEAD
-func registerOSSMigrations(runner *oobmigration.Runner, noDelay bool, deps migratorDependencies) error {
+func registerOSSMigrators(runner *oobmigration.Runner, noDelay bool, deps migratorDependencies) error {
 	return RegisterAll(runner, noDelay, []TaggedMigrator{
-=======
-func registerOSSMigrators(runner *oobmigration.Runner, deps migratorDependencies) error {
-	return RegisterAll(runner, []TaggedMigrator{
->>>>>>> 9b35bc01
 		batches.NewExternalServiceWebhookMigratorWithDB(deps.store, deps.keyring.ExternalServiceKey, 50),
 	})
 }
