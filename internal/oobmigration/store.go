package oobmigration

import (
	"context"
	"database/sql"
	"embed"
	"encoding/json"
	"fmt"
	"sort"
	"strings"
	"time"

	"github.com/jackc/pgconn"
	"github.com/keegancsmith/sqlf"
	"github.com/lib/pq"
	"golang.org/x/exp/slices"
	"gopkg.in/yaml.v3"

	"github.com/sourcegraph/sourcegraph/internal/collections"
	"github.com/sourcegraph/sourcegraph/internal/database"
	"github.com/sourcegraph/sourcegraph/internal/database/basestore"
	"github.com/sourcegraph/sourcegraph/internal/database/dbutil"
	"github.com/sourcegraph/sourcegraph/lib/errors"
)

// Migration stores metadata and tracks progress of an out-of-band migration routine.
// These fields mirror the out_of_band_migrations table in the database. For docs see
// the [schema](https://github.com/sourcegraph/sourcegraph/blob/main/internal/database/schema.md#table-publicout_of_band_migrations).
type Migration struct {
	ID             int
	Team           string
	Component      string
	Description    string
	Introduced     Version
	Deprecated     *Version
	Progress       float64
	Created        time.Time
	LastUpdated    *time.Time
	NonDestructive bool
	IsEnterprise   bool
	ApplyReverse   bool
	Errors         []MigrationError
	// Metadata can be used to store custom JSON data
	Metadata json.RawMessage
}

// Complete returns true if the migration has 0 un-migrated record in whichever
// direction is indicated by the ApplyReverse flag.
func (m Migration) Complete() bool {
	if m.Progress == 1 && !m.ApplyReverse {
		return true
	}

	if m.Progress == 0 && m.ApplyReverse {
		return true
	}

	return false
}

// MigrationError pairs an error message and the time the error occurred.
type MigrationError struct {
	Message string
	Created time.Time
}

// scanMigrations scans a slice of migrations from the return value of `*Store.query`.
func scanMigrations(rows *sql.Rows, queryErr error) (_ []Migration, err error) {
	if queryErr != nil {
		return nil, queryErr
	}
	defer func() { err = basestore.CloseRows(rows, err) }()

	var values []Migration
	for rows.Next() {
		var message string
		var created *time.Time
		var deprecatedMajor, deprecatedMinor *int
		value := Migration{Errors: []MigrationError{}}

		if err := rows.Scan(
			&value.ID,
			&value.Team,
			&value.Component,
			&value.Description,
			&value.Introduced.Major,
			&value.Introduced.Minor,
			&deprecatedMajor,
			&deprecatedMinor,
			&value.Progress,
			&value.Created,
			&value.LastUpdated,
			&value.NonDestructive,
			&value.IsEnterprise,
			&value.ApplyReverse,
			&value.Metadata,
			&dbutil.NullString{S: &message},
			&created,
		); err != nil {
			return nil, err
		}

		if message != "" {
			value.Errors = append(value.Errors, MigrationError{
				Message: message,
				Created: *created,
			})
		}

		if deprecatedMajor != nil && deprecatedMinor != nil {
			value.Deprecated = &Version{
				Major: *deprecatedMajor,
				Minor: *deprecatedMinor,
			}
		}

		if n := len(values); n > 0 && values[n-1].ID == value.ID {
			values[n-1].Errors = append(values[n-1].Errors, value.Errors...)
		} else {
			values = append(values, value)
		}
	}

	return values, nil
}

// Store is the interface over the out-of-band migrations tables.
type Store struct {
	*basestore.Store
}

// NewStoreWithDB creates a new Store with the given database connection.
func NewStoreWithDB(db database.DB) *Store {
	return &Store{Store: basestore.NewWithHandle(db.Handle())}
}

var _ basestore.ShareableStore = &Store{}

// With creates a new store with the underlying database handle from the given store.
// This method should be used when two distinct store instances need to perform an
// operation within the same shared transaction.
//
// This method wraps the basestore.With method.
func (s *Store) With(other basestore.ShareableStore) *Store {
	return &Store{Store: s.Store.With(other)}
}

// Transact returns a new store whose methods operate within the context of a new transaction
// or a new savepoint. This method will return an error if the underlying connection cannot be
// interface upgraded to a TxBeginner.
//
// This method wraps the basestore.Transact method.
func (s *Store) Transact(ctx context.Context) (*Store, error) {
	txBase, err := s.Store.Transact(ctx)
	return &Store{Store: txBase}, err
}

type yamlMigration struct {
	ID                     int    `yaml:"id"`
	Team                   string `yaml:"team"`
	Component              string `yaml:"component"`
	Description            string `yaml:"description"`
	NonDestructive         bool   `yaml:"non_destructive"`
	IsEnterprise           bool   `yaml:"is_enterprise"`
	IntroducedVersionMajor int    `yaml:"introduced_version_major"`
	IntroducedVersionMinor int    `yaml:"introduced_version_minor"`
	DeprecatedVersionMajor *int   `yaml:"deprecated_version_major"`
	DeprecatedVersionMinor *int   `yaml:"deprecated_version_minor"`
}

//go:embed oobmigrations.yaml
var migrations embed.FS

var yamlMigrations = func() []yamlMigration {
	contents, err := migrations.ReadFile("oobmigrations.yaml")
	if err != nil {
		panic(fmt.Sprintf("malformed oobmigration definitions: %s", err.Error()))
	}

	var parsedMigrations []yamlMigration
	if err := yaml.Unmarshal(contents, &parsedMigrations); err != nil {
		panic(fmt.Sprintf("malformed oobmigration definitions: %s", err.Error()))
	}

	sort.Slice(parsedMigrations, func(i, j int) bool {
		return parsedMigrations[i].ID < parsedMigrations[j].ID
	})

	return parsedMigrations
}()

var yamlMigrationIDs = func() []int {
	ids := make([]int, 0, len(yamlMigrations))
	for _, migration := range yamlMigrations {
		ids = append(ids, migration.ID)
	}

	return ids
}()

// SynchronizeMetadata upserts the metadata defined in the sibling file oobmigrations.yaml.
// Existing out-of-band migration metadata that does not match one of the identifiers in the
// referenced file are not removed, as they have likely been registered by a later version of
// the instance prior to a downgrade.
//
// This method will use a fallback query to support an older version of the table (prior to 3.29)
// so that upgrades of historic instances work with the migrator. This is true of select methods
// in this store, but not all methods.
func (s *Store) SynchronizeMetadata(ctx context.Context) (err error) {
	var fallback bool

	tx, err := s.Transact(ctx)
	if err != nil {
		return err
	}
	defer func() {
		if !fallback {
			err = tx.Done(err)
		}
	}()

	for _, migration := range yamlMigrations {
		if err := tx.Exec(ctx, sqlf.Sprintf(
			synchronizeMetadataUpsertQuery,
			migration.ID,
			migration.Team,
			migration.Component,
			migration.Description,
			migration.NonDestructive,
			migration.IsEnterprise,
			migration.IntroducedVersionMajor,
			migration.IntroducedVersionMinor,
			migration.DeprecatedVersionMajor,
			migration.DeprecatedVersionMinor,
			migration.Team,
			migration.Component,
			migration.Description,
			migration.NonDestructive,
			migration.IsEnterprise,
			migration.IntroducedVersionMajor,
			migration.IntroducedVersionMinor,
			migration.DeprecatedVersionMajor,
			migration.DeprecatedVersionMinor,
		)); err != nil {
			if !shouldFallback(err) {
				return err
			}

			fallback = true
			_ = tx.Done(err)
			return s.synchronizeMetadataFallback(ctx)
		}
	}

	return nil
}

const synchronizeMetadataUpsertQuery = `
INSERT INTO out_of_band_migrations
(
	id,
	team,
	component,
	description,
	created,
	non_destructive,
	is_enterprise,
	introduced_version_major,
	introduced_version_minor,
	deprecated_version_major,
	deprecated_version_minor
)
VALUES (%s, %s, %s, %s, NOW(), %s, %s, %s, %s, %s, %s)
ON CONFLICT (id) DO UPDATE SET
	team = %s,
	component = %s,
	description = %s,
	non_destructive = %s,
	is_enterprise = %s,
	introduced_version_major = %s,
	introduced_version_minor = %s,
	deprecated_version_major = %s,
	deprecated_version_minor = %s
`

func (s *Store) synchronizeMetadataFallback(ctx context.Context) (err error) {
	tx, err := s.Transact(ctx)
	if err != nil {
		return err
	}
	defer func() { err = tx.Done(err) }()

	for _, migration := range yamlMigrations {
		introduced := versionString(migration.IntroducedVersionMajor, migration.IntroducedVersionMinor)
		var deprecated *string
		if migration.DeprecatedVersionMajor != nil {
			s := versionString(*migration.DeprecatedVersionMajor, *migration.DeprecatedVersionMinor)
			deprecated = &s
		}

		if err := tx.Exec(ctx, sqlf.Sprintf(
			synchronizeMetadataFallbackUpsertQuery,
			migration.ID,
			migration.Team,
			migration.Component,
			migration.Description,
			migration.NonDestructive,
			introduced,
			deprecated,
			migration.Team,
			migration.Component,
			migration.Description,
			migration.NonDestructive,
			introduced,
			deprecated,
		)); err != nil {
			return err
		}
	}

	return nil
}

const synchronizeMetadataFallbackUpsertQuery = `
INSERT INTO out_of_band_migrations
(
	id,
	team,
	component,
	description,
	created,
	non_destructive,
	introduced,
	deprecated
)
VALUES (%s, %s, %s, %s, NOW(), %s, %s, %s)
ON CONFLICT (id) DO UPDATE SET
	team = %s,
	component = %s,
	description = %s,
	non_destructive = %s,
	introduced = %s,
	deprecated = %s
`

// GetByID retrieves a migration by its identifier. If the migration does not exist, a false
// valued flag is returned.
func (s *Store) GetByID(ctx context.Context, id int) (_ Migration, _ bool, err error) {
	migrations, err := scanMigrations(s.Store.Query(ctx, sqlf.Sprintf(getByIDQuery, id)))
	if err != nil {
		return Migration{}, false, err
	}

	if len(migrations) == 0 {
		return Migration{}, false, nil
	}

	return migrations[0], true, nil
}

const getByIDQuery = `
SELECT
	m.id,
	m.team,
	m.component,
	m.description,
	m.introduced_version_major,
	m.introduced_version_minor,
	m.deprecated_version_major,
	m.deprecated_version_minor,
	m.progress,
	m.created,
	m.last_updated,
	m.non_destructive,
	m.is_enterprise,
	m.apply_reverse,
	m.metadata,
	e.message,
	e.created
FROM out_of_band_migrations m
LEFT JOIN out_of_band_migrations_errors e ON e.migration_id = m.id
WHERE m.id = %s
ORDER BY e.created desc
`

func (s *Store) GetByIDs(ctx context.Context, ids []int) (_ []Migration, err error) {
	migrations, err := scanMigrations(s.Store.Query(ctx, sqlf.Sprintf(getByIDsQuery, pq.Array(ids))))
	if err != nil {
		return nil, err
	}

<<<<<<< HEAD
	sort.Slice(migrations, func(i, j int) bool { return migrations[i].ID < migrations[j].ID })

	var missingMigrations []int
	var offset int
	for i, id := range ids {
		if migrations[i-offset].ID != id {
			offset += 1
			missingMigrations = append(missingMigrations, id)
			continue
		}
	}
	if len(missingMigrations) > 0 {
		return nil, errors.Newf("unknown migration id(s) %v", missingMigrations)
=======
	wanted := collections.NewSet(ids...)
	received := collections.NewSet[int]()
	for _, migration := range migrations {
		received.Add(migration.ID)
	}
	difference := wanted.Difference(received).Values()
	if len(difference) > 0 {
		slices.Sort(difference)
		return nil, errors.Newf("unknown migration id(s) %v", difference)
>>>>>>> ab80f414
	}

	return migrations, nil
}

const getByIDsQuery = `
SELECT
	m.id,
	m.team,
	m.component,
	m.description,
	m.introduced_version_major,
	m.introduced_version_minor,
	m.deprecated_version_major,
	m.deprecated_version_minor,
	m.progress,
	m.created,
	m.last_updated,
	m.non_destructive,
	m.is_enterprise,
	m.apply_reverse,
	m.metadata,
	e.message,
	e.created
FROM out_of_band_migrations m
LEFT JOIN out_of_band_migrations_errors e ON e.migration_id = m.id
WHERE m.id = ANY(%s)
<<<<<<< HEAD
ORDER BY e.created desc`
=======
ORDER BY m.id ASC, e.created DESC
`
>>>>>>> ab80f414

// ReturnEnterpriseMigrations is set by the enterprise application to enable the
// inclusion of enterprise-only migration records in the output of oobmigration.List.
var ReturnEnterpriseMigrations = false

// List returns the complete list of out-of-band migrations.
//
// This method will use a fallback query to support an older version of the table (prior to 3.29)
// so that upgrades of historic instances work with the migrator. This is true of select methods
// in this store, but not all methods.
func (s *Store) List(ctx context.Context) (_ []Migration, err error) {
	conds := make([]*sqlf.Query, 0, 2)
	if !ReturnEnterpriseMigrations {
		conds = append(conds, sqlf.Sprintf("NOT m.is_enterprise"))
	}

	// Syncing metadata does not remove unknown migration fields. If we've removed them,
	// we want to block them from returning from old instances. We also want to ignore
	// any database content that we don't have metadata for. Similar checks should not
	// be necessary on the other access methods, as they use ids returned by this method.
	conds = append(conds, sqlf.Sprintf("m.id = ANY(%s)", pq.Array(yamlMigrationIDs)))

	migrations, err := scanMigrations(s.Store.Query(ctx, sqlf.Sprintf(listQuery, sqlf.Join(conds, "AND"))))
	if err != nil {
		if !shouldFallback(err) {
			return nil, err
		}

		return scanMigrations(s.Store.Query(ctx, sqlf.Sprintf(listFallbackQuery, sqlf.Join(conds, "AND"))))
	}

	return migrations, nil
}

const listQuery = `
SELECT
	m.id,
	m.team,
	m.component,
	m.description,
	m.introduced_version_major,
	m.introduced_version_minor,
	m.deprecated_version_major,
	m.deprecated_version_minor,
	m.progress,
	m.created,
	m.last_updated,
	m.non_destructive,
	m.is_enterprise,
	m.apply_reverse,
	m.metadata,
	e.message,
	e.created
FROM out_of_band_migrations m
LEFT JOIN out_of_band_migrations_errors e ON e.migration_id = m.id
WHERE %s
ORDER BY m.id desc, e.created DESC
`

const listFallbackQuery = `
WITH split_migrations AS (
	SELECT
		m.*,
		regexp_matches(m.introduced, E'^(\\d+)\.(\\d+)') AS introduced_parts,
		regexp_matches(m.deprecated, E'^(\\d+)\.(\\d+)') AS deprecated_parts
	FROM out_of_band_migrations m
)
SELECT
	m.id,
	m.team,
	m.component,
	m.description,
	introduced_parts[1] AS introduced_version_major,
	introduced_parts[2] AS introduced_version_minor,
	CASE WHEN m.deprecated = '' THEN NULL ELSE deprecated_parts[1] END AS deprecated_version_major,
	CASE WHEN m.deprecated = '' THEN NULL ELSE deprecated_parts[2] END AS deprecated_version_minor,
	m.progress,
	m.created,
	m.last_updated,
	m.non_destructive,
	-- Note that we use true here as a default as we only expect to require this fallback
	-- query when using a newer migrator version against an old instance, and multi-version
	-- upgrades are an enterprise feature.
	true AS is_enterprise,
	m.apply_reverse,
	m.metadata,
	e.message,
	e.created
FROM split_migrations m
LEFT JOIN out_of_band_migrations_errors e ON e.migration_id = m.id
WHERE %s
ORDER BY m.id desc, e.created DESC
`

// UpdateDirection updates the direction for the given migration.
func (s *Store) UpdateDirection(ctx context.Context, id int, applyReverse bool) error {
	return s.Store.Exec(ctx, sqlf.Sprintf(updateDirectionQuery, applyReverse, id))
}

const updateDirectionQuery = `
UPDATE out_of_band_migrations SET apply_reverse = %s WHERE id = %s
`

// UpdateProgress updates the progress for the given migration.
func (s *Store) UpdateProgress(ctx context.Context, id int, progress float64) error {
	return s.updateProgress(ctx, id, progress, time.Now())
}

func (s *Store) updateProgress(ctx context.Context, id int, progress float64, now time.Time) error {
	return s.Store.Exec(ctx, sqlf.Sprintf(updateProgressQuery, progress, now, id, progress))
}

const updateProgressQuery = `
UPDATE out_of_band_migrations SET progress = %s, last_updated = %s WHERE id = %s AND progress != %s
`

// UpdateMetadata updates the metadata for the given migration.
func (s *Store) UpdateMetadata(ctx context.Context, id int, meta json.RawMessage) error {
	return s.updateMetadata(ctx, id, meta, time.Now())
}

func (s *Store) updateMetadata(ctx context.Context, id int, meta json.RawMessage, now time.Time) error {
	return s.Store.Exec(ctx, sqlf.Sprintf(updateMetadataQuery, meta, now, id, meta))
}

const updateMetadataQuery = `
UPDATE out_of_band_migrations SET metadata = %s, last_updated = %s WHERE id = %s AND metadata != %s
`

// MaxMigrationErrors is the maximum number of errors we'll track for a single migration before
// pruning older entries.
const MaxMigrationErrors = 100

// AddError associates the given error message with the given migration. While there are more
// than MaxMigrationErrors errors for this, the oldest error entries will be pruned to keep the
// error list relevant and short.
func (s *Store) AddError(ctx context.Context, id int, message string) (err error) {
	return s.addError(ctx, id, message, time.Now())
}

func (s *Store) addError(ctx context.Context, id int, message string, now time.Time) (err error) {
	tx, err := s.Store.Transact(ctx)
	if err != nil {
		return err
	}
	defer func() { err = tx.Done(err) }()

	if err := tx.Exec(ctx, sqlf.Sprintf(addErrorQuery, id, message, now)); err != nil {
		return err
	}

	if err := tx.Exec(ctx, sqlf.Sprintf(addErrorUpdateTimeQuery, now, id)); err != nil {
		return err
	}

	if err := tx.Exec(ctx, sqlf.Sprintf(addErrorPruneQuery, id, MaxMigrationErrors)); err != nil {
		return err
	}

	return nil
}

const addErrorQuery = `
INSERT INTO out_of_band_migrations_errors (migration_id, message, created) VALUES (%s, %s, %s)
`

const addErrorUpdateTimeQuery = `
UPDATE out_of_band_migrations SET last_updated = %s where id = %s
`

const addErrorPruneQuery = `
DELETE FROM out_of_band_migrations_errors WHERE id IN (
	SELECT id FROM out_of_band_migrations_errors WHERE migration_id = %s ORDER BY created DESC OFFSET %s
)
`

var columnsSupporingFallback = []string{
	"is_enterprise",
	"introduced_version_major",
	"introduced_version_minor",
	"deprecated_version_major",
	"deprecated_version_minor",
}

func shouldFallback(err error) bool {
	var pgErr *pgconn.PgError
	if errors.As(err, &pgErr) && pgErr.Code == "42703" {
		for _, column := range columnsSupporingFallback {
			if strings.Contains(pgErr.Message, column) {
				return true
			}
		}
	}

	return false
}

func versionString(major, minor int) string {
	return fmt.Sprintf("%d.%d.0", major, minor)
}<|MERGE_RESOLUTION|>--- conflicted
+++ resolved
@@ -389,21 +389,6 @@
 		return nil, err
 	}
 
-<<<<<<< HEAD
-	sort.Slice(migrations, func(i, j int) bool { return migrations[i].ID < migrations[j].ID })
-
-	var missingMigrations []int
-	var offset int
-	for i, id := range ids {
-		if migrations[i-offset].ID != id {
-			offset += 1
-			missingMigrations = append(missingMigrations, id)
-			continue
-		}
-	}
-	if len(missingMigrations) > 0 {
-		return nil, errors.Newf("unknown migration id(s) %v", missingMigrations)
-=======
 	wanted := collections.NewSet(ids...)
 	received := collections.NewSet[int]()
 	for _, migration := range migrations {
@@ -413,7 +398,6 @@
 	if len(difference) > 0 {
 		slices.Sort(difference)
 		return nil, errors.Newf("unknown migration id(s) %v", difference)
->>>>>>> ab80f414
 	}
 
 	return migrations, nil
@@ -441,12 +425,8 @@
 FROM out_of_band_migrations m
 LEFT JOIN out_of_band_migrations_errors e ON e.migration_id = m.id
 WHERE m.id = ANY(%s)
-<<<<<<< HEAD
-ORDER BY e.created desc`
-=======
 ORDER BY m.id ASC, e.created DESC
 `
->>>>>>> ab80f414
 
 // ReturnEnterpriseMigrations is set by the enterprise application to enable the
 // inclusion of enterprise-only migration records in the output of oobmigration.List.
