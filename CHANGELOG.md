<!--
###################################### READ ME ###########################################
### This changelog should always be read on `main` branch. Its contents on version     ###
### branches do not necessarily reflect the changes that have gone into that branch.   ###
### To update the changelog add your changes to the appropriate section under the      ###
### "Unreleased" heading. ###
##########################################################################################
-->

# Changelog

All notable changes to Sourcegraph are documented in this file.

<!-- START CHANGELOG -->

## Unreleased

- Code Insights: Fixed incorrect Line Chart size calculation in FireFox

### Added

- Code Insights: Added fuzzy search filter for dashboard select drop down
- Search: `path:` is now a valid filter. It is an alias for the existing `file:` filter. [#34947](https://github.com/sourcegraph/sourcegraph/pull/34947)
- Search: `-language` is a valid filter, but the web app displays it as invalid. The web app is fixed to reflect validity. [#34949](https://github.com/sourcegraph/sourcegraph/pull/34949)
- Search-based code intelligence now recognizes local variables in Python, Java, JavaScript, TypeScript, C/C++, C#, Go, and Ruby. [#33689](https://github.com/sourcegraph/sourcegraph/pull/33689)

### Changed

<<<<<<< HEAD
- Capture group Code Insights now use the Compute streaming endpoint. [#34905](https://github.com/sourcegraph/sourcegraph/pull/34905)
=======
- Sourcegraph's docker images are now based on Alpine Linux 3.14. [#34508](https://github.com/sourcegraph/sourcegraph/pull/34508)
- Sourcegraph is now built with Go 1.18. [#34899](https://github.com/sourcegraph/sourcegraph/pull/34899)
>>>>>>> 294b34af

### Fixed

- Code Insights: Fixed line chart data series hover effect. Now the active line will be rendered on top of the others.
- Unverified primary emails no longer breaks the Emails-page for users and Users-page for Site Admin. [#34312](https://github.com/sourcegraph/sourcegraph/pull/34312)
- Button to download raw file in blob page is now working correctly. [#34558](https://github.com/sourcegraph/sourcegraph/pull/34558)
- Searches containing `or` expressions are now optimized to evaluate natively on the backends that support it ([#34382](https://github.com/sourcegraph/sourcegraph/pull/34382)), and both commit and diff search have been updated to run optimized `and`, `or`, and `not` queries. [#34595](https://github.com/sourcegraph/sourcegraph/pull/34595)
- Carets in textareas in Firefox are now visible. [#34888](https://github.com/sourcegraph/sourcegraph/pull/34888)
- Changesets to GitHub code hosts could fail with a confusing, non actionable error message. [#35048](https://github.com/sourcegraph/sourcegraph/pull/35048)

### Removed

-

## 3.39.1

### Fixed

- Code Insights: Fixed bug that caused line rendering issues when series data is returned out of order by date.
- Code Insights: Fixed bug that caused before and after parameters to be switched when clicking in to the diff view from an insight.
- Fixed an issue with notebooks that caused the cursor to behave erratically in markdown blocks. [#34227](https://github.com/sourcegraph/sourcegraph/pull/34227)
- Batch Changes on docker compose installations were failing due to a missing environment variable [#813](https://github.com/sourcegraph/deploy-sourcegraph-docker/pull/813).

## 3.39.0

### Added

- Added support for LSIF upload authentication against GitLab.com on Sourcegraph Cloud. [#33254](https://github.com/sourcegraph/sourcegraph/pull/33254)
- Add "getting started/quick start checklist for authenticated users" [#32882](https://github.com/sourcegraph/sourcegraph/pull/32882)
- A redesigned repository page is now available under the `new-repo-page` feature flag. [#33319](https://github.com/sourcegraph/sourcegraph/pull/33319)
- Notebooks are now enabled by default. [#33706](https://github.com/sourcegraph/sourcegraph/pull/33706)
- The Code Insights GraphQL API now accepts Search Contexts as a filter and will extract the expressions embedded the `repo` and `-repo` search query fields from the contexts to apply them as filters on the insight. [#33866](https://github.com/sourcegraph/sourcegraph/pull/33866)
- The Code Insights commit indexer can now index commits in smaller batches. Set the number of days per batch in the site setting `insights.commit.indexer.windowDuration`. A value of 0 (default) will disable batching. [#33666](https://github.com/sourcegraph/sourcegraph/pull/33666)
- Support account lockout after consecutive failed sign-in attempts for builtin authentication provider (i.e. username and password), new config options are added to the site configuration under `"auth.lockout"` to customize the threshold, length of lockout and consecutive periods. [#33999](https://github.com/sourcegraph/sourcegraph/pull/33999)
- pgsql-exporter for Code Insights has been added to docker-compose and Kubernetes deployments to gather database-level metrics. [#780](https://github.com/sourcegraph/deploy-sourcegraph-docker/pull/780), [#4111](https://github.com/sourcegraph/deploy-sourcegraph/pull/4111)
- `repo:dependencies(...)` predicate can now search through the [Go dependencies of your repositories](https://docs.sourcegraph.com/code_search/how-to/dependencies_search). [#32658](https://github.com/sourcegraph/sourcegraph/issues/32658)
- Added a site config value `defaultRateLimit` to optionally configure a global default rate limit for external services.

### Changed

- Code Insights: Replaced native window confirmation dialog with branded modal. [#33637](https://github.com/sourcegraph/sourcegraph/pull/33637)
- Code Insights: Series data is now sorted by semantic version then alphabetically.
- Code Insights: Added locked insights overlays for frozen insights while in limited access mode. Restricted insight editing save change button for frozen insights. [#33062](https://github.com/sourcegraph/sourcegraph/pull/33062)
- Code Insights: A global dashboard will now be automatically created while in limited access mode to provide consistent visibility for unlocked insights. This dashboard cannot be deleted or modified while in limited access mode. [#32992](https://github.com/sourcegraph/sourcegraph/pull/32992)
- Update "getting started checklist for visitors" to a new design [TODO:]
- Update "getting started/quick start checklist for visitors" to a new design [#32882](https://github.com/sourcegraph/sourcegraph/pull/32882)
- Code Insights: Capture group values are now restricted to 100 characters. [#32828](https://github.com/sourcegraph/sourcegraph/pull/32828)
- Repositories for which gitserver's janitor job "sg maintenance" fails will eventually be re-cloned if "DisableAutoGitUpdates" is set to false (default) in site configuration. [#33432](https://github.com/sourcegraph/sourcegraph/pull/33432)
- The Code Insights database is now based on Postgres 12, removing the dependency on TimescaleDB. [#32697](https://github.com/sourcegraph/sourcegraph/pull/32697)

### Fixed

- Fixed create insight button being erroneously disabled.
- Fixed an issue where a `Warning: Sourcegraph cannot send emails!` banner would appear for all users instead of just site admins (introduced in v3.38).
- Fixed reading search pattern type from settings [#32989](https://github.com/sourcegraph/sourcegraph/issues/32989)
- Display a tooltip and truncate the title of a search result when content overflows [#32904](https://github.com/sourcegraph/sourcegraph/pull/32904)
- Search patterns containing `and` and `not` expressions are now optimized to evaluate natively on the Zoekt backend for indexed code content and symbol search wherever possible. These kinds of queries are now typically an order of magnitude faster. Previous cases where no results were returned for expensive search expressions should now work and return results quickly. [#33308](https://github.com/sourcegraph/sourcegraph/pull/33308)
- Fail to log extension activation event will no longer block extension from activating [#33300][https://github.com/sourcegraph/sourcegraph/pull/33300]
- Fixed out-ouf-memory events for gitserver's janitor job "sg maintenance". [#33353](https://github.com/sourcegraph/sourcegraph/issues/33353)
- Setting the publication state for changesets when previewing a batch spec now works correctly if all changesets are selected and there is more than one page of changesets. [#33619](https://github.com/sourcegraph/sourcegraph/issues/33619)

### Removed

-

## 3.38.1

### Fixed

- An issue introduced in 3.38 that caused alerts to not be delivered [#33398](https://github.com/sourcegraph/sourcegraph/pull/33398)

## 3.38.0

### Added

- Added new "Getting started onboarding tour" for not authenticated users on Sourcegraph.com instead of "Search onboarding tour" [#32263](https://github.com/sourcegraph/sourcegraph/pull/32263)
- Pings now include code host integration usage metrics [#31379](https://github.com/sourcegraph/sourcegraph/pull/31379)
- Added `PRECISE_CODE_INTEL_UPLOAD_AWS_USE_EC2_ROLE_CREDENTIALS` environment variable to enable EC2 metadata API authentication to an external S3 bucket storing precise code intelligence uploads. [#31820](https://github.com/sourcegraph/sourcegraph/pull/31820)
- LSIF upload pages now include a section listing the reasons and retention policies resulting in an upload being retained and not expired. [#30864](https://github.com/sourcegraph/sourcegraph/pull/30864)
- Timestamps in the history panel can now be formatted as absolute timestamps by using user setting `history.preferAbsoluteTimestamps`
- Timestamps in the history panel can now be formatted as absolute timestamps by using user setting `history.preferAbsoluteTimestamps` [#31837](https://github.com/sourcegraph/sourcegraph/pull/31837)
- Notebooks from private enterprise instances can now be embedded in external sites by enabling the `enable-embed-route` feature flag. [#31628](https://github.com/sourcegraph/sourcegraph/issues/31628)
- Pings now include IDE extensions usage metrics [#32000](https://github.com/sourcegraph/sourcegraph/pull/32000)
- New EventSource type: `IDEEXTENSION` for IDE extensions-related events [#32000](https://github.com/sourcegraph/sourcegraph/pull/32000)
- Code Monitoring now has a Logs tab enabled as a [beta feature](https://docs.sourcegraph.com/admin/beta_and_experimental_features). This lets you see recent runs of your code monitors and determine if any notifications were sent or if there were any errors during the run. [#32292](https://github.com/sourcegraph/sourcegraph/pull/32292)
- Code Monitoring creation and editing now supports syntax highlighting and autocomplete on the search box. [#32536](https://github.com/sourcegraph/sourcegraph/pull/32536)
- New `repo:dependencies(...)` predicate allows you to [search through the dependencies of your repositories](https://docs.sourcegraph.com/code_search/how-to/dependencies_search). This feature is currently in beta and only npm package repositories are supported with dependencies from `package-lock.json` and `yarn.lock` files. [#32405](https://github.com/sourcegraph/sourcegraph/issues/32405)
- Site config has a new _experimental_ feature called `gitServerPinnedRepos` that allows admins to pin specific repositories to particular gitserver instances. [#32831](https://github.com/sourcegraph/sourcegraph/pull/32831).
- Added [Rockskip](https://docs.sourcegraph.com/code_intelligence/explanations/rockskip), a scalable symbol service backend for a fast symbol sidebar and search-based code intelligence on monorepos.
- Code monitor email notifications can now optionally include the content of new search results. This is disabled by default but can be enabled by editing the code monitor's email action and toggling on "Include search results in sent message". [#32097](https://github.com/sourcegraph/sourcegraph/pull/32097)

### Changed

- Searching for the pattern `//` with regular expression search is now interpreted literally and will search for `//`. Previously, the `//` pattern was interpreted as our regular expression syntax `/<regexp>/` which would in turn be intrpreted as the empty string. Since searching for an empty string offers little practically utility, we now instead interpret `//` to search for its literal meaning in regular expression search. [#31520](https://github.com/sourcegraph/sourcegraph/pull/31520)
- Timestamps in the webapp will now display local time on hover instead of UTC time [#31672](https://github.com/sourcegraph/sourcegraph/pull/31672)
- Updated Postgres version from 12.6 to 12.7 [#31933](https://github.com/sourcegraph/sourcegraph/pull/31933)
- Code Insights will now periodically clean up data series that are not in use. There is a 1 hour grace period where the series can be reattached to a view, after which all of the time series data and metadata will be deleted. [#32094](https://github.com/sourcegraph/sourcegraph/pull/32094)
- Code Insights critical telemetry total count now only includes insights that are not frozen (limited by trial mode restrictions). [#32529](https://github.com/sourcegraph/sourcegraph/pull/32529)
- The Phabricator integration with Gitolite code hosts has been deprecated, the fields have been kept to not break existing systems, but the integration does not work anymore
- The SSH library used to push Batch Change branches to code hosts has been updated to prevent issues pushing to github.com or GitHub Enterprise releases after March 15, 2022. [#32641](https://github.com/sourcegraph/sourcegraph/issues/32641)
- Bumped the minimum supported version of Docker Compose from `1.22.0` to `1.29.0`. [#32631](https://github.com/sourcegraph/sourcegraph/pull/32631)
- [Code host API rate limit configuration](https://docs.sourcegraph.com/admin/repo/update_frequency#code-host-api-rate-limiting) no longer based on code host URLs but only takes effect on each individual external services. To enforce API rate limit, please add configuration to all external services that are intended to be rate limited. [#32768](https://github.com/sourcegraph/sourcegraph/pull/32768)

### Fixed

- Viewing or previewing a batch change is now more resilient when transient network or server errors occur. [#29859](https://github.com/sourcegraph/sourcegraph/issues/29859)
- Search: `select:file` and `select:file.directory` now properly deduplicates results. [#32469](https://github.com/sourcegraph/sourcegraph/pull/32469)
- Security: Patch container images against CVE 2022-0778 [#32679](https://github.com/sourcegraph/sourcegraph/issues/32679)
- When closing a batch change, draft changesets that will be closed are now also shown. [#32481](https://github.com/sourcegraph/sourcegraph/pull/32481)

### Removed

- The deprecated GraphQL field `SearchResults.resultCount` has been removed in favor of its replacement, `matchCount`. [#31573](https://github.com/sourcegraph/sourcegraph/pull/31573)
- The deprecated site-config field `UseJaeger` has been removed. Use `"observability.tracing": { "sampling": "all" }` instead [#31294](https://github.com/sourcegraph/sourcegraph/pull/31294/commits/6793220d6cf1200535a2610d79d2dd9e18c67dca)

## 3.37.0

### Added

- Code in search results is now selectable (e.g. for copying). Just clicking on the code continues to open the corresponding file as it did before. [#30033](https://github.com/sourcegraph/sourcegraph/pull/30033)
- Search Notebooks now support importing and exporting Markdown-formatted files. [#28586](https://github.com/sourcegraph/sourcegraph/issues/28586)
- Added standalone migrator service that can be used to run database migrations independently of an upgrade. For more detail see the [standalone migrator docs](https://docs.sourcegraph.com/admin/how-to/manual_database_migrations) and the [docker-compose](https://docs.sourcegraph.com/admin/install/docker-compose/operations#database-migrations) or [kubernetes](https://docs.sourcegraph.com/admin/install/kubernetes/update#database-migrations) upgrade docs.

### Changed

- Syntax highlighting for JSON now uses a distinct color for strings in object key positions. [#30105](https://github.com/sourcegraph/sourcegraph/pull/30105)
- GraphQL API: The order of events returned by `MonitorTriggerEventConnection` has been reversed so newer events are returned first. The `after` parameter has been modified accordingly to return events older the one specified, to allow for pagination. [31219](https://github.com/sourcegraph/sourcegraph/pull/31219)
- [Query based search contexts](https://docs.sourcegraph.com/code_search/how-to/search_contexts#beta-query-based-search-contexts) are now enabled by default as a [beta feature](https://docs.sourcegraph.com/admin/beta_and_experimental_features). [#30888](https://github.com/sourcegraph/sourcegraph/pull/30888)
- The symbols sidebar loads much faster on old commits (after processing it) when scoped to a subdirectory in a big repository. [#31300](https://github.com/sourcegraph/sourcegraph/pull/31300)

### Fixed

- Links generated by editor endpoint will render image preview correctly. [#30767](https://github.com/sourcegraph/sourcegraph/pull/30767)
- Fixed a race condition in the precise code intel upload expirer process that prematurely expired new uploads. [#30546](https://github.com/sourcegraph/sourcegraph/pull/30546)
- Pushing changesets from Batch Changes to code hosts with self-signed TLS certificates has been fixed. [#31010](https://github.com/sourcegraph/sourcegraph/issues/31010)
- Fixed LSIF uploads not being expired according to retention policies when the repository contained tags and branches with the same name but pointing to different commits. [#31108](https://github.com/sourcegraph/sourcegraph/pull/31108)
- Service discovery for the symbols service can transition from no endpoints to endpoints. Previously we always returned an error after the first empty state. [#31225](https://github.com/sourcegraph/sourcegraph/pull/31225)
- Fixed performance issue in LSIF upload processing, reducing the latency between uploading an LSIF index and accessing precise code intel in the UI. ([#30978](https://github.com/sourcegraph/sourcegraph/pull/30978), [#31143](https://github.com/sourcegraph/sourcegraph/pull/31143))
- Fixed symbols not appearing when no files changed between commits. [#31295](https://github.com/sourcegraph/sourcegraph/pull/31295)
- Fixed symbols not appearing when too many files changed between commits. [#31110](https://github.com/sourcegraph/sourcegraph/pull/31110)
- Fixed runaway disk usage in the `symbols` service. [#30647](https://github.com/sourcegraph/sourcegraph/pull/30647)

### Removed

- Removed `experimentalFeature.showCodeMonitoringTestEmailButton`. Test emails can still be sent by editing the code monitor and expanding the "Send email notification" section. [#29953](https://github.com/sourcegraph/sourcegraph/pull/29953)

## 3.36.3

### Fixed

- Fix Code Monitor permissions. For more detail see our [security advisory](https://github.com/sourcegraph/sourcegraph/security/advisories/GHSA-xqv2-x6f2-w3pf) [#30547](https://github.com/sourcegraph/sourcegraph/pull/30547)

## 3.36.2

### Removed

- The TOS consent screen which would appear for all users upon signing into Sourcegraph. We had some internal miscommunication on this onboarding flow and it didn’t turn out the way we intended, this effectively reverts that change. ![#30192](https://github.com/sourcegraph/sourcegraph/issues/30192)

## 3.36.1

### Fixed

- Fix broken 'src lsif upload' inside executor due to basic auth removal. [#30023](https://github.com/sourcegraph/sourcegraph/pull/30023)

## 3.36.0

### Added

- Search contexts can now be defined with a restricted search query as an alternative to a specific list of repositories and revisions. This feature is _beta_ and may change in the following releases. Allowed filters: `repo`, `rev`, `file`, `lang`, `case`, `fork`, `visibility`. `OR`, `AND` expressions are also allowed. To enable this feature to all users, set `experimentalFeatures.searchContextsQuery` to true in global settings. You'll then see a "Create context" button from the search results page and a "Query" input field in the search contexts form. If you want revisions specified in these query based search contexts to be indexed, set `experimentalFeatures.search.index.query.contexts` to true in site configuration. [#29327](https://github.com/sourcegraph/sourcegraph/pull/29327)
- More explicit Terms of Service and Privacy Policy consent has been added to Sourcegraph Server. [#28716](https://github.com/sourcegraph/sourcegraph/issues/28716)
- Batch changes will be created on forks of the upstream repository if the new `batchChanges.enforceForks` site setting is enabled. [#17879](https://github.com/sourcegraph/sourcegraph/issues/17879)
- Symbolic links are now searchable. Previously it was possible to navigate to symbolic links in the repository tree view, however the symbolic links were ignored during searches. [#29567](https://github.com/sourcegraph/sourcegraph/pull/29567), [#237](https://github.com/sourcegraph/zoekt/pull/237)
- Maximum number of references/definitions shown in panel can be adjusted in settings with `codeIntelligence.maxPanelResults`. If not set, a hardcoded limit of 500 was used. [#29629](https://github.com/sourcegraph/sourcegraph/29629)
- Search notebooks are now fully persistable. You can create notebooks through the WYSIWYG editor and share them via a unique URL. We support two visibility modes: private (only the creator can view the notebook) and public (everyone can view the notebook). This feature is _beta_ and may change in the following releases. [#27384](https://github.com/sourcegraph/sourcegraph/issues/27384)
- Code Insights that are run over all repositories now have data points with links that lead to the search page. [#29587](https://github.com/sourcegraph/sourcegraph/pull/29587)
- Code Insights creation UI query field now supports different syntax highlight modes based on `patterntype` filter. [#29733](https://github.com/sourcegraph/sourcegraph/pull/29733)
- Code Insights creation UI query field now has live-preview button that leads to the search page with predefined query value. [#29698](https://github.com/sourcegraph/sourcegraph/pull/29698)
- Code Insights creation UI detect and track patterns can now search across all repositories. [#29906](https://github.com/sourcegraph/sourcegraph/pull/29906)
- Pings now contain aggregated CTA metrics. [#29966](https://github.com/sourcegraph/sourcegraph/pull/29966)
- Pings now contain aggregated CTA metrics. [#29966](https://github.com/sourcegraph/sourcegraph/pull/29966) and [#31389](https://github.com/sourcegraph/sourcegraph/pull/31389)

### Changed

- Sourcegraph's API (streaming search, GraphQL, etc.) may now be used from any domain when using an access token for authentication, or with no authentication in the case of Sourcegraph.com. [#28775](https://github.com/sourcegraph/sourcegraph/pull/28775)
- The endpoint `/search/stream` will be retired in favor of `/.api/search/stream`. This requires no action unless you have developed custom code against `/search/stream`. We will support both endpoints for a short period of time before removing `/search/stream`. Please refer to the [documentation](https://docs.sourcegraph.com/api/stream_api) for more information.
- When displaying the content of symbolic links in the repository tree view, we will show the relative path to the link's target instead of the target's content. This behavior is consistent with how we display symbolic links in search results. [#29687](https://github.com/sourcegraph/sourcegraph/pull/29687)
- A new janitor job, "sg maintenance" was added to gitserver. The new job replaces "garbage collect" with the goal to optimize the performance of git operations for large repositories. You can choose to enable "garbage collect" again by setting the environment variables "SRC_ENABLE_GC_AUTO" to "true" and "SRC_ENABLE_SG_MAINTENANCE" to "false" for gitserver. Note that you must not enable both options at the same time. [#28224](https://github.com/sourcegraph/sourcegraph/pull/28224).
- Search results across repositories are now ordered by repository rank by default. By default the rank is the number of stars a repository has. An administrator can inflate the rank of a repository via `experimentalFeatures.ranking.repoScores`. If you notice increased latency in results, you can disable this feature by setting `experimentalFeatures.ranking.maxReorderQueueSize` to 0. [#29856](https://github.com/sourcegraph/sourcegraph/pull/29856)
- Search results within the same file are now ordered by relevance instead of line number. To order by line number, update the setting `experimentalFeatures.clientSearchResultRanking: "by-line-number"`. [#29046](https://github.com/sourcegraph/sourcegraph/pull/29046)
- Bumped the symbols processing timeout from 20 minutes to 2 hours and made it configurable. [#29891](https://github.com/sourcegraph/sourcegraph/pull/29891)

### Fixed

- Issue preventing searches from completing when certain patterns contain `@`. [#29489](https://github.com/sourcegraph/sourcegraph/pull/29489)
- The grafana dashboard for "successful search request duration" reports the time for streaming search which is used by the browser. Previously it reported the GraphQL time which the browser no longer uses. [#29625](https://github.com/sourcegraph/sourcegraph/pull/29625)
- A regression introduced in 3.35 causing Code Insights that are run over all repositories to not query against repositories that have permissions enabled. (Restricted repositories are and remain filtered based on user permissions when a user views a chart, not at query time.) This may cause global Insights to undercount for data points generated after upgrading to 3.35 and before upgrading to 3.36. [](https://github.com/sourcegraph/sourcegraph/pull/29725)
- Renaming repositories now removes the old indexes on Zoekt's disks. This did not affect search results, only wasted disk space. This was a regression introduced in Sourcegraph 3.33. [#29685](https://github.com/sourcegraph/sourcegraph/issues/29685)

### Removed

- Removed unused backend service from Kubernetes deployments. [#4050](https://github.com/sourcegraph/deploy-sourcegraph/pull/4050)

## 3.35.2

### Fixed

- Fix Code Monitor permissions. For more detail see our [security advisory](https://github.com/sourcegraph/sourcegraph/security/advisories/GHSA-xqv2-x6f2-w3pf) [#30547](https://github.com/sourcegraph/sourcegraph/pull/30547)

## 3.35.1

**⚠️ Due to issues related to Code Insights in the 3.35.0 release, users are advised to upgrade directly to 3.35.1.**

### Fixed

- Skipped migrations caused existing Code Insights to not appear. [#29395](https://github.com/sourcegraph/sourcegraph/pull/29395)
- Enterprise-only out-of-band migrations failed to execute due to missing enterprise configuration flag. [#29426](https://github.com/sourcegraph/sourcegraph/pull/29426)

## 3.35.0

**⚠️ Due to issues related to Code Insights on this release, users are advised to upgrade directly to 3.35.1.**

### Added

- Individual batch changes can publish multiple changesets to the same repository by specifying multiple target branches using the [`on.branches`](https://docs.sourcegraph.com/batch_changes/references/batch_spec_yaml_reference#on-repository) attribute. [#25228](https://github.com/sourcegraph/sourcegraph/issues/25228)
- Low resource overlay added. NOTE: this is designed for internal-use only. Customers can use the `minikube` overlay to achieve similar results.[#4012](https://github.com/sourcegraph/deploy-sourcegraph/pull/4012)
- Code Insights has a new insight `Detect and Track` which will generate unique time series from the matches of a pattern specified as a regular expression capture group. This is currently limited to insights scoped to specific repositories. [docs](https://docs.sourcegraph.com/code_insights/explanations/automatically_generated_data_series)
- Code Insights is persisted entirely in the `codeinsights-db` database. A migration will automatically be performed to move any defined insights and dashboards from your user, org, or global settings files.
- The GraphQL API for Code Insights has entered beta. [docs](https://docs.sourcegraph.com/code_insights/references/code_insights_graphql_api)
- The `SRC_GIT_SERVICE_MAX_EGRESS_BYTES_PER_SECOND` environment variable to control the egress throughput of gitserver's git service (e.g. used by zoekt-index-server to clone repos to index). Set to -1 for no limit. [#29197](https://github.com/sourcegraph/sourcegraph/pull/29197)
- Search suggestions via the GraphQL API were deprecated last release and are now no longer available. Suggestions now work only with the search streaming API. [#29283](https://github.com/sourcegraph/sourcegraph/pull/29283)
- Clicking on a token will now jump to its definition. [#28520](https://github.com/sourcegraph/sourcegraph/pull/28520)

### Changed

- The `ALLOW_DECRYPT_MIGRATION` environment variable is now read by the `worker` service, not the `frontend` service as in previous versions.
- External services will stop syncing if they exceed the user / site level limit for total number of repositories added. It will only continue syncing if the extra repositories are removed or the corresponding limit is increased, otherwise it will stop syncing for the very first repository each time the syncer attempts to sync the external service again. [#28674](https://github.com/sourcegraph/sourcegraph/pull/28674)
- Sourcegraph services now listen to SIGTERM signals. This allows smoother rollouts in kubernetes deployments. [#27958](https://github.com/sourcegraph/sourcegraph/pull/27958)
- The sourcegraph-frontend ingress now uses the networking.k8s.io/v1 api. This adds support for k8s v1.22 and later, and deprecates support for versions older than v1.18.x [#4029](https://github.com/sourcegraph/deploy-sourcegraph/pull/4029)
- Non-bare repositories found on gitserver will be removed by a janitor job. [#28895](https://github.com/sourcegraph/sourcegraph/pull/28895)
- The search bar is no longer auto-focused when navigating between files. This change means that the keyboard shortcut Cmd+LeftArrow (or Ctrl-LeftArrow) now goes back to the browser's previous page instead of moving the cursor position to the first position of the search bar. [#28943](https://github.com/sourcegraph/sourcegraph/pull/28943)
- Code Insights series over all repositories can now be edited
- Code Insights series over all repositories now support a custom time interval and will calculate with 12 points starting at the moment the series is created and working backwards.
- Minio service upgraded to RELEASE.2021-12-10T23-03-39Z. [#29188](https://github.com/sourcegraph/sourcegraph/pull/29188)
- Code insights creation UI form query field now supports suggestions and syntax highlighting. [#28130](https://github.com/sourcegraph/sourcegraph/pull/28130)
- Using `select:repo` in search queries will now stream results incrementally, greatly improving speed and reducing time-to-first-result. [#28920](https://github.com/sourcegraph/sourcegraph/pull/28920)
- The fuzzy file finder is now enabled by default and can be activated with the shortcut `Cmd+K` on macOS and `Ctrl+K` on Linux/Windows. Change the user setting `experimentalFeatures.fuzzyFinder` to `false` to disable this feature. [#29010](https://github.com/sourcegraph/sourcegraph/pull/29010)
- Search-based code intelligence and the symbol sidebar are much faster now that the symbols service incrementally processes files that changed. [#27932](https://github.com/sourcegraph/sourcegraph/pull/27932)

### Fixed

- Moving a changeset from draft state into published state was broken on GitLab code hosts. [#28239](https://github.com/sourcegraph/sourcegraph/pull/28239)
- The shortcuts for toggling the History Panel and Line Wrap were not working on Mac. [#28574](https://github.com/sourcegraph/sourcegraph/pull/28574)
- Suppresses docker-on-mac warning for Kubernetes, Docker Compose, and Pure Docker deployments. [#28405](https://github.com/sourcegraph/sourcegraph/pull/28821)
- Fixed an issue where certain regexp syntax for repository searches caused the entire search, including non-repository searches, to fail with a parse error (issue affects only version 3.34). [#28826](https://github.com/sourcegraph/sourcegraph/pull/28826)
- Modifying changesets on Bitbucket Server could previously fail if the local copy in Batch Changes was out of date. That has been fixed by retrying the operations in case of a 409 response. [#29100](https://github.com/sourcegraph/sourcegraph/pull/29100)

### Removed

- Settings files (user, org, global) as a persistence mechanism for Code Insights are now deprecated.
- Query-runner deployment has been removed. You can safely remove the `query-runner` service from your installation.

## 3.34.2

### Fixed

- A bug introduced in 3.34 and 3.34.1 that resulted in certain repositories being missed in search results. [#28624](https://github.com/sourcegraph/sourcegraph/pull/28624)

## 3.34.1

### Fixed

- Fixed Redis alerting for docker-compose deployments [#28099](https://github.com/sourcegraph/sourcegraph/issues/28099)

## 3.34.0

### Added

- Added documentation for merging site-config files. Available since 3.32 [#21220](https://github.com/sourcegraph/sourcegraph/issues/21220)
- Added site config variable `cloneProgressLog` to optionally enable logging of clone progress to temporary files for debugging. Disabled by default. [#26568](https://github.com/sourcegraph/sourcegraph/pull/26568)
- GNU's `wget` has been added to all `sourcegraph/*` Docker images that use `sourcegraph/alpine` as its base [#26823](https://github.com/sourcegraph/sourcegraph/pull/26823)
- Added the "no results page", a help page shown if a search doesn't return any results [#26154](https://github.com/sourcegraph/sourcegraph/pull/26154)
- Added monitoring page for Redis databases [#26967](https://github.com/sourcegraph/sourcegraph/issues/26967)
- The search indexer only polls repositories that have been marked as changed. This reduces a large source of load in installations with a large number of repositories. If you notice index staleness, you can try disabling by setting the environment variable `SRC_SEARCH_INDEXER_EFFICIENT_POLLING_DISABLED` on `sourcegraph-frontend`. [#27058](https://github.com/sourcegraph/sourcegraph/issues/27058)
- Pings include instance wide total counts of Code Insights grouped by presentation type, series type, and presentation-series type. [#27602](https://github.com/sourcegraph/sourcegraph/pull/27602)
- Added logging of incoming Batch Changes webhooks, which can be viewed by site admins. By default, sites without encryption will log webhooks for three days, while sites with encryption will not log webhooks without explicit configuration. [See the documentation for more details](https://docs.sourcegraph.com/admin/config/batch_changes#incoming-webhooks). [#26669](https://github.com/sourcegraph/sourcegraph/issues/26669)
- Added support for finding implementations of interfaces and methods. [#24854](https://github.com/sourcegraph/sourcegraph/pull/24854)

### Changed

- Removed liveness probes from Kubernetes Prometheus deployment [#2970](https://github.com/sourcegraph/deploy-sourcegraph/pull/2970)
- Batch Changes now requests the `workflow` scope on GitHub personal access tokens to allow batch changes to write to the `.github` directory in repositories. If you have already configured a GitHub PAT for use with Batch Changes, we suggest adding the scope to the others already granted. [#26606](https://github.com/sourcegraph/sourcegraph/issues/26606)
- Sourcegraph's Prometheus and Alertmanager dependency has been upgraded to v2.31.1 and v0.23.0 respectively. [#27336](https://github.com/sourcegraph/sourcegraph/pull/27336)
- The search UI's repositories count as well as the GraphQL API's `search().repositories` and `search().repositoriesCount` have changed semantics from the set of searchable repositories to the set of repositories with matches. In a future release, we'll introduce separate fields for the set of searchable repositories backed by a [scalable implementation](https://github.com/sourcegraph/sourcegraph/issues/27274). [#26995](https://github.com/sourcegraph/sourcegraph/issues/26995)

### Fixed

- An issue that causes the server to panic when performing a structural search via the GQL API for a query that also
  matches missing repos (affected versions 3.33.0 and 3.32.0)
  . [#26630](https://github.com/sourcegraph/sourcegraph/pull/26630)
- Improve detection for Docker running in non-linux
  environments. [#23477](https://github.com/sourcegraph/sourcegraph/issues/23477)
- Fixed the cache size calculation used for Kubernetes deployments. Previously, the calculated value was too high and would exceed the ephemeral storage request limit. #[26283](https://github.com/sourcegraph/sourcegraph/issues/26283)
- Fixed a regression that was introduced in 3.27 and broke SSH-based authentication for managing Batch Changes changesets on code hosts. SSH keys generated by Sourcegraph were not used for authentication and authenticating with the code host would fail if no SSH key with write-access had been added to `gitserver`. [#27491](https://github.com/sourcegraph/sourcegraph/pull/27491)
- Private repositories matching `-repo:` expressions are now excluded. This was a regression introduced in 3.33.0. [#27044](https://github.com/sourcegraph/sourcegraph/issues/27044)

### Removed

- All version contexts functionality (deprecated in 3.33) is now removed. [#26267](https://github.com/sourcegraph/sourcegraph/issues/26267)
- Query filter `repogroup` (deprecated in 3.33) is now removed. [#24277](https://github.com/sourcegraph/sourcegraph/issues/24277)
- Sourcegraph no longer uses CSRF security tokens/cookies to prevent CSRF attacks. Instead, Sourcegraph now relies solely on browser's CORS policies (which were already in place.) In practice, this is just as safe and leads to a simpler CSRF threat model which reduces security risks associated with our threat model complexity. [#7658](https://github.com/sourcegraph/sourcegraph/pull/7658)
- Notifications for saved searches (deprecated in v3.31.0) have been removed [#27912](https://github.com/sourcegraph/sourcegraph/pull/27912/files)

## 3.33.2

### Fixed

- Fixed: backported saved search and code monitor notification fixes from 3.34.0 [#28019](https://github.com/sourcegraph/sourcegraph/pull/28019)

## 3.33.1

### Fixed

- Private repositories matching `-repo:` expressions are now excluded. This was a regression introduced in 3.33.0. [#27044](https://github.com/sourcegraph/sourcegraph/issues/27044)
- Fixed a regression that was introduced in 3.27 and broke SSH-based authentication for managing Batch Changes changesets on code hosts. SSH keys generated by Sourcegraph were not used for authentication and authenticating with the code host would fail if no SSH key with write-access had been added to `gitserver`. [#27491](https://github.com/sourcegraph/sourcegraph/pull/27491)

## 3.33.0

### Added

- More rules have been added to the search query validation so that user get faster feedback on issues with their query. [#24747](https://github.com/sourcegraph/sourcegraph/pull/24747)
- Bloom filters have been added to the zoekt indexing backend to accelerate queries with code fragments matching `\w{4,}`. [zoekt#126](https://github.com/sourcegraph/zoekt/pull/126)
- For short search queries containing no filters but the name of a supported programming language we are now suggesting to run the query with a language filter. [#25792](https://github.com/sourcegraph/sourcegraph/pull/25792)
- The API scope used by GitLab OAuth can now optionally be configured in the provider. [#26152](https://github.com/sourcegraph/sourcegraph/pull/26152)
- Added Apex language support for syntax highlighting and search-based code intelligence. [#25268](https://github.com/sourcegraph/sourcegraph/pull/25268)

### Changed

- Search context management pages are now only available in the Sourcegraph enterprise version. Search context dropdown is disabled in the OSS version. [#25147](https://github.com/sourcegraph/sourcegraph/pull/25147)
- Search contexts GQL API is now only available in the Sourcegraph enterprise version. [#25281](https://github.com/sourcegraph/sourcegraph/pull/25281)
- When running a commit or diff query, the accepted values of `before` and `after` have changed from "whatever git accepts" to a [slightly more strict subset](https://docs.sourcegraph.com/code_search/reference/language#before) of that. [#25414](https://github.com/sourcegraph/sourcegraph/pull/25414)
- Repogroups and version contexts are deprecated in favor of search contexts. Read more about the deprecation and how to migrate to search contexts in the [blog post](https://about.sourcegraph.com/blog/introducing-search-contexts). [#25676](https://github.com/sourcegraph/sourcegraph/pull/25676)
- Search contexts are now enabled by default in the Sourcegraph enterprise version. [#25674](https://github.com/sourcegraph/sourcegraph/pull/25674)
- Code Insights background queries will now retry a maximum of 10 times (down from 100). [#26057](https://github.com/sourcegraph/sourcegraph/pull/26057)
- Our `sourcegraph/cadvisor` Docker image has been upgraded to cadvisor version `v0.42.0`. [#26126](https://github.com/sourcegraph/sourcegraph/pull/26126)
- Our `jaeger` version in the `sourcegraph/sourcegraph` Docker image has been upgraded to `1.24.0`. [#26215](https://github.com/sourcegraph/sourcegraph/pull/26215)

### Fixed

- A search regression in 3.32.0 which caused instances with search indexing _disabled_ (very rare) via `"search.index.enabled": false,` in their site config to crash with a panic. [#25321](https://github.com/sourcegraph/sourcegraph/pull/25321)
- An issue where the default `search.index.enabled` value on single-container Docker instances would incorrectly be computed as `false` in some situations. [#25321](https://github.com/sourcegraph/sourcegraph/pull/25321)
- StatefulSet service discovery in Kubernetes correctly constructs pod hostnames in the case where the ServiceName is different from the StatefulSet name. [#25146](https://github.com/sourcegraph/sourcegraph/pull/25146)
- An issue where clicking on a link in the 'Revisions' search sidebar section would result in an invalid query if the query didn't already contain a 'repo:' filter. [#25076](https://github.com/sourcegraph/sourcegraph/pull/25076)
- An issue where links to jump to Bitbucket Cloud wouldn't render in the UI. [#25533](https://github.com/sourcegraph/sourcegraph/pull/25533)
- Fixed some code insights pings being aggregated on `anonymous_user_id` instead of `user_id`. [#25926](https://github.com/sourcegraph/sourcegraph/pull/25926)
- Code insights running over all repositories using a commit search (`type:commit` or `type:diff`) would fail to deserialize and produce no results. [#25928](https://github.com/sourcegraph/sourcegraph/pull/25928)
- Fixed an issue where code insights queries could produce a panic on queued records that did not include a `record_time` [#25929](https://github.com/sourcegraph/sourcegraph/pull/25929)
- Fixed an issue where Batch Change changeset diffs would sometimes render incorrectly when previewed from the UI if they contained deleted empty lines. [#25866](https://github.com/sourcegraph/sourcegraph/pull/25866)
- An issue where `repo:contains.commit.after()` would fail on some malformed git repositories. [#25974](https://github.com/sourcegraph/sourcegraph/issues/25974)
- Fixed primary email bug where users with no primary email set would break the email setting page when trying to add a new email. [#25008](https://github.com/sourcegraph/sourcegraph/pull/25008)
- An issue where keywords like `and`, `or`, `not` would not be highlighted properly in the search bar due to the presence of quotes. [#26135](https://github.com/sourcegraph/sourcegraph/pull/26135)
- An issue where frequent search indexing operations led to incoming search queries timing out. When these timeouts happened in quick succession, `zoekt-webserver` processes would shut themselves down via their `watchdog` routine. This should now only happen when a given `zoekt-webserver` is under-provisioned on CPUs. [#25872](https://github.com/sourcegraph/sourcegraph/issues/25872)
- Since 3.28.0, Batch Changes webhooks would not update changesets opened in private repositories. This has been fixed. [#26380](https://github.com/sourcegraph/sourcegraph/issues/26380)
- Reconciling batch changes could stall when updating the state of a changeset that already existed. This has been fixed. [#26386](https://github.com/sourcegraph/sourcegraph/issues/26386)

### Removed

- Batch Changes changeset specs stored the raw JSON used when creating them, which is no longer used and is not exposed in the API. This column has been removed, thereby saving space in the Sourcegraph database. [#25453](https://github.com/sourcegraph/sourcegraph/issues/25453)
- The query builder page experimental feature, which was disabled in 3.21, is now removed. The setting `{ "experimentalFeatures": { "showQueryBuilder": true } }` now has no effect. [#26125](https://github.com/sourcegraph/sourcegraph/pull/26125)

## 3.32.1

### Fixed

- Fixed a regression that was introduced in 3.27 and broke SSH-based authentication for managing Batch Changes changesets on code hosts. SSH keys generated by Sourcegraph were not used for authentication and authenticating with the code host would fail if no SSH key with write-access had been added to `gitserver`. [#27491](https://github.com/sourcegraph/sourcegraph/pull/27491)

## 3.32.0

### Added

- The search sidebar shows a revisions section if all search results are from a single repository. This makes it easier to search in and switch between different revisions. [#23835](https://github.com/sourcegraph/sourcegraph/pull/23835)
- The various alerts overview panels in Grafana can now be clicked to go directly to the relevant panels and dashboards. [#24920](https://github.com/sourcegraph/sourcegraph/pull/24920)
- Added a `Documentation` tab to the Site Admin Maintenance panel that links to the official Sourcegraph documentation. [#24917](https://github.com/sourcegraph/sourcegraph/pull/24917)
- Code Insights that run over all repositories now generate a moving daily snapshot between time points. [#24804](https://github.com/sourcegraph/sourcegraph/pull/24804)
- The Code Insights GraphQL API now restricts the results to user, org, and globally scoped insights. Insights will be synced to the database with access associated to the user or org setting containing the insight definition. [#25017](https://github.com/sourcegraph/sourcegraph/pull/25017)
- The timeout for long-running Git commands can be customized via `gitLongCommandTimeout` in the site config. [#25080](https://github.com/sourcegraph/sourcegraph/pull/25080)

### Changed

- `allowGroupsPermissionsSync` in the GitHub authorization provider is now required to enable the experimental GitHub teams and organization permissions caching. [#24561](https://github.com/sourcegraph/sourcegraph/pull/24561)
- GitHub external code hosts now validate if a corresponding authorization provider is set, and emits a warning if not. [#24526](https://github.com/sourcegraph/sourcegraph/pull/24526)
- Sourcegraph is now built with Go 1.17. [#24566](https://github.com/sourcegraph/sourcegraph/pull/24566)
- Code Insights is now available only in the Sourcegraph enterprise. [#24741](https://github.com/sourcegraph/sourcegraph/pull/24741)
- Prometheus in Sourcegraph with Docker Compose now scrapes Postgres and Redis instances for metrics. [deploy-sourcegraph-docker#580](https://github.com/sourcegraph/deploy-sourcegraph-docker/pull/580)
- Symbol suggestions now leverage optimizations for global searches. [#24943](https://github.com/sourcegraph/sourcegraph/pull/24943)

### Fixed

- Fixed a number of issues where repository permissions sync may fail for instances with very large numbers of repositories. [#24852](https://github.com/sourcegraph/sourcegraph/pull/24852), [#24972](https://github.com/sourcegraph/sourcegraph/pull/24972)
- Fixed excessive re-rendering of the whole web application on every keypress in the search query input. [#24844](https://github.com/sourcegraph/sourcegraph/pull/24844)
- Code Insights line chart now supports different timelines for each data series (lines). [#25005](https://github.com/sourcegraph/sourcegraph/pull/25005)
- Postgres exporter now exposes pg_stat_activity account to show the number of active DB connections. [#25086](https://github.com/sourcegraph/sourcegraph/pull/25086)

### Removed

- The `PRECISE_CODE_INTEL_DATA_TTL` environment variable is no longer read by the worker service. Instead, global and repository-specific data retention policies configurable in the UI by site-admins will control the length of time LSIF uploads are considered _fresh_. [#24793](https://github.com/sourcegraph/sourcegraph/pull/24793)
- The `repo.cloned` column was removed as it was deprecated in 3.26. [#25066](https://github.com/sourcegraph/sourcegraph/pull/25066)

## 3.31.2

### Fixed

- Fixed multiple CVEs for [libssl](https://cve.mitre.org/cgi-bin/cvename.cgi?name=CVE-2021-3711) and [Python3](https://cve.mitre.org/cgi-bin/cvename.cgi?name=CVE-2021-29921). [#24700](https://github.com/sourcegraph/sourcegraph/pull/24700) [#24620](https://github.com/sourcegraph/sourcegraph/pull/24620) [#24695](https://github.com/sourcegraph/sourcegraph/pull/24695)

## 3.31.1

### Added

- The required authentication scopes required to enable caching behaviour for GitHub repository permissions can now be requested via `allowGroupsPermissionsSync` in GitHub `auth.providers`. [#24328](https://github.com/sourcegraph/sourcegraph/pull/24328)

### Changed

- Caching behaviour for GitHub repository permissions enabled via the `authorization.groupsCacheTTL` field in the code host config can now leverage additional caching of team and organization permissions for repository permissions syncing (on top of the caching for user permissions syncing introduced in 3.31). [#24328](https://github.com/sourcegraph/sourcegraph/pull/24328)

## 3.31.0

### Added

- Backend Code Insights GraphQL queries now support arguments `includeRepoRegex` and `excludeRepoRegex` to filter on repository names. [#23256](https://github.com/sourcegraph/sourcegraph/pull/23256)
- Code Insights background queries now process in a priority order backwards through time. This will allow insights to populate concurrently. [#23101](https://github.com/sourcegraph/sourcegraph/pull/23101)
- Operator documentation has been added to the Search Reference sidebar section. [#23116](https://github.com/sourcegraph/sourcegraph/pull/23116)
- Syntax highlighting support for the [Cue](https://cuelang.org) language.
- Reintroduced a revised version of the Search Types sidebar section. [#23170](https://github.com/sourcegraph/sourcegraph/pull/23170)
- Improved usability where filters followed by a space in the search query will warn users that the filter value is empty. [#23646](https://github.com/sourcegraph/sourcegraph/pull/23646)
- Perforce: [`git p4`'s `--use-client-spec` option](https://git-scm.com/docs/git-p4#Documentation/git-p4.txt---use-client-spec) can now be enabled by configuring the `p4.client` field. [#23833](https://github.com/sourcegraph/sourcegraph/pull/23833), [#23845](https://github.com/sourcegraph/sourcegraph/pull/23845)
- Code Insights will do a one-time reset of ephemeral insights specific database tables to clean up stale and invalid data. Insight data will regenerate automatically. [23791](https://github.com/sourcegraph/sourcegraph/pull/23791)
- Perforce: added basic support for Perforce permission table path wildcards. [#23755](https://github.com/sourcegraph/sourcegraph/pull/23755)
- Added autocompletion and search filtering of branch/tag/commit revisions to the repository compare page. [#23977](https://github.com/sourcegraph/sourcegraph/pull/23977)
- Batch Changes changesets can now be [set to published when previewing new or updated batch changes](https://docs.sourcegraph.com/batch_changes/how-tos/publishing_changesets#within-the-ui). [#22912](https://github.com/sourcegraph/sourcegraph/issues/22912)
- Added Python3 to server and gitserver images to enable git-p4 support. [#24204](https://github.com/sourcegraph/sourcegraph/pull/24204)
- Code Insights drill-down filters now allow filtering insights data on the dashboard page using repo: filters. [#23186](https://github.com/sourcegraph/sourcegraph/issues/23186)
- GitHub repository permissions can now leverage caching of team and organization permissions for user permissions syncing. Caching behaviour can be enabled via the `authorization.groupsCacheTTL` field in the code host config. This can significantly reduce the amount of time it takes to perform a full permissions sync due to reduced instances of being rate limited by the code host. [#23978](https://github.com/sourcegraph/sourcegraph/pull/23978)

### Changed

- Code Insights will now always backfill from the time the data series was created. [#23430](https://github.com/sourcegraph/sourcegraph/pull/23430)
- Code Insights queries will now extract repository name out of the GraphQL response instead of going to the database. [#23388](https://github.com/sourcegraph/sourcegraph/pull/23388)
- Code Insights backend has moved from the `repo-updater` service to the `worker` service. [#23050](https://github.com/sourcegraph/sourcegraph/pull/23050)
- Code Insights feature flag `DISABLE_CODE_INSIGHTS` environment variable has moved from the `repo-updater` service to the `worker` service. Any users of this flag will need to update their `worker` service configuration to continue using it. [#23050](https://github.com/sourcegraph/sourcegraph/pull/23050)
- Updated Docker-Compose Caddy Image to v2.0.0-alpine. [#468](https://github.com/sourcegraph/deploy-sourcegraph-docker/pull/468)
- Code Insights historical samples will record using the timestamp of the commit that was searched. [#23520](https://github.com/sourcegraph/sourcegraph/pull/23520)
- Authorization checks are now handled using role based permissions instead of manually altering SQL statements. [23398](https://github.com/sourcegraph/sourcegraph/pull/23398)
- Docker Compose: the Jaeger container's `SAMPLING_STRATEGIES_FILE` now has a default value. If you are currently using a custom sampling strategies configuration, you may need to make sure your configuration is not overridden by the change when upgrading. [sourcegraph/deploy-sourcegraph#489](https://github.com/sourcegraph/deploy-sourcegraph-docker/pull/489)
- Code Insights historical samples will record using the most recent commit to the start of the frame instead of the middle of the frame. [#23573](https://github.com/sourcegraph/sourcegraph/pull/23573)
- The copy icon displayed next to files and repositories will now copy the file or repository path. Previously, this action copied the URL to clipboard. [#23390](https://github.com/sourcegraph/sourcegraph/pull/23390)
- Sourcegraph's Prometheus dependency has been upgraded to v2.28.1. [23663](https://github.com/sourcegraph/sourcegraph/pull/23663)
- Sourcegraph's Alertmanager dependency has been upgraded to v0.22.2. [23663](https://github.com/sourcegraph/sourcegraph/pull/23714)
- Code Insights will now schedule sample recordings for the first of the next month after creation or a previous recording. [#23799](https://github.com/sourcegraph/sourcegraph/pull/23799)
- Code Insights now stores data in a new format. Data points will store complete vectors for all repositories even if the underlying Sourcegraph queries were compressed. [#23768](https://github.com/sourcegraph/sourcegraph/pull/23768)
- Code Insights rate limit values have been tuned for a more reasonable performance. [#23860](https://github.com/sourcegraph/sourcegraph/pull/23860)
- Code Insights will now generate historical data once per month on the first of the month, up to the configured `insights.historical.frames` number of frames. [#23768](https://github.com/sourcegraph/sourcegraph/pull/23768)
- Code Insights will now schedule recordings for the first of the next calendar month after an insight is created or recorded. [#23799](https://github.com/sourcegraph/sourcegraph/pull/23799)
- Code Insights will attempt to sync insight definitions from settings to the database once every 10 minutes. [23805](https://github.com/sourcegraph/sourcegraph/pull/23805)
- Code Insights exposes information about queries that are flagged `dirty` through the `insights` GraphQL query. [#23857](https://github.com/sourcegraph/sourcegraph/pull/23857/)
- Code Insights GraphQL query `insights` will now fetch 12 months of data instead of 6 if a specific time range is not provided. [#23786](https://github.com/sourcegraph/sourcegraph/pull/23786)
- Code Insights will now generate 12 months of historical data during a backfill instead of 6. [#23860](https://github.com/sourcegraph/sourcegraph/pull/23860)
- The `sourcegraph-frontend.Role` in Kubernetes deployments was updated to permit statefulsets access in the Kubernetes API. This is needed to better support stable service discovery for stateful sets during deployments, which isn't currently possible by using service endpoints. [#3670](https://github.com/sourcegraph/deploy-sourcegraph/pull/3670) [#23889](https://github.com/sourcegraph/sourcegraph/pull/23889)
- For Docker-Compose and Kubernetes users, the built-in main Postgres and codeintel databases have switched to an alpine Docker image. This requires re-indexing the entire database. This process can take up to a few hours on systems with large datasets. [#23697](https://github.com/sourcegraph/sourcegraph/pull/23697)
- Results are now streamed from searcher by default, improving memory usage and latency for large, unindexed searches. [#23754](https://github.com/sourcegraph/sourcegraph/pull/23754)
- [`deploy-sourcegraph` overlays](https://docs.sourcegraph.com/admin/install/kubernetes/configure#overlays) now use `resources:` instead of the [deprecated `bases:` field](https://kubectl.docs.kubernetes.io/references/kustomize/kustomization/bases/) for referencing Kustomize bases. [deploy-sourcegraph#3606](https://github.com/sourcegraph/deploy-sourcegraph/pull/3606)
- The `deploy-sourcegraph-docker` Pure Docker deployment scripts and configuration has been moved to the `./pure-docker` subdirectory. [deploy-sourcegraph-docker#454](https://github.com/sourcegraph/deploy-sourcegraph-docker/pull/454)
- In Kubernetes deployments, setting the `SRC_GIT_SERVERS` environment variable explicitly is no longer needed. Addresses of the gitserver pods will be discovered automatically and in the same numerical order as with the static list. Unset the env var in your `frontend.Deployment.yaml` to make use of this feature. [#24094](https://github.com/sourcegraph/sourcegraph/pull/24094)
- The consistent hashing scheme used to distribute repositories across indexed-search replicas has changed to improve distribution and reduce load discrepancies. In the next upgrade, indexed-search pods will re-index the majority of repositories since the repo to replica assignments will change. This can take a few hours in large instances, but searches should succeed during that time since a replica will only delete a repo once it has been indexed in the new replica that owns it. You can monitor this process in the Zoekt Index Server Grafana dashboard - the "assigned" repos in "Total number of repos" will spike and then reduce until it becomes the same as "indexed". As a fail-safe, the old consistent hashing scheme can be enabled by setting the `SRC_ENDPOINTS_CONSISTENT_HASH` env var to `consistent(crc32ieee)` in the `sourcegraph-frontend` deployment. [#23921](https://github.com/sourcegraph/sourcegraph/pull/23921)
- In Kubernetes deployments an emptyDir (`/dev/shm`) is now mounted in the `pgsql` deployment to allow Postgres to access more than 64KB shared memory. This value should be configured to match the `shared_buffers` value in your Postgres configuration. [deploy-sourcegraph#3784](https://github.com/sourcegraph/deploy-sourcegraph/pull/3784/)

### Fixed

- The search reference will now show matching entries when using the filter input. [#23224](https://github.com/sourcegraph/sourcegraph/pull/23224)
- Graceful termination periods have been added to database deployments. [#3358](https://github.com/sourcegraph/deploy-sourcegraph/pull/3358) & [#477](https://github.com/sourcegraph/deploy-sourcegraph-docker/pull/477)
- All commit search results for `and`-expressions are now highlighted. [#23336](https://github.com/sourcegraph/sourcegraph/pull/23336)
- Email notifiers in `observability.alerts` now correctly respect the `email.smtp.noVerifyTLS` site configuration field. [#23636](https://github.com/sourcegraph/sourcegraph/issues/23636)
- Alertmanager (Prometheus) now respects `SMTPServerConfig.noVerifyTLS` field. [#23636](https://github.com/sourcegraph/sourcegraph/issues/23636)
- Clicking on symbols in the left search pane now renders hover tooltips for indexed repositories. [#23664](https://github.com/sourcegraph/sourcegraph/pull/23664)
- Fixed a result streaming throttling issue that was causing significantly increased latency for some searches. [#23736](https://github.com/sourcegraph/sourcegraph/pull/23736)
- GitCredentials passwords stored in AWS CodeCommit configuration is now redacted. [#23832](https://github.com/sourcegraph/sourcegraph/pull/23832)
- Patched a vulnerability in `apk-tools`. [#23917](https://github.com/sourcegraph/sourcegraph/pull/23917)
- Line content was being duplicated in unindexed search payloads, causing memory instability for some dense search queries. [#23918](https://github.com/sourcegraph/sourcegraph/pull/23918)
- Updating draft merge requests on GitLab from batch changes no longer removes the draft status. [#23944](https://github.com/sourcegraph/sourcegraph/issues/23944)
- Report highlight matches instead of line matches in search results. [#21443](https://github.com/sourcegraph/sourcegraph/issues/21443)
- Force the `codeinsights-db` database to read from the `configMap` configuration file by explicitly setting the `POSTGRESQL_CONF_DIR` environment variable to the `configMap` mount path. [deploy-sourcegraph#3788](https://github.com/sourcegraph/deploy-sourcegraph/pull/3788)

### Removed

- The old batch repository syncer was removed and can no longer be activated by setting `ENABLE_STREAMING_REPOS_SYNCER=false`. [#22949](https://github.com/sourcegraph/sourcegraph/pull/22949)
- Email notifications for saved searches are now deprecated in favor of Code Monitoring. Email notifications can no longer be enabled for saved searches. Saved searches that already have notifications enabled will continue to work, but there is now a button users can click to migrate to code monitors. Notifications for saved searches will be removed entirely in the future. [#23275](https://github.com/sourcegraph/sourcegraph/pull/23275)
- The `sg_service` Postgres role and `sg_repo_access_policy` policy on the `repo` table have been removed due to performance concerns. [#23622](https://github.com/sourcegraph/sourcegraph/pull/23622)
- Deprecated site configuration field `email.smtp.disableTLS` has been removed. [#23639](https://github.com/sourcegraph/sourcegraph/pull/23639)
- Deprecated language servers have been removed from `deploy-sourcegraph`. [deploy-sourcegraph#3605](https://github.com/sourcegraph/deploy-sourcegraph/pull/3605)
- The experimental `codeInsightsAllRepos` feature flag has been removed. [#23850](https://github.com/sourcegraph/sourcegraph/pull/23850)

## 3.30.4

### Added

- Add a new environment variable `SRC_HTTP_CLI_EXTERNAL_TIMEOUT` to control the timeout for all external HTTP requests. [#23620](https://github.com/sourcegraph/sourcegraph/pull/23620)

### Changed

- Postgres has been upgraded to `12.8` in the single-server Sourcegraph image [#23999](https://github.com/sourcegraph/sourcegraph/pull/23999)

## 3.30.3

**⚠️ Users on 3.29.x are advised to upgrade directly to 3.30.3**. If you have already upgraded to 3.30.0, 3.30.1, or 3.30.2 please follow [this migration guide](https://docs.sourcegraph.com/admin/migration/3_30).

### Fixed

- Codeintel-db database images have been reverted back to debian due to corruption caused by glibc and alpine. [23324](https://github.com/sourcegraph/sourcegraph/pull/23324)

## 3.30.2

**⚠️ Users on 3.29.x are advised to upgrade directly to 3.30.3**. If you have already upgraded to 3.30.0, 3.30.1, or 3.30.2 please follow [this migration guide](https://docs.sourcegraph.com/admin/migration/3_30).

### Fixed

- Postgres database images have been reverted back to debian due to corruption caused by glibc and alpine. [23302](https://github.com/sourcegraph/sourcegraph/pull/23302)

## 3.30.1

**⚠️ Users on 3.29.x are advised to upgrade directly to 3.30.3**. If you have already upgraded to 3.30.0, 3.30.1, or 3.30.2 please follow [this migration guide](https://docs.sourcegraph.com/admin/migration/3_30).

### Fixed

- An issue where the UI would occasionally display `lsifStore.Ranges: ERROR: relation \"lsif_documentation_mappings\" does not exist (SQLSTATE 42P01)` [#23115](https://github.com/sourcegraph/sourcegraph/pull/23115)
- Fixed a vulnerability in our Postgres Alpine image related to libgcrypt [#23174](https://github.com/sourcegraph/sourcegraph/pull/23174)
- When syncing in streaming mode, repo-updater will now ensure a repo's transaction is committed before notifying gitserver to update that repo. [#23169](https://github.com/sourcegraph/sourcegraph/pull/23169)
- When encountering spurious errors during streaming syncing (like temporary 500s from codehosts), repo-updater will no longer delete all associated repos that weren't seen. Deletion will happen only if there were no errors or if the error was one of "Unauthorized", "Forbidden" or "Account Suspended". [#23171](https://github.com/sourcegraph/sourcegraph/pull/23171)
- External HTTP requests are now automatically retried when appropriate. [#23131](https://github.com/sourcegraph/sourcegraph/pull/23131)

## 3.30.0

**⚠️ Users on 3.29.x are advised to upgrade directly to 3.30.3**. If you have already upgraded to 3.30.0, 3.30.1, or 3.30.2 please follow [this migration guide](https://docs.sourcegraph.com/admin/migration/3_30).

### Added

- Added support for `select:file.directory` in search queries, which returns unique directory paths for results that satisfy the query. [#22449](https://github.com/sourcegraph/sourcegraph/pull/22449)
- An `sg_service` Postgres role has been introduced, as well as an `sg_repo_access_policy` policy on the `repo` table that restricts access to that role. The role that owns the `repo` table will continue to get unrestricted access. [#22303](https://github.com/sourcegraph/sourcegraph/pull/22303)
- Every service that connects to the database (i.e. Postgres) now has a "Database connections" monitoring section in its Grafana dashboard. [#22570](https://github.com/sourcegraph/sourcegraph/pull/22570)
- A new bulk operation to close many changesets at once has been added to Batch Changes. [#22547](https://github.com/sourcegraph/sourcegraph/pull/22547)
- Backend Code Insights will aggregate viewable repositories based on the authenticated user. [#22471](https://github.com/sourcegraph/sourcegraph/pull/22471)
- Added support for highlighting .frugal files as Thrift syntax.
- Added `file:contains.content(regexp)` predicate, which filters only to files that contain matches of the given pattern. [#22666](https://github.com/sourcegraph/sourcegraph/pull/22666)
- Repository syncing is now done in streaming mode by default. Customers with many repositories should notice code host updates much faster, with repo-updater consuming less memory. Using the previous batch mode can be done by setting the `ENABLE_STREAMING_REPOS_SYNCER` environment variable to `false` in `repo-updater`. That environment variable will be deleted in the next release. [#22756](https://github.com/sourcegraph/sourcegraph/pull/22756)
- Enabled the ability to query Batch Changes changesets, changesets stats, and file diff stats for an individual repository via the Sourcegraph GraphQL API. [#22744](https://github.com/sourcegraph/sourcegraph/pull/22744/)
- Added "Groovy" to the initial `lang:` filter suggestions in the search bar. [#22755](https://github.com/sourcegraph/sourcegraph/pull/22755)
- The `lang:` filter suggestions now show all supported, matching languages as the user types a language name. [#22765](https://github.com/sourcegraph/sourcegraph/pull/22765)
- Code Insights can now be grouped into dashboards. [#22215](https://github.com/sourcegraph/sourcegraph/issues/22215)
- Batch Changes changesets can now be [published from the Sourcegraph UI](https://docs.sourcegraph.com/batch_changes/how-tos/publishing_changesets#within-the-ui). [#18277](https://github.com/sourcegraph/sourcegraph/issues/18277)
- The repository page now has a new button to view batch change changesets created in that specific repository, with a badge indicating how many changesets are currently open. [#22804](https://github.com/sourcegraph/sourcegraph/pull/22804)
- Experimental: Search-based code insights can run over all repositories on the instance. To enable, use the feature flag `"experimentalFeatures": { "codeInsightsAllRepos": true }` and tick the checkbox in the insight creation/edit UI. [#22759](https://github.com/sourcegraph/sourcegraph/issues/22759)
- Search References is a new search sidebar section to simplify learning about the available search filters directly where they are used. [#21539](https://github.com/sourcegraph/sourcegraph/issues/21539)

### Changed

- Backend Code Insights only fills historical data frames that have changed to reduce the number of searches required. [#22298](https://github.com/sourcegraph/sourcegraph/pull/22298)
- Backend Code Insights displays data points for a fixed 6 months period in 2 week intervals, and will carry observations forward that are missing. [#22298](https://github.com/sourcegraph/sourcegraph/pull/22298)
- Backend Code Insights now aggregate over 26 weeks instead of 6 months. [#22527](https://github.com/sourcegraph/sourcegraph/pull/22527)
- Search queries now disallow specifying `rev:` without `repo:`. Note that to search across potentially multiple revisions, a query like `repo:.* rev:<revision>` remains valid. [#22705](https://github.com/sourcegraph/sourcegraph/pull/22705)
- The extensions status bar on diff pages has been redesigned and now shows information for both the base and head commits. [#22123](https://github.com/sourcegraph/sourcegraph/pull/22123/files)
- The `applyBatchChange` and `createBatchChange` mutations now accept an optional `publicationStates` argument to set the publication state of specific changesets within the batch change. [#22485](https://github.com/sourcegraph/sourcegraph/pull/22485) and [#22854](https://github.com/sourcegraph/sourcegraph/pull/22854)
- Search queries now return up to 80 suggested filters. Previously we returned up to 24. [#22863](https://github.com/sourcegraph/sourcegraph/pull/22863)
- GitHub code host connections can now include `repositoryQuery` entries that match more than 1000 repositories from the GitHub search API without requiring the previously documented work-around of splitting the query up with `created:` qualifiers, which is now done automatically. [#2562](https://github.com/sourcegraph/sourcegraph/issues/2562)

### Fixed

- The Batch Changes user and site credential encryption migrators added in Sourcegraph 3.28 could report zero progress when encryption was disabled, even though they had nothing to do. This has been fixed, and progress will now be correctly reported. [#22277](https://github.com/sourcegraph/sourcegraph/issues/22277)
- Listing Github Entreprise org repos now returns internal repos as well. [#22339](https://github.com/sourcegraph/sourcegraph/pull/22339)
- Jaeger works in Docker-compose deployments again. [#22691](https://github.com/sourcegraph/sourcegraph/pull/22691)
- A bug where the pattern `)` makes the browser unresponsive. [#22738](https://github.com/sourcegraph/sourcegraph/pull/22738)
- An issue where using `select:repo` in conjunction with `and` patterns did not yield expected repo results. [#22743](https://github.com/sourcegraph/sourcegraph/pull/22743)
- The `isLocked` and `isDisabled` fields of GitHub repositories are now fetched correctly from the GraphQL API of GitHub Enterprise instances. Users that rely on the `repos` config in GitHub code host connections should update so that locked and disabled repositories defined in that list are actually skipped. [#22788](https://github.com/sourcegraph/sourcegraph/pull/22788)
- Homepage no longer fails to load if there are invalid entries in user's search history. [#22857](https://github.com/sourcegraph/sourcegraph/pull/22857)
- An issue where regexp query highlighting in the search bar would render incorrectly on Firefox. [#23043](https://github.com/sourcegraph/sourcegraph/pull/23043)
- Code intelligence uploads and indexes are restricted to only site-admins. It was read-only for any user. [#22890](https://github.com/sourcegraph/sourcegraph/pull/22890)
- Daily usage statistics are restricted to only site-admins. It was read-only for any user. [#23026](https://github.com/sourcegraph/sourcegraph/pull/23026)
- Ephemeral storage requests now match their cache size requests for Kubernetes deployments. [#2953](https://github.com/sourcegraph/deploy-sourcegraph/pull/2953)

### Removed

- The experimental paginated search feature (the `stable:` keyword) has been removed, to be replaced with streaming search. [#22428](https://github.com/sourcegraph/sourcegraph/pull/22428)
- The experimental extensions view page has been removed. [#22565](https://github.com/sourcegraph/sourcegraph/pull/22565)
- A search query diagnostic that previously warned the user when quotes are interpreted literally has been removed. The literal meaning has been Sourcegraph's default search behavior for some time now. [#22892](https://github.com/sourcegraph/sourcegraph/pull/22892)
- Non-root overlays were removed for `deploy-sourcegraph` in favor of using `non-privileged`. [#3404](https://github.com/sourcegraph/deploy-sourcegraph/pull/3404)

### API docs (experimental)

API docs is a new experimental feature of Sourcegraph ([learn more](https://docs.sourcegraph.com/code_intelligence/apidocs)). It is enabled by default in Sourcegraph 3.30.0.

- API docs is enabled by default in Sourcegraph 3.30.0. It can be disabled by adding `"apiDocs": false` to the `experimentalFeatures` section of user settings.
- The API docs landing page now indicates what API docs are and provide more info.
- The API docs landing page now represents the code in the repository root, instead of an empty page.
- Pages now correctly indicate it is an experimental feature, and include a feedback widget.
- Subpages linked via the sidebar are now rendered much better, and have an expandable section.
- Symbols in documentation now have distinct icons for e.g. functions/vars/consts/etc.
- Symbols are now sorted in exported-first, alphabetical order.
- Repositories without LSIF documentation data now show a friendly error page indicating what languages are supported, how to set it up, etc.
- API docs can now distinguish between different types of symbols, tests, examples, benchmarks, etc. and whether symbols are public/private - to support filtering in the future.
- Only public/exported symbols are included by default for now.
- URL paths for Go packages are now friendlier, e.g. `/-/docs/cmd/frontend/auth` instead of `/-/docs/cmd-frontend-auth`.
- URLs are now formatted by the language indexer, in a way that makes sense for the language, e.g. `#Mocks.CreateUserAndSave` instead of `#ypeMocksCreateUserAndSave` for a Go method `CreateUserAndSave` on type `Mocks`.
- Go blank identifier assignments `var _ = ...` are no longer incorrectly included.
- Go symbols defined within functions, e.g. a `var` inside a `func` scope are no longer incorrectly included.
- `Functions`, `Variables`, and other top-level sections are no longer rendered empty if there are none in that section.
- A new test suite for LSIF indexers implementing the Sourcegraph documentation extension to LSIF [is available](https://github.com/sourcegraph/lsif-static-doc).
- We now emit the LSIF data needed to in the future support "Jump to API docs" from code views, "View code" from API docs, usage examples in API docs, and search indexing.
- Various UI style issues, color contrast issues, etc. have been fixed.
- Major improvements to the GraphQL APIs for API documentation.

## 3.29.0

### Added

- Code Insights queries can now run concurrently up to a limit set by the `insights.query.worker.concurrency` site config. [#21219](https://github.com/sourcegraph/sourcegraph/pull/21219)
- Code Insights workers now support a rate limit for query execution and historical data frame analysis using the `insights.query.worker.rateLimit` and `insights.historical.worker.rateLimit` site configurations. [#21533](https://github.com/sourcegraph/sourcegraph/pull/21533)
- The GraphQL `Site` `SettingsSubject` type now has an `allowSiteSettingsEdits` field to allow clients to determine whether the instance uses the `GLOBAL_SETTINGS_FILE` environment variable. [#21827](https://github.com/sourcegraph/sourcegraph/pull/21827)
- The Code Insights creation UI now remembers previously filled-in field values when returning to the form after having navigated away. [#21744](https://github.com/sourcegraph/sourcegraph/pull/21744)
- The Code Insights creation UI now shows autosuggestions for the repository field. [#21699](https://github.com/sourcegraph/sourcegraph/pull/21699)
- A new bulk operation to retry many changesets at once has been added to Batch Changes. [#21173](https://github.com/sourcegraph/sourcegraph/pull/21173)
- A `security_event_logs` database table has been added in support of upcoming security-related efforts. [#21949](https://github.com/sourcegraph/sourcegraph/pull/21949)
- Added featured Sourcegraph extensions query to the GraphQL API, as well as a section in the extension registry to display featured extensions. [#21665](https://github.com/sourcegraph/sourcegraph/pull/21665)
- The search page now has a `create insight` button to create search-based insight based on your search query [#21943](https://github.com/sourcegraph/sourcegraph/pull/21943)
- Added support for Terraform syntax highlighting. [#22040](https://github.com/sourcegraph/sourcegraph/pull/22040)
- A new bulk operation to merge many changesets at once has been added to Batch Changes. [#21959](https://github.com/sourcegraph/sourcegraph/pull/21959)
- Pings include aggregated usage for the Code Insights creation UI, organization visible insight count per insight type, and insight step size in days. [#21671](https://github.com/sourcegraph/sourcegraph/pull/21671)
- Search-based insight creation UI now supports `count:` filter in data series query input. [#22049](https://github.com/sourcegraph/sourcegraph/pull/22049)
- Code Insights background workers will now index commits in a new table `commit_index` for future optimization efforts. [#21994](https://github.com/sourcegraph/sourcegraph/pull/21994)
- The creation UI for search-based insights now supports the `count:` filter in the data series query input. [#22049](https://github.com/sourcegraph/sourcegraph/pull/22049)
- A new service, `worker`, has been introduced to run background jobs that were previously run in the frontend. See the [deployment documentation](https://docs.sourcegraph.com/admin/workers) for additional details. [#21768](https://github.com/sourcegraph/sourcegraph/pull/21768)

### Changed

- SSH public keys generated to access code hosts with batch changes now include a comment indicating they originated from Sourcegraph. [#20523](https://github.com/sourcegraph/sourcegraph/issues/20523)
- The copy query button is now permanently enabled and `experimentalFeatures.copyQueryButton` setting has been deprecated. [#21364](https://github.com/sourcegraph/sourcegraph/pull/21364)
- Search streaming is now permanently enabled and `experimentalFeatures.searchStreaming` setting has been deprecated. [#21522](https://github.com/sourcegraph/sourcegraph/pull/21522)
- Pings removes the collection of aggregate search filter usage counts and adds a smaller set of aggregate usage counts for query operators, predicates, and pattern counts. [#21320](https://github.com/sourcegraph/sourcegraph/pull/21320)
- Sourcegraph will now refuse to start if there are unfinished [out-of-band-migrations](https://docs.sourcegraph.com/admin/migrations) that are deprecated in the current version. See the [upgrade documentation](https://docs.sourcegraph.com/admin/updates) for changes to the upgrade process. [#20967](https://github.com/sourcegraph/sourcegraph/pull/20967)
- Code Insight pages now have new URLs [#21856](https://github.com/sourcegraph/sourcegraph/pull/21856)
- We are proud to bring you [an entirely new visual design for the Sourcegraph UI](https://about.sourcegraph.com/blog/introducing-sourcegraphs-new-ui/). We think you’ll find this new design improves your experience and sets the stage for some incredible features to come. Some of the highlights include:

  - **Refined search results:** The redesigned search bar provides more space for expressive queries, and the new results sidebar helps to discover search syntax without referencing documentation.
  - **Improved focus on code:** We’ve reduced non-essential UI elements to provide greater focus on the code itself, and positioned the most important items so they’re unobtrusive and located exactly where they are needed.
  - **Improved layouts:** We’ve improved pages like diff views to make them easier to use and to help find information quickly.
  - **New navigation:** A new global navigation provides immediate discoverability and access to current and future functionality.
  - **Promoting extensibility:** We've brought the extension registry back to the main navigation and improved its design and navigation.

  With bulk of the redesign complete, future releases will include more improvements and refinements.

### Fixed

- Stricter validation of structural search queries. The `type:` parameter is not supported for structural searches and returns an appropriate alert. [#21487](https://github.com/sourcegraph/sourcegraph/pull/21487)
- Batch changeset specs that are not attached to changesets will no longer prematurely expire before the batch specs that they are associated with. [#21678](https://github.com/sourcegraph/sourcegraph/pull/21678)
- The Y-axis of Code Insights line charts no longer start at a negative value. [#22018](https://github.com/sourcegraph/sourcegraph/pull/22018)
- Correctly handle field aliases in the query (like `r:` versus `repo:`) when used with `contains` predicates. [#22105](https://github.com/sourcegraph/sourcegraph/pull/22105)
- Running a code insight over a timeframe when the repository didn't yet exist doesn't break the entire insight anymore. [#21288](https://github.com/sourcegraph/sourcegraph/pull/21288)

### Removed

- The deprecated GraphQL `icon` field on CommitSearchResult and Repository was removed. [#21310](https://github.com/sourcegraph/sourcegraph/pull/21310)
- The undocumented `index` filter was removed from search type-ahead suggestions. [#18806](https://github.com/sourcegraph/sourcegraph/issues/18806)
- Code host connection tokens aren't used for creating changesets anymore when the user is site admin and no credential has been specified. [#16814](https://github.com/sourcegraph/sourcegraph/issues/16814)

## 3.28.0

### Added

- Added `select:commit.diff.added` and `select:commit.diff.removed` for `type:diff` search queries. These selectors return commit diffs only if a pattern matches in `added` (respespectively, `removed`) lines. [#20328](https://github.com/sourcegraph/sourcegraph/pull/20328)
- Additional language autocompletions for the `lang:` filter in the search bar. [#20535](https://github.com/sourcegraph/sourcegraph/pull/20535)
- Steps in batch specs can now have an `if:` attribute to enable conditional execution of different steps. [#20701](https://github.com/sourcegraph/sourcegraph/pull/20701)
- Extensions can now log messages through `sourcegraph.app.log` to aid debugging user issues. [#20474](https://github.com/sourcegraph/sourcegraph/pull/20474)
- Bulk comments on many changesets are now available in Batch Changes. [#20361](https://github.com/sourcegraph/sourcegraph/pull/20361)
- Batch specs are now viewable when previewing changesets. [#19534](https://github.com/sourcegraph/sourcegraph/issues/19534)
- Added a new UI for creating code insights. [#20212](https://github.com/sourcegraph/sourcegraph/issues/20212)

### Changed

- User and site credentials used in Batch Changes are now encrypted in the database if encryption is enabled with the `encryption.keys` config. [#19570](https://github.com/sourcegraph/sourcegraph/issues/19570)
- All Sourcegraph images within [deploy-sourcegraph](https://github.com/sourcegraph/deploy-sourcegraph) now specify the registry. Thanks! @k24dizzle [#2901](https://github.com/sourcegraph/deploy-sourcegraph/pull/2901).
- Default reviewers are now added to Bitbucket Server PRs opened by Batch Changes. [#20551](https://github.com/sourcegraph/sourcegraph/pull/20551)
- The default memory requirements for the `redis-*` containers have been raised by 1GB (to a new total of 7GB). This change allows Redis to properly run its key-eviction routines (when under memory pressure) without getting killed by the host machine. This affects both the docker-compose and Kubernetes deployments. [sourcegraph/deploy-sourcegraph-docker#373](https://github.com/sourcegraph/deploy-sourcegraph-docker/pull/373) and [sourcegraph/deploy-sourcegraph#2898](https://github.com/sourcegraph/deploy-sourcegraph/pull/2898)
- Only site admins can now list users on an instance. [#20619](https://github.com/sourcegraph/sourcegraph/pull/20619)
- Repository permissions can now be enabled for site admins via the `authz.enforceForSiteAdmins` setting. [#20674](https://github.com/sourcegraph/sourcegraph/pull/20674)
- Site admins can no longer view user added code host configuration. [#20851](https://github.com/sourcegraph/sourcegraph/pull/20851)
- Site admins cannot add access tokens for any user by default. [#20988](https://github.com/sourcegraph/sourcegraph/pull/20988)
- Our namespaced overlays now only scrape container metrics within that namespace. [#2969](https://github.com/sourcegraph/deploy-sourcegraph/pull/2969)
- The extension registry main page has a new visual design that better conveys the most useful information about extensions, and individual extension pages have better information architecture. [#20822](https://github.com/sourcegraph/sourcegraph/pull/20822)

### Fixed

- Search returned inconsistent result counts when a `count:` limit was not specified.
- Indexed search failed when the `master` branch needed indexing but was not the default. [#20260](https://github.com/sourcegraph/sourcegraph/pull/20260)
- `repo:contains(...)` built-in did not respect parameters that affect repo filtering (e.g., `repogroup`, `fork`). It now respects these. [#20339](https://github.com/sourcegraph/sourcegraph/pull/20339)
- An issue where duplicate results would render for certain `or`-expressions. [#20480](https://github.com/sourcegraph/sourcegraph/pull/20480)
- Issue where the search query bar suggests that some `lang` values are not valid. [#20534](https://github.com/sourcegraph/sourcegraph/pull/20534)
- Pull request event webhooks received from GitHub with unexpected actions no longer cause panics. [#20571](https://github.com/sourcegraph/sourcegraph/pull/20571)
- Repository search patterns like `^repo/(prefix-suffix|prefix)$` now correctly match both `repo/prefix-suffix` and `repo/prefix`. [#20389](https://github.com/sourcegraph/sourcegraph/issues/20389)
- Ephemeral storage requests and limits now match the default cache size to avoid Symbols pods being evicted. The symbols pod now requires 10GB of ephemeral space as a minimum to scheduled. [#2369](https://github.com/sourcegraph/deploy-sourcegraph/pull/2369)
- Minor query syntax highlighting bug for `repo:contains` predicate. [#21038](https://github.com/sourcegraph/sourcegraph/pull/21038)
- An issue causing diff and commit results with file filters to return invalid results. [#21039](https://github.com/sourcegraph/sourcegraph/pull/21039)
- All databases now have the Kubernetes Quality of Service class of 'Guaranteed' which should reduce the chance of them
  being evicted during NodePressure events. [#2900](https://github.com/sourcegraph/deploy-sourcegraph/pull/2900)
- An issue causing diff views to display without syntax highlighting [#21160](https://github.com/sourcegraph/sourcegraph/pull/21160)

### Removed

- The deprecated `SetRepositoryEnabled` mutation was removed. [#21044](https://github.com/sourcegraph/sourcegraph/pull/21044)

## 3.27.5

### Fixed

- Fix scp style VCS url parsing. [#20799](https://github.com/sourcegraph/sourcegraph/pull/20799)

## 3.27.4

### Fixed

- Fixed an issue related to Gitolite repos with `@` being prepended with a `?`. [#20297](https://github.com/sourcegraph/sourcegraph/pull/20297)
- Add missing return from handler when DisableAutoGitUpdates is true. [#20451](https://github.com/sourcegraph/sourcegraph/pull/20451)

## 3.27.3

### Fixed

- Pushing batch changes to Bitbucket Server code hosts over SSH was broken in 3.27.0, and has been fixed. [#20324](https://github.com/sourcegraph/sourcegraph/issues/20324)

## 3.27.2

### Fixed

- Fixed an issue with our release tooling that was preventing all images from being tagged with the correct version.
  All sourcegraph images have the proper release version now.

## 3.27.1

### Fixed

- Indexed search failed when the `master` branch needed indexing but was not the default. [#20260](https://github.com/sourcegraph/sourcegraph/pull/20260)
- Fixed a regression that caused "other" code hosts urls to not be built correctly which prevents code to be cloned / updated in 3.27.0. This change will provoke some cloning errors on repositories that are already sync'ed, until the next code host sync. [#20258](https://github.com/sourcegraph/sourcegraph/pull/20258)

## 3.27.0

### Added

- `count:` now supports "all" as value. Queries with `count:all` will return up to 999999 results. [#19756](https://github.com/sourcegraph/sourcegraph/pull/19756)
- Credentials for Batch Changes are now validated when adding them. [#19602](https://github.com/sourcegraph/sourcegraph/pull/19602)
- Batch Changes now ignore repositories that contain a `.batchignore` file. [#19877](https://github.com/sourcegraph/sourcegraph/pull/19877) and [src-cli#509](https://github.com/sourcegraph/src-cli/pull/509)
- Side-by-side diff for commit visualization. [#19553](https://github.com/sourcegraph/sourcegraph/pull/19553)
- The site configuration now supports defining batch change rollout windows, which can be used to slow or disable pushing changesets at particular times of day or days of the week. [#19796](https://github.com/sourcegraph/sourcegraph/pull/19796), [#19797](https://github.com/sourcegraph/sourcegraph/pull/19797), and [#19951](https://github.com/sourcegraph/sourcegraph/pull/19951).
- Search functionality via built-in `contains` predicate: `repo:contains(...)`, `repo:contains.file(...)`, `repo:contains.content(...)`, repo:contains.commit.after(...)`. [#18584](https://github.com/sourcegraph/sourcegraph/issues/18584)
- Database encryption, external service config & user auth data can now be encrypted in the database using the `encryption.keys` config. See [the docs](https://docs.sourcegraph.com/admin/encryption) for more info.
- Repositories that gitserver fails to clone or fetch are now gradually moved to the back of the background update queue instead of remaining at the front. [#20204](https://github.com/sourcegraph/sourcegraph/pull/20204)
- The new `disableAutoCodeHostSyncs` setting allows site admins to disable any periodic background syncing of configured code host connections. That includes syncing of repository metadata (i.e. not git updates, use `disableAutoGitUpdates` for that), permissions and batch changes changesets, but may include other data we'd sync from the code host API in the future.

### Changed

- Bumped the minimum supported version of Postgres from `9.6` to `12`. The upgrade procedure is mostly automated for existing deployments, but may require action if using the single-container deployment or an external database. See the [upgrade documentation](https://docs.sourcegraph.com/admin/updates) for your deployment type for detailed instructions.
- Changesets in batch changes will now be marked as archived instead of being detached when a new batch spec that doesn't include the changesets is applied. Once they're archived users can manually detach them in the UI. [#19527](https://github.com/sourcegraph/sourcegraph/pull/19527)
- The default replica count on `sourcegraph-frontend` and `precise-code-intel-worker` for Kubernetes has changed from `1` -> `2`.
- Changes to code monitor trigger search queries [#19680](https://github.com/sourcegraph/sourcegraph/pull/19680)
  - A `repo:` filter is now required. This is due to an existing limitations where only 50 repositories can be searched at a time, so using a `repo:` filter makes sure the right code is being searched. Any existing code monitor without `repo:` in the trigger query will continue to work (with the limitation that not all repositories will be searched) but will require a `repo:` filter to be added when making any changes to it.
  - A `patternType` filter is no longer required. `patternType:literal` will be added to a code monitor query if not specified.
  - Added a new checklist UI to make it more intuitive to create code monitor trigger queries.
- Deprecated the GraphQL `icon` field on `GenericSearchResultInterface`. It will be removed in a future release. [#20028](https://github.com/sourcegraph/sourcegraph/pull/20028/files)
- Creating changesets through Batch Changes as a site-admin without configured Batch Changes credentials has been deprecated. Please configure user or global credentials before Sourcegraph 3.29 to not experience any interruptions in changeset creation. [#20143](https://github.com/sourcegraph/sourcegraph/pull/20143)
- Deprecated the GraphQL `limitHit` field on `LineMatch`. It will be removed in a future release. [#20164](https://github.com/sourcegraph/sourcegraph/pull/20164)

### Fixed

- A regression caused by search onboarding tour logic to never focus input in the search bar on the homepage. Input now focuses on the homepage if the search tour isn't in effect. [#19678](https://github.com/sourcegraph/sourcegraph/pull/19678)
- New changes of a Perforce depot will now be reflected in `master` branch after the initial clone. [#19718](https://github.com/sourcegraph/sourcegraph/pull/19718)
- Gitolite and Other type code host connection configuration can be correctly displayed. [#19976](https://github.com/sourcegraph/sourcegraph/pull/19976)
- Fixed a regression that caused user and code host limits to be ignored. [#20089](https://github.com/sourcegraph/sourcegraph/pull/20089)
- A regression where incorrect query highlighting happens for certain quoted values. [#20110](https://github.com/sourcegraph/sourcegraph/pull/20110)
- We now respect the `disableAutoGitUpdates` setting when cloning or fetching repos on demand and during cleanup tasks that may re-clone old repos. [#20194](https://github.com/sourcegraph/sourcegraph/pull/20194)

## 3.26.3

### Fixed

- Setting `gitMaxCodehostRequestsPerSecond` to `0` now actually blocks all Git operations happening on the gitserver. [#19716](https://github.com/sourcegraph/sourcegraph/pull/19716)

## 3.26.2

### Fixed

- Our indexed search logic now correctly handles de-duplication of search results across multiple replicas. [#19743](https://github.com/sourcegraph/sourcegraph/pull/19743)

## 3.26.1

### Added

- Experimental: Sync permissions of Perforce depots through the Sourcegraph UI. To enable, use the feature flag `"experimentalFeatures": { "perforce": "enabled" }`. For more information, see [how to enable permissions for your Perforce depots](https://docs.sourcegraph.com/admin/repo/perforce). [#16705](https://github.com/sourcegraph/sourcegraph/issues/16705)
- Added support for user email headers in the HTTP auth proxy. See [HTTP Auth Proxy docs](https://docs.sourcegraph.com/admin/auth#http-authentication-proxies) for more information.
- Ignore locked and disabled GitHub Enterprise repositories. [#19500](https://github.com/sourcegraph/sourcegraph/pull/19500)
- Remote code host git operations (such as `clone` or `ls-remote`) can now be rate limited beyond concurrency (which was already possible with `gitMaxConcurrentClones`). Set `gitMaxCodehostRequestsPerSecond` in site config to control the maximum rate of these operations per git-server instance. [#19504](https://github.com/sourcegraph/sourcegraph/pull/19504)

### Changed

-

### Fixed

- Commit search returning duplicate commits. [#19460](https://github.com/sourcegraph/sourcegraph/pull/19460)
- Clicking the Code Monitoring tab tries to take users to a non-existent repo. [#19525](https://github.com/sourcegraph/sourcegraph/pull/19525)
- Diff and commit search not highlighting search terms correctly for some files. [#19543](https://github.com/sourcegraph/sourcegraph/pull/19543), [#19639](https://github.com/sourcegraph/sourcegraph/pull/19639)
- File actions weren't appearing on large window sizes in Firefox and Safari. [#19380](https://github.com/sourcegraph/sourcegraph/pull/19380)

### Removed

-

## 3.26.0

### Added

- Searches are streamed into Sourcegraph by default. [#19300](https://github.com/sourcegraph/sourcegraph/pull/19300)
  - This gives a faster time to first result.
  - Several heuristics around result limits have been improved. You should see more consistent result counts now.
  - Can be disabled with the setting `experimentalFeatures.streamingSearch`.
- Opsgenie API keys can now be added via an environment variable. [#18662](https://github.com/sourcegraph/sourcegraph/pull/18662)
- It's now possible to control where code insights are displayed through the boolean settings `insights.displayLocation.homepage`, `insights.displayLocation.insightsPage` and `insights.displayLocation.directory`. [#18979](https://github.com/sourcegraph/sourcegraph/pull/18979)
- Users can now create changesets in batch changes on repositories that are cloned using SSH. [#16888](https://github.com/sourcegraph/sourcegraph/issues/16888)
- Syntax highlighting for Elixir, Elm, REG, Julia, Move, Nix, Puppet, VimL, Coq. [#19282](https://github.com/sourcegraph/sourcegraph/pull/19282)
- `BUILD.in` files are now highlighted as Bazel/Starlark build files. Thanks to @jjwon0 [#19282](https://github.com/sourcegraph/sourcegraph/pull/19282)
- `*.pyst` and `*.pyst-include` are now highlighted as Python files. Thanks to @jjwon0 [#19282](https://github.com/sourcegraph/sourcegraph/pull/19282)
- The code monitoring feature flag is now enabled by default. [#19295](https://github.com/sourcegraph/sourcegraph/pull/19295)
- New query field `select` enables returning only results of the desired type. See [documentation](https://docs.sourcegraph.com/code_search/reference/language#select) for details. [#19236](https://github.com/sourcegraph/sourcegraph/pull/19236)
- Syntax highlighting for Elixer, Elm, REG, Julia, Move, Nix, Puppet, VimL thanks to @rvantonder
- `BUILD.in` files are now highlighted as Bazel/Starlark build files. Thanks to @jjwon0
- `*.pyst` and `*.pyst-include` are now highlighted as Python files. Thanks to @jjwon0
- Added a `search.defaultCaseSensitive` setting to configure whether query patterns should be treated case sensitivitely by default.

### Changed

- Campaigns have been renamed to Batch Changes! See [#18771](https://github.com/sourcegraph/sourcegraph/issues/18771) for a detailed log on what has been renamed.
  - A new [Sourcegraph CLI](https://docs.sourcegraph.com/cli) version will use `src batch [preview|apply]` commands, while keeping the old ones working to be used with older Sourcegraph versions.
  - Old URLs in the application and in the documentation will redirect.
  - GraphQL API entities with "campaign" in their name have been deprecated and have new Batch Changes counterparts:
    - Deprecated GraphQL entities: `CampaignState`, `Campaign`, `CampaignSpec`, `CampaignConnection`, `CampaignsCodeHostConnection`, `CampaignsCodeHost`, `CampaignsCredential`, `CampaignDescription`
    - Deprecated GraphQL mutations: `createCampaign`, `applyCampaign`, `moveCampaign`, `closeCampaign`, `deleteCampaign`, `createCampaignSpec`, `createCampaignsCredential`, `deleteCampaignsCredential`
    - Deprecated GraphQL queries: `Org.campaigns`, `User.campaigns`, `User.campaignsCodeHosts`, `camapigns`, `campaign`
  - Site settings with `campaigns` in their name have been replaced with equivalent `batchChanges` settings.
- A repository's `remote.origin.url` is not stored on gitserver disk anymore. Note: if you use the experimental feature `customGitFetch` your setting may need to be updated to specify the remote URL. [#18535](https://github.com/sourcegraph/sourcegraph/pull/18535)
- Repositories and files containing spaces will now render with escaped spaces in the query bar rather than being
  quoted. [#18642](https://github.com/sourcegraph/sourcegraph/pull/18642)
- Sourcegraph is now built with Go 1.16. [#18447](https://github.com/sourcegraph/sourcegraph/pull/18447)
- Cursor hover information in the search query bar will now display after 150ms (previously 0ms). [#18916](https://github.com/sourcegraph/sourcegraph/pull/18916)
- The `repo.cloned` column is deprecated in favour of `gitserver_repos.clone_status`. It will be removed in a subsequent release.
- Precision class indicators have been improved for code intelligence results in both the hover overlay as well as the definition and references locations panel. [#18843](https://github.com/sourcegraph/sourcegraph/pull/18843)
- Pings now contain added, aggregated campaigns usage data: aggregate counts of unique monthly users and Weekly campaign and changesets counts for campaign cohorts created in the last 12 months. [#18604](https://github.com/sourcegraph/sourcegraph/pull/18604)

### Fixed

- Auto complete suggestions for repositories and files containing spaces will now be automatically escaped when accepting the suggestion. [#18635](https://github.com/sourcegraph/sourcegraph/issues/18635)
- An issue causing repository results containing spaces to not be clickable in some cases. [#18668](https://github.com/sourcegraph/sourcegraph/pull/18668)
- Closing a batch change now correctly closes the entailed changesets, when requested by the user. [#18957](https://github.com/sourcegraph/sourcegraph/pull/18957)
- TypesScript highlighting bug. [#15930](https://github.com/sourcegraph/sourcegraph/issues/15930)
- The number of shards is now reported accurately in Site Admin > Repository Status > Settings > Indexing. [#19265](https://github.com/sourcegraph/sourcegraph/pull/19265)

### Removed

- Removed the deprecated GraphQL fields `SearchResults.repositoriesSearched` and `SearchResults.indexedRepositoriesSearched`.
- Removed the deprecated search field `max`
- Removed the `experimentalFeatures.showBadgeAttachments` setting

## 3.25.2

### Fixed

- A security vulnerability with in the authentication workflow has been fixed. [#18686](https://github.com/sourcegraph/sourcegraph/pull/18686)

## 3.25.1

### Added

- Experimental: Sync Perforce depots directly through the Sourcegraph UI. To enable, use the feature flag `"experimentalFeatures": { "perforce": "enabled" }`. For more information, see [how to add your Perforce depots](https://docs.sourcegraph.com/admin/repo/perforce). [#16703](https://github.com/sourcegraph/sourcegraph/issues/16703)

## 3.25.0

**IMPORTANT** Sourcegraph now uses Go 1.15. This may break AWS RDS database connections with older x509 certificates. Please follow the Amazon [docs](https://docs.aws.amazon.com/AmazonRDS/latest/UserGuide/UsingWithRDS.SSL-certificate-rotation.html) to rotate your certificate.

### Added

- New site config option `"log": { "sentry": { "backendDSN": "<REDACTED>" } }` to use a separate Sentry project for backend errors. [#17363](https://github.com/sourcegraph/sourcegraph/pull/17363)
- Structural search now supports searching indexed branches other than default. [#17726](https://github.com/sourcegraph/sourcegraph/pull/17726)
- Structural search now supports searching unindexed revisions. [#17967](https://github.com/sourcegraph/sourcegraph/pull/17967)
- New site config option `"allowSignup"` for SAML authentication to determine if automatically create new users is allowed. [#17989](https://github.com/sourcegraph/sourcegraph/pull/17989)
- Experimental: The webapp can now stream search results to the client, improving search performance. To enable it, add `{ "experimentalFeatures": { "searchStreaming": true } }` in user settings. [#16097](https://github.com/sourcegraph/sourcegraph/pull/16097)
- New product research sign-up page. This can be accessed by all users in their user settings. [#17945](https://github.com/sourcegraph/sourcegraph/pull/17945)
- New site config option `productResearchPage.enabled` to disable access to the product research sign-up page. [#17945](https://github.com/sourcegraph/sourcegraph/pull/17945)
- Pings now contain Sourcegraph extension activation statistics. [#16421](https://github.com/sourcegraph/sourcegraph/pull/16421)
- Pings now contain aggregate Sourcegraph extension activation statistics: the number of users and number of activations per (public) extension per week, and the number of total extension users per week and average extensions activated per user. [#16421](https://github.com/sourcegraph/sourcegraph/pull/16421)
- Pings now contain aggregate code insights usage data: total insight views, interactions, edits, creations, removals, and counts of unique users that view and create insights. [#16421](https://github.com/sourcegraph/sourcegraph/pull/17805)
- When previewing a campaign spec, changesets can be filtered by current state or the action(s) to be performed. [#16960](https://github.com/sourcegraph/sourcegraph/issues/16960)

### Changed

- Alert solutions links included in [monitoring alerts](https://docs.sourcegraph.com/admin/observability/alerting) now link to the relevant documentation version. [#17828](https://github.com/sourcegraph/sourcegraph/pull/17828)
- Secrets (such as access tokens and passwords) will now appear as REDACTED when editing external service config, and in graphql API responses. [#17261](https://github.com/sourcegraph/sourcegraph/issues/17261)
- Sourcegraph is now built with Go 1.15
  - Go `1.15` introduced changes to SSL/TLS connection validation which requires certificates to include a `SAN`. This field was not included in older certificates and clients relied on the `CN` field. You might see an error like `x509: certificate relies on legacy Common Name field`. We recommend that customers using Sourcegraph with an external database and connecting to it using SSL/TLS check whether the certificate is up to date.
  - RDS Customers please reference [AWS' documentation on updating the SSL/TLS certificate](https://docs.aws.amazon.com/AmazonRDS/latest/UserGuide/UsingWithRDS.SSL-certificate-rotation.html).
- Search results on `.rs` files now recommend `lang:rust` instead of `lang:renderscript` as a filter. [#18316](https://github.com/sourcegraph/sourcegraph/pull/18316)
- Campaigns users creating Personal Access Tokens on GitHub are now asked to request the `user:email` scope in addition to the [previous scopes](https://docs.sourcegraph.com/@3.24/admin/external_service/github#github-api-token-and-access). This will be used in a future Sourcegraph release to display more fine-grained information on the progress of pull requests. [#17555](https://github.com/sourcegraph/sourcegraph/issues/17555)

### Fixed

- Fixes an issue that prevented the hard deletion of a user if they had saved searches. [#17461](https://github.com/sourcegraph/sourcegraph/pull/17461)
- Fixes an issue that caused some missing results for `type:commit` when a pattern was used instead of the `message` field. [#17490](https://github.com/sourcegraph/sourcegraph/pull/17490#issuecomment-764004758)
- Fixes an issue where cAdvisor-based alerts would not fire correctly for services with multiple replicas. [#17600](https://github.com/sourcegraph/sourcegraph/pull/17600)
- Significantly improved performance of structural search on monorepo deployments [#17846](https://github.com/sourcegraph/sourcegraph/pull/17846)
- Fixes an issue where upgrades on Kubernetes may fail due to null environment variable lists in deployment manifests [#1781](https://github.com/sourcegraph/deploy-sourcegraph/pull/1781)
- Fixes an issue where counts on search filters were inaccurate. [#18158](https://github.com/sourcegraph/sourcegraph/pull/18158)
- Fixes services with emptyDir volumes being evicted from nodes. [#1852](https://github.com/sourcegraph/deploy-sourcegraph/pull/1852)

### Removed

- Removed the `search.migrateParser` setting. As of 3.20 and onward, a new parser processes search queries by default. Previously, `search.migrateParser` was available to enable the legacy parser. Enabling/disabling this setting now no longer has any effect. [#17344](https://github.com/sourcegraph/sourcegraph/pull/17344)

## 3.24.1

### Fixed

- Fixes an issue that SAML is not able to proceed with the error `Expected Enveloped and C14N transforms`. [#13032](https://github.com/sourcegraph/sourcegraph/issues/13032)

## 3.24.0

### Added

- Panels in the [Sourcegraph monitoring dashboards](https://docs.sourcegraph.com/admin/observability/metrics#grafana) now:
  - include links to relevant alerts documentation and the new [monitoring dashboards reference](https://docs.sourcegraph.com/admin/observability/dashboards). [#16939](https://github.com/sourcegraph/sourcegraph/pull/16939)
  - include alert events and version changes annotations that can be enabled from the top of each service dashboard. [#17198](https://github.com/sourcegraph/sourcegraph/pull/17198)
- Suggested filters in the search results page can now be scrolled. [#17097](https://github.com/sourcegraph/sourcegraph/pull/17097)
- Structural search queries can now be used in saved searches by adding `patternType:structural`. [#17265](https://github.com/sourcegraph/sourcegraph/pull/17265)

### Changed

- Dashboard links included in [monitoring alerts](https://docs.sourcegraph.com/admin/observability/alerting) now:
  - link directly to the relevant Grafana panel, instead of just the service dashboard. [#17014](https://github.com/sourcegraph/sourcegraph/pull/17014)
  - link to a time frame relevant to the alert, instead of just the past few hours. [#17034](https://github.com/sourcegraph/sourcegraph/pull/17034)
- Added `serviceKind` field of the `ExternalServiceKind` type to `Repository.externalURLs` GraphQL API, `serviceType` field is deprecated and will be removed in the future releases. [#14979](https://github.com/sourcegraph/sourcegraph/issues/14979)
- Deprecated the GraphQL fields `SearchResults.repositoriesSearched` and `SearchResults.indexedRepositoriesSearched`.
- The minimum Kubernetes version required to use the [Kubernetes deployment option](https://docs.sourcegraph.com/admin/install/kubernetes) is now [v1.15 (released June 2019)](https://kubernetes.io/blog/2019/06/19/kubernetes-1-15-release-announcement/).

### Fixed

- Imported changesets acquired an extra button to download the "generated diff", which did nothing, since imported changesets don't have a generated diff. This button has been removed. [#16778](https://github.com/sourcegraph/sourcegraph/issues/16778)
- Quoted global filter values (case, patterntype) are now properly extracted and set in URL parameters. [#16186](https://github.com/sourcegraph/sourcegraph/issues/16186)
- The endpoint for "Open in Sourcegraph" functionality in editor extensions now uses code host connection information to resolve the repository, which makes it more correct and respect the `repositoryPathPattern` setting. [#16846](https://github.com/sourcegraph/sourcegraph/pull/16846)
- Fixed an issue that prevented search expressions of the form `repo:foo (rev:a or rev:b)` from evaluating all revisions [#16873](https://github.com/sourcegraph/sourcegraph/pull/16873)
- Updated language detection library. Includes language detection for `lang:starlark`. [#16900](https://github.com/sourcegraph/sourcegraph/pull/16900)
- Fixed retrieving status for indexed tags and deduplicated main branches in the indexing settings page. [#13787](https://github.com/sourcegraph/sourcegraph/issues/13787)
- Specifying a ref that doesn't exist would show an alert, but still return results [#15576](https://github.com/sourcegraph/sourcegraph/issues/15576)
- Fixed search highlighting the wrong line. [#10468](https://github.com/sourcegraph/sourcegraph/issues/10468)
- Fixed an issue where searches of the form `foo type:file` returned results of type `path` too. [#17076](https://github.com/sourcegraph/sourcegraph/issues/17076)
- Fixed queries like `(type:commit or type:diff)` so that if the query matches both the commit message and the diff, both are returned as results. [#16899](https://github.com/sourcegraph/sourcegraph/issues/16899)
- Fixed container monitoring and provisioning dashboard panels not displaying metrics in certain deployment types and environments. If you continue to have issues with these panels not displaying any metrics after upgrading, please [open an issue](https://github.com/sourcegraph/sourcegraph/issues/new).
- Fixed a nonexistent field in site configuration being marked as "required" when configuring PagerDuty alert notifications. [#17277](https://github.com/sourcegraph/sourcegraph/pull/17277)
- Fixed cases of incorrect highlighting for symbol definitions in the definitions panel. [#17258](https://github.com/sourcegraph/sourcegraph/pull/17258)
- Fixed a Cross-Site Scripting vulnerability where quick links created on the homepage were not sanitized and allowed arbitrary JavaScript execution. [#17099](https://github.com/sourcegraph/sourcegraph/pull/17099)

### Removed

- Interactive mode has now been removed. [#16868](https://github.com/sourcegraph/sourcegraph/pull/16868).

## 3.23.0

### Added

- Password reset link expiration can be customized via `auth.passwordResetLinkExpiry` in the site config. [#13999](https://github.com/sourcegraph/sourcegraph/issues/13999)
- Campaign steps may now include environment variables from outside of the campaign spec using [array syntax](http://docs.sourcegraph.com/campaigns/references/campaign_spec_yaml_reference#environment-array). [#15822](https://github.com/sourcegraph/sourcegraph/issues/15822)
- The total size of all Git repositories and the lines of code for indexed branches are displayed in the site admin overview. [#15125](https://github.com/sourcegraph/sourcegraph/issues/15125)
- Extensions can now add decorations to files on the sidebar tree view and tree page through the experimental `FileDecoration` API. [#15833](https://github.com/sourcegraph/sourcegraph/pull/15833)
- Extensions can now easily query the Sourcegraph GraphQL API through a dedicated API method. [#15566](https://github.com/sourcegraph/sourcegraph/pull/15566)
- Individual changesets can now be downloaded as a diff. [#16098](https://github.com/sourcegraph/sourcegraph/issues/16098)
- The campaigns preview page is much more detailed now, especially when updating existing campaigns. [#16240](https://github.com/sourcegraph/sourcegraph/pull/16240)
- When a newer version of a campaign spec is uploaded, a message is now displayed when viewing the campaign or an outdated campaign spec. [#14532](https://github.com/sourcegraph/sourcegraph/issues/14532)
- Changesets in a campaign can now be searched by title and repository name. [#15781](https://github.com/sourcegraph/sourcegraph/issues/15781)
- Experimental: [`transformChanges` in campaign specs](https://docs.sourcegraph.com/campaigns/references/campaign_spec_yaml_reference#transformchanges) is now available as a feature preview to allow users to create multiple changesets in a single repository. [#16235](https://github.com/sourcegraph/sourcegraph/pull/16235)
- The `gitUpdateInterval` site setting was added to allow custom git update intervals based on repository names. [#16765](https://github.com/sourcegraph/sourcegraph/pull/16765)
- Various additions to syntax highlighting and hover tooltips in the search query bar (e.g., regular expressions). Can be disabled with `{ "experimentalFeatures": { "enableSmartQuery": false } }` in case of unlikely adverse effects. [#16742](https://github.com/sourcegraph/sourcegraph/pull/16742)
- Search queries may now scope subexpressions across repositories and files, and also allow greater freedom for combining search filters. See the updated documentation on [search subexpressions](https://docs.sourcegraph.com/code_search/tutorials/search_subexpressions) to learn more. [#16866](https://github.com/sourcegraph/sourcegraph/pull/16866)

### Changed

- Search indexer tuned to wait longer before assuming a deadlock has occurred. Previously if the indexserver had many cores (40+) and indexed a monorepo it could give up. [#16110](https://github.com/sourcegraph/sourcegraph/pull/16110)
- The total size of all Git repositories and the lines of code for indexed branches will be sent back in pings as part of critical telemetry. [#16188](https://github.com/sourcegraph/sourcegraph/pull/16188)
- The `gitserver` container now has a dependency on Postgres. This does not require any additional configuration unless access to Postgres requires a sidecar proxy / firewall rules. [#16121](https://github.com/sourcegraph/sourcegraph/pull/16121)
- Licensing is now enforced for campaigns: creating a campaign with more than five changesets requires a valid license. Please [contact Sourcegraph with any licensing questions](https://about.sourcegraph.com/contact/sales/). [#15715](https://github.com/sourcegraph/sourcegraph/issues/15715)

### Fixed

- Syntax highlighting on files with mixed extension case (e.g. `.CPP` vs `.cpp`) now works as expected. [#11327](https://github.com/sourcegraph/sourcegraph/issues/11327)
- After applying a campaign, some GitLab MRs might have had outdated state shown in the UI until the next sync with the code host. [#16100](https://github.com/sourcegraph/sourcegraph/pull/16100)
- The web app no longer sends stale text document content to extensions. [#14965](https://github.com/sourcegraph/sourcegraph/issues/14965)
- The blob viewer now supports multiple decorations per line as intended. [#15063](https://github.com/sourcegraph/sourcegraph/issues/15063)
- Repositories with plus signs in their name can now be navigated to as expected. [#15079](https://github.com/sourcegraph/sourcegraph/issues/15079)

### Removed

-

## 3.22.1

### Changed

- Reduced memory and CPU required for updating the code intelligence commit graph [#16517](https://github.com/sourcegraph/sourcegraph/pull/16517)

## 3.22.0

### Added

- GraphQL and TOML syntax highlighting is now back (special thanks to @rvantonder) [#13935](https://github.com/sourcegraph/sourcegraph/issues/13935)
- Zig and DreamMaker syntax highlighting.
- Campaigns now support publishing GitHub draft PRs and GitLab WIP MRs. [#7998](https://github.com/sourcegraph/sourcegraph/issues/7998)
- `indexed-searcher`'s watchdog can be configured and has additional instrumentation. This is useful when diagnosing [zoekt-webserver is restarting due to watchdog](https://docs.sourcegraph.com/admin/observability/troubleshooting#scenario-zoekt-webserver-is-restarting-due-to-watchdog). [#15148](https://github.com/sourcegraph/sourcegraph/pull/15148)
- Pings now contain Redis & Postgres server versions. [14405](https://github.com/sourcegraph/sourcegraph/14405)
- Aggregated usage data of the search onboarding tour is now included in pings. The data tracked are: total number of views of the onboarding tour, total number of views of each step in the onboarding tour, total number of tours closed. [#15113](https://github.com/sourcegraph/sourcegraph/pull/15113)
- Users can now specify credentials for code hosts to enable campaigns for non site-admin users. [#15506](https://github.com/sourcegraph/sourcegraph/pull/15506)
- A `campaigns.restrictToAdmins` site configuration option has been added to prevent non site-admin users from using campaigns. [#15785](https://github.com/sourcegraph/sourcegraph/pull/15785)
- Number of page views on campaign apply page, page views on campaign details page after create/update, closed campaigns, created campaign specs and changesets specs and the sum of changeset diff stats will be sent back in pings. [#15279](https://github.com/sourcegraph/sourcegraph/pull/15279)
- Users can now explicitly set their primary email address. [#15683](https://github.com/sourcegraph/sourcegraph/pull/15683)
- "[Why code search is still needed for monorepos](https://docs.sourcegraph.com/adopt/code_search_in_monorepos)" doc page

### Changed

- Improved contrast / visibility in comment syntax highlighting. [#14546](https://github.com/sourcegraph/sourcegraph/issues/14546)
- Campaigns are no longer in beta. [#14900](https://github.com/sourcegraph/sourcegraph/pull/14900)
- Campaigns now have a fancy new icon. [#14740](https://github.com/sourcegraph/sourcegraph/pull/14740)
- Search queries with an unbalanced closing paren `)` are now invalid, since this likely indicates an error. Previously, patterns with dangling `)` were valid in some cases. Note that patterns with dangling `)` can still be searched, but should be quoted via `content:"foo)"`. [#15042](https://github.com/sourcegraph/sourcegraph/pull/15042)
- Extension providers can now return AsyncIterables, enabling dynamic provider results without dependencies. [#15042](https://github.com/sourcegraph/sourcegraph/issues/15061)
- Deprecated the `"email.smtp": { "disableTLS" }` site config option, this field has been replaced by `"email.smtp": { "noVerifyTLS" }`. [#15682](https://github.com/sourcegraph/sourcegraph/pull/15682)

### Fixed

- The `file:` added to the search field when navigating to a tree or file view will now behave correctly when the file path contains spaces. [#12296](https://github.com/sourcegraph/sourcegraph/issues/12296)
- OAuth login now respects site configuration `experimentalFeatures: { "tls.external": {...} }` for custom certificates and skipping TLS verify. [#14144](https://github.com/sourcegraph/sourcegraph/issues/14144)
- If the `HEAD` file in a cloned repo is absent or truncated, background cleanup activities will use a best-effort default to remedy the situation. [#14962](https://github.com/sourcegraph/sourcegraph/pull/14962)
- Search input will always show suggestions. Previously we only showed suggestions for letters and some special characters. [#14982](https://github.com/sourcegraph/sourcegraph/pull/14982)
- Fixed an issue where `not` keywords were not recognized inside expression groups, and treated incorrectly as patterns. [#15139](https://github.com/sourcegraph/sourcegraph/pull/15139)
- Fixed an issue where hover pop-ups would not show on the first character of a valid hover range in search queries. [#15410](https://github.com/sourcegraph/sourcegraph/pull/15410)
- Fixed an issue where submodules configured with a relative URL resulted in non-functional hyperlinks in the file tree UI. [#15286](https://github.com/sourcegraph/sourcegraph/issues/15286)
- Pushing commits to public GitLab repositories with campaigns now works, since we use the configured token even if the repository is public. [#15536](https://github.com/sourcegraph/sourcegraph/pull/15536)
- `.kts` is now highlighted properly as Kotlin code, fixed various other issues in Kotlin syntax highlighting.
- Fixed an issue where the value of `content:` was treated literally when the regular expression toggle is active. [#15639](https://github.com/sourcegraph/sourcegraph/pull/15639)
- Fixed an issue where non-site admins were prohibited from updating some of their other personal metadata when `auth.enableUsernameChanges` was `false`. [#15663](https://github.com/sourcegraph/sourcegraph/issues/15663)
- Fixed the `url` fields of repositories and trees in GraphQL returning URLs that were not %-encoded (e.g. when the repository name contained spaces). [#15667](https://github.com/sourcegraph/sourcegraph/issues/15667)
- Fixed "Find references" showing errors in the references panel in place of the syntax-highlighted code for repositories with spaces in their name. [#15618](https://github.com/sourcegraph/sourcegraph/issues/15618)
- Fixed an issue where specifying the `repohasfile` filter did not return results as expected unless `repo` was specified. [#15894](https://github.com/sourcegraph/sourcegraph/pull/15894)
- Fixed an issue causing user input in the search query field to be erased in some cases. [#15921](https://github.com/sourcegraph/sourcegraph/issues/15921).

### Removed

-

## 3.21.2

:warning: WARNING :warning: For users of single-image Sourcegraph instance, please delete the secret key file `/var/lib/sourcegraph/token` inside the container before attempting to upgrade to 3.21.x.

### Fixed

- Fix externalURLs alert logic [#14980](https://github.com/sourcegraph/sourcegraph/pull/14980)

## 3.21.1

:warning: WARNING :warning: For users of single-image Sourcegraph instance, please delete the secret key file `/var/lib/sourcegraph/token` inside the container before attempting to upgrade to 3.21.x.

### Fixed

- Fix alerting for native integration condition [#14775](https://github.com/sourcegraph/sourcegraph/pull/14775)
- Fix query with large repo count hanging [#14944](https://github.com/sourcegraph/sourcegraph/pull/14944)
- Fix server upgrade where codeintel database does not exist [#14953](https://github.com/sourcegraph/sourcegraph/pull/14953)
- CVE-2019-18218 in postgres docker image [#14954](https://github.com/sourcegraph/sourcegraph/pull/14954)
- Fix an issue where .git/HEAD in invalid [#14962](https://github.com/sourcegraph/sourcegraph/pull/14962)
- Repository syncing will not happen more frequently than the repoListUpdateInterval config value [#14901](https://github.com/sourcegraph/sourcegraph/pull/14901) [#14983](https://github.com/sourcegraph/sourcegraph/pull/14983)

## 3.21.0

:warning: WARNING :warning: For users of single-image Sourcegraph instance, please delete the secret key file `/var/lib/sourcegraph/token` inside the container before attempting to upgrade to 3.21.x.

### Added

- The new GraphQL API query field `namespaceByName(name: String!)` makes it easier to look up the user or organization with the given name. Previously callers needed to try looking up the user and organization separately.
- Changesets created by campaigns will now include a link back to the campaign in their body text. [#14033](https://github.com/sourcegraph/sourcegraph/issues/14033)
- Users can now preview commits that are going to be created in their repositories in the campaign preview UI. [#14181](https://github.com/sourcegraph/sourcegraph/pull/14181)
- If emails are configured, the user will be sent an email when important account information is changed. This currently encompasses changing/resetting the password, adding/removing emails, and adding/removing access tokens. [#14320](https://github.com/sourcegraph/sourcegraph/pull/14320)
- A subset of changesets can now be published by setting the `published` flag in campaign specs [to an array](https://docs.sourcegraph.com/@main/campaigns/campaign_spec_yaml_reference#publishing-only-specific-changesets), which allows only specific changesets within a campaign to be published based on the repository name. [#13476](https://github.com/sourcegraph/sourcegraph/pull/13476)
- Homepage panels are now enabled by default. [#14287](https://github.com/sourcegraph/sourcegraph/issues/14287)
- The most recent ping data is now available to site admins via the Site-admin > Pings page. [#13956](https://github.com/sourcegraph/sourcegraph/issues/13956)
- Homepage panel engagement metrics will be sent back in pings. [#14589](https://github.com/sourcegraph/sourcegraph/pull/14589)
- Homepage now has a footer with links to different extensibility features. [#14638](https://github.com/sourcegraph/sourcegraph/issues/14638)
- Added an onboarding tour of Sourcegraph for new users. It can be enabled in user settings with `experimentalFeatures.showOnboardingTour` [#14636](https://github.com/sourcegraph/sourcegraph/pull/14636)
- Added an onboarding tour of Sourcegraph for new users. [#14636](https://github.com/sourcegraph/sourcegraph/pull/14636)
- Repository GraphQL queries now support an `after` parameter that permits cursor-based pagination. [#13715](https://github.com/sourcegraph/sourcegraph/issues/13715)
- Searches in the Recent Searches panel and other places are now syntax highlighted. [#14443](https://github.com/sourcegraph/sourcegraph/issues/14443)

### Changed

- Interactive search mode is now disabled by default because the new plain text search input is smarter. To reenable it, add `{ "experimentalFeatures": { "splitSearchModes": true } }` in user settings.
- The extension registry has been redesigned to make it easier to find non-default Sourcegraph extensions.
- Tokens and similar sensitive information included in the userinfo portion of remote repository URLs will no longer be visible on the Mirroring settings page. [#14153](https://github.com/sourcegraph/sourcegraph/pull/14153)
- The sign in and sign up forms have been redesigned with better input validation.
- Kubernetes admins mounting [configuration files](https://docs.sourcegraph.com/admin/config/advanced_config_file#kubernetes-configmap) are encouraged to change how the ConfigMap is mounted. See the new documentation. Previously our documentation suggested using subPath. However, this lead to Kubernetes not automatically updating the files on configuration change. [#14297](https://github.com/sourcegraph/sourcegraph/pull/14297)
- The precise code intel bundle manager will now expire any converted LSIF data that is older than `PRECISE_CODE_INTEL_MAX_DATA_AGE` (30 days by default) that is also not visible from the tip of the default branch.
- `SRC_LOG_LEVEL=warn` is now the default in Docker Compose and Kubernetes deployments, reducing the amount of uninformative log spam. [#14458](https://github.com/sourcegraph/sourcegraph/pull/14458)
- Permissions data that were stored in deprecated binary format are abandoned. Downgrade from 3.21 to 3.20 is OK, but to 3.19 or prior versions might experience missing/incomplete state of permissions for a short period of time. [#13740](https://github.com/sourcegraph/sourcegraph/issues/13740)
- The query builder page is now disabled by default. To reenable it, add `{ "experimentalFeatures": { "showQueryBuilder": true } }` in user settings.
- The GraphQL `updateUser` mutation now returns the updated user (instead of an empty response).

### Fixed

- Git clone URLs now validate their format correctly. [#14313](https://github.com/sourcegraph/sourcegraph/pull/14313)
- Usernames set in Slack `observability.alerts` now apply correctly. [#14079](https://github.com/sourcegraph/sourcegraph/pull/14079)
- Path segments in breadcrumbs get truncated correctly again on small screen sizes instead of inflating the header bar. [#14097](https://github.com/sourcegraph/sourcegraph/pull/14097)
- GitLab pipelines are now parsed correctly and show their current status in campaign changesets. [#14129](https://github.com/sourcegraph/sourcegraph/pull/14129)
- Fixed an issue where specifying any repogroups would effectively search all repositories for all repogroups. [#14190](https://github.com/sourcegraph/sourcegraph/pull/14190)
- Changesets that were previously closed after being detached from a campaign are now reopened when being reattached. [#14099](https://github.com/sourcegraph/sourcegraph/pull/14099)
- Previously large files that match the site configuration [search.largeFiles](https://docs.sourcegraph.com/admin/config/site_config#search-largeFiles) would not be indexed if they contained a large number of unique trigrams. We now index those files as well. Note: files matching the glob still need to be valid utf-8. [#12443](https://github.com/sourcegraph/sourcegraph/issues/12443)
- Git tags without a `creatordate` value will no longer break tag search within a repository. [#5453](https://github.com/sourcegraph/sourcegraph/issues/5453)
- Campaigns pages now work properly on small viewports. [#14292](https://github.com/sourcegraph/sourcegraph/pull/14292)
- Fix an issue with viewing repositories that have spaces in the repository name [#2867](https://github.com/sourcegraph/sourcegraph/issues/2867)

### Removed

- Syntax highlighting for GraphQL, INI, TOML, and Perforce files has been removed [due to incompatible/absent licenses](https://github.com/sourcegraph/sourcegraph/issues/13933). We plan to [add it back in the future](https://github.com/sourcegraph/sourcegraph/issues?q=is%3Aissue+is%3Aopen+add+syntax+highlighting+for+develop+a+).
- Search scope pages (`/search/scope/:id`) were removed.
- User-defined search scopes are no longer shown below the search bar on the homepage. Use the [`quicklinks`](https://docs.sourcegraph.com/user/personalization/quick_links) setting instead to display links there.
- The explore page (`/explore`) was removed.
- The sign out page was removed.
- The unused GraphQL types `DiffSearchResult` and `DeploymentConfiguration` were removed.
- The deprecated GraphQL mutation `updateAllMirrorRepositories`.
- The deprecated GraphQL field `Site.noRepositoriesEnabled`.
- Total counts of users by product area have been removed from pings.
- Aggregate daily, weekly, and monthly latencies (in ms) of code intelligence events (e.g., hover tooltips) have been removed from pings.

## 3.20.1

### Fixed

- gomod: rollback go-diff to v0.5.3 (v0.6.0 causes panic in certain cases) [#13973](https://github.com/sourcegraph/sourcegraph/pull/13973).
- Fixed an issue causing the scoped query in the search field to be erased when viewing files. [#13954](https://github.com/sourcegraph/sourcegraph/pull/13954).

## 3.20.0

### Added

- Site admins can now force a specific user to re-authenticate on their next request or visit. [#13647](https://github.com/sourcegraph/sourcegraph/pull/13647)
- Sourcegraph now watches its [configuration files](https://docs.sourcegraph.com/admin/config/advanced_config_file) (when using external files) and automatically applies the changes to Sourcegraph's configuration when they change. For example, this allows Sourcegraph to detect when a Kubernetes ConfigMap changes. [#13646](https://github.com/sourcegraph/sourcegraph/pull/13646)
- To define repository groups (`search.repositoryGroups` in global, org, or user settings), you can now specify regular expressions in addition to single repository names. [#13730](https://github.com/sourcegraph/sourcegraph/pull/13730)
- The new site configuration property `search.limits` configures the maximum search timeout and the maximum number of repositories to search for various types of searches. [#13448](https://github.com/sourcegraph/sourcegraph/pull/13448)
- Files and directories can now be excluded from search by adding the file `.sourcegraph/ignore` to the root directory of a repository. Each line in the _ignore_ file is interpreted as a globbing pattern. [#13690](https://github.com/sourcegraph/sourcegraph/pull/13690)
- Structural search syntax now allows regular expressions in patterns. Also, `...` can now be used in place of `:[_]`. See the [documentation](https://docs.sourcegraph.com/@main/code_search/reference/structural) for example syntax. [#13809](https://github.com/sourcegraph/sourcegraph/pull/13809)
- The total size of all Git repositories and the lines of code for indexed branches will be sent back in pings. [#13764](https://github.com/sourcegraph/sourcegraph/pull/13764)
- Experimental: A new homepage UI for Sourcegraph Server shows the user their recent searches, repositories, files, and saved searches. It can be enabled with `experimentalFeatures.showEnterpriseHomePanels`. [#13407](https://github.com/sourcegraph/sourcegraph/issues/13407)

### Changed

- Campaigns are enabled by default for all users. Site admins may view and create campaigns; everyone else may only view campaigns. The new site configuration property `campaigns.enabled` can be used to disable campaigns for all users. The properties `campaigns.readAccess`, `automation.readAccess.enabled`, and `"experimentalFeatures": { "automation": "enabled" }}` are deprecated and no longer have any effect.
- Diff and commit searches are limited to 10,000 repositories (if `before:` or `after:` filters are used), or 50 repositories (if no time filters are used). You can configure this limit in the site configuration property `search.limits`. [#13386](https://github.com/sourcegraph/sourcegraph/pull/13386)
- The site configuration `maxReposToSearch` has been deprecated in favor of the property `maxRepos` on `search.limits`. [#13439](https://github.com/sourcegraph/sourcegraph/pull/13439)
- Search queries are now processed by a new parser that will always be enabled going forward. There should be no material difference in behavior. In case of adverse effects, the previous parser can be reenabled by setting `"search.migrateParser": false` in settings. [#13435](https://github.com/sourcegraph/sourcegraph/pull/13435)
- It is now possible to search for file content that excludes a term using the `NOT` operator. [#12412](https://github.com/sourcegraph/sourcegraph/pull/12412)
- `NOT` is available as an alternative syntax of `-` on supported keywords `repo`, `file`, `content`, `lang`, and `repohasfile`. [#12412](https://github.com/sourcegraph/sourcegraph/pull/12412)
- Negated content search is now also supported for unindexed repositories. Previously it was only supported for indexed repositories [#13359](https://github.com/sourcegraph/sourcegraph/pull/13359).
- The experimental feature flag `andOrQuery` is deprecated. [#13435](https://github.com/sourcegraph/sourcegraph/pull/13435)
- After a user's password changes, they will be signed out on all devices and must sign in again. [#13647](https://github.com/sourcegraph/sourcegraph/pull/13647)
- `rev:` is available as alternative syntax of `@` for searching revisions instead of the default branch [#13133](https://github.com/sourcegraph/sourcegraph/pull/13133)
- Campaign URLs have changed to use the campaign name instead of an opaque ID. The old URLs no longer work. [#13368](https://github.com/sourcegraph/sourcegraph/pull/13368)
- A new `external_service_repos` join table was added. The migration required to make this change may take a few minutes.

### Fixed

- User satisfaction/NPS surveys will now correctly provide a range from 0–10, rather than 0–9. [#13163](https://github.com/sourcegraph/sourcegraph/pull/13163)
- Fixed a bug where we returned repositories with invalid revisions in the search results. Now, if a user specifies an invalid revision, we show an alert. [#13271](https://github.com/sourcegraph/sourcegraph/pull/13271)
- Previously it wasn't possible to search for certain patterns containing `:` because they would not be considered valid filters. We made these checks less strict. [#10920](https://github.com/sourcegraph/sourcegraph/pull/10920)
- When a user signs out of their account, all of their sessions will be invalidated, not just the session where they signed out. [#13647](https://github.com/sourcegraph/sourcegraph/pull/13647)
- URL information will no longer be leaked by the HTTP referer header. This prevents the user's password reset code from being leaked. [#13804](https://github.com/sourcegraph/sourcegraph/pull/13804)
- GitLab OAuth2 user authentication now respects `tls.external` site setting. [#13814](https://github.com/sourcegraph/sourcegraph/pull/13814)

### Removed

- The smartSearchField feature is now always enabled. The `experimentalFeatures.smartSearchField` settings option has been removed.

## 3.19.2

### Fixed

- search: always limit commit and diff to less than 10,000 repos [a97f81b0f7](https://github.com/sourcegraph/sourcegraph/commit/a97f81b0f79535253bd7eae6c30d5c91d48da5ca)
- search: configurable limits on commit/diff search [1c22d8ce1](https://github.com/sourcegraph/sourcegraph/commit/1c22d8ce13c149b3fa3a7a26f8cb96adc89fc556)
- search: add site configuration for maxTimeout [d8d61b43c0f](https://github.com/sourcegraph/sourcegraph/commit/d8d61b43c0f0d229d46236f2f128ca0f93455172)

## 3.19.1

### Fixed

- migrations: revert migration causing deadlocks in some deployments [#13194](https://github.com/sourcegraph/sourcegraph/pull/13194)

## 3.19.0

### Added

- Emails can be now be sent to SMTP servers with self-signed certificates, using `email.smtp.disableTLS`. [#12243](https://github.com/sourcegraph/sourcegraph/pull/12243)
- Saved search emails now include a link to the user's saved searches page. [#11651](https://github.com/sourcegraph/sourcegraph/pull/11651)
- Campaigns can now be synced using GitLab webhooks. [#12139](https://github.com/sourcegraph/sourcegraph/pull/12139)
- Configured `observability.alerts` can now be tested using a GraphQL endpoint, `triggerObservabilityTestAlert`. [#12532](https://github.com/sourcegraph/sourcegraph/pull/12532)
- The Sourcegraph CLI can now serve local repositories for Sourcegraph to clone. This was previously in a command called `src-expose`. See [serving local repositories](https://docs.sourcegraph.com/admin/external_service/src_serve_git) in our documentation to find out more. [#12363](https://github.com/sourcegraph/sourcegraph/issues/12363)
- The count of retained, churned, resurrected, new and deleted users will be sent back in pings. [#12136](https://github.com/sourcegraph/sourcegraph/pull/12136)
- Saved search usage will be sent back in pings. [#12956](https://github.com/sourcegraph/sourcegraph/pull/12956)
- Any request with `?trace=1` as a URL query parameter will enable Jaeger tracing (if Jaeger is enabled). [#12291](https://github.com/sourcegraph/sourcegraph/pull/12291)
- Password reset emails will now be automatically sent to users created by a site admin if email sending is configured and password reset is enabled. Previously, site admins needed to manually send the user this password reset link. [#12803](https://github.com/sourcegraph/sourcegraph/pull/12803)
- Syntax highlighting for `and` and `or` search operators. [#12694](https://github.com/sourcegraph/sourcegraph/pull/12694)
- It is now possible to search for file content that excludes a term using the `NOT` operator. Negating pattern syntax requires setting `"search.migrateParser": true` in settings and is currently only supported for literal and regexp queries on indexed repositories. [#12412](https://github.com/sourcegraph/sourcegraph/pull/12412)
- `NOT` is available as an alternative syntax of `-` on supported keywords `repo`, `file`, `content`, `lang`, and `repohasfile`. `NOT` requires setting `"search.migrateParser": true` option in settings. [#12520](https://github.com/sourcegraph/sourcegraph/pull/12520)

### Changed

- Repository permissions are now always checked and updated asynchronously ([background permissions syncing](https://docs.sourcegraph.com/admin/repo/permissions#background-permissions-syncing)) instead of blocking each operation. The site config option `permissions.backgroundSync` (which enabled this behavior in previous versions) is now a no-op and is deprecated.
- [Background permissions syncing](https://docs.sourcegraph.com/admin/repo/permissions#background-permissions-syncing) (`permissions.backgroundSync`) has become the only option for mirroring repository permissions from code hosts. All relevant site configurations are deprecated.

### Fixed

- Fixed site admins are getting errors when visiting user settings page in OSS version. [#12313](https://github.com/sourcegraph/sourcegraph/pull/12313)
- `github-proxy` now respects the environment variables `HTTP_PROXY`, `HTTPS_PROXY` and `NO_PROXY` (or the lowercase versions thereof). Other services already respect these variables, but this was missed. If you need a proxy to access github.com set the environment variable for the github-proxy container. [#12377](https://github.com/sourcegraph/sourcegraph/issues/12377)
- `sourcegraph-frontend` now respects the `tls.external` experimental setting as well as the proxy environment variables. In proxy environments this allows Sourcegraph to fetch extensions. [#12633](https://github.com/sourcegraph/sourcegraph/issues/12633)
- Fixed a bug that would sometimes cause trailing parentheses to be removed from search queries upon page load. [#12960](https://github.com/sourcegraph/sourcegraph/issues/12690)
- Indexed search will no longer stall if a specific index job stalls. Additionally at scale many corner cases causing indexing to stall have been fixed. [#12502](https://github.com/sourcegraph/sourcegraph/pull/12502)
- Indexed search will quickly recover from rebalancing / roll outs. When a indexed search shard goes down, its repositories are re-indexed by other shards. This takes a while and during a rollout leads to effectively re-indexing all repositories. We now avoid indexing the redistributed repositories once a shard comes back online. [#12474](https://github.com/sourcegraph/sourcegraph/pull/12474)
- Indexed search has many improvements to observability. More detailed Jaeger traces, detailed logging during startup and more prometheus metrics.
- The site admin repository needs-index page is significantly faster. Previously on large instances it would usually timeout. Now it should load within a second. [#12513](https://github.com/sourcegraph/sourcegraph/pull/12513)
- User password reset page now respects the value of site config `auth.minPasswordLength`. [#12971](https://github.com/sourcegraph/sourcegraph/pull/12971)
- Fixed an issue where duplicate search results would show for queries with `or`-expressions. [#12531](https://github.com/sourcegraph/sourcegraph/pull/12531)
- Faster indexed search queries over a large number of repositories. Searching 100k+ repositories is now ~400ms faster and uses much less memory. [#12546](https://github.com/sourcegraph/sourcegraph/pull/12546)

### Removed

- Deprecated site settings `lightstepAccessToken` and `lightstepProject` have been removed. We now only support sending traces to Jaeger. Configure Jaeger with `observability.tracing` site setting.
- Removed `CloneInProgress` option from GraphQL Repositories API. [#12560](https://github.com/sourcegraph/sourcegraph/pull/12560)

## 3.18.0

### Added

- To search across multiple revisions of the same repository, list multiple branch names (or other revspecs) separated by `:` in your query, as in `repo:myrepo@branch1:branch2:branch2`. To search all branches, use `repo:myrepo@*refs/heads/`. Previously this was only supported for diff and commit searches and only available via the experimental site setting `searchMultipleRevisionsPerRepository`.
- The "Add repositories" page (/site-admin/external-services/new) now displays a dismissable notification explaining how and why we access code host data. [#11789](https://github.com/sourcegraph/sourcegraph/pull/11789).
- New `observability.alerts` features:
  - Notifications now provide more details about relevant alerts.
  - Support for email and OpsGenie notifications has been added. Note that to receive email alerts, `email.address` and `email.smtp` must be configured.
  - Some notifiers now have new options:
    - PagerDuty notifiers: `severity` and `apiUrl`
    - Webhook notifiers: `bearerToken`
  - A new `disableSendResolved` option disables notifications for when alerts resolve themselves.
- Recently firing critical alerts can now be displayed to admins via site alerts, use the flag `{ "alerts.hideObservabilitySiteAlerts": false }` to enable these alerts in user configuration.
- Specific alerts can now be silenced using `observability.silenceAlerts`. [#12087](https://github.com/sourcegraph/sourcegraph/pull/12087)
- Revisions listed in `experimentalFeatures.versionContext` will be indexed for faster searching. This is the first support towards indexing non-default branches. [#6728](https://github.com/sourcegraph/sourcegraph/issues/6728)
- Revisions listed in `experimentalFeatures.versionContext` or `experimentalFeatures.search.index.branches` will be indexed for faster searching. This is the first support towards indexing non-default branches. [#6728](https://github.com/sourcegraph/sourcegraph/issues/6728)
- Campaigns are now supported on GitLab.
- Campaigns now support GitLab and allow users to create, update and track merge requests on GitLab instances.
- Added a new section on the search homepage on Sourcegraph.com. It is currently feature flagged behind `experimentalFeatures.showRepogroupHomepage` in settings.
- Added new repository group pages.

### Changed

- Some monitoring alerts now have more useful descriptions. [#11542](https://github.com/sourcegraph/sourcegraph/pull/11542)
- Searching `fork:true` or `archived:true` has the same behaviour as searching `fork:yes` or `archived:yes` respectively. Previously it incorrectly had the same behaviour as `fork:only` and `archived:only` respectively. [#11740](https://github.com/sourcegraph/sourcegraph/pull/11740)
- Configuration for `observability.alerts` has changed and notifications are now provided by Prometheus Alertmanager. [#11832](https://github.com/sourcegraph/sourcegraph/pull/11832)
  - Removed: `observability.alerts.id`.
  - Removed: Slack notifiers no longer accept `mentionUsers`, `mentionGroups`, `mentionChannel`, and `token` options.

### Fixed

- The single-container `sourcegraph/server` image now correctly reports its version.
- An issue where repositories would not clone and index in some edge cases where the clones were deleted or not successful on gitserver. [#11602](https://github.com/sourcegraph/sourcegraph/pull/11602)
- An issue where repositories previously deleted on gitserver would not immediately reclone on system startup. [#11684](https://github.com/sourcegraph/sourcegraph/issues/11684)
- An issue where the sourcegraph/server Jaeger config was invalid. [#11661](https://github.com/sourcegraph/sourcegraph/pull/11661)
- An issue where valid search queries were improperly hinted as being invalid in the search field. [#11688](https://github.com/sourcegraph/sourcegraph/pull/11688)
- Reduce frontend memory spikes by limiting the number of goroutines launched by our GraphQL resolvers. [#11736](https://github.com/sourcegraph/sourcegraph/pull/11736)
- Fixed a bug affecting Sourcegraph icon display in our Phabricator native integration [#11825](https://github.com/sourcegraph/sourcegraph/pull/11825).
- Improve performance of site-admin repositories status page. [#11932](https://github.com/sourcegraph/sourcegraph/pull/11932)
- An issue where search autocomplete for files didn't add the right path. [#12241](https://github.com/sourcegraph/sourcegraph/pull/12241)

### Removed

- Backwards compatibility for "critical configuration" (a type of configuration that was deprecated in December 2019) was removed. All critical configuration now belongs in site configuration.
- Experimental feature setting `{ "experimentalFeatures": { "searchMultipleRevisionsPerRepository": true } }` will be removed in 3.19. It is now always on. Please remove references to it.
- Removed "Cloning" tab in site-admin Repository Status page. [#12043](https://github.com/sourcegraph/sourcegraph/pull/12043)
- The `blacklist` configuration option for Gitolite that was deprecated in 3.17 has been removed in 3.19. Use `exclude.pattern` instead. [#12345](https://github.com/sourcegraph/sourcegraph/pull/12345)

## 3.17.3

### Fixed

- git: Command retrying made a copy that was never used [#11807](https://github.com/sourcegraph/sourcegraph/pull/11807)
- frontend: Allow opt out of EnsureRevision when making a comparison query [#11811](https://github.com/sourcegraph/sourcegraph/pull/11811)
- Fix Phabricator icon class [#11825](https://github.com/sourcegraph/sourcegraph/pull/11825)

## 3.17.2

### Fixed

- An issue where repositories previously deleted on gitserver would not immediately reclone on system startup. [#11684](https://github.com/sourcegraph/sourcegraph/issues/11684)

## 3.17.1

### Added

- Improved search indexing metrics

### Changed

- Some monitoring alerts now have more useful descriptions. [#11542](https://github.com/sourcegraph/sourcegraph/pull/11542)

### Fixed

- The single-container `sourcegraph/server` image now correctly reports its version.
- An issue where repositories would not clone and index in some edge cases where the clones were deleted or not successful on gitserver. [#11602](https://github.com/sourcegraph/sourcegraph/pull/11602)
- An issue where the sourcegraph/server Jaeger config was invalid. [#11661](https://github.com/sourcegraph/sourcegraph/pull/11661)

## 3.17.0

### Added

- The search results page now shows a small UI notification if either repository forks or archives are excluded, when `fork` or `archived` options are not explicitly set. [#10624](https://github.com/sourcegraph/sourcegraph/pull/10624)
- Prometheus metric `src_gitserver_repos_removed_disk_pressure` which is incremented everytime we remove a repository due to disk pressure. [#10900](https://github.com/sourcegraph/sourcegraph/pull/10900)
- `gitolite.exclude` setting in [Gitolite external service config](https://docs.sourcegraph.com/admin/external_service/gitolite#configuration) now supports a regular expression via the `pattern` field. This is consistent with how we exclude in other external services. Additionally this is a replacement for the deprecated `blacklist` configuration. [#11403](https://github.com/sourcegraph/sourcegraph/pull/11403)
- Notifications about Sourcegraph being out of date will now be shown to site admins and users (depending on how out-of-date it is).
- Alerts are now configured using `observability.alerts` in the site configuration, instead of via the Grafana web UI. This does not yet support all Grafana notification channel types, and is not yet supported on `sourcegraph/server` ([#11473](https://github.com/sourcegraph/sourcegraph/issues/11473)). For more details, please refer to the [Sourcegraph alerting guide](https://docs.sourcegraph.com/admin/observability/alerting).
- Experimental basic support for detecting if your Sourcegraph instance is over or under-provisioned has been added through a set of dashboards and warning-level alerts based on container utilization.
- Query [operators](https://docs.sourcegraph.com/code_search/reference/queries#boolean-operators) `and` and `or` are now enabled by default in all search modes for searching file content. [#11521](https://github.com/sourcegraph/sourcegraph/pull/11521)

### Changed

- Repository search within a version context will link to the revision in the version context. [#10860](https://github.com/sourcegraph/sourcegraph/pull/10860)
- Background permissions syncing becomes the default method to sync permissions from code hosts. Please [read our documentation for things to keep in mind before upgrading](https://docs.sourcegraph.com/admin/repo/permissions#background-permissions-syncing). [#10972](https://github.com/sourcegraph/sourcegraph/pull/10972)
- The styling of the hover overlay was overhauled to never have badges or the close button overlap content while also always indicating whether the overlay is currently pinned. The styling on code hosts was also improved. [#10956](https://github.com/sourcegraph/sourcegraph/pull/10956)
- Previously, it was required to quote most patterns in structural search. This is no longer a restriction and single and double quotes in structural search patterns are interpreted literally. Note: you may still use `content:"structural-pattern"` if the pattern without quotes conflicts with other syntax. [#11481](https://github.com/sourcegraph/sourcegraph/pull/11481)

### Fixed

- Dynamic repo search filters on branches which contain special characters are correctly escaped now. [#10810](https://github.com/sourcegraph/sourcegraph/pull/10810)
- Forks and archived repositories at a specific commit are searched without the need to specify "fork:yes" or "archived:yes" in the query. [#10864](https://github.com/sourcegraph/sourcegraph/pull/10864)
- The git history for binary files is now correctly shown. [#11034](https://github.com/sourcegraph/sourcegraph/pull/11034)
- Links to AWS Code Commit repositories have been fixed after the URL schema has been changed. [#11019](https://github.com/sourcegraph/sourcegraph/pull/11019)
- A link to view all repositories will now always appear on the Explore page. [#11113](https://github.com/sourcegraph/sourcegraph/pull/11113)
- The Site-admin > Pings page no longer incorrectly indicates that pings are disabled when they aren't. [#11229](https://github.com/sourcegraph/sourcegraph/pull/11229)
- Match counts are now accurately reported for indexed search. [#11242](https://github.com/sourcegraph/sourcegraph/pull/11242)
- When background permissions syncing is enabled, it is now possible to only enforce permissions for repositories from selected code hosts (instead of enforcing permissions for repositories from all code hosts). [#11336](https://github.com/sourcegraph/sourcegraph/pull/11336)
- When more than 200+ repository revisions in a search are unindexed (very rare), the remaining repositories are reported as missing instead of Sourcegraph issuing e.g. several thousand unindexed search requests which causes system slowness and ultimately times out - ensuring searches are still fast even if there are indexing issues on a deployment of Sourcegraph. This does not apply if `index:no` is present in the query.

### Removed

- Automatic syncing of Campaign webhooks for Bitbucket Server. [#10962](https://github.com/sourcegraph/sourcegraph/pull/10962)
- The `blacklist` configuration option for Gitolite is DEPRECATED and will be removed in 3.19. Use `exclude.pattern` instead.

## 3.16.2

### Fixed

- Search: fix indexed search match count [#7fc96](https://github.com/sourcegraph/sourcegraph/commit/7fc96d319f49f55da46a7649ccf261aa7e8327c3)
- Sort detected languages properly [#e7750](https://github.com/sourcegraph/sourcegraph/commit/e77507d060a40355e7b86fb093d21a7149ea03ac)

## 3.16.1

### Fixed

- Fix repo not found error for patches [#11021](https://github.com/sourcegraph/sourcegraph/pull/11021).
- Show expired license screen [#10951](https://github.com/sourcegraph/sourcegraph/pull/10951).
- Sourcegraph is now built with Go 1.14.3, fixing issues running Sourcegraph onUbuntu 19 and 20. [#10447](https://github.com/sourcegraph/sourcegraph/issues/10447)

## 3.16.0

### Added

- Autocompletion for `repogroup` filters in search queries. [#10141](https://github.com/sourcegraph/sourcegraph/pull/10286)
- If the experimental feature flag `codeInsights` is enabled, extensions can contribute content to directory pages through the experimental `ViewProvider` API. [#10236](https://github.com/sourcegraph/sourcegraph/pull/10236)
  - Directory pages are then represented as an experimental `DirectoryViewer` in the `visibleViewComponents` of the extension API. **Note: This may break extensions that were assuming `visibleViewComponents` were always `CodeEditor`s and did not check the `type` property.** Extensions checking the `type` property will continue to work. [#10236](https://github.com/sourcegraph/sourcegraph/pull/10236)
- [Major syntax highlighting improvements](https://github.com/sourcegraph/syntect_server/pull/29), including:
  - 228 commits / 1 year of improvements to the syntax highlighter library Sourcegraph uses ([syntect](https://github.com/trishume/syntect)).
  - 432 commits / 1 year of improvements to the base syntax definitions for ~36 languages Sourcegraph uses ([sublimehq/Packages](https://github.com/sublimehq/Packages)).
  - 30 new file extensions/names now detected.
  - Likely fixes other major instability and language support issues. #9557
  - Added [Smarty](#2885), [Ethereum / Solidity / Vyper)](#2440), [Cuda](#5907), [COBOL](#10154), [vb.NET](#4901), and [ASP.NET](#4262) syntax highlighting.
  - Fixed OCaml syntax highlighting #3545
  - Bazel/Starlark support improved (.star, BUILD, and many more extensions now properly highlighted). #8123
- New permissions page in both user and repository settings when background permissions syncing is enabled (`"permissions.backgroundSync": {"enabled": true}`). [#10473](https://github.com/sourcegraph/sourcegraph/pull/10473) [#10655](https://github.com/sourcegraph/sourcegraph/pull/10655)
- A new dropdown for choosing version contexts appears on the left of the query input when version contexts are specified in `experimentalFeatures.versionContext` in site configuration. Version contexts allow you to scope your search to specific sets of repos at revisions.
- Campaign changeset usage counts including changesets created, added and merged will be sent back in pings. [#10591](https://github.com/sourcegraph/sourcegraph/pull/10591)
- Diff views now feature syntax highlighting and can be properly copy-pasted. [#10437](https://github.com/sourcegraph/sourcegraph/pull/10437)
- Admins can now download an anonymized usage statistics ZIP archive in the **Site admin > Usage stats**. Opting to share this archive with the Sourcegraph team helps us make the product even better. [#10475](https://github.com/sourcegraph/sourcegraph/pull/10475)
- Extension API: There is now a field `versionContext` and subscribable `versionContextChanges` in `Workspace` to allow extensions to respect the instance's version context.
- The smart search field, providing syntax highlighting, hover tooltips, and validation on filters in search queries, is now activated by default. It can be disabled by setting `{ "experimentalFeatures": { "smartSearchField": false } }` in global settings.

### Changed

- The `userID` and `orgID` fields in the SavedSearch type in the GraphQL API have been replaced with a `namespace` field. To get the ID of the user or org that owns the saved search, use `namespace.id`. [#5327](https://github.com/sourcegraph/sourcegraph/pull/5327)
- Tree pages now redirect to blob pages if the path is not a tree and vice versa. [#10193](https://github.com/sourcegraph/sourcegraph/pull/10193)
- Files and directories that are not found now return a 404 status code. [#10193](https://github.com/sourcegraph/sourcegraph/pull/10193)
- The site admin flag `disableNonCriticalTelemetry` now allows Sourcegraph admins to disable most anonymous telemetry. Visit https://docs.sourcegraph.com/admin/pings to learn more. [#10402](https://github.com/sourcegraph/sourcegraph/pull/10402)

### Fixed

- In the OSS version of Sourcegraph, authorization providers are properly initialized and GraphQL APIs are no longer blocked. [#3487](https://github.com/sourcegraph/sourcegraph/issues/3487)
- Previously, GitLab repository paths containing certain characters could not be excluded (slashes and periods in parts of the paths). These characters are now allowed, so the repository paths can be excluded. [#10096](https://github.com/sourcegraph/sourcegraph/issues/10096)
- Symbols for indexed commits in languages Haskell, JSONNet, Kotlin, Scala, Swift, Thrift, and TypeScript will show up again. Previously our symbol indexer would not know how to extract symbols for those languages even though our unindexed symbol service did. [#10357](https://github.com/sourcegraph/sourcegraph/issues/10357)
- When periodically re-cloning a repository it will still be available. [#10663](https://github.com/sourcegraph/sourcegraph/pull/10663)

### Removed

- The deprecated feature discussions has been removed. [#9649](https://github.com/sourcegraph/sourcegraph/issues/9649)

## 3.15.2

### Fixed

- Fix repo not found error for patches [#11021](https://github.com/sourcegraph/sourcegraph/pull/11021).
- Show expired license screen [#10951](https://github.com/sourcegraph/sourcegraph/pull/10951).

## 3.15.1

### Fixed

- A potential security vulnerability with in the authentication workflow has been fixed. [#10167](https://github.com/sourcegraph/sourcegraph/pull/10167)
- An issue where `sourcegraph/postgres-11.4:3.15.0` was incorrectly an older version of the image incompatible with non-root Kubernetes deployments. `sourcegraph/postgres-11.4:3.15.1` now matches the same image version found in Sourcegraph 3.14.3 (`20-04-07_56b20163`).
- An issue that caused the search result type tabs to be overlapped in Safari. [#10191](https://github.com/sourcegraph/sourcegraph/pull/10191)

## 3.15.0

### Added

- Users and site administrators can now view a log of their actions/events in the user settings. [#9141](https://github.com/sourcegraph/sourcegraph/pull/9141)
- With the new `visibility:` filter search results can now be filtered based on a repository's visibility (possible filter values: `any`, `public` or `private`). [#8344](https://github.com/sourcegraph/sourcegraph/issues/8344)
- [`sourcegraph/git-extras`](https://sourcegraph.com/extensions/sourcegraph/git-extras) is now enabled by default on new instances [#3501](https://github.com/sourcegraph/sourcegraph/issues/3501)
- The Sourcegraph Docker image will now copy `/etc/sourcegraph/gitconfig` to `$HOME/.gitconfig`. This is a convenience similiar to what we provide for [repositories that need HTTP(S) or SSH authentication](https://docs.sourcegraph.com/admin/repo/auth). [#658](https://github.com/sourcegraph/sourcegraph/issues/658)
- Permissions background syncing is now supported for GitHub via site configuration `"permissions.backgroundSync": {"enabled": true}`. [#8890](https://github.com/sourcegraph/sourcegraph/issues/8890)
- Search: Adding `stable:true` to a query ensures a deterministic search result order. This is an experimental parameter. It applies only to file contents, and is limited to at max 5,000 results (consider using [the paginated search API](https://docs.sourcegraph.com/api/graphql/search#sourcegraph-3-9-experimental-paginated-search) if you need more than that.). [#9681](https://github.com/sourcegraph/sourcegraph/pull/9681).
- After completing the Sourcegraph user feedback survey, a button may appear for tweeting this feedback at [@sourcegraph](https://twitter.com/sourcegraph). [#9728](https://github.com/sourcegraph/sourcegraph/pull/9728)
- `git fetch` and `git clone` now inherit the parent process environment variables. This allows site admins to set `HTTPS_PROXY` or [git http configurations](https://git-scm.com/docs/git-config/2.26.0#Documentation/git-config.txt-httpproxy) via environment variables. For cluster environments site admins should set this on the gitserver container. [#250](https://github.com/sourcegraph/sourcegraph/issues/250)
- Experimental: Search for file contents using `and`- and `or`-expressions in queries. Enabled via the global settings value `{"experimentalFeatures": {"andOrQuery": "enabled"}}`. [#8567](https://github.com/sourcegraph/sourcegraph/issues/8567)
- Always include forks or archived repositories in searches via the global/org/user settings with `"search.includeForks": true` or `"search.includeArchived": true` respectively. [#9927](https://github.com/sourcegraph/sourcegraph/issues/9927)
- observability (debugging): It is now possible to log all Search and GraphQL requests slower than N milliseconds, using the new site configuration options `observability.logSlowGraphQLRequests` and `observability.logSlowSearches`.
- observability (monitoring): **More metrics monitored and alerted on, more legible dashboards**
  - Dashboard panels now show an orange/red background color when the defined warning/critical alert threshold has been met, making it even easier to see on a dashboard what is in a bad state.
  - Symbols: failing `symbols` -> `frontend-internal` requests are now monitored. [#9732](https://github.com/sourcegraph/sourcegraph/issues/9732)
  - Frontend dasbhoard: Search error types are now broken into distinct panels for improved visibility/legibility.
    - **IMPORTANT**: If you have previously configured alerting on any of these panels or on "hard search errors", you will need to reconfigure it after upgrading.
  - Frontend dasbhoard: Search error and latency are now broken down by type: Browser requests, search-based code intel requests, and API requests.
- observability (debugging): **Distributed tracing is a powerful tool for investigating performance issues.** The following changes have been made with the goal of making it easier to use distributed tracing with Sourcegraph:

  - The site configuration field `"observability.tracing": { "sampling": "..." }` allows a site admin to control which requests generate tracing data.
    - `"all"` will trace all requests.
    - `"selective"` (recommended) will trace all requests initiated from an end-user URL with `?trace=1`. Non-end-user-initiated requests can set a HTTP header `X-Sourcegraph-Should-Trace: true`. This is the recommended setting, as `"all"` can generate large amounts of tracing data that may cause network and memory resource contention in the Sourcegraph instance.
    - `"none"` (default) turns off tracing.
  - Jaeger is now the officially supported distributed tracer. The following is the recommended site configuration to connect Sourcegraph to a Jaeger agent (which must be deployed on the same host and listening on the default ports):

    ```
    "observability.tracing": {
      "sampling": "selective"
    }
    ```

  - Jaeger is now included in the Sourcegraph deployment configuration by default if you are using Kubernetes, Docker Compose, or the pure Docker cluster deployment model. (It is not yet included in the single Docker container distribution.) It will be included as part of upgrading to 3.15 in these deployment models, unless disabled.
  - The site configuration field, `useJaeger`, is deprecated in favor of `observability.tracing`.
  - Support for configuring Lightstep as a distributed tracer is deprecated and will be removed in a subsequent release. Instances that use Lightstep with Sourcegraph are encouraged to migrate to Jaeger (directions for running Jaeger alongside Sourcegraph are included in the installation instructions).

### Changed

- Multiple backwards-incompatible changes in the parts of the GraphQL API related to Campaigns [#9106](https://github.com/sourcegraph/sourcegraph/issues/9106):
  - `CampaignPlan.status` has been removed, since we don't need it anymore after moving execution of campaigns to src CLI in [#8008](https://github.com/sourcegraph/sourcegraph/pull/8008).
  - `CampaignPlan` has been renamed to `PatchSet`.
  - `ChangesetPlan`/`ChangesetPlanConnection` has been renamed to `Patch`/`PatchConnection`.
  - `CampaignPlanPatch` has been renamed to `PatchInput`.
  - `Campaign.plan` has been renamed to `Campaign.patchSet`.
  - `Campaign.changesetPlans` has been renamed to `campaign.changesetPlan`.
  - `createCampaignPlanFromPatches` mutation has been renamed to `createPatchSetFromPatches`.
- Removed the scoped search field on tree pages. When browsing code, the global search query will now get scoped to the current tree or file. [#9225](https://github.com/sourcegraph/sourcegraph/pull/9225)
- Instances without a license key that exceed the published user limit will now display a notice to all users.

### Fixed

- `.*` in the filter pattern were ignored and led to missing search results. [#9152](https://github.com/sourcegraph/sourcegraph/pull/9152)
- The Phabricator integration no longer makes duplicate requests to Phabricator's API on diff views. [#8849](https://github.com/sourcegraph/sourcegraph/issues/8849)
- Changesets on repositories that aren't available on the instance anymore are now hidden instead of failing. [#9656](https://github.com/sourcegraph/sourcegraph/pull/9656)
- observability (monitoring):
  - **Dashboard and alerting bug fixes**
    - Syntect Server dashboard: "Worker timeouts" can no longer appear to go negative. [#9523](https://github.com/sourcegraph/sourcegraph/issues/9523)
    - Symbols dashboard: "Store fetch queue size" can no longer appear to go negative. [#9731](https://github.com/sourcegraph/sourcegraph/issues/9731)
    - Syntect Server dashboard: "Worker timeouts" no longer incorrectly shows multiple values. [#9524](https://github.com/sourcegraph/sourcegraph/issues/9524)
    - Searcher dashboard: "Search errors on unindexed repositories" no longer includes cancelled search requests (which are expected).
    - Fixed an issue where NaN could leak into the `alert_count` metric. [#9832](https://github.com/sourcegraph/sourcegraph/issues/9832)
    - Gitserver: "resolve_revision_duration_slow" alert is no longer flaky / non-deterministic. [#9751](https://github.com/sourcegraph/sourcegraph/issues/9751)
    - Git Server dashboard: there is now a panel to show concurrent command executions to match the defined alerts. [#9354](https://github.com/sourcegraph/sourcegraph/issues/9354)
    - Git Server dashboard: adjusted the critical disk space alert to 15% so it can now fire. [#9351](https://github.com/sourcegraph/sourcegraph/issues/9351)
  - **Dashboard visiblity and legibility improvements**
    - all: "frontend internal errors" are now broken down just by route, which makes reading the graph easier. [#9668](https://github.com/sourcegraph/sourcegraph/issues/9668)
    - Frontend dashboard: panels no longer show misleading duplicate labels. [#9660](https://github.com/sourcegraph/sourcegraph/issues/9660)
    - Syntect Server dashboard: panels are no longer compacted, for improved visibility. [#9525](https://github.com/sourcegraph/sourcegraph/issues/9525)
    - Frontend dashboard: panels are no longer compacted, for improved visibility. [#9356](https://github.com/sourcegraph/sourcegraph/issues/9356)
    - Searcher dashboard: "Search errors on unindexed repositories" is now broken down by code instead of instance for improved readability. [#9670](https://github.com/sourcegraph/sourcegraph/issues/9670)
    - Symbols dashboard: metrics are now aggregated instead of per-instance, for improved visibility. [#9730](https://github.com/sourcegraph/sourcegraph/issues/9730)
    - Firing alerts are now correctly sorted at the top of dashboards by default. [#9766](https://github.com/sourcegraph/sourcegraph/issues/9766)
    - Panels at the bottom of the home dashboard no longer appear clipped / cut off. [#9768](https://github.com/sourcegraph/sourcegraph/issues/9768)
    - Git Server dashboard: disk usage now shown in percentages to match the alerts that can fire. [#9352](https://github.com/sourcegraph/sourcegraph/issues/9352)
    - Git Server dashboard: the 'echo command duration test' panel now properly displays units in seconds. [#7628](https://github.com/sourcegraph/sourcegraph/issues/7628)
    - Dashboard panels showing firing alerts no longer over-count firing alerts due to the number of service replicas. [#9353](https://github.com/sourcegraph/sourcegraph/issues/9353)

### Removed

- The experimental feature discussions is marked as deprecated. GraphQL and configuration fields related to it will be removed in 3.16. [#9649](https://github.com/sourcegraph/sourcegraph/issues/9649)

## 3.14.4

### Fixed

- A potential security vulnerability with in the authentication workflow has been fixed. [#10167](https://github.com/sourcegraph/sourcegraph/pull/10167)

## 3.14.3

### Fixed

- phabricator: Duplicate requests to phabricator API from sourcegraph extensions. [#8849](https://github.com/sourcegraph/sourcegraph/issues/8849)

## 3.14.2

### Fixed

- campaigns: Ignore changesets where repo does not exist anymore. [#9656](https://github.com/sourcegraph/sourcegraph/pull/9656)

## 3.14.1

### Added

- monitoring: new Permissions dashboard to show stats of repository permissions.

### Changed

- Site-Admin/Instrumentation in the Kubernetes cluster deployment now includes indexed-search.

## 3.14.0

### Added

- Site-Admin/Instrumentation is now available in the Kubernetes cluster deployment [8805](https://github.com/sourcegraph/sourcegraph/pull/8805).
- Extensions can now specify a `baseUri` in the `DocumentFilter` when registering providers.
- Admins can now exclude GitHub forks and/or archived repositories from the set of repositories being mirrored in Sourcegraph with the `"exclude": [{"forks": true}]` or `"exclude": [{"archived": true}]` GitHub external service configuration. [#8974](https://github.com/sourcegraph/sourcegraph/pull/8974)
- Campaign changesets can be filtered by State, Review State and Check State. [#8848](https://github.com/sourcegraph/sourcegraph/pull/8848)
- Counts of users of and searches conducted with interactive and plain text search modes will be sent back in pings, aggregated daily, weekly, and monthly.
- Aggregated counts of daily, weekly, and monthly active users of search will be sent back in pings.
- Counts of number of searches conducted using each filter will be sent back in pings, aggregated daily, weekly, and monthly.
- Counts of number of users conducting searches containing each filter will be sent back in pings, aggregated daily, weekly, and monthly.
- Added more entries (Bash, Erlang, Julia, OCaml, Scala) to the list of suggested languages for the `lang:` filter.
- Permissions background sync is now supported for GitLab and Bitbucket Server via site configuration `"permissions.backgroundSync": {"enabled": true}`.
- Indexed search exports more prometheus metrics and debug logs to aid debugging performance issues. [#9111](https://github.com/sourcegraph/sourcegraph/issues/9111)
- monitoring: the Frontend dashboard now shows in excellent detail how search is behaving overall and at a glance.
- monitoring: added alerts for when hard search errors (both timeouts and general errors) are high.
- monitoring: added alerts for when partial search timeouts are high.
- monitoring: added alerts for when search 90th and 99th percentile request duration is high.
- monitoring: added alerts for when users are being shown an abnormally large amount of search alert user suggestions and no results.
- monitoring: added alerts for when the internal indexed and unindexed search services are returning bad responses.
- monitoring: added alerts for when gitserver may be under heavy load due to many concurrent command executions or under-provisioning.

### Changed

- The "automation" feature was renamed to "campaigns".
  - `campaigns.readAccess.enabled` replaces the deprecated site configuration property `automation.readAccess.enabled`.
  - The experimental feature flag was not renamed (because it will go away soon) and remains `{"experimentalFeatures": {"automation": "enabled"}}`.
- The [Kubernetes deployment](https://github.com/sourcegraph/deploy-sourcegraph) for **existing** installations requires a
  [migration step](https://github.com/sourcegraph/deploy-sourcegraph/blob/master/docs/migrate.md) when upgrading
  past commit [821032e2ee45f21f701](https://github.com/sourcegraph/deploy-sourcegraph/commit/821032e2ee45f21f701caac624e4f090c59fd259) or when upgrading to 3.14.
  New installations starting with the mentioned commit or with 3.14 do not need this migration step.
- Aggregated search latencies (in ms) of search queries are now included in [pings](https://docs.sourcegraph.com/admin/pings).
- The [Kubernetes deployment](https://github.com/sourcegraph/deploy-sourcegraph) frontend role has added services as a resource to watch/listen/get.
  This change does not affect the newly-introduced, restricted Kubernetes config files.
- Archived repositories are excluded from search by default. Adding `archived:yes` includes archived repositories.
- Forked repositories are excluded from search by default. Adding `fork:yes` includes forked repositories.
- CSRF and session cookies now set `SameSite=None` when Sourcegraph is running behind HTTPS and `SameSite=Lax` when Sourcegraph is running behind HTTP in order to comply with a [recent IETF proposal](https://web.dev/samesite-cookies-explained/#samesitenone-must-be-secure). As a side effect, the Sourcegraph browser extension and GitLab/Bitbucket native integrations can only connect to private instances that have HTTPS configured. If your private instance is only running behind HTTP, please configure your instance to use HTTPS in order to continue using these.
- The Bitbucket Server rate limit that Sourcegraph self-imposes has been raised from 120 req/min to 480 req/min to account for Sourcegraph instances that make use of Sourcegraphs' Bitbucket Server repository permissions and campaigns at the same time (which require a larger number of API requests against Bitbucket Server). The new number is based on Sourcegraph consuming roughly 8% the average API request rate of a large customers' Bitbucket Server instance. [#9048](https://github.com/sourcegraph/sourcegraph/pull/9048/files)
- If a single, unambiguous commit SHA is used in a search query (e.g., `repo@c98f56`) and a search index exists at this commit (i.e., it is the `HEAD` commit), then the query is searched using the index. Prior to this change, unindexed search was performed for any query containing an `@commit` specifier.

### Fixed

- Zoekt's watchdog ensures the service is down upto 3 times before exiting. The watchdog would misfire on startup on resource constrained systems, with the retries this should make a false positive far less likely. [#7867](https://github.com/sourcegraph/sourcegraph/issues/7867)
- A regression in repo-updater was fixed that lead to every repository's git clone being updated every time the list of repositories was synced from the code host. [#8501](https://github.com/sourcegraph/sourcegraph/issues/8501)
- The default timeout of indexed search has been increased. Previously indexed search would always return within 3s. This lead to broken behaviour on new instances which had yet to tune resource allocations. [#8720](https://github.com/sourcegraph/sourcegraph/pull/8720)
- Bitbucket Server older than 5.13 failed to sync since Sourcegraph 3.12. This was due to us querying for the `archived` label, but Bitbucket Server 5.13 does not support labels. [#8883](https://github.com/sourcegraph/sourcegraph/issues/8883)
- monitoring: firing alerts are now ordered at the top of the list in dashboards by default for better visibility.
- monitoring: fixed an issue where some alerts would fail to report in for the "Total alerts defined" panel in the overview dashboard.

### Removed

- The v3.11 migration to merge critical and site configuration has been removed. If you are still making use of the deprecated `CRITICAL_CONFIG_FILE`, your instance may not start up. See the [migration notes for Sourcegraph 3.11](https://docs.sourcegraph.com/admin/migration/3_11) for more information.

## 3.13.2

### Fixed

- The default timeout of indexed search has been increased. Previously indexed search would always return within 3s. This lead to broken behaviour on new instances which had yet to tune resource allocations. [#8720](https://github.com/sourcegraph/sourcegraph/pull/8720)
- Bitbucket Server older than 5.13 failed to sync since Sourcegraph 3.12. This was due to us querying for the `archived` label, but Bitbucket Server 5.13 does not support labels. [#8883](https://github.com/sourcegraph/sourcegraph/issues/8883)
- A regression in repo-updater was fixed that lead to every repository's git clone being updated every time the list of repositories was synced from the code host. [#8501](https://github.com/sourcegraph/sourcegraph/issues/8501)

## 3.13.1

### Fixed

- To reduce the chance of users running into "502 Bad Gateway" errors an internal timeout has been increased from 60 seconds to 10 minutes so that long running requests are cut short by the proxy in front of `sourcegraph-frontend` and correctly reported as "504 Gateway Timeout". [#8606](https://github.com/sourcegraph/sourcegraph/pull/8606)
- Sourcegraph instances that are not connected to the internet will no longer display errors when users submit NPS survey responses (the responses will continue to be stored locally). Rather, an error will be printed to the frontend logs. [#8598](https://github.com/sourcegraph/sourcegraph/issues/8598)
- Showing `head>` in the search results if the first line of the file is shown [#8619](https://github.com/sourcegraph/sourcegraph/issues/8619)

## 3.13.0

### Added

- Experimental: Added new field `experimentalFeatures.customGitFetch` that allows defining custom git fetch commands for code hosts and repositories with special settings. [#8435](https://github.com/sourcegraph/sourcegraph/pull/8435)
- Experimental: the search query input now provides syntax highlighting, hover tooltips, and diagnostics on filters in search queries. Requires the global settings value `{ "experimentalFeatures": { "smartSearchField": true } }`.
- Added a setting `search.hideSuggestions`, which when set to `true`, will hide search suggestions in the search bar. [#8059](https://github.com/sourcegraph/sourcegraph/pull/8059)
- Experimental: A tool, [src-expose](https://docs.sourcegraph.com/admin/external_service/other#experimental-src-expose), can be used to import code from any code host.
- Experimental: Added new field `certificates` as in `{ "experimentalFeatures" { "tls.external": { "certificates": ["<CERT>"] } } }`. This allows you to add certificates to trust when communicating with a code host (via API or git+http). We expect this to be useful for adding internal certificate authorities/self-signed certificates. [#71](https://github.com/sourcegraph/sourcegraph/issues/71)
- Added a setting `auth.minPasswordLength`, which when set, causes a minimum password length to be enforced when users sign up or change passwords. [#7521](https://github.com/sourcegraph/sourcegraph/issues/7521)
- GitHub labels associated with code change campaigns are now displayed. [#8115](https://github.com/sourcegraph/sourcegraph/pull/8115)
- GitHub labels associated with campaigns are now displayed. [#8115](https://github.com/sourcegraph/sourcegraph/pull/8115)
- When creating a campaign, users can now specify the branch name that will be used on code host. This is also a breaking change for users of the GraphQL API since the `branch` attribute is now required in `CreateCampaignInput` when a `plan` is also specified. [#7646](https://github.com/sourcegraph/sourcegraph/issues/7646)
- Added an optional `content:` parameter for specifying a search pattern. This parameter overrides any other search patterns in a query. Useful for unambiguously specifying what to search for when search strings clash with other query syntax. [#6490](https://github.com/sourcegraph/sourcegraph/issues/6490)
- Interactive search mode, which helps users construct queries using UI elements, is now made available to users by default. A dropdown to the left of the search bar allows users to toggle between interactive and plain text modes. The option to use interactive search mode can be disabled by adding `{ "experimentalFeatures": { "splitSearchModes": false } }` in global settings. [#8461](https://github.com/sourcegraph/sourcegraph/pull/8461)
- Our [upgrade policy](https://docs.sourcegraph.com/#upgrading-sourcegraph) is now enforced by the `sourcegraph-frontend` on startup to prevent admins from mistakenly jumping too many versions. [#8157](https://github.com/sourcegraph/sourcegraph/pull/8157) [#7702](https://github.com/sourcegraph/sourcegraph/issues/7702)
- Repositories with bad object packs or bad objects are automatically repaired. We now detect suspect output of git commands to mark a repository for repair. [#6676](https://github.com/sourcegraph/sourcegraph/issues/6676)
- Hover tooltips for Scala and Perl files now have syntax highlighting. [#8456](https://github.com/sourcegraph/sourcegraph/pull/8456) [#8307](https://github.com/sourcegraph/sourcegraph/issues/8307)

### Changed

- `experimentalFeatures.splitSearchModes` was removed as a site configuration option. It should be set in global/org/user settings.
- Sourcegraph now waits for `90s` instead of `5s` for Redis to be available before quitting. This duration is configurable with the new `SRC_REDIS_WAIT_FOR` environment variable.
- Code intelligence usage statistics will be sent back via pings by default. Aggregated event counts can be disabled via the site admin flag `disableNonCriticalTelemetry`.
- The Sourcegraph Docker image optimized its use of Redis to make start-up significantly faster in certain scenarios (e.g when container restarts were frequent). ([#3300](https://github.com/sourcegraph/sourcegraph/issues/3300), [#2904](https://github.com/sourcegraph/sourcegraph/issues/2904))
- Upgrading Sourcegraph is officially supported for one minor version increment (e.g., 3.12 -> 3.13). Previously, upgrades from 2 minor versions previous were supported. Please reach out to support@sourcegraph.com if you would like assistance upgrading from a much older version of Sourcegraph.
- The GraphQL mutation `previewCampaignPlan` has been renamed to `createCampaignPlan`. This mutation is part of campaigns, which is still in beta and behind a feature flag and thus subject to possible breaking changes while we still work on it.
- The GraphQL mutation `previewCampaignPlan` has been renamed to `createCampaignPlan`. This mutation is part of the campaigns feature, which is still in beta and behind a feature flag and thus subject to possible breaking changes while we still work on it.
- The GraphQL field `CampaignPlan.changesets` has been deprecated and will be removed in 3.15. A new field called `CampaignPlan.changesetPlans` has been introduced to make the naming more consistent with the `Campaign.changesetPlans` field. Please use that instead. [#7966](https://github.com/sourcegraph/sourcegraph/pull/7966)
- Long lines (>2000 bytes) are no longer highlighted, in order to prevent performance issues in browser rendering. [#6489](https://github.com/sourcegraph/sourcegraph/issues/6489)
- No longer requires `read:org` permissions for GitHub OAuth if `allowOrgs` is not enabled in the site configuration. [#8163](https://github.com/sourcegraph/sourcegraph/issues/8163)
- [Documentation](https://github.com/sourcegraph/deploy-sourcegraph/blob/master/configure/jaeger/README.md) in github.com/sourcegraph/deploy-sourcegraph for deploying Jaeger in Kubernetes clusters running Sourcegraph has been updated to use the [Jaeger Operator](https://www.jaegertracing.io/docs/1.16/operator/), the recommended standard way of deploying Jaeger in a Kubernetes cluster. We recommend existing customers that use Jaeger adopt this new method of deployment. Please reach out to support@sourcegraph.com if you'd like assistance updating.

### Fixed

- The syntax highlighter (syntect-server) no longer fails when run in environments without IPv6 support. [#8463](https://github.com/sourcegraph/sourcegraph/pull/8463)
- After adding/removing a gitserver replica the admin interface will correctly report that repositories that need to move replicas as cloning. [#7970](https://github.com/sourcegraph/sourcegraph/issues/7970)
- Show download button for images. [#7924](https://github.com/sourcegraph/sourcegraph/issues/7924)
- gitserver backoffs trying to re-clone repositories if they fail to clone. In the case of large monorepos that failed this lead to gitserver constantly cloning them and using many resources. [#7804](https://github.com/sourcegraph/sourcegraph/issues/7804)
- It is now possible to escape spaces using `\` in the search queries when using regexp. [#7604](https://github.com/sourcegraph/sourcegraph/issues/7604)
- Clicking filter chips containing whitespace is now correctly quoted in the web UI. [#6498](https://github.com/sourcegraph/sourcegraph/issues/6498)
- **Monitoring:** Fixed an issue with the **Frontend** -> **Search responses by status** panel which caused search response types to not be aggregated as expected. [#7627](https://github.com/sourcegraph/sourcegraph/issues/7627)
- **Monitoring:** Fixed an issue with the **Replacer**, **Repo Updater**, and **Searcher** dashboards would incorrectly report on a metric from the unrelated query-runner service. [#7531](https://github.com/sourcegraph/sourcegraph/issues/7531)
- Deterministic ordering of results from indexed search. Previously when refreshing a page with many results some results may come and go.
- Spread out periodic git reclones. Previously we would reclone all git repositories every 45 days. We now add in a jitter of 12 days to spread out the load for larger installations. [#8259](https://github.com/sourcegraph/sourcegraph/issues/8259)
- Fixed an issue with missing commit information in graphql search results. [#8343](https://github.com/sourcegraph/sourcegraph/pull/8343)

### Removed

- All repository fields related to `enabled` and `disabled` have been removed from the GraphQL API. These fields have been deprecated since 3.4. [#3971](https://github.com/sourcegraph/sourcegraph/pull/3971)
- The deprecated extension API `Hover.__backcompatContents` was removed.

## 3.12.10

This release backports the fixes released in `3.13.2` for customers still on `3.12`.

### Fixed

- The default timeout of indexed search has been increased. Previously indexed search would always return within 3s. This lead to broken behaviour on new instances which had yet to tune resource allocations. [#8720](https://github.com/sourcegraph/sourcegraph/pull/8720)
- Bitbucket Server older than 5.13 failed to sync since Sourcegraph 3.12. This was due to us querying for the `archived` label, but Bitbucket Server 5.13 does not support labels. [#8883](https://github.com/sourcegraph/sourcegraph/issues/8883)
- A regression in repo-updater was fixed that lead to every repository's git clone being updated every time the list of repositories was synced from the code host. [#8501](https://github.com/sourcegraph/sourcegraph/issues/8501)

## 3.12.9

This is `3.12.8` release with internal infrastructure fixes to publish the docker images.

## 3.12.8

### Fixed

- Extension API showInputBox and other Window methods now work on search results pages [#8519](https://github.com/sourcegraph/sourcegraph/issues/8519)
- Extension error notification styling is clearer [#8521](https://github.com/sourcegraph/sourcegraph/issues/8521)

## 3.12.7

### Fixed

- Campaigns now gracefully handle GitHub review dismissals when rendering the burndown chart.

## 3.12.6

### Changed

- When GitLab permissions are turned on using GitLab OAuth authentication, GitLab project visibility is fetched in batches, which is generally more efficient than fetching them individually. The `minBatchingThreshold` and `maxBatchRequests` fields of the `authorization.identityProvider` object in the GitLab repositories configuration control when such batch fetching is used. [#8171](https://github.com/sourcegraph/sourcegraph/pull/8171)

## 3.12.5

### Fixed

- Fixed an internal race condition in our Docker build process. The previous patch version 3.12.4 contained an lsif-server version that was newer than expected. The affected artifacts have since been removed from the Docker registry.

## 3.12.4

### Added

- New optional `apiURL` configuration option for Bitbucket Cloud code host connection [#8082](https://github.com/sourcegraph/sourcegraph/pull/8082)

## 3.12.3

### Fixed

- Fixed an issue in `sourcegraph/*` Docker images where data folders were either not created or had incorrect permissions - preventing the use of Docker volumes. [#7991](https://github.com/sourcegraph/sourcegraph/pull/7991)

## 3.12.2

### Added

- Experimental: The site configuration field `campaigns.readAccess.enabled` allows site-admins to give read-only access for code change campaigns to non-site-admins. This is a setting for the experimental feature campaigns and will only have an effect when campaigns are enabled under `experimentalFeatures`. [#8013](https://github.com/sourcegraph/sourcegraph/issues/8013)

### Fixed

- A regression in 3.12.0 which caused [find-leaked-credentials campaigns](https://docs.sourcegraph.com/user/campaigns#finding-leaked-credentials) to not return any results for private repositories. [#7914](https://github.com/sourcegraph/sourcegraph/issues/7914)
- Experimental: The site configuration field `campaigns.readAccess.enabled` allows site-admins to give read-only access for campaigns to non-site-admins. This is a setting for the experimental campaigns feature and will only have an effect when campaigns is enabled under `experimentalFeatures`. [#8013](https://github.com/sourcegraph/sourcegraph/issues/8013)

### Fixed

- A regression in 3.12.0 which caused find-leaked-credentials campaigns to not return any results for private repositories. [#7914](https://github.com/sourcegraph/sourcegraph/issues/7914)
- A regression in 3.12.0 which removed the horizontal bar between search result matches.
- Manual campaigns were wrongly displayed as being in draft mode. [#8009](https://github.com/sourcegraph/sourcegraph/issues/8009)
- Manual campaigns could be published and create the wrong changesets on code hosts, even though the campaign was never in draft mode (see line above). [#8012](https://github.com/sourcegraph/sourcegraph/pull/8012)
- A regression in 3.12.0 which caused manual campaigns to not properly update the UI after adding a changeset. [#8023](https://github.com/sourcegraph/sourcegraph/pull/8023)
- Minor improvements to manual campaign form fields. [#8033](https://github.com/sourcegraph/sourcegraph/pull/8033)

## 3.12.1

### Fixed

- The ephemeral `/site-config.json` escape-hatch config file has moved to `$HOME/site-config.json`, to support non-root container environments. [#7873](https://github.com/sourcegraph/sourcegraph/issues/7873)
- Fixed an issue where repository permissions would sometimes not be cached, due to improper Redis nil value handling. [#7912](https://github.com/sourcegraph/sourcegraph/issues/7912)

## 3.12.0

### Added

- Bitbucket Server repositories with the label `archived` can be excluded from search with `archived:no` [syntax](https://docs.sourcegraph.com/code_search/reference/queries). [#5494](https://github.com/sourcegraph/sourcegraph/issues/5494)
- Add button to download file in code view. [#5478](https://github.com/sourcegraph/sourcegraph/issues/5478)
- The new `allowOrgs` site config setting in GitHub `auth.providers` enables admins to restrict GitHub logins to members of specific GitHub organizations. [#4195](https://github.com/sourcegraph/sourcegraph/issues/4195)
- Support case field in repository search. [#7671](https://github.com/sourcegraph/sourcegraph/issues/7671)
- Skip LFS content when cloning git repositories. [#7322](https://github.com/sourcegraph/sourcegraph/issues/7322)
- Hover tooltips and _Find Reference_ results now display a badge to indicate when a result is search-based. These indicators can be disabled by adding `{ "experimentalFeatures": { "showBadgeAttachments": false } }` in global settings.
- Campaigns can now be created as drafts, which can be shared and updated without creating changesets (pull requests) on code hosts. When ready, a draft can then be published, either completely or changeset by changeset, to create changesets on the code host. [#7659](https://github.com/sourcegraph/sourcegraph/pull/7659)
- Experimental: feature flag `BitbucketServerFastPerm` can be enabled to speed up fetching ACL data from Bitbucket Server instances. This requires [Bitbucket Server Sourcegraph plugin](https://github.com/sourcegraph/bitbucket-server-plugin) to be installed.
- Experimental: A site configuration field `{ "experimentalFeatures" { "tls.external": { "insecureSkipVerify": true } } }` which allows you to configure SSL/TLS settings for Sourcegraph contacting your code hosts. Currently just supports turning off TLS/SSL verification. [#71](https://github.com/sourcegraph/sourcegraph/issues/71)
- Experimental: To search across multiple revisions of the same repository, list multiple branch names (or other revspecs) separated by `:` in your query, as in `repo:myrepo@branch1:branch2:branch2`. To search all branches, use `repo:myrepo@*refs/heads/`. Requires the site configuration value `{ "experimentalFeatures": { "searchMultipleRevisionsPerRepository": true } }`. Previously this was only supported for diff and commit searches.
- Experimental: interactive search mode, which helps users construct queries using UI elements. Requires the site configuration value `{ "experimentalFeatures": { "splitSearchModes": true } }`. The existing plain text search format is still available via the dropdown menu on the left of the search bar.
- A case sensitivity toggle now appears in the search bar.
- Add explicit repository permissions support with site configuration field `{ "permissions.userMapping" { "enabled": true, "bindID": "email" } }`.

### Changed

- The "Files" tab in the search results page has been renamed to "Filenames" for clarity.
- The search query builder now lives on its own page at `/search/query-builder`. The home search page has a link to it.
- User passwords when using builtin auth are limited to 256 characters. Existing passwords longer than 256 characters will continue to work.
- GraphQL API: Campaign.changesetCreationStatus has been renamed to Campaign.status to be aligned with CampaignPlan. [#7654](https://github.com/sourcegraph/sourcegraph/pull/7654)
- When using GitHub as an authentication provider, `read:org` scope is now required. This is used to support the new `allowOrgs` site config setting in the GitHub `auth.providers` configuration, which enables site admins to restrict GitHub logins to members of a specific GitHub organization. This for example allows having a Sourcegraph instance with GitHub sign in configured be exposed to the public internet without allowing everyone with a GitHub account access to your Sourcegraph instance.

### Fixed

- The experimental search pagination API no longer times out when large repositories are encountered. [#6384](https://github.com/sourcegraph/sourcegraph/issues/6384)
- We resolve relative symbolic links from the directory of the symlink, rather than the root of the repository. [#6034](https://github.com/sourcegraph/sourcegraph/issues/6034)
- Show errors on repository settings page when repo-updater is down. [#3593](https://github.com/sourcegraph/sourcegraph/issues/3593)
- Remove benign warning that verifying config took more than 10s when updating or saving an external service. [#7176](https://github.com/sourcegraph/sourcegraph/issues/7176)
- repohasfile search filter works again (regressed in 3.10). [#7380](https://github.com/sourcegraph/sourcegraph/issues/7380)
- Structural search can now run on very large repositories containing any number of files. [#7133](https://github.com/sourcegraph/sourcegraph/issues/7133)

### Removed

- The deprecated GraphQL mutation `setAllRepositoriesEnabled` has been removed. [#7478](https://github.com/sourcegraph/sourcegraph/pull/7478)
- The deprecated GraphQL mutation `deleteRepository` has been removed. [#7483](https://github.com/sourcegraph/sourcegraph/pull/7483)

## 3.11.4

### Fixed

- The `/.auth/saml/metadata` endpoint has been fixed. Previously it panicked if no encryption key was set.
- The version updating logic has been fixed for `sourcegraph/server`. Users running `sourcegraph/server:3.11.1` will need to manually modify their `docker run` command to use `sourcegraph/server:3.11.4` or higher. [#7442](https://github.com/sourcegraph/sourcegraph/issues/7442)

## 3.11.1

### Fixed

- The syncing process for newly created campaign changesets has been fixed again after they have erroneously been marked as deleted in the database. [#7522](https://github.com/sourcegraph/sourcegraph/pull/7522)
- The syncing process for newly created changesets (in campaigns) has been fixed again after they have erroneously been marked as deleted in the database. [#7522](https://github.com/sourcegraph/sourcegraph/pull/7522)

## 3.11.0

**Important:** If you use `SITE_CONFIG_FILE` or `CRITICAL_CONFIG_FILE`, please be sure to follow the steps in: [migration notes for Sourcegraph v3.11+](https://docs.sourcegraph.com/admin/migration/3_11.md) after upgrading.

### Added

- Language statistics by commit are available via the API. [#6737](https://github.com/sourcegraph/sourcegraph/pull/6737)
- Added a new page that shows [language statistics for the results of a search query](https://docs.sourcegraph.com/user/search#statistics).
- Global settings can be configured from a local file using the environment variable `GLOBAL_SETTINGS_FILE`.
- High-level health metrics and dashboards have been added to Sourcegraph's monitoring (found under the **Site admin** -> **Monitoring** area). [#7216](https://github.com/sourcegraph/sourcegraph/pull/7216)
- Logging for GraphQL API requests not issued by Sourcegraph is now much more verbose, allowing for easier debugging of problematic queries and where they originate from. [#5706](https://github.com/sourcegraph/sourcegraph/issues/5706)
- A new campaign type finds and removes leaked npm credentials. [#6893](https://github.com/sourcegraph/sourcegraph/pull/6893)
- Campaigns can now be retried to create failed changesets due to ephemeral errors (e.g. network problems when creating a pull request on GitHub). [#6718](https://github.com/sourcegraph/sourcegraph/issues/6718)
- The initial release of [structural code search](https://docs.sourcegraph.com/code_search/reference/structural).

### Changed

- `repohascommitafter:` search filter uses a more efficient git command to determine inclusion. [#6739](https://github.com/sourcegraph/sourcegraph/pull/6739)
- `NODE_NAME` can be specified instead of `HOSTNAME` for zoekt-indexserver. `HOSTNAME` was a confusing configuration to use in [Pure-Docker Sourcegraph deployments](https://github.com/sourcegraph/deploy-sourcegraph-docker). [#6846](https://github.com/sourcegraph/sourcegraph/issues/6846)
- The feedback toast now requests feedback every 60 days of usage (was previously only once on the 3rd day of use). [#7165](https://github.com/sourcegraph/sourcegraph/pull/7165)
- The lsif-server container now only has a dependency on Postgres, whereas before it also relied on Redis. [#6880](https://github.com/sourcegraph/sourcegraph/pull/6880)
- Renamed the GraphQL API `LanguageStatistics` fields to `name`, `totalBytes`, and `totalLines` (previously the field names started with an uppercase letter, which was inconsistent).
- Detecting a file's language uses a more accurate but slower algorithm. To revert to the old (faster and less accurate) algorithm, set the `USE_ENHANCED_LANGUAGE_DETECTION` env var to the string `false` (on the `sourcegraph/server` container, or if using the cluster deployment, on the `sourcegraph-frontend` pod).
- Diff and commit searches that make use of `before:` and `after:` filters to narrow their search area are now no longer subject to the 50-repository limit. This allows for creating saved searches on more than 50 repositories as before. [#7215](https://github.com/sourcegraph/sourcegraph/issues/7215)

### Fixed

- Changes to external service configurations are reflected much faster. [#6058](https://github.com/sourcegraph/sourcegraph/issues/6058)
- Deleting an external service will not show warnings for the non-existent service. [#5617](https://github.com/sourcegraph/sourcegraph/issues/5617)
- Suggested search filter chips are quoted if necessary. [#6498](https://github.com/sourcegraph/sourcegraph/issues/6498)
- Remove potential panic in gitserver if heavily loaded. [#6710](https://github.com/sourcegraph/sourcegraph/issues/6710)
- Multiple fixes to make the preview and creation of campaigns more robust and a smoother user experience. [#6682](https://github.com/sourcegraph/sourcegraph/pull/6682) [#6625](https://github.com/sourcegraph/sourcegraph/issues/6625) [#6658](https://github.com/sourcegraph/sourcegraph/issues/6658) [#7088](https://github.com/sourcegraph/sourcegraph/issues/7088) [#6766](https://github.com/sourcegraph/sourcegraph/issues/6766) [#6717](https://github.com/sourcegraph/sourcegraph/issues/6717) [#6659](https://github.com/sourcegraph/sourcegraph/issues/6659)
- Repositories referenced in campaigns that are removed in an external service configuration change won't lead to problems with the syncing process anymore. [#7015](https://github.com/sourcegraph/sourcegraph/pull/7015)
- The Searcher dashboard (and the `src_graphql_search_response` Prometheus metric) now properly account for search alerts instead of them being incorrectly added to the `timeout` category. [#7214](https://github.com/sourcegraph/sourcegraph/issues/7214)
- In the experimental search pagination API, the `cloning`, `missing`, and other repository fields now return a well-defined set of results. [#6000](https://github.com/sourcegraph/sourcegraph/issues/6000)

### Removed

- The management console has been removed. All critical configuration previously stored in the management console will be automatically migrated to your site configuration. For more information about this change, or if you use `SITE_CONFIG_FILE` / `CRITICAL_CONFIG_FILE`, please see the [migration notes for Sourcegraph v3.11+](https://docs.sourcegraph.com/admin/migration/3_11.md).

## 3.10.4

### Fixed

- An issue where diff/commit searches that would run over more than 50 repositories would incorrectly display a timeout error instead of the correct error suggesting users scope their query to less repositories. [#7090](https://github.com/sourcegraph/sourcegraph/issues/7090)

## 3.10.3

### Fixed

- A critical regression in 3.10.2 which caused diff, commit, and repository searches to timeout. [#7090](https://github.com/sourcegraph/sourcegraph/issues/7090)
- A critical regression in 3.10.2 which caused "No results" to appear frequently on pages with search results. [#7095](https://github.com/sourcegraph/sourcegraph/pull/7095)
- An issue where the built-in Grafana Searcher dashboard would show duplicate success/error metrics. [#7078](https://github.com/sourcegraph/sourcegraph/pull/7078)

## 3.10.2

### Added

- Site admins can now use the built-in Grafana Searcher dashboard to observe how many search requests are successful, or resulting in errors or timeouts. [#6756](https://github.com/sourcegraph/sourcegraph/issues/6756)

### Fixed

- When searches timeout, a consistent UI with clear actions like a button to increase the timeout is now returned. [#6754](https://github.com/sourcegraph/sourcegraph/issues/6754)
- To reduce the chance of search timeouts in some cases, the default indexed search timeout has been raised from 1.5s to 3s. [#6754](https://github.com/sourcegraph/sourcegraph/issues/6754)
- We now correctly inform users of the limitations of diff/commit search. If a diff/commit search would run over more than 50 repositories, users will be shown an error suggesting they scope their search to less repositories using the `repo:` filter. Global diff/commit search support is being tracked in [#6826](https://github.com/sourcegraph/sourcegraph/issues/6826). [#5519](https://github.com/sourcegraph/sourcegraph/issues/5519)

## 3.10.1

### Added

- Syntax highlighting for Starlark (Bazel) files. [#6827](https://github.com/sourcegraph/sourcegraph/issues/6827)

### Fixed

- The experimental search pagination API no longer times out when large repositories are encountered. [#6384](https://github.com/sourcegraph/sourcegraph/issues/6384) [#6383](https://github.com/sourcegraph/sourcegraph/issues/6383)
- In single-container deployments, the builtin `postgres_exporter` now correctly respects externally configured databases. This previously caused PostgreSQL metrics to not show up in Grafana when an external DB was in use. [#6735](https://github.com/sourcegraph/sourcegraph/issues/6735)

## 3.10.0

### Added

- Indexed Search supports horizontally scaling. Instances with large number of repositories can update the `replica` field of the `indexed-search` StatefulSet. See [configure indexed-search replica count](https://github.com/sourcegraph/deploy-sourcegraph/blob/master/docs/configure.md#configure-indexed-search-replica-count). [#5725](https://github.com/sourcegraph/sourcegraph/issues/5725)
- Bitbucket Cloud external service supports `exclude` config option. [#6035](https://github.com/sourcegraph/sourcegraph/issues/6035)
- `sourcegraph/server` Docker deployments now support the environment variable `IGNORE_PROCESS_DEATH`. If set to true the container will keep running, even if a subprocess has died. This is useful when manually fixing problems in the container which the container refuses to start. For example a bad database migration.
- Search input now offers filter type suggestions [#6105](https://github.com/sourcegraph/sourcegraph/pull/6105).
- The keyboard shortcut <kbd>Ctrl</kbd>+<kbd>Space</kbd> in the search input shows a list of available filter types.
- Sourcegraph Kubernetes cluster site admins can configure PostgreSQL by specifying `postgresql.conf` via ConfigMap. [sourcegraph/deploy-sourcegraph#447](https://github.com/sourcegraph/deploy-sourcegraph/pull/447)

### Changed

- **Required Kubernetes Migration:** The [Kubernetes deployment](https://github.com/sourcegraph/deploy-sourcegraph) manifest for indexed-search services has changed from a Normal Service to a Headless Service. This is to enable Sourcegraph to individually resolve indexed-search pods. Services are immutable, so please follow the [migration guide](https://github.com/sourcegraph/deploy-sourcegraph/blob/master/docs/migrate.md#310).
- Fields of type `String` in our GraphQL API that contain [JSONC](https://komkom.github.io/) now have the custom scalar type `JSONCString`. [#6209](https://github.com/sourcegraph/sourcegraph/pull/6209)
- `ZOEKT_HOST` environment variable has been deprecated. Please use `INDEXED_SEARCH_SERVERS` instead. `ZOEKT_HOST` will be removed in 3.12.
- Directory names on the repository tree page are now shown in bold to improve readability.
- Added support for Bitbucket Server pull request activity to the [campaign](https://about.sourcegraph.com/product/code-change-management/) burndown chart. When used, this feature leads to more requests being sent to Bitbucket Server, since Sourcegraph needs to keep track of how a pull request's state changes over time. With [the instance scoped webhooks](https://docs.google.com/document/d/1I3Aq1WSUh42BP8KvKr6AlmuCfo8tXYtJu40WzdNT6go/edit) in our [Bitbucket Server plugin](https://github.com/sourcegraph/bitbucket-server-plugin/pull/10) as well as up-coming [heuristical syncing changes](#6389), this additional load will be significantly reduced in the future.
- Added support for Bitbucket Server pull request activity to the campaign burndown chart. When used, this feature leads to more requests being sent to Bitbucket Server, since Sourcegraph needs to keep track of how a pull request's state changes over time. With [the instance scoped webhooks](https://docs.google.com/document/d/1I3Aq1WSUh42BP8KvKr6AlmuCfo8tXYtJu40WzdNT6go/edit) in our [Bitbucket Server plugin](https://github.com/sourcegraph/bitbucket-server-plugin/pull/10) as well as up-coming [heuristical syncing changes](#6389), this additional load will be significantly reduced in the future.

### Fixed

- Support hyphens in Bitbucket Cloud team names. [#6154](https://github.com/sourcegraph/sourcegraph/issues/6154)
- Server will run `redis-check-aof --fix` on startup to fix corrupted AOF files. [#651](https://github.com/sourcegraph/sourcegraph/issues/651)
- Authorization provider configuration errors in external services will be shown as site alerts. [#6061](https://github.com/sourcegraph/sourcegraph/issues/6061)

### Removed

## 3.9.4

### Changed

- The experimental search pagination API's `PageInfo` object now returns a `String` instead of an `ID` for its `endCursor`, and likewise for the `after` search field. Experimental paginated search API users may need to update their usages to replace `ID` cursor types with `String` ones.

### Fixed

- The experimental search pagination API no longer omits a single repository worth of results at the end of the result set. [#6286](https://github.com/sourcegraph/sourcegraph/issues/6286)
- The experimental search pagination API no longer produces search cursors that can get "stuck". [#6287](https://github.com/sourcegraph/sourcegraph/issues/6287)
- In literal search mode, searching for quoted strings now works as expected. [#6255](https://github.com/sourcegraph/sourcegraph/issues/6255)
- In literal search mode, quoted field values now work as expected. [#6271](https://github.com/sourcegraph/sourcegraph/pull/6271)
- `type:path` search queries now correctly work in indexed search again. [#6220](https://github.com/sourcegraph/sourcegraph/issues/6220)

## 3.9.3

### Changed

- Sourcegraph is now built using Go 1.13.3 [#6200](https://github.com/sourcegraph/sourcegraph/pull/6200).

## 3.9.2

### Fixed

- URI-decode the username, password, and pathname when constructing Postgres connection paramers in lsif-server [#6174](https://github.com/sourcegraph/sourcegraph/pull/6174). Fixes a crashing lsif-server process for users with passwords containing special characters.

## 3.9.1

### Changed

- Reverted [#6094](https://github.com/sourcegraph/sourcegraph/pull/6094) because it introduced a minor security hole involving only Grafana.
  [#6075](https://github.com/sourcegraph/sourcegraph/issues/6075) will be fixed with a different approach.

## 3.9.0

### Added

- Our external service syncing model will stream in new repositories to Sourcegraph. Previously we could only add a repository to our database and clone it once we had synced all information from all external services (to detect deletions and renames). Now adding a repository to an external service configuration should be reflected much sooner, even on large instances. [#5145](https://github.com/sourcegraph/sourcegraph/issues/5145)
- There is now an easy way for site admins to view and export settings and configuration when reporting a bug. The page for doing so is at /site-admin/report-bug, linked to from the site admin side panel under "Report a bug".
- An experimental search pagination API to enable better programmatic consumption of search results is now available to try. For more details and known limitations see [the documentation](https://docs.sourcegraph.com/api/graphql/search).
- Search queries can now be interpreted literally.
  - There is now a dot-star icon in the search input bar to toggle the pattern type of a query between regexp and literal.
  - There is a new `search.defaultPatternType` setting to configure the default pattern type, regexp or literal, for searches.
  - There is a new `patternType:` search token which overrides the `search.defaultPatternType` setting, and the active state of the dot-star icon in determining the pattern type of the query.
  - Old URLs without a patternType URL parameter will be redirected to the same URL with
    patternType=regexp appended to preserve intended behavior.
- Added support for GitHub organization webhooks to enable faster updates of metadata used by [campaigns](https://about.sourcegraph.com/product/code-change-management/), such as pull requests or issue comments. See the [GitHub webhook documentation](https://docs.sourcegraph.com/admin/external_service/github#webhooks) for instructions on how to enable webhooks.
- Added support for GitHub organization webhooks to enable faster updates of changeset metadata used by campaigns. See the [GitHub webhook documentation](https://docs.sourcegraph.com/admin/external_service/github#webhooks) for instructions on how to enable webhooks.
- Added burndown chart to visualize progress of campaigns.
- Added ability to edit campaign titles and descriptions.

### Changed

- **Recommended Kubernetes Migration:** The [Kubernetes deployment](https://github.com/sourcegraph/deploy-sourcegraph) manifest for indexed-search pods has changed from a Deployment to a StatefulSet. This is to enable future work on horizontally scaling indexed search. To retain your existing indexes there is a [migration guide](https://github.com/sourcegraph/deploy-sourcegraph/blob/master/docs/migrate.md#39).
- Allow single trailing hyphen in usernames and org names [#5680](https://github.com/sourcegraph/sourcegraph/pull/5680)
- Indexed search won't spam the logs on startup if the frontend API is not yet available. [zoekt#30](https://github.com/sourcegraph/zoekt/pull/30), [#5866](https://github.com/sourcegraph/sourcegraph/pull/5866)
- Search query fields are now case insensitive. For example `repoHasFile:` will now be recognized, not just `repohasfile:`. [#5168](https://github.com/sourcegraph/sourcegraph/issues/5168)
- Search queries are now interpreted literally by default, rather than as regular expressions. [#5899](https://github.com/sourcegraph/sourcegraph/pull/5899)
- The `search` GraphQL API field now takes a two new optional parameters: `version` and `patternType`. `version` determines the search syntax version to use, and `patternType` determines the pattern type to use for the query. `version` defaults to "V1", which is regular expression searches by default, if not explicitly passed in. `patternType` overrides the pattern type determined by version.
- Saved searches have been updated to support the new patternType filter. All existing saved searches have been updated to append `patternType:regexp` to the end of queries to ensure deterministic results regardless of the patternType configurations on an instance. All new saved searches are required to have a `patternType:` field in the query.
- Allow text selection in search result headers (to allow for e.g. copying filenames)

### Fixed

- Web app: Fix paths with special characters (#6050)
- Fixed an issue that rendered the search filter `repohascommitafter` unusable in the presence of an empty repository. [#5149](https://github.com/sourcegraph/sourcegraph/issues/5149)
- An issue where `externalURL` not being configured in the management console could go unnoticed. [#3899](https://github.com/sourcegraph/sourcegraph/issues/3899)
- Listing branches and refs now falls back to a fast path if there are a large number of branches. Previously we would time out. [#4581](https://github.com/sourcegraph/sourcegraph/issues/4581)
- Sourcegraph will now ignore the ambiguous ref HEAD if a repository contains it. [#5291](https://github.com/sourcegraph/sourcegraph/issues/5291)

### Removed

## 3.8.2

### Fixed

- Sourcegraph cluster deployments now run a more stable syntax highlighting server which can self-recover from rarer failure cases such as getting stuck at high CPU usage when highlighting some specific files. [#5406](https://github.com/sourcegraph/sourcegraph/issues/5406) This will be ported to single-container deployments [at a later date](https://github.com/sourcegraph/sourcegraph/issues/5841).

## 3.8.1

### Added

- Add `nameTransformations` setting to GitLab external service to help transform repository name that shows up in the Sourcegraph UI.

## 3.8.0

### Added

- A toggle button for browser extension to quickly enable/disable the core functionality without actually enable/disable the entire extension in the browser extension manager.
- Tabs to easily toggle between the different search result types on the search results page.

### Changed

- A `hardTTL` setting was added to the [Bitbucket Server `authorization` config](https://docs.sourcegraph.com/admin/external_service/bitbucketserver#configuration). This setting specifies a duration after which a user's cached permissions must be updated before any user action is authorized. This contrasts with the already existing `ttl` setting which defines a duration after which a user's cached permissions will get updated in the background, but the previously cached (and now stale) permissions are used to authorize any user action occuring before the update concludes. If your previous `ttl` value is larger than the default of the new `hardTTL` setting (i.e. **3 days**), you must change the `ttl` to be smaller or, `hardTTL` to be larger.

### Fixed

### Removed

- The `statusIndicator` feature flag has been removed from the site configuration's `experimentalFeatures` section. The status indicator has been enabled by default since 3.6.0 and you can now safely remove the feature flag from your configuration.
- Public usage is now only available on Sourcegraph.com. Because many core features rely on persisted user settings, anonymous usage leads to a degraded experience for most users. As a result, for self-hosted private instances it is preferable for all users to have accounts. But on sourcegraph.com, users will continue to have to opt-in to accounts, despite the degraded UX.

## 3.7.2

### Added

- A [migration guide for Sourcegraph v3.7+](https://docs.sourcegraph.com/admin/migration/3_7.md).

### Fixed

- Fixed an issue where some repositories with very long symbol names would fail to index after v3.7.
- We now retain one prior search index version after an upgrade, meaning upgrading AND downgrading from v3.6.2 <-> v3.7.2 is now 100% seamless and involves no downtime or negated search performance while repositories reindex. Please refer to the [v3.7+ migration guide](https://docs.sourcegraph.com/admin/migration/3_7.md) for details.

## 3.7.1

### Fixed

- When re-indexing repositories, we now continue to serve from the old index in the meantime. Thus, you can upgrade to 3.7.1 without downtime.
- Indexed symbol search is now faster, as we've fixed a performance issue that occurred when many repositories without any symbols existed.
- Indexed symbol search now uses less disk space when upgrading directly to v3.7.1 as we properly remove old indexes.

## 3.7.0

### Added

- Indexed search now supports symbol queries. This feature will require re-indexing all repositories. This will increase the disk and memory usage of indexed search by roughly 10%. You can disable the feature with the configuration `search.index.symbols.enabled`. [#3534](https://github.com/sourcegraph/sourcegraph/issues/3534)
- Multi-line search now works for non-indexed search. [#4518](https://github.com/sourcegraph/sourcegraph/issues/4518)
- When using `SITE_CONFIG_FILE` and `EXTSVC_CONFIG_FILE`, you [may now also specify e.g. `SITE_CONFIG_ALLOW_EDITS=true`](https://docs.sourcegraph.com/admin/config/advanced_config_file) to allow edits to be made to the config in the application which will be overwritten on the next process restart. [#4912](https://github.com/sourcegraph/sourcegraph/issues/4912)

### Changed

- In the [GitHub external service config](https://docs.sourcegraph.com/admin/external_service/github#configuration) it's now possible to specify `orgs` without specifying `repositoryQuery` or `repos` too.
- Out-of-the-box TypeScript code intelligence is much better with an updated ctags version with a built-in TypeScript parser.
- Sourcegraph uses Git protocol version 2 for increased efficiency and performance when fetching data from compatible code hosts.
- Searches with `repohasfile:` are faster at finding repository matches. [#4833](https://github.com/sourcegraph/sourcegraph/issues/4833).
- Zoekt now runs with GOGC=50 by default, helping to reduce the memory consumption of Sourcegraph. [#3792](https://github.com/sourcegraph/sourcegraph/issues/3792)
- Upgraded the version of Go in use, which improves security for publicly accessible Sourcegraph instances.

### Fixed

- Disk cleanup in gitserver is now done in terms of percentages to fix [#5059](https://github.com/sourcegraph/sourcegraph/issues/5059).
- Search results now correctly show highlighting of matches with runes like 'İ' that lowercase to runes with a different number of bytes in UTF-8 [#4791](https://github.com/sourcegraph/sourcegraph/issues/4791).
- Fixed an issue where search would sometimes crash with a panic due to a nil pointer. [#5246](https://github.com/sourcegraph/sourcegraph/issues/5246)

### Removed

## 3.6.2

### Fixed

- Fixed Phabricator external services so they won't stop the syncing process for repositories when Phabricator doesn't return clone URLs. [#5101](https://github.com/sourcegraph/sourcegraph/pull/5101)

## 3.6.1

### Added

- New site config option `branding.brandName` configures the brand name to display in the Sourcegraph \<title\> element.
- `repositoryPathPattern` option added to the "Other" external service type for repository name customization.

## 3.6.0

### Added

- The `github.exclude` setting in [GitHub external service config](https://docs.sourcegraph.com/admin/external_service/github#configuration) additionally allows you to specify regular expressions with `{"pattern": "regex"}`.
- A new [`quicklinks` setting](https://docs.sourcegraph.com/user/personalization/quick_links) allows adding links to be displayed on the homepage and search page for all users (or users in an organization).
- Compatibility with the [Sourcegraph for Bitbucket Server](https://github.com/sourcegraph/bitbucket-server-plugin) plugin.
- Support for [Bitbucket Cloud](https://bitbucket.org) as an external service.

### Changed

- Updating or creating an external service will no longer block until the service is synced.
- The GraphQL fields `Repository.createdAt` and `Repository.updatedAt` are deprecated and will be removed in 3.8. Now `createdAt` is always the current time and updatedAt is always null.
- In the [GitHub external service config](https://docs.sourcegraph.com/admin/external_service/github#configuration) and [Bitbucket Server external service config](https://docs.sourcegraph.com/admin/external_service/bitbucket_server#permissions) `repositoryQuery` is now only required if `repos` is not set.
- Log messages from query-runner when saved searches fail now include the raw query as part of the message.
- The status indicator in the navigation bar is now enabled by default
- Usernames and org names can now contain the `.` character. [#4674](https://github.com/sourcegraph/sourcegraph/issues/4674)

### Fixed

- Commit searches now correctly highlight unicode characters, for example 加. [#4512](https://github.com/sourcegraph/sourcegraph/issues/4512)
- Symbol searches now show the number of symbol matches rather than the number of file matches found. [#4578](https://github.com/sourcegraph/sourcegraph/issues/4578)
- Symbol searches with truncated results now show a `+` on the results page to signal that some results have been omitted. [#4579](https://github.com/sourcegraph/sourcegraph/issues/4579)

## 3.5.4

### Fixed

- Fixed Phabricator external services so they won't stop the syncing process for repositories when Phabricator doesn't return clone URLs. [#5101](https://github.com/sourcegraph/sourcegraph/pull/5101)

## 3.5.2

### Changed

- Usernames and org names can now contain the `.` character. [#4674](https://github.com/sourcegraph/sourcegraph/issues/4674)

### Added

- Syntax highlighting requests that fail are now logged and traced. A new Prometheus metric `src_syntax_highlighting_requests` allows monitoring and alerting. [#4877](https://github.com/sourcegraph/sourcegraph/issues/4877).
- Sourcegraph's SAML authentication now supports RSA PKCS#1 v1.5. [#4869](https://github.com/sourcegraph/sourcegraph/pull/4869)

### Fixed

- Increased nginx proxy buffer size to fix issue where login failed when SAML AuthnRequest was too large. [#4849](https://github.com/sourcegraph/sourcegraph/pull/4849)
- A regression in 3.3.8 where `"corsOrigin": "*"` was improperly forbidden. [#4424](https://github.com/sourcegraph/sourcegraph/issues/4424)

## 3.5.1

### Added

- A new [`quicklinks` setting](https://docs.sourcegraph.com/user/personalization/quick_links) allows adding links to be displayed on the homepage and search page for all users (or users in an organization).
- Site admins can prevent the icon in the top-left corner of the screen from spinning on hovers by setting `"branding": { "disableSymbolSpin": true }` in their site configuration.

### Fixed

- Fix `repository.language` GraphQL field (previously returned empty for most repositories).

## 3.5.0

### Added

- Indexed search now supports matching consecutive literal newlines, with queries like e.g. `foo\nbar.*` to search over multiple lines. [#4138](https://github.com/sourcegraph/sourcegraph/issues/4138)
- The `orgs` setting in [GitHub external service config](https://docs.sourcegraph.com/admin/external_service/github) allows admins to select all repositories from the specified organizations to be synced.
- A new experimental search filter `repohascommitafter:"30 days ago"` allows users to exclude stale repositories that don't contain commits (to the branch being searched over) past a specified date from their search query.
- The `authorization` setting in the [Bitbucket Server external service config](https://docs.sourcegraph.com/admin/external_service/bitbucket_server#permissions) enables Sourcegraph to enforce the repository permissions defined in Bitbucket Server.
- A new, experimental status indicator in the navigation bar allows admins to quickly see whether the configured repositories are up to date or how many are currently being updated in the background. You can enable the status indicator with the following site configuration: `"experimentalFeatures": { "statusIndicator": "enabled" }`.
- A new search filter `repohasfile` allows users to filter results to just repositories containing a matching file. For example `ubuntu file:Dockerfile repohasfile:\.py$` would find Dockerfiles mentioning Ubuntu in repositories that contain Python files. [#4501](https://github.com/sourcegraph/sourcegraph/pull/4501)

### Changed

- The saved searches UI has changed. There is now a Saved searches page in the user and organizations settings area. A saved search appears in the settings area of the user or organization it is associated with.

### Removed

### Fixed

- Fixed repository search patterns which contain `.*`. Previously our optimizer would ignore `.*`, which in some cases would lead to our repository search excluding some repositories from the results.
- Fixed an issue where the Phabricator native integration would be broken on recent Phabricator versions. This fix depends on v1.2 of the [Phabricator extension](https://github.com/sourcegraph/phabricator-extension).
- Fixed an issue where the "Empty repository" banner would be shown on a repository page when starting to clone a repository.
- Prevent data inconsistency on cached archives due to restarts. [#4366](https://github.com/sourcegraph/sourcegraph/pull/4366)
- On the /extensions page, the UI is now less ambiguous when an extension has not been activated. [#4446](https://github.com/sourcegraph/sourcegraph/issues/4446)

## 3.4.5

### Fixed

- Fixed an issue where syntax highlighting taking too long would result in errors or wait long amounts of time without properly falling back to plaintext rendering after a few seconds. [#4267](https://github.com/sourcegraph/sourcegraph/issues/4267) [#4268](https://github.com/sourcegraph/sourcegraph/issues/4268) (this fix was intended to be in 3.4.3, but was in fact left out by accident)
- Fixed an issue with `sourcegraph/server` Docker deployments where syntax highlighting could produce `server closed idle connection` errors. [#4269](https://github.com/sourcegraph/sourcegraph/issues/4269) (this fix was intended to be in 3.4.3, but was in fact left out by accident)
- Fix `repository.language` GraphQL field (previously returned empty for most repositories).

## 3.4.4

### Fixed

- Fixed an out of bounds error in the GraphQL repository query. [#4426](https://github.com/sourcegraph/sourcegraph/issues/4426)

## 3.4.3

### Fixed

- Improved performance of the /site-admin/repositories page significantly (prevents timeouts). [#4063](https://github.com/sourcegraph/sourcegraph/issues/4063)
- Fixed an issue where Gitolite repositories would be inaccessible to non-admin users after upgrading to 3.3.0+ from an older version. [#4263](https://github.com/sourcegraph/sourcegraph/issues/4263)
- Repository names are now treated as case-sensitive, fixing an issue where users saw `pq: duplicate key value violates unique constraint \"repo_name_unique\"` [#4283](https://github.com/sourcegraph/sourcegraph/issues/4283)
- Repositories containing submodules not on Sourcegraph will now load without error [#2947](https://github.com/sourcegraph/sourcegraph/issues/2947)
- HTTP metrics in Prometheus/Grafana now distinguish between different types of GraphQL requests.

## 3.4.2

### Fixed

- Fixed incorrect wording in site-admin onboarding. [#4127](https://github.com/sourcegraph/sourcegraph/issues/4127)

## 3.4.1

### Added

- You may now specify `DISABLE_CONFIG_UPDATES=true` on the management console to prevent updates to the critical configuration. This is useful when loading critical config via a file using `CRITICAL_CONFIG_FILE` on the frontend.

### Changed

- When `EXTSVC_CONFIG_FILE` or `SITE_CONFIG_FILE` are specified, updates to external services and the site config are now prevented.
- Site admins will now see a warning if creating or updating an external service was successful but the process could not complete entirely due to an ephemeral error (such as GitHub API search queries running into timeouts and returning incomplete results).

### Removed

### Fixed

- Fixed an issue where `EXTSVC_CONFIG_FILE` being specified would incorrectly cause a panic.
- Fixed an issue where user/org/global settings from old Sourcegraph versions (2.x) could incorrectly be null, leading to various errors.
- Fixed an issue where an ephemeral infrastructure error (`tar/archive: invalid tar header`) would fail a search.

## 3.4.0

### Added

- When `repositoryPathPattern` is configured, paths from the full long name will redirect to the configured name. Extensions will function with the configured name. `repositoryPathPattern` allows administrators to configure "nice names". For example `sourcegraph.example.com/github.com/foo/bar` can configured to be `sourcegraph.example.com/gh/foo/bar` with `"repositoryPathPattern": "gh/{nameWithOwner}"`. (#462)
- Admins can now turn off site alerts for patch version release updates using the `alerts.showPatchUpdates` setting. Alerts will still be shown for major and minor version updates.
- The new `gitolite.exclude` setting in [Gitolite external service config](https://docs.sourcegraph.com/admin/external_service/gitolite#configuration) allows you to exclude specific repositories by their Gitolite name so that they won't be mirrored. Upon upgrading, previously "disabled" repositories will be automatically migrated to this exclusion list.
- The new `aws_codecommit.exclude` setting in [AWS CodeCommit external service config](https://docs.sourcegraph.com/admin/external_service/aws_codecommit#configuration) allows you to exclude specific repositories by their AWS name or ID so that they won't be synced. Upon upgrading, previously "disabled" repositories will be automatically migrated to this exclusion list.
- Added a new, _required_ `aws_codecommit.gitCredentials` setting to the [AWS CodeCommit external service config](https://docs.sourcegraph.com/admin/external_service/aws_codecommit#configuration). These Git credentials are required to create long-lived authenticated clone URLs for AWS CodeCommit repositories. For more information about Git credentials, see the AWS CodeCommit documentation: https://docs.aws.amazon.com/IAM/latest/UserGuide/id_credentials_ssh-keys.html#git-credentials-code-commit. For detailed instructions on how to create the credentials in IAM, see this page: https://docs.aws.amazon.com/codecommit/latest/userguide/setting-up-gc.html
- Added support for specifying a URL formatted `gitolite.host` setting in [Gitolite external service config](https://docs.sourcegraph.com/admin/external_service/gitolite#configuration) (e.g. `ssh://git@gitolite.example.org:2222/`), in addition to the already supported SCP like format (e.g `git@gitolite.example.org`)
- Added support for overriding critical, site, and external service configurations via files. Specify `CRITICAL_CONFIG_FILE=critical.json`, `SITE_CONFIG_FILE=site.json`, and/or `EXTSVC_CONFIG_FILE=extsvc.json` on the `frontend` container to do this.

### Changed

- Kinds of external services in use are now included in [server pings](https://docs.sourcegraph.com/admin/pings).
- Bitbucket Server: An actual Bitbucket icon is now used for the jump-to-bitbucket action on repository pages instead of the previously generic icon.
- Default config for GitHub, GitHub Enterprise, GitLab, Bitbucket Server, and AWS Code Commit external services has been revised to make it easier for first time admins.

### Removed

- Fields related to Repository enablement have been deprecated. Mutations are now NOOPs, and for repositories returned the value is always true for Enabled. The enabled field and mutations will be removed in 3.6. Mutations: `setRepositoryEnabled`, `setAllRepositoriesEnabled`, `updateAllMirrorRepositories`, `deleteRepository`. Query parameters: `repositories.enabled`, `repositories.disabled`. Field: `Repository.enabled`.
- Global saved searches are now deprecated. Any existing global saved searches have been assigned to the Sourcegraph instance's first site admin's user account.
- The `search.savedQueries` configuration option is now deprecated. Existing entries remain in user and org settings for backward compatibility, but are unused as saved searches are now stored in the database.

### Fixed

- Fixed a bug where submitting a saved query without selecting the location would fail for non-site admins (#3628).
- Fixed settings editors only having a few pixels height.
- Fixed a bug where browser extension and code review integration usage stats were not being captured on the site-admin Usage Stats page.
- Fixed an issue where in some rare cases PostgreSQL starting up slowly could incorrectly trigger a panic in the `frontend` service.
- Fixed an issue where the management console password would incorrectly reset to a new secure one after a user account was created.
- Fixed a bug where gitserver would leak file descriptors when performing common operations.
- Substantially improved the performance of updating Bitbucket Server external service configurations on instances with thousands of repositories, going from e.g. several minutes to about a minute for ~20k repositories (#4037).
- Fully resolved the search performance regression in v3.2.0, restoring performance of search back to the same levels it was before changes made in v3.2.0.
- Fix a bug where using a repo search filter with the prefix `github.com` only searched for repos whose name starts with `github.com`, even though no `^` was specified in the search filter. (#4103)
- Fixed an issue where files that fail syntax highlighting would incorrectly render an error instead of gracefully falling back to their plaintext form.

## 3.3.9

### Added

- Syntax highlighting requests that fail are now logged and traced. A new Prometheus metric `src_syntax_highlighting_requests` allows monitoring and alerting. [#4877](https://github.com/sourcegraph/sourcegraph/issues/4877).

## 3.3.8

### Fixed

- Fully resolved the search performance regression in v3.2.0, restoring performance of search back to the same levels it was before changes made in v3.2.0.
- Fixed an issue where files that fail syntax highlighting would incorrectly render an error instead of gracefully falling back to their plaintext form.
- Fixed an issue introduced in v3.3 where Sourcegraph would under specific circumstances incorrectly have to re-clone and re-index repositories from Bitbucket Server and AWS CodeCommit.

## 3.3.7

### Added

- The `bitbucketserver.exclude` setting in [Bitbucket Server external service config](https://docs.sourcegraph.com/admin/external_service/bitbucketserver#configuration) additionally allows you to exclude repositories matched by a regular expression (so that they won't be synced).

### Changed

### Removed

### Fixed

- Fixed a major indexed search performance regression that occurred in v3.2.0. (#3685)
- Fixed an issue where Sourcegraph would fail to update repositories on some instances (`pq: duplicate key value violates unique constraint "repo_external_service_unique_idx"`) (#3680)
- Fixed an issue where Sourcegraph would not exclude unavailable Bitbucket Server repositories. (#3772)

## 3.3.6

## Changed

- All 24 language extensions are enabled by default.

## 3.3.5

## Changed

- Indexed search is now enabled by default for new Docker deployments. (#3540)

### Removed

- Removed smart-casing behavior from search.

### Fixed

- Removes corrupted archives in the searcher cache and tries to populate the cache again instead of returning an error.
- Fixed a bug where search scopes would not get merged, and only the lowest-level list of search scopes would appear.
- Fixed an issue where repo-updater was slower in performing its work which could sometimes cause other performance issues. https://github.com/sourcegraph/sourcegraph/pull/3633

## 3.3.4

### Fixed

- Fixed bundling of the Phabricator integration assets in the Sourcegraph docker image.

## 3.3.3

### Fixed

- Fixed bug that prevented "Find references" action from being completed in the activation checklist.

## 3.3.2

### Fixed

- Fixed an issue where the default `bitbucketserver.repositoryQuery` would not be created on migration from older Sourcegraph versions. https://github.com/sourcegraph/sourcegraph/issues/3591
- Fixed an issue where Sourcegraph would add deleted repositories to the external service configuration. https://github.com/sourcegraph/sourcegraph/issues/3588
- Fixed an issue where a repo-updater migration would hit code host rate limits. https://github.com/sourcegraph/sourcegraph/issues/3582
- The required `bitbucketserver.username` field of a [Bitbucket Server external service configuration](https://docs.sourcegraph.com/admin/external_service/bitbucketserver#configuration), if unset or empty, is automatically migrated to match the user part of the `url` (if defined). https://github.com/sourcegraph/sourcegraph/issues/3592
- Fixed a panic that would occur in indexed search / the frontend when a search error ocurred. https://github.com/sourcegraph/sourcegraph/issues/3579
- Fixed an issue where the repo-updater service could become deadlocked while performing a migration. https://github.com/sourcegraph/sourcegraph/issues/3590

## 3.3.1

### Fixed

- Fixed a bug that prevented external service configurations specifying client certificates from working (#3523)

## 3.3.0

### Added

- In search queries, treat `foo(` as `foo\(` and `bar[` as `bar\[` rather than failing with an error message.
- Enterprise admins can now customize the appearance of the homepage and search icon.
- A new settings property `notices` allows showing custom informational messages on the homepage and at the top of each page. The `motd` property is deprecated and its value is automatically migrated to the new `notices` property.
- The new `gitlab.exclude` setting in [GitLab external service config](https://docs.sourcegraph.com/admin/external_service/gitlab#configuration) allows you to exclude specific repositories matched by `gitlab.projectQuery` and `gitlab.projects` (so that they won't be synced). Upon upgrading, previously "disabled" repositories will be automatically migrated to this exclusion list.
- The new `gitlab.projects` setting in [GitLab external service config](https://docs.sourcegraph.com/admin/external_service/gitlab#configuration) allows you to select specific repositories to be synced.
- The new `bitbucketserver.exclude` setting in [Bitbucket Server external service config](https://docs.sourcegraph.com/admin/external_service/bitbucketserver#configuration) allows you to exclude specific repositories matched by `bitbucketserver.repositoryQuery` and `bitbucketserver.repos` (so that they won't be synced). Upon upgrading, previously "disabled" repositories will be automatically migrated to this exclusion list.
- The new `bitbucketserver.repos` setting in [Bitbucket Server external service config](https://docs.sourcegraph.com/admin/external_service/bitbucketserver#configuration) allows you to select specific repositories to be synced.
- The new required `bitbucketserver.repositoryQuery` setting in [Bitbucket Server external service configuration](https://docs.sourcegraph.com/admin/external_service/bitbucketserver#configuration) allows you to use Bitbucket API repository search queries to select repos to be synced. Existing configurations will be migrate to have it set to `["?visibility=public", "?visibility=private"]` which is equivalent to the previous implicit behaviour that this setting supersedes.
- "Quick configure" buttons for common actions have been added to the config editor for all external services.
- "Quick configure" buttons for common actions have been added to the management console.
- Site-admins now receive an alert every day for the seven days before their license key expires.
- The user menu (in global nav) now lists the user's organizations.
- All users on an instance now see a non-dismissable alert when when there's no license key in use and the limit of free user accounts is exceeded.
- All users will see a dismissible warning about limited search performance and accuracy on when using the sourcegraph/server Docker image with more than 100 repositories enabled.

### Changed

- Indexed searches that time out more consistently report a timeout instead of erroneously saying "No results."
- The symbols sidebar now only shows symbols defined in the current file or directory.
- The dynamic filters on search results pages will now display `lang:` instead of `file:` filters for language/file-extension filter suggestions.
- The default `github.repositoryQuery` of a [GitHub external service configuration](https://docs.sourcegraph.com/admin/external_service/github#configuration) has been changed to `["none"]`. Existing configurations that had this field unset will be migrated to have the previous default explicitly set (`["affiliated", "public"]`).
- The default `gitlab.projectQuery` of a [GitLab external service configuration](https://docs.sourcegraph.com/admin/external_service/gitlab#configuration) has been changed to `["none"]`. Existing configurations that had this field unset will be migrated to have the previous default explicitly set (`["?membership=true"]`).
- The default value of `maxReposToSearch` is now unlimited (was 500).
- The default `github.repositoryQuery` of a [GitHub external service configuration](https://docs.sourcegraph.com/admin/external_service/github#configuration) has been changed to `["none"]` and is now a required field. Existing configurations that had this field unset will be migrated to have the previous default explicitly set (`["affiliated", "public"]`).
- The default `gitlab.projectQuery` of a [GitLab external service configuration](https://docs.sourcegraph.com/admin/external_service/gitlab#configuration) has been changed to `["none"]` and is now a required field. Existing configurations that had this field unset will be migrated to have the previous default explicitly set (`["?membership=true"]`).
- The `bitbucketserver.username` field of a [Bitbucket Server external service configuration](https://docs.sourcegraph.com/admin/external_service/bitbucketserver#configuration) is now **required**. This field is necessary to authenticate with the Bitbucket Server API with either `password` or `token`.
- The settings and account pages for users and organizations are now combined into a single tab.

### Removed

- Removed the option to show saved searches on the Sourcegraph homepage.

### Fixed

- Fixed an issue where the site-admin repositories page `Cloning`, `Not Cloned`, `Needs Index` tabs were very slow on instances with thousands of repositories.
- Fixed an issue where failing to syntax highlight a single file would take down the entire syntax highlighting service.

## 3.2.6

### Fixed

- Fully resolved the search performance regression in v3.2.0, restoring performance of search back to the same levels it was before changes made in v3.2.0.

## 3.2.5

### Fixed

- Fixed a major indexed search performance regression that occurred in v3.2.0. (#3685)

## 3.2.4

### Fixed

- Fixed bundling of the Phabricator integration assets in the Sourcegraph docker image.

## 3.2.3

### Fixed

- Fixed https://github.com/sourcegraph/sourcegraph/issues/3336.
- Clearer error message when a repository sync fails due to the inability to clone a repository.
- Rewrite '@' character in Gitolite repository names to '-', which permits them to be viewable in the UI.

## 3.2.2

### Changed

- When using an external Zoekt instance (specified via the `ZOEKT_HOST` environment variable), sourcegraph/server no longer spins up a redundant internal Zoekt instance.

## 3.2.1

### Fixed

- Jaeger tracing, once enabled, can now be configured via standard [environment variables](https://github.com/jaegertracing/jaeger-client-go/blob/v2.14.0/README.md#environment-variables).
- Fixed an issue where some search and zoekt errors would not be logged.

## 3.2.0

### Added

- Sourcegraph can now automatically use the system's theme.
  To enable, open the user menu in the top right and make sure the theme dropdown is set to "System".
  This is currently supported on macOS Mojave with Safari Technology Preview 68 and later.
- The `github.exclude` setting was added to the [GitHub external service config](https://docs.sourcegraph.com/admin/external_service/github#configuration) to allow excluding repositories yielded by `github.repos` or `github.repositoryQuery` from being synced.

### Changed

- Symbols search is much faster now. After the initial indexing, you can expect code intelligence to be nearly instant no matter the size of your repository.
- Massively reduced the number of code host API requests Sourcegraph performs, which caused rate limiting issues such as slow search result loading to appear.
- The [`corsOrigin`](https://docs.sourcegraph.com/admin/config/site_config) site config property is no longer needed for integration with GitHub, GitLab, etc., via the [Sourcegraph browser extension](https://docs.sourcegraph.com/integration/browser_extension). Only the [Phabricator extension](https://github.com/sourcegraph/phabricator-extension) requires it.

### Fixed

- Fixed a bug where adding a search scope that adds a `repogroup` filter would cause invalid queries if `repogroup:sample` was already part of the query.
- An issue where errors during displaying search results would not be displayed.

### Removed

- The `"updateScheduler2"` experiment is now the default and it's no longer possible to configure.

## 3.1.2

### Added

- The `search.contextLines` setting was added to allow configuration of the number of lines of context to be displayed around search results.

### Changed

- Massively reduced the number of code host API requests Sourcegraph performs, which caused rate limiting issues such as slow search result loading to appear.
- Improved logging in various situations where Sourcegraph would potentially hit code host API rate limits.

### Fixed

- Fixed an issue where search results loading slowly would display a `Cannot read property "lastChild" of undefined` error.

## 3.1.1

### Added

- Query builder toggle (open/closed) state is now retained.

### Fixed

- Fixed an issue where single-term values entered into the "Exact match" field in the query builder were not getting wrapped in quotes.

## 3.1.0

### Added

- Added Docker-specific help text when running the Sourcegraph docker image in an environment with an sufficient open file descriptor limit.
- Added syntax highlighting for Kotlin and Dart.
- Added a management console environment variable to disable HTTPS, see [the docs](https://docs.sourcegraph.com/admin/management_console.md#can-i-disable-https-on-the-management-console) for more information.
- Added `auth.disableUsernameChanges` to critical configuration to prevent users from changing their usernames.
- Site admins can query a user by email address or username from the GraphQL API.
- Added a search query builder to the main search page. Click "Use search query builder" to open the query builder, which is a form with separate inputs for commonly used search keywords.

### Changed

- File match search results now show full repository name if there are results from mirrors on different code hosts (e.g. github.com/sourcegraph/sourcegraph and gitlab.com/sourcegraph/sourcegraph)
- Search queries now use "smart case" by default. Searches are case insensitive unless you use uppercase letters. To explicitly set the case, you can still use the `case` field (e.g. `case:yes`, `case:no`). To explicitly set smart case, use `case:auto`.

### Fixed

- Fixed an issue where the management console would improperly regenerate the TLS cert/key unless `CUSTOM_TLS=true` was set. See the documentation for [how to use your own TLS certificate with the management console](https://docs.sourcegraph.com/admin/management_console.md#how-can-i-use-my-own-tls-certificates-with-the-management-console).

## 3.0.1

### Added

- Symbol search now supports Elixir, Haskell, Kotlin, Scala, and Swift

### Changed

- Significantly optimized how file search suggestions are provided when using indexed search (cluster deployments).
- Both the `sourcegraph/server` image and the [Kubernetes deployment](https://github.com/sourcegraph/deploy-sourcegraph) manifests ship with Postgres `11.1`. For maximum compatibility, however, the minimum supported version remains `9.6`. The upgrade procedure is mostly automated for existing deployments. Please refer to [this page](https://docs.sourcegraph.com/admin/postgres) for detailed instructions.

### Removed

- The deprecated `auth.disableAccessTokens` site config property was removed. Use `auth.accessTokens` instead.
- The `disableBrowserExtension` site config property was removed. [Configure nginx](https://docs.sourcegraph.com/admin/nginx) instead to block clients (if needed).

## 3.0.0

See the changelog entries for 3.0.0 beta releases and our [3.0](https://docs.sourcegraph.com/admin/migration/3_0.md) upgrade guide if you are upgrading from 2.x.

## 3.0.0-beta.4

### Added

- Basic code intelligence for the top 10 programming languages works out of the box without any configuration. [TypeScript/JavaScript](https://sourcegraph.com/extensions/sourcegraph/typescript), [Python](https://sourcegraph.com/extensions/sourcegraph/python), [Java](https://sourcegraph.com/extensions/sourcegraph/java), [Go](https://sourcegraph.com/extensions/sourcegraph/go), [C/C++](https://sourcegraph.com/extensions/sourcegraph/cpp), [Ruby](https://sourcegraph.com/extensions/sourcegraph/ruby), [PHP](https://sourcegraph.com/extensions/sourcegraph/php), [C#](https://sourcegraph.com/extensions/sourcegraph/csharp), [Shell](https://sourcegraph.com/extensions/sourcegraph/shell), and [Scala](https://sourcegraph.com/extensions/sourcegraph/scala) are enabled by default, and you can find more in the [extension registry](https://sourcegraph.com/extensions?query=category%3A"Programming+languages").

## 3.0.0-beta.3

- Fixed an issue where the site admin is redirected to the start page instead of being redirected to the repositories overview page after deleting a repo.

## 3.0.0-beta

### Added

- Repositories can now be queried by a git clone URL through the GraphQL API.
- A new Explore area is linked from the top navigation bar (when the `localStorage.explore=true;location.reload()` feature flag is enabled).
- Authentication via GitHub is now supported. To enable, add an item to the `auth.providers` list with `type: "github"`. By default, GitHub identities must be linked to an existing Sourcegraph user account. To enable new account creation via GitHub, use the `allowSignup` option in the `GitHubConnection` config.
- Authentication via GitLab is now supported. To enable, add an item to the `auth.providers` list with `type: "gitlab"`.
- GitHub repository permissions are supported if authentication via GitHub is enabled. See the
  documentation for the `authorization` field of the `GitHubConnection` configuration.
- The repository settings mirroring page now shows when a repo is next scheduled for an update (requires experiment `"updateScheduler2": "enabled"`).
- Configured repositories are periodically scheduled for updates using a new algorithm. You can disable the new algorithm with the following site configuration: `"experimentalFeatures": { "updateScheduler2": "disabled" }`. If you do so, please file a public issue to describe why you needed to disable it.
- When using HTTP header authentication, [`stripUsernameHeaderPrefix`](https://docs.sourcegraph.com/admin/auth/#username-header-prefixes) field lets an admin specify a prefix to strip from the HTTP auth header when converting the header value to a username.
- Sourcegraph extensions whose package.json contains `"wip": true` are considered [work-in-progress extensions](https://docs.sourcegraph.com/extensions/authoring/publishing#wip-extensions) and are indicated as such to avoid users accidentally using them.
- Information about user survey submissions and a chart showing weekly active users is now displayed on the site admin Overview page.
- A new GraphQL API field `UserEmail.isPrimary` was added that indicates whether an email is the user's primary email.
- The filters bar in the search results page can now display filters from extensions.
- Extensions' `activate` functions now receive a `sourcegraph.ExtensionContext` parameter (i.e., `export function activate(ctx: sourcegraph.ExtensionContext): void { ... }`) to support deactivation and running multiple extensions in the same process.
- Users can now request an Enterprise trial license from the site init page.
- When searching, a filter button `case:yes` will now appear when relevant. This helps discovery and makes it easier to use our case-sensitive search syntax.
- Extensions can now report progress in the UI through the `withProgress()` extension API.
- When calling `editor.setDecorations()`, extensions must now provide an instance of `TextDocumentDecorationType` as first argument. This helps gracefully displaying decorations from several extensions.

### Changed

- The Postgres database backing Sourcegraph has been upgraded from 9.4 to 11.1. Existing Sourcegraph users must conduct an [upgrade procedure](https://docs.sourcegraph.com/admin/postgres_upgrade)
- Code host configuration has moved out of the site config JSON into the "External services" area of the site admin web UI. Sourcegraph instances will automatically perform a one time migration of existing data in the site config JSON. After the migration these keys can be safely deleted from the site config JSON: `awsCodeCommit`, `bitbucketServer`, `github`, `gitlab`, `gitolite`, and `phabricator`.
- Site and user usage statistics are now visible to all users. Previously only site admins (and users, for their own usage statistics) could view this information. The information consists of aggregate counts of actions such as searches, page views, etc.
- The Git blame information shown at the end of a line is now provided by the [Git extras extension](https://sourcegraph.com/extensions/sourcegraph/git-extras). You must add that extension to continue using this feature.
- The `appURL` site configuration option was renamed to `externalURL`.
- The repository and directory pages now show all entries together instead of showing files and (sub)directories separately.
- Extensions no longer can specify titles (in the `title` property in the `package.json` extension manifest). Their extension ID (such as `alice/myextension`) is used.

### Fixed

- Fixed an issue where the site admin License page showed a count of current users, rather than the max number of users over the life of the license.
- Fixed number formatting issues on site admin Overview and Survey Response pages.
- Fixed resolving of git clone URLs with `git+` prefix through the GraphQL API
- Fixed an issue where the graphql Repositories endpoint would order by a field which was not indexed. Times on Sourcegraph.com went from 10s to 200ms.
- Fixed an issue where whitespace was not handled properly in environment variable lists (`SYMBOLS_URL`, `SEARCHER_URL`).
- Fixed an issue where clicking inside the repository popover or clicking "Show more" would dismiss the popover.

### Removed

- The `siteID` site configuration option was removed because it is no longer needed. If you previously specified this in site configuration, a new, random site ID will be generated upon server startup. You can safely remove the existing `siteID` value from your site configuration after upgrading.
- The **Info** panel was removed. The information it presented can be viewed in the hover.
- The top-level `repos.list` site configuration was removed in favour of each code-host's equivalent options,
  now configured via the new _External Services UI_ available at `/site-admin/external-services`. Equivalent options in code hosts configuration:
  - GitHub via [`github.repos`](https://docs.sourcegraph.com/admin/site_config/all#repos-array)
  - Gitlab via [`gitlab.projectQuery`](https://docs.sourcegraph.com/admin/site_config/all#projectquery-array)
  - Phabricator via [`phabricator.repos`](https://docs.sourcegraph.com/admin/site_config/all#phabricator-array)
  - [Other external services](https://docs.sourcegraph.com/admin/repo/add_from_other_external_services)
- Removed the `httpStrictTransportSecurity` site configuration option. Use [nginx configuration](https://docs.sourcegraph.com/admin/nginx) for this instead.
- Removed the `tls.letsencrypt` site configuration option. Use [nginx configuration](https://docs.sourcegraph.com/admin/nginx) for this instead.
- Removed the `tls.cert` and `tls.key` site configuration options. Use [nginx configuration](https://docs.sourcegraph.com/admin/nginx) for this instead.
- Removed the `httpToHttpsRedirect` and `experimentalFeatures.canonicalURLRedireect` site configuration options. Use [nginx configuration](https://docs.sourcegraph.com/admin/nginx) for these instead.
- Sourcegraph no longer requires access to `/var/run/docker.sock`.

## 2.13.6

### Added

- The `/-/editor` endpoint now accepts a `hostname_patterns` URL parameter, which specifies a JSON
  object mapping from hostname to repository name pattern. This serves as a hint to Sourcegraph when
  resolving git clone URLs to repository names. The name pattern is the same style as is used in
  code host configurations. The default value is `{hostname}/{path}`.

## 2.13.5

### Fixed

- Fixed another issue where Sourcegraph would try to fetch more than the allowed number of repositories from AWS CodeCommit.

## 2.13.4

### Changed

- The default for `experimentalFeatures.canonicalURLRedirect` in site config was changed back to `disabled` (to avoid [#807](https://github.com/sourcegraph/sourcegraph/issues/807)).

## 2.13.3

### Fixed

- Fixed an issue that would cause the frontend health check endpoint `/healthz` to not respond. This only impacts Kubernetes deployments.
- Fixed a CORS policy issue that caused requests to be rejected when they come from origins not in our [manifest.json](https://sourcegraph.com/github.com/sourcegraph/sourcegraph/-/blob/browser/src/extension/manifest.spec.json#L72) (i.e. requested via optional permissions by the user).
- Fixed an issue that prevented `repositoryQuery` from working correctly on GitHub enterprise instances.

## 2.13.2

### Fixed

- Fixed an issue where Sourcegraph would try to fetch more than the allowed number of repositories from AWS CodeCommit.

## 2.13.1

### Changed

- The timeout when running `git ls-remote` to determine if a remote url is cloneable has been increased from 5s to 30s.
- Git commands now use [version 2 of the Git wire protocol](https://opensource.googleblog.com/2018/05/introducing-git-protocol-version-2.html), which should speed up certain operations (e.g. `git ls-remote`, `git fetch`) when communicating with a v2 enabled server.

## 2.13.0

### Added

- A new site config option `search.index.enabled` allows toggling on indexed search.
- Search now uses [Sourcegraph extensions](https://docs.sourcegraph.com/extensions) that register `queryTransformer`s.
- GitLab repository permissions are now supported. To enable this, you will need to set the `authz`
  field in the `GitLabConnection` configuration object and ensure that the access token set in the
  `token` field has both `sudo` and `api` scope.

### Changed

- When the `DEPLOY_TYPE` environment variable is incorrectly specified, Sourcegraph now shuts down and logs an error message.
- The `experimentalFeatures.canonicalURLRedirect` site config property now defaults to `enabled`. Set it to `disabled` to disable redirection to the `appURL` from other hosts.
- Updating `maxReposToSearch` site config no longer requires a server restart to take effect.
- The update check page no longer shows an error if you are using an insiders build. Insiders builds will now notify site administrators that updates are available 40 days after the release date of the installed build.
- The `github.repositoryQuery` site config property now accepts arbitrary GitHub repository searches.

### Fixed

- The user account sidebar "Password" link (to the change-password form) is now shown correctly.
- Fixed an issue where GitHub rate limits were underutilized if the remaining
  rate limit dropped below 150.
- Fixed an issue where GraphQL field `elapsedMilliseconds` returned invalid value on empty searches
- Editor extensions now properly search the selection as a literal string, instead of incorrectly using regexp.
- Fixed a bug where editing and deleting global saved searches was not possible.
- In index search, if the search regex produces multiline matches, search results are still processed per line and highlighted correctly.
- Go-To-GitHub and Go-To-GitLab buttons now link to the right branch, line and commit range.
- Go-to-GitHub button links to default branch when no rev is given.
- The close button in the panel header stays located on the top.
- The Phabricator icon is now displayed correctly.
- The view mode button in the BlobPage now shows the correct view mode to switch to.

### Removed

- The experimental feature flag to disable the new repo update scheduler has been removed.
- The `experimentalFeatures.configVars` feature flag was removed.
- The `experimentalFeatures.multipleAuthProviders` feature flag was removed because the feature is now always enabled.
- The following deprecated auth provider configuration properties were removed: `auth.provider`, `auth.saml`, `auth.openIDConnect`, `auth.userIdentityHTTPHeader`, and `auth.allowSignup`. Use `auth.providers` for all auth provider configuration. (If you were still using the deprecated properties and had no `auth.providers` set, all access to your instance will be rejected until you manually set `auth.providers`.)
- The deprecated site configuration properties `search.scopes` and `settings` were removed. Define search scopes and settings in global settings in the site admin area instead of in site configuration.
- The `pendingContents` property has been removed from our GraphQL schema.
- The **Explore** page was replaced with a **Repositories** search link in the top navigation bar.

## 2.12.3

### Fixed

- Fixed an error that prevented users without emails from submitting satisfaction surveys.

## 2.12.2

### Fixed

- Fixed an issue where private GitHub Enterprise repositories were not fetched.

## 2.12.1

### Fixed

- We use GitHub's REST API to query affliated repositories. This API has wider support on older GitHub enterprise versions.
- Fixed an issue that prevented users without email addresses from signing in (https://github.com/sourcegraph/sourcegraph/issues/426).

## 2.12.0

### Changed

- Reduced the size of in-memory data structured used for storing search results. This should reduce the backend memory usage of large result sets.
- Code intelligence is now provided by [Sourcegraph extensions](https://docs.sourcegraph.com/extensions). The extension for each language in the site configuration `langservers` property is automatically enabled.
- Support for multiple authentication providers is now enabled by default. To disable it, set the `experimentalFeatures.multipleAuthProviders` site config option to `"disabled"`. This only applies to Sourcegraph Enterprise.
- When using the `http-header` auth provider, valid auth cookies (from other auth providers that are currently configured or were previously configured) are now respected and will be used for authentication. These auth cookies also take precedence over the `http-header` auth. Previously, the `http-header` auth took precedence.
- Bitbucket Server username configuration is now used to clone repositories if the Bitbucket Server API does not set a username.
- Code discussions: On Sourcegraph.com / when `discussions.abuseProtection` is enabled in the site config, rate limits to thread creation, comment creation, and @mentions are now applied.

### Added

- Search syntax for filtering archived repositories. `archived:no` will exclude archived repositories from search results, `archived:only` will search over archived repositories only. This applies for GitHub and GitLab repositories.
- A Bitbucket Server option to exclude personal repositories in the event that you decide to give an admin-level Bitbucket access token to Sourcegraph and do not want to create a bot account. See https://docs.sourcegraph.com/integration/bitbucket_server#excluding-personal-repositories for more information.
- Site admins can now see when users of their Sourcegraph instance last used it via a code host integration (e.g. Sourcegraph browser extensions). Visit the site admin Analytics page (e.g. https://sourcegraph.example.com/site-admin/analytics) to view this information.
- A new site config option `extensions.allowRemoteExtensions` lets you explicitly specify the remote extensions (from, e.g., Sourcegraph.com) that are allowed.
- Pings now include a total count of user accounts.

### Fixed

- Files with the gitattribute `export-ignore` are no longer excluded for language analysis and search.
- "Discard changes?" confirmation popup doesn't pop up every single time you try to navigate to a new page after editting something in the site settings page anymore.
- Fixed an issue where Git repository URLs would sometimes be logged, potentially containing e.g. basic auth tokens.
- Fixed date formatting on the site admin Analytics page.
- File names of binary and large files are included in search results.

### Removed

- The deprecated environment variables `SRC_SESSION_STORE_REDIS` and `REDIS_MASTER_ENDPOINT` are no longer used to configure alternative redis endpoints. For more information, see "[using external services with Sourcegraph](https://docs.sourcegraph.com/admin/external_services)".

## 2.11.1

### Added

- A new site config option `git.cloneURLToRepositoryName` specifies manual mapping from Git clone URLs to Sourcegraph repository names. This is useful, for example, for Git submodules that have local clone URLs.

### Fixed

- Slack notifications for saved searches have been fixed.

## 2.11.0

### Changed

### Added

- Support for ACME "tls-alpn-01" challenges to obtain LetsEncrypt certificates. Previously Sourcegraph only supported ACME "http-01" challenges which required port 80 to be accessible.
- gitserver periodically removes stale lock files that git can leave behind.
- Commits with empty trees no longer return 404.
- Clients (browser/editor extensions) can now query configuration details from the `ClientConfiguration` GraphQL API.
- The config field `auth.accessTokens.allow` allows or restricts use of access tokens. It can be set to one of three values: "all-users-create" (the default), "none" (all access tokens are disabled), and "site-admin-create" (access tokens are enabled, but only site admins can create new access tokens). The field `auth.disableAccessTokens` is now deprecated in favor of this new field.
- A webhook endpoint now exists to trigger repository updates. For example, `curl -XPOST -H 'Authorization: token $ACCESS_TOKEN' $SOURCEGRAPH_ORIGIN/.api/repos/$REPO_URI/-/refresh`.
- Git submodules entries in the file tree now link to the submodule repository.

### Fixed

- An issue / edge case where the Code Intelligence management admin page would incorrectly show language servers as `Running` when they had been removed from Docker.
- Log level is respected in lsp-proxy logs.
- Fixed an error where text searches could be routed to a faulty search worker.
- Gitolite integration should correctly detect names which Gitolite would consider to be patterns, and not treat them as repositories.
- repo-updater backs off fetches on a repo that's failing to fetch.
- Attempts to add a repo with an empty string for the name are checked for and ignored.
- Fixed an issue where non-site-admin authenticated users could modify global settings (not site configuration), other organizations' settings, and other users' settings.
- Search results are rendered more eagerly, resulting in fewer blank file previews
- An issue where automatic code intelligence would fail to connect to the underlying `lsp` network, leading to `dial tcp: lookup lang on 0.0.0.0:53: no such host` errors.
- More useful error messages from lsp-proxy when a language server can't get a requested revision of a repository.
- Creation of a new user with the same name as an existing organization (and vice versa) is prevented.

### Removed

## 2.10.5

### Fixed

- Slack notifications for saved searches have been fixed.

## 2.10.4

### Fixed

- Fixed an issue that caused the frontend to return a HTTP 500 and log an error message like:
  ```
  lvl=eror msg="ui HTTP handler error response" method=GET status_code=500 error="Post http://127.0.0.1:3182/repo-lookup: context canceled"
  ```

## 2.10.3

### Fixed

- The SAML AuthnRequest signature when using HTTP redirect binding is now computed using a URL query string with correct ordering of parameters. Previously, the ordering was incorrect and caused errors when the IdP was configured to check the signature in the AuthnRequest.

## 2.10.2

### Fixed

- SAML IdP-initiated login previously failed with the IdP set a RelayState value. This now works.

## 2.10.1

### Changed

- Most `experimentalFeatures` in the site configuration now respond to configuration changes live, without requiring a server restart. As usual, you will be prompted for a restart after saving your configuration changes if one is required.
- Gravatar image avatars are no longer displayed for committers.

## 2.10.0

### Changed

- In the file tree, if a directory that contains only a single directory is expanded, its child directory is now expanded automatically.

### Fixed

- Fixed an issue where `sourcegraph/server` would not start code intelligence containers properly when the `sourcegraph/server` container was shut down non-gracefully.
- Fixed an issue where the file tree would return an error when navigating between repositories.

## 2.9.4

### Changed

- Repo-updater has a new and improved scheduler for periodic repo fetches. If you have problems with it, you can revert to the old behavior by adding `"experimentalFeatures": { "updateScheduler": "disabled" }` to your `config.json`.
- A once-off migration will run changing the layout of cloned repos on disk. This should only affect installations created January 2018 or before. There should be no user visible changes.
- Experimental feature flag "updateScheduler" enables a smarter and less spammy algorithm for automatic repository updates.
- It is no longer possible to disable code intelligence by unsetting the LSP_PROXY environment variable. Instead, code intelligence can be disabled per language on the site admin page (e.g. https://sourcegraph.example.com/site-admin/code-intelligence).
- Bitbucket API requests made by Sourcegraph are now under a self-enforced API rate limit (since Bitbucket Server does not have a concept of rate limiting yet). This will reduce any chance of Sourcegraph slowing down or causing trouble for Bitbucket Server instances connected to it. The limits are: 7,200 total requests/hr, with a bucket size / maximum burst size of 500 requests.
- Global, org, and user settings are now validated against the schema, so invalid settings will be shown in the settings editor with a red squiggly line.
- The `http-header` auth provider now supports being used with other auth providers (still only when `experimentalFeatures.multipleAuthProviders` is `true`).
- Periodic fetches of Gitolite-hosted repositories are now handled internally by repo-updater.

### Added

- The `log.sentry.dsn` field in the site config makes Sourcegraph log application errors to a Sentry instance.
- Two new repository page hotkeys were added: <kbd>r</kbd> to open the repositories menu and <kbd>v</kbd> to open the revision selector.
- Repositories are periodically (~45 days) recloned from the codehost. The codehost can be relied on to give an efficient packing. This is an alternative to running a memory and CPU intensive git gc and git prune.
- The `auth.sessionExpiry` field sets the session expiration age in seconds (defaults to 90 days).

### Fixed

- Fixed a bug in the API console that caused it to display as a blank page in some cases.
- Fixed cases where GitHub rate limit wasn't being respected.
- Fixed a bug where scrolling in references, history, etc. file panels was not possible in Firefox.
- Fixed cases where gitserver directory structure migration could fail/crash.
- Fixed "Generate access token" link on user settings page. Previously, this link would 404.
- Fixed a bug where the search query was not updated in the search bar when searching from the homepage.
- Fixed a possible crash in github-proxy.
- Fixed a bug where file matching for diff search was case sensitive by default.

### Removed

- `SOURCEGRAPH_CONFIG` environment variable has been removed. Site configuration is always read from and written to disk. You can configure the location by providing `SOURCEGRAPH_CONFIG_FILE`. The default path is `/etc/sourcegraph/config.json`.

## 2.9.3

### Changed

- The search results page will merge duplicated lines of context.
- The following deprecated site configuration properties have been removed: `github[].preemptivelyClone`, `gitOriginMap`, `phabricatorURL`, `githubPersonalAccessToken`, `githubEnterpriseURL`, `githubEnterpriseCert`, and `githubEnterpriseAccessToken`.
- The `settings` field in the site config file is deprecated and will not be supported in a future release. Site admins should move those settings (if any) to global settings (in the site admin UI). Global settings are preferred to site config file settings because the former can be applied without needing to restart/redeploy the Sourcegraph server or cluster.

### Fixed

- Fixed a goroutine leak which occurs when search requests are canceled.
- Console output should have fewer spurious line breaks.
- Fixed an issue where it was not possible to override the `StrictHostKeyChecking` SSH option in the SSH configuration.
- Cross-repository code intelligence indexing for non-Go languages is now working again (originally broken in 2.9.2).

## 2.9.1

### Fixed

- Fixed an issue where saving an organization's configuration would hang indefinitely.

## 2.9.0

### Changed

- Hover tooltips were rewritten to fix a couple of issues and are now much more robust, received a new design and show more information.
- The `max:` search flag was renamed to `count:` in 2.8.8, but for backward compatibility `max:` has been added back as a deprecated alias for `count:`.
- Drastically improved the performance / load time of the Code Intelligence site admin page.

### Added

- The site admin code intelligence page now displays an error or reason whenever language servers are unable to be managed from the UI or Sourcegraph API.
- The ability to directly specify the root import path of a repository via `.sourcegraph/config.json` in the repo root, instead of relying on the heuristics of the Go language server to detect it.

### Fixed

- Configuring Bitbucket Server now correctly suppresses the the toast message "Configure repositories and code hosts to add to Sourcegraph."
- A bug where canonical import path comments would not be detected by the Go language server's heuristics under `cmd/` folders.
- Fixed an issue where a repository would only be refreshed on demand by certain user actions (such as a page reload) and would otherwise not be updated when expected.
- If a code host returned a repository-not-found or unauthorized error (to `repo-updater`) for a repository that previously was known to Sourcegraph, then in some cases a misleading "Empty repository" screen was shown. Now the repository is displayed as though it still existed, using cached data; site admins must explicitly delete repositories on Sourcegraph after they have been deleted on the code host.
- Improved handling of GitHub API rate limit exhaustion cases. Cached repository metadata and Git data will be used to provide full functionality during this time, and log messages are more informative. Previously, in some cases, repositories would become inaccessible.
- Fixed an issue where indexed search would sometimes not indicate that there were more results to show for a given file.
- Fixed an issue where the code intelligence admin page would never finish loading language servers.

## 2.9.0-pre0

### Changed

- Search scopes have been consolidated into the "Filters" bar on the search results page.
- Usernames and organization names of up to 255 characters are allowed. Previously the max length was 38.

### Fixed

- The target commit ID of a Git tag object (i.e., not lightweight Git tag refs) is now dereferenced correctly. Previously the tag object's OID was given.
- Fixed an issue where AWS Code Commit would hit the rate limit.
- Fixed an issue where dismissing the search suggestions dropdown did not unfocus previously highlighted suggestions.
- Fixed an issue where search suggestions would appear twice.
- Indexed searches now return partial results if they timeout.
- Git repositories with files whose paths contain `.git` path components are now usable (via indexed and non-indexed search and code intelligence). These corrupt repositories are rare and generally were created by converting some other VCS repository to Git (the Git CLI will forbid creation of such paths).
- Various diff search performance improvements and bug fixes.
- New Phabricator extension versions would used cached stylesheets instead of the upgraded version.
- Fixed an issue where hovers would show an error for Rust and C/C++ files.

### Added

- The `sourcegraph/server` container now emits the most recent log message when redis terminates to make it easier to debug why redis stopped.
- Organization invites (which allow users to invite other users to join organizations) are significantly improved. A new accept-invitation page was added.
- The new help popover allows users to easily file issues in the Sourcegraph public issue tracker and view documentation.
- An issue where Java files would be highlighted incorrectly if they contained JavaDoc blocks with an uneven number of opening/closing `*`s.

### Removed

- The `secretKey` site configuration value is no longer needed. It was only used for generating tokens for inviting a user to an organization. The invitation is now stored in the database associated with the recipient, so a secret token is no longer needed.
- The `experimentalFeatures.searchTimeoutParameter` site configuration value has been removed. It defaulted to `enabled` in 2.8 and it is no longer possible to disable.

### Added

- Syntax highlighting for:
  - TOML files (including Go `Gopkg.lock` and Rust `Cargo.lock` files).
  - Rust files.
  - GraphQL files.
  - Protobuf files.
  - `.editorconfig` files.

## 2.8.9

### Changed

- The "invite user" site admin page was moved to a sub-page of the users page (`/site-admin/users/new`).
- It is now possible for a site admin to create a new user without providing an email address.

### Fixed

- Checks for whether a repo is cloned will no longer exhaust open file pools over time.

### Added

- The Phabricator extension shows code intelligence status and supports enabling / disabling code intelligence for files.

## 2.8.8

### Changed

- Queries for repositories (in the explore, site admin repositories, and repository header dropdown) are matched on case-insensitive substrings, not using fuzzy matching logic.
- HTTP Authorization headers with an unrecognized scheme are ignored; they no longer cause the HTTP request to be rejected with HTTP 401 Unauthorized and an "Invalid Authorization header." error.
- Renamed the `max` search flag to `count`. Searches that specify `count:` will fetch at least that number of results, or the full result set.
- Bumped `lsp-proxy`'s `initialize` timeout to 3 minutes for every language.
- Search results are now sorted by repository and file name.
- More easily accessible "Show more" button at the top of the search results page.
- Results from user satisfaction surveys are now always hosted locally and visible to admins. The `"experimentalFeatures": { "hostSurveysLocally" }` config option has been deprecated.
- If the OpenID Connect authentication provider reports that a user's email address is not verified, the authentication attempt will fail.

### Fixed

- Fixed an issue where the search results page would not update its title.
- The session cookie name is now `sgs` (not `sg-session`) so that Sourcegraph 2.7 and Sourcegraph 2.8 can be run side-by-side temporarily during a rolling update without clearing each other's session cookies.
- Fixed the default hostnames of the C# and R language servers
- Fixed an issue where deleting an organization prevented the creation of organizations with the name of the deleted organization.
- Non-UTF8 encoded files (e.g. ISO-8859-1/Latin1, UTF16, etc) are now displayed as text properly rather than being detected as binary files.
- Improved error message when lsp-proxy's initalize timeout occurs
- Fixed compatibility issues and added [instructions for using Microsoft ADFS 2.1 and 3.0 for SAML authentication](https://docs.sourcegraph.com/admin/auth/saml_with_microsoft_adfs).
- Fixed an issue where external accounts associated with deleted user accounts would still be returned by the GraphQL API. This caused the site admin external accounts page to fail to render in some cases.
- Significantly reduced the number of code host requests for non github.com or gitlab.com repositories.

### Added

- The repository revisions popover now shows the target commit's last-committed/authored date for branches and tags.
- Setting the env var `INSECURE_SAML_LOG_TRACES=1` on the server (or the `sourcegraph-frontend` pod in Kubernetes) causes all SAML requests and responses to be logged, which helps with debugging SAML.
- Site admins can now view user satisfaction surveys grouped by user, in addition to chronological order, and aggregate summary values (including the average score and the net promoter score over the last 30 days) are now displayed.
- The site admin overview page displays the site ID, the primary admin email, and premium feature usage information.
- Added Haskell as an experimental language server on the code intelligence admin page.

## 2.8.0

### Changed

- `gitMaxConcurrentClones` now also limits the concurrency of updates to repos in addition to the initial clone.
- In the GraphQL API, `site.users` has been renamed to `users`, `site.orgs` has been renamed to `organizations`, and `site.repositories` has been renamed to `repositories`.
- An authentication provider must be set in site configuration (see [authentication provider documentation](https://docs.sourcegraph.com/admin/auth)). Previously the server defaulted to builtin auth if none was set.
- If a process dies inside the Sourcegraph container the whole container will shut down. We suggest operators configure a [Docker Restart Policy](https://docs.docker.com/config/containers/start-containers-automatically/#restart-policy-details) or a [Kubernetes Restart Policy](https://kubernetes.io/docs/concepts/workloads/pods/pod-lifecycle/#restart-policy). Previously the container would operate in a degraded mode if a process died.
- Changes to the `auth.public` site config are applied immediately in `sourcegraph/server` (no restart needed).
- The new search timeout behavior is now enabled by default. Set `"experimentalFeatures": {"searchTimeoutParameter": "disabled"}` in site config to disable it.
- Search includes files up to 1MB (previous limit was 512KB for unindexed search and 128KB for indexed search).
- Usernames and email addresses reported by OpenID Connect and SAML auth providers are now trusted, and users will sign into existing Sourcegraph accounts that match on the auth provider's reported username or email.
- The repository sidebar file tree is much, much faster on massive repositories (200,000+ files)
- The SAML authentication provider was significantly improved. Users who were signed in using SAML previously will need to reauthenticate via SAML next time they visit Sourcegraph.
- The SAML `serviceProviderCertificate` and `serviceProviderPrivateKey` site config properties are now optional.

### Fixed

- Fixed an issue where Index Search status page failed to render.
- User data on the site admin Analytics page is now paginated, filterable by a user's recent activity, and searchable.
- The link to the root of a repository in the repository header now preserves the revision you're currently viewing.
- When using the `http-header` auth provider, signin/signup/signout links are now hidden.
- Repository paths beginning with `go/` are no longer reservered by Sourcegraph.
- Interpret `X-Forwarded-Proto` HTTP header when `httpToHttpsRedirect` is set to `load-balanced`.
- Deleting a user account no longer prevents the creation of a new user account with the same username and/or association with authentication provider account (SAML/OpenID/etc.)
- It is now possible for a user to verify an email address that was previously associated with now-deleted user account.
- Diff searches over empty repositories no longer fail (this was not an issue for Sourcegraph cluster deployments).
- Stray `tmp_pack_*` files from interrupted fetches should now go away.
- When multiple `repo:` tokens match the same repo, process @revspec requirements from all of them, not just the first one in the search.

### Removed

- The `ssoUserHeader` site config property (deprecated since January 2018) has been removed. The functionality was moved to the `http-header` authentication provider.
- The experiment flag `showMissingReposEnabled`, which defaulted to enabled, has been removed so it is no longer possible to disable this feature.
- Event-level telemetry has been completely removed from self-hosted Sourcegraph instances. As a result, the `disableTelemetry` site configuration option has been deprecated. The new site-admin Pings page clarifies the only high-level telemetry being sent to Sourcegraph.com.
- The deprecated `adminUsernames` site config property (deprecated since January 2018) has been removed because it is no longer necessary. Site admins can designate other users as site admins in the site admin area, and the first user to sign into a new instance always becomes a site admin (even when using an external authentication provider).

### Added

- The new repository contributors page (linked from the repository homepage) displays the top Git commit authors in a repository, with filtering options.
- Custom language servers in the site config may now specify a `metadata` property containing things like homepage/docs/issues URLs for the language server project, as well as whether or not the language server should be considered experimental (not ready for prime-time). This `metadata` will be displayed in the UI to better communicate the status of a language server project.
- Access tokens now have scopes (which define the set of operations they permit). All access tokens still provide full control of all resources associated with the user account (the `user:all` scope, which is now explicitly displayed).
- The new access token scope `site-admin:sudo` allows the holder to perform any action as any other user. Only site admins may create this token.
- Links to Sourcegraph's changelog have been added to the site admin Updates page and update alert.
- If the site configuration is invalid or uses deprecated properties, a global alert will be shown to all site admins.
- There is now a code intelligence status indicator when viewing files. It contains information about the capabailities of the language server that is providing code intelligence for the file.
- Java code intelligence can now be enabled for repositories that aren't automatically supported using a
  `javaconfig.json` file. For Gradle plugins, this file can be generated using
  the [Javaconfig Gradle plugin](https://docs.sourcegraph.com/extensions/language_servers/java#gradle-execution).
- The new `auth.providers` site config is an array of authentication provider objects. Currently only 1 auth provider is supported. The singular `auth.provider` is deprecated.
- Users authenticated with OpenID Connect are now able to sign out of Sourcegraph (if the provider supports token revocation or the end-session endpoint).
- Users can now specify the number of days, weeks, and months of site activity to query through the GraphQL API.
- Added 14 new experimental language servers on the code intelligence admin page.
- Added `httpStrictTransportSecurity` site configuration option to customize the Strict-Transport-Security HTTP header. It defaults to `max-age=31536000` (one year).
- Added `nameIDFormat` in the `saml` auth provider to set the SAML NameID format. The default changed from transient to persistent.
- (This feature has been removed.) Experimental env var expansion in site config JSON: set `SOURCEGRAPH_EXPAND_CONFIG_VARS=1` to replace `${var}` or `$var` (based on environment variables) in any string value in site config JSON (except for JSON object property names).
- The new (optional) SAML `serviceProviderIssuer` site config property (in an `auth.providers` array entry with `{"type":"saml", ...}`) allows customizing the SAML Service Provider issuer name.
- The site admin area now has an "Auth" section that shows the enabled authentication provider(s) and users' external accounts.

## 2.7.6

### Fixed

- If a user's account is deleted, session cookies for that user are no longer considered valid.

## 2.7.5

### Changed

- When deploying Sourcegraph to Kubernetes, RBAC is now used by default. Most Kubernetes clusters require it. See the Kubernetes installation instructions for more information (including disabling if needed).
- Increased git ssh connection timeout to 30s from 7s.
- The Phabricator integration no longer requires staging areas, but using them is still recommended because it improves performance.

### Fixed

- Fixed an issue where language servers that were not enabled would display the "Restart" button in the Code Intelligence management panel.
- Fixed an issue where the "Update" button in the Code Intelligence management panel would be displayed inconsistently.
- Fixed an issue where toggling a dynamic search scope would not also remove `@rev` (if specified)
- Fixed an issue where where modes that can only be determined by the full filename (not just the file extension) of a path weren't supported (Dockerfiles are the first example of this).
- Fixed an issue where the GraphiQL console failed when variables are specified.
- Indexed search no longer maintains its own git clones. For Kubernetes cluster deployments, this significantly reduces disk size requirements for the indexed-search pod.
- Fixed an issue where language server Docker containers would not be automatically restarted if they crashed (`sourcegraph/server` only).
- Fixed an issue where if the first user on a site authenticated via SSO, the site would remain stuck in uninitialized mode.

### Added

- More detailed progress information is displayed on pages that are waiting for repositories to clone.
- Admins can now see charts with daily, weekly, and monthly unique user counts by visiting the site-admin Analytics page.
- Admins can now host and see results from Sourcegraph user satisfaction surveys locally by setting the `"experimentalFeatures": { "hostSurveysLocally": "enabled"}` site config option. This feature will be enabled for all instances once stable.
- Access tokens are now supported for all authentication providers (including OpenID Connect and SAML, which were previously not supported).
- The new `motd` setting (in global, organization, and user settings) displays specified messages at the top of all pages.
- Site admins may now view all access tokens site-wide (for all users) and revoke tokens from the new access tokens page in the site admin area.

## 2.7.0

### Changed

- Missing repositories no longer appear as search results. Instead, a count of repositories that were not found is displayed above the search results. Hovering over the count will reveal the names of the missing repositories.
- "Show more" on the search results page will now reveal results that have already been fetched (if such results exist) without needing to do a new query.
- The bottom panel (on a file) now shows more tabs, including docstrings, multiple definitions, references (as before), external references grouped by repository, implementations (if supported by the language server), and file history.
- The repository sidebar file tree is much faster on massive repositories (200,000+ files)

### Fixed

- Searches no longer block if the index is unavailable (e.g. after the index pod restarts). Instead, it respects the normal search timeout and reports the situation to the user if the index is not yet available.
- Repository results are no longer returned for filters that are not supported (e.g. if `file:` is part of the search query)
- Fixed an issue where file tree elements may be scrolled out of view on page load.
- Fixed an issue that caused "Could not ensure repository updated" log messages when trying to update a large number of repositories from gitolite.
- When using an HTTP authentication proxy (`"auth.provider": "http-header"`), usernames are now properly normalized (special characters including `.` replaced with `-`). This fixes an issue preventing users from signing in if their username contained these special characters.
- Fixed an issue where the site-admin Updates page would incorrectly report that update checking was turned off when `telemetryDisabled` was set, even as it continued to report new updates.
- `repo:` filters that match multiple repositories and contain a revision specifier now correctly return partial results even if some of the matching repositories don't have a matching revision.
- Removed hardcoded list of supported languages for code intelligence. Any language can work now and support is determined from the server response.
- Fixed an issue where modifying `config.json` on disk would not correctly mark the server as needing a restart.
- Fixed an issue where certain diff searches (with very sparse matches in a repository's history) would incorrectly report no results found.
- Fixed an issue where the `langservers` field in the site-configuration didn't require both the `language` and `address` field to be specified for each entry

### Added

- Users (and site admins) may now create and manage access tokens to authenticate API clients. The site config `auth.disableAccessTokens` (renamed to `auth.accessTokens` in 2.11) disables this new feature. Access tokens are currently only supported when using the `builtin` and `http-header` authentication providers (not OpenID Connect or SAML).
- User and site admin management capabilities for user email addresses are improved.
- The user and organization management UI has been greatly improved. Site admins may now administer all organizations (even those they aren't a member of) and may edit profile info and configuration for all users.
- If SSO is enabled (via OpenID Connect or SAML) and the SSO system provides user avatar images and/or display names, those are now used by Sourcegraph.
- Enable new search timeout behavior by setting `"experimentalFeatures": { "searchTimeoutParameter": "enabled"}` in your site config.
  - Adds a new `timeout:` parameter to customize the timeout for searches. It defaults to 10s and may not be set higher than 1m.
  - The value of the `timeout:` parameter is a string that can be parsed by [time.Duration](https://golang.org/pkg/time/#ParseDuration) (e.g. "100ms", "2s").
  - When `timeout:` is not provided, search optimizes for retuning results as soon as possible and will include slower kinds of results (e.g. symbols) only if they are found quickly.
  - When `timeout:` is provided, all result kinds are given the full timeout to complete.
- A new user settings tokens page was added that allows users to obtain a token that they can use to authenticate to the Sourcegraph API.
- Code intelligence indexes are now built for all repositories in the background, regardless of whether or not they are visited directly by a user.
- Language servers are now automatically enabled when visiting a repository. For example, visiting a Go repository will now automatically download and run the relevant Docker container for Go code intelligence.
  - This change only affects when Sourcegraph is deployed using the `sourcegraph/server` Docker image (not using Kubernetes).
  - You will need to use the new `docker run` command at https://docs.sourcegraph.com/#quick-install in order for this feature to be enabled. Otherwise, you will receive errors in the log about `/var/run/docker.sock` and things will work just as they did before. See https://docs.sourcegraph.com/extensions/language_servers for more information.
- The site admin Analytics page will now display the number of "Code Intelligence" actions each user has made, including hovers, jump to definitions, and find references, on the Sourcegraph webapp or in a code host integration or extension.
- An experimental cross repository jump to definition which consults the OSS index on Sourcegraph.com. This is disabled by default; use `"experimentalFeatures": { "jumpToDefOSSIndex": "enabled" }` in your site configuration to enable it.
- Users can now view Git branches, tags, and commits, and compare Git branches and revisions on Sourcegraph. (The code host icon in the header takes you to the commit on the code host.)
- A new admin panel allows you to view and manage language servers. For Docker deployments, it allows you to enable/disable/update/restart language servers at the click of a button. For cluster deployments, it shows the current status of language servers.
- Users can now tweet their feedback about Sourcegraph when clicking on the feedback smiley located in the navbar and filling out a Twitter feedback form.
- A new button in the repository header toggles on/off the Git history panel for the current file.

## 2.6.8

### Bug fixes

- Searches of `type:repo` now work correctly with "Show more" and the `max` parameter.
- Fixes an issue where the server would crash if the DB was not available upon startup.

## 2.6.7

### Added

- The duration that the frontend waits for the PostgreSQL database to become available is now configurable with the `DB_STARTUP_TIMEOUT` env var (the value is any valid Go duration string).
- Dynamic search filters now suggest exclusions of Go test files, vendored files and node_modules files.

## 2.6.6

### Added

- Authentication to Bitbucket Server using username-password credentials is now supported (in the `bitbucketServer` site config `username`/`password` options), for servers running Bitbucket Server version 2.4 and older (which don't support personal access tokens).

## 2.6.5

### Added

- The externally accessible URL path `/healthz` performs a basic application health check, returning HTTP 200 on success and HTTP 500 on failure.

### Behavior changes

- Read-only forks on GitHub are no longer synced by default. If you want to add a readonly fork, navigate directly to the repository page on Sourcegraph to add it (e.g. https://sourcegraph.mycompany.internal/github.com/owner/repo). This prevents your repositories list from being cluttered with a large number of private forks of a private repository that you have access to. One notable example is https://github.com/EpicGames/UnrealEngine.
- SAML cookies now expire after 90 days. The previous behavior was every 1 hour, which was unintentionally low.

## 2.6.4

### Added

- Improve search timeout error messages
- Performance improvements for searching regular expressions that do not start with a literal.

## 2.6.3

### Bug fixes

- Symbol results are now only returned for searches that contain `type:symbol`

## 2.6.2

### Added

- More detailed logging to help diagnose errors with third-party authentication providers.
- Anchors (such as `#my-section`) in rendered Markdown files are now supported.
- Instrumentation section for admins. For each service we expose pprof, prometheus metrics and traces.

### Bug fixes

- Applies a 1s timeout to symbol search if invoked without specifying `type:` to not block plain text results. No change of behaviour if `type:symbol` is given explicitly.
- Only show line wrap toggle for code-view-rendered files.

## 2.6.1

### Bug fixes

- Fixes a bug where typing in the search query field would modify the expanded state of file search results.
- Fixes a bug where new logins via OpenID Connect would fail with the error `SSO error: ID Token verification failed`.

## 2.6.0

### Added

- Support for [Bitbucket Server](https://www.atlassian.com/software/bitbucket/server) as a codehost. Configure via the `bitbucketServer` site config field.
- Prometheus gauges for git clone queue depth (`src_gitserver_clone_queue`) and git ls-remote queue depth (`src_gitserver_lsremote_queue`).
- Slack notifications for saved searches may now be added for individual users (not just organizations).
- The new search filter `lang:` filters results by programming language (example: `foo lang:go` or `foo -lang:clojure`).
- Dynamic filters: filters generated from your search results to help refine your results.
- Search queries that consist only of `file:` now show files whose path matches the filters (instead of no results).
- Sourcegraph now automatically detects basic `$GOPATH` configurations found in `.envrc` files in the root of repositories.
- You can now configure the effective `$GOPATH`s of a repository by adding a `.sourcegraph/config.json` file to your repository with the contents `{"go": {"GOPATH": ["mygopath"]}}`.
- A new `"blacklistGoGet": ["mydomain.org,myseconddomain.com"]` offers users a quick escape hatch in the event that Sourcegraph is making unwanted `go get` or `git clone` requests to their website due to incorrectly-configured monorepos. Most users will never use this option.
- Search suggestions and results now include symbol results. The new filter `type:symbol` causes only symbol results to be shown.
  Additionally, symbols for a repository can be browsed in the new symbols sidebar.
- You can now expand and collapse all items on a search results page or selectively expand and collapse individual items.

### Configuration changes

- Reduced the `gitMaxConcurrentClones` site config option's default value from 100 to 5, to help prevent too many concurrent clones from causing issues on code hosts.
- Changes to some site configuration options are now automatically detected and no longer require a server restart. After hitting Save in the UI, you will be informed if a server restart is required, per usual.
- Saved search notifications are now only sent to the owner of a saved search (all of an organization's members for an organization-level saved search, or a single user for a user-level saved search). The `notifyUsers` and `notifyOrganizations` properties underneath `search.savedQueries` have been removed.
- Slack webhook URLs are now defined in user/organization JSON settings, not on the organization profile page. Previously defined organization Slack webhook URLs are automatically migrated to the organization's JSON settings.
- The "unlimited" value for `maxReposToSearch` is now `-1` instead of `0`, and `0` now means to use the default.
- `auth.provider` must be set (`builtin`, `openidconnect`, `saml`, `http-header`, etc.) to configure an authentication provider. Previously you could just set the detailed configuration property (`"auth.openIDConnect": {...}`, etc.) and it would implicitly enable that authentication provider.
- The `autoRepoAdd` site configuration property was removed. Site admins can add repositories via site configuration.

### Bug fixes

- Only cross reference index enabled repositories.
- Fixed an issue where search would return results with empty file contents for matches in submodules with indexing enabled. Searching over submodules is not supported yet, so these (empty) results have been removed.
- Fixed an issue where match highlighting would be incorrect on lines that contained multibyte characters.
- Fixed an issue where search suggestions would always link to master (and 404) even if the file only existed on a branch. Now suggestions always link to the revision that is being searched over.
- Fixed an issue where all file and repository links on the search results page (for all search results types) would always link to master branch, even if the results only existed in another branch. Now search results links always link to the revision that is being searched over.
- The first user to sign up for a (not-yet-initialized) server is made the site admin, even if they signed up using SSO. Previously if the first user signed up using SSO, they would not be a site admin and no site admin could be created.
- Fixed an issue where our code intelligence archive cache (in `lsp-proxy`) would not evict items from the disk. This would lead to disks running out of free space.

## 2.5.16, 2.5.17

- Version bump to keep deployment variants in sync.

## 2.5.15

### Bug fixes

- Fixed issue where a Sourcegraph cluster would incorrectly show "An update is available".
- Fixed Phabricator links to repositories
- Searches over a single repository are now less likely to immediately time out the first time they are searched.
- Fixed a bug where `auth.provider == "http-header"` would incorrectly require builtin authentication / block site access when `auth.public == "false"`.

### Phabricator Integration Changes

We now display a "View on Phabricator" link rather than a "View on other code host" link if you are using Phabricator and hosting on GitHub or another code host with a UI. Commit links also will point to Phabricator.

### Improvements to SAML authentication

You may now optionally provide the SAML Identity Provider metadata XML file contents directly, with the `auth.saml` `identityProviderMetadata` site configuration property. (Previously, you needed to specify the URL where that XML file was available; that is still possible and is more common.) The new option is useful for organizations whose SAML metadata is not web-accessible or while testing SAML metadata configuration changes.

## 2.5.13

### Improvements to builtin authentication

When using `auth.provider == "builtin"`, two new important changes mean that a Sourcegraph server will be locked down and only accessible to users who are invited by an admin user (previously, we advised users to place their own auth proxy in front of Sourcegraph servers).

1.  When `auth.provider == "builtin"` Sourcegraph will now by default require an admin to invite users instead of allowing anyone who can visit the site to sign up. Set `auth.allowSignup == true` to retain the old behavior of allowing anyone who can access the site to signup.
2.  When `auth.provider == "builtin"`, Sourcegraph will now respects a new `auth.public` site configuration option (default value: `false`). When `auth.public == false`, Sourcegraph will not allow anyone to access the site unless they have an account and are signed in.

## 2.4.3

### Added

- Code Intelligence support
- Custom links to code hosts with the `links:` config options in `repos.list`

### Changed

- Search by file path enabled by default

## 2.4.2

### Added

- Repository settings mirror/cloning diagnostics page

### Changed

- Repositories added from GitHub are no longer enabled by default. The site admin UI for enabling/disabling repositories is improved.

## 2.4.0

### Added

- Search files by name by including `type:path` in a search query
- Global alerts for configuration-needed and cloning-in-progress
- Better list interfaces for repositories, users, organizations, and threads
- Users can change their own password in settings
- Repository groups can now be specified in settings by site admins, organizations, and users. Then `repogroup:foo` in a search query will search over only those repositories specified for the `foo` repository group.

### Changed

- Log messages are much quieter by default

## 2.3.11

### Added

- Added site admin updates page and update checking
- Added site admin telemetry page

### Changed

- Enhanced site admin panel
- Changed repo- and SSO-related site config property names to be consistent, updated documentation

## 2.3.10

### Added

- Online site configuration editing and reloading

### Changed

- Site admins are now configured in the site admin area instead of in the `adminUsernames` config key or `ADMIN_USERNAMES` env var. Users specified in those deprecated configs will be designated as site admins in the database upon server startup until those configs are removed in a future release.

## 2.3.9

### Fixed

- An issue that prevented creation and deletion of saved queries

## 2.3.8

### Added

- Built-in authentication: you can now sign up without an SSO provider.
- Faster default branch code search via indexing.

### Fixed

- Many performance improvements to search.
- Much log spam has been eliminated.

### Changed

- We optionally read `SOURCEGRAPH_CONFIG` from `$DATA_DIR/config.json`.
- SSH key required to clone repositories from GitHub Enterprise when using a self-signed certificate.

## 0.3 - 13 December 2017

The last version without a CHANGELOG.<|MERGE_RESOLUTION|>--- conflicted
+++ resolved
@@ -26,12 +26,9 @@
 
 ### Changed
 
-<<<<<<< HEAD
-- Capture group Code Insights now use the Compute streaming endpoint. [#34905](https://github.com/sourcegraph/sourcegraph/pull/34905)
-=======
 - Sourcegraph's docker images are now based on Alpine Linux 3.14. [#34508](https://github.com/sourcegraph/sourcegraph/pull/34508)
 - Sourcegraph is now built with Go 1.18. [#34899](https://github.com/sourcegraph/sourcegraph/pull/34899)
->>>>>>> 294b34af
+- Capture group Code Insights now use the Compute streaming endpoint. [#34905](https://github.com/sourcegraph/sourcegraph/pull/34905)
 
 ### Fixed
 
