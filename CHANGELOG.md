--- conflicted
+++ resolved
@@ -26,11 +26,8 @@
 ### Fixed
 
 - Code Monitors now properly ignores monitors associated with soft-deleted users, which previously would have led to an error on the overview page. [#60405](https://github.com/sourcegraph/sourcegraph/pull/60405)
-<<<<<<< HEAD
 - Fixed a bug where clicking "Exclude Repo" on Azure DevOps or Gerrit repositories would not work. [#60509](https://github.com/sourcegraph/sourcegraph/pull/60509)
-=======
 - Links in codeintel popovers respect the revision from the URL. [#60545](https://github.com/sourcegraph/sourcegraph/pull/60545)
->>>>>>> e78f468b
 
 ### Removed
 
