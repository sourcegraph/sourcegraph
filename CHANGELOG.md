--- conflicted
+++ resolved
@@ -24,11 +24,8 @@
 - Search: `path:` is now a valid filter. It is an alias for the existing `file:` filter. [#34947](https://github.com/sourcegraph/sourcegraph/pull/34947)
 - Search: `-language` is a valid filter, but the web app displays it as invalid. The web app is fixed to reflect validity. [#34949](https://github.com/sourcegraph/sourcegraph/pull/34949)
 - Search-based code intelligence now recognizes local variables in Python, Java, JavaScript, TypeScript, C/C++, C#, Go, and Ruby. [#33689](https://github.com/sourcegraph/sourcegraph/pull/33689)
-<<<<<<< HEAD
 - A new [templating](https://docs.sourcegraph.com/campaigns/references/batch_spec_templating) variable, `batch_change_link` has been added for more control over where the "Created by Sourcegraph batch change ..." message appears in the published changeset description. [#491](https://github.com/sourcegraph/sourcegraph/pull/35319)
-=======
 - GraphQL API: Added support for async external service deletion. This should be used to delete an external service which cannot be deleted within 75 seconds timeout due to a large number of repos. Usage: add `async` boolean field to `deleteExternalService` mutation. Example: `mutation deleteExternalService(externalService: "id", async: true) { alwaysNil }`
->>>>>>> 127c50e4
 
 ### Changed
 
