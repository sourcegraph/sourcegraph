--- conflicted
+++ resolved
@@ -56,13 +56,10 @@
 ### Fixed
 
 - Fixed a number of issues where repository permissions sync may fail for instances with very large numbers of repositories. [#24852](https://github.com/sourcegraph/sourcegraph/pull/24852), [#24972](https://github.com/sourcegraph/sourcegraph/pull/24972)
-<<<<<<< HEAD
 - Fixed primary email bug where users with no primary email set would break the email setting page when trying to add a new email. [#25008](https://github.com/sourcegraph/sourcegraph/pull/25008)
-=======
 - Fixed excessive re-rendering of the whole web application on every keypress in the search query input. [#24844](https://github.com/sourcegraph/sourcegraph/pull/24844)
 - Code Insights line chart now supports different timelines for each data series (lines). [#25005](https://github.com/sourcegraph/sourcegraph/pull/25005)
 - Postgres exporter now exposes pg_stat_activity account to show the number of active DB connections. [#25086](https://github.com/sourcegraph/sourcegraph/pull/25086)
->>>>>>> 6dcd1180
 
 ### Removed
 
