--- conflicted
+++ resolved
@@ -22,11 +22,8 @@
 - Kubernetes Deployments: The new Kustomize deployment ([deploy-sourcegraph-k8s](https://github.com/sourcegraph/deploy-sourcegraph-k8s)) introduces a new base cluster that runs all Sourcegraph services as non-root users with limited privileges and eliminates the need to create RBAC resources. [#4213](https://github.com/sourcegraph/deploy-sourcegraph/pull/4213)
 - Added the `other.exclude` setting to [Other external service config](https://docs.sourcegraph.com/admin/external_service/other#configuration). It can be configured to exclude mirroring of repositories matching a pattern similar to other external services. This is useful when you want to exclude repositories discovered via `src serve-git`. [#48168](https://github.com/sourcegraph/sourcegraph/pull/48168)
 - The **Site admin > Updates** page displays the upgrade readiness information about schema drift and out-of-band migrations. [#48046](https://github.com/sourcegraph/sourcegraph/pull/48046)
-<<<<<<< HEAD
 - Pings now contain ownership search and file-view activity counts. [#47062](https://github.com/sourcegraph/sourcegraph/47062)
-=======
 - When encountering GitHub rate limits, Sourcegraph will now wait the recommended amount of time and retry the request. This prevents sync jobs from failing prematurely due to external rate limits. [#48423](https://github.com/sourcegraph/sourcegraph/pull/48423)
->>>>>>> 034adfae
 
 ### Changed
 
