<!--
###################################### READ ME ###########################################
### This changelog should always be read on `master` branch. Its contents on version   ###
### branches do not necessarily reflect the changes that have gone into that branch.   ###
##########################################################################################
-->

# Changelog

All notable changes to Sourcegraph are documented in this file.

## Unreleased

### Added

### Changed

- The saved searches UI has changed. There is now a Saved searches page in the user and organizations settings area. A saved search appears in the settings area of the user or organization it is associated with.

### Removed

### Fixed

## 3.4.0 (unreleased)

### Added

- When `repositoryPathPattern` is configured, paths from the full long name will redirect to the configured name. Extensions will function with the configured name. `repositoryPathPattern` allows administrators to configure "nice names". For example `sourcegraph.example.com/github.com/foo/bar` can configured to be `sourcegraph.example.com/gh/foo/bar` with `"repositoryPathPattern": "gh/{nameWithOwner}"`. (#462)
- Added topQueries to the GraphQL API.
- Admins can now turn off site alerts for patch version release updates using the `alerts.showPatchUpdates` setting. Alerts will still be shown for major and minor version updates.
- The new `gitolite.exclude` setting in [Gitolite external service config](https://docs.sourcegraph.com/admin/external_service/gitolite#configuration) allows you to exclude specific repositories by their Gitolite name so that they won't be mirrored. Upon upgrading, previously "disabled" repositories will be automatically migrated to this exclusion list.
- The new `aws_codecommit.exclude` setting in [AWS CodeCommit external service config](https://docs.sourcegraph.com/admin/external_service/aws_codecommit#configuration) allows you to exclude specific repositories by their AWS name or ID so that they won't be synced. Upon upgrading, previously "disabled" repositories will be automatically migrated to this exclusion list.
- Added a new, _required_ `aws_codecommit.gitCredentials` setting to the [AWS CodeCommit external service config](https://docs.sourcegraph.com/admin/external_service/aws_codecommit#configuration). These Git credentials are required to create long-lived authenticated clone URLs for AWS CodeCommit repositories. For more information about Git credentials, see the AWS CodeCommit documentation: https://docs.aws.amazon.com/IAM/latest/UserGuide/id_credentials_ssh-keys.html#git-credentials-code-commit. For detailed instructions on how to create the credentials in IAM, see this page: https://docs.aws.amazon.com/codecommit/latest/userguide/setting-up-gc.html
- Added support for specifying a URL formatted `gitolite.host` setting in [Gitolite external service config](https://docs.sourcegraph.com/admin/external_service/gitolite#configuration) (e.g. `ssh://git@gitolite.example.org:2222/`), in addition to the already supported SCP like format (e.g `git@gitolite.example.org`)
- Added support for overriding critical, site, and external service configurations via files. Specify `CRITICAL_CONFIG_FILE=critical.json`, `SITE_CONFIG_FILE=site.json`, and/or `EXTSVC_CONFIG_FILE=extsvc.json` on the `frontend` container to do this.

### Changed

- Kinds of external services in use are now included in [server pings](https://docs.sourcegraph.com/admin/pings).
- Bitbucket Server: An actual Bitbucket icon is now used for the jump-to-bitbucket action on repository pages instead of the previously generic icon.
- Default config for GitHub, GitHub Enterprise, GitLab, Bitbucket Server, and AWS Code Commit external services has been revised to make it easier for first time admins.

### Removed

- Fields related to Repository enablement have been deprecated. Mutations are now NOOPs, and for repositories returned the value is always true for Enabled. The enabled field and mutations will be removed in 3.6. Mutations: `setRepositoryEnabled`, `setAllRepositoriesEnabled`, `updateAllMirrorRepositories`, `deleteRepository`. Query parameters: `repositories.enabled`, `repositories.disabled`. Field: `Repository.enabled`.
- Global saved searches are now deprecated. Any existing global saved searches have been assigned to the Sourcegraph instance's first site admin's user account.
- The `search.savedQueries` configuration option is now deprecated. Existing entries remain in user and org settings for backward compatibility, but are unused as saved searches are now stored in the database.

### Fixed

- Fixed a bug where submitting a saved query without selecting the location would fail for non-site admins (#3628).
- Fixed settings editors only having a few pixels height.
- Fixed a bug where browser extension and code review integration usage stats were not being captured on the site-admin Usage Stats page.
- Fixed an issue where in some rare cases PostgreSQL starting up slowly could incorrectly trigger a panic in the `frontend` service.
- Fixed an issue where the management console password would incorrectly reset to a new secure one after a user account was created.
<<<<<<< HEAD
- Fixed a bug where gitserver would leak file descriptors when performing common operations.
=======
- Substantially improved the performance of updating external service configurations on instances with thousands of repositories, going from e.g. several minutes to about a minute for ~20k repositories.
- Fully resolved the search performance regression in v3.2.0, restoring performance of search back to the same levels it was before changes made in v3.2.0.
>>>>>>> c893ed3d

## 3.3.7

### Added

- The `bitbucketserver.exclude` setting in [Bitbucket Server external service config](https://docs.sourcegraph.com/admin/external_service/bitbucketserver#configuration) additionally allows you to exclude repositories matched by a regular expression (so that they won't be synced).

### Changed

### Removed

### Fixed

- Fixed a major indexed search performance regression that occurred in v3.2.0. (#3685)
- Fixed an issue where Sourcegraph would fail to update repositories on some instances (`pq: duplicate key value violates unique constraint "repo_external_service_unique_idx"`) (#3680)
- Fixed an issue where Sourcegraph would not exclude unavailable Bitbucket Server repositories. (#3772)

## 3.3.6

## Changed

- All 24 language extensions are enabled by default.

## 3.3.5

## Changed

- Indexed search is now enabled by default for new Docker deployments. (#3540)

### Removed

- Removed smart-casing behavior from search.

### Fixed

- Removes corrupted archives in the searcher cache and tries to populate the cache again instead of returning an error.
- Fixed a bug where search scopes would not get merged, and only the lowest-level list of search scopes would appear.
- Fixed an issue where repo-updater was slower in performing its work which could sometimes cause other performance issues. https://github.com/sourcegraph/sourcegraph/pull/3633

## 3.3.4

### Fixed

- Fixed bundling of the Phabricator integration assets in the Sourcegraph docker image.

## 3.3.3

### Fixed

- Fixed bug that prevented "Find references" action from being completed in the activation checklist.

## 3.3.2

### Fixed

- Fixed an issue where the default `bitbucketserver.repositoryQuery` would not be created on migration from older Sourcegraph versions. https://github.com/sourcegraph/sourcegraph/issues/3591
- Fixed an issue where Sourcegraph would add deleted repositories to the external service configuration. https://github.com/sourcegraph/sourcegraph/issues/3588
- Fixed an issue where a repo-updater migration would hit code host rate limits. https://github.com/sourcegraph/sourcegraph/issues/3582
- The required `bitbucketserver.username` field of a [Bitbucket Server external service configuration](https://docs.sourcegraph.com/admin/external_service/bitbucketserver#configuration), if unset or empty, is automatically migrated to match the user part of the `url` (if defined). https://github.com/sourcegraph/sourcegraph/issues/3592
- Fixed a panic that would occur in indexed search / the frontend when a search error ocurred. https://github.com/sourcegraph/sourcegraph/issues/3579
- Fixed an issue where the repo-updater service could become deadlocked while performing a migration. https://github.com/sourcegraph/sourcegraph/issues/3590

## 3.3.1

### Fixed

- Fixed a bug that prevented external service configurations specifying client certificates from working (#3523)

## 3.3.0

### Added

- In search queries, treat `foo(` as `foo\(` and `bar[` as `bar\[` rather than failing with an error message.
- Enterprise admins can now customize the appearance of the homepage and search icon.
- A new settings property `notices` allows showing custom informational messages on the homepage and at the top of each page. The `motd` property is deprecated and its value is automatically migrated to the new `notices` property.
- The new `gitlab.exclude` setting in [GitLab external service config](https://docs.sourcegraph.com/admin/external_service/gitlab#configuration) allows you to exclude specific repositories matched by `gitlab.projectQuery` and `gitlab.projects` (so that they won't be synced). Upon upgrading, previously "disabled" repositories will be automatically migrated to this exclusion list.
- The new `gitlab.projects` setting in [GitLab external service config](https://docs.sourcegraph.com/admin/external_service/gitlab#configuration) allows you to select specific repositories to be synced.
- The new `bitbucketserver.exclude` setting in [Bitbucket Server external service config](https://docs.sourcegraph.com/admin/external_service/bitbucketserver#configuration) allows you to exclude specific repositories matched by `bitbucketserver.repositoryQuery` and `bitbucketserver.repos` (so that they won't be synced). Upon upgrading, previously "disabled" repositories will be automatically migrated to this exclusion list.
- The new `bitbucketserver.repos` setting in [Bitbucket Server external service config](https://docs.sourcegraph.com/admin/external_service/bitbucketserver#configuration) allows you to select specific repositories to be synced.
- The new required `bitbucketserver.repositoryQuery` setting in [Bitbucket Server external service configuration](https://docs.sourcegraph.com/admin/external_service/bitbucketserver#configuration) allows you to use Bitbucket API repository search queries to select repos to be synced. Existing configurations will be migrate to have it set to `["?visibility=public", "?visibility=private"]` which is equivalent to the previous implicit behaviour that this setting supersedes.
- "Quick configure" buttons for common actions have been added to the config editor for all external services.
- "Quick configure" buttons for common actions have been added to the management console.
- Site-admins now receive an alert every day for the seven days before their license key expires.
- The user menu (in global nav) now lists the user's organizations.
- All users on an instance now see a non-dismissable alert when when there's no license key in use and the limit of free user accounts is exceeded.
- All users will see a dismissible warning about limited search performance and accuracy on when using the sourcegraph/server Docker image with more than 100 repositories enabled.

### Changed

- Indexed searches that time out more consistently report a timeout instead of erroneously saying "No results."
- The symbols sidebar now only shows symbols defined in the current file or directory.
- The dynamic filters on search results pages will now display `lang:` instead of `file:` filters for language/file-extension filter suggestions.
- The default `github.repositoryQuery` of a [GitHub external service configuration](https://docs.sourcegraph.com/admin/external_service/github#configuration) has been changed to `["none"]`. Existing configurations that had this field unset will be migrated to have the previous default explicitly set (`["affiliated", "public"]`).
- The default `gitlab.projectQuery` of a [GitLab external service configuration](https://docs.sourcegraph.com/admin/external_service/gitlab#configuration) has been changed to `["none"]`. Existing configurations that had this field unset will be migrated to have the previous default explicitly set (`["?membership=true"]`).
- The default value of `maxReposToSearch` is now unlimited (was 500).
- The default `github.repositoryQuery` of a [GitHub external service configuration](https://docs.sourcegraph.com/admin/external_service/github#configuration) has been changed to `["none"]` and is now a required field. Existing configurations that had this field unset will be migrated to have the previous default explicitly set (`["affiliated", "public"]`).
- The default `gitlab.projectQuery` of a [GitLab external service configuration](https://docs.sourcegraph.com/admin/external_service/gitlab#configuration) has been changed to `["none"]` and is now a required field. Existing configurations that had this field unset will be migrated to have the previous default explicitly set (`["?membership=true"]`).
- The `bitbucketserver.username` field of a [Bitbucket Server external service configuration](https://docs.sourcegraph.com/admin/external_service/bitbucketserver#configuration) is now **required**. This field is necessary to authenticate with the Bitbucket Server API with either `password` or `token`.
- The settings and account pages for users and organizations are now combined into a single tab.

### Removed

- Removed the option to show saved searches on the Sourcegraph homepage.

### Fixed

- Fixed an issue where the site-admin repositories page `Cloning`, `Not Cloned`, `Needs Index` tabs were very slow on instances with thousands of repositories.
- Fixed an issue where failing to syntax highlight a single file would take down the entire syntax highlighting service.

## 3.2.5

### Fixed

- Fixed a major indexed search performance regression that occurred in v3.2.0. (#3685)

## 3.2.4

### Fixed

- Fixed bundling of the Phabricator integration assets in the Sourcegraph docker image.

## 3.2.3

### Fixed

- Fixed https://github.com/sourcegraph/sourcegraph/issues/3336.
- Clearer error message when a repository sync fails due to the inability to clone a repository.
- Rewrite '@' character in Gitolite repository names to '-', which permits them to be viewable in the UI.

## 3.2.2

### Changed

- When using an external Zoekt instance (specified via the `ZOEKT_HOST` environment variable), sourcegraph/server no longer spins up a redundant internal Zoekt instance.

## 3.2.1

### Fixed

- Jaeger tracing, once enabled, can now be configured via standard [environment variables](https://github.com/jaegertracing/jaeger-client-go/blob/v2.14.0/README.md#environment-variables).
- Fixed an issue where some search and zoekt errors would not be logged.

## 3.2.0

### Added

- Sourcegraph can now automatically use the system's theme.
  To enable, open the user menu in the top right and make sure the theme dropdown is set to "System".
  This is currently supported on macOS Mojave with Safari Technology Preview 68 and later.
- The `github.exclude` setting was added to the [GitHub external service config](https://docs.sourcegraph.com/admin/external_service/github#configuration) to allow excluding repositories yielded by `github.repos` or `github.repositoryQuery` from being synced.

### Changed

- Symbols search is much faster now. After the initial indexing, you can expect code intelligence to be nearly instant no matter the size of your repository.
- Massively reduced the number of code host API requests Sourcegraph performs, which caused rate limiting issues such as slow search result loading to appear.
- The [`corsOrigin`](https://docs.sourcegraph.com/admin/config/site_config) site config property is no longer needed for integration with GitHub, GitLab, etc., via the [Sourcegraph browser extension](https://docs.sourcegraph.com/integration/browser_extension). Only the [Phabricator extension](https://github.com/sourcegraph/phabricator-extension) requires it.

### Fixed

- Fixed a bug where adding a search scope that adds a `repogroup` filter would cause invalid queries if `repogroup:sample` was already part of the query.
- An issue where errors during displaying search results would not be displayed.

### Removed

- The `"updateScheduler2"` experiment is now the default and it's no longer possible to configure.

## 3.1.2

### Added

- The `search.contextLines` setting was added to allow configuration of the number of lines of context to be displayed around search results.

### Changed

- Massively reduced the number of code host API requests Sourcegraph performs, which caused rate limiting issues such as slow search result loading to appear.
- Improved logging in various situations where Sourcegraph would potentially hit code host API rate limits.

### Fixed

- Fixed an issue where search results loading slowly would display a `Cannot read property "lastChild" of undefined` error.

## 3.1.1

### Added

- Query builder toggle (open/closed) state is now retained.

### Fixed

- Fixed an issue where single-term values entered into the "Exact match" field in the query builder were not getting wrapped in quotes.

## 3.1.0

### Added

- Added Docker-specific help text when running the Sourcegraph docker image in an environment with an sufficient open file descriptor limit.
- Added syntax highlighting for Kotlin and Dart.
- Added a management console environment variable to disable HTTPS, see [the docs](doc/admin/management_console.md#can-i-disable-https-on-the-management-console) for more information.
- Added `auth.disableUsernameChanges` to critical configuration to prevent users from changing their usernames.
- Site admins can query a user by email address or username from the GraphQL API.
- Added a search query builder to the main search page. Click "Use search query builder" to open the query builder, which is a form with separate inputs for commonly used search keywords.

### Changed

- File match search results now show full repository name if there are results from mirrors on different code hosts (e.g. github.com/sourcegraph/sourcegraph and gitlab.com/sourcegraph/sourcegraph)
- Search queries now use "smart case" by default. Searches are case insensitive unless you use uppercase letters. To explicitly set the case, you can still use the `case` field (e.g. `case:yes`, `case:no`). To explicitly set smart case, use `case:auto`.

### Fixed

- Fixed an issue where the management console would improperly regenerate the TLS cert/key unless `CUSTOM_TLS=true` was set. See the documentation for [how to use your own TLS certificate with the management console](doc/admin/management_console.md#how-can-i-use-my-own-tls-certificates-with-the-management-console).

## 3.0.1

### Added

- Symbol search now supports Elixir, Haskell, Kotlin, Scala, and Swift

### Changed

- Significantly optimized how file search suggestions are provided when using indexed search (cluster deployments).
- Both the `sourcegraph/server` image and the [Kubernetes deployment](https://github.com/sourcegraph/deploy-sourcegraph) manifests ship with Postgres `11.1`. For maximum compatibility, however, the minimum supported version remains `9.6`. The upgrade procedure is mostly automated for existing deployments. Please refer to [this page](https://docs.sourcegraph.com/admin/postgres) for detailed instructions.

### Removed

- The deprecated `auth.disableAccessTokens` site config property was removed. Use `auth.accessTokens` instead.
- The `disableBrowserExtension` site config property was removed. [Configure nginx](https://docs.sourcegraph.com/admin/nginx) instead to block clients (if needed).

## 3.0.0

See the changelog entries for 3.0.0 beta releases and our [3.0](doc/admin/migration/3_0.md) upgrade guide if you are upgrading from 2.x.

## 3.0.0-beta.4

### Added

- Basic code intelligence for the top 10 programming languages works out of the box without any configuration. [TypeScript/JavaScript](https://sourcegraph.com/extensions/sourcegraph/typescript), [Python](https://sourcegraph.com/extensions/sourcegraph/python), [Java](https://sourcegraph.com/extensions/sourcegraph/java), [Go](https://sourcegraph.com/extensions/sourcegraph/go), [C/C++](https://sourcegraph.com/extensions/sourcegraph/cpp), [Ruby](https://sourcegraph.com/extensions/sourcegraph/ruby), [PHP](https://sourcegraph.com/extensions/sourcegraph/php), [C#](https://sourcegraph.com/extensions/sourcegraph/csharp), [Shell](https://sourcegraph.com/extensions/sourcegraph/shell), and [Scala](https://sourcegraph.com/extensions/sourcegraph/scala) are enabled by default, and you can find more in the [extension registry](https://sourcegraph.com/extensions?query=category%3A"Programming+languages").

## 3.0.0-beta.3

- Fixed an issue where the site admin is redirected to the start page instead of being redirected to the repositories overview page after deleting a repo.

## 3.0.0-beta

### Added

- Repositories can now be queried by a git clone URL through the GraphQL API.
- A new Explore area is linked from the top navigation bar (when the `localStorage.explore=true;location.reload()` feature flag is enabled).
- Authentication via GitHub is now supported. To enable, add an item to the `auth.providers` list with `type: "github"`. By default, GitHub identities must be linked to an existing Sourcegraph user account. To enable new account creation via GitHub, use the `allowSignup` option in the `GitHubConnection` config.
- Authentication via GitLab is now supported. To enable, add an item to the `auth.providers` list with `type: "gitlab"`.
- GitHub repository permissions are supported if authentication via GitHub is enabled. See the
  documentation for the `authorization` field of the `GitHubConnection` configuration.
- The repository settings mirroring page now shows when a repo is next scheduled for an update (requires experiment `"updateScheduler2": "enabled"`).
- Configured repositories are periodically scheduled for updates using a new algorithm. You can disable the new algorithm with the following site configuration: `"experimentalFeatures": { "updateScheduler2": "disabled" }`. If you do so, please file a public issue to describe why you needed to disable it.
- When using HTTP header authentication, [`stripUsernameHeaderPrefix`](https://docs.sourcegraph.com/admin/auth/#username-header-prefixes) field lets an admin specify a prefix to strip from the HTTP auth header when converting the header value to a username.
- Sourcegraph extensions whose package.json contains `"wip": true` are considered [work-in-progress extensions](https://docs.sourcegraph.com/extensions/authoring/publishing#wip-extensions) and are indicated as such to avoid users accidentally using them.
- Information about user survey submissions and a chart showing weekly active users is now displayed on the site admin Overview page.
- A new GraphQL API field `UserEmail.isPrimary` was added that indicates whether an email is the user's primary email.
- The filters bar in the search results page can now display filters from extensions.
- Extensions' `activate` functions now receive a `sourcegraph.ExtensionContext` parameter (i.e., `export function activate(ctx: sourcegraph.ExtensionContext): void { ... }`) to support deactivation and running multiple extensions in the same process.
- Users can now request an Enterprise trial license from the site init page.
- When searching, a filter button `case:yes` will now appear when relevant. This helps discovery and makes it easier to use our case-sensitive search syntax.
- Extensions can now report progress in the UI through the `withProgress()` extension API.
- When calling `editor.setDecorations()`, extensions must now provide an instance of `TextDocumentDecorationType` as first argument. This helps gracefully displaying decorations from several extensions.

### Changed

- The Postgres database backing Sourcegraph has been upgraded from 9.4 to 11.1. Existing Sourcegraph users must conduct an [upgrade procedure](https://docs.sourcegraph.com/admin/postgres_upgrade)
- Code host configuration has moved out of the site config JSON into the "External services" area of the site admin web UI. Sourcegraph instances will automatically perform a one time migration of existing data in the site config JSON. After the migration these keys can be safely deleted from the site config JSON: `awsCodeCommit`, `bitbucketServer`, `github`, `gitlab`, `gitolite`, and `phabricator`.
- Site and user usage statistics are now visible to all users. Previously only site admins (and users, for their own usage statistics) could view this information. The information consists of aggregate counts of actions such as searches, page views, etc.
- The Git blame information shown at the end of a line is now provided by the [Git extras extension](https://sourcegraph.com/extensions/sourcegraph/git-extras). You must add that extension to continue using this feature.
- The `appURL` site configuration option was renamed to `externalURL`.
- The repository and directory pages now show all entries together instead of showing files and (sub)directories separately.
- Extensions no longer can specify titles (in the `title` property in the `package.json` extension manifest). Their extension ID (such as `alice/myextension`) is used.

### Fixed

- Fixed an issue where the site admin License page showed a count of current users, rather than the max number of users over the life of the license.
- Fixed number formatting issues on site admin Overview and Survey Response pages.
- Fixed resolving of git clone URLs with `git+` prefix through the GraphQL API
- Fixed an issue where the graphql Repositories endpoint would order by a field which was not indexed. Times on Sourcegraph.com went from 10s to 200ms.
- Fixed an issue where whitespace was not handled properly in environment variable lists (`SYMBOLS_URL`, `SEARCHER_URL`).
- Fixed an issue where clicking inside the repository popover or clicking "Show more" would dismiss the popover.

### Removed

- The `siteID` site configuration option was removed because it is no longer needed. If you previously specified this in site configuration, a new, random site ID will be generated upon server startup. You can safely remove the existing `siteID` value from your site configuration after upgrading.
- The **Info** panel was removed. The information it presented can be viewed in the hover.
- The top-level `repos.list` site configuration was removed in favour of each code-host's equivalent options,
  now configured via the new _External Services UI_ available at `/site-admin/external-services`. Equivalent options in code hosts configuration:
  - GitHub via [`github.repos`](https://docs.sourcegraph.com/admin/site_config/all#repos-array)
  - Gitlab via [`gitlab.projectQuery`](https://docs.sourcegraph.com/admin/site_config/all#projectquery-array)
  - Phabricator via [`phabricator.repos`](https://docs.sourcegraph.com/admin/site_config/all#phabricator-array)
  - [Other external services](https://docs.sourcegraph.com/admin/repo/add_from_other_external_services)
- Removed the `httpStrictTransportSecurity` site configuration option. Use [nginx configuration](https://docs.sourcegraph.com/admin/nginx) for this instead.
- Removed the `tls.letsencrypt` site configuration option. Use [nginx configuration](https://docs.sourcegraph.com/admin/nginx) for this instead.
- Removed the `tls.cert` and `tls.key` site configuration options. Use [nginx configuration](https://docs.sourcegraph.com/admin/nginx) for this instead.
- Removed the `httpToHttpsRedirect` and `experimentalFeatures.canonicalURLRedireect` site configuration options. Use [nginx configuration](https://docs.sourcegraph.com/admin/nginx) for these instead.
- Sourcegraph no longer requires access to `/var/run/docker.sock`.

## 2.13.6

### Added

- The `/-/editor` endpoint now accepts a `hostname_patterns` URL parameter, which specifies a JSON
  object mapping from hostname to repository name pattern. This serves as a hint to Sourcegraph when
  resolving git clone URLs to repository names. The name pattern is the same style as is used in
  code host configurations. The default value is `{hostname}/{path}`.

## 2.13.5

### Fixed

- Fixed another issue where Sourcegraph would try to fetch more than the allowed number of repositories from AWS CodeCommit.

## 2.13.4

### Changed

- The default for `experimentalFeatures.canonicalURLRedirect` in site config was changed back to `disabled` (to avoid [#807](https://github.com/sourcegraph/sourcegraph/issues/807)).

## 2.13.3

### Fixed

- Fixed an issue that would cause the frontend health check endpoint `/healthz` to not respond. This only impacts Kubernetes deployments.
- Fixed a CORS policy issue that caused requests to be rejected when they come from origins not in our [manifest.json](https://sourcegraph.com/github.com/sourcegraph/sourcegraph/-/blob/browser/src/extension/manifest.spec.json#L72) (i.e. requested via optional permissions by the user).
- Fixed an issue that prevented `repositoryQuery` from working correctly on GitHub enterprise instances.

## 2.13.2

### Fixed

- Fixed an issue where Sourcegraph would try to fetch more than the allowed number of repositories from AWS CodeCommit.

## 2.13.1

### Changed

- The timeout when running `git ls-remote` to determine if a remote url is cloneable has been increased from 5s to 30s.
- Git commands now use [version 2 of the Git wire protocol](https://opensource.googleblog.com/2018/05/introducing-git-protocol-version-2.html), which should speed up certain operations (e.g. `git ls-remote`, `git fetch`) when communicating with a v2 enabled server.

## 2.13.0

### Added

- A new site config option `search.index.enabled` allows toggling on indexed search.
- Search now uses [Sourcegraph extensions](https://docs.sourcegraph.com/extensions) that register `queryTransformer`s.
- GitLab repository permissions are now supported. To enable this, you will need to set the `authz`
  field in the `GitLabConnection` configuration object and ensure that the access token set in the
  `token` field has both `sudo` and `api` scope.

### Changed

- When the `DEPLOY_TYPE` environment variable is incorrectly specified, Sourcegraph now shuts down and logs an error message.
- The `experimentalFeatures.canonicalURLRedirect` site config property now defaults to `enabled`. Set it to `disabled` to disable redirection to the `appURL` from other hosts.
- Updating `maxReposToSearch` site config no longer requires a server restart to take effect.
- The update check page no longer shows an error if you are using an insiders build. Insiders builds will now notify site administrators that updates are available 40 days after the release date of the installed build.
- The `github.repositoryQuery` site config property now accepts arbitrary GitHub repository searches.

### Fixed

- The user account sidebar "Password" link (to the change-password form) is now shown correctly.
- Fixed an issue where GitHub rate limits were underutilized if the remaining
  rate limit dropped below 150.
- Fixed an issue where GraphQL field `elapsedMilliseconds` returned invalid value on empty searches
- Editor extensions now properly search the selection as a literal string, instead of incorrectly using regexp.
- Fixed a bug where editing and deleting global saved searches was not possible.
- In index search, if the search regex produces multiline matches, search results are still processed per line and highlighted correctly.
- Go-To-GitHub and Go-To-GitLab buttons now link to the right branch, line and commit range.
- Go-to-GitHub button links to default branch when no rev is given.
- The close button in the panel header stays located on the top.
- The Phabricator icon is now displayed correctly.
- The view mode button in the BlobPage now shows the correct view mode to switch to.

### Removed

- The experimental feature flag to disable the new repo update scheduler has been removed.
- The `experimentalFeatures.configVars` feature flag was removed.
- The `experimentalFeatures.multipleAuthProviders` feature flag was removed because the feature is now always enabled.
- The following deprecated auth provider configuration properties were removed: `auth.provider`, `auth.saml`, `auth.openIDConnect`, `auth.userIdentityHTTPHeader`, and `auth.allowSignup`. Use `auth.providers` for all auth provider configuration. (If you were still using the deprecated properties and had no `auth.providers` set, all access to your instance will be rejected until you manually set `auth.providers`.)
- The deprecated site configuration properties `search.scopes` and `settings` were removed. Define search scopes and settings in global settings in the site admin area instead of in site configuration.
- The `pendingContents` property has been removed from our GraphQL schema.
- The **Explore** page was replaced with a **Repositories** search link in the top navigation bar.

## 2.12.3

### Fixed

- Fixed an error that prevented users without emails from submitting satisfaction surveys.

## 2.12.2

### Fixed

- Fixed an issue where private GitHub Enterprise repositories were not fetched.

## 2.12.1

### Fixed

- We use GitHub's REST API to query affliated repositories. This API has wider support on older GitHub enterprise versions.
- Fixed an issue that prevented users without email addresses from signing in (https://github.com/sourcegraph/sourcegraph/issues/426).

## 2.12.0

### Changed

- Reduced the size of in-memory data structured used for storing search results. This should reduce the backend memory usage of large result sets.
- Code intelligence is now provided by [Sourcegraph extensions](https://docs.sourcegraph.com/extensions). The extension for each language in the site configuration `langservers` property is automatically enabled.
- Support for multiple authentication providers is now enabled by default. To disable it, set the `experimentalFeatures.multipleAuthProviders` site config option to `"disabled"`. This only applies to Sourcegraph Enterprise.
- When using the `http-header` auth provider, valid auth cookies (from other auth providers that are currently configured or were previously configured) are now respected and will be used for authentication. These auth cookies also take precedence over the `http-header` auth. Previously, the `http-header` auth took precedence.
- Bitbucket Server username configuration is now used to clone repositories if the Bitbucket Server API does not set a username.
- Code discussions: On Sourcegraph.com / when `discussions.abuseProtection` is enabled in the site config, rate limits to thread creation, comment creation, and @mentions are now applied.

### Added

- Search syntax for filtering archived repositories. `archived:no` will exclude archived repositories from search results, `archived:only` will search over archived repositories only. This applies for GitHub and GitLab repositories.
- A Bitbucket Server option to exclude personal repositories in the event that you decide to give an admin-level Bitbucket access token to Sourcegraph and do not want to create a bot account. See https://docs.sourcegraph.com/integration/bitbucket_server#excluding-personal-repositories for more information.
- Site admins can now see when users of their Sourcegraph instance last used it via a code host integration (e.g. Sourcegraph browser extensions). Visit the site admin Analytics page (e.g. https://sourcegraph.example.com/site-admin/analytics) to view this information.
- A new site config option `extensions.allowRemoteExtensions` lets you explicitly specify the remote extensions (from, e.g., Sourcegraph.com) that are allowed.
- Pings now include a total count of user accounts.

### Fixed

- Files with the gitattribute `export-ignore` are no longer excluded for language analysis and search.
- "Discard changes?" confirmation popup doesn't pop up every single time you try to navigate to a new page after editting something in the site settings page anymore.
- Fixed an issue where Git repository URLs would sometimes be logged, potentially containing e.g. basic auth tokens.
- Fixed date formatting on the site admin Analytics page.
- File names of binary and large files are included in search results.

### Removed

- The deprecated environment variables `SRC_SESSION_STORE_REDIS` and `REDIS_MASTER_ENDPOINT` are no longer used to configure alternative redis endpoints. For more information, see "[Using external databases with Sourcegraph](https://docs.sourcegraph.com/admin/external_database)".

## 2.11.1

### Added

- A new site config option `git.cloneURLToRepositoryName` specifies manual mapping from Git clone URLs to Sourcegraph repository names. This is useful, for example, for Git submodules that have local clone URLs.

### Fixed

- Slack notifications for saved searches have been fixed.

## 2.11.0

### Changed

### Added

- Support for ACME "tls-alpn-01" challenges to obtain LetsEncrypt certificates. Previously Sourcegraph only supported ACME "http-01" challenges which required port 80 to be accessible.
- gitserver periodically removes stale lock files that git can leave behind.
- Commits with empty trees no longer return 404.
- Clients (browser/editor extensions) can now query configuration details from the `ClientConfiguration` GraphQL API.
- The config field `auth.accessTokens.allow` allows or restricts use of access tokens. It can be set to one of three values: "all-users-create" (the default), "none" (all access tokens are disabled), and "site-admin-create" (access tokens are enabled, but only site admins can create new access tokens). The field `auth.disableAccessTokens` is now deprecated in favor of this new field.
- A webhook endpoint now exists to trigger repository updates. For example, `curl -XPOST -H 'Authorization: token $ACCESS_TOKEN' $SOURCEGRAPH_ORIGIN/.api/repos/$REPO_URI/-/refresh`.
- Git submodules entries in the file tree now link to the submodule repository.

### Fixed

- An issue / edge case where the Code Intelligence management admin page would incorrectly show language servers as `Running` when they had been removed from Docker.
- Log level is respected in lsp-proxy logs.
- Fixed an error where text searches could be routed to a faulty search worker.
- Gitolite integration should correctly detect names which Gitolite would consider to be patterns, and not treat them as repositories.
- repo-updater backs off fetches on a repo that's failing to fetch.
- Attempts to add a repo with an empty string for the name are checked for and ignored.
- Fixed an issue where non-site-admin authenticated users could modify global settings (not site configuration), other organizations' settings, and other users' settings.
- Search results are rendered more eagerly, resulting in fewer blank file previews
- An issue where automatic code intelligence would fail to connect to the underlying `lsp` network, leading to `dial tcp: lookup lang on 0.0.0.0:53: no such host` errors.
- More useful error messages from lsp-proxy when a language server can't get a requested revision of a repository.
- Creation of a new user with the same name as an existing organization (and vice versa) is prevented.

### Removed

## 2.10.5

### Fixed

- Slack notifications for saved searches have been fixed.

## 2.10.4

### Fixed

- Fixed an issue that caused the frontend to return a HTTP 500 and log an error message like:
  ```
  lvl=eror msg="ui HTTP handler error response" method=GET status_code=500 error="Post http://127.0.0.1:3182/repo-lookup: context canceled"
  ```

## 2.10.3

### Fixed

- The SAML AuthnRequest signature when using HTTP redirect binding is now computed using a URL query string with correct ordering of parameters. Previously, the ordering was incorrect and caused errors when the IdP was configured to check the signature in the AuthnRequest.

## 2.10.2

### Fixed

- SAML IdP-initiated login previously failed with the IdP set a RelayState value. This now works.

## 2.10.1

### Changed

- Most `experimentalFeatures` in the site configuration now respond to configuration changes live, without requiring a server restart. As usual, you will be prompted for a restart after saving your configuration changes if one is required.
- Gravatar image avatars are no longer displayed for committers.

## 2.10.0

### Changed

- In the file tree, if a directory that contains only a single directory is expanded, its child directory is now expanded automatically.

### Fixed

- Fixed an issue where `sourcegraph/server` would not start code intelligence containers properly when the `sourcegraph/server` container was shut down non-gracefully.
- Fixed an issue where the file tree would return an error when navigating between repositories.

## 2.9.4

### Changed

- Repo-updater has a new and improved scheduler for periodic repo fetches. If you have problems with it, you can revert to the old behavior by adding `"experimentalFeatures": { "updateScheduler": "disabled" }` to your `config.json`.
- A once-off migration will run changing the layout of cloned repos on disk. This should only affect installations created January 2018 or before. There should be no user visible changes.
- Experimental feature flag "updateScheduler" enables a smarter and less spammy algorithm for automatic repository updates.
- It is no longer possible to disable code intelligence by unsetting the LSP_PROXY environment variable. Instead, code intelligence can be disabled per language on the site admin page (e.g. https://sourcegraph.example.com/site-admin/code-intelligence).
- Bitbucket API requests made by Sourcegraph are now under a self-enforced API rate limit (since Bitbucket Server does not have a concept of rate limiting yet). This will reduce any chance of Sourcegraph slowing down or causing trouble for Bitbucket Server instances connected to it. The limits are: 7,200 total requests/hr, with a bucket size / maximum burst size of 500 requests.
- Global, org, and user settings are now validated against the schema, so invalid settings will be shown in the settings editor with a red squiggly line.
- The `http-header` auth provider now supports being used with other auth providers (still only when `experimentalFeatures.multipleAuthProviders` is `true`).
- Periodic fetches of Gitolite-hosted repositories are now handled internally by repo-updater.

### Added

- The `log.sentry.dsn` field in the site config makes Sourcegraph log application errors to a Sentry instance.
- Two new repository page hotkeys were added: <kbd>r</kbd> to open the repositories menu and <kbd>v</kbd> to open the revision selector.
- Repositories are periodically (~45 days) recloned from the codehost. The codehost can be relied on to give an efficient packing. This is an alternative to running a memory and CPU intensive git gc and git prune.
- The `auth.sessionExpiry` field sets the session expiration age in seconds (defaults to 90 days).

### Fixed

- Fixed a bug in the API console that caused it to display as a blank page in some cases.
- Fixed cases where GitHub rate limit wasn't being respected.
- Fixed a bug where scrolling in references, history, etc. file panels was not possible in Firefox.
- Fixed cases where gitserver directory structure migration could fail/crash.
- Fixed "Generate access token" link on user settings page. Previously, this link would 404.
- Fixed a bug where the search query was not updated in the search bar when searching from the homepage.
- Fixed a possible crash in github-proxy.
- Fixed a bug where file matching for diff search was case sensitive by default.

### Removed

- `SOURCEGRAPH_CONFIG` environment variable has been removed. Site configuration is always read from and written to disk. You can configure the location by providing `SOURCEGRAPH_CONFIG_FILE`. The default path is `/etc/sourcegraph/config.json`.

## 2.9.3

### Changed

- The search results page will merge duplicated lines of context.
- The following deprecated site configuration properties have been removed: `github[].preemptivelyClone`, `gitOriginMap`, `phabricatorURL`, `githubPersonalAccessToken`, `githubEnterpriseURL`, `githubEnterpriseCert`, and `githubEnterpriseAccessToken`.
- The `settings` field in the site config file is deprecated and will not be supported in a future release. Site admins should move those settings (if any) to global settings (in the site admin UI). Global settings are preferred to site config file settings because the former can be applied without needing to restart/redeploy the Sourcegraph server or cluster.

### Fixed

- Fixed a goroutine leak which occurs when search requests are canceled.
- Console output should have fewer spurious line breaks.
- Fixed an issue where it was not possible to override the `StrictHostKeyChecking` SSH option in the SSH configuration.
- Cross-repository code intelligence indexing for non-Go languages is now working again (originally broken in 2.9.2).

## 2.9.1

### Fixed

- Fixed an issue where saving an organization's configuration would hang indefinitely.

## 2.9.0

### Changed

- Hover tooltips were rewritten to fix a couple of issues and are now much more robust, received a new design and show more information.
- The `max:` search flag was renamed to `count:` in 2.8.8, but for backward compatibility `max:` has been added back as a deprecated alias for `count:`.
- Drastically improved the performance / load time of the Code Intelligence site admin page.

### Added

- The site admin code intelligence page now displays an error or reason whenever language servers are unable to be managed from the UI or Sourcegraph API.
- The ability to directly specify the root import path of a repository via `.sourcegraph/config.json` in the repo root, instead of relying on the heuristics of the Go language server to detect it.

### Fixed

- Configuring Bitbucket Server now correctly suppresses the the toast message "Configure repositories and code hosts to add to Sourcegraph."
- A bug where canonical import path comments would not be detected by the Go language server's heuristics under `cmd/` folders.
- Fixed an issue where a repository would only be refreshed on demand by certain user actions (such as a page reload) and would otherwise not be updated when expected.
- If a code host returned a repository-not-found or unauthorized error (to `repo-updater`) for a repository that previously was known to Sourcegraph, then in some cases a misleading "Empty repository" screen was shown. Now the repository is displayed as though it still existed, using cached data; site admins must explicitly delete repositories on Sourcegraph after they have been deleted on the code host.
- Improved handling of GitHub API rate limit exhaustion cases. Cached repository metadata and Git data will be used to provide full functionality during this time, and log messages are more informative. Previously, in some cases, repositories would become inaccessible.
- Fixed an issue where indexed search would sometimes not indicate that there were more results to show for a given file.
- Fixed an issue where the code intelligence admin page would never finish loading language servers.

## 2.9.0-pre0

### Changed

- Search scopes have been consolidated into the "Filters" bar on the search results page.
- Usernames and organization names of up to 255 characters are allowed. Previously the max length was 38.

### Fixed

- The target commit ID of a Git tag object (i.e., not lightweight Git tag refs) is now dereferenced correctly. Previously the tag object's OID was given.
- Fixed an issue where AWS Code Commit would hit the rate limit.
- Fixed an issue where dismissing the search suggestions dropdown did not unfocus previously highlighted suggestions.
- Fixed an issue where search suggestions would appear twice.
- Indexed searches now return partial results if they timeout.
- Git repositories with files whose paths contain `.git` path components are now usable (via indexed and non-indexed search and code intelligence). These corrupt repositories are rare and generally were created by converting some other VCS repository to Git (the Git CLI will forbid creation of such paths).
- Various diff search performance improvements and bug fixes.
- New Phabricator extension versions would used cached stylesheets instead of the upgraded version.
- Fixed an issue where hovers would show an error for Rust and C/C++ files.

### Added

- The `sourcegraph/server` container now emits the most recent log message when redis terminates to make it easier to debug why redis stopped.
- Organization invites (which allow users to invite other users to join organizations) are significantly improved. A new accept-invitation page was added.
- The new help popover allows users to easily file issues in the Sourcegraph public issue tracker and view documentation.
- An issue where Java files would be highlighted incorrectly if they contained JavaDoc blocks with an uneven number of opening/closing `*`s.

### Removed

- The `secretKey` site configuration value is no longer needed. It was only used for generating tokens for inviting a user to an organization. The invitation is now stored in the database associated with the recipient, so a secret token is no longer needed.
- The `experimentalFeatures.searchTimeoutParameter` site configuration value has been removed. It defaulted to `enabled` in 2.8 and it is no longer possible to disable.

### Added

- Syntax highlighting for:
  - TOML files (including Go `Gopkg.lock` and Rust `Cargo.lock` files).
  - Rust files.
  - GraphQL files.
  - Protobuf files.
  - `.editorconfig` files.

## 2.8.9

### Changed

- The "invite user" site admin page was moved to a sub-page of the users page (`/site-admin/users/new`).
- It is now possible for a site admin to create a new user without providing an email address.

### Fixed

- Checks for whether a repo is cloned will no longer exhaust open file pools over time.

### Added

- The Phabricator extension shows code intelligence status and supports enabling / disabling code intelligence for files.

## 2.8.8

### Changed

- Queries for repositories (in the explore, site admin repositories, and repository header dropdown) are matched on case-insensitive substrings, not using fuzzy matching logic.
- HTTP Authorization headers with an unrecognized scheme are ignored; they no longer cause the HTTP request to be rejected with HTTP 401 Unauthorized and an "Invalid Authorization header." error.
- Renamed the `max` search flag to `count`. Searches that specify `count:` will fetch at least that number of results, or the full result set.
- Bumped `lsp-proxy`'s `initialize` timeout to 3 minutes for every language.
- Search results are now sorted by repository and file name.
- More easily accessible "Show more" button at the top of the search results page.
- Results from user satisfaction surveys are now always hosted locally and visible to admins. The `"experimentalFeatures": { "hostSurveysLocally" }` config option has been deprecated.
- If the OpenID Connect authentication provider reports that a user's email address is not verified, the authentication attempt will fail.

### Fixed

- Fixed an issue where the search results page would not update its title.
- The session cookie name is now `sgs` (not `sg-session`) so that Sourcegraph 2.7 and Sourcegraph 2.8 can be run side-by-side temporarily during a rolling update without clearing each other's session cookies.
- Fixed the default hostnames of the C# and R language servers
- Fixed an issue where deleting an organization prevented the creation of organizations with the name of the deleted organization.
- Non-UTF8 encoded files (e.g. ISO-8859-1/Latin1, UTF16, etc) are now displayed as text properly rather than being detected as binary files.
- Improved error message when lsp-proxy's initalize timeout occurs
- Fixed compatibility issues and added [instructions for using Microsoft ADFS 2.1 and 3.0 for SAML authentication](https://docs.sourcegraph.com/admin/auth/saml_with_microsoft_adfs).
- Fixed an issue where external accounts associated with deleted user accounts would still be returned by the GraphQL API. This caused the site admin external accounts page to fail to render in some cases.
- Significantly reduced the number of code host requests for non github.com or gitlab.com repositories.

### Added

- The repository revisions popover now shows the target commit's last-committed/authored date for branches and tags.
- Setting the env var `INSECURE_SAML_LOG_TRACES=1` on the server (or the `sourcegraph-frontend` pod in Kubernetes) causes all SAML requests and responses to be logged, which helps with debugging SAML.
- Site admins can now view user satisfaction surveys grouped by user, in addition to chronological order, and aggregate summary values (including the average score and the net promoter score over the last 30 days) are now displayed.
- The site admin overview page displays the site ID, the primary admin email, and premium feature usage information.
- Added Haskell as an experimental language server on the code intelligence admin page.

## 2.8.0

### Changed

- `gitMaxConcurrentClones` now also limits the concurrency of updates to repos in addition to the initial clone.
- In the GraphQL API, `site.users` has been renamed to `users`, `site.orgs` has been renamed to `organizations`, and `site.repositories` has been renamed to `repositories`.
- An authentication provider must be set in site configuration (see [authentication provider documentation](https://docs.sourcegraph.com/admin/auth)). Previously the server defaulted to builtin auth if none was set.
- If a process dies inside the Sourcegraph container the whole container will shut down. We suggest operators configure a [Docker Restart Policy](https://docs.docker.com/config/containers/start-containers-automatically/#restart-policy-details) or a [Kubernetes Restart Policy](https://kubernetes.io/docs/concepts/workloads/pods/pod-lifecycle/#restart-policy). Previously the container would operate in a degraded mode if a process died.
- Changes to the `auth.public` site config are applied immediately in `sourcegraph/server` (no restart needed).
- The new search timeout behavior is now enabled by default. Set `"experimentalFeatures": {"searchTimeoutParameter": "disabled"}` in site config to disable it.
- Search includes files up to 1MB (previous limit was 512KB for unindexed search and 128KB for indexed search).
- Usernames and email addresses reported by OpenID Connect and SAML auth providers are now trusted, and users will sign into existing Sourcegraph accounts that match on the auth provider's reported username or email.
- The repository sidebar file tree is much, much faster on massive repositories (200,000+ files)
- The SAML authentication provider was significantly improved. Users who were signed in using SAML previously will need to reauthenticate via SAML next time they visit Sourcegraph.
- The SAML `serviceProviderCertificate` and `serviceProviderPrivateKey` site config properties are now optional.

### Fixed

- Fixed an issue where Index Search status page failed to render.
- User data on the site admin Analytics page is now paginated, filterable by a user's recent activity, and searchable.
- The link to the root of a repository in the repository header now preserves the revision you're currently viewing.
- When using the `http-header` auth provider, signin/signup/signout links are now hidden.
- Repository paths beginning with `go/` are no longer reservered by Sourcegraph.
- Interpret `X-Forwarded-Proto` HTTP header when `httpToHttpsRedirect` is set to `load-balanced`.
- Deleting a user account no longer prevents the creation of a new user account with the same username and/or association with authentication provider account (SAML/OpenID/etc.)
- It is now possible for a user to verify an email address that was previously associated with now-deleted user account.
- Diff searches over empty repositories no longer fail (this was not an issue for Sourcegraph cluster deployments).
- Stray `tmp_pack_*` files from interrupted fetches should now go away.
- When multiple `repo:` tokens match the same repo, process @revspec requirements from all of them, not just the first one in the search.

### Removed

- The `ssoUserHeader` site config property (deprecated since January 2018) has been removed. The functionality was moved to the `http-header` authentication provider.
- The experiment flag `showMissingReposEnabled`, which defaulted to enabled, has been removed so it is no longer possible to disable this feature.
- Event-level telemetry has been completely removed from self-hosted Sourcegraph instances. As a result, the `disableTelemetry` site configuration option has been deprecated. The new site-admin Pings page clarifies the only high-level telemetry being sent to Sourcegraph.com.
- The deprecated `adminUsernames` site config property (deprecated since January 2018) has been removed because it is no longer necessary. Site admins can designate other users as site admins in the site admin area, and the first user to sign into a new instance always becomes a site admin (even when using an external authentication provider).

### Added

- The new repository contributors page (linked from the repository homepage) displays the top Git commit authors in a repository, with filtering options.
- Custom language servers in the site config may now specify a `metadata` property containing things like homepage/docs/issues URLs for the language server project, as well as whether or not the language server should be considered experimental (not ready for prime-time). This `metadata` will be displayed in the UI to better communicate the status of a language server project.
- Access tokens now have scopes (which define the set of operations they permit). All access tokens still provide full control of all resources associated with the user account (the `user:all` scope, which is now explicitly displayed).
- The new access token scope `site-admin:sudo` allows the holder to perform any action as any other user. Only site admins may create this token.
- Links to Sourcegraph's changelog have been added to the site admin Updates page and update alert.
- If the site configuration is invalid or uses deprecated properties, a global alert will be shown to all site admins.
- There is now a code intelligence status indicator when viewing files. It contains information about the capabailities of the language server that is providing code intelligence for the file.
- Java code intelligence can now be enabled for repositories that aren't automatically supported using a
  `javaconfig.json` file. For Gradle plugins, this file can be generated using
  the [Javaconfig Gradle plugin](https://docs.sourcegraph.com/extensions/language_servers/java#gradle-execution).
- The new `auth.providers` site config is an array of authentication provider objects. Currently only 1 auth provider is supported. The singular `auth.provider` is deprecated.
- Users authenticated with OpenID Connect are now able to sign out of Sourcegraph (if the provider supports token revocation or the end-session endpoint).
- Users can now specify the number of days, weeks, and months of site activity to query through the GraphQL API.
- Added 14 new experimental language servers on the code intelligence admin page.
- Added `httpStrictTransportSecurity` site configuration option to customize the Strict-Transport-Security HTTP header. It defaults to `max-age=31536000` (one year).
- Added `nameIDFormat` in the `saml` auth provider to set the SAML NameID format. The default changed from transient to persistent.
- (This feature has been removed.) Experimental env var expansion in site config JSON: set `SOURCEGRAPH_EXPAND_CONFIG_VARS=1` to replace `${var}` or `$var` (based on environment variables) in any string value in site config JSON (except for JSON object property names).
- The new (optional) SAML `serviceProviderIssuer` site config property (in an `auth.providers` array entry with `{"type":"saml", ...}`) allows customizing the SAML Service Provider issuer name.
- The site admin area now has an "Auth" section that shows the enabled authentication provider(s) and users' external accounts.

## 2.7.6

### Fixed

- If a user's account is deleted, session cookies for that user are no longer considered valid.

## 2.7.5

### Changed

- When deploying Sourcegraph to Kubernetes, RBAC is now used by default. Most Kubernetes clusters require it. See the Kubernetes installation instructions for more information (including disabling if needed).
- Increased git ssh connection timeout to 30s from 7s.
- The Phabricator integration no longer requires staging areas, but using them is still recommended because it improves performance.

### Fixed

- Fixed an issue where language servers that were not enabled would display the "Restart" button in the Code Intelligence management panel.
- Fixed an issue where the "Update" button in the Code Intelligence management panel would be displayed inconsistently.
- Fixed an issue where toggling a dynamic search scope would not also remove `@rev` (if specified)
- Fixed an issue where where modes that can only be determined by the full filename (not just the file extension) of a path weren't supported (Dockerfiles are the first example of this).
- Fixed an issue where the GraphiQL console failed when variables are specified.
- Indexed search no longer maintains its own git clones. For Kubernetes cluster deployments, this significantly reduces disk size requirements for the indexed-search pod.
- Fixed an issue where language server Docker containers would not be automatically restarted if they crashed (`sourcegraph/server` only).
- Fixed an issue where if the first user on a site authenticated via SSO, the site would remain stuck in uninitialized mode.

### Added

- More detailed progress information is displayed on pages that are waiting for repositories to clone.
- Admins can now see charts with daily, weekly, and monthly unique user counts by visiting the site-admin Analytics page.
- Admins can now host and see results from Sourcegraph user satisfaction surveys locally by setting the `"experimentalFeatures": { "hostSurveysLocally": "enabled"}` site config option. This feature will be enabled for all instances once stable.
- Access tokens are now supported for all authentication providers (including OpenID Connect and SAML, which were previously not supported).
- The new `motd` setting (in global, organization, and user settings) displays specified messages at the top of all pages.
- Site admins may now view all access tokens site-wide (for all users) and revoke tokens from the new access tokens page in the site admin area.

## 2.7.0

### Changed

- Missing repositories no longer appear as search results. Instead, a count of repositories that were not found is displayed above the search results. Hovering over the count will reveal the names of the missing repositories.
- "Show more" on the search results page will now reveal results that have already been fetched (if such results exist) without needing to do a new query.
- The bottom panel (on a file) now shows more tabs, including docstrings, multiple definitions, references (as before), external references grouped by repository, implementations (if supported by the language server), and file history.
- The repository sidebar file tree is much faster on massive repositories (200,000+ files)

### Fixed

- Searches no longer block if the index is unavailable (e.g. after the index pod restarts). Instead, it respects the normal search timeout and reports the situation to the user if the index is not yet available.
- Repository results are no longer returned for filters that are not supported (e.g. if `file:` is part of the search query)
- Fixed an issue where file tree elements may be scrolled out of view on page load.
- Fixed an issue that caused "Could not ensure repository updated" log messages when trying to update a large number of repositories from gitolite.
- When using an HTTP authentication proxy (`"auth.provider": "http-header"`), usernames are now properly normalized (special characters including `.` replaced with `-`). This fixes an issue preventing users from signing in if their username contained these special characters.
- Fixed an issue where the site-admin Updates page would incorrectly report that update checking was turned off when `telemetryDisabled` was set, even as it continued to report new updates.
- `repo:` filters that match multiple repositories and contain a revision specifier now correctly return partial results even if some of the matching repositories don't have a matching revision.
- Removed hardcoded list of supported languages for code intelligence. Any language can work now and support is determined from the server response.
- Fixed an issue where modifying `config.json` on disk would not correctly mark the server as needing a restart.
- Fixed an issue where certain diff searches (with very sparse matches in a repository's history) would incorrectly report no results found.
- Fixed an issue where the `langservers` field in the site-configuration didn't require both the `language` and `address` field to be specified for each entry

### Added

- Users (and site admins) may now create and manage access tokens to authenticate API clients. The site config `auth.disableAccessTokens` (renamed to `auth.accessTokens` in 2.11) disables this new feature. Access tokens are currently only supported when using the `builtin` and `http-header` authentication providers (not OpenID Connect or SAML).
- User and site admin management capabilities for user email addresses are improved.
- The user and organization management UI has been greatly improved. Site admins may now administer all organizations (even those they aren't a member of) and may edit profile info and configuration for all users.
- If SSO is enabled (via OpenID Connect or SAML) and the SSO system provides user avatar images and/or display names, those are now used by Sourcegraph.
- Enable new search timeout behavior by setting `"experimentalFeatures": { "searchTimeoutParameter": "enabled"}` in your site config.
  - Adds a new `timeout:` parameter to customize the timeout for searches. It defaults to 10s and may not be set higher than 1m.
  - The value of the `timeout:` parameter is a string that can be parsed by [time.Duration](https://golang.org/pkg/time/#ParseDuration) (e.g. "100ms", "2s").
  - When `timeout:` is not provided, search optimizes for retuning results as soon as possible and will include slower kinds of results (e.g. symbols) only if they are found quickly.
  - When `timeout:` is provided, all result kinds are given the full timeout to complete.
- A new user settings tokens page was added that allows users to obtain a token that they can use to authenticate to the Sourcegraph API.
- Code intelligence indexes are now built for all repositories in the background, regardless of whether or not they are visited directly by a user.
- Language servers are now automatically enabled when visiting a repository. For example, visiting a Go repository will now automatically download and run the relevant Docker container for Go code intelligence.
  - This change only affects when Sourcegraph is deployed using the `sourcegraph/server` Docker image (not using Kubernetes).
  - You will need to use the new `docker run` command at https://docs.sourcegraph.com/#quickstart in order for this feature to be enabled. Otherwise, you will receive errors in the log about `/var/run/docker.sock` and things will work just as they did before. See https://docs.sourcegraph.com/extensions/language_servers for more information.
- The site admin Analytics page will now display the number of "Code Intelligence" actions each user has made, including hovers, jump to definitions, and find references, on the Sourcegraph webapp or in a code host integration or extension.
- An experimental cross repository jump to definition which consults the OSS index on Sourcegraph.com. This is disabled by default; use `"experimentalFeatures": { "jumpToDefOSSIndex": "enabled" }` in your site configuration to enable it.
- Users can now view Git branches, tags, and commits, and compare Git branches and revisions on Sourcegraph. (The code host icon in the header takes you to the commit on the code host.)
- A new admin panel allows you to view and manage language servers. For Docker deployments, it allows you to enable/disable/update/restart language servers at the click of a button. For cluster deployments, it shows the current status of language servers.
- Users can now tweet their feedback about Sourcegraph when clicking on the feedback smiley located in the navbar and filling out a Twitter feedback form.
- A new button in the repository header toggles on/off the Git history panel for the current file.

## 2.6.8

### Bug fixes

- Searches of `type:repo` now work correctly with "Show more" and the `max` parameter.
- Fixes an issue where the server would crash if the DB was not available upon startup.

## 2.6.7

### Added

- The duration that the frontend waits for the PostgreSQL database to become available is now configurable with the `DB_STARTUP_TIMEOUT` env var (the value is any valid Go duration string).
- Dynamic search filters now suggest exclusions of Go test files, vendored files and node_modules files.

## 2.6.6

### Added

- Authentication to Bitbucket Server using username-password credentials is now supported (in the `bitbucketServer` site config `username`/`password` options), for servers running Bitbucket Server version 2.4 and older (which don't support personal access tokens).

## 2.6.5

### Added

- The externally accessible URL path `/healthz` performs a basic application health check, returning HTTP 200 on success and HTTP 500 on failure.

### Behavior changes

- Read-only forks on GitHub are no longer synced by default. If you want to add a readonly fork, navigate directly to the repository page on Sourcegraph to add it (e.g. https://sourcegraph.mycompany.internal/github.com/owner/repo). This prevents your repositories list from being cluttered with a large number of private forks of a private repository that you have access to. One notable example is https://github.com/EpicGames/UnrealEngine.
- SAML cookies now expire after 90 days. The previous behavior was every 1 hour, which was unintentionally low.

## 2.6.4

### Added

- Improve search timeout error messages
- Performance improvements for searching regular expressions that do not start with a literal.

## 2.6.3

### Bug fixes

- Symbol results are now only returned for searches that contain `type:symbol`

## 2.6.2

### Added

- More detailed logging to help diagnose errors with third-party authentication providers.
- Anchors (such as `#my-section`) in rendered Markdown files are now supported.
- Instrumentation section for admins. For each service we expose pprof, prometheus metrics and traces.

### Bug fixes

- Applies a 1s timeout to symbol search if invoked without specifying `type:` to not block plain text results. No change of behaviour if `type:symbol` is given explicitly.
- Only show line wrap toggle for code-view-rendered files.

## 2.6.1

### Bug fixes

- Fixes a bug where typing in the search query field would modify the expanded state of file search results.
- Fixes a bug where new logins via OpenID Connect would fail with the error `SSO error: ID Token verification failed`.

## 2.6.0

### Added

- Support for [Bitbucket Server](https://www.atlassian.com/software/bitbucket/server) as a codehost. Configure via the `bitbucketServer` site config field.
- Prometheus gauges for git clone queue depth (`src_gitserver_clone_queue`) and git ls-remote queue depth (`src_gitserver_lsremote_queue`).
- Slack notifications for saved searches may now be added for individual users (not just organizations).
- The new search filter `lang:` filters results by programming language (example: `foo lang:go` or `foo -lang:clojure`).
- Dynamic filters: filters generated from your search results to help refine your results.
- Search queries that consist only of `file:` now show files whose path matches the filters (instead of no results).
- Sourcegraph now automatically detects basic `$GOPATH` configurations found in `.envrc` files in the root of repositories.
- You can now configure the effective `$GOPATH`s of a repository by adding a `.sourcegraph/config.json` file to your repository with the contents `{"go": {"GOPATH": ["mygopath"]}}`.
- A new `"blacklistGoGet": ["mydomain.org,myseconddomain.com"]` offers users a quick escape hatch in the event that Sourcegraph is making unwanted `go get` or `git clone` requests to their website due to incorrectly-configured monorepos. Most users will never use this option.
- Search suggestions and results now include symbol results. The new filter `type:symbol` causes only symbol results to be shown.
  Additionally, symbols for a repository can be browsed in the new symbols sidebar.
- You can now expand and collapse all items on a search results page or selectively expand and collapse individual items.

### Configuration changes

- Reduced the `gitMaxConcurrentClones` site config option's default value from 100 to 5, to help prevent too many concurrent clones from causing issues on code hosts.
- Changes to some site configuration options are now automatically detected and no longer require a server restart. After hitting Save in the UI, you will be informed if a server restart is required, per usual.
- Saved search notifications are now only sent to the owner of a saved search (all of an organization's members for an organization-level saved search, or a single user for a user-level saved search). The `notifyUsers` and `notifyOrganizations` properties underneath `search.savedQueries` have been removed.
- Slack webhook URLs are now defined in user/organization JSON settings, not on the organization profile page. Previously defined organization Slack webhook URLs are automatically migrated to the organization's JSON settings.
- The "unlimited" value for `maxReposToSearch` is now `-1` instead of `0`, and `0` now means to use the default.
- `auth.provider` must be set (`builtin`, `openidconnect`, `saml`, `http-header`, etc.) to configure an authentication provider. Previously you could just set the detailed configuration property (`"auth.openIDConnect": {...}`, etc.) and it would implicitly enable that authentication provider.
- The `autoRepoAdd` site configuration property was removed. Site admins can add repositories via site configuration.

### Bug fixes

- Only cross reference index enabled repositories.
- Fixed an issue where search would return results with empty file contents for matches in submodules with indexing enabled. Searching over submodules is not supported yet, so these (empty) results have been removed.
- Fixed an issue where match highlighting would be incorrect on lines that contained multibyte characters.
- Fixed an issue where search suggestions would always link to master (and 404) even if the file only existed on a branch. Now suggestions always link to the revision that is being searched over.
- Fixed an issue where all file and repository links on the search results page (for all search results types) would always link to master branch, even if the results only existed in another branch. Now search results links always link to the revision that is being searched over.
- The first user to sign up for a (not-yet-initialized) server is made the site admin, even if they signed up using SSO. Previously if the first user signed up using SSO, they would not be a site admin and no site admin could be created.
- Fixed an issue where our code intelligence archive cache (in `lsp-proxy`) would not evict items from the disk. This would lead to disks running out of free space.

## 2.5.16, 2.5.17

- Version bump to keep deployment variants in sync.

## 2.5.15

### Bug fixes

- Fixed issue where a Sourcegraph cluster would incorrectly show "An update is available".
- Fixed Phabricator links to repositories
- Searches over a single repository are now less likely to immediately time out the first time they are searched.
- Fixed a bug where `auth.provider == "http-header"` would incorrectly require builtin authentication / block site access when `auth.public == "false"`.

### Phabricator Integration Changes

We now display a "View on Phabricator" link rather than a "View on other code host" link if you are using Phabricator and hosting on GitHub or another code host with a UI. Commit links also will point to Phabricator.

### Improvements to SAML authentication

You may now optionally provide the SAML Identity Provider metadata XML file contents directly, with the `auth.saml` `identityProviderMetadata` site configuration property. (Previously, you needed to specify the URL where that XML file was available; that is still possible and is more common.) The new option is useful for organizations whose SAML metadata is not web-accessible or while testing SAML metadata configuration changes.

## 2.5.13

### Improvements to builtin authentication

When using `auth.provider == "builtin"`, two new important changes mean that a Sourcegraph server will be locked down and only accessible to users who are invited by an admin user (previously, we advised users to place their own auth proxy in front of Sourcegraph servers).

1.  When `auth.provider == "builtin"` Sourcegraph will now by default require an admin to invite users instead of allowing anyone who can visit the site to sign up. Set `auth.allowSignup == true` to retain the old behavior of allowing anyone who can access the site to signup.
2.  When `auth.provider == "builtin"`, Sourcegraph will now respects a new `auth.public` site configuration option (default value: `false`). When `auth.public == false`, Sourcegraph will not allow anyone to access the site unless they have an account and are signed in.

## 2.4.3

### Added

- Code Intelligence support
- Custom links to code hosts with the `links:` config options in `repos.list`

### Changed

- Search by file path enabled by default

## 2.4.2

### Added

- Repository settings mirror/cloning diagnostics page

### Changed

- Repositories added from GitHub are no longer enabled by default. The site admin UI for enabling/disabling repositories is improved.

## 2.4.0

### Added

- Search files by name by including `type:path` in a search query
- Global alerts for configuration-needed and cloning-in-progress
- Better list interfaces for repositories, users, organizations, and threads
- Users can change their own password in settings
- Repository groups can now be specified in settings by site admins, organizations, and users. Then `repogroup:foo` in a search query will search over only those repositories specified for the `foo` repository group.

### Changed

- Log messages are much quieter by default

## 2.3.11

### Added

- Added site admin updates page and update checking
- Added site admin telemetry page

### Changed

- Enhanced site admin panel
- Changed repo- and SSO-related site config property names to be consistent, updated documentation

## 2.3.10

### Added

- Online site configuration editing and reloading

### Changed

- Site admins are now configured in the site admin area instead of in the `adminUsernames` config key or `ADMIN_USERNAMES` env var. Users specified in those deprecated configs will be designated as site admins in the database upon server startup until those configs are removed in a future release.

## 2.3.9

### Fixed

- An issue that prevented creation and deletion of saved queries

## 2.3.8

### Added

- Built-in authentication: you can now sign up without an SSO provider.
- Faster default branch code search via indexing.

### Fixed

- Many performance improvements to search.
- Much log spam has been eliminated.

### Changed

- We optionally read `SOURCEGRAPH_CONFIG` from `$DATA_DIR/config.json`.
- SSH key required to clone repositories from GitHub Enterprise when using a self-signed certificate.

## 0.3 - 13 December 2017

The last version without a CHANGELOG.<|MERGE_RESOLUTION|>--- conflicted
+++ resolved
@@ -53,12 +53,9 @@
 - Fixed a bug where browser extension and code review integration usage stats were not being captured on the site-admin Usage Stats page.
 - Fixed an issue where in some rare cases PostgreSQL starting up slowly could incorrectly trigger a panic in the `frontend` service.
 - Fixed an issue where the management console password would incorrectly reset to a new secure one after a user account was created.
-<<<<<<< HEAD
 - Fixed a bug where gitserver would leak file descriptors when performing common operations.
-=======
 - Substantially improved the performance of updating external service configurations on instances with thousands of repositories, going from e.g. several minutes to about a minute for ~20k repositories.
 - Fully resolved the search performance regression in v3.2.0, restoring performance of search back to the same levels it was before changes made in v3.2.0.
->>>>>>> c893ed3d
 
 ## 3.3.7
 
