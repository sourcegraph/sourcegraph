--- conflicted
+++ resolved
@@ -17,11 +17,8 @@
 
 ### Added
 
-<<<<<<< HEAD
+- The default author and email for changesets will now be pulled from user account details when possible. [#46385](https://github.com/sourcegraph/sourcegraph/pull/46385)
 - Added out-of-band migration that will migrate all existing data from LSIF to SCIP (see additional [migration documentation](https://docs.sourcegraph.com/admin/how-to/lsif_scip_migration)). [#45106](https://github.com/sourcegraph/sourcegraph/pull/45106)
-=======
-- - The default author and email for changesets will now be pulled from user account details when possible. [#46385](https://github.com/sourcegraph/sourcegraph/pull/46385)
->>>>>>> 02c985e3
 
 ### Changed
 
