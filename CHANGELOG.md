--- conflicted
+++ resolved
@@ -17,12 +17,9 @@
 - Site admins now have a button to log out users from the all users view. [#13647](https://github.com/sourcegraph/sourcegraph/pull/13647)
 - After changing their password, a user will be signed out from all devices, and will be required to sign in with the new password.
 - Sourcegraph watches the [advanced config files](https://docs.sourcegraph.com/admin/config/advanced_config_file) and automatically applies the changes to Sourcegraph's configuration when they change. For example this allows Sourcegraph to notice when Kubernetes updates ConfigMap for the configuration. [#13646](https://github.com/sourcegraph/sourcegraph/pull/13646)
-<<<<<<< HEAD
 - The total size of all git repositories and the lines of code for indexed branches will be sent back in pings. [#13764](https://github.com/sourcegraph/sourcegraph/pull/13764)
-=======
 - Experimental: New homepage UI for Sourcegraph Server which shows the user their recent searches, repositories, files, and saved searches. It can be enabled with `experimentalFeatures.showEnterpriseHomePanels`. [#13407](https://github.com/sourcegraph/sourcegraph/issues/13407)
 - To define repository groups (`search.repositoryGroups` in global, org, or user settings), you can now specify regular expressions in addition to single repository names. [#13730](https://github.com/sourcegraph/sourcegraph/pull/13730)
->>>>>>> 94ed71d5
 
 ### Changed
 
