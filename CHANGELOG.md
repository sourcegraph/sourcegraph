<!--
###################################### READ ME ###########################################
### This changelog should always be read on `main` branch. Its contents on version     ###
### branches do not necessarily reflect the changes that have gone into that branch.   ###
### To update the changelog add your changes to the appropriate section under the      ###
### "Unreleased" heading.                                                              ###
##########################################################################################
-->

# Changelog

All notable changes to Sourcegraph are documented in this file.

<!-- START CHANGELOG -->

## Unreleased

### Added

- Outdated executors now show a warning from the admin page. [#40916](https://github.com/sourcegraph/sourcegraph/pull/40916)
- Added support for better Slack link previews for private instances. Link previews are currently feature-flagged, and site admins can turn them on by creating the `enable-link-previews` feature flag on the `/site-admin/feature-flags` page. [#41843](https://github.com/sourcegraph/sourcegraph/pull/41843)
- Added a new button in the repository settings, under "Mirroring", to delete a repository from disk and reclone it. [#42177](https://github.com/sourcegraph/sourcegraph/pull/42177)
- Batch changes run on the server can now be created within organisations. [#36536](https://github.com/sourcegraph/sourcegraph/issues/36536)
<<<<<<< HEAD
- GraphQL request logs are now compliant with the audit logging format. The old GraphQl logging based on `LOG_ALL_GRAPHQL_REQUESTS` env var is now deprecated and scheduled for removal. [#42550](https://github.com/sourcegraph/sourcegraph/pull/42550)
=======
- Mounting files now works when running batch changes server side. [#31792](https://github.com/sourcegraph/sourcegraph/issues/31792)
>>>>>>> 3dd98920

### Changed

- Git server access logs are now compliant with the audit logging format. Breaking change: The 'actor' field is now nested under 'audit' field. [#41865](https://github.com/sourcegraph/sourcegraph/pull/41865)
- All Perforce rules are now stored together in one column and evaluated on a "last rule takes precedence" basis. [#41785](https://github.com/sourcegraph/sourcegraph/pull/41785)

### Fixed

- WIP changesets in Gitlab >= 14.0 are now prefixed with `Draft:` instead of `WIP:` to accomodate for the [breaking change in Gitlab 14.0](https://docs.gitlab.com/ee/update/removals.html#wip-merge-requests-renamed-draft-merge-requests). [#42024](https://github.com/sourcegraph/sourcegraph/pull/42024)
- When updating the site configuration, the provided Last ID is now used to prevent race conditions when simultaneous config updates occur. [#42691](https://github.com/sourcegraph/sourcegraph/pull/42691)

### Removed

-

## 4.0.0

### Added

- A new look for Sourcegraph, previously in beta as "Simple UI", is now permanently enabled. [#41021](https://github.com/sourcegraph/sourcegraph/pull/41021)
- A new [multi-version upgrade](https://docs.sourcegraph.com/admin/updates#multi-version-upgrades) process now allows Sourcegraph instances to upgrade more than a single minor version. Instances at version 3.20 or later can now jump directly to 4.0. [#40628](https://github.com/sourcegraph/sourcegraph/pull/40628)
- Matching ranges in file paths are now highlighted for path results and content results. Matching paths in repository names are now highlighted for repository results. [#41296](https://github.com/sourcegraph/sourcegraph/pull/41296) [#41385](https://github.com/sourcegraph/sourcegraph/pull/41385) [#41470](https://github.com/sourcegraph/sourcegraph/pull/41470)
- Aggregations by repository, file, author, and capture group are now provided for search results. [#39643](https://github.com/sourcegraph/sourcegraph/issues/39643)
- Blob views and search results are now lazily syntax highlighted for better performance. [#39563](https://github.com/sourcegraph/sourcegraph/pull/39563) [#40263](https://github.com/sourcegraph/sourcegraph/pull/40263)
- File links in both the search results and the blob sidebar and now prefetched on hover or focus. [#40354](https://github.com/sourcegraph/sourcegraph/pull/40354) [#41420](https://github.com/sourcegraph/sourcegraph/pull/41420)
- Negation support for the search predicates `-repo:has.path()` and `-repo:has.content()`. [#40283](https://github.com/sourcegraph/sourcegraph/pull/40283)
- Experimental clientside OpenTelemetry can now be enabled with `"observability.client": { "openTelemetry": "/-/debug/otlp" }`, which sends OpenTelemetry to the new [bundled OpenTelemetry Collector](https://docs.sourcegraph.com/admin/observability/opentelemetry). [#37907](https://github.com/sourcegraph/sourcegraph/issues/37907)
- File diff stats are now characterized by 2 figures: lines added and lines removed. Previously, a 3rd figure for lines modified was also used. This is represented by the fields on the `DiffStat` type on the GraphQL API. [#40454](https://github.com/sourcegraph/sourcegraph/pull/40454)

### Changed

- [Sourcegraph with Kubernetes (without Helm)](https://docs.sourcegraph.com/admin/deploy/kubernetes): The `jaeger-agent` sidecar has been replaced by an [OpenTelemetry Collector](https://docs.sourcegraph.com/admin/observability/opentelemetry) DaemonSet + Deployment configuration. The bundled Jaeger instance is now disabled by default, instead of enabled. [#40456](https://github.com/sourcegraph/sourcegraph/issues/40456)
- [Sourcegraph with Docker Compose](https://docs.sourcegraph.com/admin/deploy/docker-compose): The `jaeger` service has been replaced by an [OpenTelemetry Collector](https://docs.sourcegraph.com/admin/observability/opentelemetry) service. The bundled Jaeger instance is now disabled by default, instead of enabled. [#40455](https://github.com/sourcegraph/sourcegraph/issues/40455)
- `"observability.tracing": { "type": "opentelemetry" }` is now the default tracer type. To revert to existing behaviour, set `"type": "jaeger"` instead. The legacy values `"type": "opentracing"` and `"type": "datadog"` have been removed. [#41242](https://github.com/sourcegraph/sourcegraph/pull/41242)
- `"observability.tracing": { "urlTemplate": "" }` is now the default, and if `"urlTemplate"` is left empty, no trace URLs are generated. To revert to existing behaviour, set `"urlTemplate": "{{ .ExternalURL }}/-/debug/jaeger/trace/{{ .TraceID }}"` instead. [#41242](https://github.com/sourcegraph/sourcegraph/pull/41242)
- Code host connection tokens are no longer supported as a fallback method for syncing changesets in Batch Changes. [#25394](https://github.com/sourcegraph/sourcegraph/issues/25394)
- **IMPORTANT:** `repo:contains(file:foo content:bar)` has been renamed to `repo:contains.file(path:foo content:bar)`. `repo:contains.file(foo)` has been renamed to `repo:contains.path(foo)`. `repo:contains()` **is no longer a valid predicate. Saved searches using** `repo:contains()` **will need to be updated to use the new syntax.** [#40389](https://github.com/sourcegraph/sourcegraph/pull/40389)

### Fixed

- Fixed support for bare repositories using the src-cli and other codehost type. This requires the latest version of src-cli. [#40863](https://github.com/sourcegraph/sourcegraph/pull/40863)
- The recommended [src-cli](https://github.com/sourcegraph/src-cli) version is now reported consistently. [#39468](https://github.com/sourcegraph/sourcegraph/issues/39468)
- A performance issue affecting structural search causing results to not stream. It is much faster now. [#40872](https://github.com/sourcegraph/sourcegraph/pull/40872)
- An issue where the saved search input box reports an invalid pattern type for `standard`, which is now valid. [#41068](https://github.com/sourcegraph/sourcegraph/pull/41068)
- Git will now respect system certificate authorities when specifying `certificates` for the `tls.external` site configuration. [#38128](https://github.com/sourcegraph/sourcegraph/issues/38128)
- Fixed a bug where setting `"observability.tracing": {}` would disable tracing, when the intended behaviour is to default to tracing with `"sampling": "selective"` enabled by default. [#41242](https://github.com/sourcegraph/sourcegraph/pull/41242)
- The performance, stability, and latency of search predicates like `repo:has.file()`, `repo:has.content()`, and `file:has.content()` have been dramatically improved. [#418](https://github.com/sourcegraph/zoekt/pull/418), [#40239](https://github.com/sourcegraph/sourcegraph/pull/40239), [#38988](https://github.com/sourcegraph/sourcegraph/pull/38988), [#39501](https://github.com/sourcegraph/sourcegraph/pull/39501)
- A search query issue where quoted patterns inside parenthesized expressions would be interpreted incorrectly. [#41455](https://github.com/sourcegraph/sourcegraph/pull/41455)

### Removed

- `CACHE_DIR` has been removed from the `sourcegraph-frontend` deployment. This required ephemeral storage which will no longer be needed. This variable (and corresponding filesystem mount) has been unused for many releases. [#38934](https://github.com/sourcegraph/sourcegraph/issues/38934)
- Quick links will no longer be shown on the homepage or search sidebar. The `quicklink` setting is now marked as deprecated. [#40750](https://github.com/sourcegraph/sourcegraph/pull/40750)
- Quick links will no longer be shown on the homepage or search sidebar if the "Simple UI" toggle is enabled and will be removed entirely in a future release. The `quicklink` setting is now marked as deprecated. [#40750](https://github.com/sourcegraph/sourcegraph/pull/40750)
- `file:contains()` has been removed from the list of valid predicates. `file:has.content()` and `file:contains.content()` remain, both of which work the same as `file:contains()` and are valid aliases of each other.
- The single-container `sourcegraph/server` deployment no longer bundles a Jaeger instance. [#41244](https://github.com/sourcegraph/sourcegraph/pull/41244)
- The following previously-deprecated fields have been removed from the Batch Changes GraphQL API: `GitBranchChangesetDescription.headRepository`, `BatchChange.initialApplier`, `BatchChange.specCreator`, `Changeset.publicationState`, `Changeset.reconcilerState`, `Changeset.externalState`.

## 3.43.2

### Fixed

- Fixed an issue causing context cancel error dumps when updating a code host config manually. [#40857](https://github.com/sourcegraph/sourcegraph/pull/41265)
- Fixed non-critical errors stopping the repo-syncing process for Bitbucket projectKeys. [#40897](https://github.com/sourcegraph/sourcegraph/pull/40582)
- Fixed an issue marking accounts as expired when the supplied Account ID list has no entries. [#40860](https://github.com/sourcegraph/sourcegraph/pull/40860)

## 3.43.1

### Fixed

- Fixed an infinite render loop on the batch changes detail page, causing the page to become unusable. [#40857](https://github.com/sourcegraph/sourcegraph/pull/40857)
- Unable to pick the correct GitLab OAuth for user authentication and repository permissions syncing when the instance configures more than one GitLab OAuth authentication providers. [#40897](https://github.com/sourcegraph/sourcegraph/pull/40897)

## 3.43.0

### Added

- Enforce 5-changeset limit for batch changes run server-side on an unlicensed instance. [#37834](https://github.com/sourcegraph/sourcegraph/issues/37834)
- Changesets that are not associated with any batch changes can have a retention period set using the site configuration `batchChanges.changesetsRetention`. [#36188](https://github.com/sourcegraph/sourcegraph/pull/36188)
- Added experimental support for exporting traces to an OpenTelemetry collector with `"observability.tracing": { "type": "opentelemetry" }` [#37984](https://github.com/sourcegraph/sourcegraph/pull/37984)
- Added `ROCKSKIP_MIN_REPO_SIZE_MB` to automatically use [Rockskip](https://docs.sourcegraph.com/code_intelligence/explanations/rockskip) for repositories over a certain size. [#38192](https://github.com/sourcegraph/sourcegraph/pull/38192)
- `"observability.tracing": { "urlTemplate": "..." }` can now be set to configure generated trace URLs (for example those generated via `&trace=1`). [#39765](https://github.com/sourcegraph/sourcegraph/pull/39765)

### Changed

- **IMPORTANT: Search queries with patterns surrounded by** `/.../` **will now be interpreted as regular expressions.** Existing search links or code monitors are unaffected. In the rare event where older links rely on the literal meaning of `/.../`, the string will be automatically quoted it in a `content` filter, preserving the original meaning. If you happen to use an existing older link and want `/.../` to work as a regular expression, add `patterntype:standard` to the query. New queries and code monitors will interpret `/.../` as regular expressions. [#38141](https://github.com/sourcegraph/sourcegraph/pull/38141).
- The password policy has been updated and is now part of the standard featureset configurable by site-admins. [#39213](https://github.com/sourcegraph/sourcegraph/pull/39213).
- Replaced the `ALLOW_DECRYPT_MIGRATION` envvar with `ALLOW_DECRYPTION`. See [updated documentation](https://docs.sourcegraph.com/admin/config/encryption). [#39984](https://github.com/sourcegraph/sourcegraph/pull/39984)
- Compute-powered insight now supports only one series custom colors for compute series bars [40038](https://github.com/sourcegraph/sourcegraph/pull/40038)

### Fixed

- Fix issue during code insight creation where selecting `"Run your insight over all your repositories"` reset the currently selected distance between data points. [#39261](https://github.com/sourcegraph/sourcegraph/pull/39261)
- Fix issue where symbols in the side panel did not have file level permission filtering applied correctly. [#39592](https://github.com/sourcegraph/sourcegraph/pull/39592)

### Removed

- The experimental dependencies search feature has been removed, including the `repo:deps(...)` search predicate and the site configuration options `codeIntelLockfileIndexing.enabled` and `experimentalFeatures.dependenciesSearch`. [#39742](https://github.com/sourcegraph/sourcegraph/pull/39742)

## 3.42.2

### Fixed

- Fix issue with capture group insights to fail immediately if they contain invalid queries. [#39842](https://github.com/sourcegraph/sourcegraph/pull/39842)
- Fix issue during conversion of just in time code insights to start backfilling data from the current time instead of the date the insight was created. [#39923](https://github.com/sourcegraph/sourcegraph/pull/39923)

## 3.42.1

### Fixed

- Reverted git version to avoid an issue with commit-graph that could cause repository corruptions [#39537](https://github.com/sourcegraph/sourcegraph/pull/39537)
- Fixed an issue with symbols where they were not respecting sub-repository permissions [#39592](https://github.com/sourcegraph/sourcegraph/pull/39592)

## 3.42.0

### Added

- Reattached changesets now display an action and factor into the stats when previewing batch changes. [#36359](https://github.com/sourcegraph/sourcegraph/issues/36359)
- New site configuration option `"permissions.syncUsersMaxConcurrency"` to control the maximum number of user-centric permissions syncing jobs could be spawned concurrently. [#37918](https://github.com/sourcegraph/sourcegraph/issues/37918)
- Added experimental support for exporting traces to an OpenTelemetry collector with `"observability.tracing": { "type": "opentelemetry" }` [#37984](https://github.com/sourcegraph/sourcegraph/pull/37984)
- Code Insights over some repos now get 12 historic data points in addition to a current daily value and future points that align with the defined interval. [#37756](https://github.com/sourcegraph/sourcegraph/pull/37756)
- A Kustomize overlay and Helm override file to apply envoy filter for networking error caused by service mesh. [#4150](https://github.com/sourcegraph/deploy-sourcegraph/pull/4150) & [#148](https://github.com/sourcegraph/deploy-sourcegraph-helm/pull/148)
- Resource Estimator: Ability to export the estimated results as override file for Helm and Docker Compose. [#18](https://github.com/sourcegraph/resource-estimator/pull/18)
- A toggle to enable/disable a beta simplified UI has been added to the user menu. This new UI is still actively in development and any changes visible with the toggle enabled may not be stable are subject to change. [#38763](https://github.com/sourcegraph/sourcegraph/pull/38763)
- Search query inputs are now backed by the CodeMirror library instead of Monaco. Monaco can be re-enabled by setting `experimentalFeatures.editor` to `"monaco"`. [38584](https://github.com/sourcegraph/sourcegraph/pull/38584)
- Better search-based code navigation for Python using tree-sitter [#38459](https://github.com/sourcegraph/sourcegraph/pull/38459)
- Gitserver endpoint access logs can now be enabled by adding `"log": { "gitserver.accessLogs": true }` to the site config. [#38798](https://github.com/sourcegraph/sourcegraph/pull/38798)
- Code Insights supports a new type of insight - compute-powered insight, currently under the experimental feature flag: `codeInsightsCompute` [#37857](https://github.com/sourcegraph/sourcegraph/issues/37857)
- Cache execution result when mounting files in a batch spec. [sourcegraph/src-cli#795](https://github.com/sourcegraph/src-cli/pull/795)
- Batch Changes changesets open on archived repositories will now move into a [Read-Only state](https://docs.sourcegraph.com/batch_changes/references/faq#why-is-my-changeset-read-only). [#26820](https://github.com/sourcegraph/sourcegraph/issues/26820)

### Changed

- Updated minimum required veresion of `git` to 2.35.2 in `gitserver` and `server` Docker image. This addresses [a few vulnerabilities announced by GitHub](https://github.blog/2022-04-12-git-security-vulnerability-announced/).
- Search: Pasting a query with line breaks into the main search query input will now replace them with spaces instead of removing them. [#37674](https://github.com/sourcegraph/sourcegraph/pull/37674)
- Rewrite resource estimator using the latest metrics [#37869](https://github.com/sourcegraph/sourcegraph/pull/37869)
- Selecting a line multiple times in the file view will only add a single browser history entry [#38204](https://github.com/sourcegraph/sourcegraph/pull/38204)
- The panels on the homepage (recent searches, etc) are now turned off by default. They can be re-enabled by setting `experimentalFeatures.showEnterpriseHomePanels` to true. [#38431](https://github.com/sourcegraph/sourcegraph/pull/38431)
- Log sampling is now enabled by default for Sourcegraph components that use the [new internal logging library](https://github.com/sourcegraph/log) - the first 100 identical log entries per second will always be output, but thereafter only every 100th identical message will be output. It can be configured for each service using the environment variables `SRC_LOG_SAMPLING_INITIAL` and `SRC_LOG_SAMPLING_THEREAFTER`, and if `SRC_LOG_SAMPLING_INITIAL` is set to `0` or `-1` the sampling will be disabled entirely. [#38451](https://github.com/sourcegraph/sourcegraph/pull/38451)
- Deprecated `experimentalFeatures.enableGitServerCommandExecFilter`. Setting this value has no effect on the code any longer and the code to guard against unknown commands is always enabled.
- Zoekt now runs with GOGC=25 by default, helping to reduce the memory consumption of Sourcegraph. Previously it ran with GOGC=50, but we noticed a regression when we switched to go 1.18 which contained significant changes to the go garbage collector. [#38708](https://github.com/sourcegraph/sourcegraph/issues/38708)
- Hide `Publish` action when working with imported changesets. [#37882](https://github.com/sourcegraph/sourcegraph/issues/37882)

### Fixed

- Fix an issue where updating the title or body of a Bitbucket Cloud pull request opened by a batch change could fail when the pull request was not on a fork of the target repository. [#37585](https://github.com/sourcegraph/sourcegraph/issues/37585)
- A bug where some complex `repo:` regexes only returned a subset of repository results. [#37925](https://github.com/sourcegraph/sourcegraph/pull/37925)
- Fix a bug when selecting all the changesets on the Preview Batch Change Page only selected the recently loaded changesets. [#38041](https://github.com/sourcegraph/sourcegraph/pull/38041)
- Fix a bug with bad code insights chart data points links. [#38102](https://github.com/sourcegraph/sourcegraph/pull/38102)
- Code Insights: the commit indexer no longer errors when fetching commits from empty repositories and marks them as successfully indexed. [#39081](https://github.com/sourcegraph/sourcegraph/pull/38091)
- The file view does not jump to the first selected line anymore when selecting multiple lines and the first selected line was out of view. [#38175](https://github.com/sourcegraph/sourcegraph/pull/38175)
- Fixed an issue where multiple activations of the back button are required to navigate back to a previously selected line in a file [#38193](https://github.com/sourcegraph/sourcegraph/pull/38193)
- Support timestamps with numeric timezone format from Gitlab's Webhook payload [#38250](https://github.com/sourcegraph/sourcegraph/pull/38250)
- Fix regression in 3.41 where search-based Code Insights could have their queries wrongly parsed into regex patterns when containing quotes or parentheses. [#38400](https://github.com/sourcegraph/sourcegraph/pull/38400)
- Fixed regression of mismatched `From` address when render emails. [#38589](https://github.com/sourcegraph/sourcegraph/pull/38589)
- Fixed a bug with GitHub code hosts using `"repositoryQuery":{"public"}` where it wasn't respecting exclude archived. [#38839](https://github.com/sourcegraph/sourcegraph/pull/38839)
- Fixed a bug with GitHub code hosts using `repositoryQuery` with custom queries, where it could potentially stall out searching for repos. [#38839](https://github.com/sourcegraph/sourcegraph/pull/38839)
- Fixed an issue in Code Insights were duplicate points were sometimes being returned when displaying series data. [#38903](https://github.com/sourcegraph/sourcegraph/pull/38903)
- Fix issue with Bitbucket Projects repository permissions sync regarding granting pending permissions. [#39013](https://github.com/sourcegraph/sourcegraph/pull/39013)
- Fix issue with Bitbucket Projects repository permissions sync when BindID is username. [#39035](https://github.com/sourcegraph/sourcegraph/pull/39035)
- Improve keyboard navigation for batch changes server-side execution flow. [#38601](https://github.com/sourcegraph/sourcegraph/pull/38601)
- Fixed a bug with the WorkspacePreview panel glitching when it's resized. [#36470](https://github.com/sourcegraph/sourcegraph/issues/36470)
- Handle special characters in search query when creating a batch change from search. [#38772](https://github.com/sourcegraph/sourcegraph/pull/38772)
- Fixed bug when parsing numeric timezone offset in Gitlab webhook payload. [#38250](https://github.com/sourcegraph/sourcegraph/pull/38250)
- Fixed setting unrestricted status on a repository when using the explicit permissions API. If the repository had never had explicit permissions before, previously this call would fail. [#39141](https://github.com/sourcegraph/sourcegraph/pull/39141)

### Removed

- The direct DataDog trace export integration has been removed. ([#37654](https://github.com/sourcegraph/sourcegraph/pull/37654))
- Removed the deprecated git exec forwarder. [#38092](https://github.com/sourcegraph/sourcegraph/pull/38092)
- Browser and IDE extensions banners. [#38715](https://github.com/sourcegraph/sourcegraph/pull/38715)

## 3.41.1

### Fixed

- Fix issue with Bitbucket Projects repository permissions sync when wrong repo IDs were used [#38637](https://github.com/sourcegraph/sourcegraph/pull/38637)
- Fix perforce permissions interpretation for rules where there is a wildcard in the depot name [#37648](https://github.com/sourcegraph/sourcegraph/pull/37648)

### Added

- Allow directory read access for sub repo permissions [#38487](https://github.com/sourcegraph/sourcegraph/pull/38487)

### Changed

- p4-fusion version is upgraded to 1.10 [#38272](https://github.com/sourcegraph/sourcegraph/pull/38272)

## 3.41.0

### Added

- Code Insights: Added toggle display of data series in line charts
- Code Insights: Added dashboard pills for the standalone insight page [#36341](https://github.com/sourcegraph/sourcegraph/pull/36341)
- Extensions: Added site config parameter `extensions.allowOnlySourcegraphAuthoredExtensions`. When enabled only extensions authored by Sourcegraph will be able to be viewed and installed. For more information check out the [docs](https://docs.sourcegraph.com/admin/extensions##allow-only-extensions-authored-by-sourcegraph). [#35054](https://github.com/sourcegraph/sourcegraph/pull/35054)
- Batch Changes Credentials can now be manually validated. [#35948](https://github.com/sourcegraph/sourcegraph/pull/35948)
- Zoekt-indexserver has a new debug landing page, `/debug`, which now exposes information about the queue, the list of indexed repositories, and the list of assigned repositories. Admins can reach the debug landing page by selecting Instrumentation > indexed-search-indexer from the site admin view. The debug page is linked at the top. [#346](https://github.com/sourcegraph/zoekt/pull/346)
- Extensions: Added `enableExtensionsDecorationsColumnView` user setting as [experimental feature](https://docs.sourcegraph.com/admin/beta_and_experimental_features#experimental-features). When enabled decorations of the extensions supporting column decorations (currently only git-extras extension does: [sourcegraph-git-extras/pull/276](https://github.com/sourcegraph/sourcegraph-git-extras/pull/276)) will be displayed in separate columns on the blob page. [#36007](https://github.com/sourcegraph/sourcegraph/pull/36007)
- SAML authentication provider has a new site configuration `allowGroups` that allows filtering users by group membership. [#36555](https://github.com/sourcegraph/sourcegraph/pull/36555)
- A new [templating](https://docs.sourcegraph.com/batch_changes/references/batch_spec_templating) variable, `batch_change_link` has been added for more control over where the "Created by Sourcegraph batch change ..." message appears in the published changeset description. [#491](https://github.com/sourcegraph/sourcegraph/pull/35319)
- Batch specs can now mount local files in the Docker container when using [Sourcegraph CLI](https://docs.sourcegraph.com/cli). [#31790](https://github.com/sourcegraph/sourcegraph/issues/31790)
- Code Monitoring: Notifications via Slack and generic webhooks are now enabled for everyone by default as a beta feature. [#37037](https://github.com/sourcegraph/sourcegraph/pull/37037)
- Code Insights: Sort and limit filters have been added to capture group insights. This gives users more control over which series are displayed. [#34611](https://github.com/sourcegraph/sourcegraph/pull/34611)
- [Running batch changes server-side](https://docs.sourcegraph.com/batch_changes/explanations/server_side) is now in beta! In addition to using src-cli to run batch changes locally, you can now run them server-side as well. This requires installing executors. While running server-side unlocks a new and improved UI experience, you can still use src-cli just like before.
- Code Monitoring: pings for new action types [#37288](https://github.com/sourcegraph/sourcegraph/pull/37288)
- Better search-based code navigation for Java using tree-sitter [#34875](https://github.com/sourcegraph/sourcegraph/pull/34875)

### Changed

- Code Insights: Added warnings about adding `context:` and `repo:` filters in search query.
- Batch Changes: The credentials of the last applying user will now be used to sync changesets when available. If unavailable, then the previous behaviour of using a site or code host configuration credential is retained. [#33413](https://github.com/sourcegraph/sourcegraph/issues/33413)
- Gitserver: we disable automatic git-gc for invocations of git-fetch to avoid corruption of repositories by competing git-gc processes. [#36274](https://github.com/sourcegraph/sourcegraph/pull/36274)
- Commit and diff search: The hard limit of 50 repositories has been removed, and long-running searches will continue running until the timeout is hit. [#36486](https://github.com/sourcegraph/sourcegraph/pull/36486)
- The Postgres DBs `frontend` and `codeintel-db` are now given 1 hour to begin accepting connections before Kubernetes restarts the containers. [#4136](https://github.com/sourcegraph/deploy-sourcegraph/pull/4136)
- The internal git command forwarder has been deprecated and will be removed in 3.42 [#37320](https://github.com/sourcegraph/sourcegraph/pull/37320)

### Fixed

- Unable to send emails through [Google SMTP relay](https://docs.sourcegraph.com/admin/config/email#configuring-sourcegraph-to-send-email-via-google-workspace-gmail) with mysterious error "EOF". [#35943](https://github.com/sourcegraph/sourcegraph/issues/35943)
- A common source of searcher evictions on kubernetes when running large structural searches. [#34828](https://github.com/sourcegraph/sourcegraph/issues/34828)
- An issue with permissions evaluation for saved searches
- An authorization check while Redis is down will now result in an internal server error, instead of clearing a valid session from the user's cookies. [#37016](https://github.com/sourcegraph/sourcegraph/issues/37016)

### Removed

-

## 3.40.2

### Fixed

- Fix issue with OAuth login using a Github code host by reverting gologin dependency update [#36685](https://github.com/sourcegraph/sourcegraph/pull/36685)
- Fix issue with single-container docker image where codeinsights-db was being incorrectly created [#36678](https://github.com/sourcegraph/sourcegraph/pull/36678)

## 3.40.1

### Fixed

- Support expiring OAuth tokens for GitLab which became the default in version 15.0. [#36003](https://github.com/sourcegraph/sourcegraph/pull/36003)
- Fix external service resolver erroring when webhooks not supported. [#35932](https://github.com/sourcegraph/sourcegraph/pull/35932)

## 3.40.0

### Added

- Code Insights: Added fuzzy search filter for dashboard select drop down
- Code Insights: You can share code insights through a shareable link. [#34965](https://github.com/sourcegraph/sourcegraph/pull/34965)
- Search: `path:` is now a valid filter. It is an alias for the existing `file:` filter. [#34947](https://github.com/sourcegraph/sourcegraph/pull/34947)
- Search: `-language` is a valid filter, but the web app displays it as invalid. The web app is fixed to reflect validity. [#34949](https://github.com/sourcegraph/sourcegraph/pull/34949)
- Search-based code intelligence now recognizes local variables in Python, Java, JavaScript, TypeScript, C/C++, C#, Go, and Ruby. [#33689](https://github.com/sourcegraph/sourcegraph/pull/33689)
- GraphQL API: Added support for async external service deletion. This should be used to delete an external service which cannot be deleted within 75 seconds timeout due to a large number of repos. Usage: add `async` boolean field to `deleteExternalService` mutation. Example: `mutation deleteExternalService(externalService: "id", async: true) { alwaysNil }`
- [search.largeFiles](https://docs.sourcegraph.com/admin/config/site_config#search-largeFiles) now supports recursive globs. For example, it is now possible to specify a pattern like `**/*.lock` to match a lock file anywhere in a repository. [#35411](https://github.com/sourcegraph/sourcegraph/pull/35411)
- Permissions: The `setRepositoryPermissionsUnrestricted` mutation was added, which allows explicitly marking a repo as available to all Sourcegraph users. [#35378](https://github.com/sourcegraph/sourcegraph/pull/35378)
- The `repo:deps(...)` predicate can now search through the [Python dependencies of your repositories](https://docs.sourcegraph.com/code_search/how-to/dependencies_search). [#32659](https://github.com/sourcegraph/sourcegraph/issues/32659)
- Batch Changes are now supported on [Bitbucket Cloud](https://bitbucket.org/). [#24199](https://github.com/sourcegraph/sourcegraph/issues/24199)
- Pings for server-side batch changes [#34308](https://github.com/sourcegraph/sourcegraph/pull/34308)
- Indexed search will detect when it is misconfigured and has multiple replicas writing to the same directory. [#35513](https://github.com/sourcegraph/sourcegraph/pull/35513)
- A new token creation callback feature that sends a token back to a trusted program automatically after the user has signed in [#35339](https://github.com/sourcegraph/sourcegraph/pull/35339)
- The Grafana dashboard now has a global container resource usage view to help site-admin quickly identify potential scaling issues. [#34808](https://github.com/sourcegraph/sourcegraph/pull/34808)

### Changed

- Sourcegraph's docker images are now based on Alpine Linux 3.14. [#34508](https://github.com/sourcegraph/sourcegraph/pull/34508)
- Sourcegraph is now built with Go 1.18. [#34899](https://github.com/sourcegraph/sourcegraph/pull/34899)
- Capture group Code Insights now use the Compute streaming endpoint. [#34905](https://github.com/sourcegraph/sourcegraph/pull/34905)
- Code Insights will now automatically generate queries with a default value of `fork:no` and `archived:no` if these fields are not specified by the user. This removes the need to manually add these fields to have consistent behavior from historical to non-historical results. [#30204](https://github.com/sourcegraph/sourcegraph/issues/30204)
- Search Code Insights now use the Search streaming endpoint. [#35286](https://github.com/sourcegraph/sourcegraph/pull/35286)
- Deployment: Nginx ingress controller updated to v1.2.0

### Fixed

- Code Insights: Fixed line chart data series hover effect. Now the active line will be rendered on top of the others.
- Code Insights: Fixed incorrect Line Chart size calculation in FireFox
- Unverified primary emails no longer breaks the Emails-page for users and Users-page for Site Admin. [#34312](https://github.com/sourcegraph/sourcegraph/pull/34312)
- Button to download raw file in blob page is now working correctly. [#34558](https://github.com/sourcegraph/sourcegraph/pull/34558)
- Searches containing `or` expressions are now optimized to evaluate natively on the backends that support it ([#34382](https://github.com/sourcegraph/sourcegraph/pull/34382)), and both commit and diff search have been updated to run optimized `and`, `or`, and `not` queries. [#34595](https://github.com/sourcegraph/sourcegraph/pull/34595)
- Carets in textareas in Firefox are now visible. [#34888](https://github.com/sourcegraph/sourcegraph/pull/34888)
- Changesets to GitHub code hosts could fail with a confusing, non actionable error message. [#35048](https://github.com/sourcegraph/sourcegraph/pull/35048)
- An issue causing search expressions to not work in conjunction with `type:symbol`. [#35126](https://github.com/sourcegraph/sourcegraph/pull/35126)
- A non-descriptive error message that would be returned when using `on.repository` if it is not a valid repository path [#35023](https://github.com/sourcegraph/sourcegraph/pull/35023)
- Reduced database load when viewing or previewing a batch change. [#35501](https://github.com/sourcegraph/sourcegraph/pull/35501)
- Fixed a bug where Capture Group Code Insights generated just in time only returned data for the latest repository in the list. [#35624](https://github.com/sourcegraph/sourcegraph/pull/35624)

### Removed

- The experimental API Docs feature released on our Cloud instance since 3.30.0 has been removed from the product entirely. This product functionality is being superseded by [doctree](https://github.com/sourcegraph/doctree). [#34798](https://github.com/sourcegraph/sourcegraph/pull/34798)

## 3.39.1

### Fixed

- Code Insights: Fixed bug that caused line rendering issues when series data is returned out of order by date.
- Code Insights: Fixed bug that caused before and after parameters to be switched when clicking in to the diff view from an insight.
- Fixed an issue with notebooks that caused the cursor to behave erratically in markdown blocks. [#34227](https://github.com/sourcegraph/sourcegraph/pull/34227)
- Batch Changes on docker compose installations were failing due to a missing environment variable [#813](https://github.com/sourcegraph/deploy-sourcegraph-docker/pull/813).

## 3.39.0

### Added

- Added support for LSIF upload authentication against GitLab.com on Sourcegraph Cloud. [#33254](https://github.com/sourcegraph/sourcegraph/pull/33254)
- Add "getting started/quick start checklist for authenticated users" [#32882](https://github.com/sourcegraph/sourcegraph/pull/32882)
- A redesigned repository page is now available under the `new-repo-page` feature flag. [#33319](https://github.com/sourcegraph/sourcegraph/pull/33319)
- Pings now include notebooks usage metrics. [#30087](https://github.com/sourcegraph/sourcegraph/issues/30087)
- Notebooks are now enabled by default. [#33706](https://github.com/sourcegraph/sourcegraph/pull/33706)
- The Code Insights GraphQL API now accepts Search Contexts as a filter and will extract the expressions embedded the `repo` and `-repo` search query fields from the contexts to apply them as filters on the insight. [#33866](https://github.com/sourcegraph/sourcegraph/pull/33866)
- The Code Insights commit indexer can now index commits in smaller batches. Set the number of days per batch in the site setting `insights.commit.indexer.windowDuration`. A value of 0 (default) will disable batching. [#33666](https://github.com/sourcegraph/sourcegraph/pull/33666)
- Support account lockout after consecutive failed sign-in attempts for builtin authentication provider (i.e. username and password), new config options are added to the site configuration under `"auth.lockout"` to customize the threshold, length of lockout and consecutive periods. [#33999](https://github.com/sourcegraph/sourcegraph/pull/33999)
- pgsql-exporter for Code Insights has been added to docker-compose and Kubernetes deployments to gather database-level metrics. [#780](https://github.com/sourcegraph/deploy-sourcegraph-docker/pull/780), [#4111](https://github.com/sourcegraph/deploy-sourcegraph/pull/4111)
- `repo:dependencies(...)` predicate can now search through the [Go dependencies of your repositories](https://docs.sourcegraph.com/code_search/how-to/dependencies_search). [#32658](https://github.com/sourcegraph/sourcegraph/issues/32658)
- Added a site config value `defaultRateLimit` to optionally configure a global default rate limit for external services.

### Changed

- Code Insights: Replaced native window confirmation dialog with branded modal. [#33637](https://github.com/sourcegraph/sourcegraph/pull/33637)
- Code Insights: Series data is now sorted by semantic version then alphabetically.
- Code Insights: Added locked insights overlays for frozen insights while in limited access mode. Restricted insight editing save change button for frozen insights. [#33062](https://github.com/sourcegraph/sourcegraph/pull/33062)
- Code Insights: A global dashboard will now be automatically created while in limited access mode to provide consistent visibility for unlocked insights. This dashboard cannot be deleted or modified while in limited access mode. [#32992](https://github.com/sourcegraph/sourcegraph/pull/32992)
- Update "getting started checklist for visitors" to a new design [TODO:]
- Update "getting started/quick start checklist for visitors" to a new design [#32882](https://github.com/sourcegraph/sourcegraph/pull/32882)
- Code Insights: Capture group values are now restricted to 100 characters. [#32828](https://github.com/sourcegraph/sourcegraph/pull/32828)
- Repositories for which gitserver's janitor job "sg maintenance" fails will eventually be re-cloned if "DisableAutoGitUpdates" is set to false (default) in site configuration. [#33432](https://github.com/sourcegraph/sourcegraph/pull/33432)
- The Code Insights database is now based on Postgres 12, removing the dependency on TimescaleDB. [#32697](https://github.com/sourcegraph/sourcegraph/pull/32697)

### Fixed

- Fixed create insight button being erroneously disabled.
- Fixed an issue where a `Warning: Sourcegraph cannot send emails!` banner would appear for all users instead of just site admins (introduced in v3.38).
- Fixed reading search pattern type from settings [#32989](https://github.com/sourcegraph/sourcegraph/issues/32989)
- Display a tooltip and truncate the title of a search result when content overflows [#32904](https://github.com/sourcegraph/sourcegraph/pull/32904)
- Search patterns containing `and` and `not` expressions are now optimized to evaluate natively on the Zoekt backend for indexed code content and symbol search wherever possible. These kinds of queries are now typically an order of magnitude faster. Previous cases where no results were returned for expensive search expressions should now work and return results quickly. [#33308](https://github.com/sourcegraph/sourcegraph/pull/33308)
- Fail to log extension activation event will no longer block extension from activating [#33300][https://github.com/sourcegraph/sourcegraph/pull/33300]
- Fixed out-ouf-memory events for gitserver's janitor job "sg maintenance". [#33353](https://github.com/sourcegraph/sourcegraph/issues/33353)
- Setting the publication state for changesets when previewing a batch spec now works correctly if all changesets are selected and there is more than one page of changesets. [#33619](https://github.com/sourcegraph/sourcegraph/issues/33619)

### Removed

-

## 3.38.1

### Fixed

- An issue introduced in 3.38 that caused alerts to not be delivered [#33398](https://github.com/sourcegraph/sourcegraph/pull/33398)

## 3.38.0

### Added

- Added new "Getting started onboarding tour" for not authenticated users on Sourcegraph.com instead of "Search onboarding tour" [#32263](https://github.com/sourcegraph/sourcegraph/pull/32263)
- Pings now include code host integration usage metrics [#31379](https://github.com/sourcegraph/sourcegraph/pull/31379)
- Added `PRECISE_CODE_INTEL_UPLOAD_AWS_USE_EC2_ROLE_CREDENTIALS` environment variable to enable EC2 metadata API authentication to an external S3 bucket storing precise code intelligence uploads. [#31820](https://github.com/sourcegraph/sourcegraph/pull/31820)
- LSIF upload pages now include a section listing the reasons and retention policies resulting in an upload being retained and not expired. [#30864](https://github.com/sourcegraph/sourcegraph/pull/30864)
- Timestamps in the history panel can now be formatted as absolute timestamps by using user setting `history.preferAbsoluteTimestamps`
- Timestamps in the history panel can now be formatted as absolute timestamps by using user setting `history.preferAbsoluteTimestamps` [#31837](https://github.com/sourcegraph/sourcegraph/pull/31837)
- Notebooks from private enterprise instances can now be embedded in external sites by enabling the `enable-embed-route` feature flag. [#31628](https://github.com/sourcegraph/sourcegraph/issues/31628)
- Pings now include IDE extensions usage metrics [#32000](https://github.com/sourcegraph/sourcegraph/pull/32000)
- New EventSource type: `IDEEXTENSION` for IDE extensions-related events [#32000](https://github.com/sourcegraph/sourcegraph/pull/32000)
- Code Monitoring now has a Logs tab enabled as a [beta feature](https://docs.sourcegraph.com/admin/beta_and_experimental_features). This lets you see recent runs of your code monitors and determine if any notifications were sent or if there were any errors during the run. [#32292](https://github.com/sourcegraph/sourcegraph/pull/32292)
- Code Monitoring creation and editing now supports syntax highlighting and autocomplete on the search box. [#32536](https://github.com/sourcegraph/sourcegraph/pull/32536)
- New `repo:dependencies(...)` predicate allows you to [search through the dependencies of your repositories](https://docs.sourcegraph.com/code_search/how-to/dependencies_search). This feature is currently in beta and only npm package repositories are supported with dependencies from `package-lock.json` and `yarn.lock` files. [#32405](https://github.com/sourcegraph/sourcegraph/issues/32405)
- Site config has a new _experimental_ feature called `gitServerPinnedRepos` that allows admins to pin specific repositories to particular gitserver instances. [#32831](https://github.com/sourcegraph/sourcegraph/pull/32831).
- Added [Rockskip](https://docs.sourcegraph.com/code_intelligence/explanations/rockskip), a scalable symbol service backend for a fast symbol sidebar and search-based code intelligence on monorepos.
- Code monitor email notifications can now optionally include the content of new search results. This is disabled by default but can be enabled by editing the code monitor's email action and toggling on "Include search results in sent message". [#32097](https://github.com/sourcegraph/sourcegraph/pull/32097)

### Changed

- Searching for the pattern `//` with regular expression search is now interpreted literally and will search for `//`. Previously, the `//` pattern was interpreted as our regular expression syntax `/<regexp>/` which would in turn be intrpreted as the empty string. Since searching for an empty string offers little practically utility, we now instead interpret `//` to search for its literal meaning in regular expression search. [#31520](https://github.com/sourcegraph/sourcegraph/pull/31520)
- Timestamps in the webapp will now display local time on hover instead of UTC time [#31672](https://github.com/sourcegraph/sourcegraph/pull/31672)
- Updated Postgres version from 12.6 to 12.7 [#31933](https://github.com/sourcegraph/sourcegraph/pull/31933)
- Code Insights will now periodically clean up data series that are not in use. There is a 1 hour grace period where the series can be reattached to a view, after which all of the time series data and metadata will be deleted. [#32094](https://github.com/sourcegraph/sourcegraph/pull/32094)
- Code Insights critical telemetry total count now only includes insights that are not frozen (limited by trial mode restrictions). [#32529](https://github.com/sourcegraph/sourcegraph/pull/32529)
- The Phabricator integration with Gitolite code hosts has been deprecated, the fields have been kept to not break existing systems, but the integration does not work anymore
- The SSH library used to push Batch Change branches to code hosts has been updated to prevent issues pushing to github.com or GitHub Enterprise releases after March 15, 2022. [#32641](https://github.com/sourcegraph/sourcegraph/issues/32641)
- Bumped the minimum supported version of Docker Compose from `1.22.0` to `1.29.0`. [#32631](https://github.com/sourcegraph/sourcegraph/pull/32631)
- [Code host API rate limit configuration](https://docs.sourcegraph.com/admin/repo/update_frequency#code-host-api-rate-limiting) no longer based on code host URLs but only takes effect on each individual external services. To enforce API rate limit, please add configuration to all external services that are intended to be rate limited. [#32768](https://github.com/sourcegraph/sourcegraph/pull/32768)

### Fixed

- Viewing or previewing a batch change is now more resilient when transient network or server errors occur. [#29859](https://github.com/sourcegraph/sourcegraph/issues/29859)
- Search: `select:file` and `select:file.directory` now properly deduplicates results. [#32469](https://github.com/sourcegraph/sourcegraph/pull/32469)
- Security: Patch container images against CVE 2022-0778 [#32679](https://github.com/sourcegraph/sourcegraph/issues/32679)
- When closing a batch change, draft changesets that will be closed are now also shown. [#32481](https://github.com/sourcegraph/sourcegraph/pull/32481)

### Removed

- The deprecated GraphQL field `SearchResults.resultCount` has been removed in favor of its replacement, `matchCount`. [#31573](https://github.com/sourcegraph/sourcegraph/pull/31573)
- The deprecated site-config field `UseJaeger` has been removed. Use `"observability.tracing": { "sampling": "all" }` instead [#31294](https://github.com/sourcegraph/sourcegraph/pull/31294/commits/6793220d6cf1200535a2610d79d2dd9e18c67dca)

## 3.37.0

### Added

- Code in search results is now selectable (e.g. for copying). Just clicking on the code continues to open the corresponding file as it did before. [#30033](https://github.com/sourcegraph/sourcegraph/pull/30033)
- Search Notebooks now support importing and exporting Markdown-formatted files. [#28586](https://github.com/sourcegraph/sourcegraph/issues/28586)
- Added standalone migrator service that can be used to run database migrations independently of an upgrade. For more detail see the [standalone migrator docs](https://docs.sourcegraph.com/admin/how-to/manual_database_migrations) and the [docker-compose](https://docs.sourcegraph.com/admin/install/docker-compose/operations#database-migrations) or [kubernetes](https://docs.sourcegraph.com/admin/install/kubernetes/update#database-migrations) upgrade docs.

### Changed

- Syntax highlighting for JSON now uses a distinct color for strings in object key positions. [#30105](https://github.com/sourcegraph/sourcegraph/pull/30105)
- GraphQL API: The order of events returned by `MonitorTriggerEventConnection` has been reversed so newer events are returned first. The `after` parameter has been modified accordingly to return events older the one specified, to allow for pagination. [31219](https://github.com/sourcegraph/sourcegraph/pull/31219)
- [Query based search contexts](https://docs.sourcegraph.com/code_search/how-to/search_contexts#beta-query-based-search-contexts) are now enabled by default as a [beta feature](https://docs.sourcegraph.com/admin/beta_and_experimental_features). [#30888](https://github.com/sourcegraph/sourcegraph/pull/30888)
- The symbols sidebar loads much faster on old commits (after processing it) when scoped to a subdirectory in a big repository. [#31300](https://github.com/sourcegraph/sourcegraph/pull/31300)

### Fixed

- Links generated by editor endpoint will render image preview correctly. [#30767](https://github.com/sourcegraph/sourcegraph/pull/30767)
- Fixed a race condition in the precise code intel upload expirer process that prematurely expired new uploads. [#30546](https://github.com/sourcegraph/sourcegraph/pull/30546)
- Pushing changesets from Batch Changes to code hosts with self-signed TLS certificates has been fixed. [#31010](https://github.com/sourcegraph/sourcegraph/issues/31010)
- Fixed LSIF uploads not being expired according to retention policies when the repository contained tags and branches with the same name but pointing to different commits. [#31108](https://github.com/sourcegraph/sourcegraph/pull/31108)
- Service discovery for the symbols service can transition from no endpoints to endpoints. Previously we always returned an error after the first empty state. [#31225](https://github.com/sourcegraph/sourcegraph/pull/31225)
- Fixed performance issue in LSIF upload processing, reducing the latency between uploading an LSIF index and accessing precise code intel in the UI. ([#30978](https://github.com/sourcegraph/sourcegraph/pull/30978), [#31143](https://github.com/sourcegraph/sourcegraph/pull/31143))
- Fixed symbols not appearing when no files changed between commits. [#31295](https://github.com/sourcegraph/sourcegraph/pull/31295)
- Fixed symbols not appearing when too many files changed between commits. [#31110](https://github.com/sourcegraph/sourcegraph/pull/31110)
- Fixed runaway disk usage in the `symbols` service. [#30647](https://github.com/sourcegraph/sourcegraph/pull/30647)

### Removed

- Removed `experimentalFeature.showCodeMonitoringTestEmailButton`. Test emails can still be sent by editing the code monitor and expanding the "Send email notification" section. [#29953](https://github.com/sourcegraph/sourcegraph/pull/29953)

## 3.36.3

### Fixed

- Fix Code Monitor permissions. For more detail see our [security advisory](https://github.com/sourcegraph/sourcegraph/security/advisories/GHSA-xqv2-x6f2-w3pf) [#30547](https://github.com/sourcegraph/sourcegraph/pull/30547)

## 3.36.2

### Removed

- The TOS consent screen which would appear for all users upon signing into Sourcegraph. We had some internal miscommunication on this onboarding flow and it didn’t turn out the way we intended, this effectively reverts that change. ![#30192](https://github.com/sourcegraph/sourcegraph/issues/30192)

## 3.36.1

### Fixed

- Fix broken 'src lsif upload' inside executor due to basic auth removal. [#30023](https://github.com/sourcegraph/sourcegraph/pull/30023)

## 3.36.0

### Added

- Search contexts can now be defined with a restricted search query as an alternative to a specific list of repositories and revisions. This feature is _beta_ and may change in the following releases. Allowed filters: `repo`, `rev`, `file`, `lang`, `case`, `fork`, `visibility`. `OR`, `AND` expressions are also allowed. To enable this feature to all users, set `experimentalFeatures.searchContextsQuery` to true in global settings. You'll then see a "Create context" button from the search results page and a "Query" input field in the search contexts form. If you want revisions specified in these query based search contexts to be indexed, set `experimentalFeatures.search.index.query.contexts` to true in site configuration. [#29327](https://github.com/sourcegraph/sourcegraph/pull/29327)
- More explicit Terms of Service and Privacy Policy consent has been added to Sourcegraph Server. [#28716](https://github.com/sourcegraph/sourcegraph/issues/28716)
- Batch changes will be created on forks of the upstream repository if the new `batchChanges.enforceForks` site setting is enabled. [#17879](https://github.com/sourcegraph/sourcegraph/issues/17879)
- Symbolic links are now searchable. Previously it was possible to navigate to symbolic links in the repository tree view, however the symbolic links were ignored during searches. [#29567](https://github.com/sourcegraph/sourcegraph/pull/29567), [#237](https://github.com/sourcegraph/zoekt/pull/237)
- Maximum number of references/definitions shown in panel can be adjusted in settings with `codeIntelligence.maxPanelResults`. If not set, a hardcoded limit of 500 was used. [#29629](https://github.com/sourcegraph/sourcegraph/29629)
- Search notebooks are now fully persistable. You can create notebooks through the WYSIWYG editor and share them via a unique URL. We support two visibility modes: private (only the creator can view the notebook) and public (everyone can view the notebook). This feature is _beta_ and may change in the following releases. [#27384](https://github.com/sourcegraph/sourcegraph/issues/27384)
- Code Insights that are run over all repositories now have data points with links that lead to the search page. [#29587](https://github.com/sourcegraph/sourcegraph/pull/29587)
- Code Insights creation UI query field now supports different syntax highlight modes based on `patterntype` filter. [#29733](https://github.com/sourcegraph/sourcegraph/pull/29733)
- Code Insights creation UI query field now has live-preview button that leads to the search page with predefined query value. [#29698](https://github.com/sourcegraph/sourcegraph/pull/29698)
- Code Insights creation UI detect and track patterns can now search across all repositories. [#29906](https://github.com/sourcegraph/sourcegraph/pull/29906)
- Pings now contain aggregated CTA metrics. [#29966](https://github.com/sourcegraph/sourcegraph/pull/29966)
- Pings now contain aggregated CTA metrics. [#29966](https://github.com/sourcegraph/sourcegraph/pull/29966) and [#31389](https://github.com/sourcegraph/sourcegraph/pull/31389)

### Changed

- Sourcegraph's API (streaming search, GraphQL, etc.) may now be used from any domain when using an access token for authentication, or with no authentication in the case of Sourcegraph.com. [#28775](https://github.com/sourcegraph/sourcegraph/pull/28775)
- The endpoint `/search/stream` will be retired in favor of `/.api/search/stream`. This requires no action unless you have developed custom code against `/search/stream`. We will support both endpoints for a short period of time before removing `/search/stream`. Please refer to the [documentation](https://docs.sourcegraph.com/api/stream_api) for more information.
- When displaying the content of symbolic links in the repository tree view, we will show the relative path to the link's target instead of the target's content. This behavior is consistent with how we display symbolic links in search results. [#29687](https://github.com/sourcegraph/sourcegraph/pull/29687)
- A new janitor job, "sg maintenance" was added to gitserver. The new job replaces "garbage collect" with the goal to optimize the performance of git operations for large repositories. You can choose to enable "garbage collect" again by setting the environment variables "SRC_ENABLE_GC_AUTO" to "true" and "SRC_ENABLE_SG_MAINTENANCE" to "false" for gitserver. Note that you must not enable both options at the same time. [#28224](https://github.com/sourcegraph/sourcegraph/pull/28224).
- Search results across repositories are now ordered by repository rank by default. By default the rank is the number of stars a repository has. An administrator can inflate the rank of a repository via `experimentalFeatures.ranking.repoScores`. If you notice increased latency in results, you can disable this feature by setting `experimentalFeatures.ranking.maxReorderQueueSize` to 0. [#29856](https://github.com/sourcegraph/sourcegraph/pull/29856)
- Search results within the same file are now ordered by relevance instead of line number. To order by line number, update the setting `experimentalFeatures.clientSearchResultRanking: "by-line-number"`. [#29046](https://github.com/sourcegraph/sourcegraph/pull/29046)
- Bumped the symbols processing timeout from 20 minutes to 2 hours and made it configurable. [#29891](https://github.com/sourcegraph/sourcegraph/pull/29891)

### Fixed

- Issue preventing searches from completing when certain patterns contain `@`. [#29489](https://github.com/sourcegraph/sourcegraph/pull/29489)
- The grafana dashboard for "successful search request duration" reports the time for streaming search which is used by the browser. Previously it reported the GraphQL time which the browser no longer uses. [#29625](https://github.com/sourcegraph/sourcegraph/pull/29625)
- A regression introduced in 3.35 causing Code Insights that are run over all repositories to not query against repositories that have permissions enabled. (Restricted repositories are and remain filtered based on user permissions when a user views a chart, not at query time.) This may cause global Insights to undercount for data points generated after upgrading to 3.35 and before upgrading to 3.36. [](https://github.com/sourcegraph/sourcegraph/pull/29725)
- Renaming repositories now removes the old indexes on Zoekt's disks. This did not affect search results, only wasted disk space. This was a regression introduced in Sourcegraph 3.33. [#29685](https://github.com/sourcegraph/sourcegraph/issues/29685)

### Removed

- Removed unused backend service from Kubernetes deployments. [#4050](https://github.com/sourcegraph/deploy-sourcegraph/pull/4050)

## 3.35.2

### Fixed

- Fix Code Monitor permissions. For more detail see our [security advisory](https://github.com/sourcegraph/sourcegraph/security/advisories/GHSA-xqv2-x6f2-w3pf) [#30547](https://github.com/sourcegraph/sourcegraph/pull/30547)

## 3.35.1

**⚠️ Due to issues related to Code Insights in the 3.35.0 release, users are advised to upgrade directly to 3.35.1.**

### Fixed

- Skipped migrations caused existing Code Insights to not appear. [#29395](https://github.com/sourcegraph/sourcegraph/pull/29395)
- Enterprise-only out-of-band migrations failed to execute due to missing enterprise configuration flag. [#29426](https://github.com/sourcegraph/sourcegraph/pull/29426)

## 3.35.0

**⚠️ Due to issues related to Code Insights on this release, users are advised to upgrade directly to 3.35.1.**

### Added

- Individual batch changes can publish multiple changesets to the same repository by specifying multiple target branches using the [`on.branches`](https://docs.sourcegraph.com/batch_changes/references/batch_spec_yaml_reference#on-repository) attribute. [#25228](https://github.com/sourcegraph/sourcegraph/issues/25228)
- Low resource overlay added. NOTE: this is designed for internal-use only. Customers can use the `minikube` overlay to achieve similar results.[#4012](https://github.com/sourcegraph/deploy-sourcegraph/pull/4012)
- Code Insights has a new insight `Detect and Track` which will generate unique time series from the matches of a pattern specified as a regular expression capture group. This is currently limited to insights scoped to specific repositories. [docs](https://docs.sourcegraph.com/code_insights/explanations/automatically_generated_data_series)
- Code Insights is persisted entirely in the `codeinsights-db` database. A migration will automatically be performed to move any defined insights and dashboards from your user, org, or global settings files.
- The GraphQL API for Code Insights has entered beta. [docs](https://docs.sourcegraph.com/code_insights/references/code_insights_graphql_api)
- The `SRC_GIT_SERVICE_MAX_EGRESS_BYTES_PER_SECOND` environment variable to control the egress throughput of gitserver's git service (e.g. used by zoekt-index-server to clone repos to index). Set to -1 for no limit. [#29197](https://github.com/sourcegraph/sourcegraph/pull/29197)
- Search suggestions via the GraphQL API were deprecated last release and are now no longer available. Suggestions now work only with the search streaming API. [#29283](https://github.com/sourcegraph/sourcegraph/pull/29283)
- Clicking on a token will now jump to its definition. [#28520](https://github.com/sourcegraph/sourcegraph/pull/28520)

### Changed

- The `ALLOW_DECRYPT_MIGRATION` environment variable is now read by the `worker` service, not the `frontend` service as in previous versions.
- External services will stop syncing if they exceed the user / site level limit for total number of repositories added. It will only continue syncing if the extra repositories are removed or the corresponding limit is increased, otherwise it will stop syncing for the very first repository each time the syncer attempts to sync the external service again. [#28674](https://github.com/sourcegraph/sourcegraph/pull/28674)
- Sourcegraph services now listen to SIGTERM signals. This allows smoother rollouts in kubernetes deployments. [#27958](https://github.com/sourcegraph/sourcegraph/pull/27958)
- The sourcegraph-frontend ingress now uses the networking.k8s.io/v1 api. This adds support for k8s v1.22 and later, and deprecates support for versions older than v1.18.x [#4029](https://github.com/sourcegraph/deploy-sourcegraph/pull/4029)
- Non-bare repositories found on gitserver will be removed by a janitor job. [#28895](https://github.com/sourcegraph/sourcegraph/pull/28895)
- The search bar is no longer auto-focused when navigating between files. This change means that the keyboard shortcut Cmd+LeftArrow (or Ctrl-LeftArrow) now goes back to the browser's previous page instead of moving the cursor position to the first position of the search bar. [#28943](https://github.com/sourcegraph/sourcegraph/pull/28943)
- Code Insights series over all repositories can now be edited
- Code Insights series over all repositories now support a custom time interval and will calculate with 12 points starting at the moment the series is created and working backwards.
- Minio service upgraded to RELEASE.2021-12-10T23-03-39Z. [#29188](https://github.com/sourcegraph/sourcegraph/pull/29188)
- Code insights creation UI form query field now supports suggestions and syntax highlighting. [#28130](https://github.com/sourcegraph/sourcegraph/pull/28130)
- Using `select:repo` in search queries will now stream results incrementally, greatly improving speed and reducing time-to-first-result. [#28920](https://github.com/sourcegraph/sourcegraph/pull/28920)
- The fuzzy file finder is now enabled by default and can be activated with the shortcut `Cmd+K` on macOS and `Ctrl+K` on Linux/Windows. Change the user setting `experimentalFeatures.fuzzyFinder` to `false` to disable this feature. [#29010](https://github.com/sourcegraph/sourcegraph/pull/29010)
- Search-based code intelligence and the symbol sidebar are much faster now that the symbols service incrementally processes files that changed. [#27932](https://github.com/sourcegraph/sourcegraph/pull/27932)

### Fixed

- Moving a changeset from draft state into published state was broken on GitLab code hosts. [#28239](https://github.com/sourcegraph/sourcegraph/pull/28239)
- The shortcuts for toggling the History Panel and Line Wrap were not working on Mac. [#28574](https://github.com/sourcegraph/sourcegraph/pull/28574)
- Suppresses docker-on-mac warning for Kubernetes, Docker Compose, and Pure Docker deployments. [#28405](https://github.com/sourcegraph/sourcegraph/pull/28821)
- Fixed an issue where certain regexp syntax for repository searches caused the entire search, including non-repository searches, to fail with a parse error (issue affects only version 3.34). [#28826](https://github.com/sourcegraph/sourcegraph/pull/28826)
- Modifying changesets on Bitbucket Server could previously fail if the local copy in Batch Changes was out of date. That has been fixed by retrying the operations in case of a 409 response. [#29100](https://github.com/sourcegraph/sourcegraph/pull/29100)

### Removed

- Settings files (user, org, global) as a persistence mechanism for Code Insights are now deprecated.
- Query-runner deployment has been removed. You can safely remove the `query-runner` service from your installation.

## 3.34.2

### Fixed

- A bug introduced in 3.34 and 3.34.1 that resulted in certain repositories being missed in search results. [#28624](https://github.com/sourcegraph/sourcegraph/pull/28624)

## 3.34.1

### Fixed

- Fixed Redis alerting for docker-compose deployments [#28099](https://github.com/sourcegraph/sourcegraph/issues/28099)

## 3.34.0

### Added

- Added documentation for merging site-config files. Available since 3.32 [#21220](https://github.com/sourcegraph/sourcegraph/issues/21220)
- Added site config variable `cloneProgressLog` to optionally enable logging of clone progress to temporary files for debugging. Disabled by default. [#26568](https://github.com/sourcegraph/sourcegraph/pull/26568)
- GNU's `wget` has been added to all `sourcegraph/*` Docker images that use `sourcegraph/alpine` as its base [#26823](https://github.com/sourcegraph/sourcegraph/pull/26823)
- Added the "no results page", a help page shown if a search doesn't return any results [#26154](https://github.com/sourcegraph/sourcegraph/pull/26154)
- Added monitoring page for Redis databases [#26967](https://github.com/sourcegraph/sourcegraph/issues/26967)
- The search indexer only polls repositories that have been marked as changed. This reduces a large source of load in installations with a large number of repositories. If you notice index staleness, you can try disabling by setting the environment variable `SRC_SEARCH_INDEXER_EFFICIENT_POLLING_DISABLED` on `sourcegraph-frontend`. [#27058](https://github.com/sourcegraph/sourcegraph/issues/27058)
- Pings include instance wide total counts of Code Insights grouped by presentation type, series type, and presentation-series type. [#27602](https://github.com/sourcegraph/sourcegraph/pull/27602)
- Added logging of incoming Batch Changes webhooks, which can be viewed by site admins. By default, sites without encryption will log webhooks for three days, while sites with encryption will not log webhooks without explicit configuration. [See the documentation for more details](https://docs.sourcegraph.com/admin/config/batch_changes#incoming-webhooks). [#26669](https://github.com/sourcegraph/sourcegraph/issues/26669)
- Added support for finding implementations of interfaces and methods. [#24854](https://github.com/sourcegraph/sourcegraph/pull/24854)

### Changed

- Removed liveness probes from Kubernetes Prometheus deployment [#2970](https://github.com/sourcegraph/deploy-sourcegraph/pull/2970)
- Batch Changes now requests the `workflow` scope on GitHub personal access tokens to allow batch changes to write to the `.github` directory in repositories. If you have already configured a GitHub PAT for use with Batch Changes, we suggest adding the scope to the others already granted. [#26606](https://github.com/sourcegraph/sourcegraph/issues/26606)
- Sourcegraph's Prometheus and Alertmanager dependency has been upgraded to v2.31.1 and v0.23.0 respectively. [#27336](https://github.com/sourcegraph/sourcegraph/pull/27336)
- The search UI's repositories count as well as the GraphQL API's `search().repositories` and `search().repositoriesCount` have changed semantics from the set of searchable repositories to the set of repositories with matches. In a future release, we'll introduce separate fields for the set of searchable repositories backed by a [scalable implementation](https://github.com/sourcegraph/sourcegraph/issues/27274). [#26995](https://github.com/sourcegraph/sourcegraph/issues/26995)

### Fixed

- An issue that causes the server to panic when performing a structural search via the GQL API for a query that also
  matches missing repos (affected versions 3.33.0 and 3.32.0)
  . [#26630](https://github.com/sourcegraph/sourcegraph/pull/26630)
- Improve detection for Docker running in non-linux
  environments. [#23477](https://github.com/sourcegraph/sourcegraph/issues/23477)
- Fixed the cache size calculation used for Kubernetes deployments. Previously, the calculated value was too high and would exceed the ephemeral storage request limit. #[26283](https://github.com/sourcegraph/sourcegraph/issues/26283)
- Fixed a regression that was introduced in 3.27 and broke SSH-based authentication for managing Batch Changes changesets on code hosts. SSH keys generated by Sourcegraph were not used for authentication and authenticating with the code host would fail if no SSH key with write-access had been added to `gitserver`. [#27491](https://github.com/sourcegraph/sourcegraph/pull/27491)
- Private repositories matching `-repo:` expressions are now excluded. This was a regression introduced in 3.33.0. [#27044](https://github.com/sourcegraph/sourcegraph/issues/27044)

### Removed

- All version contexts functionality (deprecated in 3.33) is now removed. [#26267](https://github.com/sourcegraph/sourcegraph/issues/26267)
- Query filter `repogroup` (deprecated in 3.33) is now removed. [#24277](https://github.com/sourcegraph/sourcegraph/issues/24277)
- Sourcegraph no longer uses CSRF security tokens/cookies to prevent CSRF attacks. Instead, Sourcegraph now relies solely on browser's CORS policies (which were already in place.) In practice, this is just as safe and leads to a simpler CSRF threat model which reduces security risks associated with our threat model complexity. [#7658](https://github.com/sourcegraph/sourcegraph/pull/7658)
- Notifications for saved searches (deprecated in v3.31.0) have been removed [#27912](https://github.com/sourcegraph/sourcegraph/pull/27912/files)

## 3.33.2

### Fixed

- Fixed: backported saved search and code monitor notification fixes from 3.34.0 [#28019](https://github.com/sourcegraph/sourcegraph/pull/28019)

## 3.33.1

### Fixed

- Private repositories matching `-repo:` expressions are now excluded. This was a regression introduced in 3.33.0. [#27044](https://github.com/sourcegraph/sourcegraph/issues/27044)
- Fixed a regression that was introduced in 3.27 and broke SSH-based authentication for managing Batch Changes changesets on code hosts. SSH keys generated by Sourcegraph were not used for authentication and authenticating with the code host would fail if no SSH key with write-access had been added to `gitserver`. [#27491](https://github.com/sourcegraph/sourcegraph/pull/27491)

## 3.33.0

### Added

- More rules have been added to the search query validation so that user get faster feedback on issues with their query. [#24747](https://github.com/sourcegraph/sourcegraph/pull/24747)
- Bloom filters have been added to the zoekt indexing backend to accelerate queries with code fragments matching `\w{4,}`. [zoekt#126](https://github.com/sourcegraph/zoekt/pull/126)
- For short search queries containing no filters but the name of a supported programming language we are now suggesting to run the query with a language filter. [#25792](https://github.com/sourcegraph/sourcegraph/pull/25792)
- The API scope used by GitLab OAuth can now optionally be configured in the provider. [#26152](https://github.com/sourcegraph/sourcegraph/pull/26152)
- Added Apex language support for syntax highlighting and search-based code intelligence. [#25268](https://github.com/sourcegraph/sourcegraph/pull/25268)

### Changed

- Search context management pages are now only available in the Sourcegraph enterprise version. Search context dropdown is disabled in the OSS version. [#25147](https://github.com/sourcegraph/sourcegraph/pull/25147)
- Search contexts GQL API is now only available in the Sourcegraph enterprise version. [#25281](https://github.com/sourcegraph/sourcegraph/pull/25281)
- When running a commit or diff query, the accepted values of `before` and `after` have changed from "whatever git accepts" to a [slightly more strict subset](https://docs.sourcegraph.com/code_search/reference/language#before) of that. [#25414](https://github.com/sourcegraph/sourcegraph/pull/25414)
- Repogroups and version contexts are deprecated in favor of search contexts. Read more about the deprecation and how to migrate to search contexts in the [blog post](https://about.sourcegraph.com/blog/introducing-search-contexts). [#25676](https://github.com/sourcegraph/sourcegraph/pull/25676)
- Search contexts are now enabled by default in the Sourcegraph enterprise version. [#25674](https://github.com/sourcegraph/sourcegraph/pull/25674)
- Code Insights background queries will now retry a maximum of 10 times (down from 100). [#26057](https://github.com/sourcegraph/sourcegraph/pull/26057)
- Our `sourcegraph/cadvisor` Docker image has been upgraded to cadvisor version `v0.42.0`. [#26126](https://github.com/sourcegraph/sourcegraph/pull/26126)
- Our `jaeger` version in the `sourcegraph/sourcegraph` Docker image has been upgraded to `1.24.0`. [#26215](https://github.com/sourcegraph/sourcegraph/pull/26215)

### Fixed

- A search regression in 3.32.0 which caused instances with search indexing _disabled_ (very rare) via `"search.index.enabled": false,` in their site config to crash with a panic. [#25321](https://github.com/sourcegraph/sourcegraph/pull/25321)
- An issue where the default `search.index.enabled` value on single-container Docker instances would incorrectly be computed as `false` in some situations. [#25321](https://github.com/sourcegraph/sourcegraph/pull/25321)
- StatefulSet service discovery in Kubernetes correctly constructs pod hostnames in the case where the ServiceName is different from the StatefulSet name. [#25146](https://github.com/sourcegraph/sourcegraph/pull/25146)
- An issue where clicking on a link in the 'Revisions' search sidebar section would result in an invalid query if the query didn't already contain a 'repo:' filter. [#25076](https://github.com/sourcegraph/sourcegraph/pull/25076)
- An issue where links to jump to Bitbucket Cloud wouldn't render in the UI. [#25533](https://github.com/sourcegraph/sourcegraph/pull/25533)
- Fixed some code insights pings being aggregated on `anonymous_user_id` instead of `user_id`. [#25926](https://github.com/sourcegraph/sourcegraph/pull/25926)
- Code insights running over all repositories using a commit search (`type:commit` or `type:diff`) would fail to deserialize and produce no results. [#25928](https://github.com/sourcegraph/sourcegraph/pull/25928)
- Fixed an issue where code insights queries could produce a panic on queued records that did not include a `record_time` [#25929](https://github.com/sourcegraph/sourcegraph/pull/25929)
- Fixed an issue where Batch Change changeset diffs would sometimes render incorrectly when previewed from the UI if they contained deleted empty lines. [#25866](https://github.com/sourcegraph/sourcegraph/pull/25866)
- An issue where `repo:contains.commit.after()` would fail on some malformed git repositories. [#25974](https://github.com/sourcegraph/sourcegraph/issues/25974)
- Fixed primary email bug where users with no primary email set would break the email setting page when trying to add a new email. [#25008](https://github.com/sourcegraph/sourcegraph/pull/25008)
- An issue where keywords like `and`, `or`, `not` would not be highlighted properly in the search bar due to the presence of quotes. [#26135](https://github.com/sourcegraph/sourcegraph/pull/26135)
- An issue where frequent search indexing operations led to incoming search queries timing out. When these timeouts happened in quick succession, `zoekt-webserver` processes would shut themselves down via their `watchdog` routine. This should now only happen when a given `zoekt-webserver` is under-provisioned on CPUs. [#25872](https://github.com/sourcegraph/sourcegraph/issues/25872)
- Since 3.28.0, Batch Changes webhooks would not update changesets opened in private repositories. This has been fixed. [#26380](https://github.com/sourcegraph/sourcegraph/issues/26380)
- Reconciling batch changes could stall when updating the state of a changeset that already existed. This has been fixed. [#26386](https://github.com/sourcegraph/sourcegraph/issues/26386)

### Removed

- Batch Changes changeset specs stored the raw JSON used when creating them, which is no longer used and is not exposed in the API. This column has been removed, thereby saving space in the Sourcegraph database. [#25453](https://github.com/sourcegraph/sourcegraph/issues/25453)
- The query builder page experimental feature, which was disabled in 3.21, is now removed. The setting `{ "experimentalFeatures": { "showQueryBuilder": true } }` now has no effect. [#26125](https://github.com/sourcegraph/sourcegraph/pull/26125)

## 3.32.1

### Fixed

- Fixed a regression that was introduced in 3.27 and broke SSH-based authentication for managing Batch Changes changesets on code hosts. SSH keys generated by Sourcegraph were not used for authentication and authenticating with the code host would fail if no SSH key with write-access had been added to `gitserver`. [#27491](https://github.com/sourcegraph/sourcegraph/pull/27491)

## 3.32.0

### Added

- The search sidebar shows a revisions section if all search results are from a single repository. This makes it easier to search in and switch between different revisions. [#23835](https://github.com/sourcegraph/sourcegraph/pull/23835)
- The various alerts overview panels in Grafana can now be clicked to go directly to the relevant panels and dashboards. [#24920](https://github.com/sourcegraph/sourcegraph/pull/24920)
- Added a `Documentation` tab to the Site Admin Maintenance panel that links to the official Sourcegraph documentation. [#24917](https://github.com/sourcegraph/sourcegraph/pull/24917)
- Code Insights that run over all repositories now generate a moving daily snapshot between time points. [#24804](https://github.com/sourcegraph/sourcegraph/pull/24804)
- The Code Insights GraphQL API now restricts the results to user, org, and globally scoped insights. Insights will be synced to the database with access associated to the user or org setting containing the insight definition. [#25017](https://github.com/sourcegraph/sourcegraph/pull/25017)
- The timeout for long-running Git commands can be customized via `gitLongCommandTimeout` in the site config. [#25080](https://github.com/sourcegraph/sourcegraph/pull/25080)

### Changed

- `allowGroupsPermissionsSync` in the GitHub authorization provider is now required to enable the experimental GitHub teams and organization permissions caching. [#24561](https://github.com/sourcegraph/sourcegraph/pull/24561)
- GitHub external code hosts now validate if a corresponding authorization provider is set, and emits a warning if not. [#24526](https://github.com/sourcegraph/sourcegraph/pull/24526)
- Sourcegraph is now built with Go 1.17. [#24566](https://github.com/sourcegraph/sourcegraph/pull/24566)
- Code Insights is now available only in the Sourcegraph enterprise. [#24741](https://github.com/sourcegraph/sourcegraph/pull/24741)
- Prometheus in Sourcegraph with Docker Compose now scrapes Postgres and Redis instances for metrics. [deploy-sourcegraph-docker#580](https://github.com/sourcegraph/deploy-sourcegraph-docker/pull/580)
- Symbol suggestions now leverage optimizations for global searches. [#24943](https://github.com/sourcegraph/sourcegraph/pull/24943)

### Fixed

- Fixed a number of issues where repository permissions sync may fail for instances with very large numbers of repositories. [#24852](https://github.com/sourcegraph/sourcegraph/pull/24852), [#24972](https://github.com/sourcegraph/sourcegraph/pull/24972)
- Fixed excessive re-rendering of the whole web application on every keypress in the search query input. [#24844](https://github.com/sourcegraph/sourcegraph/pull/24844)
- Code Insights line chart now supports different timelines for each data series (lines). [#25005](https://github.com/sourcegraph/sourcegraph/pull/25005)
- Postgres exporter now exposes pg_stat_activity account to show the number of active DB connections. [#25086](https://github.com/sourcegraph/sourcegraph/pull/25086)

### Removed

- The `PRECISE_CODE_INTEL_DATA_TTL` environment variable is no longer read by the worker service. Instead, global and repository-specific data retention policies configurable in the UI by site-admins will control the length of time LSIF uploads are considered _fresh_. [#24793](https://github.com/sourcegraph/sourcegraph/pull/24793)
- The `repo.cloned` column was removed as it was deprecated in 3.26. [#25066](https://github.com/sourcegraph/sourcegraph/pull/25066)

## 3.31.2

### Fixed

- Fixed multiple CVEs for [libssl](https://cve.mitre.org/cgi-bin/cvename.cgi?name=CVE-2021-3711) and [Python3](https://cve.mitre.org/cgi-bin/cvename.cgi?name=CVE-2021-29921). [#24700](https://github.com/sourcegraph/sourcegraph/pull/24700) [#24620](https://github.com/sourcegraph/sourcegraph/pull/24620) [#24695](https://github.com/sourcegraph/sourcegraph/pull/24695)

## 3.31.1

### Added

- The required authentication scopes required to enable caching behaviour for GitHub repository permissions can now be requested via `allowGroupsPermissionsSync` in GitHub `auth.providers`. [#24328](https://github.com/sourcegraph/sourcegraph/pull/24328)

### Changed

- Caching behaviour for GitHub repository permissions enabled via the `authorization.groupsCacheTTL` field in the code host config can now leverage additional caching of team and organization permissions for repository permissions syncing (on top of the caching for user permissions syncing introduced in 3.31). [#24328](https://github.com/sourcegraph/sourcegraph/pull/24328)

## 3.31.0

### Added

- Backend Code Insights GraphQL queries now support arguments `includeRepoRegex` and `excludeRepoRegex` to filter on repository names. [#23256](https://github.com/sourcegraph/sourcegraph/pull/23256)
- Code Insights background queries now process in a priority order backwards through time. This will allow insights to populate concurrently. [#23101](https://github.com/sourcegraph/sourcegraph/pull/23101)
- Operator documentation has been added to the Search Reference sidebar section. [#23116](https://github.com/sourcegraph/sourcegraph/pull/23116)
- Syntax highlighting support for the [Cue](https://cuelang.org) language.
- Reintroduced a revised version of the Search Types sidebar section. [#23170](https://github.com/sourcegraph/sourcegraph/pull/23170)
- Improved usability where filters followed by a space in the search query will warn users that the filter value is empty. [#23646](https://github.com/sourcegraph/sourcegraph/pull/23646)
- Perforce: [`git p4`'s `--use-client-spec` option](https://git-scm.com/docs/git-p4#Documentation/git-p4.txt---use-client-spec) can now be enabled by configuring the `p4.client` field. [#23833](https://github.com/sourcegraph/sourcegraph/pull/23833), [#23845](https://github.com/sourcegraph/sourcegraph/pull/23845)
- Code Insights will do a one-time reset of ephemeral insights specific database tables to clean up stale and invalid data. Insight data will regenerate automatically. [23791](https://github.com/sourcegraph/sourcegraph/pull/23791)
- Perforce: added basic support for Perforce permission table path wildcards. [#23755](https://github.com/sourcegraph/sourcegraph/pull/23755)
- Added autocompletion and search filtering of branch/tag/commit revisions to the repository compare page. [#23977](https://github.com/sourcegraph/sourcegraph/pull/23977)
- Batch Changes changesets can now be [set to published when previewing new or updated batch changes](https://docs.sourcegraph.com/batch_changes/how-tos/publishing_changesets#within-the-ui). [#22912](https://github.com/sourcegraph/sourcegraph/issues/22912)
- Added Python3 to server and gitserver images to enable git-p4 support. [#24204](https://github.com/sourcegraph/sourcegraph/pull/24204)
- Code Insights drill-down filters now allow filtering insights data on the dashboard page using repo: filters. [#23186](https://github.com/sourcegraph/sourcegraph/issues/23186)
- GitHub repository permissions can now leverage caching of team and organization permissions for user permissions syncing. Caching behaviour can be enabled via the `authorization.groupsCacheTTL` field in the code host config. This can significantly reduce the amount of time it takes to perform a full permissions sync due to reduced instances of being rate limited by the code host. [#23978](https://github.com/sourcegraph/sourcegraph/pull/23978)

### Changed

- Code Insights will now always backfill from the time the data series was created. [#23430](https://github.com/sourcegraph/sourcegraph/pull/23430)
- Code Insights queries will now extract repository name out of the GraphQL response instead of going to the database. [#23388](https://github.com/sourcegraph/sourcegraph/pull/23388)
- Code Insights backend has moved from the `repo-updater` service to the `worker` service. [#23050](https://github.com/sourcegraph/sourcegraph/pull/23050)
- Code Insights feature flag `DISABLE_CODE_INSIGHTS` environment variable has moved from the `repo-updater` service to the `worker` service. Any users of this flag will need to update their `worker` service configuration to continue using it. [#23050](https://github.com/sourcegraph/sourcegraph/pull/23050)
- Updated Docker-Compose Caddy Image to v2.0.0-alpine. [#468](https://github.com/sourcegraph/deploy-sourcegraph-docker/pull/468)
- Code Insights historical samples will record using the timestamp of the commit that was searched. [#23520](https://github.com/sourcegraph/sourcegraph/pull/23520)
- Authorization checks are now handled using role based permissions instead of manually altering SQL statements. [23398](https://github.com/sourcegraph/sourcegraph/pull/23398)
- Docker Compose: the Jaeger container's `SAMPLING_STRATEGIES_FILE` now has a default value. If you are currently using a custom sampling strategies configuration, you may need to make sure your configuration is not overridden by the change when upgrading. [sourcegraph/deploy-sourcegraph#489](https://github.com/sourcegraph/deploy-sourcegraph-docker/pull/489)
- Code Insights historical samples will record using the most recent commit to the start of the frame instead of the middle of the frame. [#23573](https://github.com/sourcegraph/sourcegraph/pull/23573)
- The copy icon displayed next to files and repositories will now copy the file or repository path. Previously, this action copied the URL to clipboard. [#23390](https://github.com/sourcegraph/sourcegraph/pull/23390)
- Sourcegraph's Prometheus dependency has been upgraded to v2.28.1. [23663](https://github.com/sourcegraph/sourcegraph/pull/23663)
- Sourcegraph's Alertmanager dependency has been upgraded to v0.22.2. [23663](https://github.com/sourcegraph/sourcegraph/pull/23714)
- Code Insights will now schedule sample recordings for the first of the next month after creation or a previous recording. [#23799](https://github.com/sourcegraph/sourcegraph/pull/23799)
- Code Insights now stores data in a new format. Data points will store complete vectors for all repositories even if the underlying Sourcegraph queries were compressed. [#23768](https://github.com/sourcegraph/sourcegraph/pull/23768)
- Code Insights rate limit values have been tuned for a more reasonable performance. [#23860](https://github.com/sourcegraph/sourcegraph/pull/23860)
- Code Insights will now generate historical data once per month on the first of the month, up to the configured `insights.historical.frames` number of frames. [#23768](https://github.com/sourcegraph/sourcegraph/pull/23768)
- Code Insights will now schedule recordings for the first of the next calendar month after an insight is created or recorded. [#23799](https://github.com/sourcegraph/sourcegraph/pull/23799)
- Code Insights will attempt to sync insight definitions from settings to the database once every 10 minutes. [23805](https://github.com/sourcegraph/sourcegraph/pull/23805)
- Code Insights exposes information about queries that are flagged `dirty` through the `insights` GraphQL query. [#23857](https://github.com/sourcegraph/sourcegraph/pull/23857/)
- Code Insights GraphQL query `insights` will now fetch 12 months of data instead of 6 if a specific time range is not provided. [#23786](https://github.com/sourcegraph/sourcegraph/pull/23786)
- Code Insights will now generate 12 months of historical data during a backfill instead of 6. [#23860](https://github.com/sourcegraph/sourcegraph/pull/23860)
- The `sourcegraph-frontend.Role` in Kubernetes deployments was updated to permit statefulsets access in the Kubernetes API. This is needed to better support stable service discovery for stateful sets during deployments, which isn't currently possible by using service endpoints. [#3670](https://github.com/sourcegraph/deploy-sourcegraph/pull/3670) [#23889](https://github.com/sourcegraph/sourcegraph/pull/23889)
- For Docker-Compose and Kubernetes users, the built-in main Postgres and codeintel databases have switched to an alpine Docker image. This requires re-indexing the entire database. This process can take up to a few hours on systems with large datasets. [#23697](https://github.com/sourcegraph/sourcegraph/pull/23697)
- Results are now streamed from searcher by default, improving memory usage and latency for large, unindexed searches. [#23754](https://github.com/sourcegraph/sourcegraph/pull/23754)
- [`deploy-sourcegraph` overlays](https://docs.sourcegraph.com/admin/install/kubernetes/configure#overlays) now use `resources:` instead of the [deprecated `bases:` field](https://kubectl.docs.kubernetes.io/references/kustomize/kustomization/bases/) for referencing Kustomize bases. [deploy-sourcegraph#3606](https://github.com/sourcegraph/deploy-sourcegraph/pull/3606)
- The `deploy-sourcegraph-docker` Pure Docker deployment scripts and configuration has been moved to the `./pure-docker` subdirectory. [deploy-sourcegraph-docker#454](https://github.com/sourcegraph/deploy-sourcegraph-docker/pull/454)
- In Kubernetes deployments, setting the `SRC_GIT_SERVERS` environment variable explicitly is no longer needed. Addresses of the gitserver pods will be discovered automatically and in the same numerical order as with the static list. Unset the env var in your `frontend.Deployment.yaml` to make use of this feature. [#24094](https://github.com/sourcegraph/sourcegraph/pull/24094)
- The consistent hashing scheme used to distribute repositories across indexed-search replicas has changed to improve distribution and reduce load discrepancies. In the next upgrade, indexed-search pods will re-index the majority of repositories since the repo to replica assignments will change. This can take a few hours in large instances, but searches should succeed during that time since a replica will only delete a repo once it has been indexed in the new replica that owns it. You can monitor this process in the Zoekt Index Server Grafana dashboard - the "assigned" repos in "Total number of repos" will spike and then reduce until it becomes the same as "indexed". As a fail-safe, the old consistent hashing scheme can be enabled by setting the `SRC_ENDPOINTS_CONSISTENT_HASH` env var to `consistent(crc32ieee)` in the `sourcegraph-frontend` deployment. [#23921](https://github.com/sourcegraph/sourcegraph/pull/23921)
- In Kubernetes deployments an emptyDir (`/dev/shm`) is now mounted in the `pgsql` deployment to allow Postgres to access more than 64KB shared memory. This value should be configured to match the `shared_buffers` value in your Postgres configuration. [deploy-sourcegraph#3784](https://github.com/sourcegraph/deploy-sourcegraph/pull/3784/)

### Fixed

- The search reference will now show matching entries when using the filter input. [#23224](https://github.com/sourcegraph/sourcegraph/pull/23224)
- Graceful termination periods have been added to database deployments. [#3358](https://github.com/sourcegraph/deploy-sourcegraph/pull/3358) & [#477](https://github.com/sourcegraph/deploy-sourcegraph-docker/pull/477)
- All commit search results for `and`-expressions are now highlighted. [#23336](https://github.com/sourcegraph/sourcegraph/pull/23336)
- Email notifiers in `observability.alerts` now correctly respect the `email.smtp.noVerifyTLS` site configuration field. [#23636](https://github.com/sourcegraph/sourcegraph/issues/23636)
- Alertmanager (Prometheus) now respects `SMTPServerConfig.noVerifyTLS` field. [#23636](https://github.com/sourcegraph/sourcegraph/issues/23636)
- Clicking on symbols in the left search pane now renders hover tooltips for indexed repositories. [#23664](https://github.com/sourcegraph/sourcegraph/pull/23664)
- Fixed a result streaming throttling issue that was causing significantly increased latency for some searches. [#23736](https://github.com/sourcegraph/sourcegraph/pull/23736)
- GitCredentials passwords stored in AWS CodeCommit configuration is now redacted. [#23832](https://github.com/sourcegraph/sourcegraph/pull/23832)
- Patched a vulnerability in `apk-tools`. [#23917](https://github.com/sourcegraph/sourcegraph/pull/23917)
- Line content was being duplicated in unindexed search payloads, causing memory instability for some dense search queries. [#23918](https://github.com/sourcegraph/sourcegraph/pull/23918)
- Updating draft merge requests on GitLab from batch changes no longer removes the draft status. [#23944](https://github.com/sourcegraph/sourcegraph/issues/23944)
- Report highlight matches instead of line matches in search results. [#21443](https://github.com/sourcegraph/sourcegraph/issues/21443)
- Force the `codeinsights-db` database to read from the `configMap` configuration file by explicitly setting the `POSTGRESQL_CONF_DIR` environment variable to the `configMap` mount path. [deploy-sourcegraph#3788](https://github.com/sourcegraph/deploy-sourcegraph/pull/3788)

### Removed

- The old batch repository syncer was removed and can no longer be activated by setting `ENABLE_STREAMING_REPOS_SYNCER=false`. [#22949](https://github.com/sourcegraph/sourcegraph/pull/22949)
- Email notifications for saved searches are now deprecated in favor of Code Monitoring. Email notifications can no longer be enabled for saved searches. Saved searches that already have notifications enabled will continue to work, but there is now a button users can click to migrate to code monitors. Notifications for saved searches will be removed entirely in the future. [#23275](https://github.com/sourcegraph/sourcegraph/pull/23275)
- The `sg_service` Postgres role and `sg_repo_access_policy` policy on the `repo` table have been removed due to performance concerns. [#23622](https://github.com/sourcegraph/sourcegraph/pull/23622)
- Deprecated site configuration field `email.smtp.disableTLS` has been removed. [#23639](https://github.com/sourcegraph/sourcegraph/pull/23639)
- Deprecated language servers have been removed from `deploy-sourcegraph`. [deploy-sourcegraph#3605](https://github.com/sourcegraph/deploy-sourcegraph/pull/3605)
- The experimental `codeInsightsAllRepos` feature flag has been removed. [#23850](https://github.com/sourcegraph/sourcegraph/pull/23850)

## 3.30.4

### Added

- Add a new environment variable `SRC_HTTP_CLI_EXTERNAL_TIMEOUT` to control the timeout for all external HTTP requests. [#23620](https://github.com/sourcegraph/sourcegraph/pull/23620)

### Changed

- Postgres has been upgraded to `12.8` in the single-server Sourcegraph image [#23999](https://github.com/sourcegraph/sourcegraph/pull/23999)

## 3.30.3

**⚠️ Users on 3.29.x are advised to upgrade directly to 3.30.3**. If you have already upgraded to 3.30.0, 3.30.1, or 3.30.2 please follow [this migration guide](https://docs.sourcegraph.com/admin/migration/3_30).

### Fixed

- Codeintel-db database images have been reverted back to debian due to corruption caused by glibc and alpine. [23324](https://github.com/sourcegraph/sourcegraph/pull/23324)

## 3.30.2

**⚠️ Users on 3.29.x are advised to upgrade directly to 3.30.3**. If you have already upgraded to 3.30.0, 3.30.1, or 3.30.2 please follow [this migration guide](https://docs.sourcegraph.com/admin/migration/3_30).

### Fixed

- Postgres database images have been reverted back to debian due to corruption caused by glibc and alpine. [23302](https://github.com/sourcegraph/sourcegraph/pull/23302)

## 3.30.1

**⚠️ Users on 3.29.x are advised to upgrade directly to 3.30.3**. If you have already upgraded to 3.30.0, 3.30.1, or 3.30.2 please follow [this migration guide](https://docs.sourcegraph.com/admin/migration/3_30).

### Fixed

- An issue where the UI would occasionally display `lsifStore.Ranges: ERROR: relation \"lsif_documentation_mappings\" does not exist (SQLSTATE 42P01)` [#23115](https://github.com/sourcegraph/sourcegraph/pull/23115)
- Fixed a vulnerability in our Postgres Alpine image related to libgcrypt [#23174](https://github.com/sourcegraph/sourcegraph/pull/23174)
- When syncing in streaming mode, repo-updater will now ensure a repo's transaction is committed before notifying gitserver to update that repo. [#23169](https://github.com/sourcegraph/sourcegraph/pull/23169)
- When encountering spurious errors during streaming syncing (like temporary 500s from codehosts), repo-updater will no longer delete all associated repos that weren't seen. Deletion will happen only if there were no errors or if the error was one of "Unauthorized", "Forbidden" or "Account Suspended". [#23171](https://github.com/sourcegraph/sourcegraph/pull/23171)
- External HTTP requests are now automatically retried when appropriate. [#23131](https://github.com/sourcegraph/sourcegraph/pull/23131)

## 3.30.0

**⚠️ Users on 3.29.x are advised to upgrade directly to 3.30.3**. If you have already upgraded to 3.30.0, 3.30.1, or 3.30.2 please follow [this migration guide](https://docs.sourcegraph.com/admin/migration/3_30).

### Added

- Added support for `select:file.directory` in search queries, which returns unique directory paths for results that satisfy the query. [#22449](https://github.com/sourcegraph/sourcegraph/pull/22449)
- An `sg_service` Postgres role has been introduced, as well as an `sg_repo_access_policy` policy on the `repo` table that restricts access to that role. The role that owns the `repo` table will continue to get unrestricted access. [#22303](https://github.com/sourcegraph/sourcegraph/pull/22303)
- Every service that connects to the database (i.e. Postgres) now has a "Database connections" monitoring section in its Grafana dashboard. [#22570](https://github.com/sourcegraph/sourcegraph/pull/22570)
- A new bulk operation to close many changesets at once has been added to Batch Changes. [#22547](https://github.com/sourcegraph/sourcegraph/pull/22547)
- Backend Code Insights will aggregate viewable repositories based on the authenticated user. [#22471](https://github.com/sourcegraph/sourcegraph/pull/22471)
- Added support for highlighting .frugal files as Thrift syntax.
- Added `file:contains.content(regexp)` predicate, which filters only to files that contain matches of the given pattern. [#22666](https://github.com/sourcegraph/sourcegraph/pull/22666)
- Repository syncing is now done in streaming mode by default. Customers with many repositories should notice code host updates much faster, with repo-updater consuming less memory. Using the previous batch mode can be done by setting the `ENABLE_STREAMING_REPOS_SYNCER` environment variable to `false` in `repo-updater`. That environment variable will be deleted in the next release. [#22756](https://github.com/sourcegraph/sourcegraph/pull/22756)
- Enabled the ability to query Batch Changes changesets, changesets stats, and file diff stats for an individual repository via the Sourcegraph GraphQL API. [#22744](https://github.com/sourcegraph/sourcegraph/pull/22744/)
- Added "Groovy" to the initial `lang:` filter suggestions in the search bar. [#22755](https://github.com/sourcegraph/sourcegraph/pull/22755)
- The `lang:` filter suggestions now show all supported, matching languages as the user types a language name. [#22765](https://github.com/sourcegraph/sourcegraph/pull/22765)
- Code Insights can now be grouped into dashboards. [#22215](https://github.com/sourcegraph/sourcegraph/issues/22215)
- Batch Changes changesets can now be [published from the Sourcegraph UI](https://docs.sourcegraph.com/batch_changes/how-tos/publishing_changesets#within-the-ui). [#18277](https://github.com/sourcegraph/sourcegraph/issues/18277)
- The repository page now has a new button to view batch change changesets created in that specific repository, with a badge indicating how many changesets are currently open. [#22804](https://github.com/sourcegraph/sourcegraph/pull/22804)
- Experimental: Search-based code insights can run over all repositories on the instance. To enable, use the feature flag `"experimentalFeatures": { "codeInsightsAllRepos": true }` and tick the checkbox in the insight creation/edit UI. [#22759](https://github.com/sourcegraph/sourcegraph/issues/22759)
- Search References is a new search sidebar section to simplify learning about the available search filters directly where they are used. [#21539](https://github.com/sourcegraph/sourcegraph/issues/21539)

### Changed

- Backend Code Insights only fills historical data frames that have changed to reduce the number of searches required. [#22298](https://github.com/sourcegraph/sourcegraph/pull/22298)
- Backend Code Insights displays data points for a fixed 6 months period in 2 week intervals, and will carry observations forward that are missing. [#22298](https://github.com/sourcegraph/sourcegraph/pull/22298)
- Backend Code Insights now aggregate over 26 weeks instead of 6 months. [#22527](https://github.com/sourcegraph/sourcegraph/pull/22527)
- Search queries now disallow specifying `rev:` without `repo:`. Note that to search across potentially multiple revisions, a query like `repo:.* rev:<revision>` remains valid. [#22705](https://github.com/sourcegraph/sourcegraph/pull/22705)
- The extensions status bar on diff pages has been redesigned and now shows information for both the base and head commits. [#22123](https://github.com/sourcegraph/sourcegraph/pull/22123/files)
- The `applyBatchChange` and `createBatchChange` mutations now accept an optional `publicationStates` argument to set the publication state of specific changesets within the batch change. [#22485](https://github.com/sourcegraph/sourcegraph/pull/22485) and [#22854](https://github.com/sourcegraph/sourcegraph/pull/22854)
- Search queries now return up to 80 suggested filters. Previously we returned up to 24. [#22863](https://github.com/sourcegraph/sourcegraph/pull/22863)
- GitHub code host connections can now include `repositoryQuery` entries that match more than 1000 repositories from the GitHub search API without requiring the previously documented work-around of splitting the query up with `created:` qualifiers, which is now done automatically. [#2562](https://github.com/sourcegraph/sourcegraph/issues/2562)

### Fixed

- The Batch Changes user and site credential encryption migrators added in Sourcegraph 3.28 could report zero progress when encryption was disabled, even though they had nothing to do. This has been fixed, and progress will now be correctly reported. [#22277](https://github.com/sourcegraph/sourcegraph/issues/22277)
- Listing Github Entreprise org repos now returns internal repos as well. [#22339](https://github.com/sourcegraph/sourcegraph/pull/22339)
- Jaeger works in Docker-compose deployments again. [#22691](https://github.com/sourcegraph/sourcegraph/pull/22691)
- A bug where the pattern `)` makes the browser unresponsive. [#22738](https://github.com/sourcegraph/sourcegraph/pull/22738)
- An issue where using `select:repo` in conjunction with `and` patterns did not yield expected repo results. [#22743](https://github.com/sourcegraph/sourcegraph/pull/22743)
- The `isLocked` and `isDisabled` fields of GitHub repositories are now fetched correctly from the GraphQL API of GitHub Enterprise instances. Users that rely on the `repos` config in GitHub code host connections should update so that locked and disabled repositories defined in that list are actually skipped. [#22788](https://github.com/sourcegraph/sourcegraph/pull/22788)
- Homepage no longer fails to load if there are invalid entries in user's search history. [#22857](https://github.com/sourcegraph/sourcegraph/pull/22857)
- An issue where regexp query highlighting in the search bar would render incorrectly on Firefox. [#23043](https://github.com/sourcegraph/sourcegraph/pull/23043)
- Code intelligence uploads and indexes are restricted to only site-admins. It was read-only for any user. [#22890](https://github.com/sourcegraph/sourcegraph/pull/22890)
- Daily usage statistics are restricted to only site-admins. It was read-only for any user. [#23026](https://github.com/sourcegraph/sourcegraph/pull/23026)
- Ephemeral storage requests now match their cache size requests for Kubernetes deployments. [#2953](https://github.com/sourcegraph/deploy-sourcegraph/pull/2953)

### Removed

- The experimental paginated search feature (the `stable:` keyword) has been removed, to be replaced with streaming search. [#22428](https://github.com/sourcegraph/sourcegraph/pull/22428)
- The experimental extensions view page has been removed. [#22565](https://github.com/sourcegraph/sourcegraph/pull/22565)
- A search query diagnostic that previously warned the user when quotes are interpreted literally has been removed. The literal meaning has been Sourcegraph's default search behavior for some time now. [#22892](https://github.com/sourcegraph/sourcegraph/pull/22892)
- Non-root overlays were removed for `deploy-sourcegraph` in favor of using `non-privileged`. [#3404](https://github.com/sourcegraph/deploy-sourcegraph/pull/3404)

### API docs (experimental)

API docs is a new experimental feature of Sourcegraph ([learn more](https://docs.sourcegraph.com/code_intelligence/apidocs)). It is enabled by default in Sourcegraph 3.30.0.

- API docs is enabled by default in Sourcegraph 3.30.0. It can be disabled by adding `"apiDocs": false` to the `experimentalFeatures` section of user settings.
- The API docs landing page now indicates what API docs are and provide more info.
- The API docs landing page now represents the code in the repository root, instead of an empty page.
- Pages now correctly indicate it is an experimental feature, and include a feedback widget.
- Subpages linked via the sidebar are now rendered much better, and have an expandable section.
- Symbols in documentation now have distinct icons for e.g. functions/vars/consts/etc.
- Symbols are now sorted in exported-first, alphabetical order.
- Repositories without LSIF documentation data now show a friendly error page indicating what languages are supported, how to set it up, etc.
- API docs can now distinguish between different types of symbols, tests, examples, benchmarks, etc. and whether symbols are public/private - to support filtering in the future.
- Only public/exported symbols are included by default for now.
- URL paths for Go packages are now friendlier, e.g. `/-/docs/cmd/frontend/auth` instead of `/-/docs/cmd-frontend-auth`.
- URLs are now formatted by the language indexer, in a way that makes sense for the language, e.g. `#Mocks.CreateUserAndSave` instead of `#ypeMocksCreateUserAndSave` for a Go method `CreateUserAndSave` on type `Mocks`.
- Go blank identifier assignments `var _ = ...` are no longer incorrectly included.
- Go symbols defined within functions, e.g. a `var` inside a `func` scope are no longer incorrectly included.
- `Functions`, `Variables`, and other top-level sections are no longer rendered empty if there are none in that section.
- A new test suite for LSIF indexers implementing the Sourcegraph documentation extension to LSIF [is available](https://github.com/sourcegraph/lsif-static-doc).
- We now emit the LSIF data needed to in the future support "Jump to API docs" from code views, "View code" from API docs, usage examples in API docs, and search indexing.
- Various UI style issues, color contrast issues, etc. have been fixed.
- Major improvements to the GraphQL APIs for API documentation.

## 3.29.0

### Added

- Code Insights queries can now run concurrently up to a limit set by the `insights.query.worker.concurrency` site config. [#21219](https://github.com/sourcegraph/sourcegraph/pull/21219)
- Code Insights workers now support a rate limit for query execution and historical data frame analysis using the `insights.query.worker.rateLimit` and `insights.historical.worker.rateLimit` site configurations. [#21533](https://github.com/sourcegraph/sourcegraph/pull/21533)
- The GraphQL `Site` `SettingsSubject` type now has an `allowSiteSettingsEdits` field to allow clients to determine whether the instance uses the `GLOBAL_SETTINGS_FILE` environment variable. [#21827](https://github.com/sourcegraph/sourcegraph/pull/21827)
- The Code Insights creation UI now remembers previously filled-in field values when returning to the form after having navigated away. [#21744](https://github.com/sourcegraph/sourcegraph/pull/21744)
- The Code Insights creation UI now shows autosuggestions for the repository field. [#21699](https://github.com/sourcegraph/sourcegraph/pull/21699)
- A new bulk operation to retry many changesets at once has been added to Batch Changes. [#21173](https://github.com/sourcegraph/sourcegraph/pull/21173)
- A `security_event_logs` database table has been added in support of upcoming security-related efforts. [#21949](https://github.com/sourcegraph/sourcegraph/pull/21949)
- Added featured Sourcegraph extensions query to the GraphQL API, as well as a section in the extension registry to display featured extensions. [#21665](https://github.com/sourcegraph/sourcegraph/pull/21665)
- The search page now has a `create insight` button to create search-based insight based on your search query [#21943](https://github.com/sourcegraph/sourcegraph/pull/21943)
- Added support for Terraform syntax highlighting. [#22040](https://github.com/sourcegraph/sourcegraph/pull/22040)
- A new bulk operation to merge many changesets at once has been added to Batch Changes. [#21959](https://github.com/sourcegraph/sourcegraph/pull/21959)
- Pings include aggregated usage for the Code Insights creation UI, organization visible insight count per insight type, and insight step size in days. [#21671](https://github.com/sourcegraph/sourcegraph/pull/21671)
- Search-based insight creation UI now supports `count:` filter in data series query input. [#22049](https://github.com/sourcegraph/sourcegraph/pull/22049)
- Code Insights background workers will now index commits in a new table `commit_index` for future optimization efforts. [#21994](https://github.com/sourcegraph/sourcegraph/pull/21994)
- The creation UI for search-based insights now supports the `count:` filter in the data series query input. [#22049](https://github.com/sourcegraph/sourcegraph/pull/22049)
- A new service, `worker`, has been introduced to run background jobs that were previously run in the frontend. See the [deployment documentation](https://docs.sourcegraph.com/admin/workers) for additional details. [#21768](https://github.com/sourcegraph/sourcegraph/pull/21768)

### Changed

- SSH public keys generated to access code hosts with batch changes now include a comment indicating they originated from Sourcegraph. [#20523](https://github.com/sourcegraph/sourcegraph/issues/20523)
- The copy query button is now permanently enabled and `experimentalFeatures.copyQueryButton` setting has been deprecated. [#21364](https://github.com/sourcegraph/sourcegraph/pull/21364)
- Search streaming is now permanently enabled and `experimentalFeatures.searchStreaming` setting has been deprecated. [#21522](https://github.com/sourcegraph/sourcegraph/pull/21522)
- Pings removes the collection of aggregate search filter usage counts and adds a smaller set of aggregate usage counts for query operators, predicates, and pattern counts. [#21320](https://github.com/sourcegraph/sourcegraph/pull/21320)
- Sourcegraph will now refuse to start if there are unfinished [out-of-band-migrations](https://docs.sourcegraph.com/admin/migrations) that are deprecated in the current version. See the [upgrade documentation](https://docs.sourcegraph.com/admin/updates) for changes to the upgrade process. [#20967](https://github.com/sourcegraph/sourcegraph/pull/20967)
- Code Insight pages now have new URLs [#21856](https://github.com/sourcegraph/sourcegraph/pull/21856)
- We are proud to bring you [an entirely new visual design for the Sourcegraph UI](https://about.sourcegraph.com/blog/introducing-sourcegraphs-new-ui/). We think you’ll find this new design improves your experience and sets the stage for some incredible features to come. Some of the highlights include:

  - **Refined search results:** The redesigned search bar provides more space for expressive queries, and the new results sidebar helps to discover search syntax without referencing documentation.
  - **Improved focus on code:** We’ve reduced non-essential UI elements to provide greater focus on the code itself, and positioned the most important items so they’re unobtrusive and located exactly where they are needed.
  - **Improved layouts:** We’ve improved pages like diff views to make them easier to use and to help find information quickly.
  - **New navigation:** A new global navigation provides immediate discoverability and access to current and future functionality.
  - **Promoting extensibility:** We've brought the extension registry back to the main navigation and improved its design and navigation.

  With bulk of the redesign complete, future releases will include more improvements and refinements.

### Fixed

- Stricter validation of structural search queries. The `type:` parameter is not supported for structural searches and returns an appropriate alert. [#21487](https://github.com/sourcegraph/sourcegraph/pull/21487)
- Batch changeset specs that are not attached to changesets will no longer prematurely expire before the batch specs that they are associated with. [#21678](https://github.com/sourcegraph/sourcegraph/pull/21678)
- The Y-axis of Code Insights line charts no longer start at a negative value. [#22018](https://github.com/sourcegraph/sourcegraph/pull/22018)
- Correctly handle field aliases in the query (like `r:` versus `repo:`) when used with `contains` predicates. [#22105](https://github.com/sourcegraph/sourcegraph/pull/22105)
- Running a code insight over a timeframe when the repository didn't yet exist doesn't break the entire insight anymore. [#21288](https://github.com/sourcegraph/sourcegraph/pull/21288)

### Removed

- The deprecated GraphQL `icon` field on CommitSearchResult and Repository was removed. [#21310](https://github.com/sourcegraph/sourcegraph/pull/21310)
- The undocumented `index` filter was removed from search type-ahead suggestions. [#18806](https://github.com/sourcegraph/sourcegraph/issues/18806)
- Code host connection tokens aren't used for creating changesets anymore when the user is site admin and no credential has been specified. [#16814](https://github.com/sourcegraph/sourcegraph/issues/16814)

## 3.28.0

### Added

- Added `select:commit.diff.added` and `select:commit.diff.removed` for `type:diff` search queries. These selectors return commit diffs only if a pattern matches in `added` (respespectively, `removed`) lines. [#20328](https://github.com/sourcegraph/sourcegraph/pull/20328)
- Additional language autocompletions for the `lang:` filter in the search bar. [#20535](https://github.com/sourcegraph/sourcegraph/pull/20535)
- Steps in batch specs can now have an `if:` attribute to enable conditional execution of different steps. [#20701](https://github.com/sourcegraph/sourcegraph/pull/20701)
- Extensions can now log messages through `sourcegraph.app.log` to aid debugging user issues. [#20474](https://github.com/sourcegraph/sourcegraph/pull/20474)
- Bulk comments on many changesets are now available in Batch Changes. [#20361](https://github.com/sourcegraph/sourcegraph/pull/20361)
- Batch specs are now viewable when previewing changesets. [#19534](https://github.com/sourcegraph/sourcegraph/issues/19534)
- Added a new UI for creating code insights. [#20212](https://github.com/sourcegraph/sourcegraph/issues/20212)

### Changed

- User and site credentials used in Batch Changes are now encrypted in the database if encryption is enabled with the `encryption.keys` config. [#19570](https://github.com/sourcegraph/sourcegraph/issues/19570)
- All Sourcegraph images within [deploy-sourcegraph](https://github.com/sourcegraph/deploy-sourcegraph) now specify the registry. Thanks! @k24dizzle [#2901](https://github.com/sourcegraph/deploy-sourcegraph/pull/2901).
- Default reviewers are now added to Bitbucket Server PRs opened by Batch Changes. [#20551](https://github.com/sourcegraph/sourcegraph/pull/20551)
- The default memory requirements for the `redis-*` containers have been raised by 1GB (to a new total of 7GB). This change allows Redis to properly run its key-eviction routines (when under memory pressure) without getting killed by the host machine. This affects both the docker-compose and Kubernetes deployments. [sourcegraph/deploy-sourcegraph-docker#373](https://github.com/sourcegraph/deploy-sourcegraph-docker/pull/373) and [sourcegraph/deploy-sourcegraph#2898](https://github.com/sourcegraph/deploy-sourcegraph/pull/2898)
- Only site admins can now list users on an instance. [#20619](https://github.com/sourcegraph/sourcegraph/pull/20619)
- Repository permissions can now be enabled for site admins via the `authz.enforceForSiteAdmins` setting. [#20674](https://github.com/sourcegraph/sourcegraph/pull/20674)
- Site admins can no longer view user added code host configuration. [#20851](https://github.com/sourcegraph/sourcegraph/pull/20851)
- Site admins cannot add access tokens for any user by default. [#20988](https://github.com/sourcegraph/sourcegraph/pull/20988)
- Our namespaced overlays now only scrape container metrics within that namespace. [#2969](https://github.com/sourcegraph/deploy-sourcegraph/pull/2969)
- The extension registry main page has a new visual design that better conveys the most useful information about extensions, and individual extension pages have better information architecture. [#20822](https://github.com/sourcegraph/sourcegraph/pull/20822)

### Fixed

- Search returned inconsistent result counts when a `count:` limit was not specified.
- Indexed search failed when the `master` branch needed indexing but was not the default. [#20260](https://github.com/sourcegraph/sourcegraph/pull/20260)
- `repo:contains(...)` built-in did not respect parameters that affect repo filtering (e.g., `repogroup`, `fork`). It now respects these. [#20339](https://github.com/sourcegraph/sourcegraph/pull/20339)
- An issue where duplicate results would render for certain `or`-expressions. [#20480](https://github.com/sourcegraph/sourcegraph/pull/20480)
- Issue where the search query bar suggests that some `lang` values are not valid. [#20534](https://github.com/sourcegraph/sourcegraph/pull/20534)
- Pull request event webhooks received from GitHub with unexpected actions no longer cause panics. [#20571](https://github.com/sourcegraph/sourcegraph/pull/20571)
- Repository search patterns like `^repo/(prefix-suffix|prefix)$` now correctly match both `repo/prefix-suffix` and `repo/prefix`. [#20389](https://github.com/sourcegraph/sourcegraph/issues/20389)
- Ephemeral storage requests and limits now match the default cache size to avoid Symbols pods being evicted. The symbols pod now requires 10GB of ephemeral space as a minimum to scheduled. [#2369](https://github.com/sourcegraph/deploy-sourcegraph/pull/2369)
- Minor query syntax highlighting bug for `repo:contains` predicate. [#21038](https://github.com/sourcegraph/sourcegraph/pull/21038)
- An issue causing diff and commit results with file filters to return invalid results. [#21039](https://github.com/sourcegraph/sourcegraph/pull/21039)
- All databases now have the Kubernetes Quality of Service class of 'Guaranteed' which should reduce the chance of them
  being evicted during NodePressure events. [#2900](https://github.com/sourcegraph/deploy-sourcegraph/pull/2900)
- An issue causing diff views to display without syntax highlighting [#21160](https://github.com/sourcegraph/sourcegraph/pull/21160)

### Removed

- The deprecated `SetRepositoryEnabled` mutation was removed. [#21044](https://github.com/sourcegraph/sourcegraph/pull/21044)

## 3.27.5

### Fixed

- Fix scp style VCS url parsing. [#20799](https://github.com/sourcegraph/sourcegraph/pull/20799)

## 3.27.4

### Fixed

- Fixed an issue related to Gitolite repos with `@` being prepended with a `?`. [#20297](https://github.com/sourcegraph/sourcegraph/pull/20297)
- Add missing return from handler when DisableAutoGitUpdates is true. [#20451](https://github.com/sourcegraph/sourcegraph/pull/20451)

## 3.27.3

### Fixed

- Pushing batch changes to Bitbucket Server code hosts over SSH was broken in 3.27.0, and has been fixed. [#20324](https://github.com/sourcegraph/sourcegraph/issues/20324)

## 3.27.2

### Fixed

- Fixed an issue with our release tooling that was preventing all images from being tagged with the correct version.
  All sourcegraph images have the proper release version now.

## 3.27.1

### Fixed

- Indexed search failed when the `master` branch needed indexing but was not the default. [#20260](https://github.com/sourcegraph/sourcegraph/pull/20260)
- Fixed a regression that caused "other" code hosts urls to not be built correctly which prevents code to be cloned / updated in 3.27.0. This change will provoke some cloning errors on repositories that are already sync'ed, until the next code host sync. [#20258](https://github.com/sourcegraph/sourcegraph/pull/20258)

## 3.27.0

### Added

- `count:` now supports "all" as value. Queries with `count:all` will return up to 999999 results. [#19756](https://github.com/sourcegraph/sourcegraph/pull/19756)
- Credentials for Batch Changes are now validated when adding them. [#19602](https://github.com/sourcegraph/sourcegraph/pull/19602)
- Batch Changes now ignore repositories that contain a `.batchignore` file. [#19877](https://github.com/sourcegraph/sourcegraph/pull/19877) and [src-cli#509](https://github.com/sourcegraph/src-cli/pull/509)
- Side-by-side diff for commit visualization. [#19553](https://github.com/sourcegraph/sourcegraph/pull/19553)
- The site configuration now supports defining batch change rollout windows, which can be used to slow or disable pushing changesets at particular times of day or days of the week. [#19796](https://github.com/sourcegraph/sourcegraph/pull/19796), [#19797](https://github.com/sourcegraph/sourcegraph/pull/19797), and [#19951](https://github.com/sourcegraph/sourcegraph/pull/19951).
- Search functionality via built-in `contains` predicate: `repo:contains(...)`, `repo:contains.file(...)`, `repo:contains.content(...)`, repo:contains.commit.after(...)`. [#18584](https://github.com/sourcegraph/sourcegraph/issues/18584)
- Database encryption, external service config & user auth data can now be encrypted in the database using the `encryption.keys` config. See [the docs](https://docs.sourcegraph.com/admin/encryption) for more info.
- Repositories that gitserver fails to clone or fetch are now gradually moved to the back of the background update queue instead of remaining at the front. [#20204](https://github.com/sourcegraph/sourcegraph/pull/20204)
- The new `disableAutoCodeHostSyncs` setting allows site admins to disable any periodic background syncing of configured code host connections. That includes syncing of repository metadata (i.e. not git updates, use `disableAutoGitUpdates` for that), permissions and batch changes changesets, but may include other data we'd sync from the code host API in the future.

### Changed

- Bumped the minimum supported version of Postgres from `9.6` to `12`. The upgrade procedure is mostly automated for existing deployments, but may require action if using the single-container deployment or an external database. See the [upgrade documentation](https://docs.sourcegraph.com/admin/updates) for your deployment type for detailed instructions.
- Changesets in batch changes will now be marked as archived instead of being detached when a new batch spec that doesn't include the changesets is applied. Once they're archived users can manually detach them in the UI. [#19527](https://github.com/sourcegraph/sourcegraph/pull/19527)
- The default replica count on `sourcegraph-frontend` and `precise-code-intel-worker` for Kubernetes has changed from `1` -> `2`.
- Changes to code monitor trigger search queries [#19680](https://github.com/sourcegraph/sourcegraph/pull/19680)
  - A `repo:` filter is now required. This is due to an existing limitations where only 50 repositories can be searched at a time, so using a `repo:` filter makes sure the right code is being searched. Any existing code monitor without `repo:` in the trigger query will continue to work (with the limitation that not all repositories will be searched) but will require a `repo:` filter to be added when making any changes to it.
  - A `patternType` filter is no longer required. `patternType:literal` will be added to a code monitor query if not specified.
  - Added a new checklist UI to make it more intuitive to create code monitor trigger queries.
- Deprecated the GraphQL `icon` field on `GenericSearchResultInterface`. It will be removed in a future release. [#20028](https://github.com/sourcegraph/sourcegraph/pull/20028/files)
- Creating changesets through Batch Changes as a site-admin without configured Batch Changes credentials has been deprecated. Please configure user or global credentials before Sourcegraph 3.29 to not experience any interruptions in changeset creation. [#20143](https://github.com/sourcegraph/sourcegraph/pull/20143)
- Deprecated the GraphQL `limitHit` field on `LineMatch`. It will be removed in a future release. [#20164](https://github.com/sourcegraph/sourcegraph/pull/20164)

### Fixed

- A regression caused by search onboarding tour logic to never focus input in the search bar on the homepage. Input now focuses on the homepage if the search tour isn't in effect. [#19678](https://github.com/sourcegraph/sourcegraph/pull/19678)
- New changes of a Perforce depot will now be reflected in `master` branch after the initial clone. [#19718](https://github.com/sourcegraph/sourcegraph/pull/19718)
- Gitolite and Other type code host connection configuration can be correctly displayed. [#19976](https://github.com/sourcegraph/sourcegraph/pull/19976)
- Fixed a regression that caused user and code host limits to be ignored. [#20089](https://github.com/sourcegraph/sourcegraph/pull/20089)
- A regression where incorrect query highlighting happens for certain quoted values. [#20110](https://github.com/sourcegraph/sourcegraph/pull/20110)
- We now respect the `disableAutoGitUpdates` setting when cloning or fetching repos on demand and during cleanup tasks that may re-clone old repos. [#20194](https://github.com/sourcegraph/sourcegraph/pull/20194)

## 3.26.3

### Fixed

- Setting `gitMaxCodehostRequestsPerSecond` to `0` now actually blocks all Git operations happening on the gitserver. [#19716](https://github.com/sourcegraph/sourcegraph/pull/19716)

## 3.26.2

### Fixed

- Our indexed search logic now correctly handles de-duplication of search results across multiple replicas. [#19743](https://github.com/sourcegraph/sourcegraph/pull/19743)

## 3.26.1

### Added

- Experimental: Sync permissions of Perforce depots through the Sourcegraph UI. To enable, use the feature flag `"experimentalFeatures": { "perforce": "enabled" }`. For more information, see [how to enable permissions for your Perforce depots](https://docs.sourcegraph.com/admin/repo/perforce). [#16705](https://github.com/sourcegraph/sourcegraph/issues/16705)
- Added support for user email headers in the HTTP auth proxy. See [HTTP Auth Proxy docs](https://docs.sourcegraph.com/admin/auth#http-authentication-proxies) for more information.
- Ignore locked and disabled GitHub Enterprise repositories. [#19500](https://github.com/sourcegraph/sourcegraph/pull/19500)
- Remote code host git operations (such as `clone` or `ls-remote`) can now be rate limited beyond concurrency (which was already possible with `gitMaxConcurrentClones`). Set `gitMaxCodehostRequestsPerSecond` in site config to control the maximum rate of these operations per git-server instance. [#19504](https://github.com/sourcegraph/sourcegraph/pull/19504)

### Changed

-

### Fixed

- Commit search returning duplicate commits. [#19460](https://github.com/sourcegraph/sourcegraph/pull/19460)
- Clicking the Code Monitoring tab tries to take users to a non-existent repo. [#19525](https://github.com/sourcegraph/sourcegraph/pull/19525)
- Diff and commit search not highlighting search terms correctly for some files. [#19543](https://github.com/sourcegraph/sourcegraph/pull/19543), [#19639](https://github.com/sourcegraph/sourcegraph/pull/19639)
- File actions weren't appearing on large window sizes in Firefox and Safari. [#19380](https://github.com/sourcegraph/sourcegraph/pull/19380)

### Removed

-

## 3.26.0

### Added

- Searches are streamed into Sourcegraph by default. [#19300](https://github.com/sourcegraph/sourcegraph/pull/19300)
  - This gives a faster time to first result.
  - Several heuristics around result limits have been improved. You should see more consistent result counts now.
  - Can be disabled with the setting `experimentalFeatures.streamingSearch`.
- Opsgenie API keys can now be added via an environment variable. [#18662](https://github.com/sourcegraph/sourcegraph/pull/18662)
- It's now possible to control where code insights are displayed through the boolean settings `insights.displayLocation.homepage`, `insights.displayLocation.insightsPage` and `insights.displayLocation.directory`. [#18979](https://github.com/sourcegraph/sourcegraph/pull/18979)
- Users can now create changesets in batch changes on repositories that are cloned using SSH. [#16888](https://github.com/sourcegraph/sourcegraph/issues/16888)
- Syntax highlighting for Elixir, Elm, REG, Julia, Move, Nix, Puppet, VimL, Coq. [#19282](https://github.com/sourcegraph/sourcegraph/pull/19282)
- `BUILD.in` files are now highlighted as Bazel/Starlark build files. Thanks to @jjwon0 [#19282](https://github.com/sourcegraph/sourcegraph/pull/19282)
- `*.pyst` and `*.pyst-include` are now highlighted as Python files. Thanks to @jjwon0 [#19282](https://github.com/sourcegraph/sourcegraph/pull/19282)
- The code monitoring feature flag is now enabled by default. [#19295](https://github.com/sourcegraph/sourcegraph/pull/19295)
- New query field `select` enables returning only results of the desired type. See [documentation](https://docs.sourcegraph.com/code_search/reference/language#select) for details. [#19236](https://github.com/sourcegraph/sourcegraph/pull/19236)
- Syntax highlighting for Elixer, Elm, REG, Julia, Move, Nix, Puppet, VimL thanks to @rvantonder
- `BUILD.in` files are now highlighted as Bazel/Starlark build files. Thanks to @jjwon0
- `*.pyst` and `*.pyst-include` are now highlighted as Python files. Thanks to @jjwon0
- Added a `search.defaultCaseSensitive` setting to configure whether query patterns should be treated case sensitivitely by default.

### Changed

- Campaigns have been renamed to Batch Changes! See [#18771](https://github.com/sourcegraph/sourcegraph/issues/18771) for a detailed log on what has been renamed.
  - A new [Sourcegraph CLI](https://docs.sourcegraph.com/cli) version will use `src batch [preview|apply]` commands, while keeping the old ones working to be used with older Sourcegraph versions.
  - Old URLs in the application and in the documentation will redirect.
  - GraphQL API entities with "campaign" in their name have been deprecated and have new Batch Changes counterparts:
    - Deprecated GraphQL entities: `CampaignState`, `Campaign`, `CampaignSpec`, `CampaignConnection`, `CampaignsCodeHostConnection`, `CampaignsCodeHost`, `CampaignsCredential`, `CampaignDescription`
    - Deprecated GraphQL mutations: `createCampaign`, `applyCampaign`, `moveCampaign`, `closeCampaign`, `deleteCampaign`, `createCampaignSpec`, `createCampaignsCredential`, `deleteCampaignsCredential`
    - Deprecated GraphQL queries: `Org.campaigns`, `User.campaigns`, `User.campaignsCodeHosts`, `camapigns`, `campaign`
  - Site settings with `campaigns` in their name have been replaced with equivalent `batchChanges` settings.
- A repository's `remote.origin.url` is not stored on gitserver disk anymore. Note: if you use the experimental feature `customGitFetch` your setting may need to be updated to specify the remote URL. [#18535](https://github.com/sourcegraph/sourcegraph/pull/18535)
- Repositories and files containing spaces will now render with escaped spaces in the query bar rather than being
  quoted. [#18642](https://github.com/sourcegraph/sourcegraph/pull/18642)
- Sourcegraph is now built with Go 1.16. [#18447](https://github.com/sourcegraph/sourcegraph/pull/18447)
- Cursor hover information in the search query bar will now display after 150ms (previously 0ms). [#18916](https://github.com/sourcegraph/sourcegraph/pull/18916)
- The `repo.cloned` column is deprecated in favour of `gitserver_repos.clone_status`. It will be removed in a subsequent release.
- Precision class indicators have been improved for code intelligence results in both the hover overlay as well as the definition and references locations panel. [#18843](https://github.com/sourcegraph/sourcegraph/pull/18843)
- Pings now contain added, aggregated campaigns usage data: aggregate counts of unique monthly users and Weekly campaign and changesets counts for campaign cohorts created in the last 12 months. [#18604](https://github.com/sourcegraph/sourcegraph/pull/18604)

### Fixed

- Auto complete suggestions for repositories and files containing spaces will now be automatically escaped when accepting the suggestion. [#18635](https://github.com/sourcegraph/sourcegraph/issues/18635)
- An issue causing repository results containing spaces to not be clickable in some cases. [#18668](https://github.com/sourcegraph/sourcegraph/pull/18668)
- Closing a batch change now correctly closes the entailed changesets, when requested by the user. [#18957](https://github.com/sourcegraph/sourcegraph/pull/18957)
- TypesScript highlighting bug. [#15930](https://github.com/sourcegraph/sourcegraph/issues/15930)
- The number of shards is now reported accurately in Site Admin > Repository Status > Settings > Indexing. [#19265](https://github.com/sourcegraph/sourcegraph/pull/19265)

### Removed

- Removed the deprecated GraphQL fields `SearchResults.repositoriesSearched` and `SearchResults.indexedRepositoriesSearched`.
- Removed the deprecated search field `max`
- Removed the `experimentalFeatures.showBadgeAttachments` setting

## 3.25.2

### Fixed

- A security vulnerability with in the authentication workflow has been fixed. [#18686](https://github.com/sourcegraph/sourcegraph/pull/18686)

## 3.25.1

### Added

- Experimental: Sync Perforce depots directly through the Sourcegraph UI. To enable, use the feature flag `"experimentalFeatures": { "perforce": "enabled" }`. For more information, see [how to add your Perforce depots](https://docs.sourcegraph.com/admin/repo/perforce). [#16703](https://github.com/sourcegraph/sourcegraph/issues/16703)

## 3.25.0

**IMPORTANT** Sourcegraph now uses Go 1.15. This may break AWS RDS database connections with older x509 certificates. Please follow the Amazon [docs](https://docs.aws.amazon.com/AmazonRDS/latest/UserGuide/UsingWithRDS.SSL-certificate-rotation.html) to rotate your certificate.

### Added

- New site config option `"log": { "sentry": { "backendDSN": "<REDACTED>" } }` to use a separate Sentry project for backend errors. [#17363](https://github.com/sourcegraph/sourcegraph/pull/17363)
- Structural search now supports searching indexed branches other than default. [#17726](https://github.com/sourcegraph/sourcegraph/pull/17726)
- Structural search now supports searching unindexed revisions. [#17967](https://github.com/sourcegraph/sourcegraph/pull/17967)
- New site config option `"allowSignup"` for SAML authentication to determine if automatically create new users is allowed. [#17989](https://github.com/sourcegraph/sourcegraph/pull/17989)
- Experimental: The webapp can now stream search results to the client, improving search performance. To enable it, add `{ "experimentalFeatures": { "searchStreaming": true } }` in user settings. [#16097](https://github.com/sourcegraph/sourcegraph/pull/16097)
- New product research sign-up page. This can be accessed by all users in their user settings. [#17945](https://github.com/sourcegraph/sourcegraph/pull/17945)
- New site config option `productResearchPage.enabled` to disable access to the product research sign-up page. [#17945](https://github.com/sourcegraph/sourcegraph/pull/17945)
- Pings now contain Sourcegraph extension activation statistics. [#16421](https://github.com/sourcegraph/sourcegraph/pull/16421)
- Pings now contain aggregate Sourcegraph extension activation statistics: the number of users and number of activations per (public) extension per week, and the number of total extension users per week and average extensions activated per user. [#16421](https://github.com/sourcegraph/sourcegraph/pull/16421)
- Pings now contain aggregate code insights usage data: total insight views, interactions, edits, creations, removals, and counts of unique users that view and create insights. [#16421](https://github.com/sourcegraph/sourcegraph/pull/17805)
- When previewing a campaign spec, changesets can be filtered by current state or the action(s) to be performed. [#16960](https://github.com/sourcegraph/sourcegraph/issues/16960)

### Changed

- Alert solutions links included in [monitoring alerts](https://docs.sourcegraph.com/admin/observability/alerting) now link to the relevant documentation version. [#17828](https://github.com/sourcegraph/sourcegraph/pull/17828)
- Secrets (such as access tokens and passwords) will now appear as REDACTED when editing external service config, and in graphql API responses. [#17261](https://github.com/sourcegraph/sourcegraph/issues/17261)
- Sourcegraph is now built with Go 1.15
  - Go `1.15` introduced changes to SSL/TLS connection validation which requires certificates to include a `SAN`. This field was not included in older certificates and clients relied on the `CN` field. You might see an error like `x509: certificate relies on legacy Common Name field`. We recommend that customers using Sourcegraph with an external database and connecting to it using SSL/TLS check whether the certificate is up to date.
  - RDS Customers please reference [AWS' documentation on updating the SSL/TLS certificate](https://docs.aws.amazon.com/AmazonRDS/latest/UserGuide/UsingWithRDS.SSL-certificate-rotation.html).
- Search results on `.rs` files now recommend `lang:rust` instead of `lang:renderscript` as a filter. [#18316](https://github.com/sourcegraph/sourcegraph/pull/18316)
- Campaigns users creating Personal Access Tokens on GitHub are now asked to request the `user:email` scope in addition to the [previous scopes](https://docs.sourcegraph.com/@3.24/admin/external_service/github#github-api-token-and-access). This will be used in a future Sourcegraph release to display more fine-grained information on the progress of pull requests. [#17555](https://github.com/sourcegraph/sourcegraph/issues/17555)

### Fixed

- Fixes an issue that prevented the hard deletion of a user if they had saved searches. [#17461](https://github.com/sourcegraph/sourcegraph/pull/17461)
- Fixes an issue that caused some missing results for `type:commit` when a pattern was used instead of the `message` field. [#17490](https://github.com/sourcegraph/sourcegraph/pull/17490#issuecomment-764004758)
- Fixes an issue where cAdvisor-based alerts would not fire correctly for services with multiple replicas. [#17600](https://github.com/sourcegraph/sourcegraph/pull/17600)
- Significantly improved performance of structural search on monorepo deployments [#17846](https://github.com/sourcegraph/sourcegraph/pull/17846)
- Fixes an issue where upgrades on Kubernetes may fail due to null environment variable lists in deployment manifests [#1781](https://github.com/sourcegraph/deploy-sourcegraph/pull/1781)
- Fixes an issue where counts on search filters were inaccurate. [#18158](https://github.com/sourcegraph/sourcegraph/pull/18158)
- Fixes services with emptyDir volumes being evicted from nodes. [#1852](https://github.com/sourcegraph/deploy-sourcegraph/pull/1852)

### Removed

- Removed the `search.migrateParser` setting. As of 3.20 and onward, a new parser processes search queries by default. Previously, `search.migrateParser` was available to enable the legacy parser. Enabling/disabling this setting now no longer has any effect. [#17344](https://github.com/sourcegraph/sourcegraph/pull/17344)

## 3.24.1

### Fixed

- Fixes an issue that SAML is not able to proceed with the error `Expected Enveloped and C14N transforms`. [#13032](https://github.com/sourcegraph/sourcegraph/issues/13032)

## 3.24.0

### Added

- Panels in the [Sourcegraph monitoring dashboards](https://docs.sourcegraph.com/admin/observability/metrics#grafana) now:
  - include links to relevant alerts documentation and the new [monitoring dashboards reference](https://docs.sourcegraph.com/admin/observability/dashboards). [#16939](https://github.com/sourcegraph/sourcegraph/pull/16939)
  - include alert events and version changes annotations that can be enabled from the top of each service dashboard. [#17198](https://github.com/sourcegraph/sourcegraph/pull/17198)
- Suggested filters in the search results page can now be scrolled. [#17097](https://github.com/sourcegraph/sourcegraph/pull/17097)
- Structural search queries can now be used in saved searches by adding `patternType:structural`. [#17265](https://github.com/sourcegraph/sourcegraph/pull/17265)

### Changed

- Dashboard links included in [monitoring alerts](https://docs.sourcegraph.com/admin/observability/alerting) now:
  - link directly to the relevant Grafana panel, instead of just the service dashboard. [#17014](https://github.com/sourcegraph/sourcegraph/pull/17014)
  - link to a time frame relevant to the alert, instead of just the past few hours. [#17034](https://github.com/sourcegraph/sourcegraph/pull/17034)
- Added `serviceKind` field of the `ExternalServiceKind` type to `Repository.externalURLs` GraphQL API, `serviceType` field is deprecated and will be removed in the future releases. [#14979](https://github.com/sourcegraph/sourcegraph/issues/14979)
- Deprecated the GraphQL fields `SearchResults.repositoriesSearched` and `SearchResults.indexedRepositoriesSearched`.
- The minimum Kubernetes version required to use the [Kubernetes deployment option](https://docs.sourcegraph.com/admin/install/kubernetes) is now [v1.15 (released June 2019)](https://kubernetes.io/blog/2019/06/19/kubernetes-1-15-release-announcement/).

### Fixed

- Imported changesets acquired an extra button to download the "generated diff", which did nothing, since imported changesets don't have a generated diff. This button has been removed. [#16778](https://github.com/sourcegraph/sourcegraph/issues/16778)
- Quoted global filter values (case, patterntype) are now properly extracted and set in URL parameters. [#16186](https://github.com/sourcegraph/sourcegraph/issues/16186)
- The endpoint for "Open in Sourcegraph" functionality in editor extensions now uses code host connection information to resolve the repository, which makes it more correct and respect the `repositoryPathPattern` setting. [#16846](https://github.com/sourcegraph/sourcegraph/pull/16846)
- Fixed an issue that prevented search expressions of the form `repo:foo (rev:a or rev:b)` from evaluating all revisions [#16873](https://github.com/sourcegraph/sourcegraph/pull/16873)
- Updated language detection library. Includes language detection for `lang:starlark`. [#16900](https://github.com/sourcegraph/sourcegraph/pull/16900)
- Fixed retrieving status for indexed tags and deduplicated main branches in the indexing settings page. [#13787](https://github.com/sourcegraph/sourcegraph/issues/13787)
- Specifying a ref that doesn't exist would show an alert, but still return results [#15576](https://github.com/sourcegraph/sourcegraph/issues/15576)
- Fixed search highlighting the wrong line. [#10468](https://github.com/sourcegraph/sourcegraph/issues/10468)
- Fixed an issue where searches of the form `foo type:file` returned results of type `path` too. [#17076](https://github.com/sourcegraph/sourcegraph/issues/17076)
- Fixed queries like `(type:commit or type:diff)` so that if the query matches both the commit message and the diff, both are returned as results. [#16899](https://github.com/sourcegraph/sourcegraph/issues/16899)
- Fixed container monitoring and provisioning dashboard panels not displaying metrics in certain deployment types and environments. If you continue to have issues with these panels not displaying any metrics after upgrading, please [open an issue](https://github.com/sourcegraph/sourcegraph/issues/new).
- Fixed a nonexistent field in site configuration being marked as "required" when configuring PagerDuty alert notifications. [#17277](https://github.com/sourcegraph/sourcegraph/pull/17277)
- Fixed cases of incorrect highlighting for symbol definitions in the definitions panel. [#17258](https://github.com/sourcegraph/sourcegraph/pull/17258)
- Fixed a Cross-Site Scripting vulnerability where quick links created on the homepage were not sanitized and allowed arbitrary JavaScript execution. [#17099](https://github.com/sourcegraph/sourcegraph/pull/17099)

### Removed

- Interactive mode has now been removed. [#16868](https://github.com/sourcegraph/sourcegraph/pull/16868).

## 3.23.0

### Added

- Password reset link expiration can be customized via `auth.passwordResetLinkExpiry` in the site config. [#13999](https://github.com/sourcegraph/sourcegraph/issues/13999)
- Campaign steps may now include environment variables from outside of the campaign spec using [array syntax](http://docs.sourcegraph.com/campaigns/references/campaign_spec_yaml_reference#environment-array). [#15822](https://github.com/sourcegraph/sourcegraph/issues/15822)
- The total size of all Git repositories and the lines of code for indexed branches are displayed in the site admin overview. [#15125](https://github.com/sourcegraph/sourcegraph/issues/15125)
- Extensions can now add decorations to files on the sidebar tree view and tree page through the experimental `FileDecoration` API. [#15833](https://github.com/sourcegraph/sourcegraph/pull/15833)
- Extensions can now easily query the Sourcegraph GraphQL API through a dedicated API method. [#15566](https://github.com/sourcegraph/sourcegraph/pull/15566)
- Individual changesets can now be downloaded as a diff. [#16098](https://github.com/sourcegraph/sourcegraph/issues/16098)
- The campaigns preview page is much more detailed now, especially when updating existing campaigns. [#16240](https://github.com/sourcegraph/sourcegraph/pull/16240)
- When a newer version of a campaign spec is uploaded, a message is now displayed when viewing the campaign or an outdated campaign spec. [#14532](https://github.com/sourcegraph/sourcegraph/issues/14532)
- Changesets in a campaign can now be searched by title and repository name. [#15781](https://github.com/sourcegraph/sourcegraph/issues/15781)
- Experimental: [`transformChanges` in campaign specs](https://docs.sourcegraph.com/campaigns/references/campaign_spec_yaml_reference#transformchanges) is now available as a feature preview to allow users to create multiple changesets in a single repository. [#16235](https://github.com/sourcegraph/sourcegraph/pull/16235)
- The `gitUpdateInterval` site setting was added to allow custom git update intervals based on repository names. [#16765](https://github.com/sourcegraph/sourcegraph/pull/16765)
- Various additions to syntax highlighting and hover tooltips in the search query bar (e.g., regular expressions). Can be disabled with `{ "experimentalFeatures": { "enableSmartQuery": false } }` in case of unlikely adverse effects. [#16742](https://github.com/sourcegraph/sourcegraph/pull/16742)
- Search queries may now scope subexpressions across repositories and files, and also allow greater freedom for combining search filters. See the updated documentation on [search subexpressions](https://docs.sourcegraph.com/code_search/tutorials/search_subexpressions) to learn more. [#16866](https://github.com/sourcegraph/sourcegraph/pull/16866)

### Changed

- Search indexer tuned to wait longer before assuming a deadlock has occurred. Previously if the indexserver had many cores (40+) and indexed a monorepo it could give up. [#16110](https://github.com/sourcegraph/sourcegraph/pull/16110)
- The total size of all Git repositories and the lines of code for indexed branches will be sent back in pings as part of critical telemetry. [#16188](https://github.com/sourcegraph/sourcegraph/pull/16188)
- The `gitserver` container now has a dependency on Postgres. This does not require any additional configuration unless access to Postgres requires a sidecar proxy / firewall rules. [#16121](https://github.com/sourcegraph/sourcegraph/pull/16121)
- Licensing is now enforced for campaigns: creating a campaign with more than five changesets requires a valid license. Please [contact Sourcegraph with any licensing questions](https://about.sourcegraph.com/contact/sales/). [#15715](https://github.com/sourcegraph/sourcegraph/issues/15715)

### Fixed

- Syntax highlighting on files with mixed extension case (e.g. `.CPP` vs `.cpp`) now works as expected. [#11327](https://github.com/sourcegraph/sourcegraph/issues/11327)
- After applying a campaign, some GitLab MRs might have had outdated state shown in the UI until the next sync with the code host. [#16100](https://github.com/sourcegraph/sourcegraph/pull/16100)
- The web app no longer sends stale text document content to extensions. [#14965](https://github.com/sourcegraph/sourcegraph/issues/14965)
- The blob viewer now supports multiple decorations per line as intended. [#15063](https://github.com/sourcegraph/sourcegraph/issues/15063)
- Repositories with plus signs in their name can now be navigated to as expected. [#15079](https://github.com/sourcegraph/sourcegraph/issues/15079)

### Removed

-

## 3.22.1

### Changed

- Reduced memory and CPU required for updating the code intelligence commit graph [#16517](https://github.com/sourcegraph/sourcegraph/pull/16517)

## 3.22.0

### Added

- GraphQL and TOML syntax highlighting is now back (special thanks to @rvantonder) [#13935](https://github.com/sourcegraph/sourcegraph/issues/13935)
- Zig and DreamMaker syntax highlighting.
- Campaigns now support publishing GitHub draft PRs and GitLab WIP MRs. [#7998](https://github.com/sourcegraph/sourcegraph/issues/7998)
- `indexed-searcher`'s watchdog can be configured and has additional instrumentation. This is useful when diagnosing [zoekt-webserver is restarting due to watchdog](https://docs.sourcegraph.com/admin/observability/troubleshooting#scenario-zoekt-webserver-is-restarting-due-to-watchdog). [#15148](https://github.com/sourcegraph/sourcegraph/pull/15148)
- Pings now contain Redis & Postgres server versions. [14405](https://github.com/sourcegraph/sourcegraph/14405)
- Aggregated usage data of the search onboarding tour is now included in pings. The data tracked are: total number of views of the onboarding tour, total number of views of each step in the onboarding tour, total number of tours closed. [#15113](https://github.com/sourcegraph/sourcegraph/pull/15113)
- Users can now specify credentials for code hosts to enable campaigns for non site-admin users. [#15506](https://github.com/sourcegraph/sourcegraph/pull/15506)
- A `campaigns.restrictToAdmins` site configuration option has been added to prevent non site-admin users from using campaigns. [#15785](https://github.com/sourcegraph/sourcegraph/pull/15785)
- Number of page views on campaign apply page, page views on campaign details page after create/update, closed campaigns, created campaign specs and changesets specs and the sum of changeset diff stats will be sent back in pings. [#15279](https://github.com/sourcegraph/sourcegraph/pull/15279)
- Users can now explicitly set their primary email address. [#15683](https://github.com/sourcegraph/sourcegraph/pull/15683)
- "[Why code search is still needed for monorepos](https://docs.sourcegraph.com/adopt/code_search_in_monorepos)" doc page

### Changed

- Improved contrast / visibility in comment syntax highlighting. [#14546](https://github.com/sourcegraph/sourcegraph/issues/14546)
- Campaigns are no longer in beta. [#14900](https://github.com/sourcegraph/sourcegraph/pull/14900)
- Campaigns now have a fancy new icon. [#14740](https://github.com/sourcegraph/sourcegraph/pull/14740)
- Search queries with an unbalanced closing paren `)` are now invalid, since this likely indicates an error. Previously, patterns with dangling `)` were valid in some cases. Note that patterns with dangling `)` can still be searched, but should be quoted via `content:"foo)"`. [#15042](https://github.com/sourcegraph/sourcegraph/pull/15042)
- Extension providers can now return AsyncIterables, enabling dynamic provider results without dependencies. [#15042](https://github.com/sourcegraph/sourcegraph/issues/15061)
- Deprecated the `"email.smtp": { "disableTLS" }` site config option, this field has been replaced by `"email.smtp": { "noVerifyTLS" }`. [#15682](https://github.com/sourcegraph/sourcegraph/pull/15682)

### Fixed

- The `file:` added to the search field when navigating to a tree or file view will now behave correctly when the file path contains spaces. [#12296](https://github.com/sourcegraph/sourcegraph/issues/12296)
- OAuth login now respects site configuration `experimentalFeatures: { "tls.external": {...} }` for custom certificates and skipping TLS verify. [#14144](https://github.com/sourcegraph/sourcegraph/issues/14144)
- If the `HEAD` file in a cloned repo is absent or truncated, background cleanup activities will use a best-effort default to remedy the situation. [#14962](https://github.com/sourcegraph/sourcegraph/pull/14962)
- Search input will always show suggestions. Previously we only showed suggestions for letters and some special characters. [#14982](https://github.com/sourcegraph/sourcegraph/pull/14982)
- Fixed an issue where `not` keywords were not recognized inside expression groups, and treated incorrectly as patterns. [#15139](https://github.com/sourcegraph/sourcegraph/pull/15139)
- Fixed an issue where hover pop-ups would not show on the first character of a valid hover range in search queries. [#15410](https://github.com/sourcegraph/sourcegraph/pull/15410)
- Fixed an issue where submodules configured with a relative URL resulted in non-functional hyperlinks in the file tree UI. [#15286](https://github.com/sourcegraph/sourcegraph/issues/15286)
- Pushing commits to public GitLab repositories with campaigns now works, since we use the configured token even if the repository is public. [#15536](https://github.com/sourcegraph/sourcegraph/pull/15536)
- `.kts` is now highlighted properly as Kotlin code, fixed various other issues in Kotlin syntax highlighting.
- Fixed an issue where the value of `content:` was treated literally when the regular expression toggle is active. [#15639](https://github.com/sourcegraph/sourcegraph/pull/15639)
- Fixed an issue where non-site admins were prohibited from updating some of their other personal metadata when `auth.enableUsernameChanges` was `false`. [#15663](https://github.com/sourcegraph/sourcegraph/issues/15663)
- Fixed the `url` fields of repositories and trees in GraphQL returning URLs that were not %-encoded (e.g. when the repository name contained spaces). [#15667](https://github.com/sourcegraph/sourcegraph/issues/15667)
- Fixed "Find references" showing errors in the references panel in place of the syntax-highlighted code for repositories with spaces in their name. [#15618](https://github.com/sourcegraph/sourcegraph/issues/15618)
- Fixed an issue where specifying the `repohasfile` filter did not return results as expected unless `repo` was specified. [#15894](https://github.com/sourcegraph/sourcegraph/pull/15894)
- Fixed an issue causing user input in the search query field to be erased in some cases. [#15921](https://github.com/sourcegraph/sourcegraph/issues/15921).

### Removed

-

## 3.21.2

:warning: WARNING :warning: For users of single-image Sourcegraph instance, please delete the secret key file `/var/lib/sourcegraph/token` inside the container before attempting to upgrade to 3.21.x.

### Fixed

- Fix externalURLs alert logic [#14980](https://github.com/sourcegraph/sourcegraph/pull/14980)

## 3.21.1

:warning: WARNING :warning: For users of single-image Sourcegraph instance, please delete the secret key file `/var/lib/sourcegraph/token` inside the container before attempting to upgrade to 3.21.x.

### Fixed

- Fix alerting for native integration condition [#14775](https://github.com/sourcegraph/sourcegraph/pull/14775)
- Fix query with large repo count hanging [#14944](https://github.com/sourcegraph/sourcegraph/pull/14944)
- Fix server upgrade where codeintel database does not exist [#14953](https://github.com/sourcegraph/sourcegraph/pull/14953)
- CVE-2019-18218 in postgres docker image [#14954](https://github.com/sourcegraph/sourcegraph/pull/14954)
- Fix an issue where .git/HEAD in invalid [#14962](https://github.com/sourcegraph/sourcegraph/pull/14962)
- Repository syncing will not happen more frequently than the repoListUpdateInterval config value [#14901](https://github.com/sourcegraph/sourcegraph/pull/14901) [#14983](https://github.com/sourcegraph/sourcegraph/pull/14983)

## 3.21.0

:warning: WARNING :warning: For users of single-image Sourcegraph instance, please delete the secret key file `/var/lib/sourcegraph/token` inside the container before attempting to upgrade to 3.21.x.

### Added

- The new GraphQL API query field `namespaceByName(name: String!)` makes it easier to look up the user or organization with the given name. Previously callers needed to try looking up the user and organization separately.
- Changesets created by campaigns will now include a link back to the campaign in their body text. [#14033](https://github.com/sourcegraph/sourcegraph/issues/14033)
- Users can now preview commits that are going to be created in their repositories in the campaign preview UI. [#14181](https://github.com/sourcegraph/sourcegraph/pull/14181)
- If emails are configured, the user will be sent an email when important account information is changed. This currently encompasses changing/resetting the password, adding/removing emails, and adding/removing access tokens. [#14320](https://github.com/sourcegraph/sourcegraph/pull/14320)
- A subset of changesets can now be published by setting the `published` flag in campaign specs [to an array](https://docs.sourcegraph.com/@main/campaigns/campaign_spec_yaml_reference#publishing-only-specific-changesets), which allows only specific changesets within a campaign to be published based on the repository name. [#13476](https://github.com/sourcegraph/sourcegraph/pull/13476)
- Homepage panels are now enabled by default. [#14287](https://github.com/sourcegraph/sourcegraph/issues/14287)
- The most recent ping data is now available to site admins via the Site-admin > Pings page. [#13956](https://github.com/sourcegraph/sourcegraph/issues/13956)
- Homepage panel engagement metrics will be sent back in pings. [#14589](https://github.com/sourcegraph/sourcegraph/pull/14589)
- Homepage now has a footer with links to different extensibility features. [#14638](https://github.com/sourcegraph/sourcegraph/issues/14638)
- Added an onboarding tour of Sourcegraph for new users. It can be enabled in user settings with `experimentalFeatures.showOnboardingTour` [#14636](https://github.com/sourcegraph/sourcegraph/pull/14636)
- Added an onboarding tour of Sourcegraph for new users. [#14636](https://github.com/sourcegraph/sourcegraph/pull/14636)
- Repository GraphQL queries now support an `after` parameter that permits cursor-based pagination. [#13715](https://github.com/sourcegraph/sourcegraph/issues/13715)
- Searches in the Recent Searches panel and other places are now syntax highlighted. [#14443](https://github.com/sourcegraph/sourcegraph/issues/14443)

### Changed

- Interactive search mode is now disabled by default because the new plain text search input is smarter. To reenable it, add `{ "experimentalFeatures": { "splitSearchModes": true } }` in user settings.
- The extension registry has been redesigned to make it easier to find non-default Sourcegraph extensions.
- Tokens and similar sensitive information included in the userinfo portion of remote repository URLs will no longer be visible on the Mirroring settings page. [#14153](https://github.com/sourcegraph/sourcegraph/pull/14153)
- The sign in and sign up forms have been redesigned with better input validation.
- Kubernetes admins mounting [configuration files](https://docs.sourcegraph.com/admin/config/advanced_config_file#kubernetes-configmap) are encouraged to change how the ConfigMap is mounted. See the new documentation. Previously our documentation suggested using subPath. However, this lead to Kubernetes not automatically updating the files on configuration change. [#14297](https://github.com/sourcegraph/sourcegraph/pull/14297)
- The precise code intel bundle manager will now expire any converted LSIF data that is older than `PRECISE_CODE_INTEL_MAX_DATA_AGE` (30 days by default) that is also not visible from the tip of the default branch.
- `SRC_LOG_LEVEL=warn` is now the default in Docker Compose and Kubernetes deployments, reducing the amount of uninformative log spam. [#14458](https://github.com/sourcegraph/sourcegraph/pull/14458)
- Permissions data that were stored in deprecated binary format are abandoned. Downgrade from 3.21 to 3.20 is OK, but to 3.19 or prior versions might experience missing/incomplete state of permissions for a short period of time. [#13740](https://github.com/sourcegraph/sourcegraph/issues/13740)
- The query builder page is now disabled by default. To reenable it, add `{ "experimentalFeatures": { "showQueryBuilder": true } }` in user settings.
- The GraphQL `updateUser` mutation now returns the updated user (instead of an empty response).

### Fixed

- Git clone URLs now validate their format correctly. [#14313](https://github.com/sourcegraph/sourcegraph/pull/14313)
- Usernames set in Slack `observability.alerts` now apply correctly. [#14079](https://github.com/sourcegraph/sourcegraph/pull/14079)
- Path segments in breadcrumbs get truncated correctly again on small screen sizes instead of inflating the header bar. [#14097](https://github.com/sourcegraph/sourcegraph/pull/14097)
- GitLab pipelines are now parsed correctly and show their current status in campaign changesets. [#14129](https://github.com/sourcegraph/sourcegraph/pull/14129)
- Fixed an issue where specifying any repogroups would effectively search all repositories for all repogroups. [#14190](https://github.com/sourcegraph/sourcegraph/pull/14190)
- Changesets that were previously closed after being detached from a campaign are now reopened when being reattached. [#14099](https://github.com/sourcegraph/sourcegraph/pull/14099)
- Previously large files that match the site configuration [search.largeFiles](https://docs.sourcegraph.com/admin/config/site_config#search-largeFiles) would not be indexed if they contained a large number of unique trigrams. We now index those files as well. Note: files matching the glob still need to be valid utf-8. [#12443](https://github.com/sourcegraph/sourcegraph/issues/12443)
- Git tags without a `creatordate` value will no longer break tag search within a repository. [#5453](https://github.com/sourcegraph/sourcegraph/issues/5453)
- Campaigns pages now work properly on small viewports. [#14292](https://github.com/sourcegraph/sourcegraph/pull/14292)
- Fix an issue with viewing repositories that have spaces in the repository name [#2867](https://github.com/sourcegraph/sourcegraph/issues/2867)

### Removed

- Syntax highlighting for GraphQL, INI, TOML, and Perforce files has been removed [due to incompatible/absent licenses](https://github.com/sourcegraph/sourcegraph/issues/13933). We plan to [add it back in the future](https://github.com/sourcegraph/sourcegraph/issues?q=is%3Aissue+is%3Aopen+add+syntax+highlighting+for+develop+a+).
- Search scope pages (`/search/scope/:id`) were removed.
- User-defined search scopes are no longer shown below the search bar on the homepage. Use the [`quicklinks`](https://docs.sourcegraph.com/user/personalization/quick_links) setting instead to display links there.
- The explore page (`/explore`) was removed.
- The sign out page was removed.
- The unused GraphQL types `DiffSearchResult` and `DeploymentConfiguration` were removed.
- The deprecated GraphQL mutation `updateAllMirrorRepositories`.
- The deprecated GraphQL field `Site.noRepositoriesEnabled`.
- Total counts of users by product area have been removed from pings.
- Aggregate daily, weekly, and monthly latencies (in ms) of code intelligence events (e.g., hover tooltips) have been removed from pings.

## 3.20.1

### Fixed

- gomod: rollback go-diff to v0.5.3 (v0.6.0 causes panic in certain cases) [#13973](https://github.com/sourcegraph/sourcegraph/pull/13973).
- Fixed an issue causing the scoped query in the search field to be erased when viewing files. [#13954](https://github.com/sourcegraph/sourcegraph/pull/13954).

## 3.20.0

### Added

- Site admins can now force a specific user to re-authenticate on their next request or visit. [#13647](https://github.com/sourcegraph/sourcegraph/pull/13647)
- Sourcegraph now watches its [configuration files](https://docs.sourcegraph.com/admin/config/advanced_config_file) (when using external files) and automatically applies the changes to Sourcegraph's configuration when they change. For example, this allows Sourcegraph to detect when a Kubernetes ConfigMap changes. [#13646](https://github.com/sourcegraph/sourcegraph/pull/13646)
- To define repository groups (`search.repositoryGroups` in global, org, or user settings), you can now specify regular expressions in addition to single repository names. [#13730](https://github.com/sourcegraph/sourcegraph/pull/13730)
- The new site configuration property `search.limits` configures the maximum search timeout and the maximum number of repositories to search for various types of searches. [#13448](https://github.com/sourcegraph/sourcegraph/pull/13448)
- Files and directories can now be excluded from search by adding the file `.sourcegraph/ignore` to the root directory of a repository. Each line in the _ignore_ file is interpreted as a globbing pattern. [#13690](https://github.com/sourcegraph/sourcegraph/pull/13690)
- Structural search syntax now allows regular expressions in patterns. Also, `...` can now be used in place of `:[_]`. See the [documentation](https://docs.sourcegraph.com/@main/code_search/reference/structural) for example syntax. [#13809](https://github.com/sourcegraph/sourcegraph/pull/13809)
- The total size of all Git repositories and the lines of code for indexed branches will be sent back in pings. [#13764](https://github.com/sourcegraph/sourcegraph/pull/13764)
- Experimental: A new homepage UI for Sourcegraph Server shows the user their recent searches, repositories, files, and saved searches. It can be enabled with `experimentalFeatures.showEnterpriseHomePanels`. [#13407](https://github.com/sourcegraph/sourcegraph/issues/13407)

### Changed

- Campaigns are enabled by default for all users. Site admins may view and create campaigns; everyone else may only view campaigns. The new site configuration property `campaigns.enabled` can be used to disable campaigns for all users. The properties `campaigns.readAccess`, `automation.readAccess.enabled`, and `"experimentalFeatures": { "automation": "enabled" }}` are deprecated and no longer have any effect.
- Diff and commit searches are limited to 10,000 repositories (if `before:` or `after:` filters are used), or 50 repositories (if no time filters are used). You can configure this limit in the site configuration property `search.limits`. [#13386](https://github.com/sourcegraph/sourcegraph/pull/13386)
- The site configuration `maxReposToSearch` has been deprecated in favor of the property `maxRepos` on `search.limits`. [#13439](https://github.com/sourcegraph/sourcegraph/pull/13439)
- Search queries are now processed by a new parser that will always be enabled going forward. There should be no material difference in behavior. In case of adverse effects, the previous parser can be reenabled by setting `"search.migrateParser": false` in settings. [#13435](https://github.com/sourcegraph/sourcegraph/pull/13435)
- It is now possible to search for file content that excludes a term using the `NOT` operator. [#12412](https://github.com/sourcegraph/sourcegraph/pull/12412)
- `NOT` is available as an alternative syntax of `-` on supported keywords `repo`, `file`, `content`, `lang`, and `repohasfile`. [#12412](https://github.com/sourcegraph/sourcegraph/pull/12412)
- Negated content search is now also supported for unindexed repositories. Previously it was only supported for indexed repositories [#13359](https://github.com/sourcegraph/sourcegraph/pull/13359).
- The experimental feature flag `andOrQuery` is deprecated. [#13435](https://github.com/sourcegraph/sourcegraph/pull/13435)
- After a user's password changes, they will be signed out on all devices and must sign in again. [#13647](https://github.com/sourcegraph/sourcegraph/pull/13647)
- `rev:` is available as alternative syntax of `@` for searching revisions instead of the default branch [#13133](https://github.com/sourcegraph/sourcegraph/pull/13133)
- Campaign URLs have changed to use the campaign name instead of an opaque ID. The old URLs no longer work. [#13368](https://github.com/sourcegraph/sourcegraph/pull/13368)
- A new `external_service_repos` join table was added. The migration required to make this change may take a few minutes.

### Fixed

- User satisfaction/NPS surveys will now correctly provide a range from 0–10, rather than 0–9. [#13163](https://github.com/sourcegraph/sourcegraph/pull/13163)
- Fixed a bug where we returned repositories with invalid revisions in the search results. Now, if a user specifies an invalid revision, we show an alert. [#13271](https://github.com/sourcegraph/sourcegraph/pull/13271)
- Previously it wasn't possible to search for certain patterns containing `:` because they would not be considered valid filters. We made these checks less strict. [#10920](https://github.com/sourcegraph/sourcegraph/pull/10920)
- When a user signs out of their account, all of their sessions will be invalidated, not just the session where they signed out. [#13647](https://github.com/sourcegraph/sourcegraph/pull/13647)
- URL information will no longer be leaked by the HTTP referer header. This prevents the user's password reset code from being leaked. [#13804](https://github.com/sourcegraph/sourcegraph/pull/13804)
- GitLab OAuth2 user authentication now respects `tls.external` site setting. [#13814](https://github.com/sourcegraph/sourcegraph/pull/13814)

### Removed

- The smartSearchField feature is now always enabled. The `experimentalFeatures.smartSearchField` settings option has been removed.

## 3.19.2

### Fixed

- search: always limit commit and diff to less than 10,000 repos [a97f81b0f7](https://github.com/sourcegraph/sourcegraph/commit/a97f81b0f79535253bd7eae6c30d5c91d48da5ca)
- search: configurable limits on commit/diff search [1c22d8ce1](https://github.com/sourcegraph/sourcegraph/commit/1c22d8ce13c149b3fa3a7a26f8cb96adc89fc556)
- search: add site configuration for maxTimeout [d8d61b43c0f](https://github.com/sourcegraph/sourcegraph/commit/d8d61b43c0f0d229d46236f2f128ca0f93455172)

## 3.19.1

### Fixed

- migrations: revert migration causing deadlocks in some deployments [#13194](https://github.com/sourcegraph/sourcegraph/pull/13194)

## 3.19.0

### Added

- Emails can be now be sent to SMTP servers with self-signed certificates, using `email.smtp.disableTLS`. [#12243](https://github.com/sourcegraph/sourcegraph/pull/12243)
- Saved search emails now include a link to the user's saved searches page. [#11651](https://github.com/sourcegraph/sourcegraph/pull/11651)
- Campaigns can now be synced using GitLab webhooks. [#12139](https://github.com/sourcegraph/sourcegraph/pull/12139)
- Configured `observability.alerts` can now be tested using a GraphQL endpoint, `triggerObservabilityTestAlert`. [#12532](https://github.com/sourcegraph/sourcegraph/pull/12532)
- The Sourcegraph CLI can now serve local repositories for Sourcegraph to clone. This was previously in a command called `src-expose`. See [serving local repositories](https://docs.sourcegraph.com/admin/external_service/src_serve_git) in our documentation to find out more. [#12363](https://github.com/sourcegraph/sourcegraph/issues/12363)
- The count of retained, churned, resurrected, new and deleted users will be sent back in pings. [#12136](https://github.com/sourcegraph/sourcegraph/pull/12136)
- Saved search usage will be sent back in pings. [#12956](https://github.com/sourcegraph/sourcegraph/pull/12956)
- Any request with `?trace=1` as a URL query parameter will enable Jaeger tracing (if Jaeger is enabled). [#12291](https://github.com/sourcegraph/sourcegraph/pull/12291)
- Password reset emails will now be automatically sent to users created by a site admin if email sending is configured and password reset is enabled. Previously, site admins needed to manually send the user this password reset link. [#12803](https://github.com/sourcegraph/sourcegraph/pull/12803)
- Syntax highlighting for `and` and `or` search operators. [#12694](https://github.com/sourcegraph/sourcegraph/pull/12694)
- It is now possible to search for file content that excludes a term using the `NOT` operator. Negating pattern syntax requires setting `"search.migrateParser": true` in settings and is currently only supported for literal and regexp queries on indexed repositories. [#12412](https://github.com/sourcegraph/sourcegraph/pull/12412)
- `NOT` is available as an alternative syntax of `-` on supported keywords `repo`, `file`, `content`, `lang`, and `repohasfile`. `NOT` requires setting `"search.migrateParser": true` option in settings. [#12520](https://github.com/sourcegraph/sourcegraph/pull/12520)

### Changed

- Repository permissions are now always checked and updated asynchronously ([background permissions syncing](https://docs.sourcegraph.com/admin/repo/permissions#background-permissions-syncing)) instead of blocking each operation. The site config option `permissions.backgroundSync` (which enabled this behavior in previous versions) is now a no-op and is deprecated.
- [Background permissions syncing](https://docs.sourcegraph.com/admin/repo/permissions#background-permissions-syncing) (`permissions.backgroundSync`) has become the only option for mirroring repository permissions from code hosts. All relevant site configurations are deprecated.

### Fixed

- Fixed site admins are getting errors when visiting user settings page in OSS version. [#12313](https://github.com/sourcegraph/sourcegraph/pull/12313)
- `github-proxy` now respects the environment variables `HTTP_PROXY`, `HTTPS_PROXY` and `NO_PROXY` (or the lowercase versions thereof). Other services already respect these variables, but this was missed. If you need a proxy to access github.com set the environment variable for the github-proxy container. [#12377](https://github.com/sourcegraph/sourcegraph/issues/12377)
- `sourcegraph-frontend` now respects the `tls.external` experimental setting as well as the proxy environment variables. In proxy environments this allows Sourcegraph to fetch extensions. [#12633](https://github.com/sourcegraph/sourcegraph/issues/12633)
- Fixed a bug that would sometimes cause trailing parentheses to be removed from search queries upon page load. [#12960](https://github.com/sourcegraph/sourcegraph/issues/12690)
- Indexed search will no longer stall if a specific index job stalls. Additionally at scale many corner cases causing indexing to stall have been fixed. [#12502](https://github.com/sourcegraph/sourcegraph/pull/12502)
- Indexed search will quickly recover from rebalancing / roll outs. When a indexed search shard goes down, its repositories are re-indexed by other shards. This takes a while and during a rollout leads to effectively re-indexing all repositories. We now avoid indexing the redistributed repositories once a shard comes back online. [#12474](https://github.com/sourcegraph/sourcegraph/pull/12474)
- Indexed search has many improvements to observability. More detailed Jaeger traces, detailed logging during startup and more prometheus metrics.
- The site admin repository needs-index page is significantly faster. Previously on large instances it would usually timeout. Now it should load within a second. [#12513](https://github.com/sourcegraph/sourcegraph/pull/12513)
- User password reset page now respects the value of site config `auth.minPasswordLength`. [#12971](https://github.com/sourcegraph/sourcegraph/pull/12971)
- Fixed an issue where duplicate search results would show for queries with `or`-expressions. [#12531](https://github.com/sourcegraph/sourcegraph/pull/12531)
- Faster indexed search queries over a large number of repositories. Searching 100k+ repositories is now ~400ms faster and uses much less memory. [#12546](https://github.com/sourcegraph/sourcegraph/pull/12546)

### Removed

- Deprecated site settings `lightstepAccessToken` and `lightstepProject` have been removed. We now only support sending traces to Jaeger. Configure Jaeger with `observability.tracing` site setting.
- Removed `CloneInProgress` option from GraphQL Repositories API. [#12560](https://github.com/sourcegraph/sourcegraph/pull/12560)

## 3.18.0

### Added

- To search across multiple revisions of the same repository, list multiple branch names (or other revspecs) separated by `:` in your query, as in `repo:myrepo@branch1:branch2:branch2`. To search all branches, use `repo:myrepo@*refs/heads/`. Previously this was only supported for diff and commit searches and only available via the experimental site setting `searchMultipleRevisionsPerRepository`.
- The "Add repositories" page (/site-admin/external-services/new) now displays a dismissible notification explaining how and why we access code host data. [#11789](https://github.com/sourcegraph/sourcegraph/pull/11789).
- New `observability.alerts` features:
  - Notifications now provide more details about relevant alerts.
  - Support for email and OpsGenie notifications has been added. Note that to receive email alerts, `email.address` and `email.smtp` must be configured.
  - Some notifiers now have new options:
    - PagerDuty notifiers: `severity` and `apiUrl`
    - Webhook notifiers: `bearerToken`
  - A new `disableSendResolved` option disables notifications for when alerts resolve themselves.
- Recently firing critical alerts can now be displayed to admins via site alerts, use the flag `{ "alerts.hideObservabilitySiteAlerts": false }` to enable these alerts in user configuration.
- Specific alerts can now be silenced using `observability.silenceAlerts`. [#12087](https://github.com/sourcegraph/sourcegraph/pull/12087)
- Revisions listed in `experimentalFeatures.versionContext` will be indexed for faster searching. This is the first support towards indexing non-default branches. [#6728](https://github.com/sourcegraph/sourcegraph/issues/6728)
- Revisions listed in `experimentalFeatures.versionContext` or `experimentalFeatures.search.index.branches` will be indexed for faster searching. This is the first support towards indexing non-default branches. [#6728](https://github.com/sourcegraph/sourcegraph/issues/6728)
- Campaigns are now supported on GitLab.
- Campaigns now support GitLab and allow users to create, update and track merge requests on GitLab instances.
- Added a new section on the search homepage on Sourcegraph.com. It is currently feature flagged behind `experimentalFeatures.showRepogroupHomepage` in settings.
- Added new repository group pages.

### Changed

- Some monitoring alerts now have more useful descriptions. [#11542](https://github.com/sourcegraph/sourcegraph/pull/11542)
- Searching `fork:true` or `archived:true` has the same behaviour as searching `fork:yes` or `archived:yes` respectively. Previously it incorrectly had the same behaviour as `fork:only` and `archived:only` respectively. [#11740](https://github.com/sourcegraph/sourcegraph/pull/11740)
- Configuration for `observability.alerts` has changed and notifications are now provided by Prometheus Alertmanager. [#11832](https://github.com/sourcegraph/sourcegraph/pull/11832)
  - Removed: `observability.alerts.id`.
  - Removed: Slack notifiers no longer accept `mentionUsers`, `mentionGroups`, `mentionChannel`, and `token` options.

### Fixed

- The single-container `sourcegraph/server` image now correctly reports its version.
- An issue where repositories would not clone and index in some edge cases where the clones were deleted or not successful on gitserver. [#11602](https://github.com/sourcegraph/sourcegraph/pull/11602)
- An issue where repositories previously deleted on gitserver would not immediately reclone on system startup. [#11684](https://github.com/sourcegraph/sourcegraph/issues/11684)
- An issue where the sourcegraph/server Jaeger config was invalid. [#11661](https://github.com/sourcegraph/sourcegraph/pull/11661)
- An issue where valid search queries were improperly hinted as being invalid in the search field. [#11688](https://github.com/sourcegraph/sourcegraph/pull/11688)
- Reduce frontend memory spikes by limiting the number of goroutines launched by our GraphQL resolvers. [#11736](https://github.com/sourcegraph/sourcegraph/pull/11736)
- Fixed a bug affecting Sourcegraph icon display in our Phabricator native integration [#11825](https://github.com/sourcegraph/sourcegraph/pull/11825).
- Improve performance of site-admin repositories status page. [#11932](https://github.com/sourcegraph/sourcegraph/pull/11932)
- An issue where search autocomplete for files didn't add the right path. [#12241](https://github.com/sourcegraph/sourcegraph/pull/12241)

### Removed

- Backwards compatibility for "critical configuration" (a type of configuration that was deprecated in December 2019) was removed. All critical configuration now belongs in site configuration.
- Experimental feature setting `{ "experimentalFeatures": { "searchMultipleRevisionsPerRepository": true } }` will be removed in 3.19. It is now always on. Please remove references to it.
- Removed "Cloning" tab in site-admin Repository Status page. [#12043](https://github.com/sourcegraph/sourcegraph/pull/12043)
- The `blacklist` configuration option for Gitolite that was deprecated in 3.17 has been removed in 3.19. Use `exclude.pattern` instead. [#12345](https://github.com/sourcegraph/sourcegraph/pull/12345)

## 3.17.3

### Fixed

- git: Command retrying made a copy that was never used [#11807](https://github.com/sourcegraph/sourcegraph/pull/11807)
- frontend: Allow opt out of EnsureRevision when making a comparison query [#11811](https://github.com/sourcegraph/sourcegraph/pull/11811)
- Fix Phabricator icon class [#11825](https://github.com/sourcegraph/sourcegraph/pull/11825)

## 3.17.2

### Fixed

- An issue where repositories previously deleted on gitserver would not immediately reclone on system startup. [#11684](https://github.com/sourcegraph/sourcegraph/issues/11684)

## 3.17.1

### Added

- Improved search indexing metrics

### Changed

- Some monitoring alerts now have more useful descriptions. [#11542](https://github.com/sourcegraph/sourcegraph/pull/11542)

### Fixed

- The single-container `sourcegraph/server` image now correctly reports its version.
- An issue where repositories would not clone and index in some edge cases where the clones were deleted or not successful on gitserver. [#11602](https://github.com/sourcegraph/sourcegraph/pull/11602)
- An issue where the sourcegraph/server Jaeger config was invalid. [#11661](https://github.com/sourcegraph/sourcegraph/pull/11661)

## 3.17.0

### Added

- The search results page now shows a small UI notification if either repository forks or archives are excluded, when `fork` or `archived` options are not explicitly set. [#10624](https://github.com/sourcegraph/sourcegraph/pull/10624)
- Prometheus metric `src_gitserver_repos_removed_disk_pressure` which is incremented everytime we remove a repository due to disk pressure. [#10900](https://github.com/sourcegraph/sourcegraph/pull/10900)
- `gitolite.exclude` setting in [Gitolite external service config](https://docs.sourcegraph.com/admin/external_service/gitolite#configuration) now supports a regular expression via the `pattern` field. This is consistent with how we exclude in other external services. Additionally this is a replacement for the deprecated `blacklist` configuration. [#11403](https://github.com/sourcegraph/sourcegraph/pull/11403)
- Notifications about Sourcegraph being out of date will now be shown to site admins and users (depending on how out-of-date it is).
- Alerts are now configured using `observability.alerts` in the site configuration, instead of via the Grafana web UI. This does not yet support all Grafana notification channel types, and is not yet supported on `sourcegraph/server` ([#11473](https://github.com/sourcegraph/sourcegraph/issues/11473)). For more details, please refer to the [Sourcegraph alerting guide](https://docs.sourcegraph.com/admin/observability/alerting).
- Experimental basic support for detecting if your Sourcegraph instance is over or under-provisioned has been added through a set of dashboards and warning-level alerts based on container utilization.
- Query [operators](https://docs.sourcegraph.com/code_search/reference/queries#boolean-operators) `and` and `or` are now enabled by default in all search modes for searching file content. [#11521](https://github.com/sourcegraph/sourcegraph/pull/11521)

### Changed

- Repository search within a version context will link to the revision in the version context. [#10860](https://github.com/sourcegraph/sourcegraph/pull/10860)
- Background permissions syncing becomes the default method to sync permissions from code hosts. Please [read our documentation for things to keep in mind before upgrading](https://docs.sourcegraph.com/admin/repo/permissions#background-permissions-syncing). [#10972](https://github.com/sourcegraph/sourcegraph/pull/10972)
- The styling of the hover overlay was overhauled to never have badges or the close button overlap content while also always indicating whether the overlay is currently pinned. The styling on code hosts was also improved. [#10956](https://github.com/sourcegraph/sourcegraph/pull/10956)
- Previously, it was required to quote most patterns in structural search. This is no longer a restriction and single and double quotes in structural search patterns are interpreted literally. Note: you may still use `content:"structural-pattern"` if the pattern without quotes conflicts with other syntax. [#11481](https://github.com/sourcegraph/sourcegraph/pull/11481)

### Fixed

- Dynamic repo search filters on branches which contain special characters are correctly escaped now. [#10810](https://github.com/sourcegraph/sourcegraph/pull/10810)
- Forks and archived repositories at a specific commit are searched without the need to specify "fork:yes" or "archived:yes" in the query. [#10864](https://github.com/sourcegraph/sourcegraph/pull/10864)
- The git history for binary files is now correctly shown. [#11034](https://github.com/sourcegraph/sourcegraph/pull/11034)
- Links to AWS Code Commit repositories have been fixed after the URL schema has been changed. [#11019](https://github.com/sourcegraph/sourcegraph/pull/11019)
- A link to view all repositories will now always appear on the Explore page. [#11113](https://github.com/sourcegraph/sourcegraph/pull/11113)
- The Site-admin > Pings page no longer incorrectly indicates that pings are disabled when they aren't. [#11229](https://github.com/sourcegraph/sourcegraph/pull/11229)
- Match counts are now accurately reported for indexed search. [#11242](https://github.com/sourcegraph/sourcegraph/pull/11242)
- When background permissions syncing is enabled, it is now possible to only enforce permissions for repositories from selected code hosts (instead of enforcing permissions for repositories from all code hosts). [#11336](https://github.com/sourcegraph/sourcegraph/pull/11336)
- When more than 200+ repository revisions in a search are unindexed (very rare), the remaining repositories are reported as missing instead of Sourcegraph issuing e.g. several thousand unindexed search requests which causes system slowness and ultimately times out - ensuring searches are still fast even if there are indexing issues on a deployment of Sourcegraph. This does not apply if `index:no` is present in the query.

### Removed

- Automatic syncing of Campaign webhooks for Bitbucket Server. [#10962](https://github.com/sourcegraph/sourcegraph/pull/10962)
- The `blacklist` configuration option for Gitolite is DEPRECATED and will be removed in 3.19. Use `exclude.pattern` instead.

## 3.16.2

### Fixed

- Search: fix indexed search match count [#7fc96](https://github.com/sourcegraph/sourcegraph/commit/7fc96d319f49f55da46a7649ccf261aa7e8327c3)
- Sort detected languages properly [#e7750](https://github.com/sourcegraph/sourcegraph/commit/e77507d060a40355e7b86fb093d21a7149ea03ac)

## 3.16.1

### Fixed

- Fix repo not found error for patches [#11021](https://github.com/sourcegraph/sourcegraph/pull/11021).
- Show expired license screen [#10951](https://github.com/sourcegraph/sourcegraph/pull/10951).
- Sourcegraph is now built with Go 1.14.3, fixing issues running Sourcegraph onUbuntu 19 and 20. [#10447](https://github.com/sourcegraph/sourcegraph/issues/10447)

## 3.16.0

### Added

- Autocompletion for `repogroup` filters in search queries. [#10141](https://github.com/sourcegraph/sourcegraph/pull/10286)
- If the experimental feature flag `codeInsights` is enabled, extensions can contribute content to directory pages through the experimental `ViewProvider` API. [#10236](https://github.com/sourcegraph/sourcegraph/pull/10236)
  - Directory pages are then represented as an experimental `DirectoryViewer` in the `visibleViewComponents` of the extension API. **Note: This may break extensions that were assuming `visibleViewComponents` were always `CodeEditor`s and did not check the `type` property.** Extensions checking the `type` property will continue to work. [#10236](https://github.com/sourcegraph/sourcegraph/pull/10236)
- [Major syntax highlighting improvements](https://github.com/sourcegraph/syntect_server/pull/29), including:
  - 228 commits / 1 year of improvements to the syntax highlighter library Sourcegraph uses ([syntect](https://github.com/trishume/syntect)).
  - 432 commits / 1 year of improvements to the base syntax definitions for ~36 languages Sourcegraph uses ([sublimehq/Packages](https://github.com/sublimehq/Packages)).
  - 30 new file extensions/names now detected.
  - Likely fixes other major instability and language support issues. #9557
  - Added [Smarty](#2885), [Ethereum / Solidity / Vyper)](#2440), [Cuda](#5907), [COBOL](#10154), [vb.NET](#4901), and [ASP.NET](#4262) syntax highlighting.
  - Fixed OCaml syntax highlighting #3545
  - Bazel/Starlark support improved (.star, BUILD, and many more extensions now properly highlighted). #8123
- New permissions page in both user and repository settings when background permissions syncing is enabled (`"permissions.backgroundSync": {"enabled": true}`). [#10473](https://github.com/sourcegraph/sourcegraph/pull/10473) [#10655](https://github.com/sourcegraph/sourcegraph/pull/10655)
- A new dropdown for choosing version contexts appears on the left of the query input when version contexts are specified in `experimentalFeatures.versionContext` in site configuration. Version contexts allow you to scope your search to specific sets of repos at revisions.
- Campaign changeset usage counts including changesets created, added and merged will be sent back in pings. [#10591](https://github.com/sourcegraph/sourcegraph/pull/10591)
- Diff views now feature syntax highlighting and can be properly copy-pasted. [#10437](https://github.com/sourcegraph/sourcegraph/pull/10437)
- Admins can now download an anonymized usage statistics ZIP archive in the **Site admin > Usage stats**. Opting to share this archive with the Sourcegraph team helps us make the product even better. [#10475](https://github.com/sourcegraph/sourcegraph/pull/10475)
- Extension API: There is now a field `versionContext` and subscribable `versionContextChanges` in `Workspace` to allow extensions to respect the instance's version context.
- The smart search field, providing syntax highlighting, hover tooltips, and validation on filters in search queries, is now activated by default. It can be disabled by setting `{ "experimentalFeatures": { "smartSearchField": false } }` in global settings.

### Changed

- The `userID` and `orgID` fields in the SavedSearch type in the GraphQL API have been replaced with a `namespace` field. To get the ID of the user or org that owns the saved search, use `namespace.id`. [#5327](https://github.com/sourcegraph/sourcegraph/pull/5327)
- Tree pages now redirect to blob pages if the path is not a tree and vice versa. [#10193](https://github.com/sourcegraph/sourcegraph/pull/10193)
- Files and directories that are not found now return a 404 status code. [#10193](https://github.com/sourcegraph/sourcegraph/pull/10193)
- The site admin flag `disableNonCriticalTelemetry` now allows Sourcegraph admins to disable most anonymous telemetry. Visit https://docs.sourcegraph.com/admin/pings to learn more. [#10402](https://github.com/sourcegraph/sourcegraph/pull/10402)

### Fixed

- In the OSS version of Sourcegraph, authorization providers are properly initialized and GraphQL APIs are no longer blocked. [#3487](https://github.com/sourcegraph/sourcegraph/issues/3487)
- Previously, GitLab repository paths containing certain characters could not be excluded (slashes and periods in parts of the paths). These characters are now allowed, so the repository paths can be excluded. [#10096](https://github.com/sourcegraph/sourcegraph/issues/10096)
- Symbols for indexed commits in languages Haskell, JSONNet, Kotlin, Scala, Swift, Thrift, and TypeScript will show up again. Previously our symbol indexer would not know how to extract symbols for those languages even though our unindexed symbol service did. [#10357](https://github.com/sourcegraph/sourcegraph/issues/10357)
- When periodically re-cloning a repository it will still be available. [#10663](https://github.com/sourcegraph/sourcegraph/pull/10663)

### Removed

- The deprecated feature discussions has been removed. [#9649](https://github.com/sourcegraph/sourcegraph/issues/9649)

## 3.15.2

### Fixed

- Fix repo not found error for patches [#11021](https://github.com/sourcegraph/sourcegraph/pull/11021).
- Show expired license screen [#10951](https://github.com/sourcegraph/sourcegraph/pull/10951).

## 3.15.1

### Fixed

- A potential security vulnerability with in the authentication workflow has been fixed. [#10167](https://github.com/sourcegraph/sourcegraph/pull/10167)
- An issue where `sourcegraph/postgres-11.4:3.15.0` was incorrectly an older version of the image incompatible with non-root Kubernetes deployments. `sourcegraph/postgres-11.4:3.15.1` now matches the same image version found in Sourcegraph 3.14.3 (`20-04-07_56b20163`).
- An issue that caused the search result type tabs to be overlapped in Safari. [#10191](https://github.com/sourcegraph/sourcegraph/pull/10191)

## 3.15.0

### Added

- Users and site administrators can now view a log of their actions/events in the user settings. [#9141](https://github.com/sourcegraph/sourcegraph/pull/9141)
- With the new `visibility:` filter search results can now be filtered based on a repository's visibility (possible filter values: `any`, `public` or `private`). [#8344](https://github.com/sourcegraph/sourcegraph/issues/8344)
- [`sourcegraph/git-extras`](https://sourcegraph.com/extensions/sourcegraph/git-extras) is now enabled by default on new instances [#3501](https://github.com/sourcegraph/sourcegraph/issues/3501)
- The Sourcegraph Docker image will now copy `/etc/sourcegraph/gitconfig` to `$HOME/.gitconfig`. This is a convenience similiar to what we provide for [repositories that need HTTP(S) or SSH authentication](https://docs.sourcegraph.com/admin/repo/auth). [#658](https://github.com/sourcegraph/sourcegraph/issues/658)
- Permissions background syncing is now supported for GitHub via site configuration `"permissions.backgroundSync": {"enabled": true}`. [#8890](https://github.com/sourcegraph/sourcegraph/issues/8890)
- Search: Adding `stable:true` to a query ensures a deterministic search result order. This is an experimental parameter. It applies only to file contents, and is limited to at max 5,000 results (consider using [the paginated search API](https://docs.sourcegraph.com/api/graphql/search#sourcegraph-3-9-experimental-paginated-search) if you need more than that.). [#9681](https://github.com/sourcegraph/sourcegraph/pull/9681).
- After completing the Sourcegraph user feedback survey, a button may appear for tweeting this feedback at [@sourcegraph](https://twitter.com/sourcegraph). [#9728](https://github.com/sourcegraph/sourcegraph/pull/9728)
- `git fetch` and `git clone` now inherit the parent process environment variables. This allows site admins to set `HTTPS_PROXY` or [git http configurations](https://git-scm.com/docs/git-config/2.26.0#Documentation/git-config.txt-httpproxy) via environment variables. For cluster environments site admins should set this on the gitserver container. [#250](https://github.com/sourcegraph/sourcegraph/issues/250)
- Experimental: Search for file contents using `and`- and `or`-expressions in queries. Enabled via the global settings value `{"experimentalFeatures": {"andOrQuery": "enabled"}}`. [#8567](https://github.com/sourcegraph/sourcegraph/issues/8567)
- Always include forks or archived repositories in searches via the global/org/user settings with `"search.includeForks": true` or `"search.includeArchived": true` respectively. [#9927](https://github.com/sourcegraph/sourcegraph/issues/9927)
- observability (debugging): It is now possible to log all Search and GraphQL requests slower than N milliseconds, using the new site configuration options `observability.logSlowGraphQLRequests` and `observability.logSlowSearches`.
- observability (monitoring): **More metrics monitored and alerted on, more legible dashboards**
  - Dashboard panels now show an orange/red background color when the defined warning/critical alert threshold has been met, making it even easier to see on a dashboard what is in a bad state.
  - Symbols: failing `symbols` -> `frontend-internal` requests are now monitored. [#9732](https://github.com/sourcegraph/sourcegraph/issues/9732)
  - Frontend dasbhoard: Search error types are now broken into distinct panels for improved visibility/legibility.
    - **IMPORTANT**: If you have previously configured alerting on any of these panels or on "hard search errors", you will need to reconfigure it after upgrading.
  - Frontend dasbhoard: Search error and latency are now broken down by type: Browser requests, search-based code intel requests, and API requests.
- observability (debugging): **Distributed tracing is a powerful tool for investigating performance issues.** The following changes have been made with the goal of making it easier to use distributed tracing with Sourcegraph:

  - The site configuration field `"observability.tracing": { "sampling": "..." }` allows a site admin to control which requests generate tracing data.
    - `"all"` will trace all requests.
    - `"selective"` (recommended) will trace all requests initiated from an end-user URL with `?trace=1`. Non-end-user-initiated requests can set a HTTP header `X-Sourcegraph-Should-Trace: true`. This is the recommended setting, as `"all"` can generate large amounts of tracing data that may cause network and memory resource contention in the Sourcegraph instance.
    - `"none"` (default) turns off tracing.
  - Jaeger is now the officially supported distributed tracer. The following is the recommended site configuration to connect Sourcegraph to a Jaeger agent (which must be deployed on the same host and listening on the default ports):

    ```
    "observability.tracing": {
      "sampling": "selective"
    }
    ```

  - Jaeger is now included in the Sourcegraph deployment configuration by default if you are using Kubernetes, Docker Compose, or the pure Docker cluster deployment model. (It is not yet included in the single Docker container distribution.) It will be included as part of upgrading to 3.15 in these deployment models, unless disabled.
  - The site configuration field, `useJaeger`, is deprecated in favor of `observability.tracing`.
  - Support for configuring Lightstep as a distributed tracer is deprecated and will be removed in a subsequent release. Instances that use Lightstep with Sourcegraph are encouraged to migrate to Jaeger (directions for running Jaeger alongside Sourcegraph are included in the installation instructions).

### Changed

- Multiple backwards-incompatible changes in the parts of the GraphQL API related to Campaigns [#9106](https://github.com/sourcegraph/sourcegraph/issues/9106):
  - `CampaignPlan.status` has been removed, since we don't need it anymore after moving execution of campaigns to src CLI in [#8008](https://github.com/sourcegraph/sourcegraph/pull/8008).
  - `CampaignPlan` has been renamed to `PatchSet`.
  - `ChangesetPlan`/`ChangesetPlanConnection` has been renamed to `Patch`/`PatchConnection`.
  - `CampaignPlanPatch` has been renamed to `PatchInput`.
  - `Campaign.plan` has been renamed to `Campaign.patchSet`.
  - `Campaign.changesetPlans` has been renamed to `campaign.changesetPlan`.
  - `createCampaignPlanFromPatches` mutation has been renamed to `createPatchSetFromPatches`.
- Removed the scoped search field on tree pages. When browsing code, the global search query will now get scoped to the current tree or file. [#9225](https://github.com/sourcegraph/sourcegraph/pull/9225)
- Instances without a license key that exceed the published user limit will now display a notice to all users.

### Fixed

- `.*` in the filter pattern were ignored and led to missing search results. [#9152](https://github.com/sourcegraph/sourcegraph/pull/9152)
- The Phabricator integration no longer makes duplicate requests to Phabricator's API on diff views. [#8849](https://github.com/sourcegraph/sourcegraph/issues/8849)
- Changesets on repositories that aren't available on the instance anymore are now hidden instead of failing. [#9656](https://github.com/sourcegraph/sourcegraph/pull/9656)
- observability (monitoring):
  - **Dashboard and alerting bug fixes**
    - Syntect Server dashboard: "Worker timeouts" can no longer appear to go negative. [#9523](https://github.com/sourcegraph/sourcegraph/issues/9523)
    - Symbols dashboard: "Store fetch queue size" can no longer appear to go negative. [#9731](https://github.com/sourcegraph/sourcegraph/issues/9731)
    - Syntect Server dashboard: "Worker timeouts" no longer incorrectly shows multiple values. [#9524](https://github.com/sourcegraph/sourcegraph/issues/9524)
    - Searcher dashboard: "Search errors on unindexed repositories" no longer includes cancelled search requests (which are expected).
    - Fixed an issue where NaN could leak into the `alert_count` metric. [#9832](https://github.com/sourcegraph/sourcegraph/issues/9832)
    - Gitserver: "resolve_revision_duration_slow" alert is no longer flaky / non-deterministic. [#9751](https://github.com/sourcegraph/sourcegraph/issues/9751)
    - Git Server dashboard: there is now a panel to show concurrent command executions to match the defined alerts. [#9354](https://github.com/sourcegraph/sourcegraph/issues/9354)
    - Git Server dashboard: adjusted the critical disk space alert to 15% so it can now fire. [#9351](https://github.com/sourcegraph/sourcegraph/issues/9351)
  - **Dashboard visiblity and legibility improvements**
    - all: "frontend internal errors" are now broken down just by route, which makes reading the graph easier. [#9668](https://github.com/sourcegraph/sourcegraph/issues/9668)
    - Frontend dashboard: panels no longer show misleading duplicate labels. [#9660](https://github.com/sourcegraph/sourcegraph/issues/9660)
    - Syntect Server dashboard: panels are no longer compacted, for improved visibility. [#9525](https://github.com/sourcegraph/sourcegraph/issues/9525)
    - Frontend dashboard: panels are no longer compacted, for improved visibility. [#9356](https://github.com/sourcegraph/sourcegraph/issues/9356)
    - Searcher dashboard: "Search errors on unindexed repositories" is now broken down by code instead of instance for improved readability. [#9670](https://github.com/sourcegraph/sourcegraph/issues/9670)
    - Symbols dashboard: metrics are now aggregated instead of per-instance, for improved visibility. [#9730](https://github.com/sourcegraph/sourcegraph/issues/9730)
    - Firing alerts are now correctly sorted at the top of dashboards by default. [#9766](https://github.com/sourcegraph/sourcegraph/issues/9766)
    - Panels at the bottom of the home dashboard no longer appear clipped / cut off. [#9768](https://github.com/sourcegraph/sourcegraph/issues/9768)
    - Git Server dashboard: disk usage now shown in percentages to match the alerts that can fire. [#9352](https://github.com/sourcegraph/sourcegraph/issues/9352)
    - Git Server dashboard: the 'echo command duration test' panel now properly displays units in seconds. [#7628](https://github.com/sourcegraph/sourcegraph/issues/7628)
    - Dashboard panels showing firing alerts no longer over-count firing alerts due to the number of service replicas. [#9353](https://github.com/sourcegraph/sourcegraph/issues/9353)

### Removed

- The experimental feature discussions is marked as deprecated. GraphQL and configuration fields related to it will be removed in 3.16. [#9649](https://github.com/sourcegraph/sourcegraph/issues/9649)

## 3.14.4

### Fixed

- A potential security vulnerability with in the authentication workflow has been fixed. [#10167](https://github.com/sourcegraph/sourcegraph/pull/10167)

## 3.14.3

### Fixed

- phabricator: Duplicate requests to phabricator API from sourcegraph extensions. [#8849](https://github.com/sourcegraph/sourcegraph/issues/8849)

## 3.14.2

### Fixed

- campaigns: Ignore changesets where repo does not exist anymore. [#9656](https://github.com/sourcegraph/sourcegraph/pull/9656)

## 3.14.1

### Added

- monitoring: new Permissions dashboard to show stats of repository permissions.

### Changed

- Site-Admin/Instrumentation in the Kubernetes cluster deployment now includes indexed-search.

## 3.14.0

### Added

- Site-Admin/Instrumentation is now available in the Kubernetes cluster deployment [8805](https://github.com/sourcegraph/sourcegraph/pull/8805).
- Extensions can now specify a `baseUri` in the `DocumentFilter` when registering providers.
- Admins can now exclude GitHub forks and/or archived repositories from the set of repositories being mirrored in Sourcegraph with the `"exclude": [{"forks": true}]` or `"exclude": [{"archived": true}]` GitHub external service configuration. [#8974](https://github.com/sourcegraph/sourcegraph/pull/8974)
- Campaign changesets can be filtered by State, Review State and Check State. [#8848](https://github.com/sourcegraph/sourcegraph/pull/8848)
- Counts of users of and searches conducted with interactive and plain text search modes will be sent back in pings, aggregated daily, weekly, and monthly.
- Aggregated counts of daily, weekly, and monthly active users of search will be sent back in pings.
- Counts of number of searches conducted using each filter will be sent back in pings, aggregated daily, weekly, and monthly.
- Counts of number of users conducting searches containing each filter will be sent back in pings, aggregated daily, weekly, and monthly.
- Added more entries (Bash, Erlang, Julia, OCaml, Scala) to the list of suggested languages for the `lang:` filter.
- Permissions background sync is now supported for GitLab and Bitbucket Server via site configuration `"permissions.backgroundSync": {"enabled": true}`.
- Indexed search exports more prometheus metrics and debug logs to aid debugging performance issues. [#9111](https://github.com/sourcegraph/sourcegraph/issues/9111)
- monitoring: the Frontend dashboard now shows in excellent detail how search is behaving overall and at a glance.
- monitoring: added alerts for when hard search errors (both timeouts and general errors) are high.
- monitoring: added alerts for when partial search timeouts are high.
- monitoring: added alerts for when search 90th and 99th percentile request duration is high.
- monitoring: added alerts for when users are being shown an abnormally large amount of search alert user suggestions and no results.
- monitoring: added alerts for when the internal indexed and unindexed search services are returning bad responses.
- monitoring: added alerts for when gitserver may be under heavy load due to many concurrent command executions or under-provisioning.

### Changed

- The "automation" feature was renamed to "campaigns".
  - `campaigns.readAccess.enabled` replaces the deprecated site configuration property `automation.readAccess.enabled`.
  - The experimental feature flag was not renamed (because it will go away soon) and remains `{"experimentalFeatures": {"automation": "enabled"}}`.
- The [Kubernetes deployment](https://github.com/sourcegraph/deploy-sourcegraph) for **existing** installations requires a
  [migration step](https://github.com/sourcegraph/deploy-sourcegraph/blob/master/docs/migrate.md) when upgrading
  past commit [821032e2ee45f21f701](https://github.com/sourcegraph/deploy-sourcegraph/commit/821032e2ee45f21f701caac624e4f090c59fd259) or when upgrading to 3.14.
  New installations starting with the mentioned commit or with 3.14 do not need this migration step.
- Aggregated search latencies (in ms) of search queries are now included in [pings](https://docs.sourcegraph.com/admin/pings).
- The [Kubernetes deployment](https://github.com/sourcegraph/deploy-sourcegraph) frontend role has added services as a resource to watch/listen/get.
  This change does not affect the newly-introduced, restricted Kubernetes config files.
- Archived repositories are excluded from search by default. Adding `archived:yes` includes archived repositories.
- Forked repositories are excluded from search by default. Adding `fork:yes` includes forked repositories.
- CSRF and session cookies now set `SameSite=None` when Sourcegraph is running behind HTTPS and `SameSite=Lax` when Sourcegraph is running behind HTTP in order to comply with a [recent IETF proposal](https://web.dev/samesite-cookies-explained/#samesitenone-must-be-secure). As a side effect, the Sourcegraph browser extension and GitLab/Bitbucket native integrations can only connect to private instances that have HTTPS configured. If your private instance is only running behind HTTP, please configure your instance to use HTTPS in order to continue using these.
- The Bitbucket Server rate limit that Sourcegraph self-imposes has been raised from 120 req/min to 480 req/min to account for Sourcegraph instances that make use of Sourcegraphs' Bitbucket Server repository permissions and campaigns at the same time (which require a larger number of API requests against Bitbucket Server). The new number is based on Sourcegraph consuming roughly 8% the average API request rate of a large customers' Bitbucket Server instance. [#9048](https://github.com/sourcegraph/sourcegraph/pull/9048/files)
- If a single, unambiguous commit SHA is used in a search query (e.g., `repo@c98f56`) and a search index exists at this commit (i.e., it is the `HEAD` commit), then the query is searched using the index. Prior to this change, unindexed search was performed for any query containing an `@commit` specifier.

### Fixed

- Zoekt's watchdog ensures the service is down upto 3 times before exiting. The watchdog would misfire on startup on resource constrained systems, with the retries this should make a false positive far less likely. [#7867](https://github.com/sourcegraph/sourcegraph/issues/7867)
- A regression in repo-updater was fixed that lead to every repository's git clone being updated every time the list of repositories was synced from the code host. [#8501](https://github.com/sourcegraph/sourcegraph/issues/8501)
- The default timeout of indexed search has been increased. Previously indexed search would always return within 3s. This lead to broken behaviour on new instances which had yet to tune resource allocations. [#8720](https://github.com/sourcegraph/sourcegraph/pull/8720)
- Bitbucket Server older than 5.13 failed to sync since Sourcegraph 3.12. This was due to us querying for the `archived` label, but Bitbucket Server 5.13 does not support labels. [#8883](https://github.com/sourcegraph/sourcegraph/issues/8883)
- monitoring: firing alerts are now ordered at the top of the list in dashboards by default for better visibility.
- monitoring: fixed an issue where some alerts would fail to report in for the "Total alerts defined" panel in the overview dashboard.

### Removed

- The v3.11 migration to merge critical and site configuration has been removed. If you are still making use of the deprecated `CRITICAL_CONFIG_FILE`, your instance may not start up. See the [migration notes for Sourcegraph 3.11](https://docs.sourcegraph.com/admin/migration/3_11) for more information.

## 3.13.2

### Fixed

- The default timeout of indexed search has been increased. Previously indexed search would always return within 3s. This lead to broken behaviour on new instances which had yet to tune resource allocations. [#8720](https://github.com/sourcegraph/sourcegraph/pull/8720)
- Bitbucket Server older than 5.13 failed to sync since Sourcegraph 3.12. This was due to us querying for the `archived` label, but Bitbucket Server 5.13 does not support labels. [#8883](https://github.com/sourcegraph/sourcegraph/issues/8883)
- A regression in repo-updater was fixed that lead to every repository's git clone being updated every time the list of repositories was synced from the code host. [#8501](https://github.com/sourcegraph/sourcegraph/issues/8501)

## 3.13.1

### Fixed

- To reduce the chance of users running into "502 Bad Gateway" errors an internal timeout has been increased from 60 seconds to 10 minutes so that long running requests are cut short by the proxy in front of `sourcegraph-frontend` and correctly reported as "504 Gateway Timeout". [#8606](https://github.com/sourcegraph/sourcegraph/pull/8606)
- Sourcegraph instances that are not connected to the internet will no longer display errors when users submit NPS survey responses (the responses will continue to be stored locally). Rather, an error will be printed to the frontend logs. [#8598](https://github.com/sourcegraph/sourcegraph/issues/8598)
- Showing `head>` in the search results if the first line of the file is shown [#8619](https://github.com/sourcegraph/sourcegraph/issues/8619)

## 3.13.0

### Added

- Experimental: Added new field `experimentalFeatures.customGitFetch` that allows defining custom git fetch commands for code hosts and repositories with special settings. [#8435](https://github.com/sourcegraph/sourcegraph/pull/8435)
- Experimental: the search query input now provides syntax highlighting, hover tooltips, and diagnostics on filters in search queries. Requires the global settings value `{ "experimentalFeatures": { "smartSearchField": true } }`.
- Added a setting `search.hideSuggestions`, which when set to `true`, will hide search suggestions in the search bar. [#8059](https://github.com/sourcegraph/sourcegraph/pull/8059)
- Experimental: A tool, [src-expose](https://docs.sourcegraph.com/admin/external_service/other#experimental-src-expose), can be used to import code from any code host.
- Experimental: Added new field `certificates` as in `{ "experimentalFeatures" { "tls.external": { "certificates": ["<CERT>"] } } }`. This allows you to add certificates to trust when communicating with a code host (via API or git+http). We expect this to be useful for adding internal certificate authorities/self-signed certificates. [#71](https://github.com/sourcegraph/sourcegraph/issues/71)
- Added a setting `auth.minPasswordLength`, which when set, causes a minimum password length to be enforced when users sign up or change passwords. [#7521](https://github.com/sourcegraph/sourcegraph/issues/7521)
- GitHub labels associated with code change campaigns are now displayed. [#8115](https://github.com/sourcegraph/sourcegraph/pull/8115)
- GitHub labels associated with campaigns are now displayed. [#8115](https://github.com/sourcegraph/sourcegraph/pull/8115)
- When creating a campaign, users can now specify the branch name that will be used on code host. This is also a breaking change for users of the GraphQL API since the `branch` attribute is now required in `CreateCampaignInput` when a `plan` is also specified. [#7646](https://github.com/sourcegraph/sourcegraph/issues/7646)
- Added an optional `content:` parameter for specifying a search pattern. This parameter overrides any other search patterns in a query. Useful for unambiguously specifying what to search for when search strings clash with other query syntax. [#6490](https://github.com/sourcegraph/sourcegraph/issues/6490)
- Interactive search mode, which helps users construct queries using UI elements, is now made available to users by default. A dropdown to the left of the search bar allows users to toggle between interactive and plain text modes. The option to use interactive search mode can be disabled by adding `{ "experimentalFeatures": { "splitSearchModes": false } }` in global settings. [#8461](https://github.com/sourcegraph/sourcegraph/pull/8461)
- Our [upgrade policy](https://docs.sourcegraph.com/#upgrading-sourcegraph) is now enforced by the `sourcegraph-frontend` on startup to prevent admins from mistakenly jumping too many versions. [#8157](https://github.com/sourcegraph/sourcegraph/pull/8157) [#7702](https://github.com/sourcegraph/sourcegraph/issues/7702)
- Repositories with bad object packs or bad objects are automatically repaired. We now detect suspect output of git commands to mark a repository for repair. [#6676](https://github.com/sourcegraph/sourcegraph/issues/6676)
- Hover tooltips for Scala and Perl files now have syntax highlighting. [#8456](https://github.com/sourcegraph/sourcegraph/pull/8456) [#8307](https://github.com/sourcegraph/sourcegraph/issues/8307)

### Changed

- `experimentalFeatures.splitSearchModes` was removed as a site configuration option. It should be set in global/org/user settings.
- Sourcegraph now waits for `90s` instead of `5s` for Redis to be available before quitting. This duration is configurable with the new `SRC_REDIS_WAIT_FOR` environment variable.
- Code intelligence usage statistics will be sent back via pings by default. Aggregated event counts can be disabled via the site admin flag `disableNonCriticalTelemetry`.
- The Sourcegraph Docker image optimized its use of Redis to make start-up significantly faster in certain scenarios (e.g when container restarts were frequent). ([#3300](https://github.com/sourcegraph/sourcegraph/issues/3300), [#2904](https://github.com/sourcegraph/sourcegraph/issues/2904))
- Upgrading Sourcegraph is officially supported for one minor version increment (e.g., 3.12 -> 3.13). Previously, upgrades from 2 minor versions previous were supported. Please reach out to support@sourcegraph.com if you would like assistance upgrading from a much older version of Sourcegraph.
- The GraphQL mutation `previewCampaignPlan` has been renamed to `createCampaignPlan`. This mutation is part of campaigns, which is still in beta and behind a feature flag and thus subject to possible breaking changes while we still work on it.
- The GraphQL mutation `previewCampaignPlan` has been renamed to `createCampaignPlan`. This mutation is part of the campaigns feature, which is still in beta and behind a feature flag and thus subject to possible breaking changes while we still work on it.
- The GraphQL field `CampaignPlan.changesets` has been deprecated and will be removed in 3.15. A new field called `CampaignPlan.changesetPlans` has been introduced to make the naming more consistent with the `Campaign.changesetPlans` field. Please use that instead. [#7966](https://github.com/sourcegraph/sourcegraph/pull/7966)
- Long lines (>2000 bytes) are no longer highlighted, in order to prevent performance issues in browser rendering. [#6489](https://github.com/sourcegraph/sourcegraph/issues/6489)
- No longer requires `read:org` permissions for GitHub OAuth if `allowOrgs` is not enabled in the site configuration. [#8163](https://github.com/sourcegraph/sourcegraph/issues/8163)
- [Documentation](https://github.com/sourcegraph/deploy-sourcegraph/blob/master/configure/jaeger/README.md) in github.com/sourcegraph/deploy-sourcegraph for deploying Jaeger in Kubernetes clusters running Sourcegraph has been updated to use the [Jaeger Operator](https://www.jaegertracing.io/docs/1.16/operator/), the recommended standard way of deploying Jaeger in a Kubernetes cluster. We recommend existing customers that use Jaeger adopt this new method of deployment. Please reach out to support@sourcegraph.com if you'd like assistance updating.

### Fixed

- The syntax highlighter (syntect-server) no longer fails when run in environments without IPv6 support. [#8463](https://github.com/sourcegraph/sourcegraph/pull/8463)
- After adding/removing a gitserver replica the admin interface will correctly report that repositories that need to move replicas as cloning. [#7970](https://github.com/sourcegraph/sourcegraph/issues/7970)
- Show download button for images. [#7924](https://github.com/sourcegraph/sourcegraph/issues/7924)
- gitserver backoffs trying to re-clone repositories if they fail to clone. In the case of large monorepos that failed this lead to gitserver constantly cloning them and using many resources. [#7804](https://github.com/sourcegraph/sourcegraph/issues/7804)
- It is now possible to escape spaces using `\` in the search queries when using regexp. [#7604](https://github.com/sourcegraph/sourcegraph/issues/7604)
- Clicking filter chips containing whitespace is now correctly quoted in the web UI. [#6498](https://github.com/sourcegraph/sourcegraph/issues/6498)
- **Monitoring:** Fixed an issue with the **Frontend** -> **Search responses by status** panel which caused search response types to not be aggregated as expected. [#7627](https://github.com/sourcegraph/sourcegraph/issues/7627)
- **Monitoring:** Fixed an issue with the **Replacer**, **Repo Updater**, and **Searcher** dashboards would incorrectly report on a metric from the unrelated query-runner service. [#7531](https://github.com/sourcegraph/sourcegraph/issues/7531)
- Deterministic ordering of results from indexed search. Previously when refreshing a page with many results some results may come and go.
- Spread out periodic git reclones. Previously we would reclone all git repositories every 45 days. We now add in a jitter of 12 days to spread out the load for larger installations. [#8259](https://github.com/sourcegraph/sourcegraph/issues/8259)
- Fixed an issue with missing commit information in graphql search results. [#8343](https://github.com/sourcegraph/sourcegraph/pull/8343)

### Removed

- All repository fields related to `enabled` and `disabled` have been removed from the GraphQL API. These fields have been deprecated since 3.4. [#3971](https://github.com/sourcegraph/sourcegraph/pull/3971)
- The deprecated extension API `Hover.__backcompatContents` was removed.

## 3.12.10

This release backports the fixes released in `3.13.2` for customers still on `3.12`.

### Fixed

- The default timeout of indexed search has been increased. Previously indexed search would always return within 3s. This lead to broken behaviour on new instances which had yet to tune resource allocations. [#8720](https://github.com/sourcegraph/sourcegraph/pull/8720)
- Bitbucket Server older than 5.13 failed to sync since Sourcegraph 3.12. This was due to us querying for the `archived` label, but Bitbucket Server 5.13 does not support labels. [#8883](https://github.com/sourcegraph/sourcegraph/issues/8883)
- A regression in repo-updater was fixed that lead to every repository's git clone being updated every time the list of repositories was synced from the code host. [#8501](https://github.com/sourcegraph/sourcegraph/issues/8501)

## 3.12.9

This is `3.12.8` release with internal infrastructure fixes to publish the docker images.

## 3.12.8

### Fixed

- Extension API showInputBox and other Window methods now work on search results pages [#8519](https://github.com/sourcegraph/sourcegraph/issues/8519)
- Extension error notification styling is clearer [#8521](https://github.com/sourcegraph/sourcegraph/issues/8521)

## 3.12.7

### Fixed

- Campaigns now gracefully handle GitHub review dismissals when rendering the burndown chart.

## 3.12.6

### Changed

- When GitLab permissions are turned on using GitLab OAuth authentication, GitLab project visibility is fetched in batches, which is generally more efficient than fetching them individually. The `minBatchingThreshold` and `maxBatchRequests` fields of the `authorization.identityProvider` object in the GitLab repositories configuration control when such batch fetching is used. [#8171](https://github.com/sourcegraph/sourcegraph/pull/8171)

## 3.12.5

### Fixed

- Fixed an internal race condition in our Docker build process. The previous patch version 3.12.4 contained an lsif-server version that was newer than expected. The affected artifacts have since been removed from the Docker registry.

## 3.12.4

### Added

- New optional `apiURL` configuration option for Bitbucket Cloud code host connection [#8082](https://github.com/sourcegraph/sourcegraph/pull/8082)

## 3.12.3

### Fixed

- Fixed an issue in `sourcegraph/*` Docker images where data folders were either not created or had incorrect permissions - preventing the use of Docker volumes. [#7991](https://github.com/sourcegraph/sourcegraph/pull/7991)

## 3.12.2

### Added

- Experimental: The site configuration field `campaigns.readAccess.enabled` allows site-admins to give read-only access for code change campaigns to non-site-admins. This is a setting for the experimental feature campaigns and will only have an effect when campaigns are enabled under `experimentalFeatures`. [#8013](https://github.com/sourcegraph/sourcegraph/issues/8013)

### Fixed

- A regression in 3.12.0 which caused [find-leaked-credentials campaigns](https://docs.sourcegraph.com/user/campaigns#finding-leaked-credentials) to not return any results for private repositories. [#7914](https://github.com/sourcegraph/sourcegraph/issues/7914)
- Experimental: The site configuration field `campaigns.readAccess.enabled` allows site-admins to give read-only access for campaigns to non-site-admins. This is a setting for the experimental campaigns feature and will only have an effect when campaigns is enabled under `experimentalFeatures`. [#8013](https://github.com/sourcegraph/sourcegraph/issues/8013)

### Fixed

- A regression in 3.12.0 which caused find-leaked-credentials campaigns to not return any results for private repositories. [#7914](https://github.com/sourcegraph/sourcegraph/issues/7914)
- A regression in 3.12.0 which removed the horizontal bar between search result matches.
- Manual campaigns were wrongly displayed as being in draft mode. [#8009](https://github.com/sourcegraph/sourcegraph/issues/8009)
- Manual campaigns could be published and create the wrong changesets on code hosts, even though the campaign was never in draft mode (see line above). [#8012](https://github.com/sourcegraph/sourcegraph/pull/8012)
- A regression in 3.12.0 which caused manual campaigns to not properly update the UI after adding a changeset. [#8023](https://github.com/sourcegraph/sourcegraph/pull/8023)
- Minor improvements to manual campaign form fields. [#8033](https://github.com/sourcegraph/sourcegraph/pull/8033)

## 3.12.1

### Fixed

- The ephemeral `/site-config.json` escape-hatch config file has moved to `$HOME/site-config.json`, to support non-root container environments. [#7873](https://github.com/sourcegraph/sourcegraph/issues/7873)
- Fixed an issue where repository permissions would sometimes not be cached, due to improper Redis nil value handling. [#7912](https://github.com/sourcegraph/sourcegraph/issues/7912)

## 3.12.0

### Added

- Bitbucket Server repositories with the label `archived` can be excluded from search with `archived:no` [syntax](https://docs.sourcegraph.com/code_search/reference/queries). [#5494](https://github.com/sourcegraph/sourcegraph/issues/5494)
- Add button to download file in code view. [#5478](https://github.com/sourcegraph/sourcegraph/issues/5478)
- The new `allowOrgs` site config setting in GitHub `auth.providers` enables admins to restrict GitHub logins to members of specific GitHub organizations. [#4195](https://github.com/sourcegraph/sourcegraph/issues/4195)
- Support case field in repository search. [#7671](https://github.com/sourcegraph/sourcegraph/issues/7671)
- Skip LFS content when cloning git repositories. [#7322](https://github.com/sourcegraph/sourcegraph/issues/7322)
- Hover tooltips and _Find Reference_ results now display a badge to indicate when a result is search-based. These indicators can be disabled by adding `{ "experimentalFeatures": { "showBadgeAttachments": false } }` in global settings.
- Campaigns can now be created as drafts, which can be shared and updated without creating changesets (pull requests) on code hosts. When ready, a draft can then be published, either completely or changeset by changeset, to create changesets on the code host. [#7659](https://github.com/sourcegraph/sourcegraph/pull/7659)
- Experimental: feature flag `BitbucketServerFastPerm` can be enabled to speed up fetching ACL data from Bitbucket Server instances. This requires [Bitbucket Server Sourcegraph plugin](https://github.com/sourcegraph/bitbucket-server-plugin) to be installed.
- Experimental: A site configuration field `{ "experimentalFeatures" { "tls.external": { "insecureSkipVerify": true } } }` which allows you to configure SSL/TLS settings for Sourcegraph contacting your code hosts. Currently just supports turning off TLS/SSL verification. [#71](https://github.com/sourcegraph/sourcegraph/issues/71)
- Experimental: To search across multiple revisions of the same repository, list multiple branch names (or other revspecs) separated by `:` in your query, as in `repo:myrepo@branch1:branch2:branch2`. To search all branches, use `repo:myrepo@*refs/heads/`. Requires the site configuration value `{ "experimentalFeatures": { "searchMultipleRevisionsPerRepository": true } }`. Previously this was only supported for diff and commit searches.
- Experimental: interactive search mode, which helps users construct queries using UI elements. Requires the site configuration value `{ "experimentalFeatures": { "splitSearchModes": true } }`. The existing plain text search format is still available via the dropdown menu on the left of the search bar.
- A case sensitivity toggle now appears in the search bar.
- Add explicit repository permissions support with site configuration field `{ "permissions.userMapping" { "enabled": true, "bindID": "email" } }`.

### Changed

- The "Files" tab in the search results page has been renamed to "Filenames" for clarity.
- The search query builder now lives on its own page at `/search/query-builder`. The home search page has a link to it.
- User passwords when using builtin auth are limited to 256 characters. Existing passwords longer than 256 characters will continue to work.
- GraphQL API: Campaign.changesetCreationStatus has been renamed to Campaign.status to be aligned with CampaignPlan. [#7654](https://github.com/sourcegraph/sourcegraph/pull/7654)
- When using GitHub as an authentication provider, `read:org` scope is now required. This is used to support the new `allowOrgs` site config setting in the GitHub `auth.providers` configuration, which enables site admins to restrict GitHub logins to members of a specific GitHub organization. This for example allows having a Sourcegraph instance with GitHub sign in configured be exposed to the public internet without allowing everyone with a GitHub account access to your Sourcegraph instance.

### Fixed

- The experimental search pagination API no longer times out when large repositories are encountered. [#6384](https://github.com/sourcegraph/sourcegraph/issues/6384)
- We resolve relative symbolic links from the directory of the symlink, rather than the root of the repository. [#6034](https://github.com/sourcegraph/sourcegraph/issues/6034)
- Show errors on repository settings page when repo-updater is down. [#3593](https://github.com/sourcegraph/sourcegraph/issues/3593)
- Remove benign warning that verifying config took more than 10s when updating or saving an external service. [#7176](https://github.com/sourcegraph/sourcegraph/issues/7176)
- repohasfile search filter works again (regressed in 3.10). [#7380](https://github.com/sourcegraph/sourcegraph/issues/7380)
- Structural search can now run on very large repositories containing any number of files. [#7133](https://github.com/sourcegraph/sourcegraph/issues/7133)

### Removed

- The deprecated GraphQL mutation `setAllRepositoriesEnabled` has been removed. [#7478](https://github.com/sourcegraph/sourcegraph/pull/7478)
- The deprecated GraphQL mutation `deleteRepository` has been removed. [#7483](https://github.com/sourcegraph/sourcegraph/pull/7483)

## 3.11.4

### Fixed

- The `/.auth/saml/metadata` endpoint has been fixed. Previously it panicked if no encryption key was set.
- The version updating logic has been fixed for `sourcegraph/server`. Users running `sourcegraph/server:3.11.1` will need to manually modify their `docker run` command to use `sourcegraph/server:3.11.4` or higher. [#7442](https://github.com/sourcegraph/sourcegraph/issues/7442)

## 3.11.1

### Fixed

- The syncing process for newly created campaign changesets has been fixed again after they have erroneously been marked as deleted in the database. [#7522](https://github.com/sourcegraph/sourcegraph/pull/7522)
- The syncing process for newly created changesets (in campaigns) has been fixed again after they have erroneously been marked as deleted in the database. [#7522](https://github.com/sourcegraph/sourcegraph/pull/7522)

## 3.11.0

**Important:** If you use `SITE_CONFIG_FILE` or `CRITICAL_CONFIG_FILE`, please be sure to follow the steps in: [migration notes for Sourcegraph v3.11+](https://docs.sourcegraph.com/admin/migration/3_11.md) after upgrading.

### Added

- Language statistics by commit are available via the API. [#6737](https://github.com/sourcegraph/sourcegraph/pull/6737)
- Added a new page that shows [language statistics for the results of a search query](https://docs.sourcegraph.com/user/search#statistics).
- Global settings can be configured from a local file using the environment variable `GLOBAL_SETTINGS_FILE`.
- High-level health metrics and dashboards have been added to Sourcegraph's monitoring (found under the **Site admin** -> **Monitoring** area). [#7216](https://github.com/sourcegraph/sourcegraph/pull/7216)
- Logging for GraphQL API requests not issued by Sourcegraph is now much more verbose, allowing for easier debugging of problematic queries and where they originate from. [#5706](https://github.com/sourcegraph/sourcegraph/issues/5706)
- A new campaign type finds and removes leaked npm credentials. [#6893](https://github.com/sourcegraph/sourcegraph/pull/6893)
- Campaigns can now be retried to create failed changesets due to ephemeral errors (e.g. network problems when creating a pull request on GitHub). [#6718](https://github.com/sourcegraph/sourcegraph/issues/6718)
- The initial release of [structural code search](https://docs.sourcegraph.com/code_search/reference/structural).

### Changed

- `repohascommitafter:` search filter uses a more efficient git command to determine inclusion. [#6739](https://github.com/sourcegraph/sourcegraph/pull/6739)
- `NODE_NAME` can be specified instead of `HOSTNAME` for zoekt-indexserver. `HOSTNAME` was a confusing configuration to use in [Pure-Docker Sourcegraph deployments](https://github.com/sourcegraph/deploy-sourcegraph-docker). [#6846](https://github.com/sourcegraph/sourcegraph/issues/6846)
- The feedback toast now requests feedback every 60 days of usage (was previously only once on the 3rd day of use). [#7165](https://github.com/sourcegraph/sourcegraph/pull/7165)
- The lsif-server container now only has a dependency on Postgres, whereas before it also relied on Redis. [#6880](https://github.com/sourcegraph/sourcegraph/pull/6880)
- Renamed the GraphQL API `LanguageStatistics` fields to `name`, `totalBytes`, and `totalLines` (previously the field names started with an uppercase letter, which was inconsistent).
- Detecting a file's language uses a more accurate but slower algorithm. To revert to the old (faster and less accurate) algorithm, set the `USE_ENHANCED_LANGUAGE_DETECTION` env var to the string `false` (on the `sourcegraph/server` container, or if using the cluster deployment, on the `sourcegraph-frontend` pod).
- Diff and commit searches that make use of `before:` and `after:` filters to narrow their search area are now no longer subject to the 50-repository limit. This allows for creating saved searches on more than 50 repositories as before. [#7215](https://github.com/sourcegraph/sourcegraph/issues/7215)

### Fixed

- Changes to external service configurations are reflected much faster. [#6058](https://github.com/sourcegraph/sourcegraph/issues/6058)
- Deleting an external service will not show warnings for the non-existent service. [#5617](https://github.com/sourcegraph/sourcegraph/issues/5617)
- Suggested search filter chips are quoted if necessary. [#6498](https://github.com/sourcegraph/sourcegraph/issues/6498)
- Remove potential panic in gitserver if heavily loaded. [#6710](https://github.com/sourcegraph/sourcegraph/issues/6710)
- Multiple fixes to make the preview and creation of campaigns more robust and a smoother user experience. [#6682](https://github.com/sourcegraph/sourcegraph/pull/6682) [#6625](https://github.com/sourcegraph/sourcegraph/issues/6625) [#6658](https://github.com/sourcegraph/sourcegraph/issues/6658) [#7088](https://github.com/sourcegraph/sourcegraph/issues/7088) [#6766](https://github.com/sourcegraph/sourcegraph/issues/6766) [#6717](https://github.com/sourcegraph/sourcegraph/issues/6717) [#6659](https://github.com/sourcegraph/sourcegraph/issues/6659)
- Repositories referenced in campaigns that are removed in an external service configuration change won't lead to problems with the syncing process anymore. [#7015](https://github.com/sourcegraph/sourcegraph/pull/7015)
- The Searcher dashboard (and the `src_graphql_search_response` Prometheus metric) now properly account for search alerts instead of them being incorrectly added to the `timeout` category. [#7214](https://github.com/sourcegraph/sourcegraph/issues/7214)
- In the experimental search pagination API, the `cloning`, `missing`, and other repository fields now return a well-defined set of results. [#6000](https://github.com/sourcegraph/sourcegraph/issues/6000)

### Removed

- The management console has been removed. All critical configuration previously stored in the management console will be automatically migrated to your site configuration. For more information about this change, or if you use `SITE_CONFIG_FILE` / `CRITICAL_CONFIG_FILE`, please see the [migration notes for Sourcegraph v3.11+](https://docs.sourcegraph.com/admin/migration/3_11.md).

## 3.10.4

### Fixed

- An issue where diff/commit searches that would run over more than 50 repositories would incorrectly display a timeout error instead of the correct error suggesting users scope their query to less repositories. [#7090](https://github.com/sourcegraph/sourcegraph/issues/7090)

## 3.10.3

### Fixed

- A critical regression in 3.10.2 which caused diff, commit, and repository searches to timeout. [#7090](https://github.com/sourcegraph/sourcegraph/issues/7090)
- A critical regression in 3.10.2 which caused "No results" to appear frequently on pages with search results. [#7095](https://github.com/sourcegraph/sourcegraph/pull/7095)
- An issue where the built-in Grafana Searcher dashboard would show duplicate success/error metrics. [#7078](https://github.com/sourcegraph/sourcegraph/pull/7078)

## 3.10.2

### Added

- Site admins can now use the built-in Grafana Searcher dashboard to observe how many search requests are successful, or resulting in errors or timeouts. [#6756](https://github.com/sourcegraph/sourcegraph/issues/6756)

### Fixed

- When searches timeout, a consistent UI with clear actions like a button to increase the timeout is now returned. [#6754](https://github.com/sourcegraph/sourcegraph/issues/6754)
- To reduce the chance of search timeouts in some cases, the default indexed search timeout has been raised from 1.5s to 3s. [#6754](https://github.com/sourcegraph/sourcegraph/issues/6754)
- We now correctly inform users of the limitations of diff/commit search. If a diff/commit search would run over more than 50 repositories, users will be shown an error suggesting they scope their search to less repositories using the `repo:` filter. Global diff/commit search support is being tracked in [#6826](https://github.com/sourcegraph/sourcegraph/issues/6826). [#5519](https://github.com/sourcegraph/sourcegraph/issues/5519)

## 3.10.1

### Added

- Syntax highlighting for Starlark (Bazel) files. [#6827](https://github.com/sourcegraph/sourcegraph/issues/6827)

### Fixed

- The experimental search pagination API no longer times out when large repositories are encountered. [#6384](https://github.com/sourcegraph/sourcegraph/issues/6384) [#6383](https://github.com/sourcegraph/sourcegraph/issues/6383)
- In single-container deployments, the builtin `postgres_exporter` now correctly respects externally configured databases. This previously caused PostgreSQL metrics to not show up in Grafana when an external DB was in use. [#6735](https://github.com/sourcegraph/sourcegraph/issues/6735)

## 3.10.0

### Added

- Indexed Search supports horizontally scaling. Instances with large number of repositories can update the `replica` field of the `indexed-search` StatefulSet. See [configure indexed-search replica count](https://github.com/sourcegraph/deploy-sourcegraph/blob/master/docs/configure.md#configure-indexed-search-replica-count). [#5725](https://github.com/sourcegraph/sourcegraph/issues/5725)
- Bitbucket Cloud external service supports `exclude` config option. [#6035](https://github.com/sourcegraph/sourcegraph/issues/6035)
- `sourcegraph/server` Docker deployments now support the environment variable `IGNORE_PROCESS_DEATH`. If set to true the container will keep running, even if a subprocess has died. This is useful when manually fixing problems in the container which the container refuses to start. For example a bad database migration.
- Search input now offers filter type suggestions [#6105](https://github.com/sourcegraph/sourcegraph/pull/6105).
- The keyboard shortcut <kbd>Ctrl</kbd>+<kbd>Space</kbd> in the search input shows a list of available filter types.
- Sourcegraph Kubernetes cluster site admins can configure PostgreSQL by specifying `postgresql.conf` via ConfigMap. [sourcegraph/deploy-sourcegraph#447](https://github.com/sourcegraph/deploy-sourcegraph/pull/447)

### Changed

- **Required Kubernetes Migration:** The [Kubernetes deployment](https://github.com/sourcegraph/deploy-sourcegraph) manifest for indexed-search services has changed from a Normal Service to a Headless Service. This is to enable Sourcegraph to individually resolve indexed-search pods. Services are immutable, so please follow the [migration guide](https://github.com/sourcegraph/deploy-sourcegraph/blob/master/docs/migrate.md#310).
- Fields of type `String` in our GraphQL API that contain [JSONC](https://komkom.github.io/) now have the custom scalar type `JSONCString`. [#6209](https://github.com/sourcegraph/sourcegraph/pull/6209)
- `ZOEKT_HOST` environment variable has been deprecated. Please use `INDEXED_SEARCH_SERVERS` instead. `ZOEKT_HOST` will be removed in 3.12.
- Directory names on the repository tree page are now shown in bold to improve readability.
- Added support for Bitbucket Server pull request activity to the [campaign](https://about.sourcegraph.com/product/code-change-management/) burndown chart. When used, this feature leads to more requests being sent to Bitbucket Server, since Sourcegraph needs to keep track of how a pull request's state changes over time. With [the instance scoped webhooks](https://docs.google.com/document/d/1I3Aq1WSUh42BP8KvKr6AlmuCfo8tXYtJu40WzdNT6go/edit) in our [Bitbucket Server plugin](https://github.com/sourcegraph/bitbucket-server-plugin/pull/10) as well as up-coming [heuristical syncing changes](#6389), this additional load will be significantly reduced in the future.
- Added support for Bitbucket Server pull request activity to the campaign burndown chart. When used, this feature leads to more requests being sent to Bitbucket Server, since Sourcegraph needs to keep track of how a pull request's state changes over time. With [the instance scoped webhooks](https://docs.google.com/document/d/1I3Aq1WSUh42BP8KvKr6AlmuCfo8tXYtJu40WzdNT6go/edit) in our [Bitbucket Server plugin](https://github.com/sourcegraph/bitbucket-server-plugin/pull/10) as well as up-coming [heuristical syncing changes](#6389), this additional load will be significantly reduced in the future.

### Fixed

- Support hyphens in Bitbucket Cloud team names. [#6154](https://github.com/sourcegraph/sourcegraph/issues/6154)
- Server will run `redis-check-aof --fix` on startup to fix corrupted AOF files. [#651](https://github.com/sourcegraph/sourcegraph/issues/651)
- Authorization provider configuration errors in external services will be shown as site alerts. [#6061](https://github.com/sourcegraph/sourcegraph/issues/6061)

### Removed

## 3.9.4

### Changed

- The experimental search pagination API's `PageInfo` object now returns a `String` instead of an `ID` for its `endCursor`, and likewise for the `after` search field. Experimental paginated search API users may need to update their usages to replace `ID` cursor types with `String` ones.

### Fixed

- The experimental search pagination API no longer omits a single repository worth of results at the end of the result set. [#6286](https://github.com/sourcegraph/sourcegraph/issues/6286)
- The experimental search pagination API no longer produces search cursors that can get "stuck". [#6287](https://github.com/sourcegraph/sourcegraph/issues/6287)
- In literal search mode, searching for quoted strings now works as expected. [#6255](https://github.com/sourcegraph/sourcegraph/issues/6255)
- In literal search mode, quoted field values now work as expected. [#6271](https://github.com/sourcegraph/sourcegraph/pull/6271)
- `type:path` search queries now correctly work in indexed search again. [#6220](https://github.com/sourcegraph/sourcegraph/issues/6220)

## 3.9.3

### Changed

- Sourcegraph is now built using Go 1.13.3 [#6200](https://github.com/sourcegraph/sourcegraph/pull/6200).

## 3.9.2

### Fixed

- URI-decode the username, password, and pathname when constructing Postgres connection paramers in lsif-server [#6174](https://github.com/sourcegraph/sourcegraph/pull/6174). Fixes a crashing lsif-server process for users with passwords containing special characters.

## 3.9.1

### Changed

- Reverted [#6094](https://github.com/sourcegraph/sourcegraph/pull/6094) because it introduced a minor security hole involving only Grafana.
  [#6075](https://github.com/sourcegraph/sourcegraph/issues/6075) will be fixed with a different approach.

## 3.9.0

### Added

- Our external service syncing model will stream in new repositories to Sourcegraph. Previously we could only add a repository to our database and clone it once we had synced all information from all external services (to detect deletions and renames). Now adding a repository to an external service configuration should be reflected much sooner, even on large instances. [#5145](https://github.com/sourcegraph/sourcegraph/issues/5145)
- There is now an easy way for site admins to view and export settings and configuration when reporting a bug. The page for doing so is at /site-admin/report-bug, linked to from the site admin side panel under "Report a bug".
- An experimental search pagination API to enable better programmatic consumption of search results is now available to try. For more details and known limitations see [the documentation](https://docs.sourcegraph.com/api/graphql/search).
- Search queries can now be interpreted literally.
  - There is now a dot-star icon in the search input bar to toggle the pattern type of a query between regexp and literal.
  - There is a new `search.defaultPatternType` setting to configure the default pattern type, regexp or literal, for searches.
  - There is a new `patternType:` search token which overrides the `search.defaultPatternType` setting, and the active state of the dot-star icon in determining the pattern type of the query.
  - Old URLs without a patternType URL parameter will be redirected to the same URL with
    patternType=regexp appended to preserve intended behavior.
- Added support for GitHub organization webhooks to enable faster updates of metadata used by [campaigns](https://about.sourcegraph.com/product/code-change-management/), such as pull requests or issue comments. See the [GitHub webhook documentation](https://docs.sourcegraph.com/admin/external_service/github#webhooks) for instructions on how to enable webhooks.
- Added support for GitHub organization webhooks to enable faster updates of changeset metadata used by campaigns. See the [GitHub webhook documentation](https://docs.sourcegraph.com/admin/external_service/github#webhooks) for instructions on how to enable webhooks.
- Added burndown chart to visualize progress of campaigns.
- Added ability to edit campaign titles and descriptions.

### Changed

- **Recommended Kubernetes Migration:** The [Kubernetes deployment](https://github.com/sourcegraph/deploy-sourcegraph) manifest for indexed-search pods has changed from a Deployment to a StatefulSet. This is to enable future work on horizontally scaling indexed search. To retain your existing indexes there is a [migration guide](https://github.com/sourcegraph/deploy-sourcegraph/blob/master/docs/migrate.md#39).
- Allow single trailing hyphen in usernames and org names [#5680](https://github.com/sourcegraph/sourcegraph/pull/5680)
- Indexed search won't spam the logs on startup if the frontend API is not yet available. [zoekt#30](https://github.com/sourcegraph/zoekt/pull/30), [#5866](https://github.com/sourcegraph/sourcegraph/pull/5866)
- Search query fields are now case insensitive. For example `repoHasFile:` will now be recognized, not just `repohasfile:`. [#5168](https://github.com/sourcegraph/sourcegraph/issues/5168)
- Search queries are now interpreted literally by default, rather than as regular expressions. [#5899](https://github.com/sourcegraph/sourcegraph/pull/5899)
- The `search` GraphQL API field now takes a two new optional parameters: `version` and `patternType`. `version` determines the search syntax version to use, and `patternType` determines the pattern type to use for the query. `version` defaults to "V1", which is regular expression searches by default, if not explicitly passed in. `patternType` overrides the pattern type determined by version.
- Saved searches have been updated to support the new patternType filter. All existing saved searches have been updated to append `patternType:regexp` to the end of queries to ensure deterministic results regardless of the patternType configurations on an instance. All new saved searches are required to have a `patternType:` field in the query.
- Allow text selection in search result headers (to allow for e.g. copying filenames)

### Fixed

- Web app: Fix paths with special characters (#6050)
- Fixed an issue that rendered the search filter `repohascommitafter` unusable in the presence of an empty repository. [#5149](https://github.com/sourcegraph/sourcegraph/issues/5149)
- An issue where `externalURL` not being configured in the management console could go unnoticed. [#3899](https://github.com/sourcegraph/sourcegraph/issues/3899)
- Listing branches and refs now falls back to a fast path if there are a large number of branches. Previously we would time out. [#4581](https://github.com/sourcegraph/sourcegraph/issues/4581)
- Sourcegraph will now ignore the ambiguous ref HEAD if a repository contains it. [#5291](https://github.com/sourcegraph/sourcegraph/issues/5291)

### Removed

## 3.8.2

### Fixed

- Sourcegraph cluster deployments now run a more stable syntax highlighting server which can self-recover from rarer failure cases such as getting stuck at high CPU usage when highlighting some specific files. [#5406](https://github.com/sourcegraph/sourcegraph/issues/5406) This will be ported to single-container deployments [at a later date](https://github.com/sourcegraph/sourcegraph/issues/5841).

## 3.8.1

### Added

- Add `nameTransformations` setting to GitLab external service to help transform repository name that shows up in the Sourcegraph UI.

## 3.8.0

### Added

- A toggle button for browser extension to quickly enable/disable the core functionality without actually enable/disable the entire extension in the browser extension manager.
- Tabs to easily toggle between the different search result types on the search results page.

### Changed

- A `hardTTL` setting was added to the [Bitbucket Server `authorization` config](https://docs.sourcegraph.com/admin/external_service/bitbucketserver#configuration). This setting specifies a duration after which a user's cached permissions must be updated before any user action is authorized. This contrasts with the already existing `ttl` setting which defines a duration after which a user's cached permissions will get updated in the background, but the previously cached (and now stale) permissions are used to authorize any user action occuring before the update concludes. If your previous `ttl` value is larger than the default of the new `hardTTL` setting (i.e. **3 days**), you must change the `ttl` to be smaller or, `hardTTL` to be larger.

### Fixed

### Removed

- The `statusIndicator` feature flag has been removed from the site configuration's `experimentalFeatures` section. The status indicator has been enabled by default since 3.6.0 and you can now safely remove the feature flag from your configuration.
- Public usage is now only available on Sourcegraph.com. Because many core features rely on persisted user settings, anonymous usage leads to a degraded experience for most users. As a result, for self-hosted private instances it is preferable for all users to have accounts. But on sourcegraph.com, users will continue to have to opt-in to accounts, despite the degraded UX.

## 3.7.2

### Added

- A [migration guide for Sourcegraph v3.7+](https://docs.sourcegraph.com/admin/migration/3_7.md).

### Fixed

- Fixed an issue where some repositories with very long symbol names would fail to index after v3.7.
- We now retain one prior search index version after an upgrade, meaning upgrading AND downgrading from v3.6.2 <-> v3.7.2 is now 100% seamless and involves no downtime or negated search performance while repositories reindex. Please refer to the [v3.7+ migration guide](https://docs.sourcegraph.com/admin/migration/3_7.md) for details.

## 3.7.1

### Fixed

- When re-indexing repositories, we now continue to serve from the old index in the meantime. Thus, you can upgrade to 3.7.1 without downtime.
- Indexed symbol search is now faster, as we've fixed a performance issue that occurred when many repositories without any symbols existed.
- Indexed symbol search now uses less disk space when upgrading directly to v3.7.1 as we properly remove old indexes.

## 3.7.0

### Added

- Indexed search now supports symbol queries. This feature will require re-indexing all repositories. This will increase the disk and memory usage of indexed search by roughly 10%. You can disable the feature with the configuration `search.index.symbols.enabled`. [#3534](https://github.com/sourcegraph/sourcegraph/issues/3534)
- Multi-line search now works for non-indexed search. [#4518](https://github.com/sourcegraph/sourcegraph/issues/4518)
- When using `SITE_CONFIG_FILE` and `EXTSVC_CONFIG_FILE`, you [may now also specify e.g. `SITE_CONFIG_ALLOW_EDITS=true`](https://docs.sourcegraph.com/admin/config/advanced_config_file) to allow edits to be made to the config in the application which will be overwritten on the next process restart. [#4912](https://github.com/sourcegraph/sourcegraph/issues/4912)

### Changed

- In the [GitHub external service config](https://docs.sourcegraph.com/admin/external_service/github#configuration) it's now possible to specify `orgs` without specifying `repositoryQuery` or `repos` too.
- Out-of-the-box TypeScript code intelligence is much better with an updated ctags version with a built-in TypeScript parser.
- Sourcegraph uses Git protocol version 2 for increased efficiency and performance when fetching data from compatible code hosts.
- Searches with `repohasfile:` are faster at finding repository matches. [#4833](https://github.com/sourcegraph/sourcegraph/issues/4833).
- Zoekt now runs with GOGC=50 by default, helping to reduce the memory consumption of Sourcegraph. [#3792](https://github.com/sourcegraph/sourcegraph/issues/3792)
- Upgraded the version of Go in use, which improves security for publicly accessible Sourcegraph instances.

### Fixed

- Disk cleanup in gitserver is now done in terms of percentages to fix [#5059](https://github.com/sourcegraph/sourcegraph/issues/5059).
- Search results now correctly show highlighting of matches with runes like 'İ' that lowercase to runes with a different number of bytes in UTF-8 [#4791](https://github.com/sourcegraph/sourcegraph/issues/4791).
- Fixed an issue where search would sometimes crash with a panic due to a nil pointer. [#5246](https://github.com/sourcegraph/sourcegraph/issues/5246)

### Removed

## 3.6.2

### Fixed

- Fixed Phabricator external services so they won't stop the syncing process for repositories when Phabricator doesn't return clone URLs. [#5101](https://github.com/sourcegraph/sourcegraph/pull/5101)

## 3.6.1

### Added

- New site config option `branding.brandName` configures the brand name to display in the Sourcegraph \<title\> element.
- `repositoryPathPattern` option added to the "Other" external service type for repository name customization.

## 3.6.0

### Added

- The `github.exclude` setting in [GitHub external service config](https://docs.sourcegraph.com/admin/external_service/github#configuration) additionally allows you to specify regular expressions with `{"pattern": "regex"}`.
- A new [`quicklinks` setting](https://docs.sourcegraph.com/user/personalization/quick_links) allows adding links to be displayed on the homepage and search page for all users (or users in an organization).
- Compatibility with the [Sourcegraph for Bitbucket Server](https://github.com/sourcegraph/bitbucket-server-plugin) plugin.
- Support for [Bitbucket Cloud](https://bitbucket.org) as an external service.

### Changed

- Updating or creating an external service will no longer block until the service is synced.
- The GraphQL fields `Repository.createdAt` and `Repository.updatedAt` are deprecated and will be removed in 3.8. Now `createdAt` is always the current time and updatedAt is always null.
- In the [GitHub external service config](https://docs.sourcegraph.com/admin/external_service/github#configuration) and [Bitbucket Server external service config](https://docs.sourcegraph.com/admin/external_service/bitbucket_server#permissions) `repositoryQuery` is now only required if `repos` is not set.
- Log messages from query-runner when saved searches fail now include the raw query as part of the message.
- The status indicator in the navigation bar is now enabled by default
- Usernames and org names can now contain the `.` character. [#4674](https://github.com/sourcegraph/sourcegraph/issues/4674)

### Fixed

- Commit searches now correctly highlight unicode characters, for example 加. [#4512](https://github.com/sourcegraph/sourcegraph/issues/4512)
- Symbol searches now show the number of symbol matches rather than the number of file matches found. [#4578](https://github.com/sourcegraph/sourcegraph/issues/4578)
- Symbol searches with truncated results now show a `+` on the results page to signal that some results have been omitted. [#4579](https://github.com/sourcegraph/sourcegraph/issues/4579)

## 3.5.4

### Fixed

- Fixed Phabricator external services so they won't stop the syncing process for repositories when Phabricator doesn't return clone URLs. [#5101](https://github.com/sourcegraph/sourcegraph/pull/5101)

## 3.5.2

### Changed

- Usernames and org names can now contain the `.` character. [#4674](https://github.com/sourcegraph/sourcegraph/issues/4674)

### Added

- Syntax highlighting requests that fail are now logged and traced. A new Prometheus metric `src_syntax_highlighting_requests` allows monitoring and alerting. [#4877](https://github.com/sourcegraph/sourcegraph/issues/4877).
- Sourcegraph's SAML authentication now supports RSA PKCS#1 v1.5. [#4869](https://github.com/sourcegraph/sourcegraph/pull/4869)

### Fixed

- Increased nginx proxy buffer size to fix issue where login failed when SAML AuthnRequest was too large. [#4849](https://github.com/sourcegraph/sourcegraph/pull/4849)
- A regression in 3.3.8 where `"corsOrigin": "*"` was improperly forbidden. [#4424](https://github.com/sourcegraph/sourcegraph/issues/4424)

## 3.5.1

### Added

- A new [`quicklinks` setting](https://docs.sourcegraph.com/user/personalization/quick_links) allows adding links to be displayed on the homepage and search page for all users (or users in an organization).
- Site admins can prevent the icon in the top-left corner of the screen from spinning on hovers by setting `"branding": { "disableSymbolSpin": true }` in their site configuration.

### Fixed

- Fix `repository.language` GraphQL field (previously returned empty for most repositories).

## 3.5.0

### Added

- Indexed search now supports matching consecutive literal newlines, with queries like e.g. `foo\nbar.*` to search over multiple lines. [#4138](https://github.com/sourcegraph/sourcegraph/issues/4138)
- The `orgs` setting in [GitHub external service config](https://docs.sourcegraph.com/admin/external_service/github) allows admins to select all repositories from the specified organizations to be synced.
- A new experimental search filter `repohascommitafter:"30 days ago"` allows users to exclude stale repositories that don't contain commits (to the branch being searched over) past a specified date from their search query.
- The `authorization` setting in the [Bitbucket Server external service config](https://docs.sourcegraph.com/admin/external_service/bitbucket_server#permissions) enables Sourcegraph to enforce the repository permissions defined in Bitbucket Server.
- A new, experimental status indicator in the navigation bar allows admins to quickly see whether the configured repositories are up to date or how many are currently being updated in the background. You can enable the status indicator with the following site configuration: `"experimentalFeatures": { "statusIndicator": "enabled" }`.
- A new search filter `repohasfile` allows users to filter results to just repositories containing a matching file. For example `ubuntu file:Dockerfile repohasfile:\.py$` would find Dockerfiles mentioning Ubuntu in repositories that contain Python files. [#4501](https://github.com/sourcegraph/sourcegraph/pull/4501)

### Changed

- The saved searches UI has changed. There is now a Saved searches page in the user and organizations settings area. A saved search appears in the settings area of the user or organization it is associated with.

### Removed

### Fixed

- Fixed repository search patterns which contain `.*`. Previously our optimizer would ignore `.*`, which in some cases would lead to our repository search excluding some repositories from the results.
- Fixed an issue where the Phabricator native integration would be broken on recent Phabricator versions. This fix depends on v1.2 of the [Phabricator extension](https://github.com/sourcegraph/phabricator-extension).
- Fixed an issue where the "Empty repository" banner would be shown on a repository page when starting to clone a repository.
- Prevent data inconsistency on cached archives due to restarts. [#4366](https://github.com/sourcegraph/sourcegraph/pull/4366)
- On the /extensions page, the UI is now less ambiguous when an extension has not been activated. [#4446](https://github.com/sourcegraph/sourcegraph/issues/4446)

## 3.4.5

### Fixed

- Fixed an issue where syntax highlighting taking too long would result in errors or wait long amounts of time without properly falling back to plaintext rendering after a few seconds. [#4267](https://github.com/sourcegraph/sourcegraph/issues/4267) [#4268](https://github.com/sourcegraph/sourcegraph/issues/4268) (this fix was intended to be in 3.4.3, but was in fact left out by accident)
- Fixed an issue with `sourcegraph/server` Docker deployments where syntax highlighting could produce `server closed idle connection` errors. [#4269](https://github.com/sourcegraph/sourcegraph/issues/4269) (this fix was intended to be in 3.4.3, but was in fact left out by accident)
- Fix `repository.language` GraphQL field (previously returned empty for most repositories).

## 3.4.4

### Fixed

- Fixed an out of bounds error in the GraphQL repository query. [#4426](https://github.com/sourcegraph/sourcegraph/issues/4426)

## 3.4.3

### Fixed

- Improved performance of the /site-admin/repositories page significantly (prevents timeouts). [#4063](https://github.com/sourcegraph/sourcegraph/issues/4063)
- Fixed an issue where Gitolite repositories would be inaccessible to non-admin users after upgrading to 3.3.0+ from an older version. [#4263](https://github.com/sourcegraph/sourcegraph/issues/4263)
- Repository names are now treated as case-sensitive, fixing an issue where users saw `pq: duplicate key value violates unique constraint \"repo_name_unique\"` [#4283](https://github.com/sourcegraph/sourcegraph/issues/4283)
- Repositories containing submodules not on Sourcegraph will now load without error [#2947](https://github.com/sourcegraph/sourcegraph/issues/2947)
- HTTP metrics in Prometheus/Grafana now distinguish between different types of GraphQL requests.

## 3.4.2

### Fixed

- Fixed incorrect wording in site-admin onboarding. [#4127](https://github.com/sourcegraph/sourcegraph/issues/4127)

## 3.4.1

### Added

- You may now specify `DISABLE_CONFIG_UPDATES=true` on the management console to prevent updates to the critical configuration. This is useful when loading critical config via a file using `CRITICAL_CONFIG_FILE` on the frontend.

### Changed

- When `EXTSVC_CONFIG_FILE` or `SITE_CONFIG_FILE` are specified, updates to external services and the site config are now prevented.
- Site admins will now see a warning if creating or updating an external service was successful but the process could not complete entirely due to an ephemeral error (such as GitHub API search queries running into timeouts and returning incomplete results).

### Removed

### Fixed

- Fixed an issue where `EXTSVC_CONFIG_FILE` being specified would incorrectly cause a panic.
- Fixed an issue where user/org/global settings from old Sourcegraph versions (2.x) could incorrectly be null, leading to various errors.
- Fixed an issue where an ephemeral infrastructure error (`tar/archive: invalid tar header`) would fail a search.

## 3.4.0

### Added

- When `repositoryPathPattern` is configured, paths from the full long name will redirect to the configured name. Extensions will function with the configured name. `repositoryPathPattern` allows administrators to configure "nice names". For example `sourcegraph.example.com/github.com/foo/bar` can configured to be `sourcegraph.example.com/gh/foo/bar` with `"repositoryPathPattern": "gh/{nameWithOwner}"`. (#462)
- Admins can now turn off site alerts for patch version release updates using the `alerts.showPatchUpdates` setting. Alerts will still be shown for major and minor version updates.
- The new `gitolite.exclude` setting in [Gitolite external service config](https://docs.sourcegraph.com/admin/external_service/gitolite#configuration) allows you to exclude specific repositories by their Gitolite name so that they won't be mirrored. Upon upgrading, previously "disabled" repositories will be automatically migrated to this exclusion list.
- The new `aws_codecommit.exclude` setting in [AWS CodeCommit external service config](https://docs.sourcegraph.com/admin/external_service/aws_codecommit#configuration) allows you to exclude specific repositories by their AWS name or ID so that they won't be synced. Upon upgrading, previously "disabled" repositories will be automatically migrated to this exclusion list.
- Added a new, _required_ `aws_codecommit.gitCredentials` setting to the [AWS CodeCommit external service config](https://docs.sourcegraph.com/admin/external_service/aws_codecommit#configuration). These Git credentials are required to create long-lived authenticated clone URLs for AWS CodeCommit repositories. For more information about Git credentials, see the AWS CodeCommit documentation: https://docs.aws.amazon.com/IAM/latest/UserGuide/id_credentials_ssh-keys.html#git-credentials-code-commit. For detailed instructions on how to create the credentials in IAM, see this page: https://docs.aws.amazon.com/codecommit/latest/userguide/setting-up-gc.html
- Added support for specifying a URL formatted `gitolite.host` setting in [Gitolite external service config](https://docs.sourcegraph.com/admin/external_service/gitolite#configuration) (e.g. `ssh://git@gitolite.example.org:2222/`), in addition to the already supported SCP like format (e.g `git@gitolite.example.org`)
- Added support for overriding critical, site, and external service configurations via files. Specify `CRITICAL_CONFIG_FILE=critical.json`, `SITE_CONFIG_FILE=site.json`, and/or `EXTSVC_CONFIG_FILE=extsvc.json` on the `frontend` container to do this.

### Changed

- Kinds of external services in use are now included in [server pings](https://docs.sourcegraph.com/admin/pings).
- Bitbucket Server: An actual Bitbucket icon is now used for the jump-to-bitbucket action on repository pages instead of the previously generic icon.
- Default config for GitHub, GitHub Enterprise, GitLab, Bitbucket Server, and AWS Code Commit external services has been revised to make it easier for first time admins.

### Removed

- Fields related to Repository enablement have been deprecated. Mutations are now NOOPs, and for repositories returned the value is always true for Enabled. The enabled field and mutations will be removed in 3.6. Mutations: `setRepositoryEnabled`, `setAllRepositoriesEnabled`, `updateAllMirrorRepositories`, `deleteRepository`. Query parameters: `repositories.enabled`, `repositories.disabled`. Field: `Repository.enabled`.
- Global saved searches are now deprecated. Any existing global saved searches have been assigned to the Sourcegraph instance's first site admin's user account.
- The `search.savedQueries` configuration option is now deprecated. Existing entries remain in user and org settings for backward compatibility, but are unused as saved searches are now stored in the database.

### Fixed

- Fixed a bug where submitting a saved query without selecting the location would fail for non-site admins (#3628).
- Fixed settings editors only having a few pixels height.
- Fixed a bug where browser extension and code review integration usage stats were not being captured on the site-admin Usage Stats page.
- Fixed an issue where in some rare cases PostgreSQL starting up slowly could incorrectly trigger a panic in the `frontend` service.
- Fixed an issue where the management console password would incorrectly reset to a new secure one after a user account was created.
- Fixed a bug where gitserver would leak file descriptors when performing common operations.
- Substantially improved the performance of updating Bitbucket Server external service configurations on instances with thousands of repositories, going from e.g. several minutes to about a minute for ~20k repositories (#4037).
- Fully resolved the search performance regression in v3.2.0, restoring performance of search back to the same levels it was before changes made in v3.2.0.
- Fix a bug where using a repo search filter with the prefix `github.com` only searched for repos whose name starts with `github.com`, even though no `^` was specified in the search filter. (#4103)
- Fixed an issue where files that fail syntax highlighting would incorrectly render an error instead of gracefully falling back to their plaintext form.

## 3.3.9

### Added

- Syntax highlighting requests that fail are now logged and traced. A new Prometheus metric `src_syntax_highlighting_requests` allows monitoring and alerting. [#4877](https://github.com/sourcegraph/sourcegraph/issues/4877).

## 3.3.8

### Fixed

- Fully resolved the search performance regression in v3.2.0, restoring performance of search back to the same levels it was before changes made in v3.2.0.
- Fixed an issue where files that fail syntax highlighting would incorrectly render an error instead of gracefully falling back to their plaintext form.
- Fixed an issue introduced in v3.3 where Sourcegraph would under specific circumstances incorrectly have to re-clone and re-index repositories from Bitbucket Server and AWS CodeCommit.

## 3.3.7

### Added

- The `bitbucketserver.exclude` setting in [Bitbucket Server external service config](https://docs.sourcegraph.com/admin/external_service/bitbucketserver#configuration) additionally allows you to exclude repositories matched by a regular expression (so that they won't be synced).

### Changed

### Removed

### Fixed

- Fixed a major indexed search performance regression that occurred in v3.2.0. (#3685)
- Fixed an issue where Sourcegraph would fail to update repositories on some instances (`pq: duplicate key value violates unique constraint "repo_external_service_unique_idx"`) (#3680)
- Fixed an issue where Sourcegraph would not exclude unavailable Bitbucket Server repositories. (#3772)

## 3.3.6

## Changed

- All 24 language extensions are enabled by default.

## 3.3.5

## Changed

- Indexed search is now enabled by default for new Docker deployments. (#3540)

### Removed

- Removed smart-casing behavior from search.

### Fixed

- Removes corrupted archives in the searcher cache and tries to populate the cache again instead of returning an error.
- Fixed a bug where search scopes would not get merged, and only the lowest-level list of search scopes would appear.
- Fixed an issue where repo-updater was slower in performing its work which could sometimes cause other performance issues. https://github.com/sourcegraph/sourcegraph/pull/3633

## 3.3.4

### Fixed

- Fixed bundling of the Phabricator integration assets in the Sourcegraph docker image.

## 3.3.3

### Fixed

- Fixed bug that prevented "Find references" action from being completed in the activation checklist.

## 3.3.2

### Fixed

- Fixed an issue where the default `bitbucketserver.repositoryQuery` would not be created on migration from older Sourcegraph versions. https://github.com/sourcegraph/sourcegraph/issues/3591
- Fixed an issue where Sourcegraph would add deleted repositories to the external service configuration. https://github.com/sourcegraph/sourcegraph/issues/3588
- Fixed an issue where a repo-updater migration would hit code host rate limits. https://github.com/sourcegraph/sourcegraph/issues/3582
- The required `bitbucketserver.username` field of a [Bitbucket Server external service configuration](https://docs.sourcegraph.com/admin/external_service/bitbucketserver#configuration), if unset or empty, is automatically migrated to match the user part of the `url` (if defined). https://github.com/sourcegraph/sourcegraph/issues/3592
- Fixed a panic that would occur in indexed search / the frontend when a search error ocurred. https://github.com/sourcegraph/sourcegraph/issues/3579
- Fixed an issue where the repo-updater service could become deadlocked while performing a migration. https://github.com/sourcegraph/sourcegraph/issues/3590

## 3.3.1

### Fixed

- Fixed a bug that prevented external service configurations specifying client certificates from working (#3523)

## 3.3.0

### Added

- In search queries, treat `foo(` as `foo\(` and `bar[` as `bar\[` rather than failing with an error message.
- Enterprise admins can now customize the appearance of the homepage and search icon.
- A new settings property `notices` allows showing custom informational messages on the homepage and at the top of each page. The `motd` property is deprecated and its value is automatically migrated to the new `notices` property.
- The new `gitlab.exclude` setting in [GitLab external service config](https://docs.sourcegraph.com/admin/external_service/gitlab#configuration) allows you to exclude specific repositories matched by `gitlab.projectQuery` and `gitlab.projects` (so that they won't be synced). Upon upgrading, previously "disabled" repositories will be automatically migrated to this exclusion list.
- The new `gitlab.projects` setting in [GitLab external service config](https://docs.sourcegraph.com/admin/external_service/gitlab#configuration) allows you to select specific repositories to be synced.
- The new `bitbucketserver.exclude` setting in [Bitbucket Server external service config](https://docs.sourcegraph.com/admin/external_service/bitbucketserver#configuration) allows you to exclude specific repositories matched by `bitbucketserver.repositoryQuery` and `bitbucketserver.repos` (so that they won't be synced). Upon upgrading, previously "disabled" repositories will be automatically migrated to this exclusion list.
- The new `bitbucketserver.repos` setting in [Bitbucket Server external service config](https://docs.sourcegraph.com/admin/external_service/bitbucketserver#configuration) allows you to select specific repositories to be synced.
- The new required `bitbucketserver.repositoryQuery` setting in [Bitbucket Server external service configuration](https://docs.sourcegraph.com/admin/external_service/bitbucketserver#configuration) allows you to use Bitbucket API repository search queries to select repos to be synced. Existing configurations will be migrate to have it set to `["?visibility=public", "?visibility=private"]` which is equivalent to the previous implicit behaviour that this setting supersedes.
- "Quick configure" buttons for common actions have been added to the config editor for all external services.
- "Quick configure" buttons for common actions have been added to the management console.
- Site-admins now receive an alert every day for the seven days before their license key expires.
- The user menu (in global nav) now lists the user's organizations.
- All users on an instance now see a non-dismissible alert when when there's no license key in use and the limit of free user accounts is exceeded.
- All users will see a dismissible warning about limited search performance and accuracy on when using the sourcegraph/server Docker image with more than 100 repositories enabled.

### Changed

- Indexed searches that time out more consistently report a timeout instead of erroneously saying "No results."
- The symbols sidebar now only shows symbols defined in the current file or directory.
- The dynamic filters on search results pages will now display `lang:` instead of `file:` filters for language/file-extension filter suggestions.
- The default `github.repositoryQuery` of a [GitHub external service configuration](https://docs.sourcegraph.com/admin/external_service/github#configuration) has been changed to `["none"]`. Existing configurations that had this field unset will be migrated to have the previous default explicitly set (`["affiliated", "public"]`).
- The default `gitlab.projectQuery` of a [GitLab external service configuration](https://docs.sourcegraph.com/admin/external_service/gitlab#configuration) has been changed to `["none"]`. Existing configurations that had this field unset will be migrated to have the previous default explicitly set (`["?membership=true"]`).
- The default value of `maxReposToSearch` is now unlimited (was 500).
- The default `github.repositoryQuery` of a [GitHub external service configuration](https://docs.sourcegraph.com/admin/external_service/github#configuration) has been changed to `["none"]` and is now a required field. Existing configurations that had this field unset will be migrated to have the previous default explicitly set (`["affiliated", "public"]`).
- The default `gitlab.projectQuery` of a [GitLab external service configuration](https://docs.sourcegraph.com/admin/external_service/gitlab#configuration) has been changed to `["none"]` and is now a required field. Existing configurations that had this field unset will be migrated to have the previous default explicitly set (`["?membership=true"]`).
- The `bitbucketserver.username` field of a [Bitbucket Server external service configuration](https://docs.sourcegraph.com/admin/external_service/bitbucketserver#configuration) is now **required**. This field is necessary to authenticate with the Bitbucket Server API with either `password` or `token`.
- The settings and account pages for users and organizations are now combined into a single tab.

### Removed

- Removed the option to show saved searches on the Sourcegraph homepage.

### Fixed

- Fixed an issue where the site-admin repositories page `Cloning`, `Not Cloned`, `Needs Index` tabs were very slow on instances with thousands of repositories.
- Fixed an issue where failing to syntax highlight a single file would take down the entire syntax highlighting service.

## 3.2.6

### Fixed

- Fully resolved the search performance regression in v3.2.0, restoring performance of search back to the same levels it was before changes made in v3.2.0.

## 3.2.5

### Fixed

- Fixed a major indexed search performance regression that occurred in v3.2.0. (#3685)

## 3.2.4

### Fixed

- Fixed bundling of the Phabricator integration assets in the Sourcegraph docker image.

## 3.2.3

### Fixed

- Fixed https://github.com/sourcegraph/sourcegraph/issues/3336.
- Clearer error message when a repository sync fails due to the inability to clone a repository.
- Rewrite '@' character in Gitolite repository names to '-', which permits them to be viewable in the UI.

## 3.2.2

### Changed

- When using an external Zoekt instance (specified via the `ZOEKT_HOST` environment variable), sourcegraph/server no longer spins up a redundant internal Zoekt instance.

## 3.2.1

### Fixed

- Jaeger tracing, once enabled, can now be configured via standard [environment variables](https://github.com/jaegertracing/jaeger-client-go/blob/v2.14.0/README.md#environment-variables).
- Fixed an issue where some search and zoekt errors would not be logged.

## 3.2.0

### Added

- Sourcegraph can now automatically use the system's theme.
  To enable, open the user menu in the top right and make sure the theme dropdown is set to "System".
  This is currently supported on macOS Mojave with Safari Technology Preview 68 and later.
- The `github.exclude` setting was added to the [GitHub external service config](https://docs.sourcegraph.com/admin/external_service/github#configuration) to allow excluding repositories yielded by `github.repos` or `github.repositoryQuery` from being synced.

### Changed

- Symbols search is much faster now. After the initial indexing, you can expect code intelligence to be nearly instant no matter the size of your repository.
- Massively reduced the number of code host API requests Sourcegraph performs, which caused rate limiting issues such as slow search result loading to appear.
- The [`corsOrigin`](https://docs.sourcegraph.com/admin/config/site_config) site config property is no longer needed for integration with GitHub, GitLab, etc., via the [Sourcegraph browser extension](https://docs.sourcegraph.com/integration/browser_extension). Only the [Phabricator extension](https://github.com/sourcegraph/phabricator-extension) requires it.

### Fixed

- Fixed a bug where adding a search scope that adds a `repogroup` filter would cause invalid queries if `repogroup:sample` was already part of the query.
- An issue where errors during displaying search results would not be displayed.

### Removed

- The `"updateScheduler2"` experiment is now the default and it's no longer possible to configure.

## 3.1.2

### Added

- The `search.contextLines` setting was added to allow configuration of the number of lines of context to be displayed around search results.

### Changed

- Massively reduced the number of code host API requests Sourcegraph performs, which caused rate limiting issues such as slow search result loading to appear.
- Improved logging in various situations where Sourcegraph would potentially hit code host API rate limits.

### Fixed

- Fixed an issue where search results loading slowly would display a `Cannot read property "lastChild" of undefined` error.

## 3.1.1

### Added

- Query builder toggle (open/closed) state is now retained.

### Fixed

- Fixed an issue where single-term values entered into the "Exact match" field in the query builder were not getting wrapped in quotes.

## 3.1.0

### Added

- Added Docker-specific help text when running the Sourcegraph docker image in an environment with an sufficient open file descriptor limit.
- Added syntax highlighting for Kotlin and Dart.
- Added a management console environment variable to disable HTTPS, see [the docs](https://docs.sourcegraph.com/admin/management_console.md#can-i-disable-https-on-the-management-console) for more information.
- Added `auth.disableUsernameChanges` to critical configuration to prevent users from changing their usernames.
- Site admins can query a user by email address or username from the GraphQL API.
- Added a search query builder to the main search page. Click "Use search query builder" to open the query builder, which is a form with separate inputs for commonly used search keywords.

### Changed

- File match search results now show full repository name if there are results from mirrors on different code hosts (e.g. github.com/sourcegraph/sourcegraph and gitlab.com/sourcegraph/sourcegraph)
- Search queries now use "smart case" by default. Searches are case insensitive unless you use uppercase letters. To explicitly set the case, you can still use the `case` field (e.g. `case:yes`, `case:no`). To explicitly set smart case, use `case:auto`.

### Fixed

- Fixed an issue where the management console would improperly regenerate the TLS cert/key unless `CUSTOM_TLS=true` was set. See the documentation for [how to use your own TLS certificate with the management console](https://docs.sourcegraph.com/admin/management_console.md#how-can-i-use-my-own-tls-certificates-with-the-management-console).

## 3.0.1

### Added

- Symbol search now supports Elixir, Haskell, Kotlin, Scala, and Swift

### Changed

- Significantly optimized how file search suggestions are provided when using indexed search (cluster deployments).
- Both the `sourcegraph/server` image and the [Kubernetes deployment](https://github.com/sourcegraph/deploy-sourcegraph) manifests ship with Postgres `11.1`. For maximum compatibility, however, the minimum supported version remains `9.6`. The upgrade procedure is mostly automated for existing deployments. Please refer to [this page](https://docs.sourcegraph.com/admin/postgres) for detailed instructions.

### Removed

- The deprecated `auth.disableAccessTokens` site config property was removed. Use `auth.accessTokens` instead.
- The `disableBrowserExtension` site config property was removed. [Configure nginx](https://docs.sourcegraph.com/admin/nginx) instead to block clients (if needed).

## 3.0.0

See the changelog entries for 3.0.0 beta releases and our [3.0](https://docs.sourcegraph.com/admin/migration/3_0.md) upgrade guide if you are upgrading from 2.x.

## 3.0.0-beta.4

### Added

- Basic code intelligence for the top 10 programming languages works out of the box without any configuration. [TypeScript/JavaScript](https://sourcegraph.com/extensions/sourcegraph/typescript), [Python](https://sourcegraph.com/extensions/sourcegraph/python), [Java](https://sourcegraph.com/extensions/sourcegraph/java), [Go](https://sourcegraph.com/extensions/sourcegraph/go), [C/C++](https://sourcegraph.com/extensions/sourcegraph/cpp), [Ruby](https://sourcegraph.com/extensions/sourcegraph/ruby), [PHP](https://sourcegraph.com/extensions/sourcegraph/php), [C#](https://sourcegraph.com/extensions/sourcegraph/csharp), [Shell](https://sourcegraph.com/extensions/sourcegraph/shell), and [Scala](https://sourcegraph.com/extensions/sourcegraph/scala) are enabled by default, and you can find more in the [extension registry](https://sourcegraph.com/extensions?query=category%3A"Programming+languages").

## 3.0.0-beta.3

- Fixed an issue where the site admin is redirected to the start page instead of being redirected to the repositories overview page after deleting a repo.

## 3.0.0-beta

### Added

- Repositories can now be queried by a git clone URL through the GraphQL API.
- A new Explore area is linked from the top navigation bar (when the `localStorage.explore=true;location.reload()` feature flag is enabled).
- Authentication via GitHub is now supported. To enable, add an item to the `auth.providers` list with `type: "github"`. By default, GitHub identities must be linked to an existing Sourcegraph user account. To enable new account creation via GitHub, use the `allowSignup` option in the `GitHubConnection` config.
- Authentication via GitLab is now supported. To enable, add an item to the `auth.providers` list with `type: "gitlab"`.
- GitHub repository permissions are supported if authentication via GitHub is enabled. See the
  documentation for the `authorization` field of the `GitHubConnection` configuration.
- The repository settings mirroring page now shows when a repo is next scheduled for an update (requires experiment `"updateScheduler2": "enabled"`).
- Configured repositories are periodically scheduled for updates using a new algorithm. You can disable the new algorithm with the following site configuration: `"experimentalFeatures": { "updateScheduler2": "disabled" }`. If you do so, please file a public issue to describe why you needed to disable it.
- When using HTTP header authentication, [`stripUsernameHeaderPrefix`](https://docs.sourcegraph.com/admin/auth/#username-header-prefixes) field lets an admin specify a prefix to strip from the HTTP auth header when converting the header value to a username.
- Sourcegraph extensions whose package.json contains `"wip": true` are considered [work-in-progress extensions](https://docs.sourcegraph.com/extensions/authoring/publishing#wip-extensions) and are indicated as such to avoid users accidentally using them.
- Information about user survey submissions and a chart showing weekly active users is now displayed on the site admin Overview page.
- A new GraphQL API field `UserEmail.isPrimary` was added that indicates whether an email is the user's primary email.
- The filters bar in the search results page can now display filters from extensions.
- Extensions' `activate` functions now receive a `sourcegraph.ExtensionContext` parameter (i.e., `export function activate(ctx: sourcegraph.ExtensionContext): void { ... }`) to support deactivation and running multiple extensions in the same process.
- Users can now request an Enterprise trial license from the site init page.
- When searching, a filter button `case:yes` will now appear when relevant. This helps discovery and makes it easier to use our case-sensitive search syntax.
- Extensions can now report progress in the UI through the `withProgress()` extension API.
- When calling `editor.setDecorations()`, extensions must now provide an instance of `TextDocumentDecorationType` as first argument. This helps gracefully displaying decorations from several extensions.

### Changed

- The Postgres database backing Sourcegraph has been upgraded from 9.4 to 11.1. Existing Sourcegraph users must conduct an [upgrade procedure](https://docs.sourcegraph.com/admin/postgres_upgrade)
- Code host configuration has moved out of the site config JSON into the "External services" area of the site admin web UI. Sourcegraph instances will automatically perform a one time migration of existing data in the site config JSON. After the migration these keys can be safely deleted from the site config JSON: `awsCodeCommit`, `bitbucketServer`, `github`, `gitlab`, `gitolite`, and `phabricator`.
- Site and user usage statistics are now visible to all users. Previously only site admins (and users, for their own usage statistics) could view this information. The information consists of aggregate counts of actions such as searches, page views, etc.
- The Git blame information shown at the end of a line is now provided by the [Git extras extension](https://sourcegraph.com/extensions/sourcegraph/git-extras). You must add that extension to continue using this feature.
- The `appURL` site configuration option was renamed to `externalURL`.
- The repository and directory pages now show all entries together instead of showing files and (sub)directories separately.
- Extensions no longer can specify titles (in the `title` property in the `package.json` extension manifest). Their extension ID (such as `alice/myextension`) is used.

### Fixed

- Fixed an issue where the site admin License page showed a count of current users, rather than the max number of users over the life of the license.
- Fixed number formatting issues on site admin Overview and Survey Response pages.
- Fixed resolving of git clone URLs with `git+` prefix through the GraphQL API
- Fixed an issue where the graphql Repositories endpoint would order by a field which was not indexed. Times on Sourcegraph.com went from 10s to 200ms.
- Fixed an issue where whitespace was not handled properly in environment variable lists (`SYMBOLS_URL`, `SEARCHER_URL`).
- Fixed an issue where clicking inside the repository popover or clicking "Show more" would dismiss the popover.

### Removed

- The `siteID` site configuration option was removed because it is no longer needed. If you previously specified this in site configuration, a new, random site ID will be generated upon server startup. You can safely remove the existing `siteID` value from your site configuration after upgrading.
- The **Info** panel was removed. The information it presented can be viewed in the hover.
- The top-level `repos.list` site configuration was removed in favour of each code-host's equivalent options,
  now configured via the new _External Services UI_ available at `/site-admin/external-services`. Equivalent options in code hosts configuration:
  - GitHub via [`github.repos`](https://docs.sourcegraph.com/admin/site_config/all#repos-array)
  - Gitlab via [`gitlab.projectQuery`](https://docs.sourcegraph.com/admin/site_config/all#projectquery-array)
  - Phabricator via [`phabricator.repos`](https://docs.sourcegraph.com/admin/site_config/all#phabricator-array)
  - [Other external services](https://docs.sourcegraph.com/admin/repo/add_from_other_external_services)
- Removed the `httpStrictTransportSecurity` site configuration option. Use [nginx configuration](https://docs.sourcegraph.com/admin/nginx) for this instead.
- Removed the `tls.letsencrypt` site configuration option. Use [nginx configuration](https://docs.sourcegraph.com/admin/nginx) for this instead.
- Removed the `tls.cert` and `tls.key` site configuration options. Use [nginx configuration](https://docs.sourcegraph.com/admin/nginx) for this instead.
- Removed the `httpToHttpsRedirect` and `experimentalFeatures.canonicalURLRedireect` site configuration options. Use [nginx configuration](https://docs.sourcegraph.com/admin/nginx) for these instead.
- Sourcegraph no longer requires access to `/var/run/docker.sock`.

## 2.13.6

### Added

- The `/-/editor` endpoint now accepts a `hostname_patterns` URL parameter, which specifies a JSON
  object mapping from hostname to repository name pattern. This serves as a hint to Sourcegraph when
  resolving git clone URLs to repository names. The name pattern is the same style as is used in
  code host configurations. The default value is `{hostname}/{path}`.

## 2.13.5

### Fixed

- Fixed another issue where Sourcegraph would try to fetch more than the allowed number of repositories from AWS CodeCommit.

## 2.13.4

### Changed

- The default for `experimentalFeatures.canonicalURLRedirect` in site config was changed back to `disabled` (to avoid [#807](https://github.com/sourcegraph/sourcegraph/issues/807)).

## 2.13.3

### Fixed

- Fixed an issue that would cause the frontend health check endpoint `/healthz` to not respond. This only impacts Kubernetes deployments.
- Fixed a CORS policy issue that caused requests to be rejected when they come from origins not in our [manifest.json](https://sourcegraph.com/github.com/sourcegraph/sourcegraph/-/blob/browser/src/extension/manifest.spec.json#L72) (i.e. requested via optional permissions by the user).
- Fixed an issue that prevented `repositoryQuery` from working correctly on GitHub enterprise instances.

## 2.13.2

### Fixed

- Fixed an issue where Sourcegraph would try to fetch more than the allowed number of repositories from AWS CodeCommit.

## 2.13.1

### Changed

- The timeout when running `git ls-remote` to determine if a remote url is cloneable has been increased from 5s to 30s.
- Git commands now use [version 2 of the Git wire protocol](https://opensource.googleblog.com/2018/05/introducing-git-protocol-version-2.html), which should speed up certain operations (e.g. `git ls-remote`, `git fetch`) when communicating with a v2 enabled server.

## 2.13.0

### Added

- A new site config option `search.index.enabled` allows toggling on indexed search.
- Search now uses [Sourcegraph extensions](https://docs.sourcegraph.com/extensions) that register `queryTransformer`s.
- GitLab repository permissions are now supported. To enable this, you will need to set the `authz`
  field in the `GitLabConnection` configuration object and ensure that the access token set in the
  `token` field has both `sudo` and `api` scope.

### Changed

- When the `DEPLOY_TYPE` environment variable is incorrectly specified, Sourcegraph now shuts down and logs an error message.
- The `experimentalFeatures.canonicalURLRedirect` site config property now defaults to `enabled`. Set it to `disabled` to disable redirection to the `appURL` from other hosts.
- Updating `maxReposToSearch` site config no longer requires a server restart to take effect.
- The update check page no longer shows an error if you are using an insiders build. Insiders builds will now notify site administrators that updates are available 40 days after the release date of the installed build.
- The `github.repositoryQuery` site config property now accepts arbitrary GitHub repository searches.

### Fixed

- The user account sidebar "Password" link (to the change-password form) is now shown correctly.
- Fixed an issue where GitHub rate limits were underutilized if the remaining
  rate limit dropped below 150.
- Fixed an issue where GraphQL field `elapsedMilliseconds` returned invalid value on empty searches
- Editor extensions now properly search the selection as a literal string, instead of incorrectly using regexp.
- Fixed a bug where editing and deleting global saved searches was not possible.
- In index search, if the search regex produces multiline matches, search results are still processed per line and highlighted correctly.
- Go-To-GitHub and Go-To-GitLab buttons now link to the right branch, line and commit range.
- Go-to-GitHub button links to default branch when no rev is given.
- The close button in the panel header stays located on the top.
- The Phabricator icon is now displayed correctly.
- The view mode button in the BlobPage now shows the correct view mode to switch to.

### Removed

- The experimental feature flag to disable the new repo update scheduler has been removed.
- The `experimentalFeatures.configVars` feature flag was removed.
- The `experimentalFeatures.multipleAuthProviders` feature flag was removed because the feature is now always enabled.
- The following deprecated auth provider configuration properties were removed: `auth.provider`, `auth.saml`, `auth.openIDConnect`, `auth.userIdentityHTTPHeader`, and `auth.allowSignup`. Use `auth.providers` for all auth provider configuration. (If you were still using the deprecated properties and had no `auth.providers` set, all access to your instance will be rejected until you manually set `auth.providers`.)
- The deprecated site configuration properties `search.scopes` and `settings` were removed. Define search scopes and settings in global settings in the site admin area instead of in site configuration.
- The `pendingContents` property has been removed from our GraphQL schema.
- The **Explore** page was replaced with a **Repositories** search link in the top navigation bar.

## 2.12.3

### Fixed

- Fixed an error that prevented users without emails from submitting satisfaction surveys.

## 2.12.2

### Fixed

- Fixed an issue where private GitHub Enterprise repositories were not fetched.

## 2.12.1

### Fixed

- We use GitHub's REST API to query affliated repositories. This API has wider support on older GitHub enterprise versions.
- Fixed an issue that prevented users without email addresses from signing in (https://github.com/sourcegraph/sourcegraph/issues/426).

## 2.12.0

### Changed

- Reduced the size of in-memory data structured used for storing search results. This should reduce the backend memory usage of large result sets.
- Code intelligence is now provided by [Sourcegraph extensions](https://docs.sourcegraph.com/extensions). The extension for each language in the site configuration `langservers` property is automatically enabled.
- Support for multiple authentication providers is now enabled by default. To disable it, set the `experimentalFeatures.multipleAuthProviders` site config option to `"disabled"`. This only applies to Sourcegraph Enterprise.
- When using the `http-header` auth provider, valid auth cookies (from other auth providers that are currently configured or were previously configured) are now respected and will be used for authentication. These auth cookies also take precedence over the `http-header` auth. Previously, the `http-header` auth took precedence.
- Bitbucket Server username configuration is now used to clone repositories if the Bitbucket Server API does not set a username.
- Code discussions: On Sourcegraph.com / when `discussions.abuseProtection` is enabled in the site config, rate limits to thread creation, comment creation, and @mentions are now applied.

### Added

- Search syntax for filtering archived repositories. `archived:no` will exclude archived repositories from search results, `archived:only` will search over archived repositories only. This applies for GitHub and GitLab repositories.
- A Bitbucket Server option to exclude personal repositories in the event that you decide to give an admin-level Bitbucket access token to Sourcegraph and do not want to create a bot account. See https://docs.sourcegraph.com/integration/bitbucket_server#excluding-personal-repositories for more information.
- Site admins can now see when users of their Sourcegraph instance last used it via a code host integration (e.g. Sourcegraph browser extensions). Visit the site admin Analytics page (e.g. https://sourcegraph.example.com/site-admin/analytics) to view this information.
- A new site config option `extensions.allowRemoteExtensions` lets you explicitly specify the remote extensions (from, e.g., Sourcegraph.com) that are allowed.
- Pings now include a total count of user accounts.

### Fixed

- Files with the gitattribute `export-ignore` are no longer excluded for language analysis and search.
- "Discard changes?" confirmation popup doesn't pop up every single time you try to navigate to a new page after editting something in the site settings page anymore.
- Fixed an issue where Git repository URLs would sometimes be logged, potentially containing e.g. basic auth tokens.
- Fixed date formatting on the site admin Analytics page.
- File names of binary and large files are included in search results.

### Removed

- The deprecated environment variables `SRC_SESSION_STORE_REDIS` and `REDIS_MASTER_ENDPOINT` are no longer used to configure alternative redis endpoints. For more information, see "[using external services with Sourcegraph](https://docs.sourcegraph.com/admin/external_services)".

## 2.11.1

### Added

- A new site config option `git.cloneURLToRepositoryName` specifies manual mapping from Git clone URLs to Sourcegraph repository names. This is useful, for example, for Git submodules that have local clone URLs.

### Fixed

- Slack notifications for saved searches have been fixed.

## 2.11.0

### Changed

### Added

- Support for ACME "tls-alpn-01" challenges to obtain LetsEncrypt certificates. Previously Sourcegraph only supported ACME "http-01" challenges which required port 80 to be accessible.
- gitserver periodically removes stale lock files that git can leave behind.
- Commits with empty trees no longer return 404.
- Clients (browser/editor extensions) can now query configuration details from the `ClientConfiguration` GraphQL API.
- The config field `auth.accessTokens.allow` allows or restricts use of access tokens. It can be set to one of three values: "all-users-create" (the default), "none" (all access tokens are disabled), and "site-admin-create" (access tokens are enabled, but only site admins can create new access tokens). The field `auth.disableAccessTokens` is now deprecated in favor of this new field.
- A webhook endpoint now exists to trigger repository updates. For example, `curl -XPOST -H 'Authorization: token $ACCESS_TOKEN' $SOURCEGRAPH_ORIGIN/.api/repos/$REPO_URI/-/refresh`.
- Git submodules entries in the file tree now link to the submodule repository.

### Fixed

- An issue / edge case where the Code Intelligence management admin page would incorrectly show language servers as `Running` when they had been removed from Docker.
- Log level is respected in lsp-proxy logs.
- Fixed an error where text searches could be routed to a faulty search worker.
- Gitolite integration should correctly detect names which Gitolite would consider to be patterns, and not treat them as repositories.
- repo-updater backs off fetches on a repo that's failing to fetch.
- Attempts to add a repo with an empty string for the name are checked for and ignored.
- Fixed an issue where non-site-admin authenticated users could modify global settings (not site configuration), other organizations' settings, and other users' settings.
- Search results are rendered more eagerly, resulting in fewer blank file previews
- An issue where automatic code intelligence would fail to connect to the underlying `lsp` network, leading to `dial tcp: lookup lang on 0.0.0.0:53: no such host` errors.
- More useful error messages from lsp-proxy when a language server can't get a requested revision of a repository.
- Creation of a new user with the same name as an existing organization (and vice versa) is prevented.

### Removed

## 2.10.5

### Fixed

- Slack notifications for saved searches have been fixed.

## 2.10.4

### Fixed

- Fixed an issue that caused the frontend to return a HTTP 500 and log an error message like:
  ```
  lvl=eror msg="ui HTTP handler error response" method=GET status_code=500 error="Post http://127.0.0.1:3182/repo-lookup: context canceled"
  ```

## 2.10.3

### Fixed

- The SAML AuthnRequest signature when using HTTP redirect binding is now computed using a URL query string with correct ordering of parameters. Previously, the ordering was incorrect and caused errors when the IdP was configured to check the signature in the AuthnRequest.

## 2.10.2

### Fixed

- SAML IdP-initiated login previously failed with the IdP set a RelayState value. This now works.

## 2.10.1

### Changed

- Most `experimentalFeatures` in the site configuration now respond to configuration changes live, without requiring a server restart. As usual, you will be prompted for a restart after saving your configuration changes if one is required.
- Gravatar image avatars are no longer displayed for committers.

## 2.10.0

### Changed

- In the file tree, if a directory that contains only a single directory is expanded, its child directory is now expanded automatically.

### Fixed

- Fixed an issue where `sourcegraph/server` would not start code intelligence containers properly when the `sourcegraph/server` container was shut down non-gracefully.
- Fixed an issue where the file tree would return an error when navigating between repositories.

## 2.9.4

### Changed

- Repo-updater has a new and improved scheduler for periodic repo fetches. If you have problems with it, you can revert to the old behavior by adding `"experimentalFeatures": { "updateScheduler": "disabled" }` to your `config.json`.
- A once-off migration will run changing the layout of cloned repos on disk. This should only affect installations created January 2018 or before. There should be no user visible changes.
- Experimental feature flag "updateScheduler" enables a smarter and less spammy algorithm for automatic repository updates.
- It is no longer possible to disable code intelligence by unsetting the LSP_PROXY environment variable. Instead, code intelligence can be disabled per language on the site admin page (e.g. https://sourcegraph.example.com/site-admin/code-intelligence).
- Bitbucket API requests made by Sourcegraph are now under a self-enforced API rate limit (since Bitbucket Server does not have a concept of rate limiting yet). This will reduce any chance of Sourcegraph slowing down or causing trouble for Bitbucket Server instances connected to it. The limits are: 7,200 total requests/hr, with a bucket size / maximum burst size of 500 requests.
- Global, org, and user settings are now validated against the schema, so invalid settings will be shown in the settings editor with a red squiggly line.
- The `http-header` auth provider now supports being used with other auth providers (still only when `experimentalFeatures.multipleAuthProviders` is `true`).
- Periodic fetches of Gitolite-hosted repositories are now handled internally by repo-updater.

### Added

- The `log.sentry.dsn` field in the site config makes Sourcegraph log application errors to a Sentry instance.
- Two new repository page hotkeys were added: <kbd>r</kbd> to open the repositories menu and <kbd>v</kbd> to open the revision selector.
- Repositories are periodically (~45 days) recloned from the codehost. The codehost can be relied on to give an efficient packing. This is an alternative to running a memory and CPU intensive git gc and git prune.
- The `auth.sessionExpiry` field sets the session expiration age in seconds (defaults to 90 days).

### Fixed

- Fixed a bug in the API console that caused it to display as a blank page in some cases.
- Fixed cases where GitHub rate limit wasn't being respected.
- Fixed a bug where scrolling in references, history, etc. file panels was not possible in Firefox.
- Fixed cases where gitserver directory structure migration could fail/crash.
- Fixed "Generate access token" link on user settings page. Previously, this link would 404.
- Fixed a bug where the search query was not updated in the search bar when searching from the homepage.
- Fixed a possible crash in github-proxy.
- Fixed a bug where file matching for diff search was case sensitive by default.

### Removed

- `SOURCEGRAPH_CONFIG` environment variable has been removed. Site configuration is always read from and written to disk. You can configure the location by providing `SOURCEGRAPH_CONFIG_FILE`. The default path is `/etc/sourcegraph/config.json`.

## 2.9.3

### Changed

- The search results page will merge duplicated lines of context.
- The following deprecated site configuration properties have been removed: `github[].preemptivelyClone`, `gitOriginMap`, `phabricatorURL`, `githubPersonalAccessToken`, `githubEnterpriseURL`, `githubEnterpriseCert`, and `githubEnterpriseAccessToken`.
- The `settings` field in the site config file is deprecated and will not be supported in a future release. Site admins should move those settings (if any) to global settings (in the site admin UI). Global settings are preferred to site config file settings because the former can be applied without needing to restart/redeploy the Sourcegraph server or cluster.

### Fixed

- Fixed a goroutine leak which occurs when search requests are canceled.
- Console output should have fewer spurious line breaks.
- Fixed an issue where it was not possible to override the `StrictHostKeyChecking` SSH option in the SSH configuration.
- Cross-repository code intelligence indexing for non-Go languages is now working again (originally broken in 2.9.2).

## 2.9.1

### Fixed

- Fixed an issue where saving an organization's configuration would hang indefinitely.

## 2.9.0

### Changed

- Hover tooltips were rewritten to fix a couple of issues and are now much more robust, received a new design and show more information.
- The `max:` search flag was renamed to `count:` in 2.8.8, but for backward compatibility `max:` has been added back as a deprecated alias for `count:`.
- Drastically improved the performance / load time of the Code Intelligence site admin page.

### Added

- The site admin code intelligence page now displays an error or reason whenever language servers are unable to be managed from the UI or Sourcegraph API.
- The ability to directly specify the root import path of a repository via `.sourcegraph/config.json` in the repo root, instead of relying on the heuristics of the Go language server to detect it.

### Fixed

- Configuring Bitbucket Server now correctly suppresses the the toast message "Configure repositories and code hosts to add to Sourcegraph."
- A bug where canonical import path comments would not be detected by the Go language server's heuristics under `cmd/` folders.
- Fixed an issue where a repository would only be refreshed on demand by certain user actions (such as a page reload) and would otherwise not be updated when expected.
- If a code host returned a repository-not-found or unauthorized error (to `repo-updater`) for a repository that previously was known to Sourcegraph, then in some cases a misleading "Empty repository" screen was shown. Now the repository is displayed as though it still existed, using cached data; site admins must explicitly delete repositories on Sourcegraph after they have been deleted on the code host.
- Improved handling of GitHub API rate limit exhaustion cases. Cached repository metadata and Git data will be used to provide full functionality during this time, and log messages are more informative. Previously, in some cases, repositories would become inaccessible.
- Fixed an issue where indexed search would sometimes not indicate that there were more results to show for a given file.
- Fixed an issue where the code intelligence admin page would never finish loading language servers.

## 2.9.0-pre0

### Changed

- Search scopes have been consolidated into the "Filters" bar on the search results page.
- Usernames and organization names of up to 255 characters are allowed. Previously the max length was 38.

### Fixed

- The target commit ID of a Git tag object (i.e., not lightweight Git tag refs) is now dereferenced correctly. Previously the tag object's OID was given.
- Fixed an issue where AWS Code Commit would hit the rate limit.
- Fixed an issue where dismissing the search suggestions dropdown did not unfocus previously highlighted suggestions.
- Fixed an issue where search suggestions would appear twice.
- Indexed searches now return partial results if they timeout.
- Git repositories with files whose paths contain `.git` path components are now usable (via indexed and non-indexed search and code intelligence). These corrupt repositories are rare and generally were created by converting some other VCS repository to Git (the Git CLI will forbid creation of such paths).
- Various diff search performance improvements and bug fixes.
- New Phabricator extension versions would used cached stylesheets instead of the upgraded version.
- Fixed an issue where hovers would show an error for Rust and C/C++ files.

### Added

- The `sourcegraph/server` container now emits the most recent log message when redis terminates to make it easier to debug why redis stopped.
- Organization invites (which allow users to invite other users to join organizations) are significantly improved. A new accept-invitation page was added.
- The new help popover allows users to easily file issues in the Sourcegraph public issue tracker and view documentation.
- An issue where Java files would be highlighted incorrectly if they contained JavaDoc blocks with an uneven number of opening/closing `*`s.

### Removed

- The `secretKey` site configuration value is no longer needed. It was only used for generating tokens for inviting a user to an organization. The invitation is now stored in the database associated with the recipient, so a secret token is no longer needed.
- The `experimentalFeatures.searchTimeoutParameter` site configuration value has been removed. It defaulted to `enabled` in 2.8 and it is no longer possible to disable.

### Added

- Syntax highlighting for:
  - TOML files (including Go `Gopkg.lock` and Rust `Cargo.lock` files).
  - Rust files.
  - GraphQL files.
  - Protobuf files.
  - `.editorconfig` files.

## 2.8.9

### Changed

- The "invite user" site admin page was moved to a sub-page of the users page (`/site-admin/users/new`).
- It is now possible for a site admin to create a new user without providing an email address.

### Fixed

- Checks for whether a repo is cloned will no longer exhaust open file pools over time.

### Added

- The Phabricator extension shows code intelligence status and supports enabling / disabling code intelligence for files.

## 2.8.8

### Changed

- Queries for repositories (in the explore, site admin repositories, and repository header dropdown) are matched on case-insensitive substrings, not using fuzzy matching logic.
- HTTP Authorization headers with an unrecognized scheme are ignored; they no longer cause the HTTP request to be rejected with HTTP 401 Unauthorized and an "Invalid Authorization header." error.
- Renamed the `max` search flag to `count`. Searches that specify `count:` will fetch at least that number of results, or the full result set.
- Bumped `lsp-proxy`'s `initialize` timeout to 3 minutes for every language.
- Search results are now sorted by repository and file name.
- More easily accessible "Show more" button at the top of the search results page.
- Results from user satisfaction surveys are now always hosted locally and visible to admins. The `"experimentalFeatures": { "hostSurveysLocally" }` config option has been deprecated.
- If the OpenID Connect authentication provider reports that a user's email address is not verified, the authentication attempt will fail.

### Fixed

- Fixed an issue where the search results page would not update its title.
- The session cookie name is now `sgs` (not `sg-session`) so that Sourcegraph 2.7 and Sourcegraph 2.8 can be run side-by-side temporarily during a rolling update without clearing each other's session cookies.
- Fixed the default hostnames of the C# and R language servers
- Fixed an issue where deleting an organization prevented the creation of organizations with the name of the deleted organization.
- Non-UTF8 encoded files (e.g. ISO-8859-1/Latin1, UTF16, etc) are now displayed as text properly rather than being detected as binary files.
- Improved error message when lsp-proxy's initalize timeout occurs
- Fixed compatibility issues and added [instructions for using Microsoft ADFS 2.1 and 3.0 for SAML authentication](https://docs.sourcegraph.com/admin/auth/saml_with_microsoft_adfs).
- Fixed an issue where external accounts associated with deleted user accounts would still be returned by the GraphQL API. This caused the site admin external accounts page to fail to render in some cases.
- Significantly reduced the number of code host requests for non github.com or gitlab.com repositories.

### Added

- The repository revisions popover now shows the target commit's last-committed/authored date for branches and tags.
- Setting the env var `INSECURE_SAML_LOG_TRACES=1` on the server (or the `sourcegraph-frontend` pod in Kubernetes) causes all SAML requests and responses to be logged, which helps with debugging SAML.
- Site admins can now view user satisfaction surveys grouped by user, in addition to chronological order, and aggregate summary values (including the average score and the net promoter score over the last 30 days) are now displayed.
- The site admin overview page displays the site ID, the primary admin email, and premium feature usage information.
- Added Haskell as an experimental language server on the code intelligence admin page.

## 2.8.0

### Changed

- `gitMaxConcurrentClones` now also limits the concurrency of updates to repos in addition to the initial clone.
- In the GraphQL API, `site.users` has been renamed to `users`, `site.orgs` has been renamed to `organizations`, and `site.repositories` has been renamed to `repositories`.
- An authentication provider must be set in site configuration (see [authentication provider documentation](https://docs.sourcegraph.com/admin/auth)). Previously the server defaulted to builtin auth if none was set.
- If a process dies inside the Sourcegraph container the whole container will shut down. We suggest operators configure a [Docker Restart Policy](https://docs.docker.com/config/containers/start-containers-automatically/#restart-policy-details) or a [Kubernetes Restart Policy](https://kubernetes.io/docs/concepts/workloads/pods/pod-lifecycle/#restart-policy). Previously the container would operate in a degraded mode if a process died.
- Changes to the `auth.public` site config are applied immediately in `sourcegraph/server` (no restart needed).
- The new search timeout behavior is now enabled by default. Set `"experimentalFeatures": {"searchTimeoutParameter": "disabled"}` in site config to disable it.
- Search includes files up to 1MB (previous limit was 512KB for unindexed search and 128KB for indexed search).
- Usernames and email addresses reported by OpenID Connect and SAML auth providers are now trusted, and users will sign into existing Sourcegraph accounts that match on the auth provider's reported username or email.
- The repository sidebar file tree is much, much faster on massive repositories (200,000+ files)
- The SAML authentication provider was significantly improved. Users who were signed in using SAML previously will need to reauthenticate via SAML next time they visit Sourcegraph.
- The SAML `serviceProviderCertificate` and `serviceProviderPrivateKey` site config properties are now optional.

### Fixed

- Fixed an issue where Index Search status page failed to render.
- User data on the site admin Analytics page is now paginated, filterable by a user's recent activity, and searchable.
- The link to the root of a repository in the repository header now preserves the revision you're currently viewing.
- When using the `http-header` auth provider, signin/signup/signout links are now hidden.
- Repository paths beginning with `go/` are no longer reservered by Sourcegraph.
- Interpret `X-Forwarded-Proto` HTTP header when `httpToHttpsRedirect` is set to `load-balanced`.
- Deleting a user account no longer prevents the creation of a new user account with the same username and/or association with authentication provider account (SAML/OpenID/etc.)
- It is now possible for a user to verify an email address that was previously associated with now-deleted user account.
- Diff searches over empty repositories no longer fail (this was not an issue for Sourcegraph cluster deployments).
- Stray `tmp_pack_*` files from interrupted fetches should now go away.
- When multiple `repo:` tokens match the same repo, process @revspec requirements from all of them, not just the first one in the search.

### Removed

- The `ssoUserHeader` site config property (deprecated since January 2018) has been removed. The functionality was moved to the `http-header` authentication provider.
- The experiment flag `showMissingReposEnabled`, which defaulted to enabled, has been removed so it is no longer possible to disable this feature.
- Event-level telemetry has been completely removed from self-hosted Sourcegraph instances. As a result, the `disableTelemetry` site configuration option has been deprecated. The new site-admin Pings page clarifies the only high-level telemetry being sent to Sourcegraph.com.
- The deprecated `adminUsernames` site config property (deprecated since January 2018) has been removed because it is no longer necessary. Site admins can designate other users as site admins in the site admin area, and the first user to sign into a new instance always becomes a site admin (even when using an external authentication provider).

### Added

- The new repository contributors page (linked from the repository homepage) displays the top Git commit authors in a repository, with filtering options.
- Custom language servers in the site config may now specify a `metadata` property containing things like homepage/docs/issues URLs for the language server project, as well as whether or not the language server should be considered experimental (not ready for prime-time). This `metadata` will be displayed in the UI to better communicate the status of a language server project.
- Access tokens now have scopes (which define the set of operations they permit). All access tokens still provide full control of all resources associated with the user account (the `user:all` scope, which is now explicitly displayed).
- The new access token scope `site-admin:sudo` allows the holder to perform any action as any other user. Only site admins may create this token.
- Links to Sourcegraph's changelog have been added to the site admin Updates page and update alert.
- If the site configuration is invalid or uses deprecated properties, a global alert will be shown to all site admins.
- There is now a code intelligence status indicator when viewing files. It contains information about the capabailities of the language server that is providing code intelligence for the file.
- Java code intelligence can now be enabled for repositories that aren't automatically supported using a
  `javaconfig.json` file. For Gradle plugins, this file can be generated using
  the [Javaconfig Gradle plugin](https://docs.sourcegraph.com/extensions/language_servers/java#gradle-execution).
- The new `auth.providers` site config is an array of authentication provider objects. Currently only 1 auth provider is supported. The singular `auth.provider` is deprecated.
- Users authenticated with OpenID Connect are now able to sign out of Sourcegraph (if the provider supports token revocation or the end-session endpoint).
- Users can now specify the number of days, weeks, and months of site activity to query through the GraphQL API.
- Added 14 new experimental language servers on the code intelligence admin page.
- Added `httpStrictTransportSecurity` site configuration option to customize the Strict-Transport-Security HTTP header. It defaults to `max-age=31536000` (one year).
- Added `nameIDFormat` in the `saml` auth provider to set the SAML NameID format. The default changed from transient to persistent.
- (This feature has been removed.) Experimental env var expansion in site config JSON: set `SOURCEGRAPH_EXPAND_CONFIG_VARS=1` to replace `${var}` or `$var` (based on environment variables) in any string value in site config JSON (except for JSON object property names).
- The new (optional) SAML `serviceProviderIssuer` site config property (in an `auth.providers` array entry with `{"type":"saml", ...}`) allows customizing the SAML Service Provider issuer name.
- The site admin area now has an "Auth" section that shows the enabled authentication provider(s) and users' external accounts.

## 2.7.6

### Fixed

- If a user's account is deleted, session cookies for that user are no longer considered valid.

## 2.7.5

### Changed

- When deploying Sourcegraph to Kubernetes, RBAC is now used by default. Most Kubernetes clusters require it. See the Kubernetes installation instructions for more information (including disabling if needed).
- Increased git ssh connection timeout to 30s from 7s.
- The Phabricator integration no longer requires staging areas, but using them is still recommended because it improves performance.

### Fixed

- Fixed an issue where language servers that were not enabled would display the "Restart" button in the Code Intelligence management panel.
- Fixed an issue where the "Update" button in the Code Intelligence management panel would be displayed inconsistently.
- Fixed an issue where toggling a dynamic search scope would not also remove `@rev` (if specified)
- Fixed an issue where where modes that can only be determined by the full filename (not just the file extension) of a path weren't supported (Dockerfiles are the first example of this).
- Fixed an issue where the GraphiQL console failed when variables are specified.
- Indexed search no longer maintains its own git clones. For Kubernetes cluster deployments, this significantly reduces disk size requirements for the indexed-search pod.
- Fixed an issue where language server Docker containers would not be automatically restarted if they crashed (`sourcegraph/server` only).
- Fixed an issue where if the first user on a site authenticated via SSO, the site would remain stuck in uninitialized mode.

### Added

- More detailed progress information is displayed on pages that are waiting for repositories to clone.
- Admins can now see charts with daily, weekly, and monthly unique user counts by visiting the site-admin Analytics page.
- Admins can now host and see results from Sourcegraph user satisfaction surveys locally by setting the `"experimentalFeatures": { "hostSurveysLocally": "enabled"}` site config option. This feature will be enabled for all instances once stable.
- Access tokens are now supported for all authentication providers (including OpenID Connect and SAML, which were previously not supported).
- The new `motd` setting (in global, organization, and user settings) displays specified messages at the top of all pages.
- Site admins may now view all access tokens site-wide (for all users) and revoke tokens from the new access tokens page in the site admin area.

## 2.7.0

### Changed

- Missing repositories no longer appear as search results. Instead, a count of repositories that were not found is displayed above the search results. Hovering over the count will reveal the names of the missing repositories.
- "Show more" on the search results page will now reveal results that have already been fetched (if such results exist) without needing to do a new query.
- The bottom panel (on a file) now shows more tabs, including docstrings, multiple definitions, references (as before), external references grouped by repository, implementations (if supported by the language server), and file history.
- The repository sidebar file tree is much faster on massive repositories (200,000+ files)

### Fixed

- Searches no longer block if the index is unavailable (e.g. after the index pod restarts). Instead, it respects the normal search timeout and reports the situation to the user if the index is not yet available.
- Repository results are no longer returned for filters that are not supported (e.g. if `file:` is part of the search query)
- Fixed an issue where file tree elements may be scrolled out of view on page load.
- Fixed an issue that caused "Could not ensure repository updated" log messages when trying to update a large number of repositories from gitolite.
- When using an HTTP authentication proxy (`"auth.provider": "http-header"`), usernames are now properly normalized (special characters including `.` replaced with `-`). This fixes an issue preventing users from signing in if their username contained these special characters.
- Fixed an issue where the site-admin Updates page would incorrectly report that update checking was turned off when `telemetryDisabled` was set, even as it continued to report new updates.
- `repo:` filters that match multiple repositories and contain a revision specifier now correctly return partial results even if some of the matching repositories don't have a matching revision.
- Removed hardcoded list of supported languages for code intelligence. Any language can work now and support is determined from the server response.
- Fixed an issue where modifying `config.json` on disk would not correctly mark the server as needing a restart.
- Fixed an issue where certain diff searches (with very sparse matches in a repository's history) would incorrectly report no results found.
- Fixed an issue where the `langservers` field in the site-configuration didn't require both the `language` and `address` field to be specified for each entry

### Added

- Users (and site admins) may now create and manage access tokens to authenticate API clients. The site config `auth.disableAccessTokens` (renamed to `auth.accessTokens` in 2.11) disables this new feature. Access tokens are currently only supported when using the `builtin` and `http-header` authentication providers (not OpenID Connect or SAML).
- User and site admin management capabilities for user email addresses are improved.
- The user and organization management UI has been greatly improved. Site admins may now administer all organizations (even those they aren't a member of) and may edit profile info and configuration for all users.
- If SSO is enabled (via OpenID Connect or SAML) and the SSO system provides user avatar images and/or display names, those are now used by Sourcegraph.
- Enable new search timeout behavior by setting `"experimentalFeatures": { "searchTimeoutParameter": "enabled"}` in your site config.
  - Adds a new `timeout:` parameter to customize the timeout for searches. It defaults to 10s and may not be set higher than 1m.
  - The value of the `timeout:` parameter is a string that can be parsed by [time.Duration](https://golang.org/pkg/time/#ParseDuration) (e.g. "100ms", "2s").
  - When `timeout:` is not provided, search optimizes for retuning results as soon as possible and will include slower kinds of results (e.g. symbols) only if they are found quickly.
  - When `timeout:` is provided, all result kinds are given the full timeout to complete.
- A new user settings tokens page was added that allows users to obtain a token that they can use to authenticate to the Sourcegraph API.
- Code intelligence indexes are now built for all repositories in the background, regardless of whether or not they are visited directly by a user.
- Language servers are now automatically enabled when visiting a repository. For example, visiting a Go repository will now automatically download and run the relevant Docker container for Go code intelligence.
  - This change only affects when Sourcegraph is deployed using the `sourcegraph/server` Docker image (not using Kubernetes).
  - You will need to use the new `docker run` command at https://docs.sourcegraph.com/#quick-install in order for this feature to be enabled. Otherwise, you will receive errors in the log about `/var/run/docker.sock` and things will work just as they did before. See https://docs.sourcegraph.com/extensions/language_servers for more information.
- The site admin Analytics page will now display the number of "Code Intelligence" actions each user has made, including hovers, jump to definitions, and find references, on the Sourcegraph webapp or in a code host integration or extension.
- An experimental cross repository jump to definition which consults the OSS index on Sourcegraph.com. This is disabled by default; use `"experimentalFeatures": { "jumpToDefOSSIndex": "enabled" }` in your site configuration to enable it.
- Users can now view Git branches, tags, and commits, and compare Git branches and revisions on Sourcegraph. (The code host icon in the header takes you to the commit on the code host.)
- A new admin panel allows you to view and manage language servers. For Docker deployments, it allows you to enable/disable/update/restart language servers at the click of a button. For cluster deployments, it shows the current status of language servers.
- Users can now tweet their feedback about Sourcegraph when clicking on the feedback smiley located in the navbar and filling out a Twitter feedback form.
- A new button in the repository header toggles on/off the Git history panel for the current file.

## 2.6.8

### Bug fixes

- Searches of `type:repo` now work correctly with "Show more" and the `max` parameter.
- Fixes an issue where the server would crash if the DB was not available upon startup.

## 2.6.7

### Added

- The duration that the frontend waits for the PostgreSQL database to become available is now configurable with the `DB_STARTUP_TIMEOUT` env var (the value is any valid Go duration string).
- Dynamic search filters now suggest exclusions of Go test files, vendored files and node_modules files.

## 2.6.6

### Added

- Authentication to Bitbucket Server using username-password credentials is now supported (in the `bitbucketServer` site config `username`/`password` options), for servers running Bitbucket Server version 2.4 and older (which don't support personal access tokens).

## 2.6.5

### Added

- The externally accessible URL path `/healthz` performs a basic application health check, returning HTTP 200 on success and HTTP 500 on failure.

### Behavior changes

- Read-only forks on GitHub are no longer synced by default. If you want to add a readonly fork, navigate directly to the repository page on Sourcegraph to add it (e.g. https://sourcegraph.mycompany.internal/github.com/owner/repo). This prevents your repositories list from being cluttered with a large number of private forks of a private repository that you have access to. One notable example is https://github.com/EpicGames/UnrealEngine.
- SAML cookies now expire after 90 days. The previous behavior was every 1 hour, which was unintentionally low.

## 2.6.4

### Added

- Improve search timeout error messages
- Performance improvements for searching regular expressions that do not start with a literal.

## 2.6.3

### Bug fixes

- Symbol results are now only returned for searches that contain `type:symbol`

## 2.6.2

### Added

- More detailed logging to help diagnose errors with third-party authentication providers.
- Anchors (such as `#my-section`) in rendered Markdown files are now supported.
- Instrumentation section for admins. For each service we expose pprof, prometheus metrics and traces.

### Bug fixes

- Applies a 1s timeout to symbol search if invoked without specifying `type:` to not block plain text results. No change of behaviour if `type:symbol` is given explicitly.
- Only show line wrap toggle for code-view-rendered files.

## 2.6.1

### Bug fixes

- Fixes a bug where typing in the search query field would modify the expanded state of file search results.
- Fixes a bug where new logins via OpenID Connect would fail with the error `SSO error: ID Token verification failed`.

## 2.6.0

### Added

- Support for [Bitbucket Server](https://www.atlassian.com/software/bitbucket/server) as a codehost. Configure via the `bitbucketServer` site config field.
- Prometheus gauges for git clone queue depth (`src_gitserver_clone_queue`) and git ls-remote queue depth (`src_gitserver_lsremote_queue`).
- Slack notifications for saved searches may now be added for individual users (not just organizations).
- The new search filter `lang:` filters results by programming language (example: `foo lang:go` or `foo -lang:clojure`).
- Dynamic filters: filters generated from your search results to help refine your results.
- Search queries that consist only of `file:` now show files whose path matches the filters (instead of no results).
- Sourcegraph now automatically detects basic `$GOPATH` configurations found in `.envrc` files in the root of repositories.
- You can now configure the effective `$GOPATH`s of a repository by adding a `.sourcegraph/config.json` file to your repository with the contents `{"go": {"GOPATH": ["mygopath"]}}`.
- A new `"blacklistGoGet": ["mydomain.org,myseconddomain.com"]` offers users a quick escape hatch in the event that Sourcegraph is making unwanted `go get` or `git clone` requests to their website due to incorrectly-configured monorepos. Most users will never use this option.
- Search suggestions and results now include symbol results. The new filter `type:symbol` causes only symbol results to be shown.
  Additionally, symbols for a repository can be browsed in the new symbols sidebar.
- You can now expand and collapse all items on a search results page or selectively expand and collapse individual items.

### Configuration changes

- Reduced the `gitMaxConcurrentClones` site config option's default value from 100 to 5, to help prevent too many concurrent clones from causing issues on code hosts.
- Changes to some site configuration options are now automatically detected and no longer require a server restart. After hitting Save in the UI, you will be informed if a server restart is required, per usual.
- Saved search notifications are now only sent to the owner of a saved search (all of an organization's members for an organization-level saved search, or a single user for a user-level saved search). The `notifyUsers` and `notifyOrganizations` properties underneath `search.savedQueries` have been removed.
- Slack webhook URLs are now defined in user/organization JSON settings, not on the organization profile page. Previously defined organization Slack webhook URLs are automatically migrated to the organization's JSON settings.
- The "unlimited" value for `maxReposToSearch` is now `-1` instead of `0`, and `0` now means to use the default.
- `auth.provider` must be set (`builtin`, `openidconnect`, `saml`, `http-header`, etc.) to configure an authentication provider. Previously you could just set the detailed configuration property (`"auth.openIDConnect": {...}`, etc.) and it would implicitly enable that authentication provider.
- The `autoRepoAdd` site configuration property was removed. Site admins can add repositories via site configuration.

### Bug fixes

- Only cross reference index enabled repositories.
- Fixed an issue where search would return results with empty file contents for matches in submodules with indexing enabled. Searching over submodules is not supported yet, so these (empty) results have been removed.
- Fixed an issue where match highlighting would be incorrect on lines that contained multibyte characters.
- Fixed an issue where search suggestions would always link to master (and 404) even if the file only existed on a branch. Now suggestions always link to the revision that is being searched over.
- Fixed an issue where all file and repository links on the search results page (for all search results types) would always link to master branch, even if the results only existed in another branch. Now search results links always link to the revision that is being searched over.
- The first user to sign up for a (not-yet-initialized) server is made the site admin, even if they signed up using SSO. Previously if the first user signed up using SSO, they would not be a site admin and no site admin could be created.
- Fixed an issue where our code intelligence archive cache (in `lsp-proxy`) would not evict items from the disk. This would lead to disks running out of free space.

## 2.5.16, 2.5.17

- Version bump to keep deployment variants in sync.

## 2.5.15

### Bug fixes

- Fixed issue where a Sourcegraph cluster would incorrectly show "An update is available".
- Fixed Phabricator links to repositories
- Searches over a single repository are now less likely to immediately time out the first time they are searched.
- Fixed a bug where `auth.provider == "http-header"` would incorrectly require builtin authentication / block site access when `auth.public == "false"`.

### Phabricator Integration Changes

We now display a "View on Phabricator" link rather than a "View on other code host" link if you are using Phabricator and hosting on GitHub or another code host with a UI. Commit links also will point to Phabricator.

### Improvements to SAML authentication

You may now optionally provide the SAML Identity Provider metadata XML file contents directly, with the `auth.saml` `identityProviderMetadata` site configuration property. (Previously, you needed to specify the URL where that XML file was available; that is still possible and is more common.) The new option is useful for organizations whose SAML metadata is not web-accessible or while testing SAML metadata configuration changes.

## 2.5.13

### Improvements to builtin authentication

When using `auth.provider == "builtin"`, two new important changes mean that a Sourcegraph server will be locked down and only accessible to users who are invited by an admin user (previously, we advised users to place their own auth proxy in front of Sourcegraph servers).

1.  When `auth.provider == "builtin"` Sourcegraph will now by default require an admin to invite users instead of allowing anyone who can visit the site to sign up. Set `auth.allowSignup == true` to retain the old behavior of allowing anyone who can access the site to signup.
2.  When `auth.provider == "builtin"`, Sourcegraph will now respects a new `auth.public` site configuration option (default value: `false`). When `auth.public == false`, Sourcegraph will not allow anyone to access the site unless they have an account and are signed in.

## 2.4.3

### Added

- Code Intelligence support
- Custom links to code hosts with the `links:` config options in `repos.list`

### Changed

- Search by file path enabled by default

## 2.4.2

### Added

- Repository settings mirror/cloning diagnostics page

### Changed

- Repositories added from GitHub are no longer enabled by default. The site admin UI for enabling/disabling repositories is improved.

## 2.4.0

### Added

- Search files by name by including `type:path` in a search query
- Global alerts for configuration-needed and cloning-in-progress
- Better list interfaces for repositories, users, organizations, and threads
- Users can change their own password in settings
- Repository groups can now be specified in settings by site admins, organizations, and users. Then `repogroup:foo` in a search query will search over only those repositories specified for the `foo` repository group.

### Changed

- Log messages are much quieter by default

## 2.3.11

### Added

- Added site admin updates page and update checking
- Added site admin telemetry page

### Changed

- Enhanced site admin panel
- Changed repo- and SSO-related site config property names to be consistent, updated documentation

## 2.3.10

### Added

- Online site configuration editing and reloading

### Changed

- Site admins are now configured in the site admin area instead of in the `adminUsernames` config key or `ADMIN_USERNAMES` env var. Users specified in those deprecated configs will be designated as site admins in the database upon server startup until those configs are removed in a future release.

## 2.3.9

### Fixed

- An issue that prevented creation and deletion of saved queries

## 2.3.8

### Added

- Built-in authentication: you can now sign up without an SSO provider.
- Faster default branch code search via indexing.

### Fixed

- Many performance improvements to search.
- Much log spam has been eliminated.

### Changed

- We optionally read `SOURCEGRAPH_CONFIG` from `$DATA_DIR/config.json`.
- SSH key required to clone repositories from GitHub Enterprise when using a self-signed certificate.

## 0.3 - 13 December 2017

The last version without a CHANGELOG.<|MERGE_RESOLUTION|>--- conflicted
+++ resolved
@@ -21,11 +21,8 @@
 - Added support for better Slack link previews for private instances. Link previews are currently feature-flagged, and site admins can turn them on by creating the `enable-link-previews` feature flag on the `/site-admin/feature-flags` page. [#41843](https://github.com/sourcegraph/sourcegraph/pull/41843)
 - Added a new button in the repository settings, under "Mirroring", to delete a repository from disk and reclone it. [#42177](https://github.com/sourcegraph/sourcegraph/pull/42177)
 - Batch changes run on the server can now be created within organisations. [#36536](https://github.com/sourcegraph/sourcegraph/issues/36536)
-<<<<<<< HEAD
 - GraphQL request logs are now compliant with the audit logging format. The old GraphQl logging based on `LOG_ALL_GRAPHQL_REQUESTS` env var is now deprecated and scheduled for removal. [#42550](https://github.com/sourcegraph/sourcegraph/pull/42550)
-=======
 - Mounting files now works when running batch changes server side. [#31792](https://github.com/sourcegraph/sourcegraph/issues/31792)
->>>>>>> 3dd98920
 
 ### Changed
 
