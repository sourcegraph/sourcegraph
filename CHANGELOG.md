--- conflicted
+++ resolved
@@ -30,11 +30,8 @@
 
 - Fixed reading search pattern type from settings [#32989](https://github.com/sourcegraph/sourcegraph/issues/32989)
 - Display a tooltip and truncate the title of a search result when content overflows [#32904](https://github.com/sourcegraph/sourcegraph/pull/32904)
-<<<<<<< HEAD
+- Search patterns containing `and` and `not` expressions are now optimized to evaluate natively on the Zoekt backend for indexed code content and symbol search wherever possible. These kinds of queries are now typically an order of magnitude faster. Previous cases where no results were returned for expensive search expressions should now work and return results quickly. [#33308](https://github.com/sourcegraph/sourcegraph/pull/33308)
 - Fail to log extension activation event will no longer block extension from activating [#33300][https://github.com/sourcegraph/sourcegraph/pull/33300]
-=======
-- Search patterns containing `and` and `not` expressions are now optimized to evaluate natively on the Zoekt backend for indexed code content and symbol search wherever possible. These kinds of queries are now typically an order of magnitude faster. Previous cases where no results were returned for expensive search expressions should now work and return results quickly. [#33308](https://github.com/sourcegraph/sourcegraph/pull/33308)
->>>>>>> 0ad91023
 
 ### Removed
 
