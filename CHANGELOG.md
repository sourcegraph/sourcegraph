--- conflicted
+++ resolved
@@ -27,11 +27,8 @@
 ### Changed
 
 - **IMPORTANT: Search queries with patterns surrounded by** `/.../` **will now be interpreted as regular expressions.** Existing search links or code monitors are unaffected. In the rare event where older links rely on the literal meaning of `/.../`, the string will be automatically quoted it in a `content` filter, preserving the original meaning. If you happen to use an existing older link and want `/.../` to work as a regular expression, add `patterntype:standard` to the query. New queries and code monitors will interpret `/.../` as regular expressions. [#38141](https://github.com/sourcegraph/sourcegraph/pull/38141).
-<<<<<<< HEAD
+- The password policy has been updated and is now part of the standard featureset configurable by site-admins. [#39213](https://github.com/sourcegraph/sourcegraph/pull/39213).
 - Replaced the `ALLOW_DECRYPT_MIGRATION` envvar with `ALLOW_DECRYPTION`. See [updated documentation](https://docs.sourcegraph.com/admin/config/encryption). [#39984](https://github.com/sourcegraph/sourcegraph/pull/39984)
-=======
-- The password policy has been updated and is now part of the standard featureset configurable by site-admins. [#39213](https://github.com/sourcegraph/sourcegraph/pull/39213).
->>>>>>> 0b274755
 
 ### Fixed
 
