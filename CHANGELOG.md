<!--
###################################### READ ME ###########################################
### This changelog should always be read on `main` branch. Its contents on version     ###
### branches do not necessarily reflect the changes that have gone into that branch.   ###
### To update the changelog add your changes to the appropriate section under the      ###
### "Unreleased" heading.                                                              ###
##########################################################################################
-->

# Changelog

All notable changes to Sourcegraph are documented in this file.

<!-- START CHANGELOG -->

## Unreleased 5.1.0

### Added

- Executors natively support Kubernetes environments. [#49236](https://github.com/sourcegraph/sourcegraph/pull/49236)
- Documentation for GitHub fine-grained access tokens. [#50274](https://github.com/sourcegraph/sourcegraph/pull/50274)
- Code Insight dashboards retain size and order of the cards. [#50301](https://github.com/sourcegraph/sourcegraph/pull/50301)
- The LLM completions endpoint is now exposed through a GraphQL query in addition to the streaming endpoint [#50455](https://github.com/sourcegraph/sourcegraph/pull/50455)
- Permissions center statistics pane is added. Stats include numbers of queued jobs, users/repos with failed jobs, no permissions, and outdated permissions. [#50535](https://github.com/sourcegraph/sourcegraph/pull/50535)
- SCIM user provisioning support for Deactivate/Reactivation of users. [#50533](https://github.com/sourcegraph/sourcegraph/pull/50533)
- Login form can now be configured with ordering and limit of auth providers. [See docs](https://docs.sourcegraph.com/admin/auth/login_form). [#50586](https://github.com/sourcegraph/sourcegraph/pull/50586), [50284](https://github.com/sourcegraph/sourcegraph/pull/50284) and [#50705](https://github.com/sourcegraph/sourcegraph/pull/50705)
- OOM reaper events affecting `p4-fusion` jobs on `gitserver` are better detected and handled. Error (non-zero) exit status is used, and the resource (CPU, memory) usage of the job process is appended to the job output so that admins can infer possible OOM activity and take steps to address it. [#51284](https://github.com/sourcegraph/sourcegraph/pull/51284)
- When creating a new batch change, spaces are automatically replaced with dashes in the name field. [#50825](https://github.com/sourcegraph/sourcegraph/pull/50825) and [51071](https://github.com/sourcegraph/sourcegraph/pull/51071)
- Support for custom HTML injection behind an environment variable (`ENABLE_INJECT_HTML`). This allows users to enable or disable HTML customization as needed, which is now disabled by default. [#51400](https://github.com/sourcegraph/sourcegraph/pull/51400)
- Added the ability to block auto-indexing scheduling and inference via the `codeintel_autoindexing_exceptions` Postgres table. [#51578](https://github.com/sourcegraph/sourcegraph/pull/51578)
- When an admin has configured rollout windows for Batch Changes changesets, the configuration details are now visible to all users on the Batch Changes settings page. [#50479](https://github.com/sourcegraph/sourcegraph/pull/50479)
- Added support for regular expressions in`exclude` repositories for GitLab code host connections. [#51862](https://github.com/sourcegraph/sourcegraph/pull/51862)
- Branches created by Batch Changes will now be automatically deleted on the code host upon merging or closing a changeset if the new `batchChanges.autoDeleteBranch` site setting is enabled. [#52055](https://github.com/sourcegraph/sourcegraph/pull/52055)
- Repository metadata now generally available for everyone [#50567](https://github.com/sourcegraph/sourcegraph/pull/50567), [#50607](https://github.com/sourcegraph/sourcegraph/pull/50607), [#50857](https://github.com/sourcegraph/sourcegraph/pull/50857), [#50908](https://github.com/sourcegraph/sourcegraph/pull/50908), [#972](https://github.com/sourcegraph/src-cli/pull/972), [#51031](https://github.com/sourcegraph/sourcegraph/pull/51031), [#977](https://github.com/sourcegraph/src-cli/pull/977), [#50821](https://github.com/sourcegraph/sourcegraph/pull/50821), [#51258](https://github.com/sourcegraph/sourcegraph/pull/51258), [#52078](https://github.com/sourcegraph/sourcegraph/pull/52078), [#51985](https://github.com/sourcegraph/sourcegraph/pull/51985), [#52150](https://github.com/sourcegraph/sourcegraph/pull/52150), [#52249](https://github.com/sourcegraph/sourcegraph/pull/52249), [#51982](https://github.com/sourcegraph/sourcegraph/pull/51982), [#51248](https://github.com/sourcegraph/sourcegraph/pull/51248), [#51921](https://github.com/sourcegraph/sourcegraph/pull/51921), [#52301](https://github.com/sourcegraph/sourcegraph/pull/52301)
- Batch Changes for Gerrit Code Hosts [#52647](https://github.com/sourcegraph/sourcegraph/pull/52647).
- Batch Changes now supports per-batch-change control for pushing to a fork of the upstream repository when the property `changesetTemplate.fork` is specified in the batch spec. [#51572](https://github.com/sourcegraph/sourcegraph/pull/51572)
- Executors can now be configured to process multiple queues. [#52016](https://github.com/sourcegraph/sourcegraph/pull/52016)
- Added `isCodyEnabled` as a new GraphQL field to `Site`. [#52941](https://github.com/sourcegraph/sourcegraph/pull/52941)
- Enabled improved search ranking by default. This feature can be disabled through the `search-ranking` feature flag.[#53031](https://github.com/sourcegraph/sourcegraph/pull/53031)

### Changed

- Access tokens now begin with the prefix `sgp_` to make them identifiable as secrets. You can also prepend `sgp_` to previously generated access tokens, although they will continue to work as-is without that prefix.
- The commit message defined in a batch spec will now be quoted when git is invoked, i.e. `git commit -m "commit message"`, to improve how the message is interpreted by the shell in certain edge cases, such as when the commit message begins with a dash. This may mean that previous escaping strategies will behave differently.
- 429 errors from external services Sourcegraph talks to are only retried automatically if the Retry-After header doesn't indicate that a retry would be useless. The time grace period can be configured using `SRC_HTTP_CLI_EXTERNAL_RETRY_AFTER_MAX_DURATION` and `SRC_HTTP_CLI_INTERNAL_RETRY_AFTER_MAX_DURATION`. [#51743](https://github.com/sourcegraph/sourcegraph/pull/51743)
- Security Events NO LONGER write to database by default - instead, they will be written in the [audit log format](https://docs.sourcegraph.com/admin/audit_log) to console. There is a new site config setting `log.securityEventLogs` that can be used to configure security event logs to write to database if the old behaviour is desired. This new default will significantly improve performance for large instances. In addition, the old environment variable `SRC_DISABLE_LOG_PRIVATE_REPO_ACCESS` no longer does anything. [#51686](https://github.com/sourcegraph/sourcegraph/pull/51686)
- Audit Logs & Security Events are written with the same severity level as `SRC_LOG_LEVEL`. This prevents a misconfiguration
  issue when `log.AuditLogs.SeverityLevel` was set below the overall instance log level. `log.AuditLogs.SeverityLevel` has
  been marked as deprecated and will be removed in a future release [#52566](https://github.com/sourcegraph/sourcegraph/pull/52566)
- Update minimum supported Redis version to 6.2 [#52248](https://github.com/sourcegraph/sourcegraph/pull/52248)
- The batch spec properties [`transformChanges`](https://docs.sourcegraph.com/batch_changes/references/batch_spec_yaml_reference#transformchanges) and [`workspaces`](https://docs.sourcegraph.com/batch_changes/references/batch_spec_yaml_reference#workspaces) are now generally available.
<<<<<<< HEAD
- Cody feature flags have been simplified [#52919](https://github.com/sourcegraph/sourcegraph/pull/52919)
  - `cody.enabled` in site-config now controls whether Cody is on/off, default `false`.
  - Enabling Cody now requires `cody.enabled` set to `true` and `completions` to be set.
  - `cody.restrictUsersFeatureFlag` replaces `experimentalFeatures.CodyRestrictUsersFeatureFlag` in site-config, default `false`.
  - `completions.enabled` has been removed, replaced by `cody.enabled`.
  - Ping data now reflects whether `cody.enabled` and `completions` are set.
=======
- If a Sourcegraph request is traced, its trace ID and span ID are now set to the `X-Trace` and `X-Trace-Span` response headers respectively. The trace URL (if a template is configured in `observability.tracing.urlTemplate`) is now set to `X-Trace-URL` - previously, the URL was set to `X-Trace`. [#53259](https://github.com/sourcegraph/sourcegraph/pull/53259)
>>>>>>> 75dd6992

### Fixed

- GitHub `repositoryQuery` searches now respect date ranges and use API requests more efficiently. #[49969](https://github.com/sourcegraph/sourcegraph/pull/49969)
- Fixed an issue where search based references were not displayed in the references panel. [#50157](https://github.com/sourcegraph/sourcegraph/pull/50157)
- Symbol suggestions only insert `type:symbol` filters when necessary. [#50183](https://github.com/sourcegraph/sourcegraph/pull/50183)
- Removed an incorrect beta label on the Search Context creation page [#51188](https://github.com/sourcegraph/sourcegraph/pull/51188)
- Multi-version upgrades to version `5.0.2` in a fully airgapped environment will not work without the command `--skip-drift-check`. [#51164](https://github.com/sourcegraph/sourcegraph/pull/51164)
- Could not set "permissions.syncOldestUsers" or "permissions.syncOldestRepos" to zero. [#51255](https://github.com/sourcegraph/sourcegraph/pull/51255)
- GitLab code host connections will disable repo-centric repository permission syncs when the authentication provider is set as "oauth". This prevents repo-centric permission sync from getting incorrect data. [#51452](https://github.com/sourcegraph/sourcegraph/pull/51452)
- Code intelligence background jobs did not correctly use an internal context, causing SCIP data to sometimes be prematurely deleted. [#51591](https://github.com/sourcegraph/sourcegraph/pull/51591)
- Slow request logs now have the correct trace and span IDs attached if a trace is present on the request. [#51826](https://github.com/sourcegraph/sourcegraph/pull/51826)
- SAML assertions to get user display name are now compared case insensitively and we do not always return an error. [#52992](https://github.com/sourcegraph/sourcegraph/pull/52992)
- The braindot menu on the blob view no longer fetches data eagerly to prevent performance issues for larger monorepo users. [#53039](https://github.com/sourcegraph/sourcegraph/pull/53039)
- Fixed an issue where commenting out redacted site-config secrets would re-add the secrets. [#53152](https://github.com/sourcegraph/sourcegraph/pull/53152)
- Fixed an issue where `type:diff` search would not work when sub-repo permissions are enabled. [#53210](https://github.com/sourcegraph/sourcegraph/pull/53210)

### Removed

- User tags are removed in favor of the newer feature flags functionality. [#49318](https://github.com/sourcegraph/sourcegraph/pull/49318)
- Previously deprecated site config `experimentalFeatures.bitbucketServerFastPerm` has been removed. [#50707](https://github.com/sourcegraph/sourcegraph/pull/50707)
- Unused site-config field `api.rateLimit` has been removed. [#51087](https://github.com/sourcegraph/sourcegraph/pull/51087)
- Legacy (table-based) blob viewer. [#50915](https://github.com/sourcegraph/sourcegraph/pull/50915)

## Unreleased 5.0.6

## 5.0.5

### Added

- Organization members can now administer batch changes created by other members in their organization's namespace if the setting `orgs.allMembersBatchChangesAdmin` is enabled for that organization. [#50724](https://github.com/sourcegraph/sourcegraph/pull/50724)
- Allow instance public access mode based on `auth.public` site config and `allow-anonymous-usage` license tag [#52440](https://github.com/sourcegraph/sourcegraph/pull/52440)
- The endpoint configuration field for completions is now supported by the OpenAI provider [#52530](https://github.com/sourcegraph/sourcegraph/pull/52530)

### Fixed

- MAU calculation in product analytics and pings use the same condition and UTC at all times. [#52306](https://github.com/sourcegraph/sourcegraph/pull/52306) [#52579](https://github.com/sourcegraph/sourcegraph/pull/52579) [#52581](https://github.com/sourcegraph/sourcegraph/pull/52581)
- Bitbucket native integration: fix code-intel popovers on the pull request pages. [#52609](https://github.com/sourcegraph/sourcegraph/pull/52609)
- `id` column of `user_repo_permissions` table was switched to `bigint` to avoid `int` overflow. [#52299](https://github.com/sourcegraph/sourcegraph/pull/52299)
- In some circumstances filenames containing `..` either could not be read or would return a diff when viewed. We now always correctly read those files. [#52605](https://github.com/sourcegraph/sourcegraph/pull/52605)
- Syntax highlighting for several languages including Python, Java, C++, Ruby, TypeScript, and JavaScript is now working again when using the single Docker container deployment option. Other deployment options were not affected.

## 5.0.4

### Fixed

- Git blame lookups of repositories synced through `src serve-git` or code hosts using a custom `repositoryPathPattern` will now use the correct URL when streaming git blame is enabled. [#51525](https://github.com/sourcegraph/sourcegraph/pull/51525)
- Code Insights scoped to a static list of repository names would fail to resolve repositories with permissions enabled, resulting in insights that would not process. [#51657](https://github.com/sourcegraph/sourcegraph/pull/51657)
- Batches: Resolved an issue with GitHub webhooks where CI check updates fail due to the removal of a field from the GitHub webhook payload. [#52035](https://github.com/sourcegraph/sourcegraph/pull/52035)

## 5.0.3

### Added

- Cody aggregated pings. [#50835](https://github.com/sourcegraph/sourcegraph/pull/50835)

### Fixed

- Bitbucket Server adding an error log if there is no account match for the user. #[51030](https://github.com/sourcegraph/sourcegraph/pull/51030)
- Editing search context with special characters such as `/` resulted in http 404 error. [#51196](https://github.com/sourcegraph/sourcegraph/pull/51196)
- Significantly improved performance and reduced memory usage of the embeeddings service. [#50953](https://github.com/sourcegraph/sourcegraph/pull/50953), [#51372](https://github.com/sourcegraph/sourcegraph/pull/51372)
- Fixed an issue where a Code Insights query with structural search type received 0 search results for the latest commit of any matching repo. [#51076](https://github.com/sourcegraph/sourcegraph/pull/51076)

## 5.0.2

### Added

- An experimental site config setting to restrict cody to users by the cody-experimental feature flag [#50668](https://github.com/sourcegraph/sourcegraph/pull/50668)

### Changed

- Use the Alpine 3.17 releases of cURL and Git

### Fixed

- For Cody, explicitly detect some cases where context is needed to avoid failed responses. [#50541](https://github.com/sourcegraph/sourcegraph/pull/50541)
- Code Insights that are run over zero repositories will finish processing and show `"No data to display"`. #[50561](https://github.com/sourcegraph/sourcegraph/pull/50561)
- DNS timeouts on calls to host.docker.internal from every html page load for docker-compose air-gapped instances. No more DNS lookups in jscontext.go anymore. #[50638](https://github.com/sourcegraph/sourcegraph/pull/50638)
- Improved the speed of the embedding index by significantly decreasing the calls to Gitserver. [#50410](https://github.com/sourcegraph/sourcegraph/pull/50410)

### Removed

-

## 5.0.1

### Added

- The ability to exclude certain file path patterns from embeddings.
- Added a modal to show warnings and errors when exporting search results. [#50348](https://github.com/sourcegraph/sourcegraph/pull/50348)

### Changed

### Fixed

- Fixed CVE-2023-0464 in container images
- Fixed CVE-2023-24532 in container images
- Fixed an issue where Slack code monitoring notifications failed when the message was too long. [#50083](https://github.com/sourcegraph/sourcegraph/pull/50083)
- Fixed an edge case issue with usage statistics calculations that cross over month and year boundaries.
- Fixed the "Last incremental sync" value in user/repo permissions from displaying a wrong date if no sync had been completed yet.
- Fixed an issue that caused search context creation to fail with error "you must provide a first or last value to properly paginate" when defining the repositories and revisions with a JSON configuration.
- Fixed an issue where the incorrect actor was provided when searching an embeddings index.
- Fixed multiple requests downloading the embeddings index concurrently on an empty cache leading to an out-of-memory error.
- Fixed the encoding of embeddings indexes which caused out-of-memory errors for large indexes when uploading them from the worker service.
- Fixed git blame decorations styles
- CODEOWNERS rules with consecutive slashes (`//`) will no longer fail ownership searches
- Granting pending permissions to users when experimentalFeatures.unifiedPermissions is turned ON [#50059](https://github.com/sourcegraph/sourcegraph/pull/50059)
- The unified permissions out of band migration reported as unfinished if there were users with no permissions [#50147](https://github.com/sourcegraph/sourcegraph/pull/50147)
- Filenames with special characters are correctly handled in Cody's embedding service [#50023](https://github.com/sourcegraph/sourcegraph/pull/50023)
- Structural search correctly cleans up when done preventing a goroutine leak [#50034](https://github.com/sourcegraph/sourcegraph/pull/50034)
- Fetch search based definitions in the reference panel if no precise definitions were found [#50179](https://github.com/sourcegraph/sourcegraph/pull/50179)

### Removed

## 5.0.0

### Added

- The environment variable `TELEMETRY_HTTP_PROXY` can be set on the `sourcegraph-frontend` service, to use an HTTP proxy for telemetry and update check requests. [#47466](https://github.com/sourcegraph/sourcegraph/pull/47466)
- Kubernetes Deployments: Introduced a new Kubernetes deployment option ([deploy-sourcegraph-k8s](https://github.com/sourcegraph/deploy-sourcegraph-k8s)) to deploy Sourcegraph with Kustomize. [#46755](https://github.com/sourcegraph/sourcegraph/issues/46755)
- Kubernetes Deployments: The new Kustomize deployment ([deploy-sourcegraph-k8s](https://github.com/sourcegraph/deploy-sourcegraph-k8s)) introduces a new base cluster that runs all Sourcegraph services as non-root users with limited privileges and eliminates the need to create RBAC resources. [#4213](https://github.com/sourcegraph/deploy-sourcegraph/pull/4213)
- Added the `other.exclude` setting to [Other external service config](https://docs.sourcegraph.com/admin/external_service/other#configuration). It can be configured to exclude mirroring of repositories matching a pattern similar to other external services. This is useful when you want to exclude repositories discovered via `src serve-git`. [#48168](https://github.com/sourcegraph/sourcegraph/pull/48168)
- The **Site admin > Updates** page displays the upgrade readiness information about schema drift and out-of-band migrations. [#48046](https://github.com/sourcegraph/sourcegraph/pull/48046)
- Pings now contain ownership search and file-view activity counts. [#47062](https://github.com/sourcegraph/sourcegraph/47062)
- Greatly improves keyboard handling and accessibility of the files and symbol tree on the repository pages. [#12916](https://github.com/sourcegraph/sourcegraph/issues/12916)
- The file tree on the repository page now automatically expands into single-child directories. [#47117](https://github.com/sourcegraph/sourcegraph/pull/47117)
- When encountering GitHub rate limits, Sourcegraph will now wait the recommended amount of time and retry the request. This prevents sync jobs from failing prematurely due to external rate limits. [#48423](https://github.com/sourcegraph/sourcegraph/pull/48423)
- Added a dashboard with information about user and repository background permissions sync jobs. [#46317](https://github.com/sourcegraph/sourcegraph/issues/46317)
- When encountering GitHub or GitLab rate limits, Sourcegraph will now wait the recommended amount of time and retry the request. This prevents sync jobs from failing prematurely due to external rate limits. [#48423](https://github.com/sourcegraph/sourcegraph/pull/48423), [#48616](https://github.com/sourcegraph/sourcegraph/pull/48616)
- Switching between code editor, files and symbols trees using keyboard shortcuts (currently under the experimental feature flag: `blob-page-switch-areas-shortcuts`). [#46829](https://github.com/sourcegraph/sourcegraph/pull/46829).
- Added "SCIM" badges for SCIM-controlled users on the User admin page. [#48727](https://github.com/sourcegraph/sourcegraph/pull/48727)
- Added Azure DevOps Services as a Tier 1 Code Host, including: repository syncing, permissions syncing, and Batch Changes support. [#46265](https://github.com/sourcegraph/sourcegraph/issues/46265)
- Added feature to disable some fields on user profiles for SCIM-controlled users. [#48816](https://github.com/sourcegraph/sourcegraph/pull/48816)
- Native support for ingesting and searching GitHub topics with `repo:has.topic()` [#48875](https://github.com/sourcegraph/sourcegraph/pull/48875)
- [Role-based Access Control](https://docs.sourcegraph.com/admin/access_control) is now available as an enterprise feature (in Beta). It is currently only supported for Batch Changes functionality. [#43276](https://github.com/sourcegraph/sourcegraph/issues/43276)
- Site admins can now [restrict creation of batch changes to certain users](https://docs.sourcegraph.com/admin/access_control/batch_changes) by tailoring their roles and the permissions granted to those roles. [#34491](https://github.com/sourcegraph/sourcegraph/issues/34491)
- Site admins can now [configure outgoing webhooks](https://docs.sourcegraph.com/admin/config/webhooks/outgoing) for Batch Changes to inform external tools of events related to Sourcegraph batch changes and their changesets. [#38278](https://github.com/sourcegraph/sourcegraph/issues/38278)
- [Sourcegraph Own](https://docs.sourcegraph.com/own) is now available as an experimental enterprise feature. Enable the `search-ownership` feature flag to use it.
- Gitserver supports a new `COURSIER_CACHE_DIR` env var to configure the cache location for coursier JVM package repos.
- Pings now emit a histogram of repository sizes cloned by Sourcegraph [48211](https://github.com/sourcegraph/sourcegraph/pull/48211).
- The search input has been redesigned to greatly improve usability. New contextual suggestions help users learn the Sourcegraph query language as they search. Suggestions have been unified across contexts and filters, and the history mode has been integrated into the input. Improved and expanded keyboard shortcuts also make navigation much easier. This functionality is in beta, and can be disabled in the user menu.

### Changed

- Experimental GraphQL query, `permissionsSyncJobs` is substituted with new non-experimental query which provides full information about permissions sync jobs stored in the database. [#47933](https://github.com/sourcegraph/sourcegraph/pull/47933)
- Renders `readme.txt` files in the repository page. [#47944](https://github.com/sourcegraph/sourcegraph/pull/47944)
- Renders GitHub pull request references in all places where a commit message is referenced. [#48183](https://github.com/sourcegraph/sourcegraph/pull/48183)
- CodeMirror blob view (default) uses selection-driven code navigation. [#48066](https://github.com/sourcegraph/sourcegraph/pull/48066)
- Older Code Insights data points will now be automatically archived as configured by the site configuration setting `insights.maximumSampleSize`, set to 30 by default. All points can be exported. This behaviour can be disabled using the experimental setting `insightsDataRetention`. [#48259](https://github.com/sourcegraph/sourcegraph/pull/48259)
- The admin debug GraphQL endpoint for Code Insights will now include the series metadata in the response. [#49473](https://github.com/sourcegraph/sourcegraph/pull/49473)
- Usage telemetry has been streamlined; there are no longer two categories (critical and non-critical), and telemetry will be streamlined and reviewed/reduced further in upcoming releases. The site admin flag `disableNonCriticalTelemetry` currently still remains but has no effect.

### Fixed

- The symbols service `CACHE_DIR` and `MAX_TOTAL_PATHS_LENGTH` were renamed to have a `SYMBOLS_` prefix in the last version of Sourcegraph; this version fixes a bug where the old names without the `SYMBOLS_` prefix were not respected correctly. Both names now work.
- Fixed issues with propagating tracing configuration throughout the application. [#47428](https://github.com/sourcegraph/sourcegraph/pull/47428)
- Enable `auto gc` on fetch when `SRC_ENABLE_GC_AUTO` is set to `true`. [#47852](https://github.com/sourcegraph/sourcegraph/pull/47852)
- Fixes syntax highlighting and line number issues in the code preview rendered inside the references panel. [#48107](https://github.com/sourcegraph/sourcegraph/pull/48107)
- The ordering of code host sync error messages in the notifications menu will now be persistent. Previously the order was not guaranteed on a refresh of the status messages, which would make the code host sync error messages jump positions, giving a false sense of change to the site admins. [#48722](https://github.com/sourcegraph/sourcegraph/pull/48722)
- Fixed Detect & Track Code Insights running over all repositories when during creation a search was used to specify the repositories for the insight. [#49633](https://github.com/sourcegraph/sourcegraph/pull/49633)

### Removed

- The LSIF upload endpoint is no longer supported and has been replaced by a diagnostic error page. src-cli v4.5+ will translate all local LSIF files to SCIP prior to upload. [#47547](https://github.com/sourcegraph/sourcegraph/pull/47547)
- The experimental setting `authz.syncJobsRecordsLimit` has been removed. [#47933](https://github.com/sourcegraph/sourcegraph/pull/47933)
- Storing permissions sync jobs statuses in Redis has been removed as now all permissions sync related data is stored in a database. [#47933](https://github.com/sourcegraph/sourcegraph/pull/47933)
- The key `shared_steps` has been removed from auto-indexing configuration descriptions. If you have a custom JSON auto-indexing configuration set for a repository that defines this key, you should inline the content into each index job's `steps` array. [#48770](https://github.com/sourcegraph/sourcegraph/pull/48770)

## 4.5.1

### Changed

- Updated git to version 2.39.2 to address [reported security vulnerabilities](https://github.blog/2023-02-14-git-security-vulnerabilities-announced-3/) [#47892](https://github.com/sourcegraph/sourcegraph/pull/47892/files)
- Updated curl to 7.88.1 to address [reported security vulnerabilities](https://curl.se/docs/CVE-2022-42915.html) [#48144](https://github.com/sourcegraph/sourcegraph/pull/48144)

## 4.5.0

### Added

- Endpoint environment variables (`SEARCHER_URL`, `SYMBOLS_URL`, `INDEXED_SEARCH_SERVERS`, `SRC_GIT_SERVERS`) now can be set to replica count values in Kubernetes, Kustomize, Helm and Docker Compose environments. This avoids the need to use service discovery or generating the respective list of addresses in those environments. [#45862](https://github.com/sourcegraph/sourcegraph/pull/45862)
- The default author and email for changesets will now be pulled from user account details when possible. [#46385](https://github.com/sourcegraph/sourcegraph/pull/46385)
- Code Insights has a new display option: "Max number of series points to display". This setting controls the number of data points you see per series on an insight. [#46653](https://github.com/sourcegraph/sourcegraph/pull/46653)
- Added out-of-band migration that will migrate all existing data from LSIF to SCIP (see additional [migration documentation](https://docs.sourcegraph.com/admin/how-to/lsif_scip_migration)). [#45106](https://github.com/sourcegraph/sourcegraph/pull/45106)
- Code Insights has a new search-powered repositories field that allows you to select repositories with Sourcegraph search syntax. [#45687](https://github.com/sourcegraph/sourcegraph/pull/45687)
- You can now export all data for a Code Insight from the card menu or the standalone page. [#46795](https://github.com/sourcegraph/sourcegraph/pull/46795), [#46694](https://github.com/sourcegraph/sourcegraph/pull/46694)
- Added Gerrit as an officially supported code host with permissions syncing. [#46763](https://github.com/sourcegraph/sourcegraph/pull/46763)
- Markdown files now support `<picture>` and `<video>` elements in the rendered view. [#47074](https://github.com/sourcegraph/sourcegraph/pull/47074)
- Batch Changes: Log outputs from execution steps are now paginated in the web interface. [#46335](https://github.com/sourcegraph/sourcegraph/pull/46335)
- Monitoring: the searcher dashboard now contains more detailed request metrics as well as information on interactions with the local cache (via gitserver). [#47654](https://github.com/sourcegraph/sourcegraph/pull/47654)
- Renders GitHub pull request references in the commit list. [#47593](https://github.com/sourcegraph/sourcegraph/pull/47593)
- Added a new background permissions syncer & scheduler which is backed by database, unlike the old one that was based on an in-memory processing queue. The new system is enabled by default, but can be disabled. Revert to the in-memory processing queue by setting the feature flag `database-permission-sync-worker` to `false`. [#47783](https://github.com/sourcegraph/sourcegraph/pull/47783)
- Zoekt introduces a new opt-in feature, "shard merging". Shard merging consolidates small index files into larger ones, which reduces Zoekt-webserver's memory footprint [documentation](https://docs.sourcegraph.com/code_search/explanations/search_details#shard-merging)
- Blob viewer is now backed by the CodeMirror editor. Previous table-based blob viewer can be re-enabled by setting `experimentalFeatures.enableCodeMirrorFileView` to `false`. [#47563](https://github.com/sourcegraph/sourcegraph/pull/47563)
- Code folding support for the CodeMirror blob viewer. [#47266](https://github.com/sourcegraph/sourcegraph/pull/47266)
- CodeMirror blob keyboard navigation as experimental feature. Can be enabled in settings by setting `experimentalFeatures.codeNavigation` to `selection-driven`. [#44698](https://github.com/sourcegraph/sourcegraph/pull/44698)

### Changed

- Archived and deleted changesets are no longer counted towards the completion percentage shown in the Batch Changes UI. [#46831](https://github.com/sourcegraph/sourcegraph/pull/46831)
- Code Insights has a new UI for the "Add or remove insights" view, which now allows you to search code insights by series label in addition to insight title. [#46538](https://github.com/sourcegraph/sourcegraph/pull/46538)
- When SMTP is configured, users created by site admins via the "Create user" page will no longer have their email verified by default - users must verify their emails by using the "Set password" link they get sent, or have their emails verified by a site admin via the "Emails" tab in user settings or the `setUserEmailVerified` mutation. The `createUser` mutation retains the old behaviour of automatically marking emails as verified. To learn more, refer to the [SMTP and email delivery](https://docs.sourcegraph.com/admin/config/email) documentation. [#46187](https://github.com/sourcegraph/sourcegraph/pull/46187)
- Connection checks for code host connections have been changed to talk to code host APIs directly via HTTP instead of doing DNS lookup and TCP dial. That makes them more resistant in environments where proxies are used. [#46918](https://github.com/sourcegraph/sourcegraph/pull/46918)
- Expiration of licenses is now handled differently. When a license is expired promotion to site-admin is disabled, license-specific features are disabled (exceptions being SSO & permission syncing), grace period has been replaced with a 7-day-before-expiration warning. [#47251](https://github.com/sourcegraph/sourcegraph/pull/47251)
- Searcher will now timeout searches in 2 hours instead of 10 minutes. This timeout was raised for batch use cases (such as code insights) searching old revisions in very large repositories. This limit can be tuned with the environment variable `PROCESSING_TIMEOUT`. [#47469](https://github.com/sourcegraph/sourcegraph/pull/47469)
- Zoekt now bypasses the regex engine for queries that are common in the context of search-based code intelligence, such as `\bLITERAL\b case:yes`. This can lead to a significant speed-up for "Find references" and "Find implementations" if precise code intelligence is not available. [zoekt#526](https://github.com/sourcegraph/zoekt/pull/526)
- The Sourcegraph Free license has undergone a number of changes. Please contact support@sourcegraph.com with any questions or concerns. [#46504](https://github.com/sourcegraph/sourcegraph/pull/46504)
  - The Free license allows for only a single private repository on the instance.
  - The Free license does not support SSO of any kind.
  - The Free license does not offer mirroring of code host user permissions.
- Expired Sourcegraph licenses no longer allow continued use of the product. [#47251](https://github.com/sourcegraph/sourcegraph/pull/47251)
  - Licensed features are disabled once a license expires.
  - Users can no longer be promoted to Site Admins once a license expires.

### Fixed

- Resolved issue which would prevent Batch Changes from being able to update changesets on forks of repositories on Bitbucket Server created prior to version 4.2. [#47397](https://github.com/sourcegraph/sourcegraph/pull/47397)
- Fixed a bug where changesets created on forks of repositories in a personal user's namespace on GitHub could not be updated after creation. [#47397](https://github.com/sourcegraph/sourcegraph/pull/47397)
- Fixed a bug where saving default Sort & Limit filters in Code Insights did not persist [#46653](https://github.com/sourcegraph/sourcegraph/pull/46653)
- Restored the old syntax for `repo:contains` filters that was previously removed in version 4.0.0. For now, both the old and new syntaxes are supported to allow for smooth upgrades. Users are encouraged to switch to the new syntax, since the old one may still be removed in a future version.
- Fixed a bug where removing an auth provider would render a user's Account Security page inaccessible if they still had an external account associated with the removed auth provider. [#47092](https://github.com/sourcegraph/sourcegraph/pull/47092)
- Fixed a bug where the `repo:has.description()` parameter now correctly shows description of a repository synced from a Bitbucket server code host connection, while previously it used to show the repository name instead [#46752](https://github.com/sourcegraph/sourcegraph/pull/46752)
- Fixed a bug where permissions syncs consumed more rate limit tokens than required. This should lead to speed-ups in permission syncs, as well as other possible cases where a process runs in repo-updater. [#47374](https://github.com/sourcegraph/sourcegraph/pull/47374)
- Fixes UI bug where folders with single child were appearing as child folders themselves. [#46628](https://github.com/sourcegraph/sourcegraph/pull/46628)
- Performance issue with the Outbound requests page. [#47544](https://github.com/sourcegraph/sourcegraph/pull/47544)

### Removed

- The Code insights "run over all repositories" mode has been replaced with search-powered repositories filed syntax. [#45687](https://github.com/sourcegraph/sourcegraph/pull/45687)
- The settings `search.repositoryGroups`, `codeInsightsGqlApi`, `codeInsightsAllRepos`, `experimentalFeatures.copyQueryButton`,, `experimentalFeatures.showRepogroupHomepage`, `experimentalFeatures.showOnboardingTour`, `experimentalFeatures.showSearchContextManagement` and `codeIntelligence.autoIndexRepositoryGroups` have been removed as they were deprecated and unsued. [#47481](https://github.com/sourcegraph/sourcegraph/pull/47481)
- The site config `enableLegacyExtensions` setting was removed. It is no longer possible to enable legacy Sourcegraph extension API functionality in this version.

## 4.4.2

### Changed

- Expiration of licenses is now handled differently. When a license is expired promotion to site-admin is disabled, license-specific features are disabled (exceptions being SSO & permission syncing), grace period has been replaced with a 7-day-before-expiration warning. [#47251](https://github.com/sourcegraph/sourcegraph/pull/47251)

## 4.4.1

### Changed

- Connection checks for code host connections have been changed to talk to code host APIs directly via HTTP instead of doing DNS lookup and TCP dial. That makes them more resistant in environments where proxies are used. [#46918](https://github.com/sourcegraph/sourcegraph/pull/46918)
- The search query input overflow behavior on search home page has been fixed. [#46922](https://github.com/sourcegraph/sourcegraph/pull/46922)

## 4.4.0

### Added

- Added a button "Reindex now" to the index status page. Admins can now force an immediate reindex of a repository. [#45533](https://github.com/sourcegraph/sourcegraph/pull/45533)
- Added an option "Unlock user" to the actions dropdown on the Site Admin Users page. Admins can unlock user accounts that wer locked after too many sign-in attempts. [#45650](https://github.com/sourcegraph/sourcegraph/pull/45650)
- Templates for certain emails sent by Sourcegraph are now configurable via `email.templates` in site configuration. [#45671](https://github.com/sourcegraph/sourcegraph/pull/45671), [#46085](https://github.com/sourcegraph/sourcegraph/pull/46085)
- Keyboard navigation for search results is now enabled by default. Use Arrow Up/Down keys to navigate between search results, Arrow Left/Right to collapse and expand file matches, Enter to open the search result in the current tab, Ctrl/Cmd+Enter to open the result in a separate tab, / to refocus the search input, and Ctrl/Cmd+Arrow Down to jump from the search input to the first result. Arrow Left/Down/Up/Right in previous examples can be substituted with h/j/k/l for Vim-style bindings. Keyboard navigation can be disabled by creating the `search-results-keyboard-navigation` feature flag and setting it to false. [#45890](https://github.com/sourcegraph/sourcegraph/pull/45890)
- Added support for receiving GitLab webhook `push` events. [#45856](https://github.com/sourcegraph/sourcegraph/pull/45856)
- Added support for receiving Bitbucket Server / Datacenter webhook `push` events. [#45909](https://github.com/sourcegraph/sourcegraph/pull/45909)
- Monitoring: Indexed-Search's dashboard now has new graphs for search request durations and "in-flight" search request workloads [#45966](https://github.com/sourcegraph/sourcegraph/pull/45966)
- The GraphQL API now supports listing single-file commit history across renames (with `GitCommit.ancestors(follow: true, path: "<some-path>")`). [#45882](https://github.com/sourcegraph/sourcegraph/pull/45882)
- Added support for receiving Bitbucket Cloud webhook `push` events. [#45960](https://github.com/sourcegraph/sourcegraph/pull/45960)
- Added a way to test code host connection from the `Manage code hosts` page. [#45972](https://github.com/sourcegraph/sourcegraph/pull/45972)
- Updates to the site configuration from the site admin panel will now also record the user id of the author in the database in the `critical_and_site_config.author_user_id` column. [#46150](https://github.com/sourcegraph/sourcegraph/pull/46150)
- When setting and resetting passwords, if the user's primary email address is not yet verified, using the password reset link sent via email will now also verify the email address. [#46307](https://github.com/sourcegraph/sourcegraph/pull/46307)
- Added new code host details and updated edit code host pages in site admin area. [#46327](https://github.com/sourcegraph/sourcegraph/pull/46327)
- If the experimental setting `insightsDataRetention` is enabled, the number of Code Insights data points that can be viewed will be limited by the site configuration setting `insights.maximumSampleSize`, set to 30 by default. Older points beyond that number will be periodically archived. [#46206](https://github.com/sourcegraph/sourcegraph/pull/46206), [#46440](https://github.com/sourcegraph/sourcegraph/pull/46440)
- Bitbucket Cloud can now be added as an authentication provider on Sourcegraph. [#46309](https://github.com/sourcegraph/sourcegraph/pull/46309)
- Bitbucket Cloud code host connections now support permissions syncing. [#46312](https://github.com/sourcegraph/sourcegraph/pull/46312)
- Keep a log of corruption events that happen on repositories as they are detected. The Admin repositories page will now show when a repository has been detected as being corrupt and they'll also be able to see a history log of the corruption for that repository. [#46004](https://github.com/sourcegraph/sourcegraph/pull/46004)
- Added corrupted statistic as part of the global repositories statistics. [46412](https://github.com/sourcegraph/sourcegraph/pull/46412)
- Added a `Corrupted` status filter on the Admin repositories page, allowing Administrators to filter the list of repositories to only those that have been detected as corrupt. [#46415](https://github.com/sourcegraph/sourcegraph/pull/46415)
- Added “Background job dashboard” admin feature [#44901](https://github.com/sourcegraph/sourcegraph/pull/44901)

### Changed

- Code Insights no longer uses a custom index of commits to compress historical backfill and instead queries the repository log directly. This allows the compression algorithm to span any arbitrary time frame, and should improve the reliability of the compression in general. [#45644](https://github.com/sourcegraph/sourcegraph/pull/45644)
- GitHub code host configuration: The error message for non-existent organizations has been clarified to indicate that the organization is one that the user manually specified in their code host configuration. [#45918](https://github.com/sourcegraph/sourcegraph/pull/45918)
- Git blame view got a user-interface overhaul and now shows data in a more structured way with additional visual hints. [#44397](https://github.com/sourcegraph/sourcegraph/issues/44397)
- User emails marked as unverified will no longer receive code monitors and account update emails - unverified emails can be verified from the user settings page to continue receiving these emails. [#46184](https://github.com/sourcegraph/sourcegraph/pull/46184)
- Zoekt by default eagerly unmarshals the symbol index into memory. Previously we would unmarshal on every request for the purposes of symbol searches or ranking. This lead to pressure on the Go garbage collector. On sourcegraph.com we have noticed time spent in the garbage collector halved. In the unlikely event this leads to more OOMs in zoekt-webserver, you can disable by setting the environment variable `ZOEKT_ENABLE_LAZY_DOC_SECTIONS=t`. [zoekt#503](https://github.com/sourcegraph/zoekt/pull/503)
- Removes the right side action sidebar that is shown on the code view page and moves the icons into the top nav. [#46339](https://github.com/sourcegraph/sourcegraph/pull/46339)
- The `sourcegraph/prometheus` image no longer starts with `--web.enable-lifecycle --web.enable-admin-api` by default - these flags can be re-enabled by configuring `PROMETHEUS_ADDITIONAL_FLAGS` on the container. [#46393](https://github.com/sourcegraph/sourcegraph/pull/46393)
- The experimental setting `authz.syncJobsRecordsTTL` has been changed to `authz.syncJobsRecordsLimit` - records are no longer retained based on age, but based on this size cap. [#46676](https://github.com/sourcegraph/sourcegraph/pull/46676)
- Renders GitHub pull request references in git blame view. [#46409](https://github.com/sourcegraph/sourcegraph/pull/46409)

### Fixed

- Made search results export use the same results list as the search results page. [#45702](https://github.com/sourcegraph/sourcegraph/pull/45702)
- Code insights with more than 1 year of history will correctly show 12 data points instead of 11. [#45644](https://github.com/sourcegraph/sourcegraph/pull/45644)
- Hourly code insights will now behave correctly and will no longer truncate to midnight UTC on the calendar date the insight was created. [#45644](https://github.com/sourcegraph/sourcegraph/pull/45644)
- Code Insights: fixed an issue where filtering by a search context that included multiple repositories would exclude data. [#45574](https://github.com/sourcegraph/sourcegraph/pull/45574)
- Ignore null JSON objects returned from GitHub API when listing public repositories. [#45969](https://github.com/sourcegraph/sourcegraph/pull/45969)
- Fixed issue where emails that have never been verified before would be unable to receive resent verification emails. [#46185](https://github.com/sourcegraph/sourcegraph/pull/46185)
- Resolved issue preventing LSIF uploads larger than 2GiB (gzipped) from uploading successfully. [#46209](https://github.com/sourcegraph/sourcegraph/pull/46209)
- Local vars in Typescript are now detected as symbols which will positively impact ranking of search results. [go-ctags#10](https://github.com/sourcegraph/go-ctags/pull/10)
- Fix issue in Gitlab OAuth in which user group membership is set too wide - adds `min_access_level=10` to `/groups` request. [#46480](https://github.com/sourcegraph/sourcegraph/pull/46480)

### Removed

- The extension registry no longer supports browsing, creating, or updating legacy extensions. Existing extensions may still be enabled or disabled in user settings and may be listed via the API. (The extension API was deprecated in 2022-09 but is still available if the `enableLegacyExtensions` site config experimental features flag is enabled.)
- User and organization auto-defined search contexts have been permanently removed along with the `autoDefinedSearchContexts` GraphQL query. The only auto-defined context now is the `global` context. [#46083](https://github.com/sourcegraph/sourcegraph/pull/46083)
- The settings `experimentalFeatures.showSearchContext`, `experimentalFeatures.showSearchNotebook`, and `experimentalFeatures.codeMonitoring` have been removed and these features are now permanently enabled when available. [#46086](https://github.com/sourcegraph/sourcegraph/pull/46086)
- The legacy panels on the homepage (recent searches, etc) which were turned off by default but could still be re-enabled by setting `experimentalFeatures.showEnterpriseHomePanels` to true, are permanently removed now. [#45705](https://github.com/sourcegraph/sourcegraph/pull/45705)
- The `site { monitoringStatistics { alerts } }` GraphQL query has been deprecated and will no longer return any data. The query will be removed entirely in a future release. [#46299](https://github.com/sourcegraph/sourcegraph/pull/46299)
- The Monaco version of the search query input and the corresponding feature flag (`experimentalFeatures.editor`) have been permanently removed. [#46249](https://github.com/sourcegraph/sourcegraph/pull/46249)

## 4.3.1

### Changed

- A bug that broke the site-admin page when no repositories have been added to the Sourcegraph instance has been fixed. [#46123](https://github.com/sourcegraph/sourcegraph/pull/46123)

## 4.3.0

### Added

- A "copy path" button has been added to file content, path, and symbol search results on hover or focus, next to the file path. The button copies the relative path of the file in the repo, in the same way as the "copy path" button in the file and repo pages. [#42721](https://github.com/sourcegraph/sourcegraph/pull/42721)
- Unindexed search now use the index for files that have not changed between the unindexed commit and the indexed commit. The result is faster unindexed search in general. If you are noticing issues you can disable by setting the feature flag `search-hybrid` to false. [#37112](https://github.com/sourcegraph/sourcegraph/issues/37112)
- The number of commits listed in the History tab can now be customized for all users by site admins under Configuration -> Global Settings from the site admin page by using the config `history.defaultPageSize`. Individual users may also set `history.defaultPagesize` from their user settings page to override the value set under the Global Settings. [#44651](https://github.com/sourcegraph/sourcegraph/pull/44651)
- Batch Changes: Mounted files can be accessed via the UI on the executions page. [#43180](https://github.com/sourcegraph/sourcegraph/pull/43180)
- Added "Outbound request log" feature for site admins [#44286](https://github.com/sourcegraph/sourcegraph/pull/44286)
- Code Insights: the data series API now provides information about incomplete datapoints during processing
- Added a best-effort migration such that existing Code Insights will display zero results instead of missing points at the start and end of a graph. [#44928](https://github.com/sourcegraph/sourcegraph/pull/44928)
- More complete stack traces for Outbound request log [#45151](https://github.com/sourcegraph/sourcegraph/pull/45151)
- A new status message now reports how many repositories have already been indexed for search. [#45246](https://github.com/sourcegraph/sourcegraph/pull/45246)
- Search contexts can now be starred (favorited) in the search context management page. Starred search contexts will appear before other contexts in the context dropdown menu next to the search box. [#45230](https://github.com/sourcegraph/sourcegraph/pull/45230)
- Search contexts now let you set a context as your default. The default will be selected every time you open Sourcegraph and will appear near the top in the context dropdown menu next to the search box. [#45387](https://github.com/sourcegraph/sourcegraph/pull/45387)
- [search.largeFiles](https://docs.sourcegraph.com/admin/config/site_config#search-largeFiles) accepts an optional prefix `!` to negate a pattern. The order of the patterns within search.largeFiles is honored such that the last pattern matching overrides preceding patterns. For patterns that begin with a literal `!` prefix with a backslash, for example, `\!fileNameStartsWithExcl!.txt`. Previously indexed files that become excluded due to this change will remain in the index until the next reindex [#45318](https://github.com/sourcegraph/sourcegraph/pull/45318)
- [Webhooks](https://docs.sourcegraph.com/admin/config/webhooks/incoming) have been overhauled completely and can now be found under **Site admin > Repositories > Incoming webhooks**. Webhooks that were added via code host configuration are [deprecated](https://docs.sourcegraph.com/admin/config/webhooks/incoming#deprecation-notice) and will be removed in 5.1.0.
- Added support for receiving webhook `push` events from GitHub which will trigger Sourcegraph to fetch the latest commit rather than relying on polling.
- Added support for private container registries in Sourcegraph executors. [Using private registries](https://docs.sourcegraph.com/admin/deploy_executors#using-private-registries)

### Changed

- Batch Change: When one or more changesets are selected, we now display all bulk operations but disable the ones that aren't applicable to the changesets. [#44617](https://github.com/sourcegraph/sourcegraph/pull/44617)
- Gitserver's repository purge worker now runs on a regular interval instead of just on weekends, configurable by the `repoPurgeWorker` site configuration. [#44753](https://github.com/sourcegraph/sourcegraph/pull/44753)
- Editing the presentation metadata (title, line color, line label) or the default filters of a scoped Code Insight will no longer trigger insight recalculation. [#44769](https://github.com/sourcegraph/sourcegraph/pull/44769), [#44797](https://github.com/sourcegraph/sourcegraph/pull/44797)
- Indexed Search's `memory_map_areas_percentage_used` alert has been modified to alert earlier than it used to. It now issues a warning at 60% (previously 70%) and issues a critical alert at 80% (previously 90%).
- Saving a new view of a scoped Code Insight will no longer trigger insight recalculation. [#44679](https://github.com/sourcegraph/sourcegraph/pull/44679)

### Fixed

- The Code Insights commit indexer no longer errors when fetching commits from empty repositories when sub-repo permissions are enabled. [#44558](https://github.com/sourcegraph/sourcegraph/pull/44558)
- Unintended newline characters that could appear in diff view rendering have been fixed. [#44805](https://github.com/sourcegraph/sourcegraph/pull/44805)
- Signing out doesn't immediately log the user back in when there's only one OAuth provider enabled. It now redirects the user to the Sourcegraph login page. [#44803](https://github.com/sourcegraph/sourcegraph/pull/44803)
- An issue causing certain kinds of queries to behave inconsistently in Code Insights. [#44917](https://github.com/sourcegraph/sourcegraph/pull/44917)
- When the setting `batchChanges.enforceForks` is enabled, Batch Changes will now prefix the name of the fork repo it creates with the original repo's namespace name in order to prevent repo name collisions. [#43681](https://github.com/sourcegraph/sourcegraph/pull/43681), [#44458](https://github.com/sourcegraph/sourcegraph/pull/44458), [#44548](https://github.com/sourcegraph/sourcegraph/pull/44548), [#44924](https://github.com/sourcegraph/sourcegraph/pull/44924)
- Code Insights: fixed an issue where certain queries matching sequential whitespace characters would overcount. [#44969](https://github.com/sourcegraph/sourcegraph/pull/44969)
- GitHub fine-grained Personal Access Tokens can now clone repositories correctly, but are not yet officially supported. [#45137](https://github.com/sourcegraph/sourcegraph/pull/45137)
- Detect-and-track Code Insights will now return data for repositories without sub-repo permissions even when sub-repo permissions are enabled on the instance. [#45631](https://github.com/sourcegraph/sourcegraph/pull/45361)

### Removed

- Removed legacy GraphQL field `dirtyMetadata` on an insight series. `insightViewDebug` can be used as an alternative. [#44416](https://github.com/sourcegraph/sourcegraph/pull/44416)
- Removed `search.index.enabled` site configuration setting. Search indexing is now always enabled.
- Removed the experimental feature setting `showSearchContextManagement`. The search context management page is now available to all users with access to search contexts. [#45230](https://github.com/sourcegraph/sourcegraph/pull/45230)
- Removed the experimental feature setting `showComputeComponent`. Any notebooks that made use of the compute component will no longer render the block. The block will be deleted from the databse the next time a notebook that uses it is saved. [#45360](https://github.com/sourcegraph/sourcegraph/pull/45360)

## 4.2.1

- `minio` has been replaced with `blobstore`. Please see the update notes here: https://docs.sourcegraph.com/admin/how-to/blobstore_update_notes

## 4.2.0

### Added

- Creating access tokens is now tracked in the security events. [#43226](https://github.com/sourcegraph/sourcegraph/pull/43226)
- Added `codeIntelAutoIndexing.indexerMap` to site-config that allows users to update the indexers used when inferring precise code intelligence auto-indexing jobs (without having to overwrite the entire inference scripts). For example, `"codeIntelAutoIndexing.indexerMap": {"go": "my.registry/sourcegraph/lsif-go"}` will cause Go projects to use the specified container (in a alternative Docker registry). [#43199](https://github.com/sourcegraph/sourcegraph/pull/43199)
- Code Insights data points that do not contain any results will display zero instead of being omitted from the visualization. Only applies to insight data created after 4.2. [#43166](https://github.com/sourcegraph/sourcegraph/pull/43166)
- Sourcegraph ships with node-exporter, a Prometheus tool that provides hardware / OS metrics that helps Sourcegraph scale your deployment. See your deployment update for more information:
  - [Kubernetes](https://docs.sourcegraph.com/admin/updates/kubernetes)
  - [Docker Compose](https://docs.sourcegraph.com/admin/updates/docker_compose)
- A structural search diagnostic to warn users when a language filter is not set. [#43835](https://github.com/sourcegraph/sourcegraph/pull/43835)
- GitHub/GitLab OAuth success/fail attempts are now a part of the audit log. [#43886](https://github.com/sourcegraph/sourcegraph/pull/43886)
- When rendering a file which is backed by Git LFS, we show a page informing the file is LFS and linking to the file on the codehost. Previously we rendered the LFS pointer. [#43686](https://github.com/sourcegraph/sourcegraph/pull/43686)
- Batch changes run server-side now support secrets. [#27926](https://github.com/sourcegraph/sourcegraph/issues/27926)
- OIDC success/fail login attempts are now a part of the audit log. [#44467](https://github.com/sourcegraph/sourcegraph/pull/44467)
- A new experimental GraphQL query, `permissionsSyncJobs`, that lists the states of recently completed permissions sync jobs and the state of each provider. The TTL of entries retrained can be configured with `authz.syncJobsRecordsTTL`. [#44387](https://github.com/sourcegraph/sourcegraph/pull/44387), [#44258](https://github.com/sourcegraph/sourcegraph/pull/44258)
- The search input has a new search history button and allows cycling through recent searches via up/down arrow keys. [#44544](https://github.com/sourcegraph/sourcegraph/pull/44544)
- Repositories can now be ordered by size on the repo admin page. [#44360](https://github.com/sourcegraph/sourcegraph/pull/44360)
- The search bar contains a new Smart Search toggle. If a search returns no results, Smart Search attempts alternative queries based on a fixed set of rules, and shows their results (if there are any). Smart Search is enabled by default. It can be disabled by default with `"search.defaultMode": "precise"` in settings. [#44385](https://github.com/sourcegraph/sourcegraph/pull/44395)
- Repositories in the site-admin area can now be filtered, so that only indexed repositories are displayed [#45288](https://github.com/sourcegraph/sourcegraph/pull/45288)

### Changed

- Updated minimum required version of `git` to 2.38.1 in `gitserver` and `server` Docker image. This addresses: https://github.blog/2022-04-12-git-security-vulnerability-announced/ and https://lore.kernel.org/git/d1d460f6-e70f-b17f-73a5-e56d604dd9d5@github.com/. [#43615](https://github.com/sourcegraph/sourcegraph/pull/43615)
- When a `content:` filter is used in a query, only file contents will be searched (previously any of file contents, paths, or repos were searched). However, as before, if `type:` is also set, the `content:` filter will search for results of the specified `type:`. [#43442](https://github.com/sourcegraph/sourcegraph/pull/43442)
- Updated [p4-fusion](https://github.com/salesforce/p4-fusion) from `1.11` to `1.12`.

### Fixed

- Fixed a bug where path matches on files in the root directory of a repository were not highlighted. [#43275](https://github.com/sourcegraph/sourcegraph/pull/43275)
- Fixed a bug where a search query wouldn't be validated after the query type has changed. [#43849](https://github.com/sourcegraph/sourcegraph/pull/43849)
- Fixed an issue with insights where a single erroring insight would block access to all insights. This is a breaking change for users of the insights GraphQL api as the `InsightViewConnection.nodes` list may now contain `null`. [#44491](https://github.com/sourcegraph/sourcegraph/pull/44491)
- Fixed a bug where Open in Editor didn't work well with `"repositoryPathPattern" = "{nameWithOwner}"` [#43839](https://github.com/sourcegraph/sourcegraph/pull/44475)

### Removed

- Remove the older `log.gitserver.accessLogs` site config setting. The setting is succeeded by `log.auditLog.gitserverAccess`. [#43174](https://github.com/sourcegraph/sourcegraph/pull/43174)
- Remove `LOG_ALL_GRAPHQL_REQUESTS` env var. The setting is succeeded by `log.auditLog.graphQL`. [#43181](https://github.com/sourcegraph/sourcegraph/pull/43181)
- Removed support for setting `SRC_ENDPOINTS_CONSISTENT_HASH`. This was an environment variable to support the transition to a new consistent hashing scheme introduced in 3.31.0. [#43528](https://github.com/sourcegraph/sourcegraph/pull/43528)
- Removed legacy environment variable `ENABLE_CODE_INSIGHTS_SETTINGS_STORAGE` used in old versions of Code Insights to fall back to JSON settings based storage. All data was previously migrated in version 3.35 and this is no longer supported.

## 4.1.3

### Fixed

- Fixed a bug that caused the Phabricator native extension to not load the right CSS assets. [#43868](https://github.com/sourcegraph/sourcegraph/pull/43868)
- Fixed a bug that prevented search result exports to load. [#43344](https://github.com/sourcegraph/sourcegraph/pull/43344)

## 4.1.2

### Fixed

- Fix code navigation on OSS when CodeIntel is unavailable. [#43458](https://github.com/sourcegraph/sourcegraph/pull/43458)

### Removed

- Removed the onboarding checklist for new users that showed up in the top navigation bar, on user profiles, and in the site-admin overview page. After changes to the underlying user statistics system, the checklist caused severe performance issues for customers with large and heavily-used instances. [#43591](https://github.com/sourcegraph/sourcegraph/pull/43591)

## 4.1.1

### Fixed

- Fixed a bug with normalizing the `published` draft value for `changeset_specs`. [#43390](https://github.com/sourcegraph/sourcegraph/pull/43390)

## 4.1.0

### Added

- Outdated executors now show a warning from the admin page. [#40916](https://github.com/sourcegraph/sourcegraph/pull/40916)
- Added support for better Slack link previews for private instances. Link previews are currently feature-flagged, and site admins can turn them on by creating the `enable-link-previews` feature flag on the `/site-admin/feature-flags` page. [#41843](https://github.com/sourcegraph/sourcegraph/pull/41843)
- Added a new button in the repository settings, under "Mirroring", to delete a repository from disk and reclone it. [#42177](https://github.com/sourcegraph/sourcegraph/pull/42177)
- Batch changes run on the server can now be created within organisations. [#36536](https://github.com/sourcegraph/sourcegraph/issues/36536)
- GraphQL request logs are now compliant with the audit logging format. The old GraphQl logging based on `LOG_ALL_GRAPHQL_REQUESTS` env var is now deprecated and scheduled for removal. [#42550](https://github.com/sourcegraph/sourcegraph/pull/42550)
- Mounting files now works when running batch changes server side. [#31792](https://github.com/sourcegraph/sourcegraph/issues/31792)
- Added mini dashboard of total batch change metrics to the top of the batch changes list page. [#42046](https://github.com/sourcegraph/sourcegraph/pull/42046)
- Added repository sync counters to the code host details page. [#43039](https://github.com/sourcegraph/sourcegraph/pull/43039)

### Changed

- Git server access logs are now compliant with the audit logging format. Breaking change: The 'actor' field is now nested under 'audit' field. [#41865](https://github.com/sourcegraph/sourcegraph/pull/41865)
- All Perforce rules are now stored together in one column and evaluated on a "last rule takes precedence" basis. [#41785](https://github.com/sourcegraph/sourcegraph/pull/41785)
- Security events are now a part of the audit log. [#42653](https://github.com/sourcegraph/sourcegraph/pull/42653)
- "GC AUTO" is now the default garbage collection job. We disable sg maintenance, which had previously replace "GC AUTO", after repeated reports about repo corruption. [#42856](https://github.com/sourcegraph/sourcegraph/pull/42856)
- Security events (audit log) can now optionally omit the internal actor actions (internal traffic). [#42946](https://github.com/sourcegraph/sourcegraph/pull/42946)
- To use the optional `customGitFetch` feature, the `ENABLE_CUSTOM_GIT_FETCH` env var must be set on `gitserver`. [#42704](https://github.com/sourcegraph/sourcegraph/pull/42704)

### Fixed

- WIP changesets in Gitlab >= 14.0 are now prefixed with `Draft:` instead of `WIP:` to accomodate for the [breaking change in Gitlab 14.0](https://docs.gitlab.com/ee/update/removals.html#wip-merge-requests-renamed-draft-merge-requests). [#42024](https://github.com/sourcegraph/sourcegraph/pull/42024)
- When updating the site configuration, the provided Last ID is now used to prevent race conditions when simultaneous config updates occur. [#42691](https://github.com/sourcegraph/sourcegraph/pull/42691)
- When multiple auth providers of the same external service type is set up, there are now separate entries in the user's Account Security settings. [#42865](https://github.com/sourcegraph/sourcegraph/pull/42865)
- Fixed a bug with GitHub code hosts that did not label archived repos correctly when using the "public" repositoryQuery keyword. [#41461](https://github.com/sourcegraph/sourcegraph/pull/41461)
- Fixed a bug that would display the blank batch spec that a batch change is initialized with in the batch specs executions tab. [#42914](https://github.com/sourcegraph/sourcegraph/pull/42914)
- Fixed a bug that would cause menu dropdowns to not open appropriately. [#42779](https://github.com/sourcegraph/sourcegraph/pull/42779)

### Removed

-

## 4.0.1

### Fixed

- Fixed a panic that can be caused by some tracing configurations. [#42027](https://github.com/sourcegraph/sourcegraph/pull/42027)
- Fixed broken code navigation for Javascript. [#42055](https://github.com/sourcegraph/sourcegraph/pull/42055)
- Fixed issue with empty code navigation popovers. [#41958](https://github.com/sourcegraph/sourcegraph/pull/41958)

## 4.0.0

### Added

- A new look for Sourcegraph, previously in beta as "Simple UI", is now permanently enabled. [#41021](https://github.com/sourcegraph/sourcegraph/pull/41021)
- A new [multi-version upgrade](https://docs.sourcegraph.com/admin/updates#multi-version-upgrades) process now allows Sourcegraph instances to upgrade more than a single minor version. Instances at version 3.20 or later can now jump directly to 4.0. [#40628](https://github.com/sourcegraph/sourcegraph/pull/40628)
- Matching ranges in file paths are now highlighted for path results and content results. Matching paths in repository names are now highlighted for repository results. [#41296](https://github.com/sourcegraph/sourcegraph/pull/41296) [#41385](https://github.com/sourcegraph/sourcegraph/pull/41385) [#41470](https://github.com/sourcegraph/sourcegraph/pull/41470)
- Aggregations by repository, file, author, and capture group are now provided for search results. [#39643](https://github.com/sourcegraph/sourcegraph/issues/39643)
- Blob views and search results are now lazily syntax highlighted for better performance. [#39563](https://github.com/sourcegraph/sourcegraph/pull/39563) [#40263](https://github.com/sourcegraph/sourcegraph/pull/40263)
- File links in both the search results and the blob sidebar and now prefetched on hover or focus. [#40354](https://github.com/sourcegraph/sourcegraph/pull/40354) [#41420](https://github.com/sourcegraph/sourcegraph/pull/41420)
- Negation support for the search predicates `-repo:has.path()` and `-repo:has.content()`. [#40283](https://github.com/sourcegraph/sourcegraph/pull/40283)
- Experimental clientside OpenTelemetry can now be enabled with `"observability.client": { "openTelemetry": "/-/debug/otlp" }`, which sends OpenTelemetry to the new [bundled OpenTelemetry Collector](https://docs.sourcegraph.com/admin/observability/opentelemetry). [#37907](https://github.com/sourcegraph/sourcegraph/issues/37907)
- File diff stats are now characterized by 2 figures: lines added and lines removed. Previously, a 3rd figure for lines modified was also used. This is represented by the fields on the `DiffStat` type on the GraphQL API. [#40454](https://github.com/sourcegraph/sourcegraph/pull/40454)

### Changed

- [Sourcegraph with Kubernetes (without Helm)](https://docs.sourcegraph.com/admin/deploy/kubernetes): The `jaeger-agent` sidecar has been replaced by an [OpenTelemetry Collector](https://docs.sourcegraph.com/admin/observability/opentelemetry) DaemonSet + Deployment configuration. The bundled Jaeger instance is now disabled by default, instead of enabled. [#40456](https://github.com/sourcegraph/sourcegraph/issues/40456)
- [Sourcegraph with Docker Compose](https://docs.sourcegraph.com/admin/deploy/docker-compose): The `jaeger` service has been replaced by an [OpenTelemetry Collector](https://docs.sourcegraph.com/admin/observability/opentelemetry) service. The bundled Jaeger instance is now disabled by default, instead of enabled. [#40455](https://github.com/sourcegraph/sourcegraph/issues/40455)
- `"observability.tracing": { "type": "opentelemetry" }` is now the default tracer type. To revert to existing behaviour, set `"type": "jaeger"` instead. The legacy values `"type": "opentracing"` and `"type": "datadog"` have been removed. [#41242](https://github.com/sourcegraph/sourcegraph/pull/41242)
- `"observability.tracing": { "urlTemplate": "" }` is now the default, and if `"urlTemplate"` is left empty, no trace URLs are generated. To revert to existing behaviour, set `"urlTemplate": "{{ .ExternalURL }}/-/debug/jaeger/trace/{{ .TraceID }}"` instead. [#41242](https://github.com/sourcegraph/sourcegraph/pull/41242)
- Code host connection tokens are no longer supported as a fallback method for syncing changesets in Batch Changes. [#25394](https://github.com/sourcegraph/sourcegraph/issues/25394)
- **IMPORTANT:** `repo:contains(file:foo content:bar)` has been renamed to `repo:contains.file(path:foo content:bar)`. `repo:contains.file(foo)` has been renamed to `repo:contains.path(foo)`. `repo:contains()` **is no longer a valid predicate. Saved searches using** `repo:contains()` **will need to be updated to use the new syntax.** [#40389](https://github.com/sourcegraph/sourcegraph/pull/40389)

### Fixed

- Fixed support for bare repositories using the src-cli and other codehost type. This requires the latest version of src-cli. [#40863](https://github.com/sourcegraph/sourcegraph/pull/40863)
- The recommended [src-cli](https://github.com/sourcegraph/src-cli) version is now reported consistently. [#39468](https://github.com/sourcegraph/sourcegraph/issues/39468)
- A performance issue affecting structural search causing results to not stream. It is much faster now. [#40872](https://github.com/sourcegraph/sourcegraph/pull/40872)
- An issue where the saved search input box reports an invalid pattern type for `standard`, which is now valid. [#41068](https://github.com/sourcegraph/sourcegraph/pull/41068)
- Git will now respect system certificate authorities when specifying `certificates` for the `tls.external` site configuration. [#38128](https://github.com/sourcegraph/sourcegraph/issues/38128)
- Fixed a bug where setting `"observability.tracing": {}` would disable tracing, when the intended behaviour is to default to tracing with `"sampling": "selective"` enabled by default. [#41242](https://github.com/sourcegraph/sourcegraph/pull/41242)
- The performance, stability, and latency of search predicates like `repo:has.file()`, `repo:has.content()`, and `file:has.content()` have been dramatically improved. [#418](https://github.com/sourcegraph/zoekt/pull/418), [#40239](https://github.com/sourcegraph/sourcegraph/pull/40239), [#38988](https://github.com/sourcegraph/sourcegraph/pull/38988), [#39501](https://github.com/sourcegraph/sourcegraph/pull/39501)
- A search query issue where quoted patterns inside parenthesized expressions would be interpreted incorrectly. [#41455](https://github.com/sourcegraph/sourcegraph/pull/41455)

### Removed

- `CACHE_DIR` has been removed from the `sourcegraph-frontend` deployment. This required ephemeral storage which will no longer be needed. This variable (and corresponding filesystem mount) has been unused for many releases. [#38934](https://github.com/sourcegraph/sourcegraph/issues/38934)
- Quick links will no longer be shown on the homepage or search sidebar. The `quicklink` setting is now marked as deprecated. [#40750](https://github.com/sourcegraph/sourcegraph/pull/40750)
- Quick links will no longer be shown on the homepage or search sidebar if the "Simple UI" toggle is enabled and will be removed entirely in a future release. The `quicklink` setting is now marked as deprecated. [#40750](https://github.com/sourcegraph/sourcegraph/pull/40750)
- `file:contains()` has been removed from the list of valid predicates. `file:has.content()` and `file:contains.content()` remain, both of which work the same as `file:contains()` and are valid aliases of each other.
- The single-container `sourcegraph/server` deployment no longer bundles a Jaeger instance. [#41244](https://github.com/sourcegraph/sourcegraph/pull/41244)
- The following previously-deprecated fields have been removed from the Batch Changes GraphQL API: `GitBranchChangesetDescription.headRepository`, `BatchChange.initialApplier`, `BatchChange.specCreator`, `Changeset.publicationState`, `Changeset.reconcilerState`, `Changeset.externalState`.

## 3.43.2

### Fixed

- Fixed an issue causing context cancel error dumps when updating a code host config manually. [#40857](https://github.com/sourcegraph/sourcegraph/pull/41265)
- Fixed non-critical errors stopping the repo-syncing process for Bitbucket projectKeys. [#40897](https://github.com/sourcegraph/sourcegraph/pull/40582)
- Fixed an issue marking accounts as expired when the supplied Account ID list has no entries. [#40860](https://github.com/sourcegraph/sourcegraph/pull/40860)

## 3.43.1

### Fixed

- Fixed an infinite render loop on the batch changes detail page, causing the page to become unusable. [#40857](https://github.com/sourcegraph/sourcegraph/pull/40857)
- Unable to pick the correct GitLab OAuth for user authentication and repository permissions syncing when the instance configures more than one GitLab OAuth authentication providers. [#40897](https://github.com/sourcegraph/sourcegraph/pull/40897)

## 3.43.0

### Added

- Enforce 5-changeset limit for batch changes run server-side on an unlicensed instance. [#37834](https://github.com/sourcegraph/sourcegraph/issues/37834)
- Changesets that are not associated with any batch changes can have a retention period set using the site configuration `batchChanges.changesetsRetention`. [#36188](https://github.com/sourcegraph/sourcegraph/pull/36188)
- Added experimental support for exporting traces to an OpenTelemetry collector with `"observability.tracing": { "type": "opentelemetry" }` [#37984](https://github.com/sourcegraph/sourcegraph/pull/37984)
- Added `ROCKSKIP_MIN_REPO_SIZE_MB` to automatically use [Rockskip](https://docs.sourcegraph.com/code_intelligence/explanations/rockskip) for repositories over a certain size. [#38192](https://github.com/sourcegraph/sourcegraph/pull/38192)
- `"observability.tracing": { "urlTemplate": "..." }` can now be set to configure generated trace URLs (for example those generated via `&trace=1`). [#39765](https://github.com/sourcegraph/sourcegraph/pull/39765)

### Changed

- **IMPORTANT: Search queries with patterns surrounded by** `/.../` **will now be interpreted as regular expressions.** Existing search links or code monitors are unaffected. In the rare event where older links rely on the literal meaning of `/.../`, the string will be automatically quoted it in a `content` filter, preserving the original meaning. If you happen to use an existing older link and want `/.../` to work as a regular expression, add `patterntype:standard` to the query. New queries and code monitors will interpret `/.../` as regular expressions. [#38141](https://github.com/sourcegraph/sourcegraph/pull/38141).
- The password policy has been updated and is now part of the standard featureset configurable by site-admins. [#39213](https://github.com/sourcegraph/sourcegraph/pull/39213).
- Replaced the `ALLOW_DECRYPT_MIGRATION` envvar with `ALLOW_DECRYPTION`. See [updated documentation](https://docs.sourcegraph.com/admin/config/encryption). [#39984](https://github.com/sourcegraph/sourcegraph/pull/39984)
- Compute-powered insight now supports only one series custom colors for compute series bars [40038](https://github.com/sourcegraph/sourcegraph/pull/40038)

### Fixed

- Fix issue during code insight creation where selecting `"Run your insight over all your repositories"` reset the currently selected distance between data points. [#39261](https://github.com/sourcegraph/sourcegraph/pull/39261)
- Fix issue where symbols in the side panel did not have file level permission filtering applied correctly. [#39592](https://github.com/sourcegraph/sourcegraph/pull/39592)

### Removed

- The experimental dependencies search feature has been removed, including the `repo:deps(...)` search predicate and the site configuration options `codeIntelLockfileIndexing.enabled` and `experimentalFeatures.dependenciesSearch`. [#39742](https://github.com/sourcegraph/sourcegraph/pull/39742)

## 3.42.2

### Fixed

- Fix issue with capture group insights to fail immediately if they contain invalid queries. [#39842](https://github.com/sourcegraph/sourcegraph/pull/39842)
- Fix issue during conversion of just in time code insights to start backfilling data from the current time instead of the date the insight was created. [#39923](https://github.com/sourcegraph/sourcegraph/pull/39923)

## 3.42.1

### Fixed

- Reverted git version to avoid an issue with commit-graph that could cause repository corruptions [#39537](https://github.com/sourcegraph/sourcegraph/pull/39537)
- Fixed an issue with symbols where they were not respecting sub-repository permissions [#39592](https://github.com/sourcegraph/sourcegraph/pull/39592)

## 3.42.0

### Added

- Reattached changesets now display an action and factor into the stats when previewing batch changes. [#36359](https://github.com/sourcegraph/sourcegraph/issues/36359)
- New site configuration option `"permissions.syncUsersMaxConcurrency"` to control the maximum number of user-centric permissions syncing jobs could be spawned concurrently. [#37918](https://github.com/sourcegraph/sourcegraph/issues/37918)
- Added experimental support for exporting traces to an OpenTelemetry collector with `"observability.tracing": { "type": "opentelemetry" }` [#37984](https://github.com/sourcegraph/sourcegraph/pull/37984)
- Code Insights over some repos now get 12 historic data points in addition to a current daily value and future points that align with the defined interval. [#37756](https://github.com/sourcegraph/sourcegraph/pull/37756)
- A Kustomize overlay and Helm override file to apply envoy filter for networking error caused by service mesh. [#4150](https://github.com/sourcegraph/deploy-sourcegraph/pull/4150) & [#148](https://github.com/sourcegraph/deploy-sourcegraph-helm/pull/148)
- Resource Estimator: Ability to export the estimated results as override file for Helm and Docker Compose. [#18](https://github.com/sourcegraph/resource-estimator/pull/18)
- A toggle to enable/disable a beta simplified UI has been added to the user menu. This new UI is still actively in development and any changes visible with the toggle enabled may not be stable are subject to change. [#38763](https://github.com/sourcegraph/sourcegraph/pull/38763)
- Search query inputs are now backed by the CodeMirror library instead of Monaco. Monaco can be re-enabled by setting `experimentalFeatures.editor` to `"monaco"`. [38584](https://github.com/sourcegraph/sourcegraph/pull/38584)
- Better search-based code navigation for Python using tree-sitter [#38459](https://github.com/sourcegraph/sourcegraph/pull/38459)
- Gitserver endpoint access logs can now be enabled by adding `"log": { "gitserver.accessLogs": true }` to the site config. [#38798](https://github.com/sourcegraph/sourcegraph/pull/38798)
- Code Insights supports a new type of insight—compute-powered insight, currently under the experimental feature flag: `codeInsightsCompute` [#37857](https://github.com/sourcegraph/sourcegraph/issues/37857)
- Cache execution result when mounting files in a batch spec. [sourcegraph/src-cli#795](https://github.com/sourcegraph/src-cli/pull/795)
- Batch Changes changesets open on archived repositories will now move into a [Read-Only state](https://docs.sourcegraph.com/batch_changes/references/faq#why-is-my-changeset-read-only). [#26820](https://github.com/sourcegraph/sourcegraph/issues/26820)

### Changed

- Updated minimum required veresion of `git` to 2.35.2 in `gitserver` and `server` Docker image. This addresses [a few vulnerabilities announced by GitHub](https://github.blog/2022-04-12-git-security-vulnerability-announced/).
- Search: Pasting a query with line breaks into the main search query input will now replace them with spaces instead of removing them. [#37674](https://github.com/sourcegraph/sourcegraph/pull/37674)
- Rewrite resource estimator using the latest metrics [#37869](https://github.com/sourcegraph/sourcegraph/pull/37869)
- Selecting a line multiple times in the file view will only add a single browser history entry [#38204](https://github.com/sourcegraph/sourcegraph/pull/38204)
- The panels on the homepage (recent searches, etc) are now turned off by default. They can be re-enabled by setting `experimentalFeatures.showEnterpriseHomePanels` to true. [#38431](https://github.com/sourcegraph/sourcegraph/pull/38431)
- Log sampling is now enabled by default for Sourcegraph components that use the [new internal logging library](https://github.com/sourcegraph/log)—the first 100 identical log entries per second will always be output, but thereafter only every 100th identical message will be output. It can be configured for each service using the environment variables `SRC_LOG_SAMPLING_INITIAL` and `SRC_LOG_SAMPLING_THEREAFTER`, and if `SRC_LOG_SAMPLING_INITIAL` is set to `0` or `-1` the sampling will be disabled entirely. [#38451](https://github.com/sourcegraph/sourcegraph/pull/38451)
- Deprecated `experimentalFeatures.enableGitServerCommandExecFilter`. Setting this value has no effect on the code any longer and the code to guard against unknown commands is always enabled.
- Zoekt now runs with GOGC=25 by default, helping to reduce the memory consumption of Sourcegraph. Previously it ran with GOGC=50, but we noticed a regression when we switched to go 1.18 which contained significant changes to the go garbage collector. [#38708](https://github.com/sourcegraph/sourcegraph/issues/38708)
- Hide `Publish` action when working with imported changesets. [#37882](https://github.com/sourcegraph/sourcegraph/issues/37882)

### Fixed

- Fix an issue where updating the title or body of a Bitbucket Cloud pull request opened by a batch change could fail when the pull request was not on a fork of the target repository. [#37585](https://github.com/sourcegraph/sourcegraph/issues/37585)
- A bug where some complex `repo:` regexes only returned a subset of repository results. [#37925](https://github.com/sourcegraph/sourcegraph/pull/37925)
- Fix a bug when selecting all the changesets on the Preview Batch Change Page only selected the recently loaded changesets. [#38041](https://github.com/sourcegraph/sourcegraph/pull/38041)
- Fix a bug with bad code insights chart data points links. [#38102](https://github.com/sourcegraph/sourcegraph/pull/38102)
- Code Insights: the commit indexer no longer errors when fetching commits from empty repositories and marks them as successfully indexed. [#39081](https://github.com/sourcegraph/sourcegraph/pull/38091)
- The file view does not jump to the first selected line anymore when selecting multiple lines and the first selected line was out of view. [#38175](https://github.com/sourcegraph/sourcegraph/pull/38175)
- Fixed an issue where multiple activations of the back button are required to navigate back to a previously selected line in a file [#38193](https://github.com/sourcegraph/sourcegraph/pull/38193)
- Support timestamps with numeric timezone format from Gitlab's Webhook payload [#38250](https://github.com/sourcegraph/sourcegraph/pull/38250)
- Fix regression in 3.41 where search-based Code Insights could have their queries wrongly parsed into regex patterns when containing quotes or parentheses. [#38400](https://github.com/sourcegraph/sourcegraph/pull/38400)
- Fixed regression of mismatched `From` address when render emails. [#38589](https://github.com/sourcegraph/sourcegraph/pull/38589)
- Fixed a bug with GitHub code hosts using `"repositoryQuery":{"public"}` where it wasn't respecting exclude archived. [#38839](https://github.com/sourcegraph/sourcegraph/pull/38839)
- Fixed a bug with GitHub code hosts using `repositoryQuery` with custom queries, where it could potentially stall out searching for repos. [#38839](https://github.com/sourcegraph/sourcegraph/pull/38839)
- Fixed an issue in Code Insights were duplicate points were sometimes being returned when displaying series data. [#38903](https://github.com/sourcegraph/sourcegraph/pull/38903)
- Fix issue with Bitbucket Projects repository permissions sync regarding granting pending permissions. [#39013](https://github.com/sourcegraph/sourcegraph/pull/39013)
- Fix issue with Bitbucket Projects repository permissions sync when BindID is username. [#39035](https://github.com/sourcegraph/sourcegraph/pull/39035)
- Improve keyboard navigation for batch changes server-side execution flow. [#38601](https://github.com/sourcegraph/sourcegraph/pull/38601)
- Fixed a bug with the WorkspacePreview panel glitching when it's resized. [#36470](https://github.com/sourcegraph/sourcegraph/issues/36470)
- Handle special characters in search query when creating a batch change from search. [#38772](https://github.com/sourcegraph/sourcegraph/pull/38772)
- Fixed bug when parsing numeric timezone offset in Gitlab webhook payload. [#38250](https://github.com/sourcegraph/sourcegraph/pull/38250)
- Fixed setting unrestricted status on a repository when using the explicit permissions API. If the repository had never had explicit permissions before, previously this call would fail. [#39141](https://github.com/sourcegraph/sourcegraph/pull/39141)

### Removed

- The direct DataDog trace export integration has been removed. ([#37654](https://github.com/sourcegraph/sourcegraph/pull/37654))
- Removed the deprecated git exec forwarder. [#38092](https://github.com/sourcegraph/sourcegraph/pull/38092)
- Browser and IDE extensions banners. [#38715](https://github.com/sourcegraph/sourcegraph/pull/38715)

## 3.41.1

### Fixed

- Fix issue with Bitbucket Projects repository permissions sync when wrong repo IDs were used [#38637](https://github.com/sourcegraph/sourcegraph/pull/38637)
- Fix perforce permissions interpretation for rules where there is a wildcard in the depot name [#37648](https://github.com/sourcegraph/sourcegraph/pull/37648)

### Added

- Allow directory read access for sub repo permissions [#38487](https://github.com/sourcegraph/sourcegraph/pull/38487)

### Changed

- p4-fusion version is upgraded to 1.10 [#38272](https://github.com/sourcegraph/sourcegraph/pull/38272)

## 3.41.0

### Added

- Code Insights: Added toggle display of data series in line charts
- Code Insights: Added dashboard pills for the standalone insight page [#36341](https://github.com/sourcegraph/sourcegraph/pull/36341)
- Extensions: Added site config parameter `extensions.allowOnlySourcegraphAuthoredExtensions`. When enabled only extensions authored by Sourcegraph will be able to be viewed and installed. For more information check out the [docs](https://docs.sourcegraph.com/admin/extensions##allow-only-extensions-authored-by-sourcegraph). [#35054](https://github.com/sourcegraph/sourcegraph/pull/35054)
- Batch Changes Credentials can now be manually validated. [#35948](https://github.com/sourcegraph/sourcegraph/pull/35948)
- Zoekt-indexserver has a new debug landing page, `/debug`, which now exposes information about the queue, the list of indexed repositories, and the list of assigned repositories. Admins can reach the debug landing page by selecting Instrumentation > indexed-search-indexer from the site admin view. The debug page is linked at the top. [#346](https://github.com/sourcegraph/zoekt/pull/346)
- Extensions: Added `enableExtensionsDecorationsColumnView` user setting as [experimental feature](https://docs.sourcegraph.com/admin/beta_and_experimental_features#experimental-features). When enabled decorations of the extensions supporting column decorations (currently only git-extras extension does: [sourcegraph-git-extras/pull/276](https://github.com/sourcegraph/sourcegraph-git-extras/pull/276)) will be displayed in separate columns on the blob page. [#36007](https://github.com/sourcegraph/sourcegraph/pull/36007)
- SAML authentication provider has a new site configuration `allowGroups` that allows filtering users by group membership. [#36555](https://github.com/sourcegraph/sourcegraph/pull/36555)
- A new [templating](https://docs.sourcegraph.com/batch_changes/references/batch_spec_templating) variable, `batch_change_link` has been added for more control over where the "Created by Sourcegraph batch change ..." message appears in the published changeset description. [#491](https://github.com/sourcegraph/sourcegraph/pull/35319)
- Batch specs can now mount local files in the Docker container when using [Sourcegraph CLI](https://docs.sourcegraph.com/cli). [#31790](https://github.com/sourcegraph/sourcegraph/issues/31790)
- Code Monitoring: Notifications via Slack and generic webhooks are now enabled for everyone by default as a beta feature. [#37037](https://github.com/sourcegraph/sourcegraph/pull/37037)
- Code Insights: Sort and limit filters have been added to capture group insights. This gives users more control over which series are displayed. [#34611](https://github.com/sourcegraph/sourcegraph/pull/34611)
- [Running batch changes server-side](https://docs.sourcegraph.com/batch_changes/explanations/server_side) is now in beta! In addition to using src-cli to run batch changes locally, you can now run them server-side as well. This requires installing executors. While running server-side unlocks a new and improved UI experience, you can still use src-cli just like before.
- Code Monitoring: pings for new action types [#37288](https://github.com/sourcegraph/sourcegraph/pull/37288)
- Better search-based code navigation for Java using tree-sitter [#34875](https://github.com/sourcegraph/sourcegraph/pull/34875)

### Changed

- Code Insights: Added warnings about adding `context:` and `repo:` filters in search query.
- Batch Changes: The credentials of the last applying user will now be used to sync changesets when available. If unavailable, then the previous behaviour of using a site or code host configuration credential is retained. [#33413](https://github.com/sourcegraph/sourcegraph/issues/33413)
- Gitserver: we disable automatic git-gc for invocations of git-fetch to avoid corruption of repositories by competing git-gc processes. [#36274](https://github.com/sourcegraph/sourcegraph/pull/36274)
- Commit and diff search: The hard limit of 50 repositories has been removed, and long-running searches will continue running until the timeout is hit. [#36486](https://github.com/sourcegraph/sourcegraph/pull/36486)
- The Postgres DBs `frontend` and `codeintel-db` are now given 1 hour to begin accepting connections before Kubernetes restarts the containers. [#4136](https://github.com/sourcegraph/deploy-sourcegraph/pull/4136)
- The internal git command forwarder has been deprecated and will be removed in 3.42 [#37320](https://github.com/sourcegraph/sourcegraph/pull/37320)

### Fixed

- Unable to send emails through [Google SMTP relay](https://docs.sourcegraph.com/admin/config/email#configuring-sourcegraph-to-send-email-via-google-workspace-gmail) with mysterious error "EOF". [#35943](https://github.com/sourcegraph/sourcegraph/issues/35943)
- A common source of searcher evictions on kubernetes when running large structural searches. [#34828](https://github.com/sourcegraph/sourcegraph/issues/34828)
- An issue with permissions evaluation for saved searches
- An authorization check while Redis is down will now result in an internal server error, instead of clearing a valid session from the user's cookies. [#37016](https://github.com/sourcegraph/sourcegraph/issues/37016)

### Removed

-

## 3.40.2

### Fixed

- Fix issue with OAuth login using a Github code host by reverting gologin dependency update [#36685](https://github.com/sourcegraph/sourcegraph/pull/36685)
- Fix issue with single-container docker image where codeinsights-db was being incorrectly created [#36678](https://github.com/sourcegraph/sourcegraph/pull/36678)

## 3.40.1

### Fixed

- Support expiring OAuth tokens for GitLab which became the default in version 15.0. [#36003](https://github.com/sourcegraph/sourcegraph/pull/36003)
- Fix external service resolver erroring when webhooks not supported. [#35932](https://github.com/sourcegraph/sourcegraph/pull/35932)

## 3.40.0

### Added

- Code Insights: Added fuzzy search filter for dashboard select drop down
- Code Insights: You can share code insights through a shareable link. [#34965](https://github.com/sourcegraph/sourcegraph/pull/34965)
- Search: `path:` is now a valid filter. It is an alias for the existing `file:` filter. [#34947](https://github.com/sourcegraph/sourcegraph/pull/34947)
- Search: `-language` is a valid filter, but the web app displays it as invalid. The web app is fixed to reflect validity. [#34949](https://github.com/sourcegraph/sourcegraph/pull/34949)
- Search-based code intelligence now recognizes local variables in Python, Java, JavaScript, TypeScript, C/C++, C#, Go, and Ruby. [#33689](https://github.com/sourcegraph/sourcegraph/pull/33689)
- GraphQL API: Added support for async external service deletion. This should be used to delete an external service which cannot be deleted within 75 seconds timeout due to a large number of repos. Usage: add `async` boolean field to `deleteExternalService` mutation. Example: `mutation deleteExternalService(externalService: "id", async: true) { alwaysNil }`
- [search.largeFiles](https://docs.sourcegraph.com/admin/config/site_config#search-largeFiles) now supports recursive globs. For example, it is now possible to specify a pattern like `**/*.lock` to match a lock file anywhere in a repository. [#35411](https://github.com/sourcegraph/sourcegraph/pull/35411)
- Permissions: The `setRepositoryPermissionsUnrestricted` mutation was added, which allows explicitly marking a repo as available to all Sourcegraph users. [#35378](https://github.com/sourcegraph/sourcegraph/pull/35378)
- The `repo:deps(...)` predicate can now search through the [Python dependencies of your repositories](https://docs.sourcegraph.com/code_search/how-to/dependencies_search). [#32659](https://github.com/sourcegraph/sourcegraph/issues/32659)
- Batch Changes are now supported on [Bitbucket Cloud](https://bitbucket.org/). [#24199](https://github.com/sourcegraph/sourcegraph/issues/24199)
- Pings for server-side batch changes [#34308](https://github.com/sourcegraph/sourcegraph/pull/34308)
- Indexed search will detect when it is misconfigured and has multiple replicas writing to the same directory. [#35513](https://github.com/sourcegraph/sourcegraph/pull/35513)
- A new token creation callback feature that sends a token back to a trusted program automatically after the user has signed in [#35339](https://github.com/sourcegraph/sourcegraph/pull/35339)
- The Grafana dashboard now has a global container resource usage view to help site-admin quickly identify potential scaling issues. [#34808](https://github.com/sourcegraph/sourcegraph/pull/34808)

### Changed

- Sourcegraph's docker images are now based on Alpine Linux 3.14. [#34508](https://github.com/sourcegraph/sourcegraph/pull/34508)
- Sourcegraph is now built with Go 1.18. [#34899](https://github.com/sourcegraph/sourcegraph/pull/34899)
- Capture group Code Insights now use the Compute streaming endpoint. [#34905](https://github.com/sourcegraph/sourcegraph/pull/34905)
- Code Insights will now automatically generate queries with a default value of `fork:no` and `archived:no` if these fields are not specified by the user. This removes the need to manually add these fields to have consistent behavior from historical to non-historical results. [#30204](https://github.com/sourcegraph/sourcegraph/issues/30204)
- Search Code Insights now use the Search streaming endpoint. [#35286](https://github.com/sourcegraph/sourcegraph/pull/35286)
- Deployment: Nginx ingress controller updated to v1.2.0

### Fixed

- Code Insights: Fixed line chart data series hover effect. Now the active line will be rendered on top of the others.
- Code Insights: Fixed incorrect Line Chart size calculation in FireFox
- Unverified primary emails no longer breaks the Emails-page for users and Users-page for Site Admin. [#34312](https://github.com/sourcegraph/sourcegraph/pull/34312)
- Button to download raw file in blob page is now working correctly. [#34558](https://github.com/sourcegraph/sourcegraph/pull/34558)
- Searches containing `or` expressions are now optimized to evaluate natively on the backends that support it ([#34382](https://github.com/sourcegraph/sourcegraph/pull/34382)), and both commit and diff search have been updated to run optimized `and`, `or`, and `not` queries. [#34595](https://github.com/sourcegraph/sourcegraph/pull/34595)
- Carets in textareas in Firefox are now visible. [#34888](https://github.com/sourcegraph/sourcegraph/pull/34888)
- Changesets to GitHub code hosts could fail with a confusing, non actionable error message. [#35048](https://github.com/sourcegraph/sourcegraph/pull/35048)
- An issue causing search expressions to not work in conjunction with `type:symbol`. [#35126](https://github.com/sourcegraph/sourcegraph/pull/35126)
- A non-descriptive error message that would be returned when using `on.repository` if it is not a valid repository path [#35023](https://github.com/sourcegraph/sourcegraph/pull/35023)
- Reduced database load when viewing or previewing a batch change. [#35501](https://github.com/sourcegraph/sourcegraph/pull/35501)
- Fixed a bug where Capture Group Code Insights generated just in time only returned data for the latest repository in the list. [#35624](https://github.com/sourcegraph/sourcegraph/pull/35624)

### Removed

- The experimental API Docs feature released on our Cloud instance since 3.30.0 has been removed from the product entirely. This product functionality is being superseded by [doctree](https://github.com/sourcegraph/doctree). [#34798](https://github.com/sourcegraph/sourcegraph/pull/34798)

## 3.39.1

### Fixed

- Code Insights: Fixed bug that caused line rendering issues when series data is returned out of order by date.
- Code Insights: Fixed bug that caused before and after parameters to be switched when clicking in to the diff view from an insight.
- Fixed an issue with notebooks that caused the cursor to behave erratically in markdown blocks. [#34227](https://github.com/sourcegraph/sourcegraph/pull/34227)
- Batch Changes on docker compose installations were failing due to a missing environment variable [#813](https://github.com/sourcegraph/deploy-sourcegraph-docker/pull/813).

## 3.39.0

### Added

- Added support for LSIF upload authentication against GitLab.com on Sourcegraph Cloud. [#33254](https://github.com/sourcegraph/sourcegraph/pull/33254)
- Add "getting started/quick start checklist for authenticated users" [#32882](https://github.com/sourcegraph/sourcegraph/pull/32882)
- A redesigned repository page is now available under the `new-repo-page` feature flag. [#33319](https://github.com/sourcegraph/sourcegraph/pull/33319)
- Pings now include notebooks usage metrics. [#30087](https://github.com/sourcegraph/sourcegraph/issues/30087)
- Notebooks are now enabled by default. [#33706](https://github.com/sourcegraph/sourcegraph/pull/33706)
- The Code Insights GraphQL API now accepts Search Contexts as a filter and will extract the expressions embedded the `repo` and `-repo` search query fields from the contexts to apply them as filters on the insight. [#33866](https://github.com/sourcegraph/sourcegraph/pull/33866)
- The Code Insights commit indexer can now index commits in smaller batches. Set the number of days per batch in the site setting `insights.commit.indexer.windowDuration`. A value of 0 (default) will disable batching. [#33666](https://github.com/sourcegraph/sourcegraph/pull/33666)
- Support account lockout after consecutive failed sign-in attempts for builtin authentication provider (i.e. username and password), new config options are added to the site configuration under `"auth.lockout"` to customize the threshold, length of lockout and consecutive periods. [#33999](https://github.com/sourcegraph/sourcegraph/pull/33999)
- pgsql-exporter for Code Insights has been added to docker-compose and Kubernetes deployments to gather database-level metrics. [#780](https://github.com/sourcegraph/deploy-sourcegraph-docker/pull/780), [#4111](https://github.com/sourcegraph/deploy-sourcegraph/pull/4111)
- `repo:dependencies(...)` predicate can now search through the [Go dependencies of your repositories](https://docs.sourcegraph.com/code_search/how-to/dependencies_search). [#32658](https://github.com/sourcegraph/sourcegraph/issues/32658)
- Added a site config value `defaultRateLimit` to optionally configure a global default rate limit for external services.

### Changed

- Code Insights: Replaced native window confirmation dialog with branded modal. [#33637](https://github.com/sourcegraph/sourcegraph/pull/33637)
- Code Insights: Series data is now sorted by semantic version then alphabetically.
- Code Insights: Added locked insights overlays for frozen insights while in limited access mode. Restricted insight editing save change button for frozen insights. [#33062](https://github.com/sourcegraph/sourcegraph/pull/33062)
- Code Insights: A global dashboard will now be automatically created while in limited access mode to provide consistent visibility for unlocked insights. This dashboard cannot be deleted or modified while in limited access mode. [#32992](https://github.com/sourcegraph/sourcegraph/pull/32992)
- Update "getting started checklist for visitors" to a new design [TODO:]
- Update "getting started/quick start checklist for visitors" to a new design [#32882](https://github.com/sourcegraph/sourcegraph/pull/32882)
- Code Insights: Capture group values are now restricted to 100 characters. [#32828](https://github.com/sourcegraph/sourcegraph/pull/32828)
- Repositories for which gitserver's janitor job "sg maintenance" fails will eventually be re-cloned if "DisableAutoGitUpdates" is set to false (default) in site configuration. [#33432](https://github.com/sourcegraph/sourcegraph/pull/33432)
- The Code Insights database is now based on Postgres 12, removing the dependency on TimescaleDB. [#32697](https://github.com/sourcegraph/sourcegraph/pull/32697)

### Fixed

- Fixed create insight button being erroneously disabled.
- Fixed an issue where a `Warning: Sourcegraph cannot send emails!` banner would appear for all users instead of just site admins (introduced in v3.38).
- Fixed reading search pattern type from settings [#32989](https://github.com/sourcegraph/sourcegraph/issues/32989)
- Display a tooltip and truncate the title of a search result when content overflows [#32904](https://github.com/sourcegraph/sourcegraph/pull/32904)
- Search patterns containing `and` and `not` expressions are now optimized to evaluate natively on the Zoekt backend for indexed code content and symbol search wherever possible. These kinds of queries are now typically an order of magnitude faster. Previous cases where no results were returned for expensive search expressions should now work and return results quickly. [#33308](https://github.com/sourcegraph/sourcegraph/pull/33308)
- Fail to log extension activation event will no longer block extension from activating [#33300][https://github.com/sourcegraph/sourcegraph/pull/33300]
- Fixed out-ouf-memory events for gitserver's janitor job "sg maintenance". [#33353](https://github.com/sourcegraph/sourcegraph/issues/33353)
- Setting the publication state for changesets when previewing a batch spec now works correctly if all changesets are selected and there is more than one page of changesets. [#33619](https://github.com/sourcegraph/sourcegraph/issues/33619)

### Removed

-

## 3.38.1

### Fixed

- An issue introduced in 3.38 that caused alerts to not be delivered [#33398](https://github.com/sourcegraph/sourcegraph/pull/33398)

## 3.38.0

### Added

- Added new "Getting started onboarding tour" for not authenticated users on Sourcegraph.com instead of "Search onboarding tour" [#32263](https://github.com/sourcegraph/sourcegraph/pull/32263)
- Pings now include code host integration usage metrics [#31379](https://github.com/sourcegraph/sourcegraph/pull/31379)
- Added `PRECISE_CODE_INTEL_UPLOAD_AWS_USE_EC2_ROLE_CREDENTIALS` environment variable to enable EC2 metadata API authentication to an external S3 bucket storing precise code intelligence uploads. [#31820](https://github.com/sourcegraph/sourcegraph/pull/31820)
- LSIF upload pages now include a section listing the reasons and retention policies resulting in an upload being retained and not expired. [#30864](https://github.com/sourcegraph/sourcegraph/pull/30864)
- Timestamps in the history panel can now be formatted as absolute timestamps by using user setting `history.preferAbsoluteTimestamps`
- Timestamps in the history panel can now be formatted as absolute timestamps by using user setting `history.preferAbsoluteTimestamps` [#31837](https://github.com/sourcegraph/sourcegraph/pull/31837)
- Notebooks from private enterprise instances can now be embedded in external sites by enabling the `enable-embed-route` feature flag. [#31628](https://github.com/sourcegraph/sourcegraph/issues/31628)
- Pings now include IDE extensions usage metrics [#32000](https://github.com/sourcegraph/sourcegraph/pull/32000)
- New EventSource type: `IDEEXTENSION` for IDE extensions-related events [#32000](https://github.com/sourcegraph/sourcegraph/pull/32000)
- Code Monitoring now has a Logs tab enabled as a [beta feature](https://docs.sourcegraph.com/admin/beta_and_experimental_features). This lets you see recent runs of your code monitors and determine if any notifications were sent or if there were any errors during the run. [#32292](https://github.com/sourcegraph/sourcegraph/pull/32292)
- Code Monitoring creation and editing now supports syntax highlighting and autocomplete on the search box. [#32536](https://github.com/sourcegraph/sourcegraph/pull/32536)
- New `repo:dependencies(...)` predicate allows you to [search through the dependencies of your repositories](https://docs.sourcegraph.com/code_search/how-to/dependencies_search). This feature is currently in beta and only npm package repositories are supported with dependencies from `package-lock.json` and `yarn.lock` files. [#32405](https://github.com/sourcegraph/sourcegraph/issues/32405)
- Site config has a new _experimental_ feature called `gitServerPinnedRepos` that allows admins to pin specific repositories to particular gitserver instances. [#32831](https://github.com/sourcegraph/sourcegraph/pull/32831).
- Added [Rockskip](https://docs.sourcegraph.com/code_intelligence/explanations/rockskip), a scalable symbol service backend for a fast symbol sidebar and search-based code intelligence on monorepos.
- Code monitor email notifications can now optionally include the content of new search results. This is disabled by default but can be enabled by editing the code monitor's email action and toggling on "Include search results in sent message". [#32097](https://github.com/sourcegraph/sourcegraph/pull/32097)

### Changed

- Searching for the pattern `//` with regular expression search is now interpreted literally and will search for `//`. Previously, the `//` pattern was interpreted as our regular expression syntax `/<regexp>/` which would in turn be intrpreted as the empty string. Since searching for an empty string offers little practically utility, we now instead interpret `//` to search for its literal meaning in regular expression search. [#31520](https://github.com/sourcegraph/sourcegraph/pull/31520)
- Timestamps in the webapp will now display local time on hover instead of UTC time [#31672](https://github.com/sourcegraph/sourcegraph/pull/31672)
- Updated Postgres version from 12.6 to 12.7 [#31933](https://github.com/sourcegraph/sourcegraph/pull/31933)
- Code Insights will now periodically clean up data series that are not in use. There is a 1 hour grace period where the series can be reattached to a view, after which all of the time series data and metadata will be deleted. [#32094](https://github.com/sourcegraph/sourcegraph/pull/32094)
- Code Insights critical telemetry total count now only includes insights that are not frozen (limited by trial mode restrictions). [#32529](https://github.com/sourcegraph/sourcegraph/pull/32529)
- The Phabricator integration with Gitolite code hosts has been deprecated, the fields have been kept to not break existing systems, but the integration does not work anymore
- The SSH library used to push Batch Change branches to code hosts has been updated to prevent issues pushing to github.com or GitHub Enterprise releases after March 15, 2022. [#32641](https://github.com/sourcegraph/sourcegraph/issues/32641)
- Bumped the minimum supported version of Docker Compose from `1.22.0` to `1.29.0`. [#32631](https://github.com/sourcegraph/sourcegraph/pull/32631)
- [Code host API rate limit configuration](https://docs.sourcegraph.com/admin/repo/update_frequency#code-host-api-rate-limiting) no longer based on code host URLs but only takes effect on each individual external services. To enforce API rate limit, please add configuration to all external services that are intended to be rate limited. [#32768](https://github.com/sourcegraph/sourcegraph/pull/32768)

### Fixed

- Viewing or previewing a batch change is now more resilient when transient network or server errors occur. [#29859](https://github.com/sourcegraph/sourcegraph/issues/29859)
- Search: `select:file` and `select:file.directory` now properly deduplicates results. [#32469](https://github.com/sourcegraph/sourcegraph/pull/32469)
- Security: Patch container images against CVE 2022-0778 [#32679](https://github.com/sourcegraph/sourcegraph/issues/32679)
- When closing a batch change, draft changesets that will be closed are now also shown. [#32481](https://github.com/sourcegraph/sourcegraph/pull/32481)

### Removed

- The deprecated GraphQL field `SearchResults.resultCount` has been removed in favor of its replacement, `matchCount`. [#31573](https://github.com/sourcegraph/sourcegraph/pull/31573)
- The deprecated site-config field `UseJaeger` has been removed. Use `"observability.tracing": { "sampling": "all" }` instead [#31294](https://github.com/sourcegraph/sourcegraph/pull/31294/commits/6793220d6cf1200535a2610d79d2dd9e18c67dca)

## 3.37.0

### Added

- Code in search results is now selectable (e.g. for copying). Just clicking on the code continues to open the corresponding file as it did before. [#30033](https://github.com/sourcegraph/sourcegraph/pull/30033)
- Search Notebooks now support importing and exporting Markdown-formatted files. [#28586](https://github.com/sourcegraph/sourcegraph/issues/28586)
- Added standalone migrator service that can be used to run database migrations independently of an upgrade. For more detail see the [standalone migrator docs](https://docs.sourcegraph.com/admin/how-to/manual_database_migrations) and the [docker-compose](https://docs.sourcegraph.com/admin/install/docker-compose/operations#database-migrations) or [kubernetes](https://docs.sourcegraph.com/admin/install/kubernetes/update#database-migrations) upgrade docs.

### Changed

- Syntax highlighting for JSON now uses a distinct color for strings in object key positions. [#30105](https://github.com/sourcegraph/sourcegraph/pull/30105)
- GraphQL API: The order of events returned by `MonitorTriggerEventConnection` has been reversed so newer events are returned first. The `after` parameter has been modified accordingly to return events older the one specified, to allow for pagination. [31219](https://github.com/sourcegraph/sourcegraph/pull/31219)
- [Query based search contexts](https://docs.sourcegraph.com/code_search/how-to/search_contexts#beta-query-based-search-contexts) are now enabled by default as a [beta feature](https://docs.sourcegraph.com/admin/beta_and_experimental_features). [#30888](https://github.com/sourcegraph/sourcegraph/pull/30888)
- The symbols sidebar loads much faster on old commits (after processing it) when scoped to a subdirectory in a big repository. [#31300](https://github.com/sourcegraph/sourcegraph/pull/31300)

### Fixed

- Links generated by editor endpoint will render image preview correctly. [#30767](https://github.com/sourcegraph/sourcegraph/pull/30767)
- Fixed a race condition in the precise code intel upload expirer process that prematurely expired new uploads. [#30546](https://github.com/sourcegraph/sourcegraph/pull/30546)
- Pushing changesets from Batch Changes to code hosts with self-signed TLS certificates has been fixed. [#31010](https://github.com/sourcegraph/sourcegraph/issues/31010)
- Fixed LSIF uploads not being expired according to retention policies when the repository contained tags and branches with the same name but pointing to different commits. [#31108](https://github.com/sourcegraph/sourcegraph/pull/31108)
- Service discovery for the symbols service can transition from no endpoints to endpoints. Previously we always returned an error after the first empty state. [#31225](https://github.com/sourcegraph/sourcegraph/pull/31225)
- Fixed performance issue in LSIF upload processing, reducing the latency between uploading an LSIF index and accessing precise code intel in the UI. ([#30978](https://github.com/sourcegraph/sourcegraph/pull/30978), [#31143](https://github.com/sourcegraph/sourcegraph/pull/31143))
- Fixed symbols not appearing when no files changed between commits. [#31295](https://github.com/sourcegraph/sourcegraph/pull/31295)
- Fixed symbols not appearing when too many files changed between commits. [#31110](https://github.com/sourcegraph/sourcegraph/pull/31110)
- Fixed runaway disk usage in the `symbols` service. [#30647](https://github.com/sourcegraph/sourcegraph/pull/30647)

### Removed

- Removed `experimentalFeature.showCodeMonitoringTestEmailButton`. Test emails can still be sent by editing the code monitor and expanding the "Send email notification" section. [#29953](https://github.com/sourcegraph/sourcegraph/pull/29953)

## 3.36.3

### Fixed

- Fix Code Monitor permissions. For more detail see our [security advisory](https://github.com/sourcegraph/sourcegraph/security/advisories/GHSA-xqv2-x6f2-w3pf) [#30547](https://github.com/sourcegraph/sourcegraph/pull/30547)

## 3.36.2

### Removed

- The TOS consent screen which would appear for all users upon signing into Sourcegraph. We had some internal miscommunication on this onboarding flow and it didn’t turn out the way we intended, this effectively reverts that change. ![#30192](https://github.com/sourcegraph/sourcegraph/issues/30192)

## 3.36.1

### Fixed

- Fix broken 'src lsif upload' inside executor due to basic auth removal. [#30023](https://github.com/sourcegraph/sourcegraph/pull/30023)

## 3.36.0

### Added

- Search contexts can now be defined with a restricted search query as an alternative to a specific list of repositories and revisions. This feature is _beta_ and may change in the following releases. Allowed filters: `repo`, `rev`, `file`, `lang`, `case`, `fork`, `visibility`. `OR`, `AND` expressions are also allowed. To enable this feature to all users, set `experimentalFeatures.searchContextsQuery` to true in global settings. You'll then see a "Create context" button from the search results page and a "Query" input field in the search contexts form. If you want revisions specified in these query based search contexts to be indexed, set `experimentalFeatures.search.index.query.contexts` to true in site configuration. [#29327](https://github.com/sourcegraph/sourcegraph/pull/29327)
- More explicit Terms of Service and Privacy Policy consent has been added to Sourcegraph Server. [#28716](https://github.com/sourcegraph/sourcegraph/issues/28716)
- Batch changes will be created on forks of the upstream repository if the new `batchChanges.enforceForks` site setting is enabled. [#17879](https://github.com/sourcegraph/sourcegraph/issues/17879)
- Symbolic links are now searchable. Previously it was possible to navigate to symbolic links in the repository tree view, however the symbolic links were ignored during searches. [#29567](https://github.com/sourcegraph/sourcegraph/pull/29567), [#237](https://github.com/sourcegraph/zoekt/pull/237)
- Maximum number of references/definitions shown in panel can be adjusted in settings with `codeIntelligence.maxPanelResults`. If not set, a hardcoded limit of 500 was used. [#29629](https://github.com/sourcegraph/sourcegraph/29629)
- Search notebooks are now fully persistable. You can create notebooks through the WYSIWYG editor and share them via a unique URL. We support two visibility modes: private (only the creator can view the notebook) and public (everyone can view the notebook). This feature is _beta_ and may change in the following releases. [#27384](https://github.com/sourcegraph/sourcegraph/issues/27384)
- Code Insights that are run over all repositories now have data points with links that lead to the search page. [#29587](https://github.com/sourcegraph/sourcegraph/pull/29587)
- Code Insights creation UI query field now supports different syntax highlight modes based on `patterntype` filter. [#29733](https://github.com/sourcegraph/sourcegraph/pull/29733)
- Code Insights creation UI query field now has live-preview button that leads to the search page with predefined query value. [#29698](https://github.com/sourcegraph/sourcegraph/pull/29698)
- Code Insights creation UI detect and track patterns can now search across all repositories. [#29906](https://github.com/sourcegraph/sourcegraph/pull/29906)
- Pings now contain aggregated CTA metrics. [#29966](https://github.com/sourcegraph/sourcegraph/pull/29966)
- Pings now contain aggregated CTA metrics. [#29966](https://github.com/sourcegraph/sourcegraph/pull/29966) and [#31389](https://github.com/sourcegraph/sourcegraph/pull/31389)

### Changed

- Sourcegraph's API (streaming search, GraphQL, etc.) may now be used from any domain when using an access token for authentication, or with no authentication in the case of Sourcegraph.com. [#28775](https://github.com/sourcegraph/sourcegraph/pull/28775)
- The endpoint `/search/stream` will be retired in favor of `/.api/search/stream`. This requires no action unless you have developed custom code against `/search/stream`. We will support both endpoints for a short period of time before removing `/search/stream`. Please refer to the [documentation](https://docs.sourcegraph.com/api/stream_api) for more information.
- When displaying the content of symbolic links in the repository tree view, we will show the relative path to the link's target instead of the target's content. This behavior is consistent with how we display symbolic links in search results. [#29687](https://github.com/sourcegraph/sourcegraph/pull/29687)
- A new janitor job, "sg maintenance" was added to gitserver. The new job replaces "garbage collect" with the goal to optimize the performance of git operations for large repositories. You can choose to enable "garbage collect" again by setting the environment variables "SRC_ENABLE_GC_AUTO" to "true" and "SRC_ENABLE_SG_MAINTENANCE" to "false" for gitserver. Note that you must not enable both options at the same time. [#28224](https://github.com/sourcegraph/sourcegraph/pull/28224).
- Search results across repositories are now ordered by repository rank by default. By default the rank is the number of stars a repository has. An administrator can inflate the rank of a repository via `experimentalFeatures.ranking.repoScores`. If you notice increased latency in results, you can disable this feature by setting `experimentalFeatures.ranking.maxReorderQueueSize` to 0. [#29856](https://github.com/sourcegraph/sourcegraph/pull/29856)
- Search results within the same file are now ordered by relevance instead of line number. To order by line number, update the setting `experimentalFeatures.clientSearchResultRanking: "by-line-number"`. [#29046](https://github.com/sourcegraph/sourcegraph/pull/29046)
- Bumped the symbols processing timeout from 20 minutes to 2 hours and made it configurable. [#29891](https://github.com/sourcegraph/sourcegraph/pull/29891)

### Fixed

- Issue preventing searches from completing when certain patterns contain `@`. [#29489](https://github.com/sourcegraph/sourcegraph/pull/29489)
- The grafana dashboard for "successful search request duration" reports the time for streaming search which is used by the browser. Previously it reported the GraphQL time which the browser no longer uses. [#29625](https://github.com/sourcegraph/sourcegraph/pull/29625)
- A regression introduced in 3.35 causing Code Insights that are run over all repositories to not query against repositories that have permissions enabled. (Restricted repositories are and remain filtered based on user permissions when a user views a chart, not at query time.) This may cause global Insights to undercount for data points generated after upgrading to 3.35 and before upgrading to 3.36. [](https://github.com/sourcegraph/sourcegraph/pull/29725)
- Renaming repositories now removes the old indexes on Zoekt's disks. This did not affect search results, only wasted disk space. This was a regression introduced in Sourcegraph 3.33. [#29685](https://github.com/sourcegraph/sourcegraph/issues/29685)

### Removed

- Removed unused backend service from Kubernetes deployments. [#4050](https://github.com/sourcegraph/deploy-sourcegraph/pull/4050)

## 3.35.2

### Fixed

- Fix Code Monitor permissions. For more detail see our [security advisory](https://github.com/sourcegraph/sourcegraph/security/advisories/GHSA-xqv2-x6f2-w3pf) [#30547](https://github.com/sourcegraph/sourcegraph/pull/30547)

## 3.35.1

**⚠️ Due to issues related to Code Insights in the 3.35.0 release, users are advised to upgrade directly to 3.35.1.**

### Fixed

- Skipped migrations caused existing Code Insights to not appear. [#29395](https://github.com/sourcegraph/sourcegraph/pull/29395)
- Enterprise-only out-of-band migrations failed to execute due to missing enterprise configuration flag. [#29426](https://github.com/sourcegraph/sourcegraph/pull/29426)

## 3.35.0

**⚠️ Due to issues related to Code Insights on this release, users are advised to upgrade directly to 3.35.1.**

### Added

- Individual batch changes can publish multiple changesets to the same repository by specifying multiple target branches using the [`on.branches`](https://docs.sourcegraph.com/batch_changes/references/batch_spec_yaml_reference#on-repository) attribute. [#25228](https://github.com/sourcegraph/sourcegraph/issues/25228)
- Low resource overlay added. NOTE: this is designed for internal-use only. Customers can use the `minikube` overlay to achieve similar results.[#4012](https://github.com/sourcegraph/deploy-sourcegraph/pull/4012)
- Code Insights has a new insight `Detect and Track` which will generate unique time series from the matches of a pattern specified as a regular expression capture group. This is currently limited to insights scoped to specific repositories. [docs](https://docs.sourcegraph.com/code_insights/explanations/automatically_generated_data_series)
- Code Insights is persisted entirely in the `codeinsights-db` database. A migration will automatically be performed to move any defined insights and dashboards from your user, org, or global settings files.
- The GraphQL API for Code Insights has entered beta. [docs](https://docs.sourcegraph.com/code_insights/references/code_insights_graphql_api)
- The `SRC_GIT_SERVICE_MAX_EGRESS_BYTES_PER_SECOND` environment variable to control the egress throughput of gitserver's git service (e.g. used by zoekt-index-server to clone repos to index). Set to -1 for no limit. [#29197](https://github.com/sourcegraph/sourcegraph/pull/29197)
- Search suggestions via the GraphQL API were deprecated last release and are now no longer available. Suggestions now work only with the search streaming API. [#29283](https://github.com/sourcegraph/sourcegraph/pull/29283)
- Clicking on a token will now jump to its definition. [#28520](https://github.com/sourcegraph/sourcegraph/pull/28520)

### Changed

- The `ALLOW_DECRYPT_MIGRATION` environment variable is now read by the `worker` service, not the `frontend` service as in previous versions.
- External services will stop syncing if they exceed the user / site level limit for total number of repositories added. It will only continue syncing if the extra repositories are removed or the corresponding limit is increased, otherwise it will stop syncing for the very first repository each time the syncer attempts to sync the external service again. [#28674](https://github.com/sourcegraph/sourcegraph/pull/28674)
- Sourcegraph services now listen to SIGTERM signals. This allows smoother rollouts in kubernetes deployments. [#27958](https://github.com/sourcegraph/sourcegraph/pull/27958)
- The sourcegraph-frontend ingress now uses the networking.k8s.io/v1 api. This adds support for k8s v1.22 and later, and deprecates support for versions older than v1.18.x [#4029](https://github.com/sourcegraph/deploy-sourcegraph/pull/4029)
- Non-bare repositories found on gitserver will be removed by a janitor job. [#28895](https://github.com/sourcegraph/sourcegraph/pull/28895)
- The search bar is no longer auto-focused when navigating between files. This change means that the keyboard shortcut Cmd+LeftArrow (or Ctrl-LeftArrow) now goes back to the browser's previous page instead of moving the cursor position to the first position of the search bar. [#28943](https://github.com/sourcegraph/sourcegraph/pull/28943)
- Code Insights series over all repositories can now be edited
- Code Insights series over all repositories now support a custom time interval and will calculate with 12 points starting at the moment the series is created and working backwards.
- Minio service upgraded to RELEASE.2021-12-10T23-03-39Z. [#29188](https://github.com/sourcegraph/sourcegraph/pull/29188)
- Code insights creation UI form query field now supports suggestions and syntax highlighting. [#28130](https://github.com/sourcegraph/sourcegraph/pull/28130)
- Using `select:repo` in search queries will now stream results incrementally, greatly improving speed and reducing time-to-first-result. [#28920](https://github.com/sourcegraph/sourcegraph/pull/28920)
- The fuzzy file finder is now enabled by default and can be activated with the shortcut `Cmd+K` on macOS and `Ctrl+K` on Linux/Windows. Change the user setting `experimentalFeatures.fuzzyFinder` to `false` to disable this feature. [#29010](https://github.com/sourcegraph/sourcegraph/pull/29010)
- Search-based code intelligence and the symbol sidebar are much faster now that the symbols service incrementally processes files that changed. [#27932](https://github.com/sourcegraph/sourcegraph/pull/27932)

### Fixed

- Moving a changeset from draft state into published state was broken on GitLab code hosts. [#28239](https://github.com/sourcegraph/sourcegraph/pull/28239)
- The shortcuts for toggling the History Panel and Line Wrap were not working on Mac. [#28574](https://github.com/sourcegraph/sourcegraph/pull/28574)
- Suppresses docker-on-mac warning for Kubernetes, Docker Compose, and Pure Docker deployments. [#28405](https://github.com/sourcegraph/sourcegraph/pull/28821)
- Fixed an issue where certain regexp syntax for repository searches caused the entire search, including non-repository searches, to fail with a parse error (issue affects only version 3.34). [#28826](https://github.com/sourcegraph/sourcegraph/pull/28826)
- Modifying changesets on Bitbucket Server could previously fail if the local copy in Batch Changes was out of date. That has been fixed by retrying the operations in case of a 409 response. [#29100](https://github.com/sourcegraph/sourcegraph/pull/29100)

### Removed

- Settings files (user, org, global) as a persistence mechanism for Code Insights are now deprecated.
- Query-runner deployment has been removed. You can safely remove the `query-runner` service from your installation.

## 3.34.2

### Fixed

- A bug introduced in 3.34 and 3.34.1 that resulted in certain repositories being missed in search results. [#28624](https://github.com/sourcegraph/sourcegraph/pull/28624)

## 3.34.1

### Fixed

- Fixed Redis alerting for docker-compose deployments [#28099](https://github.com/sourcegraph/sourcegraph/issues/28099)

## 3.34.0

### Added

- Added documentation for merging site-config files. Available since 3.32 [#21220](https://github.com/sourcegraph/sourcegraph/issues/21220)
- Added site config variable `cloneProgressLog` to optionally enable logging of clone progress to temporary files for debugging. Disabled by default. [#26568](https://github.com/sourcegraph/sourcegraph/pull/26568)
- GNU's `wget` has been added to all `sourcegraph/*` Docker images that use `sourcegraph/alpine` as its base [#26823](https://github.com/sourcegraph/sourcegraph/pull/26823)
- Added the "no results page", a help page shown if a search doesn't return any results [#26154](https://github.com/sourcegraph/sourcegraph/pull/26154)
- Added monitoring page for Redis databases [#26967](https://github.com/sourcegraph/sourcegraph/issues/26967)
- The search indexer only polls repositories that have been marked as changed. This reduces a large source of load in installations with a large number of repositories. If you notice index staleness, you can try disabling by setting the environment variable `SRC_SEARCH_INDEXER_EFFICIENT_POLLING_DISABLED` on `sourcegraph-frontend`. [#27058](https://github.com/sourcegraph/sourcegraph/issues/27058)
- Pings include instance wide total counts of Code Insights grouped by presentation type, series type, and presentation-series type. [#27602](https://github.com/sourcegraph/sourcegraph/pull/27602)
- Added logging of incoming Batch Changes webhooks, which can be viewed by site admins. By default, sites without encryption will log webhooks for three days, while sites with encryption will not log webhooks without explicit configuration. [See the documentation for more details](https://docs.sourcegraph.com/admin/config/batch_changes#incoming-webhooks). [#26669](https://github.com/sourcegraph/sourcegraph/issues/26669)
- Added support for finding implementations of interfaces and methods. [#24854](https://github.com/sourcegraph/sourcegraph/pull/24854)

### Changed

- Removed liveness probes from Kubernetes Prometheus deployment [#2970](https://github.com/sourcegraph/deploy-sourcegraph/pull/2970)
- Batch Changes now requests the `workflow` scope on GitHub personal access tokens to allow batch changes to write to the `.github` directory in repositories. If you have already configured a GitHub PAT for use with Batch Changes, we suggest adding the scope to the others already granted. [#26606](https://github.com/sourcegraph/sourcegraph/issues/26606)
- Sourcegraph's Prometheus and Alertmanager dependency has been upgraded to v2.31.1 and v0.23.0 respectively. [#27336](https://github.com/sourcegraph/sourcegraph/pull/27336)
- The search UI's repositories count as well as the GraphQL API's `search().repositories` and `search().repositoriesCount` have changed semantics from the set of searchable repositories to the set of repositories with matches. In a future release, we'll introduce separate fields for the set of searchable repositories backed by a [scalable implementation](https://github.com/sourcegraph/sourcegraph/issues/27274). [#26995](https://github.com/sourcegraph/sourcegraph/issues/26995)

### Fixed

- An issue that causes the server to panic when performing a structural search via the GQL API for a query that also
  matches missing repos (affected versions 3.33.0 and 3.32.0)
  . [#26630](https://github.com/sourcegraph/sourcegraph/pull/26630)
- Improve detection for Docker running in non-linux
  environments. [#23477](https://github.com/sourcegraph/sourcegraph/issues/23477)
- Fixed the cache size calculation used for Kubernetes deployments. Previously, the calculated value was too high and would exceed the ephemeral storage request limit. #[26283](https://github.com/sourcegraph/sourcegraph/issues/26283)
- Fixed a regression that was introduced in 3.27 and broke SSH-based authentication for managing Batch Changes changesets on code hosts. SSH keys generated by Sourcegraph were not used for authentication and authenticating with the code host would fail if no SSH key with write-access had been added to `gitserver`. [#27491](https://github.com/sourcegraph/sourcegraph/pull/27491)
- Private repositories matching `-repo:` expressions are now excluded. This was a regression introduced in 3.33.0. [#27044](https://github.com/sourcegraph/sourcegraph/issues/27044)

### Removed

- All version contexts functionality (deprecated in 3.33) is now removed. [#26267](https://github.com/sourcegraph/sourcegraph/issues/26267)
- Query filter `repogroup` (deprecated in 3.33) is now removed. [#24277](https://github.com/sourcegraph/sourcegraph/issues/24277)
- Sourcegraph no longer uses CSRF security tokens/cookies to prevent CSRF attacks. Instead, Sourcegraph now relies solely on browser's CORS policies (which were already in place.) In practice, this is just as safe and leads to a simpler CSRF threat model which reduces security risks associated with our threat model complexity. [#7658](https://github.com/sourcegraph/sourcegraph/pull/7658)
- Notifications for saved searches (deprecated in v3.31.0) have been removed [#27912](https://github.com/sourcegraph/sourcegraph/pull/27912/files)

## 3.33.2

### Fixed

- Fixed: backported saved search and code monitor notification fixes from 3.34.0 [#28019](https://github.com/sourcegraph/sourcegraph/pull/28019)

## 3.33.1

### Fixed

- Private repositories matching `-repo:` expressions are now excluded. This was a regression introduced in 3.33.0. [#27044](https://github.com/sourcegraph/sourcegraph/issues/27044)
- Fixed a regression that was introduced in 3.27 and broke SSH-based authentication for managing Batch Changes changesets on code hosts. SSH keys generated by Sourcegraph were not used for authentication and authenticating with the code host would fail if no SSH key with write-access had been added to `gitserver`. [#27491](https://github.com/sourcegraph/sourcegraph/pull/27491)

## 3.33.0

### Added

- More rules have been added to the search query validation so that user get faster feedback on issues with their query. [#24747](https://github.com/sourcegraph/sourcegraph/pull/24747)
- Bloom filters have been added to the zoekt indexing backend to accelerate queries with code fragments matching `\w{4,}`. [zoekt#126](https://github.com/sourcegraph/zoekt/pull/126)
- For short search queries containing no filters but the name of a supported programming language we are now suggesting to run the query with a language filter. [#25792](https://github.com/sourcegraph/sourcegraph/pull/25792)
- The API scope used by GitLab OAuth can now optionally be configured in the provider. [#26152](https://github.com/sourcegraph/sourcegraph/pull/26152)
- Added Apex language support for syntax highlighting and search-based code intelligence. [#25268](https://github.com/sourcegraph/sourcegraph/pull/25268)

### Changed

- Search context management pages are now only available in the Sourcegraph enterprise version. Search context dropdown is disabled in the OSS version. [#25147](https://github.com/sourcegraph/sourcegraph/pull/25147)
- Search contexts GQL API is now only available in the Sourcegraph enterprise version. [#25281](https://github.com/sourcegraph/sourcegraph/pull/25281)
- When running a commit or diff query, the accepted values of `before` and `after` have changed from "whatever git accepts" to a [slightly more strict subset](https://docs.sourcegraph.com/code_search/reference/language#before) of that. [#25414](https://github.com/sourcegraph/sourcegraph/pull/25414)
- Repogroups and version contexts are deprecated in favor of search contexts. Read more about the deprecation and how to migrate to search contexts in the [blog post](https://about.sourcegraph.com/blog/introducing-search-contexts). [#25676](https://github.com/sourcegraph/sourcegraph/pull/25676)
- Search contexts are now enabled by default in the Sourcegraph enterprise version. [#25674](https://github.com/sourcegraph/sourcegraph/pull/25674)
- Code Insights background queries will now retry a maximum of 10 times (down from 100). [#26057](https://github.com/sourcegraph/sourcegraph/pull/26057)
- Our `sourcegraph/cadvisor` Docker image has been upgraded to cadvisor version `v0.42.0`. [#26126](https://github.com/sourcegraph/sourcegraph/pull/26126)
- Our `jaeger` version in the `sourcegraph/sourcegraph` Docker image has been upgraded to `1.24.0`. [#26215](https://github.com/sourcegraph/sourcegraph/pull/26215)

### Fixed

- A search regression in 3.32.0 which caused instances with search indexing _disabled_ (very rare) via `"search.index.enabled": false,` in their site config to crash with a panic. [#25321](https://github.com/sourcegraph/sourcegraph/pull/25321)
- An issue where the default `search.index.enabled` value on single-container Docker instances would incorrectly be computed as `false` in some situations. [#25321](https://github.com/sourcegraph/sourcegraph/pull/25321)
- StatefulSet service discovery in Kubernetes correctly constructs pod hostnames in the case where the ServiceName is different from the StatefulSet name. [#25146](https://github.com/sourcegraph/sourcegraph/pull/25146)
- An issue where clicking on a link in the 'Revisions' search sidebar section would result in an invalid query if the query didn't already contain a 'repo:' filter. [#25076](https://github.com/sourcegraph/sourcegraph/pull/25076)
- An issue where links to jump to Bitbucket Cloud wouldn't render in the UI. [#25533](https://github.com/sourcegraph/sourcegraph/pull/25533)
- Fixed some code insights pings being aggregated on `anonymous_user_id` instead of `user_id`. [#25926](https://github.com/sourcegraph/sourcegraph/pull/25926)
- Code insights running over all repositories using a commit search (`type:commit` or `type:diff`) would fail to deserialize and produce no results. [#25928](https://github.com/sourcegraph/sourcegraph/pull/25928)
- Fixed an issue where code insights queries could produce a panic on queued records that did not include a `record_time` [#25929](https://github.com/sourcegraph/sourcegraph/pull/25929)
- Fixed an issue where Batch Change changeset diffs would sometimes render incorrectly when previewed from the UI if they contained deleted empty lines. [#25866](https://github.com/sourcegraph/sourcegraph/pull/25866)
- An issue where `repo:contains.commit.after()` would fail on some malformed git repositories. [#25974](https://github.com/sourcegraph/sourcegraph/issues/25974)
- Fixed primary email bug where users with no primary email set would break the email setting page when trying to add a new email. [#25008](https://github.com/sourcegraph/sourcegraph/pull/25008)
- An issue where keywords like `and`, `or`, `not` would not be highlighted properly in the search bar due to the presence of quotes. [#26135](https://github.com/sourcegraph/sourcegraph/pull/26135)
- An issue where frequent search indexing operations led to incoming search queries timing out. When these timeouts happened in quick succession, `zoekt-webserver` processes would shut themselves down via their `watchdog` routine. This should now only happen when a given `zoekt-webserver` is under-provisioned on CPUs. [#25872](https://github.com/sourcegraph/sourcegraph/issues/25872)
- Since 3.28.0, Batch Changes webhooks would not update changesets opened in private repositories. This has been fixed. [#26380](https://github.com/sourcegraph/sourcegraph/issues/26380)
- Reconciling batch changes could stall when updating the state of a changeset that already existed. This has been fixed. [#26386](https://github.com/sourcegraph/sourcegraph/issues/26386)

### Removed

- Batch Changes changeset specs stored the raw JSON used when creating them, which is no longer used and is not exposed in the API. This column has been removed, thereby saving space in the Sourcegraph database. [#25453](https://github.com/sourcegraph/sourcegraph/issues/25453)
- The query builder page experimental feature, which was disabled in 3.21, is now removed. The setting `{ "experimentalFeatures": { "showQueryBuilder": true } }` now has no effect. [#26125](https://github.com/sourcegraph/sourcegraph/pull/26125)

## 3.32.1

### Fixed

- Fixed a regression that was introduced in 3.27 and broke SSH-based authentication for managing Batch Changes changesets on code hosts. SSH keys generated by Sourcegraph were not used for authentication and authenticating with the code host would fail if no SSH key with write-access had been added to `gitserver`. [#27491](https://github.com/sourcegraph/sourcegraph/pull/27491)

## 3.32.0

### Added

- The search sidebar shows a revisions section if all search results are from a single repository. This makes it easier to search in and switch between different revisions. [#23835](https://github.com/sourcegraph/sourcegraph/pull/23835)
- The various alerts overview panels in Grafana can now be clicked to go directly to the relevant panels and dashboards. [#24920](https://github.com/sourcegraph/sourcegraph/pull/24920)
- Added a `Documentation` tab to the Site Admin Maintenance panel that links to the official Sourcegraph documentation. [#24917](https://github.com/sourcegraph/sourcegraph/pull/24917)
- Code Insights that run over all repositories now generate a moving daily snapshot between time points. [#24804](https://github.com/sourcegraph/sourcegraph/pull/24804)
- The Code Insights GraphQL API now restricts the results to user, org, and globally scoped insights. Insights will be synced to the database with access associated to the user or org setting containing the insight definition. [#25017](https://github.com/sourcegraph/sourcegraph/pull/25017)
- The timeout for long-running Git commands can be customized via `gitLongCommandTimeout` in the site config. [#25080](https://github.com/sourcegraph/sourcegraph/pull/25080)

### Changed

- `allowGroupsPermissionsSync` in the GitHub authorization provider is now required to enable the experimental GitHub teams and organization permissions caching. [#24561](https://github.com/sourcegraph/sourcegraph/pull/24561)
- GitHub external code hosts now validate if a corresponding authorization provider is set, and emits a warning if not. [#24526](https://github.com/sourcegraph/sourcegraph/pull/24526)
- Sourcegraph is now built with Go 1.17. [#24566](https://github.com/sourcegraph/sourcegraph/pull/24566)
- Code Insights is now available only in the Sourcegraph enterprise. [#24741](https://github.com/sourcegraph/sourcegraph/pull/24741)
- Prometheus in Sourcegraph with Docker Compose now scrapes Postgres and Redis instances for metrics. [deploy-sourcegraph-docker#580](https://github.com/sourcegraph/deploy-sourcegraph-docker/pull/580)
- Symbol suggestions now leverage optimizations for global searches. [#24943](https://github.com/sourcegraph/sourcegraph/pull/24943)

### Fixed

- Fixed a number of issues where repository permissions sync may fail for instances with very large numbers of repositories. [#24852](https://github.com/sourcegraph/sourcegraph/pull/24852), [#24972](https://github.com/sourcegraph/sourcegraph/pull/24972)
- Fixed excessive re-rendering of the whole web application on every keypress in the search query input. [#24844](https://github.com/sourcegraph/sourcegraph/pull/24844)
- Code Insights line chart now supports different timelines for each data series (lines). [#25005](https://github.com/sourcegraph/sourcegraph/pull/25005)
- Postgres exporter now exposes pg_stat_activity account to show the number of active DB connections. [#25086](https://github.com/sourcegraph/sourcegraph/pull/25086)

### Removed

- The `PRECISE_CODE_INTEL_DATA_TTL` environment variable is no longer read by the worker service. Instead, global and repository-specific data retention policies configurable in the UI by site-admins will control the length of time LSIF uploads are considered _fresh_. [#24793](https://github.com/sourcegraph/sourcegraph/pull/24793)
- The `repo.cloned` column was removed as it was deprecated in 3.26. [#25066](https://github.com/sourcegraph/sourcegraph/pull/25066)

## 3.31.2

### Fixed

- Fixed multiple CVEs for [libssl](https://cve.mitre.org/cgi-bin/cvename.cgi?name=CVE-2021-3711) and [Python3](https://cve.mitre.org/cgi-bin/cvename.cgi?name=CVE-2021-29921). [#24700](https://github.com/sourcegraph/sourcegraph/pull/24700) [#24620](https://github.com/sourcegraph/sourcegraph/pull/24620) [#24695](https://github.com/sourcegraph/sourcegraph/pull/24695)

## 3.31.1

### Added

- The required authentication scopes required to enable caching behaviour for GitHub repository permissions can now be requested via `allowGroupsPermissionsSync` in GitHub `auth.providers`. [#24328](https://github.com/sourcegraph/sourcegraph/pull/24328)

### Changed

- Caching behaviour for GitHub repository permissions enabled via the `authorization.groupsCacheTTL` field in the code host config can now leverage additional caching of team and organization permissions for repository permissions syncing (on top of the caching for user permissions syncing introduced in 3.31). [#24328](https://github.com/sourcegraph/sourcegraph/pull/24328)

## 3.31.0

### Added

- Backend Code Insights GraphQL queries now support arguments `includeRepoRegex` and `excludeRepoRegex` to filter on repository names. [#23256](https://github.com/sourcegraph/sourcegraph/pull/23256)
- Code Insights background queries now process in a priority order backwards through time. This will allow insights to populate concurrently. [#23101](https://github.com/sourcegraph/sourcegraph/pull/23101)
- Operator documentation has been added to the Search Reference sidebar section. [#23116](https://github.com/sourcegraph/sourcegraph/pull/23116)
- Syntax highlighting support for the [Cue](https://cuelang.org) language.
- Reintroduced a revised version of the Search Types sidebar section. [#23170](https://github.com/sourcegraph/sourcegraph/pull/23170)
- Improved usability where filters followed by a space in the search query will warn users that the filter value is empty. [#23646](https://github.com/sourcegraph/sourcegraph/pull/23646)
- Perforce: [`git p4`'s `--use-client-spec` option](https://git-scm.com/docs/git-p4#Documentation/git-p4.txt---use-client-spec) can now be enabled by configuring the `p4.client` field. [#23833](https://github.com/sourcegraph/sourcegraph/pull/23833), [#23845](https://github.com/sourcegraph/sourcegraph/pull/23845)
- Code Insights will do a one-time reset of ephemeral insights specific database tables to clean up stale and invalid data. Insight data will regenerate automatically. [23791](https://github.com/sourcegraph/sourcegraph/pull/23791)
- Perforce: added basic support for Perforce permission table path wildcards. [#23755](https://github.com/sourcegraph/sourcegraph/pull/23755)
- Added autocompletion and search filtering of branch/tag/commit revisions to the repository compare page. [#23977](https://github.com/sourcegraph/sourcegraph/pull/23977)
- Batch Changes changesets can now be [set to published when previewing new or updated batch changes](https://docs.sourcegraph.com/batch_changes/how-tos/publishing_changesets#within-the-ui). [#22912](https://github.com/sourcegraph/sourcegraph/issues/22912)
- Added Python3 to server and gitserver images to enable git-p4 support. [#24204](https://github.com/sourcegraph/sourcegraph/pull/24204)
- Code Insights drill-down filters now allow filtering insights data on the dashboard page using repo: filters. [#23186](https://github.com/sourcegraph/sourcegraph/issues/23186)
- GitHub repository permissions can now leverage caching of team and organization permissions for user permissions syncing. Caching behaviour can be enabled via the `authorization.groupsCacheTTL` field in the code host config. This can significantly reduce the amount of time it takes to perform a full permissions sync due to reduced instances of being rate limited by the code host. [#23978](https://github.com/sourcegraph/sourcegraph/pull/23978)

### Changed

- Code Insights will now always backfill from the time the data series was created. [#23430](https://github.com/sourcegraph/sourcegraph/pull/23430)
- Code Insights queries will now extract repository name out of the GraphQL response instead of going to the database. [#23388](https://github.com/sourcegraph/sourcegraph/pull/23388)
- Code Insights backend has moved from the `repo-updater` service to the `worker` service. [#23050](https://github.com/sourcegraph/sourcegraph/pull/23050)
- Code Insights feature flag `DISABLE_CODE_INSIGHTS` environment variable has moved from the `repo-updater` service to the `worker` service. Any users of this flag will need to update their `worker` service configuration to continue using it. [#23050](https://github.com/sourcegraph/sourcegraph/pull/23050)
- Updated Docker-Compose Caddy Image to v2.0.0-alpine. [#468](https://github.com/sourcegraph/deploy-sourcegraph-docker/pull/468)
- Code Insights historical samples will record using the timestamp of the commit that was searched. [#23520](https://github.com/sourcegraph/sourcegraph/pull/23520)
- Authorization checks are now handled using role based permissions instead of manually altering SQL statements. [23398](https://github.com/sourcegraph/sourcegraph/pull/23398)
- Docker Compose: the Jaeger container's `SAMPLING_STRATEGIES_FILE` now has a default value. If you are currently using a custom sampling strategies configuration, you may need to make sure your configuration is not overridden by the change when upgrading. [sourcegraph/deploy-sourcegraph#489](https://github.com/sourcegraph/deploy-sourcegraph-docker/pull/489)
- Code Insights historical samples will record using the most recent commit to the start of the frame instead of the middle of the frame. [#23573](https://github.com/sourcegraph/sourcegraph/pull/23573)
- The copy icon displayed next to files and repositories will now copy the file or repository path. Previously, this action copied the URL to clipboard. [#23390](https://github.com/sourcegraph/sourcegraph/pull/23390)
- Sourcegraph's Prometheus dependency has been upgraded to v2.28.1. [23663](https://github.com/sourcegraph/sourcegraph/pull/23663)
- Sourcegraph's Alertmanager dependency has been upgraded to v0.22.2. [23663](https://github.com/sourcegraph/sourcegraph/pull/23714)
- Code Insights will now schedule sample recordings for the first of the next month after creation or a previous recording. [#23799](https://github.com/sourcegraph/sourcegraph/pull/23799)
- Code Insights now stores data in a new format. Data points will store complete vectors for all repositories even if the underlying Sourcegraph queries were compressed. [#23768](https://github.com/sourcegraph/sourcegraph/pull/23768)
- Code Insights rate limit values have been tuned for a more reasonable performance. [#23860](https://github.com/sourcegraph/sourcegraph/pull/23860)
- Code Insights will now generate historical data once per month on the first of the month, up to the configured `insights.historical.frames` number of frames. [#23768](https://github.com/sourcegraph/sourcegraph/pull/23768)
- Code Insights will now schedule recordings for the first of the next calendar month after an insight is created or recorded. [#23799](https://github.com/sourcegraph/sourcegraph/pull/23799)
- Code Insights will attempt to sync insight definitions from settings to the database once every 10 minutes. [23805](https://github.com/sourcegraph/sourcegraph/pull/23805)
- Code Insights exposes information about queries that are flagged `dirty` through the `insights` GraphQL query. [#23857](https://github.com/sourcegraph/sourcegraph/pull/23857/)
- Code Insights GraphQL query `insights` will now fetch 12 months of data instead of 6 if a specific time range is not provided. [#23786](https://github.com/sourcegraph/sourcegraph/pull/23786)
- Code Insights will now generate 12 months of historical data during a backfill instead of 6. [#23860](https://github.com/sourcegraph/sourcegraph/pull/23860)
- The `sourcegraph-frontend.Role` in Kubernetes deployments was updated to permit statefulsets access in the Kubernetes API. This is needed to better support stable service discovery for stateful sets during deployments, which isn't currently possible by using service endpoints. [#3670](https://github.com/sourcegraph/deploy-sourcegraph/pull/3670) [#23889](https://github.com/sourcegraph/sourcegraph/pull/23889)
- For Docker-Compose and Kubernetes users, the built-in main Postgres and codeintel databases have switched to an alpine Docker image. This requires re-indexing the entire database. This process can take up to a few hours on systems with large datasets. [#23697](https://github.com/sourcegraph/sourcegraph/pull/23697)
- Results are now streamed from searcher by default, improving memory usage and latency for large, unindexed searches. [#23754](https://github.com/sourcegraph/sourcegraph/pull/23754)
- [`deploy-sourcegraph` overlays](https://docs.sourcegraph.com/admin/install/kubernetes/configure#overlays) now use `resources:` instead of the [deprecated `bases:` field](https://kubectl.docs.kubernetes.io/references/kustomize/kustomization/bases/) for referencing Kustomize bases. [deploy-sourcegraph#3606](https://github.com/sourcegraph/deploy-sourcegraph/pull/3606)
- The `deploy-sourcegraph-docker` Pure Docker deployment scripts and configuration has been moved to the `./pure-docker` subdirectory. [deploy-sourcegraph-docker#454](https://github.com/sourcegraph/deploy-sourcegraph-docker/pull/454)
- In Kubernetes deployments, setting the `SRC_GIT_SERVERS` environment variable explicitly is no longer needed. Addresses of the gitserver pods will be discovered automatically and in the same numerical order as with the static list. Unset the env var in your `frontend.Deployment.yaml` to make use of this feature. [#24094](https://github.com/sourcegraph/sourcegraph/pull/24094)
- The consistent hashing scheme used to distribute repositories across indexed-search replicas has changed to improve distribution and reduce load discrepancies. In the next upgrade, indexed-search pods will re-index the majority of repositories since the repo to replica assignments will change. This can take a few hours in large instances, but searches should succeed during that time since a replica will only delete a repo once it has been indexed in the new replica that owns it. You can monitor this process in the Zoekt Index Server Grafana dashboard—the "assigned" repos in "Total number of repos" will spike and then reduce until it becomes the same as "indexed". As a fail-safe, the old consistent hashing scheme can be enabled by setting the `SRC_ENDPOINTS_CONSISTENT_HASH` env var to `consistent(crc32ieee)` in the `sourcegraph-frontend` deployment. [#23921](https://github.com/sourcegraph/sourcegraph/pull/23921)
- In Kubernetes deployments an emptyDir (`/dev/shm`) is now mounted in the `pgsql` deployment to allow Postgres to access more than 64KB shared memory. This value should be configured to match the `shared_buffers` value in your Postgres configuration. [deploy-sourcegraph#3784](https://github.com/sourcegraph/deploy-sourcegraph/pull/3784/)

### Fixed

- The search reference will now show matching entries when using the filter input. [#23224](https://github.com/sourcegraph/sourcegraph/pull/23224)
- Graceful termination periods have been added to database deployments. [#3358](https://github.com/sourcegraph/deploy-sourcegraph/pull/3358) & [#477](https://github.com/sourcegraph/deploy-sourcegraph-docker/pull/477)
- All commit search results for `and`-expressions are now highlighted. [#23336](https://github.com/sourcegraph/sourcegraph/pull/23336)
- Email notifiers in `observability.alerts` now correctly respect the `email.smtp.noVerifyTLS` site configuration field. [#23636](https://github.com/sourcegraph/sourcegraph/issues/23636)
- Alertmanager (Prometheus) now respects `SMTPServerConfig.noVerifyTLS` field. [#23636](https://github.com/sourcegraph/sourcegraph/issues/23636)
- Clicking on symbols in the left search pane now renders hover tooltips for indexed repositories. [#23664](https://github.com/sourcegraph/sourcegraph/pull/23664)
- Fixed a result streaming throttling issue that was causing significantly increased latency for some searches. [#23736](https://github.com/sourcegraph/sourcegraph/pull/23736)
- GitCredentials passwords stored in AWS CodeCommit configuration is now redacted. [#23832](https://github.com/sourcegraph/sourcegraph/pull/23832)
- Patched a vulnerability in `apk-tools`. [#23917](https://github.com/sourcegraph/sourcegraph/pull/23917)
- Line content was being duplicated in unindexed search payloads, causing memory instability for some dense search queries. [#23918](https://github.com/sourcegraph/sourcegraph/pull/23918)
- Updating draft merge requests on GitLab from batch changes no longer removes the draft status. [#23944](https://github.com/sourcegraph/sourcegraph/issues/23944)
- Report highlight matches instead of line matches in search results. [#21443](https://github.com/sourcegraph/sourcegraph/issues/21443)
- Force the `codeinsights-db` database to read from the `configMap` configuration file by explicitly setting the `POSTGRESQL_CONF_DIR` environment variable to the `configMap` mount path. [deploy-sourcegraph#3788](https://github.com/sourcegraph/deploy-sourcegraph/pull/3788)

### Removed

- The old batch repository syncer was removed and can no longer be activated by setting `ENABLE_STREAMING_REPOS_SYNCER=false`. [#22949](https://github.com/sourcegraph/sourcegraph/pull/22949)
- Email notifications for saved searches are now deprecated in favor of Code Monitoring. Email notifications can no longer be enabled for saved searches. Saved searches that already have notifications enabled will continue to work, but there is now a button users can click to migrate to code monitors. Notifications for saved searches will be removed entirely in the future. [#23275](https://github.com/sourcegraph/sourcegraph/pull/23275)
- The `sg_service` Postgres role and `sg_repo_access_policy` policy on the `repo` table have been removed due to performance concerns. [#23622](https://github.com/sourcegraph/sourcegraph/pull/23622)
- Deprecated site configuration field `email.smtp.disableTLS` has been removed. [#23639](https://github.com/sourcegraph/sourcegraph/pull/23639)
- Deprecated language servers have been removed from `deploy-sourcegraph`. [deploy-sourcegraph#3605](https://github.com/sourcegraph/deploy-sourcegraph/pull/3605)
- The experimental `codeInsightsAllRepos` feature flag has been removed. [#23850](https://github.com/sourcegraph/sourcegraph/pull/23850)

## 3.30.4

### Added

- Add a new environment variable `SRC_HTTP_CLI_EXTERNAL_TIMEOUT` to control the timeout for all external HTTP requests. [#23620](https://github.com/sourcegraph/sourcegraph/pull/23620)

### Changed

- Postgres has been upgraded to `12.8` in the single-server Sourcegraph image [#23999](https://github.com/sourcegraph/sourcegraph/pull/23999)

## 3.30.3

**⚠️ Users on 3.29.x are advised to upgrade directly to 3.30.3**. If you have already upgraded to 3.30.0, 3.30.1, or 3.30.2 please follow [this migration guide](https://docs.sourcegraph.com/admin/migration/3_30).

### Fixed

- Codeintel-db database images have been reverted back to debian due to corruption caused by glibc and alpine. [23324](https://github.com/sourcegraph/sourcegraph/pull/23324)

## 3.30.2

**⚠️ Users on 3.29.x are advised to upgrade directly to 3.30.3**. If you have already upgraded to 3.30.0, 3.30.1, or 3.30.2 please follow [this migration guide](https://docs.sourcegraph.com/admin/migration/3_30).

### Fixed

- Postgres database images have been reverted back to debian due to corruption caused by glibc and alpine. [23302](https://github.com/sourcegraph/sourcegraph/pull/23302)

## 3.30.1

**⚠️ Users on 3.29.x are advised to upgrade directly to 3.30.3**. If you have already upgraded to 3.30.0, 3.30.1, or 3.30.2 please follow [this migration guide](https://docs.sourcegraph.com/admin/migration/3_30).

### Fixed

- An issue where the UI would occasionally display `lsifStore.Ranges: ERROR: relation \"lsif_documentation_mappings\" does not exist (SQLSTATE 42P01)` [#23115](https://github.com/sourcegraph/sourcegraph/pull/23115)
- Fixed a vulnerability in our Postgres Alpine image related to libgcrypt [#23174](https://github.com/sourcegraph/sourcegraph/pull/23174)
- When syncing in streaming mode, repo-updater will now ensure a repo's transaction is committed before notifying gitserver to update that repo. [#23169](https://github.com/sourcegraph/sourcegraph/pull/23169)
- When encountering spurious errors during streaming syncing (like temporary 500s from codehosts), repo-updater will no longer delete all associated repos that weren't seen. Deletion will happen only if there were no errors or if the error was one of "Unauthorized", "Forbidden" or "Account Suspended". [#23171](https://github.com/sourcegraph/sourcegraph/pull/23171)
- External HTTP requests are now automatically retried when appropriate. [#23131](https://github.com/sourcegraph/sourcegraph/pull/23131)

## 3.30.0

**⚠️ Users on 3.29.x are advised to upgrade directly to 3.30.3**. If you have already upgraded to 3.30.0, 3.30.1, or 3.30.2 please follow [this migration guide](https://docs.sourcegraph.com/admin/migration/3_30).

### Added

- Added support for `select:file.directory` in search queries, which returns unique directory paths for results that satisfy the query. [#22449](https://github.com/sourcegraph/sourcegraph/pull/22449)
- An `sg_service` Postgres role has been introduced, as well as an `sg_repo_access_policy` policy on the `repo` table that restricts access to that role. The role that owns the `repo` table will continue to get unrestricted access. [#22303](https://github.com/sourcegraph/sourcegraph/pull/22303)
- Every service that connects to the database (i.e. Postgres) now has a "Database connections" monitoring section in its Grafana dashboard. [#22570](https://github.com/sourcegraph/sourcegraph/pull/22570)
- A new bulk operation to close many changesets at once has been added to Batch Changes. [#22547](https://github.com/sourcegraph/sourcegraph/pull/22547)
- Backend Code Insights will aggregate viewable repositories based on the authenticated user. [#22471](https://github.com/sourcegraph/sourcegraph/pull/22471)
- Added support for highlighting .frugal files as Thrift syntax.
- Added `file:contains.content(regexp)` predicate, which filters only to files that contain matches of the given pattern. [#22666](https://github.com/sourcegraph/sourcegraph/pull/22666)
- Repository syncing is now done in streaming mode by default. Customers with many repositories should notice code host updates much faster, with repo-updater consuming less memory. Using the previous batch mode can be done by setting the `ENABLE_STREAMING_REPOS_SYNCER` environment variable to `false` in `repo-updater`. That environment variable will be deleted in the next release. [#22756](https://github.com/sourcegraph/sourcegraph/pull/22756)
- Enabled the ability to query Batch Changes changesets, changesets stats, and file diff stats for an individual repository via the Sourcegraph GraphQL API. [#22744](https://github.com/sourcegraph/sourcegraph/pull/22744/)
- Added "Groovy" to the initial `lang:` filter suggestions in the search bar. [#22755](https://github.com/sourcegraph/sourcegraph/pull/22755)
- The `lang:` filter suggestions now show all supported, matching languages as the user types a language name. [#22765](https://github.com/sourcegraph/sourcegraph/pull/22765)
- Code Insights can now be grouped into dashboards. [#22215](https://github.com/sourcegraph/sourcegraph/issues/22215)
- Batch Changes changesets can now be [published from the Sourcegraph UI](https://docs.sourcegraph.com/batch_changes/how-tos/publishing_changesets#within-the-ui). [#18277](https://github.com/sourcegraph/sourcegraph/issues/18277)
- The repository page now has a new button to view batch change changesets created in that specific repository, with a badge indicating how many changesets are currently open. [#22804](https://github.com/sourcegraph/sourcegraph/pull/22804)
- Experimental: Search-based code insights can run over all repositories on the instance. To enable, use the feature flag `"experimentalFeatures": { "codeInsightsAllRepos": true }` and tick the checkbox in the insight creation/edit UI. [#22759](https://github.com/sourcegraph/sourcegraph/issues/22759)
- Search References is a new search sidebar section to simplify learning about the available search filters directly where they are used. [#21539](https://github.com/sourcegraph/sourcegraph/issues/21539)

### Changed

- Backend Code Insights only fills historical data frames that have changed to reduce the number of searches required. [#22298](https://github.com/sourcegraph/sourcegraph/pull/22298)
- Backend Code Insights displays data points for a fixed 6 months period in 2 week intervals, and will carry observations forward that are missing. [#22298](https://github.com/sourcegraph/sourcegraph/pull/22298)
- Backend Code Insights now aggregate over 26 weeks instead of 6 months. [#22527](https://github.com/sourcegraph/sourcegraph/pull/22527)
- Search queries now disallow specifying `rev:` without `repo:`. Note that to search across potentially multiple revisions, a query like `repo:.* rev:<revision>` remains valid. [#22705](https://github.com/sourcegraph/sourcegraph/pull/22705)
- The extensions status bar on diff pages has been redesigned and now shows information for both the base and head commits. [#22123](https://github.com/sourcegraph/sourcegraph/pull/22123/files)
- The `applyBatchChange` and `createBatchChange` mutations now accept an optional `publicationStates` argument to set the publication state of specific changesets within the batch change. [#22485](https://github.com/sourcegraph/sourcegraph/pull/22485) and [#22854](https://github.com/sourcegraph/sourcegraph/pull/22854)
- Search queries now return up to 80 suggested filters. Previously we returned up to 24. [#22863](https://github.com/sourcegraph/sourcegraph/pull/22863)
- GitHub code host connections can now include `repositoryQuery` entries that match more than 1000 repositories from the GitHub search API without requiring the previously documented work-around of splitting the query up with `created:` qualifiers, which is now done automatically. [#2562](https://github.com/sourcegraph/sourcegraph/issues/2562)

### Fixed

- The Batch Changes user and site credential encryption migrators added in Sourcegraph 3.28 could report zero progress when encryption was disabled, even though they had nothing to do. This has been fixed, and progress will now be correctly reported. [#22277](https://github.com/sourcegraph/sourcegraph/issues/22277)
- Listing Github Entreprise org repos now returns internal repos as well. [#22339](https://github.com/sourcegraph/sourcegraph/pull/22339)
- Jaeger works in Docker-compose deployments again. [#22691](https://github.com/sourcegraph/sourcegraph/pull/22691)
- A bug where the pattern `)` makes the browser unresponsive. [#22738](https://github.com/sourcegraph/sourcegraph/pull/22738)
- An issue where using `select:repo` in conjunction with `and` patterns did not yield expected repo results. [#22743](https://github.com/sourcegraph/sourcegraph/pull/22743)
- The `isLocked` and `isDisabled` fields of GitHub repositories are now fetched correctly from the GraphQL API of GitHub Enterprise instances. Users that rely on the `repos` config in GitHub code host connections should update so that locked and disabled repositories defined in that list are actually skipped. [#22788](https://github.com/sourcegraph/sourcegraph/pull/22788)
- Homepage no longer fails to load if there are invalid entries in user's search history. [#22857](https://github.com/sourcegraph/sourcegraph/pull/22857)
- An issue where regexp query highlighting in the search bar would render incorrectly on Firefox. [#23043](https://github.com/sourcegraph/sourcegraph/pull/23043)
- Code intelligence uploads and indexes are restricted to only site-admins. It was read-only for any user. [#22890](https://github.com/sourcegraph/sourcegraph/pull/22890)
- Daily usage statistics are restricted to only site-admins. It was read-only for any user. [#23026](https://github.com/sourcegraph/sourcegraph/pull/23026)
- Ephemeral storage requests now match their cache size requests for Kubernetes deployments. [#2953](https://github.com/sourcegraph/deploy-sourcegraph/pull/2953)

### Removed

- The experimental paginated search feature (the `stable:` keyword) has been removed, to be replaced with streaming search. [#22428](https://github.com/sourcegraph/sourcegraph/pull/22428)
- The experimental extensions view page has been removed. [#22565](https://github.com/sourcegraph/sourcegraph/pull/22565)
- A search query diagnostic that previously warned the user when quotes are interpreted literally has been removed. The literal meaning has been Sourcegraph's default search behavior for some time now. [#22892](https://github.com/sourcegraph/sourcegraph/pull/22892)
- Non-root overlays were removed for `deploy-sourcegraph` in favor of using `non-privileged`. [#3404](https://github.com/sourcegraph/deploy-sourcegraph/pull/3404)

### API docs (experimental)

API docs is a new experimental feature of Sourcegraph ([learn more](https://docs.sourcegraph.com/code_intelligence/apidocs)). It is enabled by default in Sourcegraph 3.30.0.

- API docs is enabled by default in Sourcegraph 3.30.0. It can be disabled by adding `"apiDocs": false` to the `experimentalFeatures` section of user settings.
- The API docs landing page now indicates what API docs are and provide more info.
- The API docs landing page now represents the code in the repository root, instead of an empty page.
- Pages now correctly indicate it is an experimental feature, and include a feedback widget.
- Subpages linked via the sidebar are now rendered much better, and have an expandable section.
- Symbols in documentation now have distinct icons for e.g. functions/vars/consts/etc.
- Symbols are now sorted in exported-first, alphabetical order.
- Repositories without LSIF documentation data now show a friendly error page indicating what languages are supported, how to set it up, etc.
- API docs can now distinguish between different types of symbols, tests, examples, benchmarks, etc. and whether symbols are public/private—to support filtering in the future.
- Only public/exported symbols are included by default for now.
- URL paths for Go packages are now friendlier, e.g. `/-/docs/cmd/frontend/auth` instead of `/-/docs/cmd-frontend-auth`.
- URLs are now formatted by the language indexer, in a way that makes sense for the language, e.g. `#Mocks.CreateUserAndSave` instead of `#ypeMocksCreateUserAndSave` for a Go method `CreateUserAndSave` on type `Mocks`.
- Go blank identifier assignments `var _ = ...` are no longer incorrectly included.
- Go symbols defined within functions, e.g. a `var` inside a `func` scope are no longer incorrectly included.
- `Functions`, `Variables`, and other top-level sections are no longer rendered empty if there are none in that section.
- A new test suite for LSIF indexers implementing the Sourcegraph documentation extension to LSIF [is available](https://github.com/sourcegraph/lsif-static-doc).
- We now emit the LSIF data needed to in the future support "Jump to API docs" from code views, "View code" from API docs, usage examples in API docs, and search indexing.
- Various UI style issues, color contrast issues, etc. have been fixed.
- Major improvements to the GraphQL APIs for API documentation.

## 3.29.0

### Added

- Code Insights queries can now run concurrently up to a limit set by the `insights.query.worker.concurrency` site config. [#21219](https://github.com/sourcegraph/sourcegraph/pull/21219)
- Code Insights workers now support a rate limit for query execution and historical data frame analysis using the `insights.query.worker.rateLimit` and `insights.historical.worker.rateLimit` site configurations. [#21533](https://github.com/sourcegraph/sourcegraph/pull/21533)
- The GraphQL `Site` `SettingsSubject` type now has an `allowSiteSettingsEdits` field to allow clients to determine whether the instance uses the `GLOBAL_SETTINGS_FILE` environment variable. [#21827](https://github.com/sourcegraph/sourcegraph/pull/21827)
- The Code Insights creation UI now remembers previously filled-in field values when returning to the form after having navigated away. [#21744](https://github.com/sourcegraph/sourcegraph/pull/21744)
- The Code Insights creation UI now shows autosuggestions for the repository field. [#21699](https://github.com/sourcegraph/sourcegraph/pull/21699)
- A new bulk operation to retry many changesets at once has been added to Batch Changes. [#21173](https://github.com/sourcegraph/sourcegraph/pull/21173)
- A `security_event_logs` database table has been added in support of upcoming security-related efforts. [#21949](https://github.com/sourcegraph/sourcegraph/pull/21949)
- Added featured Sourcegraph extensions query to the GraphQL API, as well as a section in the extension registry to display featured extensions. [#21665](https://github.com/sourcegraph/sourcegraph/pull/21665)
- The search page now has a `create insight` button to create search-based insight based on your search query [#21943](https://github.com/sourcegraph/sourcegraph/pull/21943)
- Added support for Terraform syntax highlighting. [#22040](https://github.com/sourcegraph/sourcegraph/pull/22040)
- A new bulk operation to merge many changesets at once has been added to Batch Changes. [#21959](https://github.com/sourcegraph/sourcegraph/pull/21959)
- Pings include aggregated usage for the Code Insights creation UI, organization visible insight count per insight type, and insight step size in days. [#21671](https://github.com/sourcegraph/sourcegraph/pull/21671)
- Search-based insight creation UI now supports `count:` filter in data series query input. [#22049](https://github.com/sourcegraph/sourcegraph/pull/22049)
- Code Insights background workers will now index commits in a new table `commit_index` for future optimization efforts. [#21994](https://github.com/sourcegraph/sourcegraph/pull/21994)
- The creation UI for search-based insights now supports the `count:` filter in the data series query input. [#22049](https://github.com/sourcegraph/sourcegraph/pull/22049)
- A new service, `worker`, has been introduced to run background jobs that were previously run in the frontend. See the [deployment documentation](https://docs.sourcegraph.com/admin/workers) for additional details. [#21768](https://github.com/sourcegraph/sourcegraph/pull/21768)

### Changed

- SSH public keys generated to access code hosts with batch changes now include a comment indicating they originated from Sourcegraph. [#20523](https://github.com/sourcegraph/sourcegraph/issues/20523)
- The copy query button is now permanently enabled and `experimentalFeatures.copyQueryButton` setting has been deprecated. [#21364](https://github.com/sourcegraph/sourcegraph/pull/21364)
- Search streaming is now permanently enabled and `experimentalFeatures.searchStreaming` setting has been deprecated. [#21522](https://github.com/sourcegraph/sourcegraph/pull/21522)
- Pings removes the collection of aggregate search filter usage counts and adds a smaller set of aggregate usage counts for query operators, predicates, and pattern counts. [#21320](https://github.com/sourcegraph/sourcegraph/pull/21320)
- Sourcegraph will now refuse to start if there are unfinished [out-of-band-migrations](https://docs.sourcegraph.com/admin/migrations) that are deprecated in the current version. See the [upgrade documentation](https://docs.sourcegraph.com/admin/updates) for changes to the upgrade process. [#20967](https://github.com/sourcegraph/sourcegraph/pull/20967)
- Code Insight pages now have new URLs [#21856](https://github.com/sourcegraph/sourcegraph/pull/21856)
- We are proud to bring you [an entirely new visual design for the Sourcegraph UI](https://about.sourcegraph.com/blog/introducing-sourcegraphs-new-ui/). We think you’ll find this new design improves your experience and sets the stage for some incredible features to come. Some of the highlights include:

  - **Refined search results:** The redesigned search bar provides more space for expressive queries, and the new results sidebar helps to discover search syntax without referencing documentation.
  - **Improved focus on code:** We’ve reduced non-essential UI elements to provide greater focus on the code itself, and positioned the most important items so they’re unobtrusive and located exactly where they are needed.
  - **Improved layouts:** We’ve improved pages like diff views to make them easier to use and to help find information quickly.
  - **New navigation:** A new global navigation provides immediate discoverability and access to current and future functionality.
  - **Promoting extensibility:** We've brought the extension registry back to the main navigation and improved its design and navigation.

  With bulk of the redesign complete, future releases will include more improvements and refinements.

### Fixed

- Stricter validation of structural search queries. The `type:` parameter is not supported for structural searches and returns an appropriate alert. [#21487](https://github.com/sourcegraph/sourcegraph/pull/21487)
- Batch changeset specs that are not attached to changesets will no longer prematurely expire before the batch specs that they are associated with. [#21678](https://github.com/sourcegraph/sourcegraph/pull/21678)
- The Y-axis of Code Insights line charts no longer start at a negative value. [#22018](https://github.com/sourcegraph/sourcegraph/pull/22018)
- Correctly handle field aliases in the query (like `r:` versus `repo:`) when used with `contains` predicates. [#22105](https://github.com/sourcegraph/sourcegraph/pull/22105)
- Running a code insight over a timeframe when the repository didn't yet exist doesn't break the entire insight anymore. [#21288](https://github.com/sourcegraph/sourcegraph/pull/21288)

### Removed

- The deprecated GraphQL `icon` field on CommitSearchResult and Repository was removed. [#21310](https://github.com/sourcegraph/sourcegraph/pull/21310)
- The undocumented `index` filter was removed from search type-ahead suggestions. [#18806](https://github.com/sourcegraph/sourcegraph/issues/18806)
- Code host connection tokens aren't used for creating changesets anymore when the user is site admin and no credential has been specified. [#16814](https://github.com/sourcegraph/sourcegraph/issues/16814)

## 3.28.0

### Added

- Added `select:commit.diff.added` and `select:commit.diff.removed` for `type:diff` search queries. These selectors return commit diffs only if a pattern matches in `added` (respespectively, `removed`) lines. [#20328](https://github.com/sourcegraph/sourcegraph/pull/20328)
- Additional language autocompletions for the `lang:` filter in the search bar. [#20535](https://github.com/sourcegraph/sourcegraph/pull/20535)
- Steps in batch specs can now have an `if:` attribute to enable conditional execution of different steps. [#20701](https://github.com/sourcegraph/sourcegraph/pull/20701)
- Extensions can now log messages through `sourcegraph.app.log` to aid debugging user issues. [#20474](https://github.com/sourcegraph/sourcegraph/pull/20474)
- Bulk comments on many changesets are now available in Batch Changes. [#20361](https://github.com/sourcegraph/sourcegraph/pull/20361)
- Batch specs are now viewable when previewing changesets. [#19534](https://github.com/sourcegraph/sourcegraph/issues/19534)
- Added a new UI for creating code insights. [#20212](https://github.com/sourcegraph/sourcegraph/issues/20212)

### Changed

- User and site credentials used in Batch Changes are now encrypted in the database if encryption is enabled with the `encryption.keys` config. [#19570](https://github.com/sourcegraph/sourcegraph/issues/19570)
- All Sourcegraph images within [deploy-sourcegraph](https://github.com/sourcegraph/deploy-sourcegraph) now specify the registry. Thanks! @k24dizzle [#2901](https://github.com/sourcegraph/deploy-sourcegraph/pull/2901).
- Default reviewers are now added to Bitbucket Server PRs opened by Batch Changes. [#20551](https://github.com/sourcegraph/sourcegraph/pull/20551)
- The default memory requirements for the `redis-*` containers have been raised by 1GB (to a new total of 7GB). This change allows Redis to properly run its key-eviction routines (when under memory pressure) without getting killed by the host machine. This affects both the docker-compose and Kubernetes deployments. [sourcegraph/deploy-sourcegraph-docker#373](https://github.com/sourcegraph/deploy-sourcegraph-docker/pull/373) and [sourcegraph/deploy-sourcegraph#2898](https://github.com/sourcegraph/deploy-sourcegraph/pull/2898)
- Only site admins can now list users on an instance. [#20619](https://github.com/sourcegraph/sourcegraph/pull/20619)
- Repository permissions can now be enabled for site admins via the `authz.enforceForSiteAdmins` setting. [#20674](https://github.com/sourcegraph/sourcegraph/pull/20674)
- Site admins can no longer view user added code host configuration. [#20851](https://github.com/sourcegraph/sourcegraph/pull/20851)
- Site admins cannot add access tokens for any user by default. [#20988](https://github.com/sourcegraph/sourcegraph/pull/20988)
- Our namespaced overlays now only scrape container metrics within that namespace. [#2969](https://github.com/sourcegraph/deploy-sourcegraph/pull/2969)
- The extension registry main page has a new visual design that better conveys the most useful information about extensions, and individual extension pages have better information architecture. [#20822](https://github.com/sourcegraph/sourcegraph/pull/20822)

### Fixed

- Search returned inconsistent result counts when a `count:` limit was not specified.
- Indexed search failed when the `master` branch needed indexing but was not the default. [#20260](https://github.com/sourcegraph/sourcegraph/pull/20260)
- `repo:contains(...)` built-in did not respect parameters that affect repo filtering (e.g., `repogroup`, `fork`). It now respects these. [#20339](https://github.com/sourcegraph/sourcegraph/pull/20339)
- An issue where duplicate results would render for certain `or`-expressions. [#20480](https://github.com/sourcegraph/sourcegraph/pull/20480)
- Issue where the search query bar suggests that some `lang` values are not valid. [#20534](https://github.com/sourcegraph/sourcegraph/pull/20534)
- Pull request event webhooks received from GitHub with unexpected actions no longer cause panics. [#20571](https://github.com/sourcegraph/sourcegraph/pull/20571)
- Repository search patterns like `^repo/(prefix-suffix|prefix)$` now correctly match both `repo/prefix-suffix` and `repo/prefix`. [#20389](https://github.com/sourcegraph/sourcegraph/issues/20389)
- Ephemeral storage requests and limits now match the default cache size to avoid Symbols pods being evicted. The symbols pod now requires 10GB of ephemeral space as a minimum to scheduled. [#2369](https://github.com/sourcegraph/deploy-sourcegraph/pull/2369)
- Minor query syntax highlighting bug for `repo:contains` predicate. [#21038](https://github.com/sourcegraph/sourcegraph/pull/21038)
- An issue causing diff and commit results with file filters to return invalid results. [#21039](https://github.com/sourcegraph/sourcegraph/pull/21039)
- All databases now have the Kubernetes Quality of Service class of 'Guaranteed' which should reduce the chance of them
  being evicted during NodePressure events. [#2900](https://github.com/sourcegraph/deploy-sourcegraph/pull/2900)
- An issue causing diff views to display without syntax highlighting [#21160](https://github.com/sourcegraph/sourcegraph/pull/21160)

### Removed

- The deprecated `SetRepositoryEnabled` mutation was removed. [#21044](https://github.com/sourcegraph/sourcegraph/pull/21044)

## 3.27.5

### Fixed

- Fix scp style VCS url parsing. [#20799](https://github.com/sourcegraph/sourcegraph/pull/20799)

## 3.27.4

### Fixed

- Fixed an issue related to Gitolite repos with `@` being prepended with a `?`. [#20297](https://github.com/sourcegraph/sourcegraph/pull/20297)
- Add missing return from handler when DisableAutoGitUpdates is true. [#20451](https://github.com/sourcegraph/sourcegraph/pull/20451)

## 3.27.3

### Fixed

- Pushing batch changes to Bitbucket Server code hosts over SSH was broken in 3.27.0, and has been fixed. [#20324](https://github.com/sourcegraph/sourcegraph/issues/20324)

## 3.27.2

### Fixed

- Fixed an issue with our release tooling that was preventing all images from being tagged with the correct version.
  All sourcegraph images have the proper release version now.

## 3.27.1

### Fixed

- Indexed search failed when the `master` branch needed indexing but was not the default. [#20260](https://github.com/sourcegraph/sourcegraph/pull/20260)
- Fixed a regression that caused "other" code hosts urls to not be built correctly which prevents code to be cloned / updated in 3.27.0. This change will provoke some cloning errors on repositories that are already sync'ed, until the next code host sync. [#20258](https://github.com/sourcegraph/sourcegraph/pull/20258)

## 3.27.0

### Added

- `count:` now supports "all" as value. Queries with `count:all` will return up to 999999 results. [#19756](https://github.com/sourcegraph/sourcegraph/pull/19756)
- Credentials for Batch Changes are now validated when adding them. [#19602](https://github.com/sourcegraph/sourcegraph/pull/19602)
- Batch Changes now ignore repositories that contain a `.batchignore` file. [#19877](https://github.com/sourcegraph/sourcegraph/pull/19877) and [src-cli#509](https://github.com/sourcegraph/src-cli/pull/509)
- Side-by-side diff for commit visualization. [#19553](https://github.com/sourcegraph/sourcegraph/pull/19553)
- The site configuration now supports defining batch change rollout windows, which can be used to slow or disable pushing changesets at particular times of day or days of the week. [#19796](https://github.com/sourcegraph/sourcegraph/pull/19796), [#19797](https://github.com/sourcegraph/sourcegraph/pull/19797), and [#19951](https://github.com/sourcegraph/sourcegraph/pull/19951).
- Search functionality via built-in `contains` predicate: `repo:contains(...)`, `repo:contains.file(...)`, `repo:contains.content(...)`, repo:contains.commit.after(...)`. [#18584](https://github.com/sourcegraph/sourcegraph/issues/18584)
- Database encryption, external service config & user auth data can now be encrypted in the database using the `encryption.keys` config. See [the docs](https://docs.sourcegraph.com/admin/encryption) for more info.
- Repositories that gitserver fails to clone or fetch are now gradually moved to the back of the background update queue instead of remaining at the front. [#20204](https://github.com/sourcegraph/sourcegraph/pull/20204)
- The new `disableAutoCodeHostSyncs` setting allows site admins to disable any periodic background syncing of configured code host connections. That includes syncing of repository metadata (i.e. not git updates, use `disableAutoGitUpdates` for that), permissions and batch changes changesets, but may include other data we'd sync from the code host API in the future.

### Changed

- Bumped the minimum supported version of Postgres from `9.6` to `12`. The upgrade procedure is mostly automated for existing deployments, but may require action if using the single-container deployment or an external database. See the [upgrade documentation](https://docs.sourcegraph.com/admin/updates) for your deployment type for detailed instructions.
- Changesets in batch changes will now be marked as archived instead of being detached when a new batch spec that doesn't include the changesets is applied. Once they're archived users can manually detach them in the UI. [#19527](https://github.com/sourcegraph/sourcegraph/pull/19527)
- The default replica count on `sourcegraph-frontend` and `precise-code-intel-worker` for Kubernetes has changed from `1` -> `2`.
- Changes to code monitor trigger search queries [#19680](https://github.com/sourcegraph/sourcegraph/pull/19680)
  - A `repo:` filter is now required. This is due to an existing limitations where only 50 repositories can be searched at a time, so using a `repo:` filter makes sure the right code is being searched. Any existing code monitor without `repo:` in the trigger query will continue to work (with the limitation that not all repositories will be searched) but will require a `repo:` filter to be added when making any changes to it.
  - A `patternType` filter is no longer required. `patternType:literal` will be added to a code monitor query if not specified.
  - Added a new checklist UI to make it more intuitive to create code monitor trigger queries.
- Deprecated the GraphQL `icon` field on `GenericSearchResultInterface`. It will be removed in a future release. [#20028](https://github.com/sourcegraph/sourcegraph/pull/20028/files)
- Creating changesets through Batch Changes as a site-admin without configured Batch Changes credentials has been deprecated. Please configure user or global credentials before Sourcegraph 3.29 to not experience any interruptions in changeset creation. [#20143](https://github.com/sourcegraph/sourcegraph/pull/20143)
- Deprecated the GraphQL `limitHit` field on `LineMatch`. It will be removed in a future release. [#20164](https://github.com/sourcegraph/sourcegraph/pull/20164)

### Fixed

- A regression caused by search onboarding tour logic to never focus input in the search bar on the homepage. Input now focuses on the homepage if the search tour isn't in effect. [#19678](https://github.com/sourcegraph/sourcegraph/pull/19678)
- New changes of a Perforce depot will now be reflected in `master` branch after the initial clone. [#19718](https://github.com/sourcegraph/sourcegraph/pull/19718)
- Gitolite and Other type code host connection configuration can be correctly displayed. [#19976](https://github.com/sourcegraph/sourcegraph/pull/19976)
- Fixed a regression that caused user and code host limits to be ignored. [#20089](https://github.com/sourcegraph/sourcegraph/pull/20089)
- A regression where incorrect query highlighting happens for certain quoted values. [#20110](https://github.com/sourcegraph/sourcegraph/pull/20110)
- We now respect the `disableAutoGitUpdates` setting when cloning or fetching repos on demand and during cleanup tasks that may re-clone old repos. [#20194](https://github.com/sourcegraph/sourcegraph/pull/20194)

## 3.26.3

### Fixed

- Setting `gitMaxCodehostRequestsPerSecond` to `0` now actually blocks all Git operations happening on the gitserver. [#19716](https://github.com/sourcegraph/sourcegraph/pull/19716)

## 3.26.2

### Fixed

- Our indexed search logic now correctly handles de-duplication of search results across multiple replicas. [#19743](https://github.com/sourcegraph/sourcegraph/pull/19743)

## 3.26.1

### Added

- Experimental: Sync permissions of Perforce depots through the Sourcegraph UI. To enable, use the feature flag `"experimentalFeatures": { "perforce": "enabled" }`. For more information, see [how to enable permissions for your Perforce depots](https://docs.sourcegraph.com/admin/repo/perforce). [#16705](https://github.com/sourcegraph/sourcegraph/issues/16705)
- Added support for user email headers in the HTTP auth proxy. See [HTTP Auth Proxy docs](https://docs.sourcegraph.com/admin/auth#http-authentication-proxies) for more information.
- Ignore locked and disabled GitHub Enterprise repositories. [#19500](https://github.com/sourcegraph/sourcegraph/pull/19500)
- Remote code host git operations (such as `clone` or `ls-remote`) can now be rate limited beyond concurrency (which was already possible with `gitMaxConcurrentClones`). Set `gitMaxCodehostRequestsPerSecond` in site config to control the maximum rate of these operations per git-server instance. [#19504](https://github.com/sourcegraph/sourcegraph/pull/19504)

### Changed

-

### Fixed

- Commit search returning duplicate commits. [#19460](https://github.com/sourcegraph/sourcegraph/pull/19460)
- Clicking the Code Monitoring tab tries to take users to a non-existent repo. [#19525](https://github.com/sourcegraph/sourcegraph/pull/19525)
- Diff and commit search not highlighting search terms correctly for some files. [#19543](https://github.com/sourcegraph/sourcegraph/pull/19543), [#19639](https://github.com/sourcegraph/sourcegraph/pull/19639)
- File actions weren't appearing on large window sizes in Firefox and Safari. [#19380](https://github.com/sourcegraph/sourcegraph/pull/19380)

### Removed

-

## 3.26.0

### Added

- Searches are streamed into Sourcegraph by default. [#19300](https://github.com/sourcegraph/sourcegraph/pull/19300)
  - This gives a faster time to first result.
  - Several heuristics around result limits have been improved. You should see more consistent result counts now.
  - Can be disabled with the setting `experimentalFeatures.streamingSearch`.
- Opsgenie API keys can now be added via an environment variable. [#18662](https://github.com/sourcegraph/sourcegraph/pull/18662)
- It's now possible to control where code insights are displayed through the boolean settings `insights.displayLocation.homepage`, `insights.displayLocation.insightsPage` and `insights.displayLocation.directory`. [#18979](https://github.com/sourcegraph/sourcegraph/pull/18979)
- Users can now create changesets in batch changes on repositories that are cloned using SSH. [#16888](https://github.com/sourcegraph/sourcegraph/issues/16888)
- Syntax highlighting for Elixir, Elm, REG, Julia, Move, Nix, Puppet, VimL, Coq. [#19282](https://github.com/sourcegraph/sourcegraph/pull/19282)
- `BUILD.in` files are now highlighted as Bazel/Starlark build files. Thanks to @jjwon0 [#19282](https://github.com/sourcegraph/sourcegraph/pull/19282)
- `*.pyst` and `*.pyst-include` are now highlighted as Python files. Thanks to @jjwon0 [#19282](https://github.com/sourcegraph/sourcegraph/pull/19282)
- The code monitoring feature flag is now enabled by default. [#19295](https://github.com/sourcegraph/sourcegraph/pull/19295)
- New query field `select` enables returning only results of the desired type. See [documentation](https://docs.sourcegraph.com/code_search/reference/language#select) for details. [#19236](https://github.com/sourcegraph/sourcegraph/pull/19236)
- Syntax highlighting for Elixer, Elm, REG, Julia, Move, Nix, Puppet, VimL thanks to @rvantonder
- `BUILD.in` files are now highlighted as Bazel/Starlark build files. Thanks to @jjwon0
- `*.pyst` and `*.pyst-include` are now highlighted as Python files. Thanks to @jjwon0
- Added a `search.defaultCaseSensitive` setting to configure whether query patterns should be treated case sensitivitely by default.

### Changed

- Campaigns have been renamed to Batch Changes! See [#18771](https://github.com/sourcegraph/sourcegraph/issues/18771) for a detailed log on what has been renamed.
  - A new [Sourcegraph CLI](https://docs.sourcegraph.com/cli) version will use `src batch [preview|apply]` commands, while keeping the old ones working to be used with older Sourcegraph versions.
  - Old URLs in the application and in the documentation will redirect.
  - GraphQL API entities with "campaign" in their name have been deprecated and have new Batch Changes counterparts:
    - Deprecated GraphQL entities: `CampaignState`, `Campaign`, `CampaignSpec`, `CampaignConnection`, `CampaignsCodeHostConnection`, `CampaignsCodeHost`, `CampaignsCredential`, `CampaignDescription`
    - Deprecated GraphQL mutations: `createCampaign`, `applyCampaign`, `moveCampaign`, `closeCampaign`, `deleteCampaign`, `createCampaignSpec`, `createCampaignsCredential`, `deleteCampaignsCredential`
    - Deprecated GraphQL queries: `Org.campaigns`, `User.campaigns`, `User.campaignsCodeHosts`, `camapigns`, `campaign`
  - Site settings with `campaigns` in their name have been replaced with equivalent `batchChanges` settings.
- A repository's `remote.origin.url` is not stored on gitserver disk anymore. Note: if you use the experimental feature `customGitFetch` your setting may need to be updated to specify the remote URL. [#18535](https://github.com/sourcegraph/sourcegraph/pull/18535)
- Repositories and files containing spaces will now render with escaped spaces in the query bar rather than being
  quoted. [#18642](https://github.com/sourcegraph/sourcegraph/pull/18642)
- Sourcegraph is now built with Go 1.16. [#18447](https://github.com/sourcegraph/sourcegraph/pull/18447)
- Cursor hover information in the search query bar will now display after 150ms (previously 0ms). [#18916](https://github.com/sourcegraph/sourcegraph/pull/18916)
- The `repo.cloned` column is deprecated in favour of `gitserver_repos.clone_status`. It will be removed in a subsequent release.
- Precision class indicators have been improved for code intelligence results in both the hover overlay as well as the definition and references locations panel. [#18843](https://github.com/sourcegraph/sourcegraph/pull/18843)
- Pings now contain added, aggregated campaigns usage data: aggregate counts of unique monthly users and Weekly campaign and changesets counts for campaign cohorts created in the last 12 months. [#18604](https://github.com/sourcegraph/sourcegraph/pull/18604)

### Fixed

- Auto complete suggestions for repositories and files containing spaces will now be automatically escaped when accepting the suggestion. [#18635](https://github.com/sourcegraph/sourcegraph/issues/18635)
- An issue causing repository results containing spaces to not be clickable in some cases. [#18668](https://github.com/sourcegraph/sourcegraph/pull/18668)
- Closing a batch change now correctly closes the entailed changesets, when requested by the user. [#18957](https://github.com/sourcegraph/sourcegraph/pull/18957)
- TypesScript highlighting bug. [#15930](https://github.com/sourcegraph/sourcegraph/issues/15930)
- The number of shards is now reported accurately in Site Admin > Repository Status > Settings > Indexing. [#19265](https://github.com/sourcegraph/sourcegraph/pull/19265)

### Removed

- Removed the deprecated GraphQL fields `SearchResults.repositoriesSearched` and `SearchResults.indexedRepositoriesSearched`.
- Removed the deprecated search field `max`
- Removed the `experimentalFeatures.showBadgeAttachments` setting

## 3.25.2

### Fixed

- A security vulnerability with in the authentication workflow has been fixed. [#18686](https://github.com/sourcegraph/sourcegraph/pull/18686)

## 3.25.1

### Added

- Experimental: Sync Perforce depots directly through the Sourcegraph UI. To enable, use the feature flag `"experimentalFeatures": { "perforce": "enabled" }`. For more information, see [how to add your Perforce depots](https://docs.sourcegraph.com/admin/repo/perforce). [#16703](https://github.com/sourcegraph/sourcegraph/issues/16703)

## 3.25.0

**IMPORTANT** Sourcegraph now uses Go 1.15. This may break AWS RDS database connections with older x509 certificates. Please follow the Amazon [docs](https://docs.aws.amazon.com/AmazonRDS/latest/UserGuide/UsingWithRDS.SSL-certificate-rotation.html) to rotate your certificate.

### Added

- New site config option `"log": { "sentry": { "backendDSN": "<REDACTED>" } }` to use a separate Sentry project for backend errors. [#17363](https://github.com/sourcegraph/sourcegraph/pull/17363)
- Structural search now supports searching indexed branches other than default. [#17726](https://github.com/sourcegraph/sourcegraph/pull/17726)
- Structural search now supports searching unindexed revisions. [#17967](https://github.com/sourcegraph/sourcegraph/pull/17967)
- New site config option `"allowSignup"` for SAML authentication to determine if automatically create new users is allowed. [#17989](https://github.com/sourcegraph/sourcegraph/pull/17989)
- Experimental: The webapp can now stream search results to the client, improving search performance. To enable it, add `{ "experimentalFeatures": { "searchStreaming": true } }` in user settings. [#16097](https://github.com/sourcegraph/sourcegraph/pull/16097)
- New product research sign-up page. This can be accessed by all users in their user settings. [#17945](https://github.com/sourcegraph/sourcegraph/pull/17945)
- New site config option `productResearchPage.enabled` to disable access to the product research sign-up page. [#17945](https://github.com/sourcegraph/sourcegraph/pull/17945)
- Pings now contain Sourcegraph extension activation statistics. [#16421](https://github.com/sourcegraph/sourcegraph/pull/16421)
- Pings now contain aggregate Sourcegraph extension activation statistics: the number of users and number of activations per (public) extension per week, and the number of total extension users per week and average extensions activated per user. [#16421](https://github.com/sourcegraph/sourcegraph/pull/16421)
- Pings now contain aggregate code insights usage data: total insight views, interactions, edits, creations, removals, and counts of unique users that view and create insights. [#16421](https://github.com/sourcegraph/sourcegraph/pull/17805)
- When previewing a campaign spec, changesets can be filtered by current state or the action(s) to be performed. [#16960](https://github.com/sourcegraph/sourcegraph/issues/16960)

### Changed

- Alert solutions links included in [monitoring alerts](https://docs.sourcegraph.com/admin/observability/alerting) now link to the relevant documentation version. [#17828](https://github.com/sourcegraph/sourcegraph/pull/17828)
- Secrets (such as access tokens and passwords) will now appear as REDACTED when editing external service config, and in graphql API responses. [#17261](https://github.com/sourcegraph/sourcegraph/issues/17261)
- Sourcegraph is now built with Go 1.15
  - Go `1.15` introduced changes to SSL/TLS connection validation which requires certificates to include a `SAN`. This field was not included in older certificates and clients relied on the `CN` field. You might see an error like `x509: certificate relies on legacy Common Name field`. We recommend that customers using Sourcegraph with an external database and connecting to it using SSL/TLS check whether the certificate is up to date.
  - RDS Customers please reference [AWS' documentation on updating the SSL/TLS certificate](https://docs.aws.amazon.com/AmazonRDS/latest/UserGuide/UsingWithRDS.SSL-certificate-rotation.html).
- Search results on `.rs` files now recommend `lang:rust` instead of `lang:renderscript` as a filter. [#18316](https://github.com/sourcegraph/sourcegraph/pull/18316)
- Campaigns users creating Personal Access Tokens on GitHub are now asked to request the `user:email` scope in addition to the [previous scopes](https://docs.sourcegraph.com/@3.24/admin/external_service/github#github-api-token-and-access). This will be used in a future Sourcegraph release to display more fine-grained information on the progress of pull requests. [#17555](https://github.com/sourcegraph/sourcegraph/issues/17555)

### Fixed

- Fixes an issue that prevented the hard deletion of a user if they had saved searches. [#17461](https://github.com/sourcegraph/sourcegraph/pull/17461)
- Fixes an issue that caused some missing results for `type:commit` when a pattern was used instead of the `message` field. [#17490](https://github.com/sourcegraph/sourcegraph/pull/17490#issuecomment-764004758)
- Fixes an issue where cAdvisor-based alerts would not fire correctly for services with multiple replicas. [#17600](https://github.com/sourcegraph/sourcegraph/pull/17600)
- Significantly improved performance of structural search on monorepo deployments [#17846](https://github.com/sourcegraph/sourcegraph/pull/17846)
- Fixes an issue where upgrades on Kubernetes may fail due to null environment variable lists in deployment manifests [#1781](https://github.com/sourcegraph/deploy-sourcegraph/pull/1781)
- Fixes an issue where counts on search filters were inaccurate. [#18158](https://github.com/sourcegraph/sourcegraph/pull/18158)
- Fixes services with emptyDir volumes being evicted from nodes. [#1852](https://github.com/sourcegraph/deploy-sourcegraph/pull/1852)

### Removed

- Removed the `search.migrateParser` setting. As of 3.20 and onward, a new parser processes search queries by default. Previously, `search.migrateParser` was available to enable the legacy parser. Enabling/disabling this setting now no longer has any effect. [#17344](https://github.com/sourcegraph/sourcegraph/pull/17344)

## 3.24.1

### Fixed

- Fixes an issue that SAML is not able to proceed with the error `Expected Enveloped and C14N transforms`. [#13032](https://github.com/sourcegraph/sourcegraph/issues/13032)

## 3.24.0

### Added

- Panels in the [Sourcegraph monitoring dashboards](https://docs.sourcegraph.com/admin/observability/metrics#grafana) now:
  - include links to relevant alerts documentation and the new [monitoring dashboards reference](https://docs.sourcegraph.com/admin/observability/dashboards). [#16939](https://github.com/sourcegraph/sourcegraph/pull/16939)
  - include alert events and version changes annotations that can be enabled from the top of each service dashboard. [#17198](https://github.com/sourcegraph/sourcegraph/pull/17198)
- Suggested filters in the search results page can now be scrolled. [#17097](https://github.com/sourcegraph/sourcegraph/pull/17097)
- Structural search queries can now be used in saved searches by adding `patternType:structural`. [#17265](https://github.com/sourcegraph/sourcegraph/pull/17265)

### Changed

- Dashboard links included in [monitoring alerts](https://docs.sourcegraph.com/admin/observability/alerting) now:
  - link directly to the relevant Grafana panel, instead of just the service dashboard. [#17014](https://github.com/sourcegraph/sourcegraph/pull/17014)
  - link to a time frame relevant to the alert, instead of just the past few hours. [#17034](https://github.com/sourcegraph/sourcegraph/pull/17034)
- Added `serviceKind` field of the `ExternalServiceKind` type to `Repository.externalURLs` GraphQL API, `serviceType` field is deprecated and will be removed in the future releases. [#14979](https://github.com/sourcegraph/sourcegraph/issues/14979)
- Deprecated the GraphQL fields `SearchResults.repositoriesSearched` and `SearchResults.indexedRepositoriesSearched`.
- The minimum Kubernetes version required to use the [Kubernetes deployment option](https://docs.sourcegraph.com/admin/install/kubernetes) is now [v1.15 (released June 2019)](https://kubernetes.io/blog/2019/06/19/kubernetes-1-15-release-announcement/).

### Fixed

- Imported changesets acquired an extra button to download the "generated diff", which did nothing, since imported changesets don't have a generated diff. This button has been removed. [#16778](https://github.com/sourcegraph/sourcegraph/issues/16778)
- Quoted global filter values (case, patterntype) are now properly extracted and set in URL parameters. [#16186](https://github.com/sourcegraph/sourcegraph/issues/16186)
- The endpoint for "Open in Sourcegraph" functionality in editor extensions now uses code host connection information to resolve the repository, which makes it more correct and respect the `repositoryPathPattern` setting. [#16846](https://github.com/sourcegraph/sourcegraph/pull/16846)
- Fixed an issue that prevented search expressions of the form `repo:foo (rev:a or rev:b)` from evaluating all revisions [#16873](https://github.com/sourcegraph/sourcegraph/pull/16873)
- Updated language detection library. Includes language detection for `lang:starlark`. [#16900](https://github.com/sourcegraph/sourcegraph/pull/16900)
- Fixed retrieving status for indexed tags and deduplicated main branches in the indexing settings page. [#13787](https://github.com/sourcegraph/sourcegraph/issues/13787)
- Specifying a ref that doesn't exist would show an alert, but still return results [#15576](https://github.com/sourcegraph/sourcegraph/issues/15576)
- Fixed search highlighting the wrong line. [#10468](https://github.com/sourcegraph/sourcegraph/issues/10468)
- Fixed an issue where searches of the form `foo type:file` returned results of type `path` too. [#17076](https://github.com/sourcegraph/sourcegraph/issues/17076)
- Fixed queries like `(type:commit or type:diff)` so that if the query matches both the commit message and the diff, both are returned as results. [#16899](https://github.com/sourcegraph/sourcegraph/issues/16899)
- Fixed container monitoring and provisioning dashboard panels not displaying metrics in certain deployment types and environments. If you continue to have issues with these panels not displaying any metrics after upgrading, please [open an issue](https://github.com/sourcegraph/sourcegraph/issues/new).
- Fixed a nonexistent field in site configuration being marked as "required" when configuring PagerDuty alert notifications. [#17277](https://github.com/sourcegraph/sourcegraph/pull/17277)
- Fixed cases of incorrect highlighting for symbol definitions in the definitions panel. [#17258](https://github.com/sourcegraph/sourcegraph/pull/17258)
- Fixed a Cross-Site Scripting vulnerability where quick links created on the homepage were not sanitized and allowed arbitrary JavaScript execution. [#17099](https://github.com/sourcegraph/sourcegraph/pull/17099)

### Removed

- Interactive mode has now been removed. [#16868](https://github.com/sourcegraph/sourcegraph/pull/16868).

## 3.23.0

### Added

- Password reset link expiration can be customized via `auth.passwordResetLinkExpiry` in the site config. [#13999](https://github.com/sourcegraph/sourcegraph/issues/13999)
- Campaign steps may now include environment variables from outside of the campaign spec using [array syntax](http://docs.sourcegraph.com/campaigns/references/campaign_spec_yaml_reference#environment-array). [#15822](https://github.com/sourcegraph/sourcegraph/issues/15822)
- The total size of all Git repositories and the lines of code for indexed branches are displayed in the site admin overview. [#15125](https://github.com/sourcegraph/sourcegraph/issues/15125)
- Extensions can now add decorations to files on the sidebar tree view and tree page through the experimental `FileDecoration` API. [#15833](https://github.com/sourcegraph/sourcegraph/pull/15833)
- Extensions can now easily query the Sourcegraph GraphQL API through a dedicated API method. [#15566](https://github.com/sourcegraph/sourcegraph/pull/15566)
- Individual changesets can now be downloaded as a diff. [#16098](https://github.com/sourcegraph/sourcegraph/issues/16098)
- The campaigns preview page is much more detailed now, especially when updating existing campaigns. [#16240](https://github.com/sourcegraph/sourcegraph/pull/16240)
- When a newer version of a campaign spec is uploaded, a message is now displayed when viewing the campaign or an outdated campaign spec. [#14532](https://github.com/sourcegraph/sourcegraph/issues/14532)
- Changesets in a campaign can now be searched by title and repository name. [#15781](https://github.com/sourcegraph/sourcegraph/issues/15781)
- Experimental: [`transformChanges` in campaign specs](https://docs.sourcegraph.com/campaigns/references/campaign_spec_yaml_reference#transformchanges) is now available as a feature preview to allow users to create multiple changesets in a single repository. [#16235](https://github.com/sourcegraph/sourcegraph/pull/16235)
- The `gitUpdateInterval` site setting was added to allow custom git update intervals based on repository names. [#16765](https://github.com/sourcegraph/sourcegraph/pull/16765)
- Various additions to syntax highlighting and hover tooltips in the search query bar (e.g., regular expressions). Can be disabled with `{ "experimentalFeatures": { "enableSmartQuery": false } }` in case of unlikely adverse effects. [#16742](https://github.com/sourcegraph/sourcegraph/pull/16742)
- Search queries may now scope subexpressions across repositories and files, and also allow greater freedom for combining search filters. See the updated documentation on [search subexpressions](https://docs.sourcegraph.com/code_search/tutorials/search_subexpressions) to learn more. [#16866](https://github.com/sourcegraph/sourcegraph/pull/16866)

### Changed

- Search indexer tuned to wait longer before assuming a deadlock has occurred. Previously if the indexserver had many cores (40+) and indexed a monorepo it could give up. [#16110](https://github.com/sourcegraph/sourcegraph/pull/16110)
- The total size of all Git repositories and the lines of code for indexed branches will be sent back in pings as part of critical telemetry. [#16188](https://github.com/sourcegraph/sourcegraph/pull/16188)
- The `gitserver` container now has a dependency on Postgres. This does not require any additional configuration unless access to Postgres requires a sidecar proxy / firewall rules. [#16121](https://github.com/sourcegraph/sourcegraph/pull/16121)
- Licensing is now enforced for campaigns: creating a campaign with more than five changesets requires a valid license. Please [contact Sourcegraph with any licensing questions](https://about.sourcegraph.com/contact/sales/). [#15715](https://github.com/sourcegraph/sourcegraph/issues/15715)

### Fixed

- Syntax highlighting on files with mixed extension case (e.g. `.CPP` vs `.cpp`) now works as expected. [#11327](https://github.com/sourcegraph/sourcegraph/issues/11327)
- After applying a campaign, some GitLab MRs might have had outdated state shown in the UI until the next sync with the code host. [#16100](https://github.com/sourcegraph/sourcegraph/pull/16100)
- The web app no longer sends stale text document content to extensions. [#14965](https://github.com/sourcegraph/sourcegraph/issues/14965)
- The blob viewer now supports multiple decorations per line as intended. [#15063](https://github.com/sourcegraph/sourcegraph/issues/15063)
- Repositories with plus signs in their name can now be navigated to as expected. [#15079](https://github.com/sourcegraph/sourcegraph/issues/15079)

### Removed

-

## 3.22.1

### Changed

- Reduced memory and CPU required for updating the code intelligence commit graph [#16517](https://github.com/sourcegraph/sourcegraph/pull/16517)

## 3.22.0

### Added

- GraphQL and TOML syntax highlighting is now back (special thanks to @rvantonder) [#13935](https://github.com/sourcegraph/sourcegraph/issues/13935)
- Zig and DreamMaker syntax highlighting.
- Campaigns now support publishing GitHub draft PRs and GitLab WIP MRs. [#7998](https://github.com/sourcegraph/sourcegraph/issues/7998)
- `indexed-searcher`'s watchdog can be configured and has additional instrumentation. This is useful when diagnosing [zoekt-webserver is restarting due to watchdog](https://docs.sourcegraph.com/admin/observability/troubleshooting#scenario-zoekt-webserver-is-restarting-due-to-watchdog). [#15148](https://github.com/sourcegraph/sourcegraph/pull/15148)
- Pings now contain Redis & Postgres server versions. [14405](https://github.com/sourcegraph/sourcegraph/14405)
- Aggregated usage data of the search onboarding tour is now included in pings. The data tracked are: total number of views of the onboarding tour, total number of views of each step in the onboarding tour, total number of tours closed. [#15113](https://github.com/sourcegraph/sourcegraph/pull/15113)
- Users can now specify credentials for code hosts to enable campaigns for non site-admin users. [#15506](https://github.com/sourcegraph/sourcegraph/pull/15506)
- A `campaigns.restrictToAdmins` site configuration option has been added to prevent non site-admin users from using campaigns. [#15785](https://github.com/sourcegraph/sourcegraph/pull/15785)
- Number of page views on campaign apply page, page views on campaign details page after create/update, closed campaigns, created campaign specs and changesets specs and the sum of changeset diff stats will be sent back in pings. [#15279](https://github.com/sourcegraph/sourcegraph/pull/15279)
- Users can now explicitly set their primary email address. [#15683](https://github.com/sourcegraph/sourcegraph/pull/15683)
- "[Why code search is still needed for monorepos](https://docs.sourcegraph.com/adopt/code_search_in_monorepos)" doc page

### Changed

- Improved contrast / visibility in comment syntax highlighting. [#14546](https://github.com/sourcegraph/sourcegraph/issues/14546)
- Campaigns are no longer in beta. [#14900](https://github.com/sourcegraph/sourcegraph/pull/14900)
- Campaigns now have a fancy new icon. [#14740](https://github.com/sourcegraph/sourcegraph/pull/14740)
- Search queries with an unbalanced closing paren `)` are now invalid, since this likely indicates an error. Previously, patterns with dangling `)` were valid in some cases. Note that patterns with dangling `)` can still be searched, but should be quoted via `content:"foo)"`. [#15042](https://github.com/sourcegraph/sourcegraph/pull/15042)
- Extension providers can now return AsyncIterables, enabling dynamic provider results without dependencies. [#15042](https://github.com/sourcegraph/sourcegraph/issues/15061)
- Deprecated the `"email.smtp": { "disableTLS" }` site config option, this field has been replaced by `"email.smtp": { "noVerifyTLS" }`. [#15682](https://github.com/sourcegraph/sourcegraph/pull/15682)

### Fixed

- The `file:` added to the search field when navigating to a tree or file view will now behave correctly when the file path contains spaces. [#12296](https://github.com/sourcegraph/sourcegraph/issues/12296)
- OAuth login now respects site configuration `experimentalFeatures: { "tls.external": {...} }` for custom certificates and skipping TLS verify. [#14144](https://github.com/sourcegraph/sourcegraph/issues/14144)
- If the `HEAD` file in a cloned repo is absent or truncated, background cleanup activities will use a best-effort default to remedy the situation. [#14962](https://github.com/sourcegraph/sourcegraph/pull/14962)
- Search input will always show suggestions. Previously we only showed suggestions for letters and some special characters. [#14982](https://github.com/sourcegraph/sourcegraph/pull/14982)
- Fixed an issue where `not` keywords were not recognized inside expression groups, and treated incorrectly as patterns. [#15139](https://github.com/sourcegraph/sourcegraph/pull/15139)
- Fixed an issue where hover pop-ups would not show on the first character of a valid hover range in search queries. [#15410](https://github.com/sourcegraph/sourcegraph/pull/15410)
- Fixed an issue where submodules configured with a relative URL resulted in non-functional hyperlinks in the file tree UI. [#15286](https://github.com/sourcegraph/sourcegraph/issues/15286)
- Pushing commits to public GitLab repositories with campaigns now works, since we use the configured token even if the repository is public. [#15536](https://github.com/sourcegraph/sourcegraph/pull/15536)
- `.kts` is now highlighted properly as Kotlin code, fixed various other issues in Kotlin syntax highlighting.
- Fixed an issue where the value of `content:` was treated literally when the regular expression toggle is active. [#15639](https://github.com/sourcegraph/sourcegraph/pull/15639)
- Fixed an issue where non-site admins were prohibited from updating some of their other personal metadata when `auth.enableUsernameChanges` was `false`. [#15663](https://github.com/sourcegraph/sourcegraph/issues/15663)
- Fixed the `url` fields of repositories and trees in GraphQL returning URLs that were not %-encoded (e.g. when the repository name contained spaces). [#15667](https://github.com/sourcegraph/sourcegraph/issues/15667)
- Fixed "Find references" showing errors in the references panel in place of the syntax-highlighted code for repositories with spaces in their name. [#15618](https://github.com/sourcegraph/sourcegraph/issues/15618)
- Fixed an issue where specifying the `repohasfile` filter did not return results as expected unless `repo` was specified. [#15894](https://github.com/sourcegraph/sourcegraph/pull/15894)
- Fixed an issue causing user input in the search query field to be erased in some cases. [#15921](https://github.com/sourcegraph/sourcegraph/issues/15921).

### Removed

-

## 3.21.2

:warning: WARNING :warning: For users of single-image Sourcegraph instance, please delete the secret key file `/var/lib/sourcegraph/token` inside the container before attempting to upgrade to 3.21.x.

### Fixed

- Fix externalURLs alert logic [#14980](https://github.com/sourcegraph/sourcegraph/pull/14980)

## 3.21.1

:warning: WARNING :warning: For users of single-image Sourcegraph instance, please delete the secret key file `/var/lib/sourcegraph/token` inside the container before attempting to upgrade to 3.21.x.

### Fixed

- Fix alerting for native integration condition [#14775](https://github.com/sourcegraph/sourcegraph/pull/14775)
- Fix query with large repo count hanging [#14944](https://github.com/sourcegraph/sourcegraph/pull/14944)
- Fix server upgrade where codeintel database does not exist [#14953](https://github.com/sourcegraph/sourcegraph/pull/14953)
- CVE-2019-18218 in postgres docker image [#14954](https://github.com/sourcegraph/sourcegraph/pull/14954)
- Fix an issue where .git/HEAD in invalid [#14962](https://github.com/sourcegraph/sourcegraph/pull/14962)
- Repository syncing will not happen more frequently than the repoListUpdateInterval config value [#14901](https://github.com/sourcegraph/sourcegraph/pull/14901) [#14983](https://github.com/sourcegraph/sourcegraph/pull/14983)

## 3.21.0

:warning: WARNING :warning: For users of single-image Sourcegraph instance, please delete the secret key file `/var/lib/sourcegraph/token` inside the container before attempting to upgrade to 3.21.x.

### Added

- The new GraphQL API query field `namespaceByName(name: String!)` makes it easier to look up the user or organization with the given name. Previously callers needed to try looking up the user and organization separately.
- Changesets created by campaigns will now include a link back to the campaign in their body text. [#14033](https://github.com/sourcegraph/sourcegraph/issues/14033)
- Users can now preview commits that are going to be created in their repositories in the campaign preview UI. [#14181](https://github.com/sourcegraph/sourcegraph/pull/14181)
- If emails are configured, the user will be sent an email when important account information is changed. This currently encompasses changing/resetting the password, adding/removing emails, and adding/removing access tokens. [#14320](https://github.com/sourcegraph/sourcegraph/pull/14320)
- A subset of changesets can now be published by setting the `published` flag in campaign specs [to an array](https://docs.sourcegraph.com/@main/campaigns/campaign_spec_yaml_reference#publishing-only-specific-changesets), which allows only specific changesets within a campaign to be published based on the repository name. [#13476](https://github.com/sourcegraph/sourcegraph/pull/13476)
- Homepage panels are now enabled by default. [#14287](https://github.com/sourcegraph/sourcegraph/issues/14287)
- The most recent ping data is now available to site admins via the Site-admin > Pings page. [#13956](https://github.com/sourcegraph/sourcegraph/issues/13956)
- Homepage panel engagement metrics will be sent back in pings. [#14589](https://github.com/sourcegraph/sourcegraph/pull/14589)
- Homepage now has a footer with links to different extensibility features. [#14638](https://github.com/sourcegraph/sourcegraph/issues/14638)
- Added an onboarding tour of Sourcegraph for new users. It can be enabled in user settings with `experimentalFeatures.showOnboardingTour` [#14636](https://github.com/sourcegraph/sourcegraph/pull/14636)
- Added an onboarding tour of Sourcegraph for new users. [#14636](https://github.com/sourcegraph/sourcegraph/pull/14636)
- Repository GraphQL queries now support an `after` parameter that permits cursor-based pagination. [#13715](https://github.com/sourcegraph/sourcegraph/issues/13715)
- Searches in the Recent Searches panel and other places are now syntax highlighted. [#14443](https://github.com/sourcegraph/sourcegraph/issues/14443)

### Changed

- Interactive search mode is now disabled by default because the new plain text search input is smarter. To reenable it, add `{ "experimentalFeatures": { "splitSearchModes": true } }` in user settings.
- The extension registry has been redesigned to make it easier to find non-default Sourcegraph extensions.
- Tokens and similar sensitive information included in the userinfo portion of remote repository URLs will no longer be visible on the Mirroring settings page. [#14153](https://github.com/sourcegraph/sourcegraph/pull/14153)
- The sign in and sign up forms have been redesigned with better input validation.
- Kubernetes admins mounting [configuration files](https://docs.sourcegraph.com/admin/config/advanced_config_file#kubernetes-configmap) are encouraged to change how the ConfigMap is mounted. See the new documentation. Previously our documentation suggested using subPath. However, this lead to Kubernetes not automatically updating the files on configuration change. [#14297](https://github.com/sourcegraph/sourcegraph/pull/14297)
- The precise code intel bundle manager will now expire any converted LSIF data that is older than `PRECISE_CODE_INTEL_MAX_DATA_AGE` (30 days by default) that is also not visible from the tip of the default branch.
- `SRC_LOG_LEVEL=warn` is now the default in Docker Compose and Kubernetes deployments, reducing the amount of uninformative log spam. [#14458](https://github.com/sourcegraph/sourcegraph/pull/14458)
- Permissions data that were stored in deprecated binary format are abandoned. Downgrade from 3.21 to 3.20 is OK, but to 3.19 or prior versions might experience missing/incomplete state of permissions for a short period of time. [#13740](https://github.com/sourcegraph/sourcegraph/issues/13740)
- The query builder page is now disabled by default. To reenable it, add `{ "experimentalFeatures": { "showQueryBuilder": true } }` in user settings.
- The GraphQL `updateUser` mutation now returns the updated user (instead of an empty response).

### Fixed

- Git clone URLs now validate their format correctly. [#14313](https://github.com/sourcegraph/sourcegraph/pull/14313)
- Usernames set in Slack `observability.alerts` now apply correctly. [#14079](https://github.com/sourcegraph/sourcegraph/pull/14079)
- Path segments in breadcrumbs get truncated correctly again on small screen sizes instead of inflating the header bar. [#14097](https://github.com/sourcegraph/sourcegraph/pull/14097)
- GitLab pipelines are now parsed correctly and show their current status in campaign changesets. [#14129](https://github.com/sourcegraph/sourcegraph/pull/14129)
- Fixed an issue where specifying any repogroups would effectively search all repositories for all repogroups. [#14190](https://github.com/sourcegraph/sourcegraph/pull/14190)
- Changesets that were previously closed after being detached from a campaign are now reopened when being reattached. [#14099](https://github.com/sourcegraph/sourcegraph/pull/14099)
- Previously large files that match the site configuration [search.largeFiles](https://docs.sourcegraph.com/admin/config/site_config#search-largeFiles) would not be indexed if they contained a large number of unique trigrams. We now index those files as well. Note: files matching the glob still need to be valid utf-8. [#12443](https://github.com/sourcegraph/sourcegraph/issues/12443)
- Git tags without a `creatordate` value will no longer break tag search within a repository. [#5453](https://github.com/sourcegraph/sourcegraph/issues/5453)
- Campaigns pages now work properly on small viewports. [#14292](https://github.com/sourcegraph/sourcegraph/pull/14292)
- Fix an issue with viewing repositories that have spaces in the repository name [#2867](https://github.com/sourcegraph/sourcegraph/issues/2867)

### Removed

- Syntax highlighting for GraphQL, INI, TOML, and Perforce files has been removed [due to incompatible/absent licenses](https://github.com/sourcegraph/sourcegraph/issues/13933). We plan to [add it back in the future](https://github.com/sourcegraph/sourcegraph/issues?q=is%3Aissue+is%3Aopen+add+syntax+highlighting+for+develop+a+).
- Search scope pages (`/search/scope/:id`) were removed.
- User-defined search scopes are no longer shown below the search bar on the homepage. Use the [`quicklinks`](https://docs.sourcegraph.com/user/personalization/quick_links) setting instead to display links there.
- The explore page (`/explore`) was removed.
- The sign out page was removed.
- The unused GraphQL types `DiffSearchResult` and `DeploymentConfiguration` were removed.
- The deprecated GraphQL mutation `updateAllMirrorRepositories`.
- The deprecated GraphQL field `Site.noRepositoriesEnabled`.
- Total counts of users by product area have been removed from pings.
- Aggregate daily, weekly, and monthly latencies (in ms) of code intelligence events (e.g., hover tooltips) have been removed from pings.

## 3.20.1

### Fixed

- gomod: rollback go-diff to v0.5.3 (v0.6.0 causes panic in certain cases) [#13973](https://github.com/sourcegraph/sourcegraph/pull/13973).
- Fixed an issue causing the scoped query in the search field to be erased when viewing files. [#13954](https://github.com/sourcegraph/sourcegraph/pull/13954).

## 3.20.0

### Added

- Site admins can now force a specific user to re-authenticate on their next request or visit. [#13647](https://github.com/sourcegraph/sourcegraph/pull/13647)
- Sourcegraph now watches its [configuration files](https://docs.sourcegraph.com/admin/config/advanced_config_file) (when using external files) and automatically applies the changes to Sourcegraph's configuration when they change. For example, this allows Sourcegraph to detect when a Kubernetes ConfigMap changes. [#13646](https://github.com/sourcegraph/sourcegraph/pull/13646)
- To define repository groups (`search.repositoryGroups` in global, org, or user settings), you can now specify regular expressions in addition to single repository names. [#13730](https://github.com/sourcegraph/sourcegraph/pull/13730)
- The new site configuration property `search.limits` configures the maximum search timeout and the maximum number of repositories to search for various types of searches. [#13448](https://github.com/sourcegraph/sourcegraph/pull/13448)
- Files and directories can now be excluded from search by adding the file `.sourcegraph/ignore` to the root directory of a repository. Each line in the _ignore_ file is interpreted as a globbing pattern. [#13690](https://github.com/sourcegraph/sourcegraph/pull/13690)
- Structural search syntax now allows regular expressions in patterns. Also, `...` can now be used in place of `:[_]`. See the [documentation](https://docs.sourcegraph.com/@main/code_search/reference/structural) for example syntax. [#13809](https://github.com/sourcegraph/sourcegraph/pull/13809)
- The total size of all Git repositories and the lines of code for indexed branches will be sent back in pings. [#13764](https://github.com/sourcegraph/sourcegraph/pull/13764)
- Experimental: A new homepage UI for Sourcegraph Server shows the user their recent searches, repositories, files, and saved searches. It can be enabled with `experimentalFeatures.showEnterpriseHomePanels`. [#13407](https://github.com/sourcegraph/sourcegraph/issues/13407)

### Changed

- Campaigns are enabled by default for all users. Site admins may view and create campaigns; everyone else may only view campaigns. The new site configuration property `campaigns.enabled` can be used to disable campaigns for all users. The properties `campaigns.readAccess`, `automation.readAccess.enabled`, and `"experimentalFeatures": { "automation": "enabled" }}` are deprecated and no longer have any effect.
- Diff and commit searches are limited to 10,000 repositories (if `before:` or `after:` filters are used), or 50 repositories (if no time filters are used). You can configure this limit in the site configuration property `search.limits`. [#13386](https://github.com/sourcegraph/sourcegraph/pull/13386)
- The site configuration `maxReposToSearch` has been deprecated in favor of the property `maxRepos` on `search.limits`. [#13439](https://github.com/sourcegraph/sourcegraph/pull/13439)
- Search queries are now processed by a new parser that will always be enabled going forward. There should be no material difference in behavior. In case of adverse effects, the previous parser can be reenabled by setting `"search.migrateParser": false` in settings. [#13435](https://github.com/sourcegraph/sourcegraph/pull/13435)
- It is now possible to search for file content that excludes a term using the `NOT` operator. [#12412](https://github.com/sourcegraph/sourcegraph/pull/12412)
- `NOT` is available as an alternative syntax of `-` on supported keywords `repo`, `file`, `content`, `lang`, and `repohasfile`. [#12412](https://github.com/sourcegraph/sourcegraph/pull/12412)
- Negated content search is now also supported for unindexed repositories. Previously it was only supported for indexed repositories [#13359](https://github.com/sourcegraph/sourcegraph/pull/13359).
- The experimental feature flag `andOrQuery` is deprecated. [#13435](https://github.com/sourcegraph/sourcegraph/pull/13435)
- After a user's password changes, they will be signed out on all devices and must sign in again. [#13647](https://github.com/sourcegraph/sourcegraph/pull/13647)
- `rev:` is available as alternative syntax of `@` for searching revisions instead of the default branch [#13133](https://github.com/sourcegraph/sourcegraph/pull/13133)
- Campaign URLs have changed to use the campaign name instead of an opaque ID. The old URLs no longer work. [#13368](https://github.com/sourcegraph/sourcegraph/pull/13368)
- A new `external_service_repos` join table was added. The migration required to make this change may take a few minutes.

### Fixed

- User satisfaction/NPS surveys will now correctly provide a range from 0–10, rather than 0–9. [#13163](https://github.com/sourcegraph/sourcegraph/pull/13163)
- Fixed a bug where we returned repositories with invalid revisions in the search results. Now, if a user specifies an invalid revision, we show an alert. [#13271](https://github.com/sourcegraph/sourcegraph/pull/13271)
- Previously it wasn't possible to search for certain patterns containing `:` because they would not be considered valid filters. We made these checks less strict. [#10920](https://github.com/sourcegraph/sourcegraph/pull/10920)
- When a user signs out of their account, all of their sessions will be invalidated, not just the session where they signed out. [#13647](https://github.com/sourcegraph/sourcegraph/pull/13647)
- URL information will no longer be leaked by the HTTP referer header. This prevents the user's password reset code from being leaked. [#13804](https://github.com/sourcegraph/sourcegraph/pull/13804)
- GitLab OAuth2 user authentication now respects `tls.external` site setting. [#13814](https://github.com/sourcegraph/sourcegraph/pull/13814)

### Removed

- The smartSearchField feature is now always enabled. The `experimentalFeatures.smartSearchField` settings option has been removed.

## 3.19.2

### Fixed

- search: always limit commit and diff to less than 10,000 repos [a97f81b0f7](https://github.com/sourcegraph/sourcegraph/commit/a97f81b0f79535253bd7eae6c30d5c91d48da5ca)
- search: configurable limits on commit/diff search [1c22d8ce1](https://github.com/sourcegraph/sourcegraph/commit/1c22d8ce13c149b3fa3a7a26f8cb96adc89fc556)
- search: add site configuration for maxTimeout [d8d61b43c0f](https://github.com/sourcegraph/sourcegraph/commit/d8d61b43c0f0d229d46236f2f128ca0f93455172)

## 3.19.1

### Fixed

- migrations: revert migration causing deadlocks in some deployments [#13194](https://github.com/sourcegraph/sourcegraph/pull/13194)

## 3.19.0

### Added

- Emails can be now be sent to SMTP servers with self-signed certificates, using `email.smtp.disableTLS`. [#12243](https://github.com/sourcegraph/sourcegraph/pull/12243)
- Saved search emails now include a link to the user's saved searches page. [#11651](https://github.com/sourcegraph/sourcegraph/pull/11651)
- Campaigns can now be synced using GitLab webhooks. [#12139](https://github.com/sourcegraph/sourcegraph/pull/12139)
- Configured `observability.alerts` can now be tested using a GraphQL endpoint, `triggerObservabilityTestAlert`. [#12532](https://github.com/sourcegraph/sourcegraph/pull/12532)
- The Sourcegraph CLI can now serve local repositories for Sourcegraph to clone. This was previously in a command called `src-expose`. See [serving local repositories](https://docs.sourcegraph.com/admin/external_service/src_serve_git) in our documentation to find out more. [#12363](https://github.com/sourcegraph/sourcegraph/issues/12363)
- The count of retained, churned, resurrected, new and deleted users will be sent back in pings. [#12136](https://github.com/sourcegraph/sourcegraph/pull/12136)
- Saved search usage will be sent back in pings. [#12956](https://github.com/sourcegraph/sourcegraph/pull/12956)
- Any request with `?trace=1` as a URL query parameter will enable Jaeger tracing (if Jaeger is enabled). [#12291](https://github.com/sourcegraph/sourcegraph/pull/12291)
- Password reset emails will now be automatically sent to users created by a site admin if email sending is configured and password reset is enabled. Previously, site admins needed to manually send the user this password reset link. [#12803](https://github.com/sourcegraph/sourcegraph/pull/12803)
- Syntax highlighting for `and` and `or` search operators. [#12694](https://github.com/sourcegraph/sourcegraph/pull/12694)
- It is now possible to search for file content that excludes a term using the `NOT` operator. Negating pattern syntax requires setting `"search.migrateParser": true` in settings and is currently only supported for literal and regexp queries on indexed repositories. [#12412](https://github.com/sourcegraph/sourcegraph/pull/12412)
- `NOT` is available as an alternative syntax of `-` on supported keywords `repo`, `file`, `content`, `lang`, and `repohasfile`. `NOT` requires setting `"search.migrateParser": true` option in settings. [#12520](https://github.com/sourcegraph/sourcegraph/pull/12520)

### Changed

- Repository permissions are now always checked and updated asynchronously ([background permissions syncing](https://docs.sourcegraph.com/admin/repo/permissions#background-permissions-syncing)) instead of blocking each operation. The site config option `permissions.backgroundSync` (which enabled this behavior in previous versions) is now a no-op and is deprecated.
- [Background permissions syncing](https://docs.sourcegraph.com/admin/repo/permissions#background-permissions-syncing) (`permissions.backgroundSync`) has become the only option for mirroring repository permissions from code hosts. All relevant site configurations are deprecated.

### Fixed

- Fixed site admins are getting errors when visiting user settings page in OSS version. [#12313](https://github.com/sourcegraph/sourcegraph/pull/12313)
- `github-proxy` now respects the environment variables `HTTP_PROXY`, `HTTPS_PROXY` and `NO_PROXY` (or the lowercase versions thereof). Other services already respect these variables, but this was missed. If you need a proxy to access github.com set the environment variable for the github-proxy container. [#12377](https://github.com/sourcegraph/sourcegraph/issues/12377)
- `sourcegraph-frontend` now respects the `tls.external` experimental setting as well as the proxy environment variables. In proxy environments this allows Sourcegraph to fetch extensions. [#12633](https://github.com/sourcegraph/sourcegraph/issues/12633)
- Fixed a bug that would sometimes cause trailing parentheses to be removed from search queries upon page load. [#12960](https://github.com/sourcegraph/sourcegraph/issues/12690)
- Indexed search will no longer stall if a specific index job stalls. Additionally at scale many corner cases causing indexing to stall have been fixed. [#12502](https://github.com/sourcegraph/sourcegraph/pull/12502)
- Indexed search will quickly recover from rebalancing / roll outs. When a indexed search shard goes down, its repositories are re-indexed by other shards. This takes a while and during a rollout leads to effectively re-indexing all repositories. We now avoid indexing the redistributed repositories once a shard comes back online. [#12474](https://github.com/sourcegraph/sourcegraph/pull/12474)
- Indexed search has many improvements to observability. More detailed Jaeger traces, detailed logging during startup and more prometheus metrics.
- The site admin repository needs-index page is significantly faster. Previously on large instances it would usually timeout. Now it should load within a second. [#12513](https://github.com/sourcegraph/sourcegraph/pull/12513)
- User password reset page now respects the value of site config `auth.minPasswordLength`. [#12971](https://github.com/sourcegraph/sourcegraph/pull/12971)
- Fixed an issue where duplicate search results would show for queries with `or`-expressions. [#12531](https://github.com/sourcegraph/sourcegraph/pull/12531)
- Faster indexed search queries over a large number of repositories. Searching 100k+ repositories is now ~400ms faster and uses much less memory. [#12546](https://github.com/sourcegraph/sourcegraph/pull/12546)

### Removed

- Deprecated site settings `lightstepAccessToken` and `lightstepProject` have been removed. We now only support sending traces to Jaeger. Configure Jaeger with `observability.tracing` site setting.
- Removed `CloneInProgress` option from GraphQL Repositories API. [#12560](https://github.com/sourcegraph/sourcegraph/pull/12560)

## 3.18.0

### Added

- To search across multiple revisions of the same repository, list multiple branch names (or other revspecs) separated by `:` in your query, as in `repo:myrepo@branch1:branch2:branch2`. To search all branches, use `repo:myrepo@*refs/heads/`. Previously this was only supported for diff and commit searches and only available via the experimental site setting `searchMultipleRevisionsPerRepository`.
- The "Add repositories" page (/site-admin/external-services/new) now displays a dismissible notification explaining how and why we access code host data. [#11789](https://github.com/sourcegraph/sourcegraph/pull/11789).
- New `observability.alerts` features:
  - Notifications now provide more details about relevant alerts.
  - Support for email and OpsGenie notifications has been added. Note that to receive email alerts, `email.address` and `email.smtp` must be configured.
  - Some notifiers now have new options:
    - PagerDuty notifiers: `severity` and `apiUrl`
    - Webhook notifiers: `bearerToken`
  - A new `disableSendResolved` option disables notifications for when alerts resolve themselves.
- Recently firing critical alerts can now be displayed to admins via site alerts, use the flag `{ "alerts.hideObservabilitySiteAlerts": false }` to enable these alerts in user configuration.
- Specific alerts can now be silenced using `observability.silenceAlerts`. [#12087](https://github.com/sourcegraph/sourcegraph/pull/12087)
- Revisions listed in `experimentalFeatures.versionContext` will be indexed for faster searching. This is the first support towards indexing non-default branches. [#6728](https://github.com/sourcegraph/sourcegraph/issues/6728)
- Revisions listed in `experimentalFeatures.versionContext` or `experimentalFeatures.search.index.branches` will be indexed for faster searching. This is the first support towards indexing non-default branches. [#6728](https://github.com/sourcegraph/sourcegraph/issues/6728)
- Campaigns are now supported on GitLab.
- Campaigns now support GitLab and allow users to create, update and track merge requests on GitLab instances.
- Added a new section on the search homepage on Sourcegraph.com. It is currently feature flagged behind `experimentalFeatures.showRepogroupHomepage` in settings.
- Added new repository group pages.

### Changed

- Some monitoring alerts now have more useful descriptions. [#11542](https://github.com/sourcegraph/sourcegraph/pull/11542)
- Searching `fork:true` or `archived:true` has the same behaviour as searching `fork:yes` or `archived:yes` respectively. Previously it incorrectly had the same behaviour as `fork:only` and `archived:only` respectively. [#11740](https://github.com/sourcegraph/sourcegraph/pull/11740)
- Configuration for `observability.alerts` has changed and notifications are now provided by Prometheus Alertmanager. [#11832](https://github.com/sourcegraph/sourcegraph/pull/11832)
  - Removed: `observability.alerts.id`.
  - Removed: Slack notifiers no longer accept `mentionUsers`, `mentionGroups`, `mentionChannel`, and `token` options.

### Fixed

- The single-container `sourcegraph/server` image now correctly reports its version.
- An issue where repositories would not clone and index in some edge cases where the clones were deleted or not successful on gitserver. [#11602](https://github.com/sourcegraph/sourcegraph/pull/11602)
- An issue where repositories previously deleted on gitserver would not immediately reclone on system startup. [#11684](https://github.com/sourcegraph/sourcegraph/issues/11684)
- An issue where the sourcegraph/server Jaeger config was invalid. [#11661](https://github.com/sourcegraph/sourcegraph/pull/11661)
- An issue where valid search queries were improperly hinted as being invalid in the search field. [#11688](https://github.com/sourcegraph/sourcegraph/pull/11688)
- Reduce frontend memory spikes by limiting the number of goroutines launched by our GraphQL resolvers. [#11736](https://github.com/sourcegraph/sourcegraph/pull/11736)
- Fixed a bug affecting Sourcegraph icon display in our Phabricator native integration [#11825](https://github.com/sourcegraph/sourcegraph/pull/11825).
- Improve performance of site-admin repositories status page. [#11932](https://github.com/sourcegraph/sourcegraph/pull/11932)
- An issue where search autocomplete for files didn't add the right path. [#12241](https://github.com/sourcegraph/sourcegraph/pull/12241)

### Removed

- Backwards compatibility for "critical configuration" (a type of configuration that was deprecated in December 2019) was removed. All critical configuration now belongs in site configuration.
- Experimental feature setting `{ "experimentalFeatures": { "searchMultipleRevisionsPerRepository": true } }` will be removed in 3.19. It is now always on. Please remove references to it.
- Removed "Cloning" tab in site-admin Repository Status page. [#12043](https://github.com/sourcegraph/sourcegraph/pull/12043)
- The `blacklist` configuration option for Gitolite that was deprecated in 3.17 has been removed in 3.19. Use `exclude.pattern` instead. [#12345](https://github.com/sourcegraph/sourcegraph/pull/12345)

## 3.17.3

### Fixed

- git: Command retrying made a copy that was never used [#11807](https://github.com/sourcegraph/sourcegraph/pull/11807)
- frontend: Allow opt out of EnsureRevision when making a comparison query [#11811](https://github.com/sourcegraph/sourcegraph/pull/11811)
- Fix Phabricator icon class [#11825](https://github.com/sourcegraph/sourcegraph/pull/11825)

## 3.17.2

### Fixed

- An issue where repositories previously deleted on gitserver would not immediately reclone on system startup. [#11684](https://github.com/sourcegraph/sourcegraph/issues/11684)

## 3.17.1

### Added

- Improved search indexing metrics

### Changed

- Some monitoring alerts now have more useful descriptions. [#11542](https://github.com/sourcegraph/sourcegraph/pull/11542)

### Fixed

- The single-container `sourcegraph/server` image now correctly reports its version.
- An issue where repositories would not clone and index in some edge cases where the clones were deleted or not successful on gitserver. [#11602](https://github.com/sourcegraph/sourcegraph/pull/11602)
- An issue where the sourcegraph/server Jaeger config was invalid. [#11661](https://github.com/sourcegraph/sourcegraph/pull/11661)

## 3.17.0

### Added

- The search results page now shows a small UI notification if either repository forks or archives are excluded, when `fork` or `archived` options are not explicitly set. [#10624](https://github.com/sourcegraph/sourcegraph/pull/10624)
- Prometheus metric `src_gitserver_repos_removed_disk_pressure` which is incremented everytime we remove a repository due to disk pressure. [#10900](https://github.com/sourcegraph/sourcegraph/pull/10900)
- `gitolite.exclude` setting in [Gitolite external service config](https://docs.sourcegraph.com/admin/external_service/gitolite#configuration) now supports a regular expression via the `pattern` field. This is consistent with how we exclude in other external services. Additionally this is a replacement for the deprecated `blacklist` configuration. [#11403](https://github.com/sourcegraph/sourcegraph/pull/11403)
- Notifications about Sourcegraph being out of date will now be shown to site admins and users (depending on how out-of-date it is).
- Alerts are now configured using `observability.alerts` in the site configuration, instead of via the Grafana web UI. This does not yet support all Grafana notification channel types, and is not yet supported on `sourcegraph/server` ([#11473](https://github.com/sourcegraph/sourcegraph/issues/11473)). For more details, please refer to the [Sourcegraph alerting guide](https://docs.sourcegraph.com/admin/observability/alerting).
- Experimental basic support for detecting if your Sourcegraph instance is over or under-provisioned has been added through a set of dashboards and warning-level alerts based on container utilization.
- Query [operators](https://docs.sourcegraph.com/code_search/reference/queries#boolean-operators) `and` and `or` are now enabled by default in all search modes for searching file content. [#11521](https://github.com/sourcegraph/sourcegraph/pull/11521)

### Changed

- Repository search within a version context will link to the revision in the version context. [#10860](https://github.com/sourcegraph/sourcegraph/pull/10860)
- Background permissions syncing becomes the default method to sync permissions from code hosts. Please [read our documentation for things to keep in mind before upgrading](https://docs.sourcegraph.com/admin/repo/permissions#background-permissions-syncing). [#10972](https://github.com/sourcegraph/sourcegraph/pull/10972)
- The styling of the hover overlay was overhauled to never have badges or the close button overlap content while also always indicating whether the overlay is currently pinned. The styling on code hosts was also improved. [#10956](https://github.com/sourcegraph/sourcegraph/pull/10956)
- Previously, it was required to quote most patterns in structural search. This is no longer a restriction and single and double quotes in structural search patterns are interpreted literally. Note: you may still use `content:"structural-pattern"` if the pattern without quotes conflicts with other syntax. [#11481](https://github.com/sourcegraph/sourcegraph/pull/11481)

### Fixed

- Dynamic repo search filters on branches which contain special characters are correctly escaped now. [#10810](https://github.com/sourcegraph/sourcegraph/pull/10810)
- Forks and archived repositories at a specific commit are searched without the need to specify "fork:yes" or "archived:yes" in the query. [#10864](https://github.com/sourcegraph/sourcegraph/pull/10864)
- The git history for binary files is now correctly shown. [#11034](https://github.com/sourcegraph/sourcegraph/pull/11034)
- Links to AWS Code Commit repositories have been fixed after the URL schema has been changed. [#11019](https://github.com/sourcegraph/sourcegraph/pull/11019)
- A link to view all repositories will now always appear on the Explore page. [#11113](https://github.com/sourcegraph/sourcegraph/pull/11113)
- The Site-admin > Pings page no longer incorrectly indicates that pings are disabled when they aren't. [#11229](https://github.com/sourcegraph/sourcegraph/pull/11229)
- Match counts are now accurately reported for indexed search. [#11242](https://github.com/sourcegraph/sourcegraph/pull/11242)
- When background permissions syncing is enabled, it is now possible to only enforce permissions for repositories from selected code hosts (instead of enforcing permissions for repositories from all code hosts). [#11336](https://github.com/sourcegraph/sourcegraph/pull/11336)
- When more than 200+ repository revisions in a search are unindexed (very rare), the remaining repositories are reported as missing instead of Sourcegraph issuing e.g. several thousand unindexed search requests which causes system slowness and ultimately times out—ensuring searches are still fast even if there are indexing issues on a deployment of Sourcegraph. This does not apply if `index:no` is present in the query.

### Removed

- Automatic syncing of Campaign webhooks for Bitbucket Server. [#10962](https://github.com/sourcegraph/sourcegraph/pull/10962)
- The `blacklist` configuration option for Gitolite is DEPRECATED and will be removed in 3.19. Use `exclude.pattern` instead.

## 3.16.2

### Fixed

- Search: fix indexed search match count [#7fc96](https://github.com/sourcegraph/sourcegraph/commit/7fc96d319f49f55da46a7649ccf261aa7e8327c3)
- Sort detected languages properly [#e7750](https://github.com/sourcegraph/sourcegraph/commit/e77507d060a40355e7b86fb093d21a7149ea03ac)

## 3.16.1

### Fixed

- Fix repo not found error for patches [#11021](https://github.com/sourcegraph/sourcegraph/pull/11021).
- Show expired license screen [#10951](https://github.com/sourcegraph/sourcegraph/pull/10951).
- Sourcegraph is now built with Go 1.14.3, fixing issues running Sourcegraph onUbuntu 19 and 20. [#10447](https://github.com/sourcegraph/sourcegraph/issues/10447)

## 3.16.0

### Added

- Autocompletion for `repogroup` filters in search queries. [#10141](https://github.com/sourcegraph/sourcegraph/pull/10286)
- If the experimental feature flag `codeInsights` is enabled, extensions can contribute content to directory pages through the experimental `ViewProvider` API. [#10236](https://github.com/sourcegraph/sourcegraph/pull/10236)
  - Directory pages are then represented as an experimental `DirectoryViewer` in the `visibleViewComponents` of the extension API. **Note: This may break extensions that were assuming `visibleViewComponents` were always `CodeEditor`s and did not check the `type` property.** Extensions checking the `type` property will continue to work. [#10236](https://github.com/sourcegraph/sourcegraph/pull/10236)
- [Major syntax highlighting improvements](https://github.com/sourcegraph/syntect_server/pull/29), including:
  - 228 commits / 1 year of improvements to the syntax highlighter library Sourcegraph uses ([syntect](https://github.com/trishume/syntect)).
  - 432 commits / 1 year of improvements to the base syntax definitions for ~36 languages Sourcegraph uses ([sublimehq/Packages](https://github.com/sublimehq/Packages)).
  - 30 new file extensions/names now detected.
  - Likely fixes other major instability and language support issues. #9557
  - Added [Smarty](#2885), [Ethereum / Solidity / Vyper)](#2440), [Cuda](#5907), [COBOL](#10154), [vb.NET](#4901), and [ASP.NET](#4262) syntax highlighting.
  - Fixed OCaml syntax highlighting #3545
  - Bazel/Starlark support improved (.star, BUILD, and many more extensions now properly highlighted). #8123
- New permissions page in both user and repository settings when background permissions syncing is enabled (`"permissions.backgroundSync": {"enabled": true}`). [#10473](https://github.com/sourcegraph/sourcegraph/pull/10473) [#10655](https://github.com/sourcegraph/sourcegraph/pull/10655)
- A new dropdown for choosing version contexts appears on the left of the query input when version contexts are specified in `experimentalFeatures.versionContext` in site configuration. Version contexts allow you to scope your search to specific sets of repos at revisions.
- Campaign changeset usage counts including changesets created, added and merged will be sent back in pings. [#10591](https://github.com/sourcegraph/sourcegraph/pull/10591)
- Diff views now feature syntax highlighting and can be properly copy-pasted. [#10437](https://github.com/sourcegraph/sourcegraph/pull/10437)
- Admins can now download an anonymized usage statistics ZIP archive in the **Site admin > Usage stats**. Opting to share this archive with the Sourcegraph team helps us make the product even better. [#10475](https://github.com/sourcegraph/sourcegraph/pull/10475)
- Extension API: There is now a field `versionContext` and subscribable `versionContextChanges` in `Workspace` to allow extensions to respect the instance's version context.
- The smart search field, providing syntax highlighting, hover tooltips, and validation on filters in search queries, is now activated by default. It can be disabled by setting `{ "experimentalFeatures": { "smartSearchField": false } }` in global settings.

### Changed

- The `userID` and `orgID` fields in the SavedSearch type in the GraphQL API have been replaced with a `namespace` field. To get the ID of the user or org that owns the saved search, use `namespace.id`. [#5327](https://github.com/sourcegraph/sourcegraph/pull/5327)
- Tree pages now redirect to blob pages if the path is not a tree and vice versa. [#10193](https://github.com/sourcegraph/sourcegraph/pull/10193)
- Files and directories that are not found now return a 404 status code. [#10193](https://github.com/sourcegraph/sourcegraph/pull/10193)
- The site admin flag `disableNonCriticalTelemetry` now allows Sourcegraph admins to disable most anonymous telemetry. Visit https://docs.sourcegraph.com/admin/pings to learn more. [#10402](https://github.com/sourcegraph/sourcegraph/pull/10402)

### Fixed

- In the OSS version of Sourcegraph, authorization providers are properly initialized and GraphQL APIs are no longer blocked. [#3487](https://github.com/sourcegraph/sourcegraph/issues/3487)
- Previously, GitLab repository paths containing certain characters could not be excluded (slashes and periods in parts of the paths). These characters are now allowed, so the repository paths can be excluded. [#10096](https://github.com/sourcegraph/sourcegraph/issues/10096)
- Symbols for indexed commits in languages Haskell, JSONNet, Kotlin, Scala, Swift, Thrift, and TypeScript will show up again. Previously our symbol indexer would not know how to extract symbols for those languages even though our unindexed symbol service did. [#10357](https://github.com/sourcegraph/sourcegraph/issues/10357)
- When periodically re-cloning a repository it will still be available. [#10663](https://github.com/sourcegraph/sourcegraph/pull/10663)

### Removed

- The deprecated feature discussions has been removed. [#9649](https://github.com/sourcegraph/sourcegraph/issues/9649)

## 3.15.2

### Fixed

- Fix repo not found error for patches [#11021](https://github.com/sourcegraph/sourcegraph/pull/11021).
- Show expired license screen [#10951](https://github.com/sourcegraph/sourcegraph/pull/10951).

## 3.15.1

### Fixed

- A potential security vulnerability with in the authentication workflow has been fixed. [#10167](https://github.com/sourcegraph/sourcegraph/pull/10167)
- An issue where `sourcegraph/postgres-11.4:3.15.0` was incorrectly an older version of the image incompatible with non-root Kubernetes deployments. `sourcegraph/postgres-11.4:3.15.1` now matches the same image version found in Sourcegraph 3.14.3 (`20-04-07_56b20163`).
- An issue that caused the search result type tabs to be overlapped in Safari. [#10191](https://github.com/sourcegraph/sourcegraph/pull/10191)

## 3.15.0

### Added

- Users and site administrators can now view a log of their actions/events in the user settings. [#9141](https://github.com/sourcegraph/sourcegraph/pull/9141)
- With the new `visibility:` filter search results can now be filtered based on a repository's visibility (possible filter values: `any`, `public` or `private`). [#8344](https://github.com/sourcegraph/sourcegraph/issues/8344)
- [`sourcegraph/git-extras`](https://sourcegraph.com/extensions/sourcegraph/git-extras) is now enabled by default on new instances [#3501](https://github.com/sourcegraph/sourcegraph/issues/3501)
- The Sourcegraph Docker image will now copy `/etc/sourcegraph/gitconfig` to `$HOME/.gitconfig`. This is a convenience similiar to what we provide for [repositories that need HTTP(S) or SSH authentication](https://docs.sourcegraph.com/admin/repo/auth). [#658](https://github.com/sourcegraph/sourcegraph/issues/658)
- Permissions background syncing is now supported for GitHub via site configuration `"permissions.backgroundSync": {"enabled": true}`. [#8890](https://github.com/sourcegraph/sourcegraph/issues/8890)
- Search: Adding `stable:true` to a query ensures a deterministic search result order. This is an experimental parameter. It applies only to file contents, and is limited to at max 5,000 results (consider using [the paginated search API](https://docs.sourcegraph.com/api/graphql/search#sourcegraph-3-9-experimental-paginated-search) if you need more than that.). [#9681](https://github.com/sourcegraph/sourcegraph/pull/9681).
- After completing the Sourcegraph user feedback survey, a button may appear for tweeting this feedback at [@sourcegraph](https://twitter.com/sourcegraph). [#9728](https://github.com/sourcegraph/sourcegraph/pull/9728)
- `git fetch` and `git clone` now inherit the parent process environment variables. This allows site admins to set `HTTPS_PROXY` or [git http configurations](https://git-scm.com/docs/git-config/2.26.0#Documentation/git-config.txt-httpproxy) via environment variables. For cluster environments site admins should set this on the gitserver container. [#250](https://github.com/sourcegraph/sourcegraph/issues/250)
- Experimental: Search for file contents using `and`- and `or`-expressions in queries. Enabled via the global settings value `{"experimentalFeatures": {"andOrQuery": "enabled"}}`. [#8567](https://github.com/sourcegraph/sourcegraph/issues/8567)
- Always include forks or archived repositories in searches via the global/org/user settings with `"search.includeForks": true` or `"search.includeArchived": true` respectively. [#9927](https://github.com/sourcegraph/sourcegraph/issues/9927)
- observability (debugging): It is now possible to log all Search and GraphQL requests slower than N milliseconds, using the new site configuration options `observability.logSlowGraphQLRequests` and `observability.logSlowSearches`.
- observability (monitoring): **More metrics monitored and alerted on, more legible dashboards**
  - Dashboard panels now show an orange/red background color when the defined warning/critical alert threshold has been met, making it even easier to see on a dashboard what is in a bad state.
  - Symbols: failing `symbols` -> `frontend-internal` requests are now monitored. [#9732](https://github.com/sourcegraph/sourcegraph/issues/9732)
  - Frontend dasbhoard: Search error types are now broken into distinct panels for improved visibility/legibility.
    - **IMPORTANT**: If you have previously configured alerting on any of these panels or on "hard search errors", you will need to reconfigure it after upgrading.
  - Frontend dasbhoard: Search error and latency are now broken down by type: Browser requests, search-based code intel requests, and API requests.
- observability (debugging): **Distributed tracing is a powerful tool for investigating performance issues.** The following changes have been made with the goal of making it easier to use distributed tracing with Sourcegraph:

  - The site configuration field `"observability.tracing": { "sampling": "..." }` allows a site admin to control which requests generate tracing data.
    - `"all"` will trace all requests.
    - `"selective"` (recommended) will trace all requests initiated from an end-user URL with `?trace=1`. Non-end-user-initiated requests can set a HTTP header `X-Sourcegraph-Should-Trace: true`. This is the recommended setting, as `"all"` can generate large amounts of tracing data that may cause network and memory resource contention in the Sourcegraph instance.
    - `"none"` (default) turns off tracing.
  - Jaeger is now the officially supported distributed tracer. The following is the recommended site configuration to connect Sourcegraph to a Jaeger agent (which must be deployed on the same host and listening on the default ports):

    ```
    "observability.tracing": {
      "sampling": "selective"
    }
    ```

  - Jaeger is now included in the Sourcegraph deployment configuration by default if you are using Kubernetes, Docker Compose, or the pure Docker cluster deployment model. (It is not yet included in the single Docker container distribution.) It will be included as part of upgrading to 3.15 in these deployment models, unless disabled.
  - The site configuration field, `useJaeger`, is deprecated in favor of `observability.tracing`.
  - Support for configuring Lightstep as a distributed tracer is deprecated and will be removed in a subsequent release. Instances that use Lightstep with Sourcegraph are encouraged to migrate to Jaeger (directions for running Jaeger alongside Sourcegraph are included in the installation instructions).

### Changed

- Multiple backwards-incompatible changes in the parts of the GraphQL API related to Campaigns [#9106](https://github.com/sourcegraph/sourcegraph/issues/9106):
  - `CampaignPlan.status` has been removed, since we don't need it anymore after moving execution of campaigns to src CLI in [#8008](https://github.com/sourcegraph/sourcegraph/pull/8008).
  - `CampaignPlan` has been renamed to `PatchSet`.
  - `ChangesetPlan`/`ChangesetPlanConnection` has been renamed to `Patch`/`PatchConnection`.
  - `CampaignPlanPatch` has been renamed to `PatchInput`.
  - `Campaign.plan` has been renamed to `Campaign.patchSet`.
  - `Campaign.changesetPlans` has been renamed to `campaign.changesetPlan`.
  - `createCampaignPlanFromPatches` mutation has been renamed to `createPatchSetFromPatches`.
- Removed the scoped search field on tree pages. When browsing code, the global search query will now get scoped to the current tree or file. [#9225](https://github.com/sourcegraph/sourcegraph/pull/9225)
- Instances without a license key that exceed the published user limit will now display a notice to all users.

### Fixed

- `.*` in the filter pattern were ignored and led to missing search results. [#9152](https://github.com/sourcegraph/sourcegraph/pull/9152)
- The Phabricator integration no longer makes duplicate requests to Phabricator's API on diff views. [#8849](https://github.com/sourcegraph/sourcegraph/issues/8849)
- Changesets on repositories that aren't available on the instance anymore are now hidden instead of failing. [#9656](https://github.com/sourcegraph/sourcegraph/pull/9656)
- observability (monitoring):
  - **Dashboard and alerting bug fixes**
    - Syntect Server dashboard: "Worker timeouts" can no longer appear to go negative. [#9523](https://github.com/sourcegraph/sourcegraph/issues/9523)
    - Symbols dashboard: "Store fetch queue size" can no longer appear to go negative. [#9731](https://github.com/sourcegraph/sourcegraph/issues/9731)
    - Syntect Server dashboard: "Worker timeouts" no longer incorrectly shows multiple values. [#9524](https://github.com/sourcegraph/sourcegraph/issues/9524)
    - Searcher dashboard: "Search errors on unindexed repositories" no longer includes cancelled search requests (which are expected).
    - Fixed an issue where NaN could leak into the `alert_count` metric. [#9832](https://github.com/sourcegraph/sourcegraph/issues/9832)
    - Gitserver: "resolve_revision_duration_slow" alert is no longer flaky / non-deterministic. [#9751](https://github.com/sourcegraph/sourcegraph/issues/9751)
    - Git Server dashboard: there is now a panel to show concurrent command executions to match the defined alerts. [#9354](https://github.com/sourcegraph/sourcegraph/issues/9354)
    - Git Server dashboard: adjusted the critical disk space alert to 15% so it can now fire. [#9351](https://github.com/sourcegraph/sourcegraph/issues/9351)
  - **Dashboard visiblity and legibility improvements**
    - all: "frontend internal errors" are now broken down just by route, which makes reading the graph easier. [#9668](https://github.com/sourcegraph/sourcegraph/issues/9668)
    - Frontend dashboard: panels no longer show misleading duplicate labels. [#9660](https://github.com/sourcegraph/sourcegraph/issues/9660)
    - Syntect Server dashboard: panels are no longer compacted, for improved visibility. [#9525](https://github.com/sourcegraph/sourcegraph/issues/9525)
    - Frontend dashboard: panels are no longer compacted, for improved visibility. [#9356](https://github.com/sourcegraph/sourcegraph/issues/9356)
    - Searcher dashboard: "Search errors on unindexed repositories" is now broken down by code instead of instance for improved readability. [#9670](https://github.com/sourcegraph/sourcegraph/issues/9670)
    - Symbols dashboard: metrics are now aggregated instead of per-instance, for improved visibility. [#9730](https://github.com/sourcegraph/sourcegraph/issues/9730)
    - Firing alerts are now correctly sorted at the top of dashboards by default. [#9766](https://github.com/sourcegraph/sourcegraph/issues/9766)
    - Panels at the bottom of the home dashboard no longer appear clipped / cut off. [#9768](https://github.com/sourcegraph/sourcegraph/issues/9768)
    - Git Server dashboard: disk usage now shown in percentages to match the alerts that can fire. [#9352](https://github.com/sourcegraph/sourcegraph/issues/9352)
    - Git Server dashboard: the 'echo command duration test' panel now properly displays units in seconds. [#7628](https://github.com/sourcegraph/sourcegraph/issues/7628)
    - Dashboard panels showing firing alerts no longer over-count firing alerts due to the number of service replicas. [#9353](https://github.com/sourcegraph/sourcegraph/issues/9353)

### Removed

- The experimental feature discussions is marked as deprecated. GraphQL and configuration fields related to it will be removed in 3.16. [#9649](https://github.com/sourcegraph/sourcegraph/issues/9649)

## 3.14.4

### Fixed

- A potential security vulnerability with in the authentication workflow has been fixed. [#10167](https://github.com/sourcegraph/sourcegraph/pull/10167)

## 3.14.3

### Fixed

- phabricator: Duplicate requests to phabricator API from sourcegraph extensions. [#8849](https://github.com/sourcegraph/sourcegraph/issues/8849)

## 3.14.2

### Fixed

- campaigns: Ignore changesets where repo does not exist anymore. [#9656](https://github.com/sourcegraph/sourcegraph/pull/9656)

## 3.14.1

### Added

- monitoring: new Permissions dashboard to show stats of repository permissions.

### Changed

- Site-Admin/Instrumentation in the Kubernetes cluster deployment now includes indexed-search.

## 3.14.0

### Added

- Site-Admin/Instrumentation is now available in the Kubernetes cluster deployment [8805](https://github.com/sourcegraph/sourcegraph/pull/8805).
- Extensions can now specify a `baseUri` in the `DocumentFilter` when registering providers.
- Admins can now exclude GitHub forks and/or archived repositories from the set of repositories being mirrored in Sourcegraph with the `"exclude": [{"forks": true}]` or `"exclude": [{"archived": true}]` GitHub external service configuration. [#8974](https://github.com/sourcegraph/sourcegraph/pull/8974)
- Campaign changesets can be filtered by State, Review State and Check State. [#8848](https://github.com/sourcegraph/sourcegraph/pull/8848)
- Counts of users of and searches conducted with interactive and plain text search modes will be sent back in pings, aggregated daily, weekly, and monthly.
- Aggregated counts of daily, weekly, and monthly active users of search will be sent back in pings.
- Counts of number of searches conducted using each filter will be sent back in pings, aggregated daily, weekly, and monthly.
- Counts of number of users conducting searches containing each filter will be sent back in pings, aggregated daily, weekly, and monthly.
- Added more entries (Bash, Erlang, Julia, OCaml, Scala) to the list of suggested languages for the `lang:` filter.
- Permissions background sync is now supported for GitLab and Bitbucket Server via site configuration `"permissions.backgroundSync": {"enabled": true}`.
- Indexed search exports more prometheus metrics and debug logs to aid debugging performance issues. [#9111](https://github.com/sourcegraph/sourcegraph/issues/9111)
- monitoring: the Frontend dashboard now shows in excellent detail how search is behaving overall and at a glance.
- monitoring: added alerts for when hard search errors (both timeouts and general errors) are high.
- monitoring: added alerts for when partial search timeouts are high.
- monitoring: added alerts for when search 90th and 99th percentile request duration is high.
- monitoring: added alerts for when users are being shown an abnormally large amount of search alert user suggestions and no results.
- monitoring: added alerts for when the internal indexed and unindexed search services are returning bad responses.
- monitoring: added alerts for when gitserver may be under heavy load due to many concurrent command executions or under-provisioning.

### Changed

- The "automation" feature was renamed to "campaigns".
  - `campaigns.readAccess.enabled` replaces the deprecated site configuration property `automation.readAccess.enabled`.
  - The experimental feature flag was not renamed (because it will go away soon) and remains `{"experimentalFeatures": {"automation": "enabled"}}`.
- The [Kubernetes deployment](https://github.com/sourcegraph/deploy-sourcegraph) for **existing** installations requires a
  [migration step](https://github.com/sourcegraph/deploy-sourcegraph/blob/master/docs/migrate.md) when upgrading
  past commit [821032e2ee45f21f701](https://github.com/sourcegraph/deploy-sourcegraph/commit/821032e2ee45f21f701caac624e4f090c59fd259) or when upgrading to 3.14.
  New installations starting with the mentioned commit or with 3.14 do not need this migration step.
- Aggregated search latencies (in ms) of search queries are now included in [pings](https://docs.sourcegraph.com/admin/pings).
- The [Kubernetes deployment](https://github.com/sourcegraph/deploy-sourcegraph) frontend role has added services as a resource to watch/listen/get.
  This change does not affect the newly-introduced, restricted Kubernetes config files.
- Archived repositories are excluded from search by default. Adding `archived:yes` includes archived repositories.
- Forked repositories are excluded from search by default. Adding `fork:yes` includes forked repositories.
- CSRF and session cookies now set `SameSite=None` when Sourcegraph is running behind HTTPS and `SameSite=Lax` when Sourcegraph is running behind HTTP in order to comply with a [recent IETF proposal](https://web.dev/samesite-cookies-explained/#samesitenone-must-be-secure). As a side effect, the Sourcegraph browser extension and GitLab/Bitbucket native integrations can only connect to private instances that have HTTPS configured. If your private instance is only running behind HTTP, please configure your instance to use HTTPS in order to continue using these.
- The Bitbucket Server rate limit that Sourcegraph self-imposes has been raised from 120 req/min to 480 req/min to account for Sourcegraph instances that make use of Sourcegraphs' Bitbucket Server repository permissions and campaigns at the same time (which require a larger number of API requests against Bitbucket Server). The new number is based on Sourcegraph consuming roughly 8% the average API request rate of a large customers' Bitbucket Server instance. [#9048](https://github.com/sourcegraph/sourcegraph/pull/9048/files)
- If a single, unambiguous commit SHA is used in a search query (e.g., `repo@c98f56`) and a search index exists at this commit (i.e., it is the `HEAD` commit), then the query is searched using the index. Prior to this change, unindexed search was performed for any query containing an `@commit` specifier.

### Fixed

- Zoekt's watchdog ensures the service is down upto 3 times before exiting. The watchdog would misfire on startup on resource constrained systems, with the retries this should make a false positive far less likely. [#7867](https://github.com/sourcegraph/sourcegraph/issues/7867)
- A regression in repo-updater was fixed that lead to every repository's git clone being updated every time the list of repositories was synced from the code host. [#8501](https://github.com/sourcegraph/sourcegraph/issues/8501)
- The default timeout of indexed search has been increased. Previously indexed search would always return within 3s. This lead to broken behaviour on new instances which had yet to tune resource allocations. [#8720](https://github.com/sourcegraph/sourcegraph/pull/8720)
- Bitbucket Server older than 5.13 failed to sync since Sourcegraph 3.12. This was due to us querying for the `archived` label, but Bitbucket Server 5.13 does not support labels. [#8883](https://github.com/sourcegraph/sourcegraph/issues/8883)
- monitoring: firing alerts are now ordered at the top of the list in dashboards by default for better visibility.
- monitoring: fixed an issue where some alerts would fail to report in for the "Total alerts defined" panel in the overview dashboard.

### Removed

- The v3.11 migration to merge critical and site configuration has been removed. If you are still making use of the deprecated `CRITICAL_CONFIG_FILE`, your instance may not start up. See the [migration notes for Sourcegraph 3.11](https://docs.sourcegraph.com/admin/migration/3_11) for more information.

## 3.13.2

### Fixed

- The default timeout of indexed search has been increased. Previously indexed search would always return within 3s. This lead to broken behaviour on new instances which had yet to tune resource allocations. [#8720](https://github.com/sourcegraph/sourcegraph/pull/8720)
- Bitbucket Server older than 5.13 failed to sync since Sourcegraph 3.12. This was due to us querying for the `archived` label, but Bitbucket Server 5.13 does not support labels. [#8883](https://github.com/sourcegraph/sourcegraph/issues/8883)
- A regression in repo-updater was fixed that lead to every repository's git clone being updated every time the list of repositories was synced from the code host. [#8501](https://github.com/sourcegraph/sourcegraph/issues/8501)

## 3.13.1

### Fixed

- To reduce the chance of users running into "502 Bad Gateway" errors an internal timeout has been increased from 60 seconds to 10 minutes so that long running requests are cut short by the proxy in front of `sourcegraph-frontend` and correctly reported as "504 Gateway Timeout". [#8606](https://github.com/sourcegraph/sourcegraph/pull/8606)
- Sourcegraph instances that are not connected to the internet will no longer display errors when users submit NPS survey responses (the responses will continue to be stored locally). Rather, an error will be printed to the frontend logs. [#8598](https://github.com/sourcegraph/sourcegraph/issues/8598)
- Showing `head>` in the search results if the first line of the file is shown [#8619](https://github.com/sourcegraph/sourcegraph/issues/8619)

## 3.13.0

### Added

- Experimental: Added new field `experimentalFeatures.customGitFetch` that allows defining custom git fetch commands for code hosts and repositories with special settings. [#8435](https://github.com/sourcegraph/sourcegraph/pull/8435)
- Experimental: the search query input now provides syntax highlighting, hover tooltips, and diagnostics on filters in search queries. Requires the global settings value `{ "experimentalFeatures": { "smartSearchField": true } }`.
- Added a setting `search.hideSuggestions`, which when set to `true`, will hide search suggestions in the search bar. [#8059](https://github.com/sourcegraph/sourcegraph/pull/8059)
- Experimental: A tool, [src-expose](https://docs.sourcegraph.com/admin/external_service/other#experimental-src-expose), can be used to import code from any code host.
- Experimental: Added new field `certificates` as in `{ "experimentalFeatures" { "tls.external": { "certificates": ["<CERT>"] } } }`. This allows you to add certificates to trust when communicating with a code host (via API or git+http). We expect this to be useful for adding internal certificate authorities/self-signed certificates. [#71](https://github.com/sourcegraph/sourcegraph/issues/71)
- Added a setting `auth.minPasswordLength`, which when set, causes a minimum password length to be enforced when users sign up or change passwords. [#7521](https://github.com/sourcegraph/sourcegraph/issues/7521)
- GitHub labels associated with code change campaigns are now displayed. [#8115](https://github.com/sourcegraph/sourcegraph/pull/8115)
- GitHub labels associated with campaigns are now displayed. [#8115](https://github.com/sourcegraph/sourcegraph/pull/8115)
- When creating a campaign, users can now specify the branch name that will be used on code host. This is also a breaking change for users of the GraphQL API since the `branch` attribute is now required in `CreateCampaignInput` when a `plan` is also specified. [#7646](https://github.com/sourcegraph/sourcegraph/issues/7646)
- Added an optional `content:` parameter for specifying a search pattern. This parameter overrides any other search patterns in a query. Useful for unambiguously specifying what to search for when search strings clash with other query syntax. [#6490](https://github.com/sourcegraph/sourcegraph/issues/6490)
- Interactive search mode, which helps users construct queries using UI elements, is now made available to users by default. A dropdown to the left of the search bar allows users to toggle between interactive and plain text modes. The option to use interactive search mode can be disabled by adding `{ "experimentalFeatures": { "splitSearchModes": false } }` in global settings. [#8461](https://github.com/sourcegraph/sourcegraph/pull/8461)
- Our [upgrade policy](https://docs.sourcegraph.com/#upgrading-sourcegraph) is now enforced by the `sourcegraph-frontend` on startup to prevent admins from mistakenly jumping too many versions. [#8157](https://github.com/sourcegraph/sourcegraph/pull/8157) [#7702](https://github.com/sourcegraph/sourcegraph/issues/7702)
- Repositories with bad object packs or bad objects are automatically repaired. We now detect suspect output of git commands to mark a repository for repair. [#6676](https://github.com/sourcegraph/sourcegraph/issues/6676)
- Hover tooltips for Scala and Perl files now have syntax highlighting. [#8456](https://github.com/sourcegraph/sourcegraph/pull/8456) [#8307](https://github.com/sourcegraph/sourcegraph/issues/8307)

### Changed

- `experimentalFeatures.splitSearchModes` was removed as a site configuration option. It should be set in global/org/user settings.
- Sourcegraph now waits for `90s` instead of `5s` for Redis to be available before quitting. This duration is configurable with the new `SRC_REDIS_WAIT_FOR` environment variable.
- Code intelligence usage statistics will be sent back via pings by default. Aggregated event counts can be disabled via the site admin flag `disableNonCriticalTelemetry`.
- The Sourcegraph Docker image optimized its use of Redis to make start-up significantly faster in certain scenarios (e.g when container restarts were frequent). ([#3300](https://github.com/sourcegraph/sourcegraph/issues/3300), [#2904](https://github.com/sourcegraph/sourcegraph/issues/2904))
- Upgrading Sourcegraph is officially supported for one minor version increment (e.g., 3.12 -> 3.13). Previously, upgrades from 2 minor versions previous were supported. Please reach out to support@sourcegraph.com if you would like assistance upgrading from a much older version of Sourcegraph.
- The GraphQL mutation `previewCampaignPlan` has been renamed to `createCampaignPlan`. This mutation is part of campaigns, which is still in beta and behind a feature flag and thus subject to possible breaking changes while we still work on it.
- The GraphQL mutation `previewCampaignPlan` has been renamed to `createCampaignPlan`. This mutation is part of the campaigns feature, which is still in beta and behind a feature flag and thus subject to possible breaking changes while we still work on it.
- The GraphQL field `CampaignPlan.changesets` has been deprecated and will be removed in 3.15. A new field called `CampaignPlan.changesetPlans` has been introduced to make the naming more consistent with the `Campaign.changesetPlans` field. Please use that instead. [#7966](https://github.com/sourcegraph/sourcegraph/pull/7966)
- Long lines (>2000 bytes) are no longer highlighted, in order to prevent performance issues in browser rendering. [#6489](https://github.com/sourcegraph/sourcegraph/issues/6489)
- No longer requires `read:org` permissions for GitHub OAuth if `allowOrgs` is not enabled in the site configuration. [#8163](https://github.com/sourcegraph/sourcegraph/issues/8163)
- [Documentation](https://github.com/sourcegraph/deploy-sourcegraph/blob/master/configure/jaeger/README.md) in github.com/sourcegraph/deploy-sourcegraph for deploying Jaeger in Kubernetes clusters running Sourcegraph has been updated to use the [Jaeger Operator](https://www.jaegertracing.io/docs/1.16/operator/), the recommended standard way of deploying Jaeger in a Kubernetes cluster. We recommend existing customers that use Jaeger adopt this new method of deployment. Please reach out to support@sourcegraph.com if you'd like assistance updating.

### Fixed

- The syntax highlighter (syntect-server) no longer fails when run in environments without IPv6 support. [#8463](https://github.com/sourcegraph/sourcegraph/pull/8463)
- After adding/removing a gitserver replica the admin interface will correctly report that repositories that need to move replicas as cloning. [#7970](https://github.com/sourcegraph/sourcegraph/issues/7970)
- Show download button for images. [#7924](https://github.com/sourcegraph/sourcegraph/issues/7924)
- gitserver backoffs trying to re-clone repositories if they fail to clone. In the case of large monorepos that failed this lead to gitserver constantly cloning them and using many resources. [#7804](https://github.com/sourcegraph/sourcegraph/issues/7804)
- It is now possible to escape spaces using `\` in the search queries when using regexp. [#7604](https://github.com/sourcegraph/sourcegraph/issues/7604)
- Clicking filter chips containing whitespace is now correctly quoted in the web UI. [#6498](https://github.com/sourcegraph/sourcegraph/issues/6498)
- **Monitoring:** Fixed an issue with the **Frontend** -> **Search responses by status** panel which caused search response types to not be aggregated as expected. [#7627](https://github.com/sourcegraph/sourcegraph/issues/7627)
- **Monitoring:** Fixed an issue with the **Replacer**, **Repo Updater**, and **Searcher** dashboards would incorrectly report on a metric from the unrelated query-runner service. [#7531](https://github.com/sourcegraph/sourcegraph/issues/7531)
- Deterministic ordering of results from indexed search. Previously when refreshing a page with many results some results may come and go.
- Spread out periodic git reclones. Previously we would reclone all git repositories every 45 days. We now add in a jitter of 12 days to spread out the load for larger installations. [#8259](https://github.com/sourcegraph/sourcegraph/issues/8259)
- Fixed an issue with missing commit information in graphql search results. [#8343](https://github.com/sourcegraph/sourcegraph/pull/8343)

### Removed

- All repository fields related to `enabled` and `disabled` have been removed from the GraphQL API. These fields have been deprecated since 3.4. [#3971](https://github.com/sourcegraph/sourcegraph/pull/3971)
- The deprecated extension API `Hover.__backcompatContents` was removed.

## 3.12.10

This release backports the fixes released in `3.13.2` for customers still on `3.12`.

### Fixed

- The default timeout of indexed search has been increased. Previously indexed search would always return within 3s. This lead to broken behaviour on new instances which had yet to tune resource allocations. [#8720](https://github.com/sourcegraph/sourcegraph/pull/8720)
- Bitbucket Server older than 5.13 failed to sync since Sourcegraph 3.12. This was due to us querying for the `archived` label, but Bitbucket Server 5.13 does not support labels. [#8883](https://github.com/sourcegraph/sourcegraph/issues/8883)
- A regression in repo-updater was fixed that lead to every repository's git clone being updated every time the list of repositories was synced from the code host. [#8501](https://github.com/sourcegraph/sourcegraph/issues/8501)

## 3.12.9

This is `3.12.8` release with internal infrastructure fixes to publish the docker images.

## 3.12.8

### Fixed

- Extension API showInputBox and other Window methods now work on search results pages [#8519](https://github.com/sourcegraph/sourcegraph/issues/8519)
- Extension error notification styling is clearer [#8521](https://github.com/sourcegraph/sourcegraph/issues/8521)

## 3.12.7

### Fixed

- Campaigns now gracefully handle GitHub review dismissals when rendering the burndown chart.

## 3.12.6

### Changed

- When GitLab permissions are turned on using GitLab OAuth authentication, GitLab project visibility is fetched in batches, which is generally more efficient than fetching them individually. The `minBatchingThreshold` and `maxBatchRequests` fields of the `authorization.identityProvider` object in the GitLab repositories configuration control when such batch fetching is used. [#8171](https://github.com/sourcegraph/sourcegraph/pull/8171)

## 3.12.5

### Fixed

- Fixed an internal race condition in our Docker build process. The previous patch version 3.12.4 contained an lsif-server version that was newer than expected. The affected artifacts have since been removed from the Docker registry.

## 3.12.4

### Added

- New optional `apiURL` configuration option for Bitbucket Cloud code host connection [#8082](https://github.com/sourcegraph/sourcegraph/pull/8082)

## 3.12.3

### Fixed

- Fixed an issue in `sourcegraph/*` Docker images where data folders were either not created or had incorrect permissions—preventing the use of Docker volumes. [#7991](https://github.com/sourcegraph/sourcegraph/pull/7991)

## 3.12.2

### Added

- Experimental: The site configuration field `campaigns.readAccess.enabled` allows site-admins to give read-only access for code change campaigns to non-site-admins. This is a setting for the experimental feature campaigns and will only have an effect when campaigns are enabled under `experimentalFeatures`. [#8013](https://github.com/sourcegraph/sourcegraph/issues/8013)

### Fixed

- A regression in 3.12.0 which caused [find-leaked-credentials campaigns](https://docs.sourcegraph.com/user/campaigns#finding-leaked-credentials) to not return any results for private repositories. [#7914](https://github.com/sourcegraph/sourcegraph/issues/7914)
- Experimental: The site configuration field `campaigns.readAccess.enabled` allows site-admins to give read-only access for campaigns to non-site-admins. This is a setting for the experimental campaigns feature and will only have an effect when campaigns is enabled under `experimentalFeatures`. [#8013](https://github.com/sourcegraph/sourcegraph/issues/8013)

### Fixed

- A regression in 3.12.0 which caused find-leaked-credentials campaigns to not return any results for private repositories. [#7914](https://github.com/sourcegraph/sourcegraph/issues/7914)
- A regression in 3.12.0 which removed the horizontal bar between search result matches.
- Manual campaigns were wrongly displayed as being in draft mode. [#8009](https://github.com/sourcegraph/sourcegraph/issues/8009)
- Manual campaigns could be published and create the wrong changesets on code hosts, even though the campaign was never in draft mode (see line above). [#8012](https://github.com/sourcegraph/sourcegraph/pull/8012)
- A regression in 3.12.0 which caused manual campaigns to not properly update the UI after adding a changeset. [#8023](https://github.com/sourcegraph/sourcegraph/pull/8023)
- Minor improvements to manual campaign form fields. [#8033](https://github.com/sourcegraph/sourcegraph/pull/8033)

## 3.12.1

### Fixed

- The ephemeral `/site-config.json` escape-hatch config file has moved to `$HOME/site-config.json`, to support non-root container environments. [#7873](https://github.com/sourcegraph/sourcegraph/issues/7873)
- Fixed an issue where repository permissions would sometimes not be cached, due to improper Redis nil value handling. [#7912](https://github.com/sourcegraph/sourcegraph/issues/7912)

## 3.12.0

### Added

- Bitbucket Server repositories with the label `archived` can be excluded from search with `archived:no` [syntax](https://docs.sourcegraph.com/code_search/reference/queries). [#5494](https://github.com/sourcegraph/sourcegraph/issues/5494)
- Add button to download file in code view. [#5478](https://github.com/sourcegraph/sourcegraph/issues/5478)
- The new `allowOrgs` site config setting in GitHub `auth.providers` enables admins to restrict GitHub logins to members of specific GitHub organizations. [#4195](https://github.com/sourcegraph/sourcegraph/issues/4195)
- Support case field in repository search. [#7671](https://github.com/sourcegraph/sourcegraph/issues/7671)
- Skip LFS content when cloning git repositories. [#7322](https://github.com/sourcegraph/sourcegraph/issues/7322)
- Hover tooltips and _Find Reference_ results now display a badge to indicate when a result is search-based. These indicators can be disabled by adding `{ "experimentalFeatures": { "showBadgeAttachments": false } }` in global settings.
- Campaigns can now be created as drafts, which can be shared and updated without creating changesets (pull requests) on code hosts. When ready, a draft can then be published, either completely or changeset by changeset, to create changesets on the code host. [#7659](https://github.com/sourcegraph/sourcegraph/pull/7659)
- Experimental: feature flag `BitbucketServerFastPerm` can be enabled to speed up fetching ACL data from Bitbucket Server instances. This requires [Bitbucket Server Sourcegraph plugin](https://github.com/sourcegraph/bitbucket-server-plugin) to be installed.
- Experimental: A site configuration field `{ "experimentalFeatures" { "tls.external": { "insecureSkipVerify": true } } }` which allows you to configure SSL/TLS settings for Sourcegraph contacting your code hosts. Currently just supports turning off TLS/SSL verification. [#71](https://github.com/sourcegraph/sourcegraph/issues/71)
- Experimental: To search across multiple revisions of the same repository, list multiple branch names (or other revspecs) separated by `:` in your query, as in `repo:myrepo@branch1:branch2:branch2`. To search all branches, use `repo:myrepo@*refs/heads/`. Requires the site configuration value `{ "experimentalFeatures": { "searchMultipleRevisionsPerRepository": true } }`. Previously this was only supported for diff and commit searches.
- Experimental: interactive search mode, which helps users construct queries using UI elements. Requires the site configuration value `{ "experimentalFeatures": { "splitSearchModes": true } }`. The existing plain text search format is still available via the dropdown menu on the left of the search bar.
- A case sensitivity toggle now appears in the search bar.
- Add explicit repository permissions support with site configuration field `{ "permissions.userMapping" { "enabled": true, "bindID": "email" } }`.

### Changed

- The "Files" tab in the search results page has been renamed to "Filenames" for clarity.
- The search query builder now lives on its own page at `/search/query-builder`. The home search page has a link to it.
- User passwords when using builtin auth are limited to 256 characters. Existing passwords longer than 256 characters will continue to work.
- GraphQL API: Campaign.changesetCreationStatus has been renamed to Campaign.status to be aligned with CampaignPlan. [#7654](https://github.com/sourcegraph/sourcegraph/pull/7654)
- When using GitHub as an authentication provider, `read:org` scope is now required. This is used to support the new `allowOrgs` site config setting in the GitHub `auth.providers` configuration, which enables site admins to restrict GitHub logins to members of a specific GitHub organization. This for example allows having a Sourcegraph instance with GitHub sign in configured be exposed to the public internet without allowing everyone with a GitHub account access to your Sourcegraph instance.

### Fixed

- The experimental search pagination API no longer times out when large repositories are encountered. [#6384](https://github.com/sourcegraph/sourcegraph/issues/6384)
- We resolve relative symbolic links from the directory of the symlink, rather than the root of the repository. [#6034](https://github.com/sourcegraph/sourcegraph/issues/6034)
- Show errors on repository settings page when repo-updater is down. [#3593](https://github.com/sourcegraph/sourcegraph/issues/3593)
- Remove benign warning that verifying config took more than 10s when updating or saving an external service. [#7176](https://github.com/sourcegraph/sourcegraph/issues/7176)
- repohasfile search filter works again (regressed in 3.10). [#7380](https://github.com/sourcegraph/sourcegraph/issues/7380)
- Structural search can now run on very large repositories containing any number of files. [#7133](https://github.com/sourcegraph/sourcegraph/issues/7133)

### Removed

- The deprecated GraphQL mutation `setAllRepositoriesEnabled` has been removed. [#7478](https://github.com/sourcegraph/sourcegraph/pull/7478)
- The deprecated GraphQL mutation `deleteRepository` has been removed. [#7483](https://github.com/sourcegraph/sourcegraph/pull/7483)

## 3.11.4

### Fixed

- The `/.auth/saml/metadata` endpoint has been fixed. Previously it panicked if no encryption key was set.
- The version updating logic has been fixed for `sourcegraph/server`. Users running `sourcegraph/server:3.11.1` will need to manually modify their `docker run` command to use `sourcegraph/server:3.11.4` or higher. [#7442](https://github.com/sourcegraph/sourcegraph/issues/7442)

## 3.11.1

### Fixed

- The syncing process for newly created campaign changesets has been fixed again after they have erroneously been marked as deleted in the database. [#7522](https://github.com/sourcegraph/sourcegraph/pull/7522)
- The syncing process for newly created changesets (in campaigns) has been fixed again after they have erroneously been marked as deleted in the database. [#7522](https://github.com/sourcegraph/sourcegraph/pull/7522)

## 3.11.0

**Important:** If you use `SITE_CONFIG_FILE` or `CRITICAL_CONFIG_FILE`, please be sure to follow the steps in: [migration notes for Sourcegraph v3.11+](https://docs.sourcegraph.com/admin/migration/3_11.md) after upgrading.

### Added

- Language statistics by commit are available via the API. [#6737](https://github.com/sourcegraph/sourcegraph/pull/6737)
- Added a new page that shows [language statistics for the results of a search query](https://docs.sourcegraph.com/user/search#statistics).
- Global settings can be configured from a local file using the environment variable `GLOBAL_SETTINGS_FILE`.
- High-level health metrics and dashboards have been added to Sourcegraph's monitoring (found under the **Site admin** -> **Monitoring** area). [#7216](https://github.com/sourcegraph/sourcegraph/pull/7216)
- Logging for GraphQL API requests not issued by Sourcegraph is now much more verbose, allowing for easier debugging of problematic queries and where they originate from. [#5706](https://github.com/sourcegraph/sourcegraph/issues/5706)
- A new campaign type finds and removes leaked npm credentials. [#6893](https://github.com/sourcegraph/sourcegraph/pull/6893)
- Campaigns can now be retried to create failed changesets due to ephemeral errors (e.g. network problems when creating a pull request on GitHub). [#6718](https://github.com/sourcegraph/sourcegraph/issues/6718)
- The initial release of [structural code search](https://docs.sourcegraph.com/code_search/reference/structural).

### Changed

- `repohascommitafter:` search filter uses a more efficient git command to determine inclusion. [#6739](https://github.com/sourcegraph/sourcegraph/pull/6739)
- `NODE_NAME` can be specified instead of `HOSTNAME` for zoekt-indexserver. `HOSTNAME` was a confusing configuration to use in [Pure-Docker Sourcegraph deployments](https://github.com/sourcegraph/deploy-sourcegraph-docker). [#6846](https://github.com/sourcegraph/sourcegraph/issues/6846)
- The feedback toast now requests feedback every 60 days of usage (was previously only once on the 3rd day of use). [#7165](https://github.com/sourcegraph/sourcegraph/pull/7165)
- The lsif-server container now only has a dependency on Postgres, whereas before it also relied on Redis. [#6880](https://github.com/sourcegraph/sourcegraph/pull/6880)
- Renamed the GraphQL API `LanguageStatistics` fields to `name`, `totalBytes`, and `totalLines` (previously the field names started with an uppercase letter, which was inconsistent).
- Detecting a file's language uses a more accurate but slower algorithm. To revert to the old (faster and less accurate) algorithm, set the `USE_ENHANCED_LANGUAGE_DETECTION` env var to the string `false` (on the `sourcegraph/server` container, or if using the cluster deployment, on the `sourcegraph-frontend` pod).
- Diff and commit searches that make use of `before:` and `after:` filters to narrow their search area are now no longer subject to the 50-repository limit. This allows for creating saved searches on more than 50 repositories as before. [#7215](https://github.com/sourcegraph/sourcegraph/issues/7215)

### Fixed

- Changes to external service configurations are reflected much faster. [#6058](https://github.com/sourcegraph/sourcegraph/issues/6058)
- Deleting an external service will not show warnings for the non-existent service. [#5617](https://github.com/sourcegraph/sourcegraph/issues/5617)
- Suggested search filter chips are quoted if necessary. [#6498](https://github.com/sourcegraph/sourcegraph/issues/6498)
- Remove potential panic in gitserver if heavily loaded. [#6710](https://github.com/sourcegraph/sourcegraph/issues/6710)
- Multiple fixes to make the preview and creation of campaigns more robust and a smoother user experience. [#6682](https://github.com/sourcegraph/sourcegraph/pull/6682) [#6625](https://github.com/sourcegraph/sourcegraph/issues/6625) [#6658](https://github.com/sourcegraph/sourcegraph/issues/6658) [#7088](https://github.com/sourcegraph/sourcegraph/issues/7088) [#6766](https://github.com/sourcegraph/sourcegraph/issues/6766) [#6717](https://github.com/sourcegraph/sourcegraph/issues/6717) [#6659](https://github.com/sourcegraph/sourcegraph/issues/6659)
- Repositories referenced in campaigns that are removed in an external service configuration change won't lead to problems with the syncing process anymore. [#7015](https://github.com/sourcegraph/sourcegraph/pull/7015)
- The Searcher dashboard (and the `src_graphql_search_response` Prometheus metric) now properly account for search alerts instead of them being incorrectly added to the `timeout` category. [#7214](https://github.com/sourcegraph/sourcegraph/issues/7214)
- In the experimental search pagination API, the `cloning`, `missing`, and other repository fields now return a well-defined set of results. [#6000](https://github.com/sourcegraph/sourcegraph/issues/6000)

### Removed

- The management console has been removed. All critical configuration previously stored in the management console will be automatically migrated to your site configuration. For more information about this change, or if you use `SITE_CONFIG_FILE` / `CRITICAL_CONFIG_FILE`, please see the [migration notes for Sourcegraph v3.11+](https://docs.sourcegraph.com/admin/migration/3_11.md).

## 3.10.4

### Fixed

- An issue where diff/commit searches that would run over more than 50 repositories would incorrectly display a timeout error instead of the correct error suggesting users scope their query to less repositories. [#7090](https://github.com/sourcegraph/sourcegraph/issues/7090)

## 3.10.3

### Fixed

- A critical regression in 3.10.2 which caused diff, commit, and repository searches to timeout. [#7090](https://github.com/sourcegraph/sourcegraph/issues/7090)
- A critical regression in 3.10.2 which caused "No results" to appear frequently on pages with search results. [#7095](https://github.com/sourcegraph/sourcegraph/pull/7095)
- An issue where the built-in Grafana Searcher dashboard would show duplicate success/error metrics. [#7078](https://github.com/sourcegraph/sourcegraph/pull/7078)

## 3.10.2

### Added

- Site admins can now use the built-in Grafana Searcher dashboard to observe how many search requests are successful, or resulting in errors or timeouts. [#6756](https://github.com/sourcegraph/sourcegraph/issues/6756)

### Fixed

- When searches timeout, a consistent UI with clear actions like a button to increase the timeout is now returned. [#6754](https://github.com/sourcegraph/sourcegraph/issues/6754)
- To reduce the chance of search timeouts in some cases, the default indexed search timeout has been raised from 1.5s to 3s. [#6754](https://github.com/sourcegraph/sourcegraph/issues/6754)
- We now correctly inform users of the limitations of diff/commit search. If a diff/commit search would run over more than 50 repositories, users will be shown an error suggesting they scope their search to less repositories using the `repo:` filter. Global diff/commit search support is being tracked in [#6826](https://github.com/sourcegraph/sourcegraph/issues/6826). [#5519](https://github.com/sourcegraph/sourcegraph/issues/5519)

## 3.10.1

### Added

- Syntax highlighting for Starlark (Bazel) files. [#6827](https://github.com/sourcegraph/sourcegraph/issues/6827)

### Fixed

- The experimental search pagination API no longer times out when large repositories are encountered. [#6384](https://github.com/sourcegraph/sourcegraph/issues/6384) [#6383](https://github.com/sourcegraph/sourcegraph/issues/6383)
- In single-container deployments, the builtin `postgres_exporter` now correctly respects externally configured databases. This previously caused PostgreSQL metrics to not show up in Grafana when an external DB was in use. [#6735](https://github.com/sourcegraph/sourcegraph/issues/6735)

## 3.10.0

### Added

- Indexed Search supports horizontally scaling. Instances with large number of repositories can update the `replica` field of the `indexed-search` StatefulSet. See [configure indexed-search replica count](https://github.com/sourcegraph/deploy-sourcegraph/blob/master/docs/configure.md#configure-indexed-search-replica-count). [#5725](https://github.com/sourcegraph/sourcegraph/issues/5725)
- Bitbucket Cloud external service supports `exclude` config option. [#6035](https://github.com/sourcegraph/sourcegraph/issues/6035)
- `sourcegraph/server` Docker deployments now support the environment variable `IGNORE_PROCESS_DEATH`. If set to true the container will keep running, even if a subprocess has died. This is useful when manually fixing problems in the container which the container refuses to start. For example a bad database migration.
- Search input now offers filter type suggestions [#6105](https://github.com/sourcegraph/sourcegraph/pull/6105).
- The keyboard shortcut <kbd>Ctrl</kbd>+<kbd>Space</kbd> in the search input shows a list of available filter types.
- Sourcegraph Kubernetes cluster site admins can configure PostgreSQL by specifying `postgresql.conf` via ConfigMap. [sourcegraph/deploy-sourcegraph#447](https://github.com/sourcegraph/deploy-sourcegraph/pull/447)

### Changed

- **Required Kubernetes Migration:** The [Kubernetes deployment](https://github.com/sourcegraph/deploy-sourcegraph) manifest for indexed-search services has changed from a Normal Service to a Headless Service. This is to enable Sourcegraph to individually resolve indexed-search pods. Services are immutable, so please follow the [migration guide](https://github.com/sourcegraph/deploy-sourcegraph/blob/master/docs/migrate.md#310).
- Fields of type `String` in our GraphQL API that contain [JSONC](https://komkom.github.io/) now have the custom scalar type `JSONCString`. [#6209](https://github.com/sourcegraph/sourcegraph/pull/6209)
- `ZOEKT_HOST` environment variable has been deprecated. Please use `INDEXED_SEARCH_SERVERS` instead. `ZOEKT_HOST` will be removed in 3.12.
- Directory names on the repository tree page are now shown in bold to improve readability.
- Added support for Bitbucket Server pull request activity to the [campaign](https://about.sourcegraph.com/product/code-change-management/) burndown chart. When used, this feature leads to more requests being sent to Bitbucket Server, since Sourcegraph needs to keep track of how a pull request's state changes over time. With [the instance scoped webhooks](https://docs.google.com/document/d/1I3Aq1WSUh42BP8KvKr6AlmuCfo8tXYtJu40WzdNT6go/edit) in our [Bitbucket Server plugin](https://github.com/sourcegraph/bitbucket-server-plugin/pull/10) as well as up-coming [heuristical syncing changes](#6389), this additional load will be significantly reduced in the future.
- Added support for Bitbucket Server pull request activity to the campaign burndown chart. When used, this feature leads to more requests being sent to Bitbucket Server, since Sourcegraph needs to keep track of how a pull request's state changes over time. With [the instance scoped webhooks](https://docs.google.com/document/d/1I3Aq1WSUh42BP8KvKr6AlmuCfo8tXYtJu40WzdNT6go/edit) in our [Bitbucket Server plugin](https://github.com/sourcegraph/bitbucket-server-plugin/pull/10) as well as up-coming [heuristical syncing changes](#6389), this additional load will be significantly reduced in the future.

### Fixed

- Support hyphens in Bitbucket Cloud team names. [#6154](https://github.com/sourcegraph/sourcegraph/issues/6154)
- Server will run `redis-check-aof --fix` on startup to fix corrupted AOF files. [#651](https://github.com/sourcegraph/sourcegraph/issues/651)
- Authorization provider configuration errors in external services will be shown as site alerts. [#6061](https://github.com/sourcegraph/sourcegraph/issues/6061)

### Removed

## 3.9.4

### Changed

- The experimental search pagination API's `PageInfo` object now returns a `String` instead of an `ID` for its `endCursor`, and likewise for the `after` search field. Experimental paginated search API users may need to update their usages to replace `ID` cursor types with `String` ones.

### Fixed

- The experimental search pagination API no longer omits a single repository worth of results at the end of the result set. [#6286](https://github.com/sourcegraph/sourcegraph/issues/6286)
- The experimental search pagination API no longer produces search cursors that can get "stuck". [#6287](https://github.com/sourcegraph/sourcegraph/issues/6287)
- In literal search mode, searching for quoted strings now works as expected. [#6255](https://github.com/sourcegraph/sourcegraph/issues/6255)
- In literal search mode, quoted field values now work as expected. [#6271](https://github.com/sourcegraph/sourcegraph/pull/6271)
- `type:path` search queries now correctly work in indexed search again. [#6220](https://github.com/sourcegraph/sourcegraph/issues/6220)

## 3.9.3

### Changed

- Sourcegraph is now built using Go 1.13.3 [#6200](https://github.com/sourcegraph/sourcegraph/pull/6200).

## 3.9.2

### Fixed

- URI-decode the username, password, and pathname when constructing Postgres connection paramers in lsif-server [#6174](https://github.com/sourcegraph/sourcegraph/pull/6174). Fixes a crashing lsif-server process for users with passwords containing special characters.

## 3.9.1

### Changed

- Reverted [#6094](https://github.com/sourcegraph/sourcegraph/pull/6094) because it introduced a minor security hole involving only Grafana.
  [#6075](https://github.com/sourcegraph/sourcegraph/issues/6075) will be fixed with a different approach.

## 3.9.0

### Added

- Our external service syncing model will stream in new repositories to Sourcegraph. Previously we could only add a repository to our database and clone it once we had synced all information from all external services (to detect deletions and renames). Now adding a repository to an external service configuration should be reflected much sooner, even on large instances. [#5145](https://github.com/sourcegraph/sourcegraph/issues/5145)
- There is now an easy way for site admins to view and export settings and configuration when reporting a bug. The page for doing so is at /site-admin/report-bug, linked to from the site admin side panel under "Report a bug".
- An experimental search pagination API to enable better programmatic consumption of search results is now available to try. For more details and known limitations see [the documentation](https://docs.sourcegraph.com/api/graphql/search).
- Search queries can now be interpreted literally.
  - There is now a dot-star icon in the search input bar to toggle the pattern type of a query between regexp and literal.
  - There is a new `search.defaultPatternType` setting to configure the default pattern type, regexp or literal, for searches.
  - There is a new `patternType:` search token which overrides the `search.defaultPatternType` setting, and the active state of the dot-star icon in determining the pattern type of the query.
  - Old URLs without a patternType URL parameter will be redirected to the same URL with
    patternType=regexp appended to preserve intended behavior.
- Added support for GitHub organization webhooks to enable faster updates of metadata used by [campaigns](https://about.sourcegraph.com/product/code-change-management/), such as pull requests or issue comments. See the [GitHub webhook documentation](https://docs.sourcegraph.com/admin/external_service/github#webhooks) for instructions on how to enable webhooks.
- Added support for GitHub organization webhooks to enable faster updates of changeset metadata used by campaigns. See the [GitHub webhook documentation](https://docs.sourcegraph.com/admin/external_service/github#webhooks) for instructions on how to enable webhooks.
- Added burndown chart to visualize progress of campaigns.
- Added ability to edit campaign titles and descriptions.

### Changed

- **Recommended Kubernetes Migration:** The [Kubernetes deployment](https://github.com/sourcegraph/deploy-sourcegraph) manifest for indexed-search pods has changed from a Deployment to a StatefulSet. This is to enable future work on horizontally scaling indexed search. To retain your existing indexes there is a [migration guide](https://github.com/sourcegraph/deploy-sourcegraph/blob/master/docs/migrate.md#39).
- Allow single trailing hyphen in usernames and org names [#5680](https://github.com/sourcegraph/sourcegraph/pull/5680)
- Indexed search won't spam the logs on startup if the frontend API is not yet available. [zoekt#30](https://github.com/sourcegraph/zoekt/pull/30), [#5866](https://github.com/sourcegraph/sourcegraph/pull/5866)
- Search query fields are now case insensitive. For example `repoHasFile:` will now be recognized, not just `repohasfile:`. [#5168](https://github.com/sourcegraph/sourcegraph/issues/5168)
- Search queries are now interpreted literally by default, rather than as regular expressions. [#5899](https://github.com/sourcegraph/sourcegraph/pull/5899)
- The `search` GraphQL API field now takes a two new optional parameters: `version` and `patternType`. `version` determines the search syntax version to use, and `patternType` determines the pattern type to use for the query. `version` defaults to "V1", which is regular expression searches by default, if not explicitly passed in. `patternType` overrides the pattern type determined by version.
- Saved searches have been updated to support the new patternType filter. All existing saved searches have been updated to append `patternType:regexp` to the end of queries to ensure deterministic results regardless of the patternType configurations on an instance. All new saved searches are required to have a `patternType:` field in the query.
- Allow text selection in search result headers (to allow for e.g. copying filenames)

### Fixed

- Web app: Fix paths with special characters (#6050)
- Fixed an issue that rendered the search filter `repohascommitafter` unusable in the presence of an empty repository. [#5149](https://github.com/sourcegraph/sourcegraph/issues/5149)
- An issue where `externalURL` not being configured in the management console could go unnoticed. [#3899](https://github.com/sourcegraph/sourcegraph/issues/3899)
- Listing branches and refs now falls back to a fast path if there are a large number of branches. Previously we would time out. [#4581](https://github.com/sourcegraph/sourcegraph/issues/4581)
- Sourcegraph will now ignore the ambiguous ref HEAD if a repository contains it. [#5291](https://github.com/sourcegraph/sourcegraph/issues/5291)

### Removed

## 3.8.2

### Fixed

- Sourcegraph cluster deployments now run a more stable syntax highlighting server which can self-recover from rarer failure cases such as getting stuck at high CPU usage when highlighting some specific files. [#5406](https://github.com/sourcegraph/sourcegraph/issues/5406) This will be ported to single-container deployments [at a later date](https://github.com/sourcegraph/sourcegraph/issues/5841).

## 3.8.1

### Added

- Add `nameTransformations` setting to GitLab external service to help transform repository name that shows up in the Sourcegraph UI.

## 3.8.0

### Added

- A toggle button for browser extension to quickly enable/disable the core functionality without actually enable/disable the entire extension in the browser extension manager.
- Tabs to easily toggle between the different search result types on the search results page.

### Changed

- A `hardTTL` setting was added to the [Bitbucket Server `authorization` config](https://docs.sourcegraph.com/admin/external_service/bitbucketserver#configuration). This setting specifies a duration after which a user's cached permissions must be updated before any user action is authorized. This contrasts with the already existing `ttl` setting which defines a duration after which a user's cached permissions will get updated in the background, but the previously cached (and now stale) permissions are used to authorize any user action occuring before the update concludes. If your previous `ttl` value is larger than the default of the new `hardTTL` setting (i.e. **3 days**), you must change the `ttl` to be smaller or, `hardTTL` to be larger.

### Fixed

### Removed

- The `statusIndicator` feature flag has been removed from the site configuration's `experimentalFeatures` section. The status indicator has been enabled by default since 3.6.0 and you can now safely remove the feature flag from your configuration.
- Public usage is now only available on Sourcegraph.com. Because many core features rely on persisted user settings, anonymous usage leads to a degraded experience for most users. As a result, for self-hosted private instances it is preferable for all users to have accounts. But on sourcegraph.com, users will continue to have to opt-in to accounts, despite the degraded UX.

## 3.7.2

### Added

- A [migration guide for Sourcegraph v3.7+](https://docs.sourcegraph.com/admin/migration/3_7.md).

### Fixed

- Fixed an issue where some repositories with very long symbol names would fail to index after v3.7.
- We now retain one prior search index version after an upgrade, meaning upgrading AND downgrading from v3.6.2 <-> v3.7.2 is now 100% seamless and involves no downtime or negated search performance while repositories reindex. Please refer to the [v3.7+ migration guide](https://docs.sourcegraph.com/admin/migration/3_7.md) for details.

## 3.7.1

### Fixed

- When re-indexing repositories, we now continue to serve from the old index in the meantime. Thus, you can upgrade to 3.7.1 without downtime.
- Indexed symbol search is now faster, as we've fixed a performance issue that occurred when many repositories without any symbols existed.
- Indexed symbol search now uses less disk space when upgrading directly to v3.7.1 as we properly remove old indexes.

## 3.7.0

### Added

- Indexed search now supports symbol queries. This feature will require re-indexing all repositories. This will increase the disk and memory usage of indexed search by roughly 10%. You can disable the feature with the configuration `search.index.symbols.enabled`. [#3534](https://github.com/sourcegraph/sourcegraph/issues/3534)
- Multi-line search now works for non-indexed search. [#4518](https://github.com/sourcegraph/sourcegraph/issues/4518)
- When using `SITE_CONFIG_FILE` and `EXTSVC_CONFIG_FILE`, you [may now also specify e.g. `SITE_CONFIG_ALLOW_EDITS=true`](https://docs.sourcegraph.com/admin/config/advanced_config_file) to allow edits to be made to the config in the application which will be overwritten on the next process restart. [#4912](https://github.com/sourcegraph/sourcegraph/issues/4912)

### Changed

- In the [GitHub external service config](https://docs.sourcegraph.com/admin/external_service/github#configuration) it's now possible to specify `orgs` without specifying `repositoryQuery` or `repos` too.
- Out-of-the-box TypeScript code intelligence is much better with an updated ctags version with a built-in TypeScript parser.
- Sourcegraph uses Git protocol version 2 for increased efficiency and performance when fetching data from compatible code hosts.
- Searches with `repohasfile:` are faster at finding repository matches. [#4833](https://github.com/sourcegraph/sourcegraph/issues/4833).
- Zoekt now runs with GOGC=50 by default, helping to reduce the memory consumption of Sourcegraph. [#3792](https://github.com/sourcegraph/sourcegraph/issues/3792)
- Upgraded the version of Go in use, which improves security for publicly accessible Sourcegraph instances.

### Fixed

- Disk cleanup in gitserver is now done in terms of percentages to fix [#5059](https://github.com/sourcegraph/sourcegraph/issues/5059).
- Search results now correctly show highlighting of matches with runes like 'İ' that lowercase to runes with a different number of bytes in UTF-8 [#4791](https://github.com/sourcegraph/sourcegraph/issues/4791).
- Fixed an issue where search would sometimes crash with a panic due to a nil pointer. [#5246](https://github.com/sourcegraph/sourcegraph/issues/5246)

### Removed

## 3.6.2

### Fixed

- Fixed Phabricator external services so they won't stop the syncing process for repositories when Phabricator doesn't return clone URLs. [#5101](https://github.com/sourcegraph/sourcegraph/pull/5101)

## 3.6.1

### Added

- New site config option `branding.brandName` configures the brand name to display in the Sourcegraph \<title\> element.
- `repositoryPathPattern` option added to the "Other" external service type for repository name customization.

## 3.6.0

### Added

- The `github.exclude` setting in [GitHub external service config](https://docs.sourcegraph.com/admin/external_service/github#configuration) additionally allows you to specify regular expressions with `{"pattern": "regex"}`.
- A new [`quicklinks` setting](https://docs.sourcegraph.com/user/personalization/quick_links) allows adding links to be displayed on the homepage and search page for all users (or users in an organization).
- Compatibility with the [Sourcegraph for Bitbucket Server](https://github.com/sourcegraph/bitbucket-server-plugin) plugin.
- Support for [Bitbucket Cloud](https://bitbucket.org) as an external service.

### Changed

- Updating or creating an external service will no longer block until the service is synced.
- The GraphQL fields `Repository.createdAt` and `Repository.updatedAt` are deprecated and will be removed in 3.8. Now `createdAt` is always the current time and updatedAt is always null.
- In the [GitHub external service config](https://docs.sourcegraph.com/admin/external_service/github#configuration) and [Bitbucket Server external service config](https://docs.sourcegraph.com/admin/external_service/bitbucket_server#permissions) `repositoryQuery` is now only required if `repos` is not set.
- Log messages from query-runner when saved searches fail now include the raw query as part of the message.
- The status indicator in the navigation bar is now enabled by default
- Usernames and org names can now contain the `.` character. [#4674](https://github.com/sourcegraph/sourcegraph/issues/4674)

### Fixed

- Commit searches now correctly highlight unicode characters, for example 加. [#4512](https://github.com/sourcegraph/sourcegraph/issues/4512)
- Symbol searches now show the number of symbol matches rather than the number of file matches found. [#4578](https://github.com/sourcegraph/sourcegraph/issues/4578)
- Symbol searches with truncated results now show a `+` on the results page to signal that some results have been omitted. [#4579](https://github.com/sourcegraph/sourcegraph/issues/4579)

## 3.5.4

### Fixed

- Fixed Phabricator external services so they won't stop the syncing process for repositories when Phabricator doesn't return clone URLs. [#5101](https://github.com/sourcegraph/sourcegraph/pull/5101)

## 3.5.2

### Changed

- Usernames and org names can now contain the `.` character. [#4674](https://github.com/sourcegraph/sourcegraph/issues/4674)

### Added

- Syntax highlighting requests that fail are now logged and traced. A new Prometheus metric `src_syntax_highlighting_requests` allows monitoring and alerting. [#4877](https://github.com/sourcegraph/sourcegraph/issues/4877).
- Sourcegraph's SAML authentication now supports RSA PKCS#1 v1.5. [#4869](https://github.com/sourcegraph/sourcegraph/pull/4869)

### Fixed

- Increased nginx proxy buffer size to fix issue where login failed when SAML AuthnRequest was too large. [#4849](https://github.com/sourcegraph/sourcegraph/pull/4849)
- A regression in 3.3.8 where `"corsOrigin": "*"` was improperly forbidden. [#4424](https://github.com/sourcegraph/sourcegraph/issues/4424)

## 3.5.1

### Added

- A new [`quicklinks` setting](https://docs.sourcegraph.com/user/personalization/quick_links) allows adding links to be displayed on the homepage and search page for all users (or users in an organization).
- Site admins can prevent the icon in the top-left corner of the screen from spinning on hovers by setting `"branding": { "disableSymbolSpin": true }` in their site configuration.

### Fixed

- Fix `repository.language` GraphQL field (previously returned empty for most repositories).

## 3.5.0

### Added

- Indexed search now supports matching consecutive literal newlines, with queries like e.g. `foo\nbar.*` to search over multiple lines. [#4138](https://github.com/sourcegraph/sourcegraph/issues/4138)
- The `orgs` setting in [GitHub external service config](https://docs.sourcegraph.com/admin/external_service/github) allows admins to select all repositories from the specified organizations to be synced.
- A new experimental search filter `repohascommitafter:"30 days ago"` allows users to exclude stale repositories that don't contain commits (to the branch being searched over) past a specified date from their search query.
- The `authorization` setting in the [Bitbucket Server external service config](https://docs.sourcegraph.com/admin/external_service/bitbucket_server#permissions) enables Sourcegraph to enforce the repository permissions defined in Bitbucket Server.
- A new, experimental status indicator in the navigation bar allows admins to quickly see whether the configured repositories are up to date or how many are currently being updated in the background. You can enable the status indicator with the following site configuration: `"experimentalFeatures": { "statusIndicator": "enabled" }`.
- A new search filter `repohasfile` allows users to filter results to just repositories containing a matching file. For example `ubuntu file:Dockerfile repohasfile:\.py$` would find Dockerfiles mentioning Ubuntu in repositories that contain Python files. [#4501](https://github.com/sourcegraph/sourcegraph/pull/4501)

### Changed

- The saved searches UI has changed. There is now a Saved searches page in the user and organizations settings area. A saved search appears in the settings area of the user or organization it is associated with.

### Removed

### Fixed

- Fixed repository search patterns which contain `.*`. Previously our optimizer would ignore `.*`, which in some cases would lead to our repository search excluding some repositories from the results.
- Fixed an issue where the Phabricator native integration would be broken on recent Phabricator versions. This fix depends on v1.2 of the [Phabricator extension](https://github.com/sourcegraph/phabricator-extension).
- Fixed an issue where the "Empty repository" banner would be shown on a repository page when starting to clone a repository.
- Prevent data inconsistency on cached archives due to restarts. [#4366](https://github.com/sourcegraph/sourcegraph/pull/4366)
- On the /extensions page, the UI is now less ambiguous when an extension has not been activated. [#4446](https://github.com/sourcegraph/sourcegraph/issues/4446)

## 3.4.5

### Fixed

- Fixed an issue where syntax highlighting taking too long would result in errors or wait long amounts of time without properly falling back to plaintext rendering after a few seconds. [#4267](https://github.com/sourcegraph/sourcegraph/issues/4267) [#4268](https://github.com/sourcegraph/sourcegraph/issues/4268) (this fix was intended to be in 3.4.3, but was in fact left out by accident)
- Fixed an issue with `sourcegraph/server` Docker deployments where syntax highlighting could produce `server closed idle connection` errors. [#4269](https://github.com/sourcegraph/sourcegraph/issues/4269) (this fix was intended to be in 3.4.3, but was in fact left out by accident)
- Fix `repository.language` GraphQL field (previously returned empty for most repositories).

## 3.4.4

### Fixed

- Fixed an out of bounds error in the GraphQL repository query. [#4426](https://github.com/sourcegraph/sourcegraph/issues/4426)

## 3.4.3

### Fixed

- Improved performance of the /site-admin/repositories page significantly (prevents timeouts). [#4063](https://github.com/sourcegraph/sourcegraph/issues/4063)
- Fixed an issue where Gitolite repositories would be inaccessible to non-admin users after upgrading to 3.3.0+ from an older version. [#4263](https://github.com/sourcegraph/sourcegraph/issues/4263)
- Repository names are now treated as case-sensitive, fixing an issue where users saw `pq: duplicate key value violates unique constraint \"repo_name_unique\"` [#4283](https://github.com/sourcegraph/sourcegraph/issues/4283)
- Repositories containing submodules not on Sourcegraph will now load without error [#2947](https://github.com/sourcegraph/sourcegraph/issues/2947)
- HTTP metrics in Prometheus/Grafana now distinguish between different types of GraphQL requests.

## 3.4.2

### Fixed

- Fixed incorrect wording in site-admin onboarding. [#4127](https://github.com/sourcegraph/sourcegraph/issues/4127)

## 3.4.1

### Added

- You may now specify `DISABLE_CONFIG_UPDATES=true` on the management console to prevent updates to the critical configuration. This is useful when loading critical config via a file using `CRITICAL_CONFIG_FILE` on the frontend.

### Changed

- When `EXTSVC_CONFIG_FILE` or `SITE_CONFIG_FILE` are specified, updates to external services and the site config are now prevented.
- Site admins will now see a warning if creating or updating an external service was successful but the process could not complete entirely due to an ephemeral error (such as GitHub API search queries running into timeouts and returning incomplete results).

### Removed

### Fixed

- Fixed an issue where `EXTSVC_CONFIG_FILE` being specified would incorrectly cause a panic.
- Fixed an issue where user/org/global settings from old Sourcegraph versions (2.x) could incorrectly be null, leading to various errors.
- Fixed an issue where an ephemeral infrastructure error (`tar/archive: invalid tar header`) would fail a search.

## 3.4.0

### Added

- When `repositoryPathPattern` is configured, paths from the full long name will redirect to the configured name. Extensions will function with the configured name. `repositoryPathPattern` allows administrators to configure "nice names". For example `sourcegraph.example.com/github.com/foo/bar` can configured to be `sourcegraph.example.com/gh/foo/bar` with `"repositoryPathPattern": "gh/{nameWithOwner}"`. (#462)
- Admins can now turn off site alerts for patch version release updates using the `alerts.showPatchUpdates` setting. Alerts will still be shown for major and minor version updates.
- The new `gitolite.exclude` setting in [Gitolite external service config](https://docs.sourcegraph.com/admin/external_service/gitolite#configuration) allows you to exclude specific repositories by their Gitolite name so that they won't be mirrored. Upon upgrading, previously "disabled" repositories will be automatically migrated to this exclusion list.
- The new `aws_codecommit.exclude` setting in [AWS CodeCommit external service config](https://docs.sourcegraph.com/admin/external_service/aws_codecommit#configuration) allows you to exclude specific repositories by their AWS name or ID so that they won't be synced. Upon upgrading, previously "disabled" repositories will be automatically migrated to this exclusion list.
- Added a new, _required_ `aws_codecommit.gitCredentials` setting to the [AWS CodeCommit external service config](https://docs.sourcegraph.com/admin/external_service/aws_codecommit#configuration). These Git credentials are required to create long-lived authenticated clone URLs for AWS CodeCommit repositories. For more information about Git credentials, see the AWS CodeCommit documentation: https://docs.aws.amazon.com/IAM/latest/UserGuide/id_credentials_ssh-keys.html#git-credentials-code-commit. For detailed instructions on how to create the credentials in IAM, see this page: https://docs.aws.amazon.com/codecommit/latest/userguide/setting-up-gc.html
- Added support for specifying a URL formatted `gitolite.host` setting in [Gitolite external service config](https://docs.sourcegraph.com/admin/external_service/gitolite#configuration) (e.g. `ssh://git@gitolite.example.org:2222/`), in addition to the already supported SCP like format (e.g `git@gitolite.example.org`)
- Added support for overriding critical, site, and external service configurations via files. Specify `CRITICAL_CONFIG_FILE=critical.json`, `SITE_CONFIG_FILE=site.json`, and/or `EXTSVC_CONFIG_FILE=extsvc.json` on the `frontend` container to do this.

### Changed

- Kinds of external services in use are now included in [server pings](https://docs.sourcegraph.com/admin/pings).
- Bitbucket Server: An actual Bitbucket icon is now used for the jump-to-bitbucket action on repository pages instead of the previously generic icon.
- Default config for GitHub, GitHub Enterprise, GitLab, Bitbucket Server, and AWS Code Commit external services has been revised to make it easier for first time admins.

### Removed

- Fields related to Repository enablement have been deprecated. Mutations are now NOOPs, and for repositories returned the value is always true for Enabled. The enabled field and mutations will be removed in 3.6. Mutations: `setRepositoryEnabled`, `setAllRepositoriesEnabled`, `updateAllMirrorRepositories`, `deleteRepository`. Query parameters: `repositories.enabled`, `repositories.disabled`. Field: `Repository.enabled`.
- Global saved searches are now deprecated. Any existing global saved searches have been assigned to the Sourcegraph instance's first site admin's user account.
- The `search.savedQueries` configuration option is now deprecated. Existing entries remain in user and org settings for backward compatibility, but are unused as saved searches are now stored in the database.

### Fixed

- Fixed a bug where submitting a saved query without selecting the location would fail for non-site admins (#3628).
- Fixed settings editors only having a few pixels height.
- Fixed a bug where browser extension and code review integration usage stats were not being captured on the site-admin Usage Stats page.
- Fixed an issue where in some rare cases PostgreSQL starting up slowly could incorrectly trigger a panic in the `frontend` service.
- Fixed an issue where the management console password would incorrectly reset to a new secure one after a user account was created.
- Fixed a bug where gitserver would leak file descriptors when performing common operations.
- Substantially improved the performance of updating Bitbucket Server external service configurations on instances with thousands of repositories, going from e.g. several minutes to about a minute for ~20k repositories (#4037).
- Fully resolved the search performance regression in v3.2.0, restoring performance of search back to the same levels it was before changes made in v3.2.0.
- Fix a bug where using a repo search filter with the prefix `github.com` only searched for repos whose name starts with `github.com`, even though no `^` was specified in the search filter. (#4103)
- Fixed an issue where files that fail syntax highlighting would incorrectly render an error instead of gracefully falling back to their plaintext form.

## 3.3.9

### Added

- Syntax highlighting requests that fail are now logged and traced. A new Prometheus metric `src_syntax_highlighting_requests` allows monitoring and alerting. [#4877](https://github.com/sourcegraph/sourcegraph/issues/4877).

## 3.3.8

### Fixed

- Fully resolved the search performance regression in v3.2.0, restoring performance of search back to the same levels it was before changes made in v3.2.0.
- Fixed an issue where files that fail syntax highlighting would incorrectly render an error instead of gracefully falling back to their plaintext form.
- Fixed an issue introduced in v3.3 where Sourcegraph would under specific circumstances incorrectly have to re-clone and re-index repositories from Bitbucket Server and AWS CodeCommit.

## 3.3.7

### Added

- The `bitbucketserver.exclude` setting in [Bitbucket Server external service config](https://docs.sourcegraph.com/admin/external_service/bitbucketserver#configuration) additionally allows you to exclude repositories matched by a regular expression (so that they won't be synced).

### Changed

### Removed

### Fixed

- Fixed a major indexed search performance regression that occurred in v3.2.0. (#3685)
- Fixed an issue where Sourcegraph would fail to update repositories on some instances (`pq: duplicate key value violates unique constraint "repo_external_service_unique_idx"`) (#3680)
- Fixed an issue where Sourcegraph would not exclude unavailable Bitbucket Server repositories. (#3772)

## 3.3.6

## Changed

- All 24 language extensions are enabled by default.

## 3.3.5

## Changed

- Indexed search is now enabled by default for new Docker deployments. (#3540)

### Removed

- Removed smart-casing behavior from search.

### Fixed

- Removes corrupted archives in the searcher cache and tries to populate the cache again instead of returning an error.
- Fixed a bug where search scopes would not get merged, and only the lowest-level list of search scopes would appear.
- Fixed an issue where repo-updater was slower in performing its work which could sometimes cause other performance issues. https://github.com/sourcegraph/sourcegraph/pull/3633

## 3.3.4

### Fixed

- Fixed bundling of the Phabricator integration assets in the Sourcegraph docker image.

## 3.3.3

### Fixed

- Fixed bug that prevented "Find references" action from being completed in the activation checklist.

## 3.3.2

### Fixed

- Fixed an issue where the default `bitbucketserver.repositoryQuery` would not be created on migration from older Sourcegraph versions. https://github.com/sourcegraph/sourcegraph/issues/3591
- Fixed an issue where Sourcegraph would add deleted repositories to the external service configuration. https://github.com/sourcegraph/sourcegraph/issues/3588
- Fixed an issue where a repo-updater migration would hit code host rate limits. https://github.com/sourcegraph/sourcegraph/issues/3582
- The required `bitbucketserver.username` field of a [Bitbucket Server external service configuration](https://docs.sourcegraph.com/admin/external_service/bitbucketserver#configuration), if unset or empty, is automatically migrated to match the user part of the `url` (if defined). https://github.com/sourcegraph/sourcegraph/issues/3592
- Fixed a panic that would occur in indexed search / the frontend when a search error ocurred. https://github.com/sourcegraph/sourcegraph/issues/3579
- Fixed an issue where the repo-updater service could become deadlocked while performing a migration. https://github.com/sourcegraph/sourcegraph/issues/3590

## 3.3.1

### Fixed

- Fixed a bug that prevented external service configurations specifying client certificates from working (#3523)

## 3.3.0

### Added

- In search queries, treat `foo(` as `foo\(` and `bar[` as `bar\[` rather than failing with an error message.
- Enterprise admins can now customize the appearance of the homepage and search icon.
- A new settings property `notices` allows showing custom informational messages on the homepage and at the top of each page. The `motd` property is deprecated and its value is automatically migrated to the new `notices` property.
- The new `gitlab.exclude` setting in [GitLab external service config](https://docs.sourcegraph.com/admin/external_service/gitlab#configuration) allows you to exclude specific repositories matched by `gitlab.projectQuery` and `gitlab.projects` (so that they won't be synced). Upon upgrading, previously "disabled" repositories will be automatically migrated to this exclusion list.
- The new `gitlab.projects` setting in [GitLab external service config](https://docs.sourcegraph.com/admin/external_service/gitlab#configuration) allows you to select specific repositories to be synced.
- The new `bitbucketserver.exclude` setting in [Bitbucket Server external service config](https://docs.sourcegraph.com/admin/external_service/bitbucketserver#configuration) allows you to exclude specific repositories matched by `bitbucketserver.repositoryQuery` and `bitbucketserver.repos` (so that they won't be synced). Upon upgrading, previously "disabled" repositories will be automatically migrated to this exclusion list.
- The new `bitbucketserver.repos` setting in [Bitbucket Server external service config](https://docs.sourcegraph.com/admin/external_service/bitbucketserver#configuration) allows you to select specific repositories to be synced.
- The new required `bitbucketserver.repositoryQuery` setting in [Bitbucket Server external service configuration](https://docs.sourcegraph.com/admin/external_service/bitbucketserver#configuration) allows you to use Bitbucket API repository search queries to select repos to be synced. Existing configurations will be migrate to have it set to `["?visibility=public", "?visibility=private"]` which is equivalent to the previous implicit behaviour that this setting supersedes.
- "Quick configure" buttons for common actions have been added to the config editor for all external services.
- "Quick configure" buttons for common actions have been added to the management console.
- Site-admins now receive an alert every day for the seven days before their license key expires.
- The user menu (in global nav) now lists the user's organizations.
- All users on an instance now see a non-dismissible alert when when there's no license key in use and the limit of free user accounts is exceeded.
- All users will see a dismissible warning about limited search performance and accuracy on when using the sourcegraph/server Docker image with more than 100 repositories enabled.

### Changed

- Indexed searches that time out more consistently report a timeout instead of erroneously saying "No results."
- The symbols sidebar now only shows symbols defined in the current file or directory.
- The dynamic filters on search results pages will now display `lang:` instead of `file:` filters for language/file-extension filter suggestions.
- The default `github.repositoryQuery` of a [GitHub external service configuration](https://docs.sourcegraph.com/admin/external_service/github#configuration) has been changed to `["none"]`. Existing configurations that had this field unset will be migrated to have the previous default explicitly set (`["affiliated", "public"]`).
- The default `gitlab.projectQuery` of a [GitLab external service configuration](https://docs.sourcegraph.com/admin/external_service/gitlab#configuration) has been changed to `["none"]`. Existing configurations that had this field unset will be migrated to have the previous default explicitly set (`["?membership=true"]`).
- The default value of `maxReposToSearch` is now unlimited (was 500).
- The default `github.repositoryQuery` of a [GitHub external service configuration](https://docs.sourcegraph.com/admin/external_service/github#configuration) has been changed to `["none"]` and is now a required field. Existing configurations that had this field unset will be migrated to have the previous default explicitly set (`["affiliated", "public"]`).
- The default `gitlab.projectQuery` of a [GitLab external service configuration](https://docs.sourcegraph.com/admin/external_service/gitlab#configuration) has been changed to `["none"]` and is now a required field. Existing configurations that had this field unset will be migrated to have the previous default explicitly set (`["?membership=true"]`).
- The `bitbucketserver.username` field of a [Bitbucket Server external service configuration](https://docs.sourcegraph.com/admin/external_service/bitbucketserver#configuration) is now **required**. This field is necessary to authenticate with the Bitbucket Server API with either `password` or `token`.
- The settings and account pages for users and organizations are now combined into a single tab.

### Removed

- Removed the option to show saved searches on the Sourcegraph homepage.

### Fixed

- Fixed an issue where the site-admin repositories page `Cloning`, `Not Cloned`, `Needs Index` tabs were very slow on instances with thousands of repositories.
- Fixed an issue where failing to syntax highlight a single file would take down the entire syntax highlighting service.

## 3.2.6

### Fixed

- Fully resolved the search performance regression in v3.2.0, restoring performance of search back to the same levels it was before changes made in v3.2.0.

## 3.2.5

### Fixed

- Fixed a major indexed search performance regression that occurred in v3.2.0. (#3685)

## 3.2.4

### Fixed

- Fixed bundling of the Phabricator integration assets in the Sourcegraph docker image.

## 3.2.3

### Fixed

- Fixed https://github.com/sourcegraph/sourcegraph/issues/3336.
- Clearer error message when a repository sync fails due to the inability to clone a repository.
- Rewrite '@' character in Gitolite repository names to '-', which permits them to be viewable in the UI.

## 3.2.2

### Changed

- When using an external Zoekt instance (specified via the `ZOEKT_HOST` environment variable), sourcegraph/server no longer spins up a redundant internal Zoekt instance.

## 3.2.1

### Fixed

- Jaeger tracing, once enabled, can now be configured via standard [environment variables](https://github.com/jaegertracing/jaeger-client-go/blob/v2.14.0/README.md#environment-variables).
- Fixed an issue where some search and zoekt errors would not be logged.

## 3.2.0

### Added

- Sourcegraph can now automatically use the system's theme.
  To enable, open the user menu in the top right and make sure the theme dropdown is set to "System".
  This is currently supported on macOS Mojave with Safari Technology Preview 68 and later.
- The `github.exclude` setting was added to the [GitHub external service config](https://docs.sourcegraph.com/admin/external_service/github#configuration) to allow excluding repositories yielded by `github.repos` or `github.repositoryQuery` from being synced.

### Changed

- Symbols search is much faster now. After the initial indexing, you can expect code intelligence to be nearly instant no matter the size of your repository.
- Massively reduced the number of code host API requests Sourcegraph performs, which caused rate limiting issues such as slow search result loading to appear.
- The [`corsOrigin`](https://docs.sourcegraph.com/admin/config/site_config) site config property is no longer needed for integration with GitHub, GitLab, etc., via the [Sourcegraph browser extension](https://docs.sourcegraph.com/integration/browser_extension). Only the [Phabricator extension](https://github.com/sourcegraph/phabricator-extension) requires it.

### Fixed

- Fixed a bug where adding a search scope that adds a `repogroup` filter would cause invalid queries if `repogroup:sample` was already part of the query.
- An issue where errors during displaying search results would not be displayed.

### Removed

- The `"updateScheduler2"` experiment is now the default and it's no longer possible to configure.

## 3.1.2

### Added

- The `search.contextLines` setting was added to allow configuration of the number of lines of context to be displayed around search results.

### Changed

- Massively reduced the number of code host API requests Sourcegraph performs, which caused rate limiting issues such as slow search result loading to appear.
- Improved logging in various situations where Sourcegraph would potentially hit code host API rate limits.

### Fixed

- Fixed an issue where search results loading slowly would display a `Cannot read property "lastChild" of undefined` error.

## 3.1.1

### Added

- Query builder toggle (open/closed) state is now retained.

### Fixed

- Fixed an issue where single-term values entered into the "Exact match" field in the query builder were not getting wrapped in quotes.

## 3.1.0

### Added

- Added Docker-specific help text when running the Sourcegraph docker image in an environment with an sufficient open file descriptor limit.
- Added syntax highlighting for Kotlin and Dart.
- Added a management console environment variable to disable HTTPS, see [the docs](https://docs.sourcegraph.com/admin/management_console.md#can-i-disable-https-on-the-management-console) for more information.
- Added `auth.disableUsernameChanges` to critical configuration to prevent users from changing their usernames.
- Site admins can query a user by email address or username from the GraphQL API.
- Added a search query builder to the main search page. Click "Use search query builder" to open the query builder, which is a form with separate inputs for commonly used search keywords.

### Changed

- File match search results now show full repository name if there are results from mirrors on different code hosts (e.g. github.com/sourcegraph/sourcegraph and gitlab.com/sourcegraph/sourcegraph)
- Search queries now use "smart case" by default. Searches are case insensitive unless you use uppercase letters. To explicitly set the case, you can still use the `case` field (e.g. `case:yes`, `case:no`). To explicitly set smart case, use `case:auto`.

### Fixed

- Fixed an issue where the management console would improperly regenerate the TLS cert/key unless `CUSTOM_TLS=true` was set. See the documentation for [how to use your own TLS certificate with the management console](https://docs.sourcegraph.com/admin/management_console.md#how-can-i-use-my-own-tls-certificates-with-the-management-console).

## 3.0.1

### Added

- Symbol search now supports Elixir, Haskell, Kotlin, Scala, and Swift

### Changed

- Significantly optimized how file search suggestions are provided when using indexed search (cluster deployments).
- Both the `sourcegraph/server` image and the [Kubernetes deployment](https://github.com/sourcegraph/deploy-sourcegraph) manifests ship with Postgres `11.1`. For maximum compatibility, however, the minimum supported version remains `9.6`. The upgrade procedure is mostly automated for existing deployments. Please refer to [this page](https://docs.sourcegraph.com/admin/postgres) for detailed instructions.

### Removed

- The deprecated `auth.disableAccessTokens` site config property was removed. Use `auth.accessTokens` instead.
- The `disableBrowserExtension` site config property was removed. [Configure nginx](https://docs.sourcegraph.com/admin/nginx) instead to block clients (if needed).

## 3.0.0

See the changelog entries for 3.0.0 beta releases and our [3.0](https://docs.sourcegraph.com/admin/migration/3_0.md) upgrade guide if you are upgrading from 2.x.

## 3.0.0-beta.4

### Added

- Basic code intelligence for the top 10 programming languages works out of the box without any configuration. [TypeScript/JavaScript](https://sourcegraph.com/extensions/sourcegraph/typescript), [Python](https://sourcegraph.com/extensions/sourcegraph/python), [Java](https://sourcegraph.com/extensions/sourcegraph/java), [Go](https://sourcegraph.com/extensions/sourcegraph/go), [C/C++](https://sourcegraph.com/extensions/sourcegraph/cpp), [Ruby](https://sourcegraph.com/extensions/sourcegraph/ruby), [PHP](https://sourcegraph.com/extensions/sourcegraph/php), [C#](https://sourcegraph.com/extensions/sourcegraph/csharp), [Shell](https://sourcegraph.com/extensions/sourcegraph/shell), and [Scala](https://sourcegraph.com/extensions/sourcegraph/scala) are enabled by default, and you can find more in the [extension registry](https://sourcegraph.com/extensions?query=category%3A"Programming+languages").

## 3.0.0-beta.3

- Fixed an issue where the site admin is redirected to the start page instead of being redirected to the repositories overview page after deleting a repo.

## 3.0.0-beta

### Added

- Repositories can now be queried by a git clone URL through the GraphQL API.
- A new Explore area is linked from the top navigation bar (when the `localStorage.explore=true;location.reload()` feature flag is enabled).
- Authentication via GitHub is now supported. To enable, add an item to the `auth.providers` list with `type: "github"`. By default, GitHub identities must be linked to an existing Sourcegraph user account. To enable new account creation via GitHub, use the `allowSignup` option in the `GitHubConnection` config.
- Authentication via GitLab is now supported. To enable, add an item to the `auth.providers` list with `type: "gitlab"`.
- GitHub repository permissions are supported if authentication via GitHub is enabled. See the
  documentation for the `authorization` field of the `GitHubConnection` configuration.
- The repository settings mirroring page now shows when a repo is next scheduled for an update (requires experiment `"updateScheduler2": "enabled"`).
- Configured repositories are periodically scheduled for updates using a new algorithm. You can disable the new algorithm with the following site configuration: `"experimentalFeatures": { "updateScheduler2": "disabled" }`. If you do so, please file a public issue to describe why you needed to disable it.
- When using HTTP header authentication, [`stripUsernameHeaderPrefix`](https://docs.sourcegraph.com/admin/auth/#username-header-prefixes) field lets an admin specify a prefix to strip from the HTTP auth header when converting the header value to a username.
- Sourcegraph extensions whose package.json contains `"wip": true` are considered [work-in-progress extensions](https://docs.sourcegraph.com/extensions/authoring/publishing#wip-extensions) and are indicated as such to avoid users accidentally using them.
- Information about user survey submissions and a chart showing weekly active users is now displayed on the site admin Overview page.
- A new GraphQL API field `UserEmail.isPrimary` was added that indicates whether an email is the user's primary email.
- The filters bar in the search results page can now display filters from extensions.
- Extensions' `activate` functions now receive a `sourcegraph.ExtensionContext` parameter (i.e., `export function activate(ctx: sourcegraph.ExtensionContext): void { ... }`) to support deactivation and running multiple extensions in the same process.
- Users can now request an Enterprise trial license from the site init page.
- When searching, a filter button `case:yes` will now appear when relevant. This helps discovery and makes it easier to use our case-sensitive search syntax.
- Extensions can now report progress in the UI through the `withProgress()` extension API.
- When calling `editor.setDecorations()`, extensions must now provide an instance of `TextDocumentDecorationType` as first argument. This helps gracefully displaying decorations from several extensions.

### Changed

- The Postgres database backing Sourcegraph has been upgraded from 9.4 to 11.1. Existing Sourcegraph users must conduct an [upgrade procedure](https://docs.sourcegraph.com/admin/postgres_upgrade)
- Code host configuration has moved out of the site config JSON into the "External services" area of the site admin web UI. Sourcegraph instances will automatically perform a one time migration of existing data in the site config JSON. After the migration these keys can be safely deleted from the site config JSON: `awsCodeCommit`, `bitbucketServer`, `github`, `gitlab`, `gitolite`, and `phabricator`.
- Site and user usage statistics are now visible to all users. Previously only site admins (and users, for their own usage statistics) could view this information. The information consists of aggregate counts of actions such as searches, page views, etc.
- The Git blame information shown at the end of a line is now provided by the [Git extras extension](https://sourcegraph.com/extensions/sourcegraph/git-extras). You must add that extension to continue using this feature.
- The `appURL` site configuration option was renamed to `externalURL`.
- The repository and directory pages now show all entries together instead of showing files and (sub)directories separately.
- Extensions no longer can specify titles (in the `title` property in the `package.json` extension manifest). Their extension ID (such as `alice/myextension`) is used.

### Fixed

- Fixed an issue where the site admin License page showed a count of current users, rather than the max number of users over the life of the license.
- Fixed number formatting issues on site admin Overview and Survey Response pages.
- Fixed resolving of git clone URLs with `git+` prefix through the GraphQL API
- Fixed an issue where the graphql Repositories endpoint would order by a field which was not indexed. Times on Sourcegraph.com went from 10s to 200ms.
- Fixed an issue where whitespace was not handled properly in environment variable lists (`SYMBOLS_URL`, `SEARCHER_URL`).
- Fixed an issue where clicking inside the repository popover or clicking "Show more" would dismiss the popover.

### Removed

- The `siteID` site configuration option was removed because it is no longer needed. If you previously specified this in site configuration, a new, random site ID will be generated upon server startup. You can safely remove the existing `siteID` value from your site configuration after upgrading.
- The **Info** panel was removed. The information it presented can be viewed in the hover.
- The top-level `repos.list` site configuration was removed in favour of each code-host's equivalent options,
  now configured via the new _External Services UI_ available at `/site-admin/external-services`. Equivalent options in code hosts configuration:
  - GitHub via [`github.repos`](https://docs.sourcegraph.com/admin/site_config/all#repos-array)
  - Gitlab via [`gitlab.projectQuery`](https://docs.sourcegraph.com/admin/site_config/all#projectquery-array)
  - Phabricator via [`phabricator.repos`](https://docs.sourcegraph.com/admin/site_config/all#phabricator-array)
  - [Other external services](https://docs.sourcegraph.com/admin/repo/add_from_other_external_services)
- Removed the `httpStrictTransportSecurity` site configuration option. Use [nginx configuration](https://docs.sourcegraph.com/admin/nginx) for this instead.
- Removed the `tls.letsencrypt` site configuration option. Use [nginx configuration](https://docs.sourcegraph.com/admin/nginx) for this instead.
- Removed the `tls.cert` and `tls.key` site configuration options. Use [nginx configuration](https://docs.sourcegraph.com/admin/nginx) for this instead.
- Removed the `httpToHttpsRedirect` and `experimentalFeatures.canonicalURLRedireect` site configuration options. Use [nginx configuration](https://docs.sourcegraph.com/admin/nginx) for these instead.
- Sourcegraph no longer requires access to `/var/run/docker.sock`.

## 2.13.6

### Added

- The `/-/editor` endpoint now accepts a `hostname_patterns` URL parameter, which specifies a JSON
  object mapping from hostname to repository name pattern. This serves as a hint to Sourcegraph when
  resolving git clone URLs to repository names. The name pattern is the same style as is used in
  code host configurations. The default value is `{hostname}/{path}`.

## 2.13.5

### Fixed

- Fixed another issue where Sourcegraph would try to fetch more than the allowed number of repositories from AWS CodeCommit.

## 2.13.4

### Changed

- The default for `experimentalFeatures.canonicalURLRedirect` in site config was changed back to `disabled` (to avoid [#807](https://github.com/sourcegraph/sourcegraph/issues/807)).

## 2.13.3

### Fixed

- Fixed an issue that would cause the frontend health check endpoint `/healthz` to not respond. This only impacts Kubernetes deployments.
- Fixed a CORS policy issue that caused requests to be rejected when they come from origins not in our [manifest.json](https://sourcegraph.com/github.com/sourcegraph/sourcegraph/-/blob/browser/src/extension/manifest.spec.json#L72) (i.e. requested via optional permissions by the user).
- Fixed an issue that prevented `repositoryQuery` from working correctly on GitHub enterprise instances.

## 2.13.2

### Fixed

- Fixed an issue where Sourcegraph would try to fetch more than the allowed number of repositories from AWS CodeCommit.

## 2.13.1

### Changed

- The timeout when running `git ls-remote` to determine if a remote url is cloneable has been increased from 5s to 30s.
- Git commands now use [version 2 of the Git wire protocol](https://opensource.googleblog.com/2018/05/introducing-git-protocol-version-2.html), which should speed up certain operations (e.g. `git ls-remote`, `git fetch`) when communicating with a v2 enabled server.

## 2.13.0

### Added

- A new site config option `search.index.enabled` allows toggling on indexed search.
- Search now uses [Sourcegraph extensions](https://docs.sourcegraph.com/extensions) that register `queryTransformer`s.
- GitLab repository permissions are now supported. To enable this, you will need to set the `authz`
  field in the `GitLabConnection` configuration object and ensure that the access token set in the
  `token` field has both `sudo` and `api` scope.

### Changed

- When the `DEPLOY_TYPE` environment variable is incorrectly specified, Sourcegraph now shuts down and logs an error message.
- The `experimentalFeatures.canonicalURLRedirect` site config property now defaults to `enabled`. Set it to `disabled` to disable redirection to the `appURL` from other hosts.
- Updating `maxReposToSearch` site config no longer requires a server restart to take effect.
- The update check page no longer shows an error if you are using an insiders build. Insiders builds will now notify site administrators that updates are available 40 days after the release date of the installed build.
- The `github.repositoryQuery` site config property now accepts arbitrary GitHub repository searches.

### Fixed

- The user account sidebar "Password" link (to the change-password form) is now shown correctly.
- Fixed an issue where GitHub rate limits were underutilized if the remaining
  rate limit dropped below 150.
- Fixed an issue where GraphQL field `elapsedMilliseconds` returned invalid value on empty searches
- Editor extensions now properly search the selection as a literal string, instead of incorrectly using regexp.
- Fixed a bug where editing and deleting global saved searches was not possible.
- In index search, if the search regex produces multiline matches, search results are still processed per line and highlighted correctly.
- Go-To-GitHub and Go-To-GitLab buttons now link to the right branch, line and commit range.
- Go-to-GitHub button links to default branch when no rev is given.
- The close button in the panel header stays located on the top.
- The Phabricator icon is now displayed correctly.
- The view mode button in the BlobPage now shows the correct view mode to switch to.

### Removed

- The experimental feature flag to disable the new repo update scheduler has been removed.
- The `experimentalFeatures.configVars` feature flag was removed.
- The `experimentalFeatures.multipleAuthProviders` feature flag was removed because the feature is now always enabled.
- The following deprecated auth provider configuration properties were removed: `auth.provider`, `auth.saml`, `auth.openIDConnect`, `auth.userIdentityHTTPHeader`, and `auth.allowSignup`. Use `auth.providers` for all auth provider configuration. (If you were still using the deprecated properties and had no `auth.providers` set, all access to your instance will be rejected until you manually set `auth.providers`.)
- The deprecated site configuration properties `search.scopes` and `settings` were removed. Define search scopes and settings in global settings in the site admin area instead of in site configuration.
- The `pendingContents` property has been removed from our GraphQL schema.
- The **Explore** page was replaced with a **Repositories** search link in the top navigation bar.

## 2.12.3

### Fixed

- Fixed an error that prevented users without emails from submitting satisfaction surveys.

## 2.12.2

### Fixed

- Fixed an issue where private GitHub Enterprise repositories were not fetched.

## 2.12.1

### Fixed

- We use GitHub's REST API to query affliated repositories. This API has wider support on older GitHub enterprise versions.
- Fixed an issue that prevented users without email addresses from signing in (https://github.com/sourcegraph/sourcegraph/issues/426).

## 2.12.0

### Changed

- Reduced the size of in-memory data structured used for storing search results. This should reduce the backend memory usage of large result sets.
- Code intelligence is now provided by [Sourcegraph extensions](https://docs.sourcegraph.com/extensions). The extension for each language in the site configuration `langservers` property is automatically enabled.
- Support for multiple authentication providers is now enabled by default. To disable it, set the `experimentalFeatures.multipleAuthProviders` site config option to `"disabled"`. This only applies to Sourcegraph Enterprise.
- When using the `http-header` auth provider, valid auth cookies (from other auth providers that are currently configured or were previously configured) are now respected and will be used for authentication. These auth cookies also take precedence over the `http-header` auth. Previously, the `http-header` auth took precedence.
- Bitbucket Server username configuration is now used to clone repositories if the Bitbucket Server API does not set a username.
- Code discussions: On Sourcegraph.com / when `discussions.abuseProtection` is enabled in the site config, rate limits to thread creation, comment creation, and @mentions are now applied.

### Added

- Search syntax for filtering archived repositories. `archived:no` will exclude archived repositories from search results, `archived:only` will search over archived repositories only. This applies for GitHub and GitLab repositories.
- A Bitbucket Server option to exclude personal repositories in the event that you decide to give an admin-level Bitbucket access token to Sourcegraph and do not want to create a bot account. See https://docs.sourcegraph.com/integration/bitbucket_server#excluding-personal-repositories for more information.
- Site admins can now see when users of their Sourcegraph instance last used it via a code host integration (e.g. Sourcegraph browser extensions). Visit the site admin Analytics page (e.g. https://sourcegraph.example.com/site-admin/analytics) to view this information.
- A new site config option `extensions.allowRemoteExtensions` lets you explicitly specify the remote extensions (from, e.g., Sourcegraph.com) that are allowed.
- Pings now include a total count of user accounts.

### Fixed

- Files with the gitattribute `export-ignore` are no longer excluded for language analysis and search.
- "Discard changes?" confirmation popup doesn't pop up every single time you try to navigate to a new page after editting something in the site settings page anymore.
- Fixed an issue where Git repository URLs would sometimes be logged, potentially containing e.g. basic auth tokens.
- Fixed date formatting on the site admin Analytics page.
- File names of binary and large files are included in search results.

### Removed

- The deprecated environment variables `SRC_SESSION_STORE_REDIS` and `REDIS_MASTER_ENDPOINT` are no longer used to configure alternative redis endpoints. For more information, see "[using external services with Sourcegraph](https://docs.sourcegraph.com/admin/external_services)".

## 2.11.1

### Added

- A new site config option `git.cloneURLToRepositoryName` specifies manual mapping from Git clone URLs to Sourcegraph repository names. This is useful, for example, for Git submodules that have local clone URLs.

### Fixed

- Slack notifications for saved searches have been fixed.

## 2.11.0

### Changed

### Added

- Support for ACME "tls-alpn-01" challenges to obtain LetsEncrypt certificates. Previously Sourcegraph only supported ACME "http-01" challenges which required port 80 to be accessible.
- gitserver periodically removes stale lock files that git can leave behind.
- Commits with empty trees no longer return 404.
- Clients (browser/editor extensions) can now query configuration details from the `ClientConfiguration` GraphQL API.
- The config field `auth.accessTokens.allow` allows or restricts use of access tokens. It can be set to one of three values: "all-users-create" (the default), "none" (all access tokens are disabled), and "site-admin-create" (access tokens are enabled, but only site admins can create new access tokens). The field `auth.disableAccessTokens` is now deprecated in favor of this new field.
- A webhook endpoint now exists to trigger repository updates. For example, `curl -XPOST -H 'Authorization: token $ACCESS_TOKEN' $SOURCEGRAPH_ORIGIN/.api/repos/$REPO_URI/-/refresh`.
- Git submodules entries in the file tree now link to the submodule repository.

### Fixed

- An issue / edge case where the Code Intelligence management admin page would incorrectly show language servers as `Running` when they had been removed from Docker.
- Log level is respected in lsp-proxy logs.
- Fixed an error where text searches could be routed to a faulty search worker.
- Gitolite integration should correctly detect names which Gitolite would consider to be patterns, and not treat them as repositories.
- repo-updater backs off fetches on a repo that's failing to fetch.
- Attempts to add a repo with an empty string for the name are checked for and ignored.
- Fixed an issue where non-site-admin authenticated users could modify global settings (not site configuration), other organizations' settings, and other users' settings.
- Search results are rendered more eagerly, resulting in fewer blank file previews
- An issue where automatic code intelligence would fail to connect to the underlying `lsp` network, leading to `dial tcp: lookup lang on 0.0.0.0:53: no such host` errors.
- More useful error messages from lsp-proxy when a language server can't get a requested revision of a repository.
- Creation of a new user with the same name as an existing organization (and vice versa) is prevented.

### Removed

## 2.10.5

### Fixed

- Slack notifications for saved searches have been fixed.

## 2.10.4

### Fixed

- Fixed an issue that caused the frontend to return a HTTP 500 and log an error message like:
  ```
  lvl=eror msg="ui HTTP handler error response" method=GET status_code=500 error="Post http://127.0.0.1:3182/repo-lookup: context canceled"
  ```

## 2.10.3

### Fixed

- The SAML AuthnRequest signature when using HTTP redirect binding is now computed using a URL query string with correct ordering of parameters. Previously, the ordering was incorrect and caused errors when the IdP was configured to check the signature in the AuthnRequest.

## 2.10.2

### Fixed

- SAML IdP-initiated login previously failed with the IdP set a RelayState value. This now works.

## 2.10.1

### Changed

- Most `experimentalFeatures` in the site configuration now respond to configuration changes live, without requiring a server restart. As usual, you will be prompted for a restart after saving your configuration changes if one is required.
- Gravatar image avatars are no longer displayed for committers.

## 2.10.0

### Changed

- In the file tree, if a directory that contains only a single directory is expanded, its child directory is now expanded automatically.

### Fixed

- Fixed an issue where `sourcegraph/server` would not start code intelligence containers properly when the `sourcegraph/server` container was shut down non-gracefully.
- Fixed an issue where the file tree would return an error when navigating between repositories.

## 2.9.4

### Changed

- Repo-updater has a new and improved scheduler for periodic repo fetches. If you have problems with it, you can revert to the old behavior by adding `"experimentalFeatures": { "updateScheduler": "disabled" }` to your `config.json`.
- A once-off migration will run changing the layout of cloned repos on disk. This should only affect installations created January 2018 or before. There should be no user visible changes.
- Experimental feature flag "updateScheduler" enables a smarter and less spammy algorithm for automatic repository updates.
- It is no longer possible to disable code intelligence by unsetting the LSP_PROXY environment variable. Instead, code intelligence can be disabled per language on the site admin page (e.g. https://sourcegraph.example.com/site-admin/code-intelligence).
- Bitbucket API requests made by Sourcegraph are now under a self-enforced API rate limit (since Bitbucket Server does not have a concept of rate limiting yet). This will reduce any chance of Sourcegraph slowing down or causing trouble for Bitbucket Server instances connected to it. The limits are: 7,200 total requests/hr, with a bucket size / maximum burst size of 500 requests.
- Global, org, and user settings are now validated against the schema, so invalid settings will be shown in the settings editor with a red squiggly line.
- The `http-header` auth provider now supports being used with other auth providers (still only when `experimentalFeatures.multipleAuthProviders` is `true`).
- Periodic fetches of Gitolite-hosted repositories are now handled internally by repo-updater.

### Added

- The `log.sentry.dsn` field in the site config makes Sourcegraph log application errors to a Sentry instance.
- Two new repository page hotkeys were added: <kbd>r</kbd> to open the repositories menu and <kbd>v</kbd> to open the revision selector.
- Repositories are periodically (~45 days) recloned from the codehost. The codehost can be relied on to give an efficient packing. This is an alternative to running a memory and CPU intensive git gc and git prune.
- The `auth.sessionExpiry` field sets the session expiration age in seconds (defaults to 90 days).

### Fixed

- Fixed a bug in the API console that caused it to display as a blank page in some cases.
- Fixed cases where GitHub rate limit wasn't being respected.
- Fixed a bug where scrolling in references, history, etc. file panels was not possible in Firefox.
- Fixed cases where gitserver directory structure migration could fail/crash.
- Fixed "Generate access token" link on user settings page. Previously, this link would 404.
- Fixed a bug where the search query was not updated in the search bar when searching from the homepage.
- Fixed a possible crash in github-proxy.
- Fixed a bug where file matching for diff search was case sensitive by default.

### Removed

- `SOURCEGRAPH_CONFIG` environment variable has been removed. Site configuration is always read from and written to disk. You can configure the location by providing `SOURCEGRAPH_CONFIG_FILE`. The default path is `/etc/sourcegraph/config.json`.

## 2.9.3

### Changed

- The search results page will merge duplicated lines of context.
- The following deprecated site configuration properties have been removed: `github[].preemptivelyClone`, `gitOriginMap`, `phabricatorURL`, `githubPersonalAccessToken`, `githubEnterpriseURL`, `githubEnterpriseCert`, and `githubEnterpriseAccessToken`.
- The `settings` field in the site config file is deprecated and will not be supported in a future release. Site admins should move those settings (if any) to global settings (in the site admin UI). Global settings are preferred to site config file settings because the former can be applied without needing to restart/redeploy the Sourcegraph server or cluster.

### Fixed

- Fixed a goroutine leak which occurs when search requests are canceled.
- Console output should have fewer spurious line breaks.
- Fixed an issue where it was not possible to override the `StrictHostKeyChecking` SSH option in the SSH configuration.
- Cross-repository code intelligence indexing for non-Go languages is now working again (originally broken in 2.9.2).

## 2.9.1

### Fixed

- Fixed an issue where saving an organization's configuration would hang indefinitely.

## 2.9.0

### Changed

- Hover tooltips were rewritten to fix a couple of issues and are now much more robust, received a new design and show more information.
- The `max:` search flag was renamed to `count:` in 2.8.8, but for backward compatibility `max:` has been added back as a deprecated alias for `count:`.
- Drastically improved the performance / load time of the Code Intelligence site admin page.

### Added

- The site admin code intelligence page now displays an error or reason whenever language servers are unable to be managed from the UI or Sourcegraph API.
- The ability to directly specify the root import path of a repository via `.sourcegraph/config.json` in the repo root, instead of relying on the heuristics of the Go language server to detect it.

### Fixed

- Configuring Bitbucket Server now correctly suppresses the the toast message "Configure repositories and code hosts to add to Sourcegraph."
- A bug where canonical import path comments would not be detected by the Go language server's heuristics under `cmd/` folders.
- Fixed an issue where a repository would only be refreshed on demand by certain user actions (such as a page reload) and would otherwise not be updated when expected.
- If a code host returned a repository-not-found or unauthorized error (to `repo-updater`) for a repository that previously was known to Sourcegraph, then in some cases a misleading "Empty repository" screen was shown. Now the repository is displayed as though it still existed, using cached data; site admins must explicitly delete repositories on Sourcegraph after they have been deleted on the code host.
- Improved handling of GitHub API rate limit exhaustion cases. Cached repository metadata and Git data will be used to provide full functionality during this time, and log messages are more informative. Previously, in some cases, repositories would become inaccessible.
- Fixed an issue where indexed search would sometimes not indicate that there were more results to show for a given file.
- Fixed an issue where the code intelligence admin page would never finish loading language servers.

## 2.9.0-pre0

### Changed

- Search scopes have been consolidated into the "Filters" bar on the search results page.
- Usernames and organization names of up to 255 characters are allowed. Previously the max length was 38.

### Fixed

- The target commit ID of a Git tag object (i.e., not lightweight Git tag refs) is now dereferenced correctly. Previously the tag object's OID was given.
- Fixed an issue where AWS Code Commit would hit the rate limit.
- Fixed an issue where dismissing the search suggestions dropdown did not unfocus previously highlighted suggestions.
- Fixed an issue where search suggestions would appear twice.
- Indexed searches now return partial results if they timeout.
- Git repositories with files whose paths contain `.git` path components are now usable (via indexed and non-indexed search and code intelligence). These corrupt repositories are rare and generally were created by converting some other VCS repository to Git (the Git CLI will forbid creation of such paths).
- Various diff search performance improvements and bug fixes.
- New Phabricator extension versions would used cached stylesheets instead of the upgraded version.
- Fixed an issue where hovers would show an error for Rust and C/C++ files.

### Added

- The `sourcegraph/server` container now emits the most recent log message when redis terminates to make it easier to debug why redis stopped.
- Organization invites (which allow users to invite other users to join organizations) are significantly improved. A new accept-invitation page was added.
- The new help popover allows users to easily file issues in the Sourcegraph public issue tracker and view documentation.
- An issue where Java files would be highlighted incorrectly if they contained JavaDoc blocks with an uneven number of opening/closing `*`s.

### Removed

- The `secretKey` site configuration value is no longer needed. It was only used for generating tokens for inviting a user to an organization. The invitation is now stored in the database associated with the recipient, so a secret token is no longer needed.
- The `experimentalFeatures.searchTimeoutParameter` site configuration value has been removed. It defaulted to `enabled` in 2.8 and it is no longer possible to disable.

### Added

- Syntax highlighting for:
  - TOML files (including Go `Gopkg.lock` and Rust `Cargo.lock` files).
  - Rust files.
  - GraphQL files.
  - Protobuf files.
  - `.editorconfig` files.

## 2.8.9

### Changed

- The "invite user" site admin page was moved to a sub-page of the users page (`/site-admin/users/new`).
- It is now possible for a site admin to create a new user without providing an email address.

### Fixed

- Checks for whether a repo is cloned will no longer exhaust open file pools over time.

### Added

- The Phabricator extension shows code intelligence status and supports enabling / disabling code intelligence for files.

## 2.8.8

### Changed

- Queries for repositories (in the explore, site admin repositories, and repository header dropdown) are matched on case-insensitive substrings, not using fuzzy matching logic.
- HTTP Authorization headers with an unrecognized scheme are ignored; they no longer cause the HTTP request to be rejected with HTTP 401 Unauthorized and an "Invalid Authorization header." error.
- Renamed the `max` search flag to `count`. Searches that specify `count:` will fetch at least that number of results, or the full result set.
- Bumped `lsp-proxy`'s `initialize` timeout to 3 minutes for every language.
- Search results are now sorted by repository and file name.
- More easily accessible "Show more" button at the top of the search results page.
- Results from user satisfaction surveys are now always hosted locally and visible to admins. The `"experimentalFeatures": { "hostSurveysLocally" }` config option has been deprecated.
- If the OpenID Connect authentication provider reports that a user's email address is not verified, the authentication attempt will fail.

### Fixed

- Fixed an issue where the search results page would not update its title.
- The session cookie name is now `sgs` (not `sg-session`) so that Sourcegraph 2.7 and Sourcegraph 2.8 can be run side-by-side temporarily during a rolling update without clearing each other's session cookies.
- Fixed the default hostnames of the C# and R language servers
- Fixed an issue where deleting an organization prevented the creation of organizations with the name of the deleted organization.
- Non-UTF8 encoded files (e.g. ISO-8859-1/Latin1, UTF16, etc) are now displayed as text properly rather than being detected as binary files.
- Improved error message when lsp-proxy's initalize timeout occurs
- Fixed compatibility issues and added [instructions for using Microsoft ADFS 2.1 and 3.0 for SAML authentication](https://docs.sourcegraph.com/admin/auth/saml_with_microsoft_adfs).
- Fixed an issue where external accounts associated with deleted user accounts would still be returned by the GraphQL API. This caused the site admin external accounts page to fail to render in some cases.
- Significantly reduced the number of code host requests for non github.com or gitlab.com repositories.

### Added

- The repository revisions popover now shows the target commit's last-committed/authored date for branches and tags.
- Setting the env var `INSECURE_SAML_LOG_TRACES=1` on the server (or the `sourcegraph-frontend` pod in Kubernetes) causes all SAML requests and responses to be logged, which helps with debugging SAML.
- Site admins can now view user satisfaction surveys grouped by user, in addition to chronological order, and aggregate summary values (including the average score and the net promoter score over the last 30 days) are now displayed.
- The site admin overview page displays the site ID, the primary admin email, and premium feature usage information.
- Added Haskell as an experimental language server on the code intelligence admin page.

## 2.8.0

### Changed

- `gitMaxConcurrentClones` now also limits the concurrency of updates to repos in addition to the initial clone.
- In the GraphQL API, `site.users` has been renamed to `users`, `site.orgs` has been renamed to `organizations`, and `site.repositories` has been renamed to `repositories`.
- An authentication provider must be set in site configuration (see [authentication provider documentation](https://docs.sourcegraph.com/admin/auth)). Previously the server defaulted to builtin auth if none was set.
- If a process dies inside the Sourcegraph container the whole container will shut down. We suggest operators configure a [Docker Restart Policy](https://docs.docker.com/config/containers/start-containers-automatically/#restart-policy-details) or a [Kubernetes Restart Policy](https://kubernetes.io/docs/concepts/workloads/pods/pod-lifecycle/#restart-policy). Previously the container would operate in a degraded mode if a process died.
- Changes to the `auth.public` site config are applied immediately in `sourcegraph/server` (no restart needed).
- The new search timeout behavior is now enabled by default. Set `"experimentalFeatures": {"searchTimeoutParameter": "disabled"}` in site config to disable it.
- Search includes files up to 1MB (previous limit was 512KB for unindexed search and 128KB for indexed search).
- Usernames and email addresses reported by OpenID Connect and SAML auth providers are now trusted, and users will sign into existing Sourcegraph accounts that match on the auth provider's reported username or email.
- The repository sidebar file tree is much, much faster on massive repositories (200,000+ files)
- The SAML authentication provider was significantly improved. Users who were signed in using SAML previously will need to reauthenticate via SAML next time they visit Sourcegraph.
- The SAML `serviceProviderCertificate` and `serviceProviderPrivateKey` site config properties are now optional.

### Fixed

- Fixed an issue where Index Search status page failed to render.
- User data on the site admin Analytics page is now paginated, filterable by a user's recent activity, and searchable.
- The link to the root of a repository in the repository header now preserves the revision you're currently viewing.
- When using the `http-header` auth provider, signin/signup/signout links are now hidden.
- Repository paths beginning with `go/` are no longer reservered by Sourcegraph.
- Interpret `X-Forwarded-Proto` HTTP header when `httpToHttpsRedirect` is set to `load-balanced`.
- Deleting a user account no longer prevents the creation of a new user account with the same username and/or association with authentication provider account (SAML/OpenID/etc.)
- It is now possible for a user to verify an email address that was previously associated with now-deleted user account.
- Diff searches over empty repositories no longer fail (this was not an issue for Sourcegraph cluster deployments).
- Stray `tmp_pack_*` files from interrupted fetches should now go away.
- When multiple `repo:` tokens match the same repo, process @revspec requirements from all of them, not just the first one in the search.

### Removed

- The `ssoUserHeader` site config property (deprecated since January 2018) has been removed. The functionality was moved to the `http-header` authentication provider.
- The experiment flag `showMissingReposEnabled`, which defaulted to enabled, has been removed so it is no longer possible to disable this feature.
- Event-level telemetry has been completely removed from self-hosted Sourcegraph instances. As a result, the `disableTelemetry` site configuration option has been deprecated. The new site-admin Pings page clarifies the only high-level telemetry being sent to Sourcegraph.com.
- The deprecated `adminUsernames` site config property (deprecated since January 2018) has been removed because it is no longer necessary. Site admins can designate other users as site admins in the site admin area, and the first user to sign into a new instance always becomes a site admin (even when using an external authentication provider).

### Added

- The new repository contributors page (linked from the repository homepage) displays the top Git commit authors in a repository, with filtering options.
- Custom language servers in the site config may now specify a `metadata` property containing things like homepage/docs/issues URLs for the language server project, as well as whether or not the language server should be considered experimental (not ready for prime-time). This `metadata` will be displayed in the UI to better communicate the status of a language server project.
- Access tokens now have scopes (which define the set of operations they permit). All access tokens still provide full control of all resources associated with the user account (the `user:all` scope, which is now explicitly displayed).
- The new access token scope `site-admin:sudo` allows the holder to perform any action as any other user. Only site admins may create this token.
- Links to Sourcegraph's changelog have been added to the site admin Updates page and update alert.
- If the site configuration is invalid or uses deprecated properties, a global alert will be shown to all site admins.
- There is now a code intelligence status indicator when viewing files. It contains information about the capabailities of the language server that is providing code intelligence for the file.
- Java code intelligence can now be enabled for repositories that aren't automatically supported using a
  `javaconfig.json` file. For Gradle plugins, this file can be generated using
  the [Javaconfig Gradle plugin](https://docs.sourcegraph.com/extensions/language_servers/java#gradle-execution).
- The new `auth.providers` site config is an array of authentication provider objects. Currently only 1 auth provider is supported. The singular `auth.provider` is deprecated.
- Users authenticated with OpenID Connect are now able to sign out of Sourcegraph (if the provider supports token revocation or the end-session endpoint).
- Users can now specify the number of days, weeks, and months of site activity to query through the GraphQL API.
- Added 14 new experimental language servers on the code intelligence admin page.
- Added `httpStrictTransportSecurity` site configuration option to customize the Strict-Transport-Security HTTP header. It defaults to `max-age=31536000` (one year).
- Added `nameIDFormat` in the `saml` auth provider to set the SAML NameID format. The default changed from transient to persistent.
- (This feature has been removed.) Experimental env var expansion in site config JSON: set `SOURCEGRAPH_EXPAND_CONFIG_VARS=1` to replace `${var}` or `$var` (based on environment variables) in any string value in site config JSON (except for JSON object property names).
- The new (optional) SAML `serviceProviderIssuer` site config property (in an `auth.providers` array entry with `{"type":"saml", ...}`) allows customizing the SAML Service Provider issuer name.
- The site admin area now has an "Auth" section that shows the enabled authentication provider(s) and users' external accounts.

## 2.7.6

### Fixed

- If a user's account is deleted, session cookies for that user are no longer considered valid.

## 2.7.5

### Changed

- When deploying Sourcegraph to Kubernetes, RBAC is now used by default. Most Kubernetes clusters require it. See the Kubernetes installation instructions for more information (including disabling if needed).
- Increased git ssh connection timeout to 30s from 7s.
- The Phabricator integration no longer requires staging areas, but using them is still recommended because it improves performance.

### Fixed

- Fixed an issue where language servers that were not enabled would display the "Restart" button in the Code Intelligence management panel.
- Fixed an issue where the "Update" button in the Code Intelligence management panel would be displayed inconsistently.
- Fixed an issue where toggling a dynamic search scope would not also remove `@rev` (if specified)
- Fixed an issue where where modes that can only be determined by the full filename (not just the file extension) of a path weren't supported (Dockerfiles are the first example of this).
- Fixed an issue where the GraphiQL console failed when variables are specified.
- Indexed search no longer maintains its own git clones. For Kubernetes cluster deployments, this significantly reduces disk size requirements for the indexed-search pod.
- Fixed an issue where language server Docker containers would not be automatically restarted if they crashed (`sourcegraph/server` only).
- Fixed an issue where if the first user on a site authenticated via SSO, the site would remain stuck in uninitialized mode.

### Added

- More detailed progress information is displayed on pages that are waiting for repositories to clone.
- Admins can now see charts with daily, weekly, and monthly unique user counts by visiting the site-admin Analytics page.
- Admins can now host and see results from Sourcegraph user satisfaction surveys locally by setting the `"experimentalFeatures": { "hostSurveysLocally": "enabled"}` site config option. This feature will be enabled for all instances once stable.
- Access tokens are now supported for all authentication providers (including OpenID Connect and SAML, which were previously not supported).
- The new `motd` setting (in global, organization, and user settings) displays specified messages at the top of all pages.
- Site admins may now view all access tokens site-wide (for all users) and revoke tokens from the new access tokens page in the site admin area.

## 2.7.0

### Changed

- Missing repositories no longer appear as search results. Instead, a count of repositories that were not found is displayed above the search results. Hovering over the count will reveal the names of the missing repositories.
- "Show more" on the search results page will now reveal results that have already been fetched (if such results exist) without needing to do a new query.
- The bottom panel (on a file) now shows more tabs, including docstrings, multiple definitions, references (as before), external references grouped by repository, implementations (if supported by the language server), and file history.
- The repository sidebar file tree is much faster on massive repositories (200,000+ files)

### Fixed

- Searches no longer block if the index is unavailable (e.g. after the index pod restarts). Instead, it respects the normal search timeout and reports the situation to the user if the index is not yet available.
- Repository results are no longer returned for filters that are not supported (e.g. if `file:` is part of the search query)
- Fixed an issue where file tree elements may be scrolled out of view on page load.
- Fixed an issue that caused "Could not ensure repository updated" log messages when trying to update a large number of repositories from gitolite.
- When using an HTTP authentication proxy (`"auth.provider": "http-header"`), usernames are now properly normalized (special characters including `.` replaced with `-`). This fixes an issue preventing users from signing in if their username contained these special characters.
- Fixed an issue where the site-admin Updates page would incorrectly report that update checking was turned off when `telemetryDisabled` was set, even as it continued to report new updates.
- `repo:` filters that match multiple repositories and contain a revision specifier now correctly return partial results even if some of the matching repositories don't have a matching revision.
- Removed hardcoded list of supported languages for code intelligence. Any language can work now and support is determined from the server response.
- Fixed an issue where modifying `config.json` on disk would not correctly mark the server as needing a restart.
- Fixed an issue where certain diff searches (with very sparse matches in a repository's history) would incorrectly report no results found.
- Fixed an issue where the `langservers` field in the site-configuration didn't require both the `language` and `address` field to be specified for each entry

### Added

- Users (and site admins) may now create and manage access tokens to authenticate API clients. The site config `auth.disableAccessTokens` (renamed to `auth.accessTokens` in 2.11) disables this new feature. Access tokens are currently only supported when using the `builtin` and `http-header` authentication providers (not OpenID Connect or SAML).
- User and site admin management capabilities for user email addresses are improved.
- The user and organization management UI has been greatly improved. Site admins may now administer all organizations (even those they aren't a member of) and may edit profile info and configuration for all users.
- If SSO is enabled (via OpenID Connect or SAML) and the SSO system provides user avatar images and/or display names, those are now used by Sourcegraph.
- Enable new search timeout behavior by setting `"experimentalFeatures": { "searchTimeoutParameter": "enabled"}` in your site config.
  - Adds a new `timeout:` parameter to customize the timeout for searches. It defaults to 10s and may not be set higher than 1m.
  - The value of the `timeout:` parameter is a string that can be parsed by [time.Duration](https://golang.org/pkg/time/#ParseDuration) (e.g. "100ms", "2s").
  - When `timeout:` is not provided, search optimizes for retuning results as soon as possible and will include slower kinds of results (e.g. symbols) only if they are found quickly.
  - When `timeout:` is provided, all result kinds are given the full timeout to complete.
- A new user settings tokens page was added that allows users to obtain a token that they can use to authenticate to the Sourcegraph API.
- Code intelligence indexes are now built for all repositories in the background, regardless of whether or not they are visited directly by a user.
- Language servers are now automatically enabled when visiting a repository. For example, visiting a Go repository will now automatically download and run the relevant Docker container for Go code intelligence.
  - This change only affects when Sourcegraph is deployed using the `sourcegraph/server` Docker image (not using Kubernetes).
  - You will need to use the new `docker run` command at https://docs.sourcegraph.com/#quick-install in order for this feature to be enabled. Otherwise, you will receive errors in the log about `/var/run/docker.sock` and things will work just as they did before. See https://docs.sourcegraph.com/extensions/language_servers for more information.
- The site admin Analytics page will now display the number of "Code Intelligence" actions each user has made, including hovers, jump to definitions, and find references, on the Sourcegraph webapp or in a code host integration or extension.
- An experimental cross repository jump to definition which consults the OSS index on Sourcegraph.com. This is disabled by default; use `"experimentalFeatures": { "jumpToDefOSSIndex": "enabled" }` in your site configuration to enable it.
- Users can now view Git branches, tags, and commits, and compare Git branches and revisions on Sourcegraph. (The code host icon in the header takes you to the commit on the code host.)
- A new admin panel allows you to view and manage language servers. For Docker deployments, it allows you to enable/disable/update/restart language servers at the click of a button. For cluster deployments, it shows the current status of language servers.
- Users can now tweet their feedback about Sourcegraph when clicking on the feedback smiley located in the navbar and filling out a Twitter feedback form.
- A new button in the repository header toggles on/off the Git history panel for the current file.

## 2.6.8

### Bug fixes

- Searches of `type:repo` now work correctly with "Show more" and the `max` parameter.
- Fixes an issue where the server would crash if the DB was not available upon startup.

## 2.6.7

### Added

- The duration that the frontend waits for the PostgreSQL database to become available is now configurable with the `DB_STARTUP_TIMEOUT` env var (the value is any valid Go duration string).
- Dynamic search filters now suggest exclusions of Go test files, vendored files and node_modules files.

## 2.6.6

### Added

- Authentication to Bitbucket Server using username-password credentials is now supported (in the `bitbucketServer` site config `username`/`password` options), for servers running Bitbucket Server version 2.4 and older (which don't support personal access tokens).

## 2.6.5

### Added

- The externally accessible URL path `/healthz` performs a basic application health check, returning HTTP 200 on success and HTTP 500 on failure.

### Behavior changes

- Read-only forks on GitHub are no longer synced by default. If you want to add a readonly fork, navigate directly to the repository page on Sourcegraph to add it (e.g. https://sourcegraph.mycompany.internal/github.com/owner/repo). This prevents your repositories list from being cluttered with a large number of private forks of a private repository that you have access to. One notable example is https://github.com/EpicGames/UnrealEngine.
- SAML cookies now expire after 90 days. The previous behavior was every 1 hour, which was unintentionally low.

## 2.6.4

### Added

- Improve search timeout error messages
- Performance improvements for searching regular expressions that do not start with a literal.

## 2.6.3

### Bug fixes

- Symbol results are now only returned for searches that contain `type:symbol`

## 2.6.2

### Added

- More detailed logging to help diagnose errors with third-party authentication providers.
- Anchors (such as `#my-section`) in rendered Markdown files are now supported.
- Instrumentation section for admins. For each service we expose pprof, prometheus metrics and traces.

### Bug fixes

- Applies a 1s timeout to symbol search if invoked without specifying `type:` to not block plain text results. No change of behaviour if `type:symbol` is given explicitly.
- Only show line wrap toggle for code-view-rendered files.

## 2.6.1

### Bug fixes

- Fixes a bug where typing in the search query field would modify the expanded state of file search results.
- Fixes a bug where new logins via OpenID Connect would fail with the error `SSO error: ID Token verification failed`.

## 2.6.0

### Added

- Support for [Bitbucket Server](https://www.atlassian.com/software/bitbucket/server) as a codehost. Configure via the `bitbucketServer` site config field.
- Prometheus gauges for git clone queue depth (`src_gitserver_clone_queue`) and git ls-remote queue depth (`src_gitserver_lsremote_queue`).
- Slack notifications for saved searches may now be added for individual users (not just organizations).
- The new search filter `lang:` filters results by programming language (example: `foo lang:go` or `foo -lang:clojure`).
- Dynamic filters: filters generated from your search results to help refine your results.
- Search queries that consist only of `file:` now show files whose path matches the filters (instead of no results).
- Sourcegraph now automatically detects basic `$GOPATH` configurations found in `.envrc` files in the root of repositories.
- You can now configure the effective `$GOPATH`s of a repository by adding a `.sourcegraph/config.json` file to your repository with the contents `{"go": {"GOPATH": ["mygopath"]}}`.
- A new `"blacklistGoGet": ["mydomain.org,myseconddomain.com"]` offers users a quick escape hatch in the event that Sourcegraph is making unwanted `go get` or `git clone` requests to their website due to incorrectly-configured monorepos. Most users will never use this option.
- Search suggestions and results now include symbol results. The new filter `type:symbol` causes only symbol results to be shown.
  Additionally, symbols for a repository can be browsed in the new symbols sidebar.
- You can now expand and collapse all items on a search results page or selectively expand and collapse individual items.

### Configuration changes

- Reduced the `gitMaxConcurrentClones` site config option's default value from 100 to 5, to help prevent too many concurrent clones from causing issues on code hosts.
- Changes to some site configuration options are now automatically detected and no longer require a server restart. After hitting Save in the UI, you will be informed if a server restart is required, per usual.
- Saved search notifications are now only sent to the owner of a saved search (all of an organization's members for an organization-level saved search, or a single user for a user-level saved search). The `notifyUsers` and `notifyOrganizations` properties underneath `search.savedQueries` have been removed.
- Slack webhook URLs are now defined in user/organization JSON settings, not on the organization profile page. Previously defined organization Slack webhook URLs are automatically migrated to the organization's JSON settings.
- The "unlimited" value for `maxReposToSearch` is now `-1` instead of `0`, and `0` now means to use the default.
- `auth.provider` must be set (`builtin`, `openidconnect`, `saml`, `http-header`, etc.) to configure an authentication provider. Previously you could just set the detailed configuration property (`"auth.openIDConnect": {...}`, etc.) and it would implicitly enable that authentication provider.
- The `autoRepoAdd` site configuration property was removed. Site admins can add repositories via site configuration.

### Bug fixes

- Only cross reference index enabled repositories.
- Fixed an issue where search would return results with empty file contents for matches in submodules with indexing enabled. Searching over submodules is not supported yet, so these (empty) results have been removed.
- Fixed an issue where match highlighting would be incorrect on lines that contained multibyte characters.
- Fixed an issue where search suggestions would always link to master (and 404) even if the file only existed on a branch. Now suggestions always link to the revision that is being searched over.
- Fixed an issue where all file and repository links on the search results page (for all search results types) would always link to master branch, even if the results only existed in another branch. Now search results links always link to the revision that is being searched over.
- The first user to sign up for a (not-yet-initialized) server is made the site admin, even if they signed up using SSO. Previously if the first user signed up using SSO, they would not be a site admin and no site admin could be created.
- Fixed an issue where our code intelligence archive cache (in `lsp-proxy`) would not evict items from the disk. This would lead to disks running out of free space.

## 2.5.16, 2.5.17

- Version bump to keep deployment variants in sync.

## 2.5.15

### Bug fixes

- Fixed issue where a Sourcegraph cluster would incorrectly show "An update is available".
- Fixed Phabricator links to repositories
- Searches over a single repository are now less likely to immediately time out the first time they are searched.
- Fixed a bug where `auth.provider == "http-header"` would incorrectly require builtin authentication / block site access when `auth.public == "false"`.

### Phabricator Integration Changes

We now display a "View on Phabricator" link rather than a "View on other code host" link if you are using Phabricator and hosting on GitHub or another code host with a UI. Commit links also will point to Phabricator.

### Improvements to SAML authentication

You may now optionally provide the SAML Identity Provider metadata XML file contents directly, with the `auth.saml` `identityProviderMetadata` site configuration property. (Previously, you needed to specify the URL where that XML file was available; that is still possible and is more common.) The new option is useful for organizations whose SAML metadata is not web-accessible or while testing SAML metadata configuration changes.

## 2.5.13

### Improvements to builtin authentication

When using `auth.provider == "builtin"`, two new important changes mean that a Sourcegraph server will be locked down and only accessible to users who are invited by an admin user (previously, we advised users to place their own auth proxy in front of Sourcegraph servers).

1.  When `auth.provider == "builtin"` Sourcegraph will now by default require an admin to invite users instead of allowing anyone who can visit the site to sign up. Set `auth.allowSignup == true` to retain the old behavior of allowing anyone who can access the site to signup.
2.  When `auth.provider == "builtin"`, Sourcegraph will now respects a new `auth.public` site configuration option (default value: `false`). When `auth.public == false`, Sourcegraph will not allow anyone to access the site unless they have an account and are signed in.

## 2.4.3

### Added

- Code Intelligence support
- Custom links to code hosts with the `links:` config options in `repos.list`

### Changed

- Search by file path enabled by default

## 2.4.2

### Added

- Repository settings mirror/cloning diagnostics page

### Changed

- Repositories added from GitHub are no longer enabled by default. The site admin UI for enabling/disabling repositories is improved.

## 2.4.0

### Added

- Search files by name by including `type:path` in a search query
- Global alerts for configuration-needed and cloning-in-progress
- Better list interfaces for repositories, users, organizations, and threads
- Users can change their own password in settings
- Repository groups can now be specified in settings by site admins, organizations, and users. Then `repogroup:foo` in a search query will search over only those repositories specified for the `foo` repository group.

### Changed

- Log messages are much quieter by default

## 2.3.11

### Added

- Added site admin updates page and update checking
- Added site admin telemetry page

### Changed

- Enhanced site admin panel
- Changed repo- and SSO-related site config property names to be consistent, updated documentation

## 2.3.10

### Added

- Online site configuration editing and reloading

### Changed

- Site admins are now configured in the site admin area instead of in the `adminUsernames` config key or `ADMIN_USERNAMES` env var. Users specified in those deprecated configs will be designated as site admins in the database upon server startup until those configs are removed in a future release.

## 2.3.9

### Fixed

- An issue that prevented creation and deletion of saved queries

## 2.3.8

### Added

- Built-in authentication: you can now sign up without an SSO provider.
- Faster default branch code search via indexing.

### Fixed

- Many performance improvements to search.
- Much log spam has been eliminated.

### Changed

- We optionally read `SOURCEGRAPH_CONFIG` from `$DATA_DIR/config.json`.
- SSH key required to clone repositories from GitHub Enterprise when using a self-signed certificate.

## 0.3 - 13 December 2017

The last version without a CHANGELOG.<|MERGE_RESOLUTION|>--- conflicted
+++ resolved
@@ -49,16 +49,13 @@
   been marked as deprecated and will be removed in a future release [#52566](https://github.com/sourcegraph/sourcegraph/pull/52566)
 - Update minimum supported Redis version to 6.2 [#52248](https://github.com/sourcegraph/sourcegraph/pull/52248)
 - The batch spec properties [`transformChanges`](https://docs.sourcegraph.com/batch_changes/references/batch_spec_yaml_reference#transformchanges) and [`workspaces`](https://docs.sourcegraph.com/batch_changes/references/batch_spec_yaml_reference#workspaces) are now generally available.
-<<<<<<< HEAD
 - Cody feature flags have been simplified [#52919](https://github.com/sourcegraph/sourcegraph/pull/52919)
   - `cody.enabled` in site-config now controls whether Cody is on/off, default `false`.
   - Enabling Cody now requires `cody.enabled` set to `true` and `completions` to be set.
   - `cody.restrictUsersFeatureFlag` replaces `experimentalFeatures.CodyRestrictUsersFeatureFlag` in site-config, default `false`.
   - `completions.enabled` has been removed, replaced by `cody.enabled`.
   - Ping data now reflects whether `cody.enabled` and `completions` are set.
-=======
 - If a Sourcegraph request is traced, its trace ID and span ID are now set to the `X-Trace` and `X-Trace-Span` response headers respectively. The trace URL (if a template is configured in `observability.tracing.urlTemplate`) is now set to `X-Trace-URL` - previously, the URL was set to `X-Trace`. [#53259](https://github.com/sourcegraph/sourcegraph/pull/53259)
->>>>>>> 75dd6992
 
 ### Fixed
 
