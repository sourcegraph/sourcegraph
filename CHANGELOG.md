<!--
###################################### READ ME ###########################################
### This changelog should always be read on `main` branch. Its contents on version     ###
### branches do not necessarily reflect the changes that have gone into that branch.   ###
### To update the changelog add your changes to the appropriate section under the      ###
### "Unreleased" heading.                                                              ###
##########################################################################################
-->

# Changelog

All notable changes to Sourcegraph are documented in this file.

<!-- START CHANGELOG -->

## Unreleased 5.2.0

### Added

- Experimental support for Azure OpenAI for the completions and embeddings provider has been added. [#55178](https://github.com/sourcegraph/sourcegraph/pull/55178)
- Added a feature flag for alternate GitLab project visibility resolution. This may solve some weird cases with not being able to see GitLab internal projects. [#54426](https://github.com/sourcegraph/sourcegraph/pull/54426)
  - To use this feature flag, create a Boolean feature flag named "gitLabProjectVisibilityExperimental" and set the value to True.
- It is now possible to add annotations to pods spawned by jobs created by the Kubernetes executor. [#55361](https://github.com/sourcegraph/sourcegraph/pull/55361)
- New Prometheus metrics have been added to track the response / request sizes of gRPC calls. [#55381](https://github.com/sourcegraph/sourcegraph/pull/55381)
- A new embeddings site configuration setting `excludeChunkOnError` allows embedding jobs to complete job execution despite chunks of code or text that fail. When enabled the chunks are skipped after failed retries but the index can continue being populated. When disabled the entire job fails and the index is not saved. This setting is enabled by default. Embedding job statistics now capture `code_chunks_excluded` and `text_chunks_excluded` for successfully completed jobs. Total excluded chunks and file names for excluded chunks are logged as warnings. [#55180](https://github.com/sourcegraph/sourcegraph/pull/55180)

### Changed

- OpenTelemetry Collector has been upgraded to v0.81, and OpenTelemetry packages have been upgraded to v1.16. [#54969](https://github.com/sourcegraph/sourcegraph/pull/54969), [#54999](https://github.com/sourcegraph/sourcegraph/pull/54999)
- Bitbucket Cloud code host connections no longer automatically syncs the repository of the username used. The appropriate workspace name will have to be added to the `teams` list if repositories for that account need to be synced. [#55095](https://github.com/sourcegraph/sourcegraph/pull/55095)
- The gRPC implementation for the Symbol service's `LocalCodeIntel` endpoint has been changed to stream its results. [#55242](https://github.com/sourcegraph/sourcegraph/pull/55242)
<<<<<<< HEAD
=======
- Pressing `Mod-f` will always select the input value in the file view search [#55546](https://github.com/sourcegraph/sourcegraph/pull/55546)
- When using OpenAI or Azure OpenAI for Cody completions, code completions will be disabled - chat will continue to work. This is because we currently don't support code completions with OpenAI. [#55624](https://github.com/sourcegraph/sourcegraph/pull/55624)
- Caddy has been updated to version 2.7.3 resolving a number of vulnerabilities. [#55606](https://github.com/sourcegraph/sourcegraph/pull/55606)
>>>>>>> 622059ea
- The commit message defined in a batch spec will now be passed to `git commit` on stdin using `--file=-` instead of being included inline with `git commit -m` to improve how the message is interpreted by `git` in certain edge cases, such as when the commit message begins with a dash, and to prevent extra quotes being added to the message. This may mean that previous escaping strategies will behave differently.

### Fixed

- Fixed a bug where user account requests could not be approved even though the license would permit user creation otherwise. [#55482[(https://github.com/sourcegraph/sourcegraph/pull/55482)
- Fixed a bug where the background scheduler for embedding jobs based on policies would not schedule jobs for private repositories. [#55698](https://github.com/sourcegraph/sourcegraph/pull/55698)

### Removed

- indexed-search has removed the deprecated environment variable ZOEKT_ENABLE_LAZY_DOC_SECTIONS [zoekt#620](https://github.com/sourcegraph/zoekt/pull/620)
- The federation feature that could redirect users from their own Sourcegraph instance to public repositories on Sourcegraph.com has been removed. It allowed users to open a repository URL on their own Sourcegraph instance and, if the repository wasn't found on that instance, the user would be redirect to the repository on Sourcegraph.com, where it was possibly found. The feature has been broken for over a year though and we don't know that it was used. If you want to use it, please open a feature-request issue and tag the `@sourcegraph/source` team. [#55161](https://github.com/sourcegraph/sourcegraph/pull/55161)

## 5.1.5

### Fixed

- Fixed an embeddings job scheduler bug where if we cannot resolve one of the repositories or its default branch then all repositories submitted will not have their respective embeddings job enqueued. Embeddings job scheduler will now continue to schedule jobs for subsequent repositories in the submitted repositories set. [#54701](https://github.com/sourcegraph/sourcegraph/pull/54701)
- Creation of GitHub Apps will now respect system certificate authorities when specifying certificates for the tls.external site configuration. [#55084](https://github.com/sourcegraph/sourcegraph/pull/55084)
- Passing multi-line Coursier credentials in JVM packages configuration should now work correctly. [#55113](https://github.com/sourcegraph/sourcegraph/pull/55113)
- SCIP indexes are now ingested in a streaming fashion, eliminating out-of-memory errors in most cases, even when uploading very large indexes (1GB+ uncompressed). [#53828](https://github.com/sourcegraph/sourcegraph/pull/53828)
- Moved the license checks to worker service. We make sure to run only 1 instance of license checks this way. [54854](https://github.com/sourcegraph/sourcegraph/pull/54854)
- Updated base images to resolve issues in curl, OpenSSL, and OpenSSL. [55310](https://github.com/sourcegraph/sourcegraph/pull/55310)

### Changed

- The "Files" tab of the fuzzy finder now allows you to navigate directly to a line number by appending `:NUMBER`. For example, the fuzzy query `main.ts:100` opens line 100 in the file `main.ts`. [#55064](https://github.com/sourcegraph/sourcegraph/pull/55064)

### Added

- Experimental support for Azure OpenAI for the completions and embeddings provider has been added. [#55178](https://github.com/sourcegraph/sourcegraph/pull/55178)
- Added a feature flag for alternate GitLab project visibility resolution. This may solve some weird cases with not being able to see GitLab internal projects. [#54426](https://github.com/sourcegraph/sourcegraph/pull/54426)
  - To use this feature flag, create a Boolean feature flag named "gitLabProjectVisibilityExperimental" and set the value to True.

### Changed

- OpenTelemetry Collector has been upgraded to v0.81, and OpenTelemetry packages have been upgraded to v1.16. [#54969](https://github.com/sourcegraph/sourcegraph/pull/54969), [#54999](https://github.com/sourcegraph/sourcegraph/pull/54999)
- Bitbucket Cloud code host connections no longer automatically syncs the repository of the username used. The appropriate workspace name will have to be added to the `teams` list if repositories for that account need to be synced. [#55095](https://github.com/sourcegraph/sourcegraph/pull/55095)
- The gRPC implementation for the Symbol service's `LocalCodeIntel` endpoint has been changed to stream its results. [#55242](https://github.com/sourcegraph/sourcegraph/pull/55242)

### Fixed

- Fixed an issue where GitHub Apps could not be set up using Firefox. [#55305](https://github.com/sourcegraph/sourcegraph/pull/55305)

### Removed

- indexed-search has removed the deprecated environment variable ZOEKT_ENABLE_LAZY_DOC_SECTIONS [zoekt#620](https://github.com/sourcegraph/zoekt/pull/620)
- The federation feature that could redirect users from their own Sourcegraph instance to public repositories on Sourcegraph.com has been removed. It allowed users to open a repository URL on their own Sourcegraph instance and, if the repository wasn't found on that instance, the user would be redirect to the repository on Sourcegraph.com, where it was possibly found. The feature has been broken for over a year though and we don't know that it was used. If you want to use it, please open a feature-request issue and tag the `@sourcegraph/source` team. [#55161](https://github.com/sourcegraph/sourcegraph/pull/55161)

## 5.1.5

### Fixed

- Fixed an embeddings job scheduler bug where if we cannot resolve one of the repositories or its default branch then all repositories submitted will not have their respective embeddings job enqueued. Embeddings job scheduler will now continue to schedule jobs for subsequent repositories in the submitted repositories set. [#54701](https://github.com/sourcegraph/sourcegraph/pull/54701)
- Creation of GitHub Apps will now respect system certificate authorities when specifying certificates for the tls.external site configuration. [#55084](https://github.com/sourcegraph/sourcegraph/pull/55084)
- Passing multi-line Coursier credentials in JVM packages configuration should now work correctly. [#55113](https://github.com/sourcegraph/sourcegraph/pull/55113)
- SCIP indexes are now ingested in a streaming fashion, eliminating out-of-memory errors in most cases, even when uploading very large indexes (1GB+ uncompressed). [#53828](https://github.com/sourcegraph/sourcegraph/pull/53828)
- Moved the license checks to worker service. We make sure to run only 1 instance of license checks this way. [54854](https://github.com/sourcegraph/sourcegraph/pull/54854)
- The default message size limit for gRPC clients has been raised from 4MB to 90MB. [#55209](https://github.com/sourcegraph/sourcegraph/pull/55209)
- The message printing feature for the custom gRPC internal error interceptor now supports logging all internal error types, instead of just non-utf 8 errors. [#55130](https://github.com/sourcegraph/sourcegraph/pull/55130)
- Fixed nil panic on certain GraphQL fields when listing users. [#55322](https://github.com/sourcegraph/sourcegraph/pull/55322)

### Changed

- The "Files" tab of the fuzzy finder now allows you to navigate directly to a line number by appending `:NUMBER`. For example, the fuzzy query `main.ts:100` opens line 100 in the file `main.ts`. [#55064](https://github.com/sourcegraph/sourcegraph/pull/55064)
- The gRPC implementation for the Symbol service's `LocalCodeIntel` endpoint has been changed to stream its results. [#55242](https://github.com/sourcegraph/sourcegraph/pull/55242)

### Added

-

### Changed

-
- `golang.org/x/net/trace` instrumentation, previously available under `/debug/requests` and `/debug/events`, has been removed entirely from core Sourcegraph services. It remains available for Zoekt. [#53795](https://github.com/sourcegraph/sourcegraph/pull/53795)
- Sourcegraph now supports more than one auth provider per URL. [#54289](https://github.com/sourcegraph/sourcegraph/pull/54289)
- GitLab auth providers now support an `ssoURL` option that facilitates scenarios where a GitLab group requires SAML/SSO. [#54957](https://github.com/sourcegraph/sourcegraph/pull/54957)

### Fixed

- Fixed validation of Bitbucket Cloud configuration in site-admin create/update form. [#54494](https://github.com/sourcegraph/sourcegraph/pull/54494)
- Fixed an embeddings job scheduler bug where if we cannot resolve one of the repositories or its default branch then all repositories submitted will not have their respective embeddings job enqueued. Embeddings job scheduler will now continue to schedule jobs for subsequent repositories in the submitted repositories set. [#54701](https://github.com/sourcegraph/sourcegraph/pull/54701)

### Fixed

- Creation of GitHub Apps will now respect system certificate authorities when specifying `certificates` for the `tls.external` site configuration. [#55084](https://github.com/sourcegraph/sourcegraph/pull/55084)

### Removed

-

## 5.1.2

### Fixed

- Fixes a crash when uploading indexes with malformed source ranges (this was a bug in scip-go). [#54304](https://github.com/sourcegraph/sourcegraph/pull/54304)
- Fixed validation of Bitbucket Cloud configuration in site-admin create/update form. [#54494](https://github.com/sourcegraph/sourcegraph/pull/54494)
- Fixed race condition with grpc `server.send` message. [#54500](https://github.com/sourcegraph/sourcegraph/pull/54500)
- Fixed a configuration initialization issue that broke the outbound request in the site admin page. [#54745](https://github.com/sourcegraph/sourcegraph/pull/54745)
- Fixed Postgres DSN construction edge-case. [#54858](https://github.com/sourcegraph/sourcegraph/pull/54858)

## 5.1.1

### Fixed

- Fixed the default behaviour when the explicit permissions API is enabled. Repositories are no longer marked as unrestricted by default. [#54419](https://github.com/sourcegraph/sourcegraph/pull/54419)

### Removed

-

## 5.1.0

> **Note**: As of 5.1.0, Sourcegraph OSS is removed and has been relicensed to Sourcegraph Enterprise. A blog post with much more detail will come soon!

### Known issues

- There is an issue with Sourcegraph instances configured to use explicit permissions using permissions.userMapping in Site configuration, where repository permissions are not enforced. Customers using the explicit permissions API are advised to upgrade to v5.1.1 directly.
- There is an issue with creating and updating existing Bitbucket.org (Cloud) code host connections due to problem with JSON schema validation which prevents the JSON editor from loading and surfaces as an error in the UI.

### Added

- Executors natively support Kubernetes environments. [#49236](https://github.com/sourcegraph/sourcegraph/pull/49236)
- Documentation for GitHub fine-grained access tokens. [#50274](https://github.com/sourcegraph/sourcegraph/pull/50274)
- Code Insight dashboards retain size and order of the cards. [#50301](https://github.com/sourcegraph/sourcegraph/pull/50301)
- The LLM completions endpoint is now exposed through a GraphQL query in addition to the streaming endpoint [#50455](https://github.com/sourcegraph/sourcegraph/pull/50455)
- Permissions center statistics pane is added. Stats include numbers of queued jobs, users/repos with failed jobs, no permissions, and outdated permissions. [#50535](https://github.com/sourcegraph/sourcegraph/pull/50535)
- SCIM user provisioning support for Deactivate/Reactivation of users. [#50533](https://github.com/sourcegraph/sourcegraph/pull/50533)
- Login form can now be configured with ordering and limit of auth providers. [See docs](https://docs.sourcegraph.com/admin/auth/login_form). [#50586](https://github.com/sourcegraph/sourcegraph/pull/50586), [50284](https://github.com/sourcegraph/sourcegraph/pull/50284) and [#50705](https://github.com/sourcegraph/sourcegraph/pull/50705)
- OOM reaper events affecting `p4-fusion` jobs on `gitserver` are better detected and handled. Error (non-zero) exit status is used, and the resource (CPU, memory) usage of the job process is appended to the job output so that admins can infer possible OOM activity and take steps to address it. [#51284](https://github.com/sourcegraph/sourcegraph/pull/51284)
- When creating a new batch change, spaces are automatically replaced with dashes in the name field. [#50825](https://github.com/sourcegraph/sourcegraph/pull/50825) and [51071](https://github.com/sourcegraph/sourcegraph/pull/51071)
- Support for custom HTML injection behind an environment variable (`ENABLE_INJECT_HTML`). This allows users to enable or disable HTML customization as needed, which is now disabled by default. [#51400](https://github.com/sourcegraph/sourcegraph/pull/51400)
- Added the ability to block auto-indexing scheduling and inference via the `codeintel_autoindexing_exceptions` Postgres table. [#51578](https://github.com/sourcegraph/sourcegraph/pull/51578)
- When an admin has configured rollout windows for Batch Changes changesets, the configuration details are now visible to all users on the Batch Changes settings page. [#50479](https://github.com/sourcegraph/sourcegraph/pull/50479)
- Added support for regular expressions in`exclude` repositories for GitLab code host connections. [#51862](https://github.com/sourcegraph/sourcegraph/pull/51862)
- Branches created by Batch Changes will now be automatically deleted on the code host upon merging or closing a changeset if the new `batchChanges.autoDeleteBranch` site setting is enabled. [#52055](https://github.com/sourcegraph/sourcegraph/pull/52055)
- Repository metadata now generally available for everyone [#50567](https://github.com/sourcegraph/sourcegraph/pull/50567), [#50607](https://github.com/sourcegraph/sourcegraph/pull/50607), [#50857](https://github.com/sourcegraph/sourcegraph/pull/50857), [#50908](https://github.com/sourcegraph/sourcegraph/pull/50908), [#972](https://github.com/sourcegraph/src-cli/pull/972), [#51031](https://github.com/sourcegraph/sourcegraph/pull/51031), [#977](https://github.com/sourcegraph/src-cli/pull/977), [#50821](https://github.com/sourcegraph/sourcegraph/pull/50821), [#51258](https://github.com/sourcegraph/sourcegraph/pull/51258), [#52078](https://github.com/sourcegraph/sourcegraph/pull/52078), [#51985](https://github.com/sourcegraph/sourcegraph/pull/51985), [#52150](https://github.com/sourcegraph/sourcegraph/pull/52150), [#52249](https://github.com/sourcegraph/sourcegraph/pull/52249), [#51982](https://github.com/sourcegraph/sourcegraph/pull/51982), [#51248](https://github.com/sourcegraph/sourcegraph/pull/51248), [#51921](https://github.com/sourcegraph/sourcegraph/pull/51921), [#52301](https://github.com/sourcegraph/sourcegraph/pull/52301)
- Batch Changes for Gerrit Code Hosts [#52647](https://github.com/sourcegraph/sourcegraph/pull/52647).
- Batch Changes now supports per-batch-change control for pushing to a fork of the upstream repository when the property `changesetTemplate.fork` is specified in the batch spec. [#51572](https://github.com/sourcegraph/sourcegraph/pull/51572)
- Executors can now be configured to process multiple queues. [#52016](https://github.com/sourcegraph/sourcegraph/pull/52016)
- Added `isCodyEnabled` as a new GraphQL field to `Site`. [#52941](https://github.com/sourcegraph/sourcegraph/pull/52941)
- Enabled improved search ranking by default. This feature can be disabled through the `search-ranking` feature flag.[#53031](https://github.com/sourcegraph/sourcegraph/pull/53031)
- Added token callback route for Cody in VS Code and VS Code insiders. [#53313](https://github.com/sourcegraph/sourcegraph/pull/53313)
- Latest repository clone/sync output is surfaced in the "Mirroring and cloning" page (`{REPO}/-/settings/mirror`). Added primarily to enable easier debugging of issues with Perforce depots, it can also be useful for other code hosts. [#51598](https://github.com/sourcegraph/sourcegraph/pull/51598)
- New `file:has.contributor(...)` predicate for filtering files based on contributors. [#53206](https://github.com/sourcegraph/sourcegraph/pull/53206)
- Added multi-repo scope selector for Cody on the web supporting unified context generation API which uses combination of embeddings search and keyword search as fallback for context generation. [53046](https://github.com/sourcegraph/sourcegraph/pull/53046)
- Batch Changes can now sign commits for changesets published on GitHub code hosts via GitHub Apps. [#52333](https://github.com/sourcegraph/sourcegraph/pull/52333)
- Added history of changes to the site configuration page. Site admins can now see information about changes made to the site configuration, by whom and when. [#49842](https://github.com/sourcegraph/sourcegraph/pull/49842)
- For Perforce depots, users will now see the changelist ID (CL) instead of Git commit SHAs when visiting a depot or the view changelists page [#51195](https://github.com/sourcegraph/sourcegraph/pull/51195)
- Visiting a specific CL will now use the CL ID in the URL instead of the commit SHA. Other areas affected by this change are browsing files at a specific CL, viewing a specific file changed as part of a specific CL. To enable this behaviour, site admins should set `"perforceChangelistMapping": "enabled"` under experimentalFeatures in the site configuration. Note that currently we process only one perforce depot at a time to map the commit SHAs to their CL IDs in the backend. In a subsequent release we will add support to process multiple depots in parallel. Other areas where currently commit SHAs are used will be updated in future releases. [#53253](https://github.com/sourcegraph/sourcegraph/pull/53253) [#53608](https://github.com/sourcegraph/sourcegraph/pull/53608) [#54051](https://github.com/sourcegraph/sourcegraph/pull/54051)
- Added autoupgrading to automatically perform multi-version upgrades, without manual `migrator` invocations, through the `frontend` deployment. Please see the [documentation](https://docs.sourcegraph.com/admin/updates/automatic) for details. [#52242](https://github.com/sourcegraph/sourcegraph/pull/52242) [#53196](https://github.com/sourcegraph/sourcegraph/pull/53196)

### Changed

- Access tokens now begin with the prefix `sgp_` to make them identifiable as secrets. You can also prepend `sgp_` to previously generated access tokens, although they will continue to work as-is without that prefix.
- The commit message defined in a batch spec will now be quoted when git is invoked, i.e. `git commit -m "commit message"`, to improve how the message is interpreted by the shell in certain edge cases, such as when the commit message begins with a dash. This may mean that previous escaping strategies will behave differently.
- 429 errors from external services Sourcegraph talks to are only retried automatically if the Retry-After header doesn't indicate that a retry would be useless. The time grace period can be configured using `SRC_HTTP_CLI_EXTERNAL_RETRY_AFTER_MAX_DURATION` and `SRC_HTTP_CLI_INTERNAL_RETRY_AFTER_MAX_DURATION`. [#51743](https://github.com/sourcegraph/sourcegraph/pull/51743)
- Security Events NO LONGER write to database by default - instead, they will be written in the [audit log format](https://docs.sourcegraph.com/admin/audit_log) to console. There is a new site config setting `log.securityEventLogs` that can be used to configure security event logs to write to database if the old behaviour is desired. This new default will significantly improve performance for large instances. In addition, the old environment variable `SRC_DISABLE_LOG_PRIVATE_REPO_ACCESS` no longer does anything. [#51686](https://github.com/sourcegraph/sourcegraph/pull/51686)
- Audit Logs & Security Events are written with the same severity level as `SRC_LOG_LEVEL`. This prevents a misconfiguration
  issue when `log.AuditLogs.SeverityLevel` was set below the overall instance log level. `log.AuditLogs.SeverityLevel` has
  been marked as deprecated and will be removed in a future release [#52566](https://github.com/sourcegraph/sourcegraph/pull/52566)
- Update minimum supported Redis version to 6.2 [#52248](https://github.com/sourcegraph/sourcegraph/pull/52248)
- The batch spec properties [`transformChanges`](https://docs.sourcegraph.com/batch_changes/references/batch_spec_yaml_reference#transformchanges) and [`workspaces`](https://docs.sourcegraph.com/batch_changes/references/batch_spec_yaml_reference#workspaces) are now generally available.
- Cody feature flags have been simplified [#52919](https://github.com/sourcegraph/sourcegraph/pull/52919) See [the docs page for complete setup details](https://docs.sourcegraph.com/cody/explanations/enabling_cody_enterprise)
  - `cody.enabled` in site-config now controls whether Cody is on/off, default `false`.
  - When `cody.enabled` is set and no specific configuration for `completions` and `embeddings` are given, Cody will by default talk to the `sourcegraph` provider, Sourcegraphs Cody Gateway which allows access to chat completions and embeddings.
  - Enabling Cody now requires `cody.enabled` set to `true` and `completions` to be set.
  - `cody.restrictUsersFeatureFlag` replaces `experimentalFeatures.CodyRestrictUsersFeatureFlag` in site-config, default `false`.
  - `completions.enabled` has been deprecated, replaced by `cody.enabled`.
  - The feature flags for Cody in web features have been removed and the single source of truth is now `cody.enabled`.
  - The embeddings configuration now requires a `provider` field to be set.
  - Ping data now reflects whether `cody.enabled` and `completions` are set.
- If a Sourcegraph request is traced, its trace ID and span ID are now set to the `X-Trace` and `X-Trace-Span` response headers respectively. The trace URL (if a template is configured in `observability.tracing.urlTemplate`) is now set to `X-Trace-URL` - previously, the URL was set to `X-Trace`. [#53259](https://github.com/sourcegraph/sourcegraph/pull/53259)
- For users using the single-container server image with the default built-in database, the database must be reindexed. This process can take up to a few hours on systems with large datasets. See [Migrating to Sourcegraph 5.1.x](https://docs.sourcegraph.com/admin/migration/5_1) for full details. [#53256](https://github.com/sourcegraph/sourcegraph/pull/53256)
- [Sourcegraph Own](https://docs.sourcegraph.com/own) is now available as a beta enterprise feature. `search-ownership` feature flag is removed and doesn't need to be used.
- `golang.org/x/net/trace` instrumentation, previously available under `/debug/requests` and `/debug/events`, has been removed entirely from core Sourcegraph services. It remains available for Zoekt. [#53795](https://github.com/sourcegraph/sourcegraph/pull/53795)
- Update Jaeger to 1.45.0, and Opentelemetry-Collector to 0.75.0 [#54000](https://github.com/sourcegraph/sourcegraph/pull/54000)
- Switched container OS to Wolfi for hardened containers [#47182](https://github.com/sourcegraph/sourcegraph/pull/47182), [#47368](https://github.com/sourcegraph/sourcegraph/pull/47368)
- Batches changes now supports for CODEOWNERS for Github. Pull requests requiring CODEOWNERS approval, will no longer show as approved unless explicitly approved by a CODEOWNER. https://github.com/sourcegraph/sourcegraph/pull/53601

### Fixed

- GitHub `repositoryQuery` searches now respect date ranges and use API requests more efficiently. #[49969](https://github.com/sourcegraph/sourcegraph/pull/49969)
- Fixed an issue where search based references were not displayed in the references panel. [#50157](https://github.com/sourcegraph/sourcegraph/pull/50157)
- Symbol suggestions only insert `type:symbol` filters when necessary. [#50183](https://github.com/sourcegraph/sourcegraph/pull/50183)
- Removed an incorrect beta label on the Search Context creation page [#51188](https://github.com/sourcegraph/sourcegraph/pull/51188)
- Multi-version upgrades to version `5.0.2` in a fully airgapped environment will not work without the command `--skip-drift-check`. [#51164](https://github.com/sourcegraph/sourcegraph/pull/51164)
- Could not set "permissions.syncOldestUsers" or "permissions.syncOldestRepos" to zero. [#51255](https://github.com/sourcegraph/sourcegraph/pull/51255)
- GitLab code host connections will disable repo-centric repository permission syncs when the authentication provider is set as "oauth". This prevents repo-centric permission sync from getting incorrect data. [#51452](https://github.com/sourcegraph/sourcegraph/pull/51452)
- Code intelligence background jobs did not correctly use an internal context, causing SCIP data to sometimes be prematurely deleted. [#51591](https://github.com/sourcegraph/sourcegraph/pull/51591)
- Slow request logs now have the correct trace and span IDs attached if a trace is present on the request. [#51826](https://github.com/sourcegraph/sourcegraph/pull/51826)
- The braindot menu on the blob view no longer fetches data eagerly to prevent performance issues for larger monorepo users. [#53039](https://github.com/sourcegraph/sourcegraph/pull/53039)
- Fixed an issue where commenting out redacted site-config secrets would re-add the secrets. [#53152](https://github.com/sourcegraph/sourcegraph/pull/53152)
- Fixed an issue where SCIP packages would sometimes not be written to the database, breaking cross-repository jump to definition. [#53763](https://github.com/sourcegraph/sourcegraph/pull/53763)
- Fixed an issue when adding a new user external account was not scheduling a new permission sync for the user. [#54144](https://github.com/sourcegraph/sourcegraph/pull/54144)
- Adding a new user account now correctly schedules a permission sync for the user. [#54258](https://github.com/sourcegraph/sourcegraph/pull/54258)
- Users/repos without an existing sync job in the permission_sync_jobs table are now scheduled properly. [#54278](https://github.com/sourcegraph/sourcegraph/pull/54278)
- Adding a new user account now correctly schedules a permission sync for the user. [#54258](https://github.com/sourcegraph/sourcegraph/pull/54258)

### Removed

- User tags are removed in favor of the newer feature flags functionality. [#49318](https://github.com/sourcegraph/sourcegraph/pull/49318)
- Previously deprecated site config `experimentalFeatures.bitbucketServerFastPerm` has been removed. [#50707](https://github.com/sourcegraph/sourcegraph/pull/50707)
- Unused site-config field `api.rateLimit` has been removed. [#51087](https://github.com/sourcegraph/sourcegraph/pull/51087)
- Legacy (table-based) blob viewer. [#50915](https://github.com/sourcegraph/sourcegraph/pull/50915)

## 5.0.6

### Fixed

- SAML assertions to get user display name are now compared case insensitively and we do not always return an error. [#52992](https://github.com/sourcegraph/sourcegraph/pull/52992)
- Fixed an issue where `type:diff` search would not work when sub-repo permissions are enabled. [#53210](https://github.com/sourcegraph/sourcegraph/pull/53210)

## 5.0.5

### Added

- Organization members can now administer batch changes created by other members in their organization's namespace if the setting `orgs.allMembersBatchChangesAdmin` is enabled for that organization. [#50724](https://github.com/sourcegraph/sourcegraph/pull/50724)
- Allow instance public access mode based on `auth.public` site config and `allow-anonymous-usage` license tag [#52440](https://github.com/sourcegraph/sourcegraph/pull/52440)
- The endpoint configuration field for completions is now supported by the OpenAI provider [#52530](https://github.com/sourcegraph/sourcegraph/pull/52530)

### Fixed

- MAU calculation in product analytics and pings use the same condition and UTC at all times. [#52306](https://github.com/sourcegraph/sourcegraph/pull/52306) [#52579](https://github.com/sourcegraph/sourcegraph/pull/52579) [#52581](https://github.com/sourcegraph/sourcegraph/pull/52581)
- Bitbucket native integration: fix code-intel popovers on the pull request pages. [#52609](https://github.com/sourcegraph/sourcegraph/pull/52609)
- `id` column of `user_repo_permissions` table was switched to `bigint` to avoid `int` overflow. [#52299](https://github.com/sourcegraph/sourcegraph/pull/52299)
- In some circumstances filenames containing `..` either could not be read or would return a diff when viewed. We now always correctly read those files. [#52605](https://github.com/sourcegraph/sourcegraph/pull/52605)
- Syntax highlighting for several languages including Python, Java, C++, Ruby, TypeScript, and JavaScript is now working again when using the single Docker container deployment option. Other deployment options were not affected.

## 5.0.4

### Fixed

- Git blame lookups of repositories synced through `src serve-git` or code hosts using a custom `repositoryPathPattern` will now use the correct URL when streaming git blame is enabled. [#51525](https://github.com/sourcegraph/sourcegraph/pull/51525)
- Code Insights scoped to a static list of repository names would fail to resolve repositories with permissions enabled, resulting in insights that would not process. [#51657](https://github.com/sourcegraph/sourcegraph/pull/51657)
- Batches: Resolved an issue with GitHub webhooks where CI check updates fail due to the removal of a field from the GitHub webhook payload. [#52035](https://github.com/sourcegraph/sourcegraph/pull/52035)

## 5.0.3

### Added

- Cody aggregated pings. [#50835](https://github.com/sourcegraph/sourcegraph/pull/50835)

### Fixed

- Bitbucket Server adding an error log if there is no account match for the user. #[51030](https://github.com/sourcegraph/sourcegraph/pull/51030)
- Editing search context with special characters such as `/` resulted in http 404 error. [#51196](https://github.com/sourcegraph/sourcegraph/pull/51196)
- Significantly improved performance and reduced memory usage of the embeeddings service. [#50953](https://github.com/sourcegraph/sourcegraph/pull/50953), [#51372](https://github.com/sourcegraph/sourcegraph/pull/51372)
- Fixed an issue where a Code Insights query with structural search type received 0 search results for the latest commit of any matching repo. [#51076](https://github.com/sourcegraph/sourcegraph/pull/51076)

## 5.0.2

### Added

- An experimental site config setting to restrict cody to users by the cody-experimental feature flag [#50668](https://github.com/sourcegraph/sourcegraph/pull/50668)

### Changed

- Use the Alpine 3.17 releases of cURL and Git

### Fixed

- For Cody, explicitly detect some cases where context is needed to avoid failed responses. [#50541](https://github.com/sourcegraph/sourcegraph/pull/50541)
- Code Insights that are run over zero repositories will finish processing and show `"No data to display"`. #[50561](https://github.com/sourcegraph/sourcegraph/pull/50561)
- DNS timeouts on calls to host.docker.internal from every html page load for docker-compose air-gapped instances. No more DNS lookups in jscontext.go anymore. #[50638](https://github.com/sourcegraph/sourcegraph/pull/50638)
- Improved the speed of the embedding index by significantly decreasing the calls to Gitserver. [#50410](https://github.com/sourcegraph/sourcegraph/pull/50410)

### Removed

-

## 5.0.1

### Added

- The ability to exclude certain file path patterns from embeddings.
- Added a modal to show warnings and errors when exporting search results. [#50348](https://github.com/sourcegraph/sourcegraph/pull/50348)

### Changed

### Fixed

- Fixed CVE-2023-0464 in container images
- Fixed CVE-2023-24532 in container images
- Fixed an issue where Slack code monitoring notifications failed when the message was too long. [#50083](https://github.com/sourcegraph/sourcegraph/pull/50083)
- Fixed an edge case issue with usage statistics calculations that cross over month and year boundaries.
- Fixed the "Last incremental sync" value in user/repo permissions from displaying a wrong date if no sync had been completed yet.
- Fixed an issue that caused search context creation to fail with error "you must provide a first or last value to properly paginate" when defining the repositories and revisions with a JSON configuration.
- Fixed an issue where the incorrect actor was provided when searching an embeddings index.
- Fixed multiple requests downloading the embeddings index concurrently on an empty cache leading to an out-of-memory error.
- Fixed the encoding of embeddings indexes which caused out-of-memory errors for large indexes when uploading them from the worker service.
- Fixed git blame decorations styles
- CODEOWNERS rules with consecutive slashes (`//`) will no longer fail ownership searches
- Granting pending permissions to users when experimentalFeatures.unifiedPermissions is turned ON [#50059](https://github.com/sourcegraph/sourcegraph/pull/50059)
- The unified permissions out of band migration reported as unfinished if there were users with no permissions [#50147](https://github.com/sourcegraph/sourcegraph/pull/50147)
- Filenames with special characters are correctly handled in Cody's embedding service [#50023](https://github.com/sourcegraph/sourcegraph/pull/50023)
- Structural search correctly cleans up when done preventing a goroutine leak [#50034](https://github.com/sourcegraph/sourcegraph/pull/50034)
- Fetch search based definitions in the reference panel if no precise definitions were found [#50179](https://github.com/sourcegraph/sourcegraph/pull/50179)

### Removed

## 5.0.0

### Added

- The environment variable `TELEMETRY_HTTP_PROXY` can be set on the `sourcegraph-frontend` service, to use an HTTP proxy for telemetry and update check requests. [#47466](https://github.com/sourcegraph/sourcegraph/pull/47466)
- Kubernetes Deployments: Introduced a new Kubernetes deployment option ([deploy-sourcegraph-k8s](https://github.com/sourcegraph/deploy-sourcegraph-k8s)) to deploy Sourcegraph with Kustomize. [#46755](https://github.com/sourcegraph/sourcegraph/issues/46755)
- Kubernetes Deployments: The new Kustomize deployment ([deploy-sourcegraph-k8s](https://github.com/sourcegraph/deploy-sourcegraph-k8s)) introduces a new base cluster that runs all Sourcegraph services as non-root users with limited privileges and eliminates the need to create RBAC resources. [#4213](https://github.com/sourcegraph/deploy-sourcegraph/pull/4213)
- Added the `other.exclude` setting to [Other external service config](https://docs.sourcegraph.com/admin/external_service/other#configuration). It can be configured to exclude mirroring of repositories matching a pattern similar to other external services. This is useful when you want to exclude repositories discovered via `src serve-git`. [#48168](https://github.com/sourcegraph/sourcegraph/pull/48168)
- The **Site admin > Updates** page displays the upgrade readiness information about schema drift and out-of-band migrations. [#48046](https://github.com/sourcegraph/sourcegraph/pull/48046)
- Pings now contain ownership search and file-view activity counts. [#47062](https://github.com/sourcegraph/sourcegraph/47062)
- Greatly improves keyboard handling and accessibility of the files and symbol tree on the repository pages. [#12916](https://github.com/sourcegraph/sourcegraph/issues/12916)
- The file tree on the repository page now automatically expands into single-child directories. [#47117](https://github.com/sourcegraph/sourcegraph/pull/47117)
- When encountering GitHub rate limits, Sourcegraph will now wait the recommended amount of time and retry the request. This prevents sync jobs from failing prematurely due to external rate limits. [#48423](https://github.com/sourcegraph/sourcegraph/pull/48423)
- Added a dashboard with information about user and repository background permissions sync jobs. [#46317](https://github.com/sourcegraph/sourcegraph/issues/46317)
- When encountering GitHub or GitLab rate limits, Sourcegraph will now wait the recommended amount of time and retry the request. This prevents sync jobs from failing prematurely due to external rate limits. [#48423](https://github.com/sourcegraph/sourcegraph/pull/48423), [#48616](https://github.com/sourcegraph/sourcegraph/pull/48616)
- Switching between code editor, files and symbols trees using keyboard shortcuts (currently under the experimental feature flag: `blob-page-switch-areas-shortcuts`). [#46829](https://github.com/sourcegraph/sourcegraph/pull/46829).
- Added "SCIM" badges for SCIM-controlled users on the User admin page. [#48727](https://github.com/sourcegraph/sourcegraph/pull/48727)
- Added Azure DevOps Services as a Tier 1 Code Host, including: repository syncing, permissions syncing, and Batch Changes support. [#46265](https://github.com/sourcegraph/sourcegraph/issues/46265)
- Added feature to disable some fields on user profiles for SCIM-controlled users. [#48816](https://github.com/sourcegraph/sourcegraph/pull/48816)
- Native support for ingesting and searching GitHub topics with `repo:has.topic()` [#48875](https://github.com/sourcegraph/sourcegraph/pull/48875)
- [Role-based Access Control](https://docs.sourcegraph.com/admin/access_control) is now available as an enterprise feature (in Beta). It is currently only supported for Batch Changes functionality. [#43276](https://github.com/sourcegraph/sourcegraph/issues/43276)
- Site admins can now [restrict creation of batch changes to certain users](https://docs.sourcegraph.com/admin/access_control/batch_changes) by tailoring their roles and the permissions granted to those roles. [#34491](https://github.com/sourcegraph/sourcegraph/issues/34491)
- Site admins can now [configure outgoing webhooks](https://docs.sourcegraph.com/admin/config/webhooks/outgoing) for Batch Changes to inform external tools of events related to Sourcegraph batch changes and their changesets. [#38278](https://github.com/sourcegraph/sourcegraph/issues/38278)
- [Sourcegraph Own](https://docs.sourcegraph.com/own) is now available as an experimental enterprise feature. Enable the `search-ownership` feature flag to use it.
- Gitserver supports a new `COURSIER_CACHE_DIR` env var to configure the cache location for coursier JVM package repos.
- Pings now emit a histogram of repository sizes cloned by Sourcegraph [48211](https://github.com/sourcegraph/sourcegraph/pull/48211).
- The search input has been redesigned to greatly improve usability. New contextual suggestions help users learn the Sourcegraph query language as they search. Suggestions have been unified across contexts and filters, and the history mode has been integrated into the input. Improved and expanded keyboard shortcuts also make navigation much easier. This functionality is in beta, and can be disabled in the user menu.

### Changed

- Experimental GraphQL query, `permissionsSyncJobs` is substituted with new non-experimental query which provides full information about permissions sync jobs stored in the database. [#47933](https://github.com/sourcegraph/sourcegraph/pull/47933)
- Renders `readme.txt` files in the repository page. [#47944](https://github.com/sourcegraph/sourcegraph/pull/47944)
- Renders GitHub pull request references in all places where a commit message is referenced. [#48183](https://github.com/sourcegraph/sourcegraph/pull/48183)
- CodeMirror blob view (default) uses selection-driven code navigation. [#48066](https://github.com/sourcegraph/sourcegraph/pull/48066)
- Older Code Insights data points will now be automatically archived as configured by the site configuration setting `insights.maximumSampleSize`, set to 30 by default. All points can be exported. This behaviour can be disabled using the experimental setting `insightsDataRetention`. [#48259](https://github.com/sourcegraph/sourcegraph/pull/48259)
- The admin debug GraphQL endpoint for Code Insights will now include the series metadata in the response. [#49473](https://github.com/sourcegraph/sourcegraph/pull/49473)
- Usage telemetry has been streamlined; there are no longer two categories (critical and non-critical), and telemetry will be streamlined and reviewed/reduced further in upcoming releases. The site admin flag `disableNonCriticalTelemetry` currently still remains but has no effect.

### Fixed

- The symbols service `CACHE_DIR` and `MAX_TOTAL_PATHS_LENGTH` were renamed to have a `SYMBOLS_` prefix in the last version of Sourcegraph; this version fixes a bug where the old names without the `SYMBOLS_` prefix were not respected correctly. Both names now work.
- Fixed issues with propagating tracing configuration throughout the application. [#47428](https://github.com/sourcegraph/sourcegraph/pull/47428)
- Enable `auto gc` on fetch when `SRC_ENABLE_GC_AUTO` is set to `true`. [#47852](https://github.com/sourcegraph/sourcegraph/pull/47852)
- Fixes syntax highlighting and line number issues in the code preview rendered inside the references panel. [#48107](https://github.com/sourcegraph/sourcegraph/pull/48107)
- The ordering of code host sync error messages in the notifications menu will now be persistent. Previously the order was not guaranteed on a refresh of the status messages, which would make the code host sync error messages jump positions, giving a false sense of change to the site admins. [#48722](https://github.com/sourcegraph/sourcegraph/pull/48722)
- Fixed Detect & Track Code Insights running over all repositories when during creation a search was used to specify the repositories for the insight. [#49633](https://github.com/sourcegraph/sourcegraph/pull/49633)

### Removed

- The LSIF upload endpoint is no longer supported and has been replaced by a diagnostic error page. src-cli v4.5+ will translate all local LSIF files to SCIP prior to upload. [#47547](https://github.com/sourcegraph/sourcegraph/pull/47547)
- The experimental setting `authz.syncJobsRecordsLimit` has been removed. [#47933](https://github.com/sourcegraph/sourcegraph/pull/47933)
- Storing permissions sync jobs statuses in Redis has been removed as now all permissions sync related data is stored in a database. [#47933](https://github.com/sourcegraph/sourcegraph/pull/47933)
- The key `shared_steps` has been removed from auto-indexing configuration descriptions. If you have a custom JSON auto-indexing configuration set for a repository that defines this key, you should inline the content into each index job's `steps` array. [#48770](https://github.com/sourcegraph/sourcegraph/pull/48770)

## 4.5.1

### Changed

- Updated git to version 2.39.2 to address [reported security vulnerabilities](https://github.blog/2023-02-14-git-security-vulnerabilities-announced-3/) [#47892](https://github.com/sourcegraph/sourcegraph/pull/47892/files)
- Updated curl to 7.88.1 to address [reported security vulnerabilities](https://curl.se/docs/CVE-2022-42915.html) [#48144](https://github.com/sourcegraph/sourcegraph/pull/48144)

## 4.5.0

### Added

- Endpoint environment variables (`SEARCHER_URL`, `SYMBOLS_URL`, `INDEXED_SEARCH_SERVERS`, `SRC_GIT_SERVERS`) now can be set to replica count values in Kubernetes, Kustomize, Helm and Docker Compose environments. This avoids the need to use service discovery or generating the respective list of addresses in those environments. [#45862](https://github.com/sourcegraph/sourcegraph/pull/45862)
- The default author and email for changesets will now be pulled from user account details when possible. [#46385](https://github.com/sourcegraph/sourcegraph/pull/46385)
- Code Insights has a new display option: "Max number of series points to display". This setting controls the number of data points you see per series on an insight. [#46653](https://github.com/sourcegraph/sourcegraph/pull/46653)
- Added out-of-band migration that will migrate all existing data from LSIF to SCIP (see additional [migration documentation](https://docs.sourcegraph.com/admin/how-to/lsif_scip_migration)). [#45106](https://github.com/sourcegraph/sourcegraph/pull/45106)
- Code Insights has a new search-powered repositories field that allows you to select repositories with Sourcegraph search syntax. [#45687](https://github.com/sourcegraph/sourcegraph/pull/45687)
- You can now export all data for a Code Insight from the card menu or the standalone page. [#46795](https://github.com/sourcegraph/sourcegraph/pull/46795), [#46694](https://github.com/sourcegraph/sourcegraph/pull/46694)
- Added Gerrit as an officially supported code host with permissions syncing. [#46763](https://github.com/sourcegraph/sourcegraph/pull/46763)
- Markdown files now support `<picture>` and `<video>` elements in the rendered view. [#47074](https://github.com/sourcegraph/sourcegraph/pull/47074)
- Batch Changes: Log outputs from execution steps are now paginated in the web interface. [#46335](https://github.com/sourcegraph/sourcegraph/pull/46335)
- Monitoring: the searcher dashboard now contains more detailed request metrics as well as information on interactions with the local cache (via gitserver). [#47654](https://github.com/sourcegraph/sourcegraph/pull/47654)
- Renders GitHub pull request references in the commit list. [#47593](https://github.com/sourcegraph/sourcegraph/pull/47593)
- Added a new background permissions syncer & scheduler which is backed by database, unlike the old one that was based on an in-memory processing queue. The new system is enabled by default, but can be disabled. Revert to the in-memory processing queue by setting the feature flag `database-permission-sync-worker` to `false`. [#47783](https://github.com/sourcegraph/sourcegraph/pull/47783)
- Zoekt introduces a new opt-in feature, "shard merging". Shard merging consolidates small index files into larger ones, which reduces Zoekt-webserver's memory footprint [documentation](https://docs.sourcegraph.com/code_search/explanations/search_details#shard-merging)
- Blob viewer is now backed by the CodeMirror editor. Previous table-based blob viewer can be re-enabled by setting `experimentalFeatures.enableCodeMirrorFileView` to `false`. [#47563](https://github.com/sourcegraph/sourcegraph/pull/47563)
- Code folding support for the CodeMirror blob viewer. [#47266](https://github.com/sourcegraph/sourcegraph/pull/47266)
- CodeMirror blob keyboard navigation as experimental feature. Can be enabled in settings by setting `experimentalFeatures.codeNavigation` to `selection-driven`. [#44698](https://github.com/sourcegraph/sourcegraph/pull/44698)

### Changed

- Archived and deleted changesets are no longer counted towards the completion percentage shown in the Batch Changes UI. [#46831](https://github.com/sourcegraph/sourcegraph/pull/46831)
- Code Insights has a new UI for the "Add or remove insights" view, which now allows you to search code insights by series label in addition to insight title. [#46538](https://github.com/sourcegraph/sourcegraph/pull/46538)
- When SMTP is configured, users created by site admins via the "Create user" page will no longer have their email verified by default - users must verify their emails by using the "Set password" link they get sent, or have their emails verified by a site admin via the "Emails" tab in user settings or the `setUserEmailVerified` mutation. The `createUser` mutation retains the old behaviour of automatically marking emails as verified. To learn more, refer to the [SMTP and email delivery](https://docs.sourcegraph.com/admin/config/email) documentation. [#46187](https://github.com/sourcegraph/sourcegraph/pull/46187)
- Connection checks for code host connections have been changed to talk to code host APIs directly via HTTP instead of doing DNS lookup and TCP dial. That makes them more resistant in environments where proxies are used. [#46918](https://github.com/sourcegraph/sourcegraph/pull/46918)
- Expiration of licenses is now handled differently. When a license is expired promotion to site-admin is disabled, license-specific features are disabled (exceptions being SSO & permission syncing), grace period has been replaced with a 7-day-before-expiration warning. [#47251](https://github.com/sourcegraph/sourcegraph/pull/47251)
- Searcher will now timeout searches in 2 hours instead of 10 minutes. This timeout was raised for batch use cases (such as code insights) searching old revisions in very large repositories. This limit can be tuned with the environment variable `PROCESSING_TIMEOUT`. [#47469](https://github.com/sourcegraph/sourcegraph/pull/47469)
- Zoekt now bypasses the regex engine for queries that are common in the context of search-based code intelligence, such as `\bLITERAL\b case:yes`. This can lead to a significant speed-up for "Find references" and "Find implementations" if precise code intelligence is not available. [zoekt#526](https://github.com/sourcegraph/zoekt/pull/526)
- The Sourcegraph Free license has undergone a number of changes. Please contact support@sourcegraph.com with any questions or concerns. [#46504](https://github.com/sourcegraph/sourcegraph/pull/46504)
  - The Free license allows for only a single private repository on the instance.
  - The Free license does not support SSO of any kind.
  - The Free license does not offer mirroring of code host user permissions.
- Expired Sourcegraph licenses no longer allow continued use of the product. [#47251](https://github.com/sourcegraph/sourcegraph/pull/47251)
  - Licensed features are disabled once a license expires.
  - Users can no longer be promoted to Site Admins once a license expires.

### Fixed

- Resolved issue which would prevent Batch Changes from being able to update changesets on forks of repositories on Bitbucket Server created prior to version 4.2. [#47397](https://github.com/sourcegraph/sourcegraph/pull/47397)
- Fixed a bug where changesets created on forks of repositories in a personal user's namespace on GitHub could not be updated after creation. [#47397](https://github.com/sourcegraph/sourcegraph/pull/47397)
- Fixed a bug where saving default Sort & Limit filters in Code Insights did not persist [#46653](https://github.com/sourcegraph/sourcegraph/pull/46653)
- Restored the old syntax for `repo:contains` filters that was previously removed in version 4.0.0. For now, both the old and new syntaxes are supported to allow for smooth upgrades. Users are encouraged to switch to the new syntax, since the old one may still be removed in a future version.
- Fixed a bug where removing an auth provider would render a user's Account Security page inaccessible if they still had an external account associated with the removed auth provider. [#47092](https://github.com/sourcegraph/sourcegraph/pull/47092)
- Fixed a bug where the `repo:has.description()` parameter now correctly shows description of a repository synced from a Bitbucket server code host connection, while previously it used to show the repository name instead [#46752](https://github.com/sourcegraph/sourcegraph/pull/46752)
- Fixed a bug where permissions syncs consumed more rate limit tokens than required. This should lead to speed-ups in permission syncs, as well as other possible cases where a process runs in repo-updater. [#47374](https://github.com/sourcegraph/sourcegraph/pull/47374)
- Fixes UI bug where folders with single child were appearing as child folders themselves. [#46628](https://github.com/sourcegraph/sourcegraph/pull/46628)
- Performance issue with the Outbound requests page. [#47544](https://github.com/sourcegraph/sourcegraph/pull/47544)

### Removed

- The Code insights "run over all repositories" mode has been replaced with search-powered repositories filed syntax. [#45687](https://github.com/sourcegraph/sourcegraph/pull/45687)
- The settings `search.repositoryGroups`, `codeInsightsGqlApi`, `codeInsightsAllRepos`, `experimentalFeatures.copyQueryButton`,, `experimentalFeatures.showRepogroupHomepage`, `experimentalFeatures.showOnboardingTour`, `experimentalFeatures.showSearchContextManagement` and `codeIntelligence.autoIndexRepositoryGroups` have been removed as they were deprecated and unsued. [#47481](https://github.com/sourcegraph/sourcegraph/pull/47481)
- The site config `enableLegacyExtensions` setting was removed. It is no longer possible to enable legacy Sourcegraph extension API functionality in this version.

## 4.4.2

### Changed

- Expiration of licenses is now handled differently. When a license is expired promotion to site-admin is disabled, license-specific features are disabled (exceptions being SSO & permission syncing), grace period has been replaced with a 7-day-before-expiration warning. [#47251](https://github.com/sourcegraph/sourcegraph/pull/47251)

## 4.4.1

### Changed

- Connection checks for code host connections have been changed to talk to code host APIs directly via HTTP instead of doing DNS lookup and TCP dial. That makes them more resistant in environments where proxies are used. [#46918](https://github.com/sourcegraph/sourcegraph/pull/46918)
- The search query input overflow behavior on search home page has been fixed. [#46922](https://github.com/sourcegraph/sourcegraph/pull/46922)

## 4.4.0

### Added

- Added a button "Reindex now" to the index status page. Admins can now force an immediate reindex of a repository. [#45533](https://github.com/sourcegraph/sourcegraph/pull/45533)
- Added an option "Unlock user" to the actions dropdown on the Site Admin Users page. Admins can unlock user accounts that wer locked after too many sign-in attempts. [#45650](https://github.com/sourcegraph/sourcegraph/pull/45650)
- Templates for certain emails sent by Sourcegraph are now configurable via `email.templates` in site configuration. [#45671](https://github.com/sourcegraph/sourcegraph/pull/45671), [#46085](https://github.com/sourcegraph/sourcegraph/pull/46085)
- Keyboard navigation for search results is now enabled by default. Use Arrow Up/Down keys to navigate between search results, Arrow Left/Right to collapse and expand file matches, Enter to open the search result in the current tab, Ctrl/Cmd+Enter to open the result in a separate tab, / to refocus the search input, and Ctrl/Cmd+Arrow Down to jump from the search input to the first result. Arrow Left/Down/Up/Right in previous examples can be substituted with h/j/k/l for Vim-style bindings. Keyboard navigation can be disabled by creating the `search-results-keyboard-navigation` feature flag and setting it to false. [#45890](https://github.com/sourcegraph/sourcegraph/pull/45890)
- Added support for receiving GitLab webhook `push` events. [#45856](https://github.com/sourcegraph/sourcegraph/pull/45856)
- Added support for receiving Bitbucket Server / Datacenter webhook `push` events. [#45909](https://github.com/sourcegraph/sourcegraph/pull/45909)
- Monitoring: Indexed-Search's dashboard now has new graphs for search request durations and "in-flight" search request workloads [#45966](https://github.com/sourcegraph/sourcegraph/pull/45966)
- The GraphQL API now supports listing single-file commit history across renames (with `GitCommit.ancestors(follow: true, path: "<some-path>")`). [#45882](https://github.com/sourcegraph/sourcegraph/pull/45882)
- Added support for receiving Bitbucket Cloud webhook `push` events. [#45960](https://github.com/sourcegraph/sourcegraph/pull/45960)
- Added a way to test code host connection from the `Manage code hosts` page. [#45972](https://github.com/sourcegraph/sourcegraph/pull/45972)
- Updates to the site configuration from the site admin panel will now also record the user id of the author in the database in the `critical_and_site_config.author_user_id` column. [#46150](https://github.com/sourcegraph/sourcegraph/pull/46150)
- When setting and resetting passwords, if the user's primary email address is not yet verified, using the password reset link sent via email will now also verify the email address. [#46307](https://github.com/sourcegraph/sourcegraph/pull/46307)
- Added new code host details and updated edit code host pages in site admin area. [#46327](https://github.com/sourcegraph/sourcegraph/pull/46327)
- If the experimental setting `insightsDataRetention` is enabled, the number of Code Insights data points that can be viewed will be limited by the site configuration setting `insights.maximumSampleSize`, set to 30 by default. Older points beyond that number will be periodically archived. [#46206](https://github.com/sourcegraph/sourcegraph/pull/46206), [#46440](https://github.com/sourcegraph/sourcegraph/pull/46440)
- Bitbucket Cloud can now be added as an authentication provider on Sourcegraph. [#46309](https://github.com/sourcegraph/sourcegraph/pull/46309)
- Bitbucket Cloud code host connections now support permissions syncing. [#46312](https://github.com/sourcegraph/sourcegraph/pull/46312)
- Keep a log of corruption events that happen on repositories as they are detected. The Admin repositories page will now show when a repository has been detected as being corrupt and they'll also be able to see a history log of the corruption for that repository. [#46004](https://github.com/sourcegraph/sourcegraph/pull/46004)
- Added corrupted statistic as part of the global repositories statistics. [46412](https://github.com/sourcegraph/sourcegraph/pull/46412)
- Added a `Corrupted` status filter on the Admin repositories page, allowing Administrators to filter the list of repositories to only those that have been detected as corrupt. [#46415](https://github.com/sourcegraph/sourcegraph/pull/46415)
- Added “Background job dashboard” admin feature [#44901](https://github.com/sourcegraph/sourcegraph/pull/44901)

### Changed

- Code Insights no longer uses a custom index of commits to compress historical backfill and instead queries the repository log directly. This allows the compression algorithm to span any arbitrary time frame, and should improve the reliability of the compression in general. [#45644](https://github.com/sourcegraph/sourcegraph/pull/45644)
- GitHub code host configuration: The error message for non-existent organizations has been clarified to indicate that the organization is one that the user manually specified in their code host configuration. [#45918](https://github.com/sourcegraph/sourcegraph/pull/45918)
- Git blame view got a user-interface overhaul and now shows data in a more structured way with additional visual hints. [#44397](https://github.com/sourcegraph/sourcegraph/issues/44397)
- User emails marked as unverified will no longer receive code monitors and account update emails - unverified emails can be verified from the user settings page to continue receiving these emails. [#46184](https://github.com/sourcegraph/sourcegraph/pull/46184)
- Zoekt by default eagerly unmarshals the symbol index into memory. Previously we would unmarshal on every request for the purposes of symbol searches or ranking. This lead to pressure on the Go garbage collector. On sourcegraph.com we have noticed time spent in the garbage collector halved. In the unlikely event this leads to more OOMs in zoekt-webserver, you can disable by setting the environment variable `ZOEKT_ENABLE_LAZY_DOC_SECTIONS=t`. [zoekt#503](https://github.com/sourcegraph/zoekt/pull/503)
- Removes the right side action sidebar that is shown on the code view page and moves the icons into the top nav. [#46339](https://github.com/sourcegraph/sourcegraph/pull/46339)
- The `sourcegraph/prometheus` image no longer starts with `--web.enable-lifecycle --web.enable-admin-api` by default - these flags can be re-enabled by configuring `PROMETHEUS_ADDITIONAL_FLAGS` on the container. [#46393](https://github.com/sourcegraph/sourcegraph/pull/46393)
- The experimental setting `authz.syncJobsRecordsTTL` has been changed to `authz.syncJobsRecordsLimit` - records are no longer retained based on age, but based on this size cap. [#46676](https://github.com/sourcegraph/sourcegraph/pull/46676)
- Renders GitHub pull request references in git blame view. [#46409](https://github.com/sourcegraph/sourcegraph/pull/46409)

### Fixed

- Made search results export use the same results list as the search results page. [#45702](https://github.com/sourcegraph/sourcegraph/pull/45702)
- Code insights with more than 1 year of history will correctly show 12 data points instead of 11. [#45644](https://github.com/sourcegraph/sourcegraph/pull/45644)
- Hourly code insights will now behave correctly and will no longer truncate to midnight UTC on the calendar date the insight was created. [#45644](https://github.com/sourcegraph/sourcegraph/pull/45644)
- Code Insights: fixed an issue where filtering by a search context that included multiple repositories would exclude data. [#45574](https://github.com/sourcegraph/sourcegraph/pull/45574)
- Ignore null JSON objects returned from GitHub API when listing public repositories. [#45969](https://github.com/sourcegraph/sourcegraph/pull/45969)
- Fixed issue where emails that have never been verified before would be unable to receive resent verification emails. [#46185](https://github.com/sourcegraph/sourcegraph/pull/46185)
- Resolved issue preventing LSIF uploads larger than 2GiB (gzipped) from uploading successfully. [#46209](https://github.com/sourcegraph/sourcegraph/pull/46209)
- Local vars in Typescript are now detected as symbols which will positively impact ranking of search results. [go-ctags#10](https://github.com/sourcegraph/go-ctags/pull/10)
- Fix issue in Gitlab OAuth in which user group membership is set too wide - adds `min_access_level=10` to `/groups` request. [#46480](https://github.com/sourcegraph/sourcegraph/pull/46480)

### Removed

- The extension registry no longer supports browsing, creating, or updating legacy extensions. Existing extensions may still be enabled or disabled in user settings and may be listed via the API. (The extension API was deprecated in 2022-09 but is still available if the `enableLegacyExtensions` site config experimental features flag is enabled.)
- User and organization auto-defined search contexts have been permanently removed along with the `autoDefinedSearchContexts` GraphQL query. The only auto-defined context now is the `global` context. [#46083](https://github.com/sourcegraph/sourcegraph/pull/46083)
- The settings `experimentalFeatures.showSearchContext`, `experimentalFeatures.showSearchNotebook`, and `experimentalFeatures.codeMonitoring` have been removed and these features are now permanently enabled when available. [#46086](https://github.com/sourcegraph/sourcegraph/pull/46086)
- The legacy panels on the homepage (recent searches, etc) which were turned off by default but could still be re-enabled by setting `experimentalFeatures.showEnterpriseHomePanels` to true, are permanently removed now. [#45705](https://github.com/sourcegraph/sourcegraph/pull/45705)
- The `site { monitoringStatistics { alerts } }` GraphQL query has been deprecated and will no longer return any data. The query will be removed entirely in a future release. [#46299](https://github.com/sourcegraph/sourcegraph/pull/46299)
- The Monaco version of the search query input and the corresponding feature flag (`experimentalFeatures.editor`) have been permanently removed. [#46249](https://github.com/sourcegraph/sourcegraph/pull/46249)

## 4.3.1

### Changed

- A bug that broke the site-admin page when no repositories have been added to the Sourcegraph instance has been fixed. [#46123](https://github.com/sourcegraph/sourcegraph/pull/46123)

## 4.3.0

### Added

- A "copy path" button has been added to file content, path, and symbol search results on hover or focus, next to the file path. The button copies the relative path of the file in the repo, in the same way as the "copy path" button in the file and repo pages. [#42721](https://github.com/sourcegraph/sourcegraph/pull/42721)
- Unindexed search now use the index for files that have not changed between the unindexed commit and the indexed commit. The result is faster unindexed search in general. If you are noticing issues you can disable by setting the feature flag `search-hybrid` to false. [#37112](https://github.com/sourcegraph/sourcegraph/issues/37112)
- The number of commits listed in the History tab can now be customized for all users by site admins under Configuration -> Global Settings from the site admin page by using the config `history.defaultPageSize`. Individual users may also set `history.defaultPagesize` from their user settings page to override the value set under the Global Settings. [#44651](https://github.com/sourcegraph/sourcegraph/pull/44651)
- Batch Changes: Mounted files can be accessed via the UI on the executions page. [#43180](https://github.com/sourcegraph/sourcegraph/pull/43180)
- Added "Outbound request log" feature for site admins [#44286](https://github.com/sourcegraph/sourcegraph/pull/44286)
- Code Insights: the data series API now provides information about incomplete datapoints during processing
- Added a best-effort migration such that existing Code Insights will display zero results instead of missing points at the start and end of a graph. [#44928](https://github.com/sourcegraph/sourcegraph/pull/44928)
- More complete stack traces for Outbound request log [#45151](https://github.com/sourcegraph/sourcegraph/pull/45151)
- A new status message now reports how many repositories have already been indexed for search. [#45246](https://github.com/sourcegraph/sourcegraph/pull/45246)
- Search contexts can now be starred (favorited) in the search context management page. Starred search contexts will appear before other contexts in the context dropdown menu next to the search box. [#45230](https://github.com/sourcegraph/sourcegraph/pull/45230)
- Search contexts now let you set a context as your default. The default will be selected every time you open Sourcegraph and will appear near the top in the context dropdown menu next to the search box. [#45387](https://github.com/sourcegraph/sourcegraph/pull/45387)
- [search.largeFiles](https://docs.sourcegraph.com/admin/config/site_config#search-largeFiles) accepts an optional prefix `!` to negate a pattern. The order of the patterns within search.largeFiles is honored such that the last pattern matching overrides preceding patterns. For patterns that begin with a literal `!` prefix with a backslash, for example, `\!fileNameStartsWithExcl!.txt`. Previously indexed files that become excluded due to this change will remain in the index until the next reindex [#45318](https://github.com/sourcegraph/sourcegraph/pull/45318)
- [Webhooks](https://docs.sourcegraph.com/admin/config/webhooks/incoming) have been overhauled completely and can now be found under **Site admin > Repositories > Incoming webhooks**. Webhooks that were added via code host configuration are [deprecated](https://docs.sourcegraph.com/admin/config/webhooks/incoming#deprecation-notice) and will be removed in 5.1.0.
- Added support for receiving webhook `push` events from GitHub which will trigger Sourcegraph to fetch the latest commit rather than relying on polling.
- Added support for private container registries in Sourcegraph executors. [Using private registries](https://docs.sourcegraph.com/admin/deploy_executors#using-private-registries)

### Changed

- Batch Change: When one or more changesets are selected, we now display all bulk operations but disable the ones that aren't applicable to the changesets. [#44617](https://github.com/sourcegraph/sourcegraph/pull/44617)
- Gitserver's repository purge worker now runs on a regular interval instead of just on weekends, configurable by the `repoPurgeWorker` site configuration. [#44753](https://github.com/sourcegraph/sourcegraph/pull/44753)
- Editing the presentation metadata (title, line color, line label) or the default filters of a scoped Code Insight will no longer trigger insight recalculation. [#44769](https://github.com/sourcegraph/sourcegraph/pull/44769), [#44797](https://github.com/sourcegraph/sourcegraph/pull/44797)
- Indexed Search's `memory_map_areas_percentage_used` alert has been modified to alert earlier than it used to. It now issues a warning at 60% (previously 70%) and issues a critical alert at 80% (previously 90%).
- Saving a new view of a scoped Code Insight will no longer trigger insight recalculation. [#44679](https://github.com/sourcegraph/sourcegraph/pull/44679)

### Fixed

- The Code Insights commit indexer no longer errors when fetching commits from empty repositories when sub-repo permissions are enabled. [#44558](https://github.com/sourcegraph/sourcegraph/pull/44558)
- Unintended newline characters that could appear in diff view rendering have been fixed. [#44805](https://github.com/sourcegraph/sourcegraph/pull/44805)
- Signing out doesn't immediately log the user back in when there's only one OAuth provider enabled. It now redirects the user to the Sourcegraph login page. [#44803](https://github.com/sourcegraph/sourcegraph/pull/44803)
- An issue causing certain kinds of queries to behave inconsistently in Code Insights. [#44917](https://github.com/sourcegraph/sourcegraph/pull/44917)
- When the setting `batchChanges.enforceForks` is enabled, Batch Changes will now prefix the name of the fork repo it creates with the original repo's namespace name in order to prevent repo name collisions. [#43681](https://github.com/sourcegraph/sourcegraph/pull/43681), [#44458](https://github.com/sourcegraph/sourcegraph/pull/44458), [#44548](https://github.com/sourcegraph/sourcegraph/pull/44548), [#44924](https://github.com/sourcegraph/sourcegraph/pull/44924)
- Code Insights: fixed an issue where certain queries matching sequential whitespace characters would overcount. [#44969](https://github.com/sourcegraph/sourcegraph/pull/44969)
- GitHub fine-grained Personal Access Tokens can now clone repositories correctly, but are not yet officially supported. [#45137](https://github.com/sourcegraph/sourcegraph/pull/45137)
- Detect-and-track Code Insights will now return data for repositories without sub-repo permissions even when sub-repo permissions are enabled on the instance. [#45631](https://github.com/sourcegraph/sourcegraph/pull/45361)

### Removed

- Removed legacy GraphQL field `dirtyMetadata` on an insight series. `insightViewDebug` can be used as an alternative. [#44416](https://github.com/sourcegraph/sourcegraph/pull/44416)
- Removed `search.index.enabled` site configuration setting. Search indexing is now always enabled.
- Removed the experimental feature setting `showSearchContextManagement`. The search context management page is now available to all users with access to search contexts. [#45230](https://github.com/sourcegraph/sourcegraph/pull/45230)
- Removed the experimental feature setting `showComputeComponent`. Any notebooks that made use of the compute component will no longer render the block. The block will be deleted from the databse the next time a notebook that uses it is saved. [#45360](https://github.com/sourcegraph/sourcegraph/pull/45360)

## 4.2.1

- `minio` has been replaced with `blobstore`. Please see the update notes here: https://docs.sourcegraph.com/admin/how-to/blobstore_update_notes

## 4.2.0

### Added

- Creating access tokens is now tracked in the security events. [#43226](https://github.com/sourcegraph/sourcegraph/pull/43226)
- Added `codeIntelAutoIndexing.indexerMap` to site-config that allows users to update the indexers used when inferring precise code intelligence auto-indexing jobs (without having to overwrite the entire inference scripts). For example, `"codeIntelAutoIndexing.indexerMap": {"go": "my.registry/sourcegraph/lsif-go"}` will cause Go projects to use the specified container (in a alternative Docker registry). [#43199](https://github.com/sourcegraph/sourcegraph/pull/43199)
- Code Insights data points that do not contain any results will display zero instead of being omitted from the visualization. Only applies to insight data created after 4.2. [#43166](https://github.com/sourcegraph/sourcegraph/pull/43166)
- Sourcegraph ships with node-exporter, a Prometheus tool that provides hardware / OS metrics that helps Sourcegraph scale your deployment. See your deployment update for more information:
  - [Kubernetes](https://docs.sourcegraph.com/admin/updates/kubernetes)
  - [Docker Compose](https://docs.sourcegraph.com/admin/updates/docker_compose)
- A structural search diagnostic to warn users when a language filter is not set. [#43835](https://github.com/sourcegraph/sourcegraph/pull/43835)
- GitHub/GitLab OAuth success/fail attempts are now a part of the audit log. [#43886](https://github.com/sourcegraph/sourcegraph/pull/43886)
- When rendering a file which is backed by Git LFS, we show a page informing the file is LFS and linking to the file on the codehost. Previously we rendered the LFS pointer. [#43686](https://github.com/sourcegraph/sourcegraph/pull/43686)
- Batch changes run server-side now support secrets. [#27926](https://github.com/sourcegraph/sourcegraph/issues/27926)
- OIDC success/fail login attempts are now a part of the audit log. [#44467](https://github.com/sourcegraph/sourcegraph/pull/44467)
- A new experimental GraphQL query, `permissionsSyncJobs`, that lists the states of recently completed permissions sync jobs and the state of each provider. The TTL of entries retrained can be configured with `authz.syncJobsRecordsTTL`. [#44387](https://github.com/sourcegraph/sourcegraph/pull/44387), [#44258](https://github.com/sourcegraph/sourcegraph/pull/44258)
- The search input has a new search history button and allows cycling through recent searches via up/down arrow keys. [#44544](https://github.com/sourcegraph/sourcegraph/pull/44544)
- Repositories can now be ordered by size on the repo admin page. [#44360](https://github.com/sourcegraph/sourcegraph/pull/44360)
- The search bar contains a new Smart Search toggle. If a search returns no results, Smart Search attempts alternative queries based on a fixed set of rules, and shows their results (if there are any). Smart Search is enabled by default. It can be disabled by default with `"search.defaultMode": "precise"` in settings. [#44385](https://github.com/sourcegraph/sourcegraph/pull/44395)
- Repositories in the site-admin area can now be filtered, so that only indexed repositories are displayed [#45288](https://github.com/sourcegraph/sourcegraph/pull/45288)

### Changed

- Updated minimum required version of `git` to 2.38.1 in `gitserver` and `server` Docker image. This addresses: https://github.blog/2022-04-12-git-security-vulnerability-announced/ and https://lore.kernel.org/git/d1d460f6-e70f-b17f-73a5-e56d604dd9d5@github.com/. [#43615](https://github.com/sourcegraph/sourcegraph/pull/43615)
- When a `content:` filter is used in a query, only file contents will be searched (previously any of file contents, paths, or repos were searched). However, as before, if `type:` is also set, the `content:` filter will search for results of the specified `type:`. [#43442](https://github.com/sourcegraph/sourcegraph/pull/43442)
- Updated [p4-fusion](https://github.com/salesforce/p4-fusion) from `1.11` to `1.12`.

### Fixed

- Fixed a bug where path matches on files in the root directory of a repository were not highlighted. [#43275](https://github.com/sourcegraph/sourcegraph/pull/43275)
- Fixed a bug where a search query wouldn't be validated after the query type has changed. [#43849](https://github.com/sourcegraph/sourcegraph/pull/43849)
- Fixed an issue with insights where a single erroring insight would block access to all insights. This is a breaking change for users of the insights GraphQL api as the `InsightViewConnection.nodes` list may now contain `null`. [#44491](https://github.com/sourcegraph/sourcegraph/pull/44491)
- Fixed a bug where Open in Editor didn't work well with `"repositoryPathPattern" = "{nameWithOwner}"` [#43839](https://github.com/sourcegraph/sourcegraph/pull/44475)

### Removed

- Remove the older `log.gitserver.accessLogs` site config setting. The setting is succeeded by `log.auditLog.gitserverAccess`. [#43174](https://github.com/sourcegraph/sourcegraph/pull/43174)
- Remove `LOG_ALL_GRAPHQL_REQUESTS` env var. The setting is succeeded by `log.auditLog.graphQL`. [#43181](https://github.com/sourcegraph/sourcegraph/pull/43181)
- Removed support for setting `SRC_ENDPOINTS_CONSISTENT_HASH`. This was an environment variable to support the transition to a new consistent hashing scheme introduced in 3.31.0. [#43528](https://github.com/sourcegraph/sourcegraph/pull/43528)
- Removed legacy environment variable `ENABLE_CODE_INSIGHTS_SETTINGS_STORAGE` used in old versions of Code Insights to fall back to JSON settings based storage. All data was previously migrated in version 3.35 and this is no longer supported.

## 4.1.3

### Fixed

- Fixed a bug that caused the Phabricator native extension to not load the right CSS assets. [#43868](https://github.com/sourcegraph/sourcegraph/pull/43868)
- Fixed a bug that prevented search result exports to load. [#43344](https://github.com/sourcegraph/sourcegraph/pull/43344)

## 4.1.2

### Fixed

- Fix code navigation on OSS when CodeIntel is unavailable. [#43458](https://github.com/sourcegraph/sourcegraph/pull/43458)

### Removed

- Removed the onboarding checklist for new users that showed up in the top navigation bar, on user profiles, and in the site-admin overview page. After changes to the underlying user statistics system, the checklist caused severe performance issues for customers with large and heavily-used instances. [#43591](https://github.com/sourcegraph/sourcegraph/pull/43591)

## 4.1.1

### Fixed

- Fixed a bug with normalizing the `published` draft value for `changeset_specs`. [#43390](https://github.com/sourcegraph/sourcegraph/pull/43390)

## 4.1.0

### Added

- Outdated executors now show a warning from the admin page. [#40916](https://github.com/sourcegraph/sourcegraph/pull/40916)
- Added support for better Slack link previews for private instances. Link previews are currently feature-flagged, and site admins can turn them on by creating the `enable-link-previews` feature flag on the `/site-admin/feature-flags` page. [#41843](https://github.com/sourcegraph/sourcegraph/pull/41843)
- Added a new button in the repository settings, under "Mirroring", to delete a repository from disk and reclone it. [#42177](https://github.com/sourcegraph/sourcegraph/pull/42177)
- Batch changes run on the server can now be created within organisations. [#36536](https://github.com/sourcegraph/sourcegraph/issues/36536)
- GraphQL request logs are now compliant with the audit logging format. The old GraphQl logging based on `LOG_ALL_GRAPHQL_REQUESTS` env var is now deprecated and scheduled for removal. [#42550](https://github.com/sourcegraph/sourcegraph/pull/42550)
- Mounting files now works when running batch changes server side. [#31792](https://github.com/sourcegraph/sourcegraph/issues/31792)
- Added mini dashboard of total batch change metrics to the top of the batch changes list page. [#42046](https://github.com/sourcegraph/sourcegraph/pull/42046)
- Added repository sync counters to the code host details page. [#43039](https://github.com/sourcegraph/sourcegraph/pull/43039)

### Changed

- Git server access logs are now compliant with the audit logging format. Breaking change: The 'actor' field is now nested under 'audit' field. [#41865](https://github.com/sourcegraph/sourcegraph/pull/41865)
- All Perforce rules are now stored together in one column and evaluated on a "last rule takes precedence" basis. [#41785](https://github.com/sourcegraph/sourcegraph/pull/41785)
- Security events are now a part of the audit log. [#42653](https://github.com/sourcegraph/sourcegraph/pull/42653)
- "GC AUTO" is now the default garbage collection job. We disable sg maintenance, which had previously replace "GC AUTO", after repeated reports about repo corruption. [#42856](https://github.com/sourcegraph/sourcegraph/pull/42856)
- Security events (audit log) can now optionally omit the internal actor actions (internal traffic). [#42946](https://github.com/sourcegraph/sourcegraph/pull/42946)
- To use the optional `customGitFetch` feature, the `ENABLE_CUSTOM_GIT_FETCH` env var must be set on `gitserver`. [#42704](https://github.com/sourcegraph/sourcegraph/pull/42704)

### Fixed

- WIP changesets in Gitlab >= 14.0 are now prefixed with `Draft:` instead of `WIP:` to accomodate for the [breaking change in Gitlab 14.0](https://docs.gitlab.com/ee/update/removals.html#wip-merge-requests-renamed-draft-merge-requests). [#42024](https://github.com/sourcegraph/sourcegraph/pull/42024)
- When updating the site configuration, the provided Last ID is now used to prevent race conditions when simultaneous config updates occur. [#42691](https://github.com/sourcegraph/sourcegraph/pull/42691)
- When multiple auth providers of the same external service type is set up, there are now separate entries in the user's Account Security settings. [#42865](https://github.com/sourcegraph/sourcegraph/pull/42865)
- Fixed a bug with GitHub code hosts that did not label archived repos correctly when using the "public" repositoryQuery keyword. [#41461](https://github.com/sourcegraph/sourcegraph/pull/41461)
- Fixed a bug that would display the blank batch spec that a batch change is initialized with in the batch specs executions tab. [#42914](https://github.com/sourcegraph/sourcegraph/pull/42914)
- Fixed a bug that would cause menu dropdowns to not open appropriately. [#42779](https://github.com/sourcegraph/sourcegraph/pull/42779)

### Removed

-

## 4.0.1

### Fixed

- Fixed a panic that can be caused by some tracing configurations. [#42027](https://github.com/sourcegraph/sourcegraph/pull/42027)
- Fixed broken code navigation for Javascript. [#42055](https://github.com/sourcegraph/sourcegraph/pull/42055)
- Fixed issue with empty code navigation popovers. [#41958](https://github.com/sourcegraph/sourcegraph/pull/41958)

## 4.0.0

### Added

- A new look for Sourcegraph, previously in beta as "Simple UI", is now permanently enabled. [#41021](https://github.com/sourcegraph/sourcegraph/pull/41021)
- A new [multi-version upgrade](https://docs.sourcegraph.com/admin/updates#multi-version-upgrades) process now allows Sourcegraph instances to upgrade more than a single minor version. Instances at version 3.20 or later can now jump directly to 4.0. [#40628](https://github.com/sourcegraph/sourcegraph/pull/40628)
- Matching ranges in file paths are now highlighted for path results and content results. Matching paths in repository names are now highlighted for repository results. [#41296](https://github.com/sourcegraph/sourcegraph/pull/41296) [#41385](https://github.com/sourcegraph/sourcegraph/pull/41385) [#41470](https://github.com/sourcegraph/sourcegraph/pull/41470)
- Aggregations by repository, file, author, and capture group are now provided for search results. [#39643](https://github.com/sourcegraph/sourcegraph/issues/39643)
- Blob views and search results are now lazily syntax highlighted for better performance. [#39563](https://github.com/sourcegraph/sourcegraph/pull/39563) [#40263](https://github.com/sourcegraph/sourcegraph/pull/40263)
- File links in both the search results and the blob sidebar and now prefetched on hover or focus. [#40354](https://github.com/sourcegraph/sourcegraph/pull/40354) [#41420](https://github.com/sourcegraph/sourcegraph/pull/41420)
- Negation support for the search predicates `-repo:has.path()` and `-repo:has.content()`. [#40283](https://github.com/sourcegraph/sourcegraph/pull/40283)
- Experimental clientside OpenTelemetry can now be enabled with `"observability.client": { "openTelemetry": "/-/debug/otlp" }`, which sends OpenTelemetry to the new [bundled OpenTelemetry Collector](https://docs.sourcegraph.com/admin/observability/opentelemetry). [#37907](https://github.com/sourcegraph/sourcegraph/issues/37907)
- File diff stats are now characterized by 2 figures: lines added and lines removed. Previously, a 3rd figure for lines modified was also used. This is represented by the fields on the `DiffStat` type on the GraphQL API. [#40454](https://github.com/sourcegraph/sourcegraph/pull/40454)

### Changed

- [Sourcegraph with Kubernetes (without Helm)](https://docs.sourcegraph.com/admin/deploy/kubernetes): The `jaeger-agent` sidecar has been replaced by an [OpenTelemetry Collector](https://docs.sourcegraph.com/admin/observability/opentelemetry) DaemonSet + Deployment configuration. The bundled Jaeger instance is now disabled by default, instead of enabled. [#40456](https://github.com/sourcegraph/sourcegraph/issues/40456)
- [Sourcegraph with Docker Compose](https://docs.sourcegraph.com/admin/deploy/docker-compose): The `jaeger` service has been replaced by an [OpenTelemetry Collector](https://docs.sourcegraph.com/admin/observability/opentelemetry) service. The bundled Jaeger instance is now disabled by default, instead of enabled. [#40455](https://github.com/sourcegraph/sourcegraph/issues/40455)
- `"observability.tracing": { "type": "opentelemetry" }` is now the default tracer type. To revert to existing behaviour, set `"type": "jaeger"` instead. The legacy values `"type": "opentracing"` and `"type": "datadog"` have been removed. [#41242](https://github.com/sourcegraph/sourcegraph/pull/41242)
- `"observability.tracing": { "urlTemplate": "" }` is now the default, and if `"urlTemplate"` is left empty, no trace URLs are generated. To revert to existing behaviour, set `"urlTemplate": "{{ .ExternalURL }}/-/debug/jaeger/trace/{{ .TraceID }}"` instead. [#41242](https://github.com/sourcegraph/sourcegraph/pull/41242)
- Code host connection tokens are no longer supported as a fallback method for syncing changesets in Batch Changes. [#25394](https://github.com/sourcegraph/sourcegraph/issues/25394)
- **IMPORTANT:** `repo:contains(file:foo content:bar)` has been renamed to `repo:contains.file(path:foo content:bar)`. `repo:contains.file(foo)` has been renamed to `repo:contains.path(foo)`. `repo:contains()` **is no longer a valid predicate. Saved searches using** `repo:contains()` **will need to be updated to use the new syntax.** [#40389](https://github.com/sourcegraph/sourcegraph/pull/40389)

### Fixed

- Fixed support for bare repositories using the src-cli and other codehost type. This requires the latest version of src-cli. [#40863](https://github.com/sourcegraph/sourcegraph/pull/40863)
- The recommended [src-cli](https://github.com/sourcegraph/src-cli) version is now reported consistently. [#39468](https://github.com/sourcegraph/sourcegraph/issues/39468)
- A performance issue affecting structural search causing results to not stream. It is much faster now. [#40872](https://github.com/sourcegraph/sourcegraph/pull/40872)
- An issue where the saved search input box reports an invalid pattern type for `standard`, which is now valid. [#41068](https://github.com/sourcegraph/sourcegraph/pull/41068)
- Git will now respect system certificate authorities when specifying `certificates` for the `tls.external` site configuration. [#38128](https://github.com/sourcegraph/sourcegraph/issues/38128)
- Fixed a bug where setting `"observability.tracing": {}` would disable tracing, when the intended behaviour is to default to tracing with `"sampling": "selective"` enabled by default. [#41242](https://github.com/sourcegraph/sourcegraph/pull/41242)
- The performance, stability, and latency of search predicates like `repo:has.file()`, `repo:has.content()`, and `file:has.content()` have been dramatically improved. [#418](https://github.com/sourcegraph/zoekt/pull/418), [#40239](https://github.com/sourcegraph/sourcegraph/pull/40239), [#38988](https://github.com/sourcegraph/sourcegraph/pull/38988), [#39501](https://github.com/sourcegraph/sourcegraph/pull/39501)
- A search query issue where quoted patterns inside parenthesized expressions would be interpreted incorrectly. [#41455](https://github.com/sourcegraph/sourcegraph/pull/41455)

### Removed

- `CACHE_DIR` has been removed from the `sourcegraph-frontend` deployment. This required ephemeral storage which will no longer be needed. This variable (and corresponding filesystem mount) has been unused for many releases. [#38934](https://github.com/sourcegraph/sourcegraph/issues/38934)
- Quick links will no longer be shown on the homepage or search sidebar. The `quicklink` setting is now marked as deprecated. [#40750](https://github.com/sourcegraph/sourcegraph/pull/40750)
- Quick links will no longer be shown on the homepage or search sidebar if the "Simple UI" toggle is enabled and will be removed entirely in a future release. The `quicklink` setting is now marked as deprecated. [#40750](https://github.com/sourcegraph/sourcegraph/pull/40750)
- `file:contains()` has been removed from the list of valid predicates. `file:has.content()` and `file:contains.content()` remain, both of which work the same as `file:contains()` and are valid aliases of each other.
- The single-container `sourcegraph/server` deployment no longer bundles a Jaeger instance. [#41244](https://github.com/sourcegraph/sourcegraph/pull/41244)
- The following previously-deprecated fields have been removed from the Batch Changes GraphQL API: `GitBranchChangesetDescription.headRepository`, `BatchChange.initialApplier`, `BatchChange.specCreator`, `Changeset.publicationState`, `Changeset.reconcilerState`, `Changeset.externalState`.

## 3.43.2

### Fixed

- Fixed an issue causing context cancel error dumps when updating a code host config manually. [#40857](https://github.com/sourcegraph/sourcegraph/pull/41265)
- Fixed non-critical errors stopping the repo-syncing process for Bitbucket projectKeys. [#40897](https://github.com/sourcegraph/sourcegraph/pull/40582)
- Fixed an issue marking accounts as expired when the supplied Account ID list has no entries. [#40860](https://github.com/sourcegraph/sourcegraph/pull/40860)

## 3.43.1

### Fixed

- Fixed an infinite render loop on the batch changes detail page, causing the page to become unusable. [#40857](https://github.com/sourcegraph/sourcegraph/pull/40857)
- Unable to pick the correct GitLab OAuth for user authentication and repository permissions syncing when the instance configures more than one GitLab OAuth authentication providers. [#40897](https://github.com/sourcegraph/sourcegraph/pull/40897)

## 3.43.0

### Added

- Enforce 5-changeset limit for batch changes run server-side on an unlicensed instance. [#37834](https://github.com/sourcegraph/sourcegraph/issues/37834)
- Changesets that are not associated with any batch changes can have a retention period set using the site configuration `batchChanges.changesetsRetention`. [#36188](https://github.com/sourcegraph/sourcegraph/pull/36188)
- Added experimental support for exporting traces to an OpenTelemetry collector with `"observability.tracing": { "type": "opentelemetry" }` [#37984](https://github.com/sourcegraph/sourcegraph/pull/37984)
- Added `ROCKSKIP_MIN_REPO_SIZE_MB` to automatically use [Rockskip](https://docs.sourcegraph.com/code_intelligence/explanations/rockskip) for repositories over a certain size. [#38192](https://github.com/sourcegraph/sourcegraph/pull/38192)
- `"observability.tracing": { "urlTemplate": "..." }` can now be set to configure generated trace URLs (for example those generated via `&trace=1`). [#39765](https://github.com/sourcegraph/sourcegraph/pull/39765)

### Changed

- **IMPORTANT: Search queries with patterns surrounded by** `/.../` **will now be interpreted as regular expressions.** Existing search links or code monitors are unaffected. In the rare event where older links rely on the literal meaning of `/.../`, the string will be automatically quoted it in a `content` filter, preserving the original meaning. If you happen to use an existing older link and want `/.../` to work as a regular expression, add `patterntype:standard` to the query. New queries and code monitors will interpret `/.../` as regular expressions. [#38141](https://github.com/sourcegraph/sourcegraph/pull/38141).
- The password policy has been updated and is now part of the standard featureset configurable by site-admins. [#39213](https://github.com/sourcegraph/sourcegraph/pull/39213).
- Replaced the `ALLOW_DECRYPT_MIGRATION` envvar with `ALLOW_DECRYPTION`. See [updated documentation](https://docs.sourcegraph.com/admin/config/encryption). [#39984](https://github.com/sourcegraph/sourcegraph/pull/39984)
- Compute-powered insight now supports only one series custom colors for compute series bars [40038](https://github.com/sourcegraph/sourcegraph/pull/40038)

### Fixed

- Fix issue during code insight creation where selecting `"Run your insight over all your repositories"` reset the currently selected distance between data points. [#39261](https://github.com/sourcegraph/sourcegraph/pull/39261)
- Fix issue where symbols in the side panel did not have file level permission filtering applied correctly. [#39592](https://github.com/sourcegraph/sourcegraph/pull/39592)

### Removed

- The experimental dependencies search feature has been removed, including the `repo:deps(...)` search predicate and the site configuration options `codeIntelLockfileIndexing.enabled` and `experimentalFeatures.dependenciesSearch`. [#39742](https://github.com/sourcegraph/sourcegraph/pull/39742)

## 3.42.2

### Fixed

- Fix issue with capture group insights to fail immediately if they contain invalid queries. [#39842](https://github.com/sourcegraph/sourcegraph/pull/39842)
- Fix issue during conversion of just in time code insights to start backfilling data from the current time instead of the date the insight was created. [#39923](https://github.com/sourcegraph/sourcegraph/pull/39923)

## 3.42.1

### Fixed

- Reverted git version to avoid an issue with commit-graph that could cause repository corruptions [#39537](https://github.com/sourcegraph/sourcegraph/pull/39537)
- Fixed an issue with symbols where they were not respecting sub-repository permissions [#39592](https://github.com/sourcegraph/sourcegraph/pull/39592)

## 3.42.0

### Added

- Reattached changesets now display an action and factor into the stats when previewing batch changes. [#36359](https://github.com/sourcegraph/sourcegraph/issues/36359)
- New site configuration option `"permissions.syncUsersMaxConcurrency"` to control the maximum number of user-centric permissions syncing jobs could be spawned concurrently. [#37918](https://github.com/sourcegraph/sourcegraph/issues/37918)
- Added experimental support for exporting traces to an OpenTelemetry collector with `"observability.tracing": { "type": "opentelemetry" }` [#37984](https://github.com/sourcegraph/sourcegraph/pull/37984)
- Code Insights over some repos now get 12 historic data points in addition to a current daily value and future points that align with the defined interval. [#37756](https://github.com/sourcegraph/sourcegraph/pull/37756)
- A Kustomize overlay and Helm override file to apply envoy filter for networking error caused by service mesh. [#4150](https://github.com/sourcegraph/deploy-sourcegraph/pull/4150) & [#148](https://github.com/sourcegraph/deploy-sourcegraph-helm/pull/148)
- Resource Estimator: Ability to export the estimated results as override file for Helm and Docker Compose. [#18](https://github.com/sourcegraph/resource-estimator/pull/18)
- A toggle to enable/disable a beta simplified UI has been added to the user menu. This new UI is still actively in development and any changes visible with the toggle enabled may not be stable are subject to change. [#38763](https://github.com/sourcegraph/sourcegraph/pull/38763)
- Search query inputs are now backed by the CodeMirror library instead of Monaco. Monaco can be re-enabled by setting `experimentalFeatures.editor` to `"monaco"`. [38584](https://github.com/sourcegraph/sourcegraph/pull/38584)
- Better search-based code navigation for Python using tree-sitter [#38459](https://github.com/sourcegraph/sourcegraph/pull/38459)
- Gitserver endpoint access logs can now be enabled by adding `"log": { "gitserver.accessLogs": true }` to the site config. [#38798](https://github.com/sourcegraph/sourcegraph/pull/38798)
- Code Insights supports a new type of insight—compute-powered insight, currently under the experimental feature flag: `codeInsightsCompute` [#37857](https://github.com/sourcegraph/sourcegraph/issues/37857)
- Cache execution result when mounting files in a batch spec. [sourcegraph/src-cli#795](https://github.com/sourcegraph/src-cli/pull/795)
- Batch Changes changesets open on archived repositories will now move into a [Read-Only state](https://docs.sourcegraph.com/batch_changes/references/faq#why-is-my-changeset-read-only). [#26820](https://github.com/sourcegraph/sourcegraph/issues/26820)

### Changed

- Updated minimum required veresion of `git` to 2.35.2 in `gitserver` and `server` Docker image. This addresses [a few vulnerabilities announced by GitHub](https://github.blog/2022-04-12-git-security-vulnerability-announced/).
- Search: Pasting a query with line breaks into the main search query input will now replace them with spaces instead of removing them. [#37674](https://github.com/sourcegraph/sourcegraph/pull/37674)
- Rewrite resource estimator using the latest metrics [#37869](https://github.com/sourcegraph/sourcegraph/pull/37869)
- Selecting a line multiple times in the file view will only add a single browser history entry [#38204](https://github.com/sourcegraph/sourcegraph/pull/38204)
- The panels on the homepage (recent searches, etc) are now turned off by default. They can be re-enabled by setting `experimentalFeatures.showEnterpriseHomePanels` to true. [#38431](https://github.com/sourcegraph/sourcegraph/pull/38431)
- Log sampling is now enabled by default for Sourcegraph components that use the [new internal logging library](https://github.com/sourcegraph/log)—the first 100 identical log entries per second will always be output, but thereafter only every 100th identical message will be output. It can be configured for each service using the environment variables `SRC_LOG_SAMPLING_INITIAL` and `SRC_LOG_SAMPLING_THEREAFTER`, and if `SRC_LOG_SAMPLING_INITIAL` is set to `0` or `-1` the sampling will be disabled entirely. [#38451](https://github.com/sourcegraph/sourcegraph/pull/38451)
- Deprecated `experimentalFeatures.enableGitServerCommandExecFilter`. Setting this value has no effect on the code any longer and the code to guard against unknown commands is always enabled.
- Zoekt now runs with GOGC=25 by default, helping to reduce the memory consumption of Sourcegraph. Previously it ran with GOGC=50, but we noticed a regression when we switched to go 1.18 which contained significant changes to the go garbage collector. [#38708](https://github.com/sourcegraph/sourcegraph/issues/38708)
- Hide `Publish` action when working with imported changesets. [#37882](https://github.com/sourcegraph/sourcegraph/issues/37882)

### Fixed

- Fix an issue where updating the title or body of a Bitbucket Cloud pull request opened by a batch change could fail when the pull request was not on a fork of the target repository. [#37585](https://github.com/sourcegraph/sourcegraph/issues/37585)
- A bug where some complex `repo:` regexes only returned a subset of repository results. [#37925](https://github.com/sourcegraph/sourcegraph/pull/37925)
- Fix a bug when selecting all the changesets on the Preview Batch Change Page only selected the recently loaded changesets. [#38041](https://github.com/sourcegraph/sourcegraph/pull/38041)
- Fix a bug with bad code insights chart data points links. [#38102](https://github.com/sourcegraph/sourcegraph/pull/38102)
- Code Insights: the commit indexer no longer errors when fetching commits from empty repositories and marks them as successfully indexed. [#39081](https://github.com/sourcegraph/sourcegraph/pull/38091)
- The file view does not jump to the first selected line anymore when selecting multiple lines and the first selected line was out of view. [#38175](https://github.com/sourcegraph/sourcegraph/pull/38175)
- Fixed an issue where multiple activations of the back button are required to navigate back to a previously selected line in a file [#38193](https://github.com/sourcegraph/sourcegraph/pull/38193)
- Support timestamps with numeric timezone format from Gitlab's Webhook payload [#38250](https://github.com/sourcegraph/sourcegraph/pull/38250)
- Fix regression in 3.41 where search-based Code Insights could have their queries wrongly parsed into regex patterns when containing quotes or parentheses. [#38400](https://github.com/sourcegraph/sourcegraph/pull/38400)
- Fixed regression of mismatched `From` address when render emails. [#38589](https://github.com/sourcegraph/sourcegraph/pull/38589)
- Fixed a bug with GitHub code hosts using `"repositoryQuery":{"public"}` where it wasn't respecting exclude archived. [#38839](https://github.com/sourcegraph/sourcegraph/pull/38839)
- Fixed a bug with GitHub code hosts using `repositoryQuery` with custom queries, where it could potentially stall out searching for repos. [#38839](https://github.com/sourcegraph/sourcegraph/pull/38839)
- Fixed an issue in Code Insights were duplicate points were sometimes being returned when displaying series data. [#38903](https://github.com/sourcegraph/sourcegraph/pull/38903)
- Fix issue with Bitbucket Projects repository permissions sync regarding granting pending permissions. [#39013](https://github.com/sourcegraph/sourcegraph/pull/39013)
- Fix issue with Bitbucket Projects repository permissions sync when BindID is username. [#39035](https://github.com/sourcegraph/sourcegraph/pull/39035)
- Improve keyboard navigation for batch changes server-side execution flow. [#38601](https://github.com/sourcegraph/sourcegraph/pull/38601)
- Fixed a bug with the WorkspacePreview panel glitching when it's resized. [#36470](https://github.com/sourcegraph/sourcegraph/issues/36470)
- Handle special characters in search query when creating a batch change from search. [#38772](https://github.com/sourcegraph/sourcegraph/pull/38772)
- Fixed bug when parsing numeric timezone offset in Gitlab webhook payload. [#38250](https://github.com/sourcegraph/sourcegraph/pull/38250)
- Fixed setting unrestricted status on a repository when using the explicit permissions API. If the repository had never had explicit permissions before, previously this call would fail. [#39141](https://github.com/sourcegraph/sourcegraph/pull/39141)

### Removed

- The direct DataDog trace export integration has been removed. ([#37654](https://github.com/sourcegraph/sourcegraph/pull/37654))
- Removed the deprecated git exec forwarder. [#38092](https://github.com/sourcegraph/sourcegraph/pull/38092)
- Browser and IDE extensions banners. [#38715](https://github.com/sourcegraph/sourcegraph/pull/38715)

## 3.41.1

### Fixed

- Fix issue with Bitbucket Projects repository permissions sync when wrong repo IDs were used [#38637](https://github.com/sourcegraph/sourcegraph/pull/38637)
- Fix perforce permissions interpretation for rules where there is a wildcard in the depot name [#37648](https://github.com/sourcegraph/sourcegraph/pull/37648)

### Added

- Allow directory read access for sub repo permissions [#38487](https://github.com/sourcegraph/sourcegraph/pull/38487)

### Changed

- p4-fusion version is upgraded to 1.10 [#38272](https://github.com/sourcegraph/sourcegraph/pull/38272)

## 3.41.0

### Added

- Code Insights: Added toggle display of data series in line charts
- Code Insights: Added dashboard pills for the standalone insight page [#36341](https://github.com/sourcegraph/sourcegraph/pull/36341)
- Extensions: Added site config parameter `extensions.allowOnlySourcegraphAuthoredExtensions`. When enabled only extensions authored by Sourcegraph will be able to be viewed and installed. For more information check out the [docs](https://docs.sourcegraph.com/admin/extensions##allow-only-extensions-authored-by-sourcegraph). [#35054](https://github.com/sourcegraph/sourcegraph/pull/35054)
- Batch Changes Credentials can now be manually validated. [#35948](https://github.com/sourcegraph/sourcegraph/pull/35948)
- Zoekt-indexserver has a new debug landing page, `/debug`, which now exposes information about the queue, the list of indexed repositories, and the list of assigned repositories. Admins can reach the debug landing page by selecting Instrumentation > indexed-search-indexer from the site admin view. The debug page is linked at the top. [#346](https://github.com/sourcegraph/zoekt/pull/346)
- Extensions: Added `enableExtensionsDecorationsColumnView` user setting as [experimental feature](https://docs.sourcegraph.com/admin/beta_and_experimental_features#experimental-features). When enabled decorations of the extensions supporting column decorations (currently only git-extras extension does: [sourcegraph-git-extras/pull/276](https://github.com/sourcegraph/sourcegraph-git-extras/pull/276)) will be displayed in separate columns on the blob page. [#36007](https://github.com/sourcegraph/sourcegraph/pull/36007)
- SAML authentication provider has a new site configuration `allowGroups` that allows filtering users by group membership. [#36555](https://github.com/sourcegraph/sourcegraph/pull/36555)
- A new [templating](https://docs.sourcegraph.com/batch_changes/references/batch_spec_templating) variable, `batch_change_link` has been added for more control over where the "Created by Sourcegraph batch change ..." message appears in the published changeset description. [#491](https://github.com/sourcegraph/sourcegraph/pull/35319)
- Batch specs can now mount local files in the Docker container when using [Sourcegraph CLI](https://docs.sourcegraph.com/cli). [#31790](https://github.com/sourcegraph/sourcegraph/issues/31790)
- Code Monitoring: Notifications via Slack and generic webhooks are now enabled for everyone by default as a beta feature. [#37037](https://github.com/sourcegraph/sourcegraph/pull/37037)
- Code Insights: Sort and limit filters have been added to capture group insights. This gives users more control over which series are displayed. [#34611](https://github.com/sourcegraph/sourcegraph/pull/34611)
- [Running batch changes server-side](https://docs.sourcegraph.com/batch_changes/explanations/server_side) is now in beta! In addition to using src-cli to run batch changes locally, you can now run them server-side as well. This requires installing executors. While running server-side unlocks a new and improved UI experience, you can still use src-cli just like before.
- Code Monitoring: pings for new action types [#37288](https://github.com/sourcegraph/sourcegraph/pull/37288)
- Better search-based code navigation for Java using tree-sitter [#34875](https://github.com/sourcegraph/sourcegraph/pull/34875)

### Changed

- Code Insights: Added warnings about adding `context:` and `repo:` filters in search query.
- Batch Changes: The credentials of the last applying user will now be used to sync changesets when available. If unavailable, then the previous behaviour of using a site or code host configuration credential is retained. [#33413](https://github.com/sourcegraph/sourcegraph/issues/33413)
- Gitserver: we disable automatic git-gc for invocations of git-fetch to avoid corruption of repositories by competing git-gc processes. [#36274](https://github.com/sourcegraph/sourcegraph/pull/36274)
- Commit and diff search: The hard limit of 50 repositories has been removed, and long-running searches will continue running until the timeout is hit. [#36486](https://github.com/sourcegraph/sourcegraph/pull/36486)
- The Postgres DBs `frontend` and `codeintel-db` are now given 1 hour to begin accepting connections before Kubernetes restarts the containers. [#4136](https://github.com/sourcegraph/deploy-sourcegraph/pull/4136)
- The internal git command forwarder has been deprecated and will be removed in 3.42 [#37320](https://github.com/sourcegraph/sourcegraph/pull/37320)

### Fixed

- Unable to send emails through [Google SMTP relay](https://docs.sourcegraph.com/admin/config/email#configuring-sourcegraph-to-send-email-via-google-workspace-gmail) with mysterious error "EOF". [#35943](https://github.com/sourcegraph/sourcegraph/issues/35943)
- A common source of searcher evictions on kubernetes when running large structural searches. [#34828](https://github.com/sourcegraph/sourcegraph/issues/34828)
- An issue with permissions evaluation for saved searches
- An authorization check while Redis is down will now result in an internal server error, instead of clearing a valid session from the user's cookies. [#37016](https://github.com/sourcegraph/sourcegraph/issues/37016)

### Removed

-

## 3.40.2

### Fixed

- Fix issue with OAuth login using a Github code host by reverting gologin dependency update [#36685](https://github.com/sourcegraph/sourcegraph/pull/36685)
- Fix issue with single-container docker image where codeinsights-db was being incorrectly created [#36678](https://github.com/sourcegraph/sourcegraph/pull/36678)

## 3.40.1

### Fixed

- Support expiring OAuth tokens for GitLab which became the default in version 15.0. [#36003](https://github.com/sourcegraph/sourcegraph/pull/36003)
- Fix external service resolver erroring when webhooks not supported. [#35932](https://github.com/sourcegraph/sourcegraph/pull/35932)

## 3.40.0

### Added

- Code Insights: Added fuzzy search filter for dashboard select drop down
- Code Insights: You can share code insights through a shareable link. [#34965](https://github.com/sourcegraph/sourcegraph/pull/34965)
- Search: `path:` is now a valid filter. It is an alias for the existing `file:` filter. [#34947](https://github.com/sourcegraph/sourcegraph/pull/34947)
- Search: `-language` is a valid filter, but the web app displays it as invalid. The web app is fixed to reflect validity. [#34949](https://github.com/sourcegraph/sourcegraph/pull/34949)
- Search-based code intelligence now recognizes local variables in Python, Java, JavaScript, TypeScript, C/C++, C#, Go, and Ruby. [#33689](https://github.com/sourcegraph/sourcegraph/pull/33689)
- GraphQL API: Added support for async external service deletion. This should be used to delete an external service which cannot be deleted within 75 seconds timeout due to a large number of repos. Usage: add `async` boolean field to `deleteExternalService` mutation. Example: `mutation deleteExternalService(externalService: "id", async: true) { alwaysNil }`
- [search.largeFiles](https://docs.sourcegraph.com/admin/config/site_config#search-largeFiles) now supports recursive globs. For example, it is now possible to specify a pattern like `**/*.lock` to match a lock file anywhere in a repository. [#35411](https://github.com/sourcegraph/sourcegraph/pull/35411)
- Permissions: The `setRepositoryPermissionsUnrestricted` mutation was added, which allows explicitly marking a repo as available to all Sourcegraph users. [#35378](https://github.com/sourcegraph/sourcegraph/pull/35378)
- The `repo:deps(...)` predicate can now search through the [Python dependencies of your repositories](https://docs.sourcegraph.com/code_search/how-to/dependencies_search). [#32659](https://github.com/sourcegraph/sourcegraph/issues/32659)
- Batch Changes are now supported on [Bitbucket Cloud](https://bitbucket.org/). [#24199](https://github.com/sourcegraph/sourcegraph/issues/24199)
- Pings for server-side batch changes [#34308](https://github.com/sourcegraph/sourcegraph/pull/34308)
- Indexed search will detect when it is misconfigured and has multiple replicas writing to the same directory. [#35513](https://github.com/sourcegraph/sourcegraph/pull/35513)
- A new token creation callback feature that sends a token back to a trusted program automatically after the user has signed in [#35339](https://github.com/sourcegraph/sourcegraph/pull/35339)
- The Grafana dashboard now has a global container resource usage view to help site-admin quickly identify potential scaling issues. [#34808](https://github.com/sourcegraph/sourcegraph/pull/34808)

### Changed

- Sourcegraph's docker images are now based on Alpine Linux 3.14. [#34508](https://github.com/sourcegraph/sourcegraph/pull/34508)
- Sourcegraph is now built with Go 1.18. [#34899](https://github.com/sourcegraph/sourcegraph/pull/34899)
- Capture group Code Insights now use the Compute streaming endpoint. [#34905](https://github.com/sourcegraph/sourcegraph/pull/34905)
- Code Insights will now automatically generate queries with a default value of `fork:no` and `archived:no` if these fields are not specified by the user. This removes the need to manually add these fields to have consistent behavior from historical to non-historical results. [#30204](https://github.com/sourcegraph/sourcegraph/issues/30204)
- Search Code Insights now use the Search streaming endpoint. [#35286](https://github.com/sourcegraph/sourcegraph/pull/35286)
- Deployment: Nginx ingress controller updated to v1.2.0

### Fixed

- Code Insights: Fixed line chart data series hover effect. Now the active line will be rendered on top of the others.
- Code Insights: Fixed incorrect Line Chart size calculation in FireFox
- Unverified primary emails no longer breaks the Emails-page for users and Users-page for Site Admin. [#34312](https://github.com/sourcegraph/sourcegraph/pull/34312)
- Button to download raw file in blob page is now working correctly. [#34558](https://github.com/sourcegraph/sourcegraph/pull/34558)
- Searches containing `or` expressions are now optimized to evaluate natively on the backends that support it ([#34382](https://github.com/sourcegraph/sourcegraph/pull/34382)), and both commit and diff search have been updated to run optimized `and`, `or`, and `not` queries. [#34595](https://github.com/sourcegraph/sourcegraph/pull/34595)
- Carets in textareas in Firefox are now visible. [#34888](https://github.com/sourcegraph/sourcegraph/pull/34888)
- Changesets to GitHub code hosts could fail with a confusing, non actionable error message. [#35048](https://github.com/sourcegraph/sourcegraph/pull/35048)
- An issue causing search expressions to not work in conjunction with `type:symbol`. [#35126](https://github.com/sourcegraph/sourcegraph/pull/35126)
- A non-descriptive error message that would be returned when using `on.repository` if it is not a valid repository path [#35023](https://github.com/sourcegraph/sourcegraph/pull/35023)
- Reduced database load when viewing or previewing a batch change. [#35501](https://github.com/sourcegraph/sourcegraph/pull/35501)
- Fixed a bug where Capture Group Code Insights generated just in time only returned data for the latest repository in the list. [#35624](https://github.com/sourcegraph/sourcegraph/pull/35624)

### Removed

- The experimental API Docs feature released on our Cloud instance since 3.30.0 has been removed from the product entirely. This product functionality is being superseded by [doctree](https://github.com/sourcegraph/doctree). [#34798](https://github.com/sourcegraph/sourcegraph/pull/34798)

## 3.39.1

### Fixed

- Code Insights: Fixed bug that caused line rendering issues when series data is returned out of order by date.
- Code Insights: Fixed bug that caused before and after parameters to be switched when clicking in to the diff view from an insight.
- Fixed an issue with notebooks that caused the cursor to behave erratically in markdown blocks. [#34227](https://github.com/sourcegraph/sourcegraph/pull/34227)
- Batch Changes on docker compose installations were failing due to a missing environment variable [#813](https://github.com/sourcegraph/deploy-sourcegraph-docker/pull/813).

## 3.39.0

### Added

- Added support for LSIF upload authentication against GitLab.com on Sourcegraph Cloud. [#33254](https://github.com/sourcegraph/sourcegraph/pull/33254)
- Add "getting started/quick start checklist for authenticated users" [#32882](https://github.com/sourcegraph/sourcegraph/pull/32882)
- A redesigned repository page is now available under the `new-repo-page` feature flag. [#33319](https://github.com/sourcegraph/sourcegraph/pull/33319)
- Pings now include notebooks usage metrics. [#30087](https://github.com/sourcegraph/sourcegraph/issues/30087)
- Notebooks are now enabled by default. [#33706](https://github.com/sourcegraph/sourcegraph/pull/33706)
- The Code Insights GraphQL API now accepts Search Contexts as a filter and will extract the expressions embedded the `repo` and `-repo` search query fields from the contexts to apply them as filters on the insight. [#33866](https://github.com/sourcegraph/sourcegraph/pull/33866)
- The Code Insights commit indexer can now index commits in smaller batches. Set the number of days per batch in the site setting `insights.commit.indexer.windowDuration`. A value of 0 (default) will disable batching. [#33666](https://github.com/sourcegraph/sourcegraph/pull/33666)
- Support account lockout after consecutive failed sign-in attempts for builtin authentication provider (i.e. username and password), new config options are added to the site configuration under `"auth.lockout"` to customize the threshold, length of lockout and consecutive periods. [#33999](https://github.com/sourcegraph/sourcegraph/pull/33999)
- pgsql-exporter for Code Insights has been added to docker-compose and Kubernetes deployments to gather database-level metrics. [#780](https://github.com/sourcegraph/deploy-sourcegraph-docker/pull/780), [#4111](https://github.com/sourcegraph/deploy-sourcegraph/pull/4111)
- `repo:dependencies(...)` predicate can now search through the [Go dependencies of your repositories](https://docs.sourcegraph.com/code_search/how-to/dependencies_search). [#32658](https://github.com/sourcegraph/sourcegraph/issues/32658)
- Added a site config value `defaultRateLimit` to optionally configure a global default rate limit for external services.

### Changed

- Code Insights: Replaced native window confirmation dialog with branded modal. [#33637](https://github.com/sourcegraph/sourcegraph/pull/33637)
- Code Insights: Series data is now sorted by semantic version then alphabetically.
- Code Insights: Added locked insights overlays for frozen insights while in limited access mode. Restricted insight editing save change button for frozen insights. [#33062](https://github.com/sourcegraph/sourcegraph/pull/33062)
- Code Insights: A global dashboard will now be automatically created while in limited access mode to provide consistent visibility for unlocked insights. This dashboard cannot be deleted or modified while in limited access mode. [#32992](https://github.com/sourcegraph/sourcegraph/pull/32992)
- Update "getting started checklist for visitors" to a new design [TODO:]
- Update "getting started/quick start checklist for visitors" to a new design [#32882](https://github.com/sourcegraph/sourcegraph/pull/32882)
- Code Insights: Capture group values are now restricted to 100 characters. [#32828](https://github.com/sourcegraph/sourcegraph/pull/32828)
- Repositories for which gitserver's janitor job "sg maintenance" fails will eventually be re-cloned if "DisableAutoGitUpdates" is set to false (default) in site configuration. [#33432](https://github.com/sourcegraph/sourcegraph/pull/33432)
- The Code Insights database is now based on Postgres 12, removing the dependency on TimescaleDB. [#32697](https://github.com/sourcegraph/sourcegraph/pull/32697)

### Fixed

- Fixed create insight button being erroneously disabled.
- Fixed an issue where a `Warning: Sourcegraph cannot send emails!` banner would appear for all users instead of just site admins (introduced in v3.38).
- Fixed reading search pattern type from settings [#32989](https://github.com/sourcegraph/sourcegraph/issues/32989)
- Display a tooltip and truncate the title of a search result when content overflows [#32904](https://github.com/sourcegraph/sourcegraph/pull/32904)
- Search patterns containing `and` and `not` expressions are now optimized to evaluate natively on the Zoekt backend for indexed code content and symbol search wherever possible. These kinds of queries are now typically an order of magnitude faster. Previous cases where no results were returned for expensive search expressions should now work and return results quickly. [#33308](https://github.com/sourcegraph/sourcegraph/pull/33308)
- Fail to log extension activation event will no longer block extension from activating [#33300][https://github.com/sourcegraph/sourcegraph/pull/33300]
- Fixed out-ouf-memory events for gitserver's janitor job "sg maintenance". [#33353](https://github.com/sourcegraph/sourcegraph/issues/33353)
- Setting the publication state for changesets when previewing a batch spec now works correctly if all changesets are selected and there is more than one page of changesets. [#33619](https://github.com/sourcegraph/sourcegraph/issues/33619)

### Removed

-

## 3.38.1

### Fixed

- An issue introduced in 3.38 that caused alerts to not be delivered [#33398](https://github.com/sourcegraph/sourcegraph/pull/33398)

## 3.38.0

### Added

- Added new "Getting started onboarding tour" for not authenticated users on Sourcegraph.com instead of "Search onboarding tour" [#32263](https://github.com/sourcegraph/sourcegraph/pull/32263)
- Pings now include code host integration usage metrics [#31379](https://github.com/sourcegraph/sourcegraph/pull/31379)
- Added `PRECISE_CODE_INTEL_UPLOAD_AWS_USE_EC2_ROLE_CREDENTIALS` environment variable to enable EC2 metadata API authentication to an external S3 bucket storing precise code intelligence uploads. [#31820](https://github.com/sourcegraph/sourcegraph/pull/31820)
- LSIF upload pages now include a section listing the reasons and retention policies resulting in an upload being retained and not expired. [#30864](https://github.com/sourcegraph/sourcegraph/pull/30864)
- Timestamps in the history panel can now be formatted as absolute timestamps by using user setting `history.preferAbsoluteTimestamps`
- Timestamps in the history panel can now be formatted as absolute timestamps by using user setting `history.preferAbsoluteTimestamps` [#31837](https://github.com/sourcegraph/sourcegraph/pull/31837)
- Notebooks from private enterprise instances can now be embedded in external sites by enabling the `enable-embed-route` feature flag. [#31628](https://github.com/sourcegraph/sourcegraph/issues/31628)
- Pings now include IDE extensions usage metrics [#32000](https://github.com/sourcegraph/sourcegraph/pull/32000)
- New EventSource type: `IDEEXTENSION` for IDE extensions-related events [#32000](https://github.com/sourcegraph/sourcegraph/pull/32000)
- Code Monitoring now has a Logs tab enabled as a [beta feature](https://docs.sourcegraph.com/admin/beta_and_experimental_features). This lets you see recent runs of your code monitors and determine if any notifications were sent or if there were any errors during the run. [#32292](https://github.com/sourcegraph/sourcegraph/pull/32292)
- Code Monitoring creation and editing now supports syntax highlighting and autocomplete on the search box. [#32536](https://github.com/sourcegraph/sourcegraph/pull/32536)
- New `repo:dependencies(...)` predicate allows you to [search through the dependencies of your repositories](https://docs.sourcegraph.com/code_search/how-to/dependencies_search). This feature is currently in beta and only npm package repositories are supported with dependencies from `package-lock.json` and `yarn.lock` files. [#32405](https://github.com/sourcegraph/sourcegraph/issues/32405)
- Site config has a new _experimental_ feature called `gitServerPinnedRepos` that allows admins to pin specific repositories to particular gitserver instances. [#32831](https://github.com/sourcegraph/sourcegraph/pull/32831).
- Added [Rockskip](https://docs.sourcegraph.com/code_intelligence/explanations/rockskip), a scalable symbol service backend for a fast symbol sidebar and search-based code intelligence on monorepos.
- Code monitor email notifications can now optionally include the content of new search results. This is disabled by default but can be enabled by editing the code monitor's email action and toggling on "Include search results in sent message". [#32097](https://github.com/sourcegraph/sourcegraph/pull/32097)

### Changed

- Searching for the pattern `//` with regular expression search is now interpreted literally and will search for `//`. Previously, the `//` pattern was interpreted as our regular expression syntax `/<regexp>/` which would in turn be intrpreted as the empty string. Since searching for an empty string offers little practically utility, we now instead interpret `//` to search for its literal meaning in regular expression search. [#31520](https://github.com/sourcegraph/sourcegraph/pull/31520)
- Timestamps in the webapp will now display local time on hover instead of UTC time [#31672](https://github.com/sourcegraph/sourcegraph/pull/31672)
- Updated Postgres version from 12.6 to 12.7 [#31933](https://github.com/sourcegraph/sourcegraph/pull/31933)
- Code Insights will now periodically clean up data series that are not in use. There is a 1 hour grace period where the series can be reattached to a view, after which all of the time series data and metadata will be deleted. [#32094](https://github.com/sourcegraph/sourcegraph/pull/32094)
- Code Insights critical telemetry total count now only includes insights that are not frozen (limited by trial mode restrictions). [#32529](https://github.com/sourcegraph/sourcegraph/pull/32529)
- The Phabricator integration with Gitolite code hosts has been deprecated, the fields have been kept to not break existing systems, but the integration does not work anymore
- The SSH library used to push Batch Change branches to code hosts has been updated to prevent issues pushing to github.com or GitHub Enterprise releases after March 15, 2022. [#32641](https://github.com/sourcegraph/sourcegraph/issues/32641)
- Bumped the minimum supported version of Docker Compose from `1.22.0` to `1.29.0`. [#32631](https://github.com/sourcegraph/sourcegraph/pull/32631)
- [Code host API rate limit configuration](https://docs.sourcegraph.com/admin/repo/update_frequency#code-host-api-rate-limiting) no longer based on code host URLs but only takes effect on each individual external services. To enforce API rate limit, please add configuration to all external services that are intended to be rate limited. [#32768](https://github.com/sourcegraph/sourcegraph/pull/32768)

### Fixed

- Viewing or previewing a batch change is now more resilient when transient network or server errors occur. [#29859](https://github.com/sourcegraph/sourcegraph/issues/29859)
- Search: `select:file` and `select:file.directory` now properly deduplicates results. [#32469](https://github.com/sourcegraph/sourcegraph/pull/32469)
- Security: Patch container images against CVE 2022-0778 [#32679](https://github.com/sourcegraph/sourcegraph/issues/32679)
- When closing a batch change, draft changesets that will be closed are now also shown. [#32481](https://github.com/sourcegraph/sourcegraph/pull/32481)

### Removed

- The deprecated GraphQL field `SearchResults.resultCount` has been removed in favor of its replacement, `matchCount`. [#31573](https://github.com/sourcegraph/sourcegraph/pull/31573)
- The deprecated site-config field `UseJaeger` has been removed. Use `"observability.tracing": { "sampling": "all" }` instead [#31294](https://github.com/sourcegraph/sourcegraph/pull/31294/commits/6793220d6cf1200535a2610d79d2dd9e18c67dca)

## 3.37.0

### Added

- Code in search results is now selectable (e.g. for copying). Just clicking on the code continues to open the corresponding file as it did before. [#30033](https://github.com/sourcegraph/sourcegraph/pull/30033)
- Search Notebooks now support importing and exporting Markdown-formatted files. [#28586](https://github.com/sourcegraph/sourcegraph/issues/28586)
- Added standalone migrator service that can be used to run database migrations independently of an upgrade. For more detail see the [standalone migrator docs](https://docs.sourcegraph.com/admin/how-to/manual_database_migrations) and the [docker-compose](https://docs.sourcegraph.com/admin/install/docker-compose/operations#database-migrations) or [kubernetes](https://docs.sourcegraph.com/admin/install/kubernetes/update#database-migrations) upgrade docs.

### Changed

- Syntax highlighting for JSON now uses a distinct color for strings in object key positions. [#30105](https://github.com/sourcegraph/sourcegraph/pull/30105)
- GraphQL API: The order of events returned by `MonitorTriggerEventConnection` has been reversed so newer events are returned first. The `after` parameter has been modified accordingly to return events older the one specified, to allow for pagination. [31219](https://github.com/sourcegraph/sourcegraph/pull/31219)
- [Query based search contexts](https://docs.sourcegraph.com/code_search/how-to/search_contexts#beta-query-based-search-contexts) are now enabled by default as a [beta feature](https://docs.sourcegraph.com/admin/beta_and_experimental_features). [#30888](https://github.com/sourcegraph/sourcegraph/pull/30888)
- The symbols sidebar loads much faster on old commits (after processing it) when scoped to a subdirectory in a big repository. [#31300](https://github.com/sourcegraph/sourcegraph/pull/31300)

### Fixed

- Links generated by editor endpoint will render image preview correctly. [#30767](https://github.com/sourcegraph/sourcegraph/pull/30767)
- Fixed a race condition in the precise code intel upload expirer process that prematurely expired new uploads. [#30546](https://github.com/sourcegraph/sourcegraph/pull/30546)
- Pushing changesets from Batch Changes to code hosts with self-signed TLS certificates has been fixed. [#31010](https://github.com/sourcegraph/sourcegraph/issues/31010)
- Fixed LSIF uploads not being expired according to retention policies when the repository contained tags and branches with the same name but pointing to different commits. [#31108](https://github.com/sourcegraph/sourcegraph/pull/31108)
- Service discovery for the symbols service can transition from no endpoints to endpoints. Previously we always returned an error after the first empty state. [#31225](https://github.com/sourcegraph/sourcegraph/pull/31225)
- Fixed performance issue in LSIF upload processing, reducing the latency between uploading an LSIF index and accessing precise code intel in the UI. ([#30978](https://github.com/sourcegraph/sourcegraph/pull/30978), [#31143](https://github.com/sourcegraph/sourcegraph/pull/31143))
- Fixed symbols not appearing when no files changed between commits. [#31295](https://github.com/sourcegraph/sourcegraph/pull/31295)
- Fixed symbols not appearing when too many files changed between commits. [#31110](https://github.com/sourcegraph/sourcegraph/pull/31110)
- Fixed runaway disk usage in the `symbols` service. [#30647](https://github.com/sourcegraph/sourcegraph/pull/30647)

### Removed

- Removed `experimentalFeature.showCodeMonitoringTestEmailButton`. Test emails can still be sent by editing the code monitor and expanding the "Send email notification" section. [#29953](https://github.com/sourcegraph/sourcegraph/pull/29953)

## 3.36.3

### Fixed

- Fix Code Monitor permissions. For more detail see our [security advisory](https://github.com/sourcegraph/sourcegraph/security/advisories/GHSA-xqv2-x6f2-w3pf) [#30547](https://github.com/sourcegraph/sourcegraph/pull/30547)

## 3.36.2

### Removed

- The TOS consent screen which would appear for all users upon signing into Sourcegraph. We had some internal miscommunication on this onboarding flow and it didn’t turn out the way we intended, this effectively reverts that change. ![#30192](https://github.com/sourcegraph/sourcegraph/issues/30192)

## 3.36.1

### Fixed

- Fix broken 'src lsif upload' inside executor due to basic auth removal. [#30023](https://github.com/sourcegraph/sourcegraph/pull/30023)

## 3.36.0

### Added

- Search contexts can now be defined with a restricted search query as an alternative to a specific list of repositories and revisions. This feature is _beta_ and may change in the following releases. Allowed filters: `repo`, `rev`, `file`, `lang`, `case`, `fork`, `visibility`. `OR`, `AND` expressions are also allowed. To enable this feature to all users, set `experimentalFeatures.searchContextsQuery` to true in global settings. You'll then see a "Create context" button from the search results page and a "Query" input field in the search contexts form. If you want revisions specified in these query based search contexts to be indexed, set `experimentalFeatures.search.index.query.contexts` to true in site configuration. [#29327](https://github.com/sourcegraph/sourcegraph/pull/29327)
- More explicit Terms of Service and Privacy Policy consent has been added to Sourcegraph Server. [#28716](https://github.com/sourcegraph/sourcegraph/issues/28716)
- Batch changes will be created on forks of the upstream repository if the new `batchChanges.enforceForks` site setting is enabled. [#17879](https://github.com/sourcegraph/sourcegraph/issues/17879)
- Symbolic links are now searchable. Previously it was possible to navigate to symbolic links in the repository tree view, however the symbolic links were ignored during searches. [#29567](https://github.com/sourcegraph/sourcegraph/pull/29567), [#237](https://github.com/sourcegraph/zoekt/pull/237)
- Maximum number of references/definitions shown in panel can be adjusted in settings with `codeIntelligence.maxPanelResults`. If not set, a hardcoded limit of 500 was used. [#29629](https://github.com/sourcegraph/sourcegraph/29629)
- Search notebooks are now fully persistable. You can create notebooks through the WYSIWYG editor and share them via a unique URL. We support two visibility modes: private (only the creator can view the notebook) and public (everyone can view the notebook). This feature is _beta_ and may change in the following releases. [#27384](https://github.com/sourcegraph/sourcegraph/issues/27384)
- Code Insights that are run over all repositories now have data points with links that lead to the search page. [#29587](https://github.com/sourcegraph/sourcegraph/pull/29587)
- Code Insights creation UI query field now supports different syntax highlight modes based on `patterntype` filter. [#29733](https://github.com/sourcegraph/sourcegraph/pull/29733)
- Code Insights creation UI query field now has live-preview button that leads to the search page with predefined query value. [#29698](https://github.com/sourcegraph/sourcegraph/pull/29698)
- Code Insights creation UI detect and track patterns can now search across all repositories. [#29906](https://github.com/sourcegraph/sourcegraph/pull/29906)
- Pings now contain aggregated CTA metrics. [#29966](https://github.com/sourcegraph/sourcegraph/pull/29966)
- Pings now contain aggregated CTA metrics. [#29966](https://github.com/sourcegraph/sourcegraph/pull/29966) and [#31389](https://github.com/sourcegraph/sourcegraph/pull/31389)

### Changed

- Sourcegraph's API (streaming search, GraphQL, etc.) may now be used from any domain when using an access token for authentication, or with no authentication in the case of Sourcegraph.com. [#28775](https://github.com/sourcegraph/sourcegraph/pull/28775)
- The endpoint `/search/stream` will be retired in favor of `/.api/search/stream`. This requires no action unless you have developed custom code against `/search/stream`. We will support both endpoints for a short period of time before removing `/search/stream`. Please refer to the [documentation](https://docs.sourcegraph.com/api/stream_api) for more information.
- When displaying the content of symbolic links in the repository tree view, we will show the relative path to the link's target instead of the target's content. This behavior is consistent with how we display symbolic links in search results. [#29687](https://github.com/sourcegraph/sourcegraph/pull/29687)
- A new janitor job, "sg maintenance" was added to gitserver. The new job replaces "garbage collect" with the goal to optimize the performance of git operations for large repositories. You can choose to enable "garbage collect" again by setting the environment variables "SRC_ENABLE_GC_AUTO" to "true" and "SRC_ENABLE_SG_MAINTENANCE" to "false" for gitserver. Note that you must not enable both options at the same time. [#28224](https://github.com/sourcegraph/sourcegraph/pull/28224).
- Search results across repositories are now ordered by repository rank by default. By default the rank is the number of stars a repository has. An administrator can inflate the rank of a repository via `experimentalFeatures.ranking.repoScores`. If you notice increased latency in results, you can disable this feature by setting `experimentalFeatures.ranking.maxReorderQueueSize` to 0. [#29856](https://github.com/sourcegraph/sourcegraph/pull/29856)
- Search results within the same file are now ordered by relevance instead of line number. To order by line number, update the setting `experimentalFeatures.clientSearchResultRanking: "by-line-number"`. [#29046](https://github.com/sourcegraph/sourcegraph/pull/29046)
- Bumped the symbols processing timeout from 20 minutes to 2 hours and made it configurable. [#29891](https://github.com/sourcegraph/sourcegraph/pull/29891)

### Fixed

- Issue preventing searches from completing when certain patterns contain `@`. [#29489](https://github.com/sourcegraph/sourcegraph/pull/29489)
- The grafana dashboard for "successful search request duration" reports the time for streaming search which is used by the browser. Previously it reported the GraphQL time which the browser no longer uses. [#29625](https://github.com/sourcegraph/sourcegraph/pull/29625)
- A regression introduced in 3.35 causing Code Insights that are run over all repositories to not query against repositories that have permissions enabled. (Restricted repositories are and remain filtered based on user permissions when a user views a chart, not at query time.) This may cause global Insights to undercount for data points generated after upgrading to 3.35 and before upgrading to 3.36. [](https://github.com/sourcegraph/sourcegraph/pull/29725)
- Renaming repositories now removes the old indexes on Zoekt's disks. This did not affect search results, only wasted disk space. This was a regression introduced in Sourcegraph 3.33. [#29685](https://github.com/sourcegraph/sourcegraph/issues/29685)

### Removed

- Removed unused backend service from Kubernetes deployments. [#4050](https://github.com/sourcegraph/deploy-sourcegraph/pull/4050)

## 3.35.2

### Fixed

- Fix Code Monitor permissions. For more detail see our [security advisory](https://github.com/sourcegraph/sourcegraph/security/advisories/GHSA-xqv2-x6f2-w3pf) [#30547](https://github.com/sourcegraph/sourcegraph/pull/30547)

## 3.35.1

**⚠️ Due to issues related to Code Insights in the 3.35.0 release, users are advised to upgrade directly to 3.35.1.**

### Fixed

- Skipped migrations caused existing Code Insights to not appear. [#29395](https://github.com/sourcegraph/sourcegraph/pull/29395)
- Enterprise-only out-of-band migrations failed to execute due to missing enterprise configuration flag. [#29426](https://github.com/sourcegraph/sourcegraph/pull/29426)

## 3.35.0

**⚠️ Due to issues related to Code Insights on this release, users are advised to upgrade directly to 3.35.1.**

### Added

- Individual batch changes can publish multiple changesets to the same repository by specifying multiple target branches using the [`on.branches`](https://docs.sourcegraph.com/batch_changes/references/batch_spec_yaml_reference#on-repository) attribute. [#25228](https://github.com/sourcegraph/sourcegraph/issues/25228)
- Low resource overlay added. NOTE: this is designed for internal-use only. Customers can use the `minikube` overlay to achieve similar results.[#4012](https://github.com/sourcegraph/deploy-sourcegraph/pull/4012)
- Code Insights has a new insight `Detect and Track` which will generate unique time series from the matches of a pattern specified as a regular expression capture group. This is currently limited to insights scoped to specific repositories. [docs](https://docs.sourcegraph.com/code_insights/explanations/automatically_generated_data_series)
- Code Insights is persisted entirely in the `codeinsights-db` database. A migration will automatically be performed to move any defined insights and dashboards from your user, org, or global settings files.
- The GraphQL API for Code Insights has entered beta. [docs](https://docs.sourcegraph.com/code_insights/references/code_insights_graphql_api)
- The `SRC_GIT_SERVICE_MAX_EGRESS_BYTES_PER_SECOND` environment variable to control the egress throughput of gitserver's git service (e.g. used by zoekt-index-server to clone repos to index). Set to -1 for no limit. [#29197](https://github.com/sourcegraph/sourcegraph/pull/29197)
- Search suggestions via the GraphQL API were deprecated last release and are now no longer available. Suggestions now work only with the search streaming API. [#29283](https://github.com/sourcegraph/sourcegraph/pull/29283)
- Clicking on a token will now jump to its definition. [#28520](https://github.com/sourcegraph/sourcegraph/pull/28520)

### Changed

- The `ALLOW_DECRYPT_MIGRATION` environment variable is now read by the `worker` service, not the `frontend` service as in previous versions.
- External services will stop syncing if they exceed the user / site level limit for total number of repositories added. It will only continue syncing if the extra repositories are removed or the corresponding limit is increased, otherwise it will stop syncing for the very first repository each time the syncer attempts to sync the external service again. [#28674](https://github.com/sourcegraph/sourcegraph/pull/28674)
- Sourcegraph services now listen to SIGTERM signals. This allows smoother rollouts in kubernetes deployments. [#27958](https://github.com/sourcegraph/sourcegraph/pull/27958)
- The sourcegraph-frontend ingress now uses the networking.k8s.io/v1 api. This adds support for k8s v1.22 and later, and deprecates support for versions older than v1.18.x [#4029](https://github.com/sourcegraph/deploy-sourcegraph/pull/4029)
- Non-bare repositories found on gitserver will be removed by a janitor job. [#28895](https://github.com/sourcegraph/sourcegraph/pull/28895)
- The search bar is no longer auto-focused when navigating between files. This change means that the keyboard shortcut Cmd+LeftArrow (or Ctrl-LeftArrow) now goes back to the browser's previous page instead of moving the cursor position to the first position of the search bar. [#28943](https://github.com/sourcegraph/sourcegraph/pull/28943)
- Code Insights series over all repositories can now be edited
- Code Insights series over all repositories now support a custom time interval and will calculate with 12 points starting at the moment the series is created and working backwards.
- Minio service upgraded to RELEASE.2021-12-10T23-03-39Z. [#29188](https://github.com/sourcegraph/sourcegraph/pull/29188)
- Code insights creation UI form query field now supports suggestions and syntax highlighting. [#28130](https://github.com/sourcegraph/sourcegraph/pull/28130)
- Using `select:repo` in search queries will now stream results incrementally, greatly improving speed and reducing time-to-first-result. [#28920](https://github.com/sourcegraph/sourcegraph/pull/28920)
- The fuzzy file finder is now enabled by default and can be activated with the shortcut `Cmd+K` on macOS and `Ctrl+K` on Linux/Windows. Change the user setting `experimentalFeatures.fuzzyFinder` to `false` to disable this feature. [#29010](https://github.com/sourcegraph/sourcegraph/pull/29010)
- Search-based code intelligence and the symbol sidebar are much faster now that the symbols service incrementally processes files that changed. [#27932](https://github.com/sourcegraph/sourcegraph/pull/27932)

### Fixed

- Moving a changeset from draft state into published state was broken on GitLab code hosts. [#28239](https://github.com/sourcegraph/sourcegraph/pull/28239)
- The shortcuts for toggling the History Panel and Line Wrap were not working on Mac. [#28574](https://github.com/sourcegraph/sourcegraph/pull/28574)
- Suppresses docker-on-mac warning for Kubernetes, Docker Compose, and Pure Docker deployments. [#28405](https://github.com/sourcegraph/sourcegraph/pull/28821)
- Fixed an issue where certain regexp syntax for repository searches caused the entire search, including non-repository searches, to fail with a parse error (issue affects only version 3.34). [#28826](https://github.com/sourcegraph/sourcegraph/pull/28826)
- Modifying changesets on Bitbucket Server could previously fail if the local copy in Batch Changes was out of date. That has been fixed by retrying the operations in case of a 409 response. [#29100](https://github.com/sourcegraph/sourcegraph/pull/29100)

### Removed

- Settings files (user, org, global) as a persistence mechanism for Code Insights are now deprecated.
- Query-runner deployment has been removed. You can safely remove the `query-runner` service from your installation.

## 3.34.2

### Fixed

- A bug introduced in 3.34 and 3.34.1 that resulted in certain repositories being missed in search results. [#28624](https://github.com/sourcegraph/sourcegraph/pull/28624)

## 3.34.1

### Fixed

- Fixed Redis alerting for docker-compose deployments [#28099](https://github.com/sourcegraph/sourcegraph/issues/28099)

## 3.34.0

### Added

- Added documentation for merging site-config files. Available since 3.32 [#21220](https://github.com/sourcegraph/sourcegraph/issues/21220)
- Added site config variable `cloneProgressLog` to optionally enable logging of clone progress to temporary files for debugging. Disabled by default. [#26568](https://github.com/sourcegraph/sourcegraph/pull/26568)
- GNU's `wget` has been added to all `sourcegraph/*` Docker images that use `sourcegraph/alpine` as its base [#26823](https://github.com/sourcegraph/sourcegraph/pull/26823)
- Added the "no results page", a help page shown if a search doesn't return any results [#26154](https://github.com/sourcegraph/sourcegraph/pull/26154)
- Added monitoring page for Redis databases [#26967](https://github.com/sourcegraph/sourcegraph/issues/26967)
- The search indexer only polls repositories that have been marked as changed. This reduces a large source of load in installations with a large number of repositories. If you notice index staleness, you can try disabling by setting the environment variable `SRC_SEARCH_INDEXER_EFFICIENT_POLLING_DISABLED` on `sourcegraph-frontend`. [#27058](https://github.com/sourcegraph/sourcegraph/issues/27058)
- Pings include instance wide total counts of Code Insights grouped by presentation type, series type, and presentation-series type. [#27602](https://github.com/sourcegraph/sourcegraph/pull/27602)
- Added logging of incoming Batch Changes webhooks, which can be viewed by site admins. By default, sites without encryption will log webhooks for three days, while sites with encryption will not log webhooks without explicit configuration. [See the documentation for more details](https://docs.sourcegraph.com/admin/config/batch_changes#incoming-webhooks). [#26669](https://github.com/sourcegraph/sourcegraph/issues/26669)
- Added support for finding implementations of interfaces and methods. [#24854](https://github.com/sourcegraph/sourcegraph/pull/24854)

### Changed

- Removed liveness probes from Kubernetes Prometheus deployment [#2970](https://github.com/sourcegraph/deploy-sourcegraph/pull/2970)
- Batch Changes now requests the `workflow` scope on GitHub personal access tokens to allow batch changes to write to the `.github` directory in repositories. If you have already configured a GitHub PAT for use with Batch Changes, we suggest adding the scope to the others already granted. [#26606](https://github.com/sourcegraph/sourcegraph/issues/26606)
- Sourcegraph's Prometheus and Alertmanager dependency has been upgraded to v2.31.1 and v0.23.0 respectively. [#27336](https://github.com/sourcegraph/sourcegraph/pull/27336)
- The search UI's repositories count as well as the GraphQL API's `search().repositories` and `search().repositoriesCount` have changed semantics from the set of searchable repositories to the set of repositories with matches. In a future release, we'll introduce separate fields for the set of searchable repositories backed by a [scalable implementation](https://github.com/sourcegraph/sourcegraph/issues/27274). [#26995](https://github.com/sourcegraph/sourcegraph/issues/26995)

### Fixed

- An issue that causes the server to panic when performing a structural search via the GQL API for a query that also
  matches missing repos (affected versions 3.33.0 and 3.32.0)
  . [#26630](https://github.com/sourcegraph/sourcegraph/pull/26630)
- Improve detection for Docker running in non-linux
  environments. [#23477](https://github.com/sourcegraph/sourcegraph/issues/23477)
- Fixed the cache size calculation used for Kubernetes deployments. Previously, the calculated value was too high and would exceed the ephemeral storage request limit. #[26283](https://github.com/sourcegraph/sourcegraph/issues/26283)
- Fixed a regression that was introduced in 3.27 and broke SSH-based authentication for managing Batch Changes changesets on code hosts. SSH keys generated by Sourcegraph were not used for authentication and authenticating with the code host would fail if no SSH key with write-access had been added to `gitserver`. [#27491](https://github.com/sourcegraph/sourcegraph/pull/27491)
- Private repositories matching `-repo:` expressions are now excluded. This was a regression introduced in 3.33.0. [#27044](https://github.com/sourcegraph/sourcegraph/issues/27044)

### Removed

- All version contexts functionality (deprecated in 3.33) is now removed. [#26267](https://github.com/sourcegraph/sourcegraph/issues/26267)
- Query filter `repogroup` (deprecated in 3.33) is now removed. [#24277](https://github.com/sourcegraph/sourcegraph/issues/24277)
- Sourcegraph no longer uses CSRF security tokens/cookies to prevent CSRF attacks. Instead, Sourcegraph now relies solely on browser's CORS policies (which were already in place.) In practice, this is just as safe and leads to a simpler CSRF threat model which reduces security risks associated with our threat model complexity. [#7658](https://github.com/sourcegraph/sourcegraph/pull/7658)
- Notifications for saved searches (deprecated in v3.31.0) have been removed [#27912](https://github.com/sourcegraph/sourcegraph/pull/27912/files)

## 3.33.2

### Fixed

- Fixed: backported saved search and code monitor notification fixes from 3.34.0 [#28019](https://github.com/sourcegraph/sourcegraph/pull/28019)

## 3.33.1

### Fixed

- Private repositories matching `-repo:` expressions are now excluded. This was a regression introduced in 3.33.0. [#27044](https://github.com/sourcegraph/sourcegraph/issues/27044)
- Fixed a regression that was introduced in 3.27 and broke SSH-based authentication for managing Batch Changes changesets on code hosts. SSH keys generated by Sourcegraph were not used for authentication and authenticating with the code host would fail if no SSH key with write-access had been added to `gitserver`. [#27491](https://github.com/sourcegraph/sourcegraph/pull/27491)

## 3.33.0

### Added

- More rules have been added to the search query validation so that user get faster feedback on issues with their query. [#24747](https://github.com/sourcegraph/sourcegraph/pull/24747)
- Bloom filters have been added to the zoekt indexing backend to accelerate queries with code fragments matching `\w{4,}`. [zoekt#126](https://github.com/sourcegraph/zoekt/pull/126)
- For short search queries containing no filters but the name of a supported programming language we are now suggesting to run the query with a language filter. [#25792](https://github.com/sourcegraph/sourcegraph/pull/25792)
- The API scope used by GitLab OAuth can now optionally be configured in the provider. [#26152](https://github.com/sourcegraph/sourcegraph/pull/26152)
- Added Apex language support for syntax highlighting and search-based code intelligence. [#25268](https://github.com/sourcegraph/sourcegraph/pull/25268)

### Changed

- Search context management pages are now only available in the Sourcegraph enterprise version. Search context dropdown is disabled in the OSS version. [#25147](https://github.com/sourcegraph/sourcegraph/pull/25147)
- Search contexts GQL API is now only available in the Sourcegraph enterprise version. [#25281](https://github.com/sourcegraph/sourcegraph/pull/25281)
- When running a commit or diff query, the accepted values of `before` and `after` have changed from "whatever git accepts" to a [slightly more strict subset](https://docs.sourcegraph.com/code_search/reference/language#before) of that. [#25414](https://github.com/sourcegraph/sourcegraph/pull/25414)
- Repogroups and version contexts are deprecated in favor of search contexts. Read more about the deprecation and how to migrate to search contexts in the [blog post](https://about.sourcegraph.com/blog/introducing-search-contexts). [#25676](https://github.com/sourcegraph/sourcegraph/pull/25676)
- Search contexts are now enabled by default in the Sourcegraph enterprise version. [#25674](https://github.com/sourcegraph/sourcegraph/pull/25674)
- Code Insights background queries will now retry a maximum of 10 times (down from 100). [#26057](https://github.com/sourcegraph/sourcegraph/pull/26057)
- Our `sourcegraph/cadvisor` Docker image has been upgraded to cadvisor version `v0.42.0`. [#26126](https://github.com/sourcegraph/sourcegraph/pull/26126)
- Our `jaeger` version in the `sourcegraph/sourcegraph` Docker image has been upgraded to `1.24.0`. [#26215](https://github.com/sourcegraph/sourcegraph/pull/26215)

### Fixed

- A search regression in 3.32.0 which caused instances with search indexing _disabled_ (very rare) via `"search.index.enabled": false,` in their site config to crash with a panic. [#25321](https://github.com/sourcegraph/sourcegraph/pull/25321)
- An issue where the default `search.index.enabled` value on single-container Docker instances would incorrectly be computed as `false` in some situations. [#25321](https://github.com/sourcegraph/sourcegraph/pull/25321)
- StatefulSet service discovery in Kubernetes correctly constructs pod hostnames in the case where the ServiceName is different from the StatefulSet name. [#25146](https://github.com/sourcegraph/sourcegraph/pull/25146)
- An issue where clicking on a link in the 'Revisions' search sidebar section would result in an invalid query if the query didn't already contain a 'repo:' filter. [#25076](https://github.com/sourcegraph/sourcegraph/pull/25076)
- An issue where links to jump to Bitbucket Cloud wouldn't render in the UI. [#25533](https://github.com/sourcegraph/sourcegraph/pull/25533)
- Fixed some code insights pings being aggregated on `anonymous_user_id` instead of `user_id`. [#25926](https://github.com/sourcegraph/sourcegraph/pull/25926)
- Code insights running over all repositories using a commit search (`type:commit` or `type:diff`) would fail to deserialize and produce no results. [#25928](https://github.com/sourcegraph/sourcegraph/pull/25928)
- Fixed an issue where code insights queries could produce a panic on queued records that did not include a `record_time` [#25929](https://github.com/sourcegraph/sourcegraph/pull/25929)
- Fixed an issue where Batch Change changeset diffs would sometimes render incorrectly when previewed from the UI if they contained deleted empty lines. [#25866](https://github.com/sourcegraph/sourcegraph/pull/25866)
- An issue where `repo:contains.commit.after()` would fail on some malformed git repositories. [#25974](https://github.com/sourcegraph/sourcegraph/issues/25974)
- Fixed primary email bug where users with no primary email set would break the email setting page when trying to add a new email. [#25008](https://github.com/sourcegraph/sourcegraph/pull/25008)
- An issue where keywords like `and`, `or`, `not` would not be highlighted properly in the search bar due to the presence of quotes. [#26135](https://github.com/sourcegraph/sourcegraph/pull/26135)
- An issue where frequent search indexing operations led to incoming search queries timing out. When these timeouts happened in quick succession, `zoekt-webserver` processes would shut themselves down via their `watchdog` routine. This should now only happen when a given `zoekt-webserver` is under-provisioned on CPUs. [#25872](https://github.com/sourcegraph/sourcegraph/issues/25872)
- Since 3.28.0, Batch Changes webhooks would not update changesets opened in private repositories. This has been fixed. [#26380](https://github.com/sourcegraph/sourcegraph/issues/26380)
- Reconciling batch changes could stall when updating the state of a changeset that already existed. This has been fixed. [#26386](https://github.com/sourcegraph/sourcegraph/issues/26386)

### Removed

- Batch Changes changeset specs stored the raw JSON used when creating them, which is no longer used and is not exposed in the API. This column has been removed, thereby saving space in the Sourcegraph database. [#25453](https://github.com/sourcegraph/sourcegraph/issues/25453)
- The query builder page experimental feature, which was disabled in 3.21, is now removed. The setting `{ "experimentalFeatures": { "showQueryBuilder": true } }` now has no effect. [#26125](https://github.com/sourcegraph/sourcegraph/pull/26125)

## 3.32.1

### Fixed

- Fixed a regression that was introduced in 3.27 and broke SSH-based authentication for managing Batch Changes changesets on code hosts. SSH keys generated by Sourcegraph were not used for authentication and authenticating with the code host would fail if no SSH key with write-access had been added to `gitserver`. [#27491](https://github.com/sourcegraph/sourcegraph/pull/27491)

## 3.32.0

### Added

- The search sidebar shows a revisions section if all search results are from a single repository. This makes it easier to search in and switch between different revisions. [#23835](https://github.com/sourcegraph/sourcegraph/pull/23835)
- The various alerts overview panels in Grafana can now be clicked to go directly to the relevant panels and dashboards. [#24920](https://github.com/sourcegraph/sourcegraph/pull/24920)
- Added a `Documentation` tab to the Site Admin Maintenance panel that links to the official Sourcegraph documentation. [#24917](https://github.com/sourcegraph/sourcegraph/pull/24917)
- Code Insights that run over all repositories now generate a moving daily snapshot between time points. [#24804](https://github.com/sourcegraph/sourcegraph/pull/24804)
- The Code Insights GraphQL API now restricts the results to user, org, and globally scoped insights. Insights will be synced to the database with access associated to the user or org setting containing the insight definition. [#25017](https://github.com/sourcegraph/sourcegraph/pull/25017)
- The timeout for long-running Git commands can be customized via `gitLongCommandTimeout` in the site config. [#25080](https://github.com/sourcegraph/sourcegraph/pull/25080)

### Changed

- `allowGroupsPermissionsSync` in the GitHub authorization provider is now required to enable the experimental GitHub teams and organization permissions caching. [#24561](https://github.com/sourcegraph/sourcegraph/pull/24561)
- GitHub external code hosts now validate if a corresponding authorization provider is set, and emits a warning if not. [#24526](https://github.com/sourcegraph/sourcegraph/pull/24526)
- Sourcegraph is now built with Go 1.17. [#24566](https://github.com/sourcegraph/sourcegraph/pull/24566)
- Code Insights is now available only in the Sourcegraph enterprise. [#24741](https://github.com/sourcegraph/sourcegraph/pull/24741)
- Prometheus in Sourcegraph with Docker Compose now scrapes Postgres and Redis instances for metrics. [deploy-sourcegraph-docker#580](https://github.com/sourcegraph/deploy-sourcegraph-docker/pull/580)
- Symbol suggestions now leverage optimizations for global searches. [#24943](https://github.com/sourcegraph/sourcegraph/pull/24943)

### Fixed

- Fixed a number of issues where repository permissions sync may fail for instances with very large numbers of repositories. [#24852](https://github.com/sourcegraph/sourcegraph/pull/24852), [#24972](https://github.com/sourcegraph/sourcegraph/pull/24972)
- Fixed excessive re-rendering of the whole web application on every keypress in the search query input. [#24844](https://github.com/sourcegraph/sourcegraph/pull/24844)
- Code Insights line chart now supports different timelines for each data series (lines). [#25005](https://github.com/sourcegraph/sourcegraph/pull/25005)
- Postgres exporter now exposes pg_stat_activity account to show the number of active DB connections. [#25086](https://github.com/sourcegraph/sourcegraph/pull/25086)

### Removed

- The `PRECISE_CODE_INTEL_DATA_TTL` environment variable is no longer read by the worker service. Instead, global and repository-specific data retention policies configurable in the UI by site-admins will control the length of time LSIF uploads are considered _fresh_. [#24793](https://github.com/sourcegraph/sourcegraph/pull/24793)
- The `repo.cloned` column was removed as it was deprecated in 3.26. [#25066](https://github.com/sourcegraph/sourcegraph/pull/25066)

## 3.31.2

### Fixed

- Fixed multiple CVEs for [libssl](https://cve.mitre.org/cgi-bin/cvename.cgi?name=CVE-2021-3711) and [Python3](https://cve.mitre.org/cgi-bin/cvename.cgi?name=CVE-2021-29921). [#24700](https://github.com/sourcegraph/sourcegraph/pull/24700) [#24620](https://github.com/sourcegraph/sourcegraph/pull/24620) [#24695](https://github.com/sourcegraph/sourcegraph/pull/24695)

## 3.31.1

### Added

- The required authentication scopes required to enable caching behaviour for GitHub repository permissions can now be requested via `allowGroupsPermissionsSync` in GitHub `auth.providers`. [#24328](https://github.com/sourcegraph/sourcegraph/pull/24328)

### Changed

- Caching behaviour for GitHub repository permissions enabled via the `authorization.groupsCacheTTL` field in the code host config can now leverage additional caching of team and organization permissions for repository permissions syncing (on top of the caching for user permissions syncing introduced in 3.31). [#24328](https://github.com/sourcegraph/sourcegraph/pull/24328)

## 3.31.0

### Added

- Backend Code Insights GraphQL queries now support arguments `includeRepoRegex` and `excludeRepoRegex` to filter on repository names. [#23256](https://github.com/sourcegraph/sourcegraph/pull/23256)
- Code Insights background queries now process in a priority order backwards through time. This will allow insights to populate concurrently. [#23101](https://github.com/sourcegraph/sourcegraph/pull/23101)
- Operator documentation has been added to the Search Reference sidebar section. [#23116](https://github.com/sourcegraph/sourcegraph/pull/23116)
- Syntax highlighting support for the [Cue](https://cuelang.org) language.
- Reintroduced a revised version of the Search Types sidebar section. [#23170](https://github.com/sourcegraph/sourcegraph/pull/23170)
- Improved usability where filters followed by a space in the search query will warn users that the filter value is empty. [#23646](https://github.com/sourcegraph/sourcegraph/pull/23646)
- Perforce: [`git p4`'s `--use-client-spec` option](https://git-scm.com/docs/git-p4#Documentation/git-p4.txt---use-client-spec) can now be enabled by configuring the `p4.client` field. [#23833](https://github.com/sourcegraph/sourcegraph/pull/23833), [#23845](https://github.com/sourcegraph/sourcegraph/pull/23845)
- Code Insights will do a one-time reset of ephemeral insights specific database tables to clean up stale and invalid data. Insight data will regenerate automatically. [23791](https://github.com/sourcegraph/sourcegraph/pull/23791)
- Perforce: added basic support for Perforce permission table path wildcards. [#23755](https://github.com/sourcegraph/sourcegraph/pull/23755)
- Added autocompletion and search filtering of branch/tag/commit revisions to the repository compare page. [#23977](https://github.com/sourcegraph/sourcegraph/pull/23977)
- Batch Changes changesets can now be [set to published when previewing new or updated batch changes](https://docs.sourcegraph.com/batch_changes/how-tos/publishing_changesets#within-the-ui). [#22912](https://github.com/sourcegraph/sourcegraph/issues/22912)
- Added Python3 to server and gitserver images to enable git-p4 support. [#24204](https://github.com/sourcegraph/sourcegraph/pull/24204)
- Code Insights drill-down filters now allow filtering insights data on the dashboard page using repo: filters. [#23186](https://github.com/sourcegraph/sourcegraph/issues/23186)
- GitHub repository permissions can now leverage caching of team and organization permissions for user permissions syncing. Caching behaviour can be enabled via the `authorization.groupsCacheTTL` field in the code host config. This can significantly reduce the amount of time it takes to perform a full permissions sync due to reduced instances of being rate limited by the code host. [#23978](https://github.com/sourcegraph/sourcegraph/pull/23978)

### Changed

- Code Insights will now always backfill from the time the data series was created. [#23430](https://github.com/sourcegraph/sourcegraph/pull/23430)
- Code Insights queries will now extract repository name out of the GraphQL response instead of going to the database. [#23388](https://github.com/sourcegraph/sourcegraph/pull/23388)
- Code Insights backend has moved from the `repo-updater` service to the `worker` service. [#23050](https://github.com/sourcegraph/sourcegraph/pull/23050)
- Code Insights feature flag `DISABLE_CODE_INSIGHTS` environment variable has moved from the `repo-updater` service to the `worker` service. Any users of this flag will need to update their `worker` service configuration to continue using it. [#23050](https://github.com/sourcegraph/sourcegraph/pull/23050)
- Updated Docker-Compose Caddy Image to v2.0.0-alpine. [#468](https://github.com/sourcegraph/deploy-sourcegraph-docker/pull/468)
- Code Insights historical samples will record using the timestamp of the commit that was searched. [#23520](https://github.com/sourcegraph/sourcegraph/pull/23520)
- Authorization checks are now handled using role based permissions instead of manually altering SQL statements. [23398](https://github.com/sourcegraph/sourcegraph/pull/23398)
- Docker Compose: the Jaeger container's `SAMPLING_STRATEGIES_FILE` now has a default value. If you are currently using a custom sampling strategies configuration, you may need to make sure your configuration is not overridden by the change when upgrading. [sourcegraph/deploy-sourcegraph#489](https://github.com/sourcegraph/deploy-sourcegraph-docker/pull/489)
- Code Insights historical samples will record using the most recent commit to the start of the frame instead of the middle of the frame. [#23573](https://github.com/sourcegraph/sourcegraph/pull/23573)
- The copy icon displayed next to files and repositories will now copy the file or repository path. Previously, this action copied the URL to clipboard. [#23390](https://github.com/sourcegraph/sourcegraph/pull/23390)
- Sourcegraph's Prometheus dependency has been upgraded to v2.28.1. [23663](https://github.com/sourcegraph/sourcegraph/pull/23663)
- Sourcegraph's Alertmanager dependency has been upgraded to v0.22.2. [23663](https://github.com/sourcegraph/sourcegraph/pull/23714)
- Code Insights will now schedule sample recordings for the first of the next month after creation or a previous recording. [#23799](https://github.com/sourcegraph/sourcegraph/pull/23799)
- Code Insights now stores data in a new format. Data points will store complete vectors for all repositories even if the underlying Sourcegraph queries were compressed. [#23768](https://github.com/sourcegraph/sourcegraph/pull/23768)
- Code Insights rate limit values have been tuned for a more reasonable performance. [#23860](https://github.com/sourcegraph/sourcegraph/pull/23860)
- Code Insights will now generate historical data once per month on the first of the month, up to the configured `insights.historical.frames` number of frames. [#23768](https://github.com/sourcegraph/sourcegraph/pull/23768)
- Code Insights will now schedule recordings for the first of the next calendar month after an insight is created or recorded. [#23799](https://github.com/sourcegraph/sourcegraph/pull/23799)
- Code Insights will attempt to sync insight definitions from settings to the database once every 10 minutes. [23805](https://github.com/sourcegraph/sourcegraph/pull/23805)
- Code Insights exposes information about queries that are flagged `dirty` through the `insights` GraphQL query. [#23857](https://github.com/sourcegraph/sourcegraph/pull/23857/)
- Code Insights GraphQL query `insights` will now fetch 12 months of data instead of 6 if a specific time range is not provided. [#23786](https://github.com/sourcegraph/sourcegraph/pull/23786)
- Code Insights will now generate 12 months of historical data during a backfill instead of 6. [#23860](https://github.com/sourcegraph/sourcegraph/pull/23860)
- The `sourcegraph-frontend.Role` in Kubernetes deployments was updated to permit statefulsets access in the Kubernetes API. This is needed to better support stable service discovery for stateful sets during deployments, which isn't currently possible by using service endpoints. [#3670](https://github.com/sourcegraph/deploy-sourcegraph/pull/3670) [#23889](https://github.com/sourcegraph/sourcegraph/pull/23889)
- For Docker-Compose and Kubernetes users, the built-in main Postgres and codeintel databases have switched to an alpine Docker image. This requires re-indexing the entire database. This process can take up to a few hours on systems with large datasets. [#23697](https://github.com/sourcegraph/sourcegraph/pull/23697)
- Results are now streamed from searcher by default, improving memory usage and latency for large, unindexed searches. [#23754](https://github.com/sourcegraph/sourcegraph/pull/23754)
- [`deploy-sourcegraph` overlays](https://docs.sourcegraph.com/admin/install/kubernetes/configure#overlays) now use `resources:` instead of the [deprecated `bases:` field](https://kubectl.docs.kubernetes.io/references/kustomize/kustomization/bases/) for referencing Kustomize bases. [deploy-sourcegraph#3606](https://github.com/sourcegraph/deploy-sourcegraph/pull/3606)
- The `deploy-sourcegraph-docker` Pure Docker deployment scripts and configuration has been moved to the `./pure-docker` subdirectory. [deploy-sourcegraph-docker#454](https://github.com/sourcegraph/deploy-sourcegraph-docker/pull/454)
- In Kubernetes deployments, setting the `SRC_GIT_SERVERS` environment variable explicitly is no longer needed. Addresses of the gitserver pods will be discovered automatically and in the same numerical order as with the static list. Unset the env var in your `frontend.Deployment.yaml` to make use of this feature. [#24094](https://github.com/sourcegraph/sourcegraph/pull/24094)
- The consistent hashing scheme used to distribute repositories across indexed-search replicas has changed to improve distribution and reduce load discrepancies. In the next upgrade, indexed-search pods will re-index the majority of repositories since the repo to replica assignments will change. This can take a few hours in large instances, but searches should succeed during that time since a replica will only delete a repo once it has been indexed in the new replica that owns it. You can monitor this process in the Zoekt Index Server Grafana dashboard—the "assigned" repos in "Total number of repos" will spike and then reduce until it becomes the same as "indexed". As a fail-safe, the old consistent hashing scheme can be enabled by setting the `SRC_ENDPOINTS_CONSISTENT_HASH` env var to `consistent(crc32ieee)` in the `sourcegraph-frontend` deployment. [#23921](https://github.com/sourcegraph/sourcegraph/pull/23921)
- In Kubernetes deployments an emptyDir (`/dev/shm`) is now mounted in the `pgsql` deployment to allow Postgres to access more than 64KB shared memory. This value should be configured to match the `shared_buffers` value in your Postgres configuration. [deploy-sourcegraph#3784](https://github.com/sourcegraph/deploy-sourcegraph/pull/3784/)

### Fixed

- The search reference will now show matching entries when using the filter input. [#23224](https://github.com/sourcegraph/sourcegraph/pull/23224)
- Graceful termination periods have been added to database deployments. [#3358](https://github.com/sourcegraph/deploy-sourcegraph/pull/3358) & [#477](https://github.com/sourcegraph/deploy-sourcegraph-docker/pull/477)
- All commit search results for `and`-expressions are now highlighted. [#23336](https://github.com/sourcegraph/sourcegraph/pull/23336)
- Email notifiers in `observability.alerts` now correctly respect the `email.smtp.noVerifyTLS` site configuration field. [#23636](https://github.com/sourcegraph/sourcegraph/issues/23636)
- Alertmanager (Prometheus) now respects `SMTPServerConfig.noVerifyTLS` field. [#23636](https://github.com/sourcegraph/sourcegraph/issues/23636)
- Clicking on symbols in the left search pane now renders hover tooltips for indexed repositories. [#23664](https://github.com/sourcegraph/sourcegraph/pull/23664)
- Fixed a result streaming throttling issue that was causing significantly increased latency for some searches. [#23736](https://github.com/sourcegraph/sourcegraph/pull/23736)
- GitCredentials passwords stored in AWS CodeCommit configuration is now redacted. [#23832](https://github.com/sourcegraph/sourcegraph/pull/23832)
- Patched a vulnerability in `apk-tools`. [#23917](https://github.com/sourcegraph/sourcegraph/pull/23917)
- Line content was being duplicated in unindexed search payloads, causing memory instability for some dense search queries. [#23918](https://github.com/sourcegraph/sourcegraph/pull/23918)
- Updating draft merge requests on GitLab from batch changes no longer removes the draft status. [#23944](https://github.com/sourcegraph/sourcegraph/issues/23944)
- Report highlight matches instead of line matches in search results. [#21443](https://github.com/sourcegraph/sourcegraph/issues/21443)
- Force the `codeinsights-db` database to read from the `configMap` configuration file by explicitly setting the `POSTGRESQL_CONF_DIR` environment variable to the `configMap` mount path. [deploy-sourcegraph#3788](https://github.com/sourcegraph/deploy-sourcegraph/pull/3788)

### Removed

- The old batch repository syncer was removed and can no longer be activated by setting `ENABLE_STREAMING_REPOS_SYNCER=false`. [#22949](https://github.com/sourcegraph/sourcegraph/pull/22949)
- Email notifications for saved searches are now deprecated in favor of Code Monitoring. Email notifications can no longer be enabled for saved searches. Saved searches that already have notifications enabled will continue to work, but there is now a button users can click to migrate to code monitors. Notifications for saved searches will be removed entirely in the future. [#23275](https://github.com/sourcegraph/sourcegraph/pull/23275)
- The `sg_service` Postgres role and `sg_repo_access_policy` policy on the `repo` table have been removed due to performance concerns. [#23622](https://github.com/sourcegraph/sourcegraph/pull/23622)
- Deprecated site configuration field `email.smtp.disableTLS` has been removed. [#23639](https://github.com/sourcegraph/sourcegraph/pull/23639)
- Deprecated language servers have been removed from `deploy-sourcegraph`. [deploy-sourcegraph#3605](https://github.com/sourcegraph/deploy-sourcegraph/pull/3605)
- The experimental `codeInsightsAllRepos` feature flag has been removed. [#23850](https://github.com/sourcegraph/sourcegraph/pull/23850)

## 3.30.4

### Added

- Add a new environment variable `SRC_HTTP_CLI_EXTERNAL_TIMEOUT` to control the timeout for all external HTTP requests. [#23620](https://github.com/sourcegraph/sourcegraph/pull/23620)

### Changed

- Postgres has been upgraded to `12.8` in the single-server Sourcegraph image [#23999](https://github.com/sourcegraph/sourcegraph/pull/23999)

## 3.30.3

**⚠️ Users on 3.29.x are advised to upgrade directly to 3.30.3**. If you have already upgraded to 3.30.0, 3.30.1, or 3.30.2 please follow [this migration guide](https://docs.sourcegraph.com/admin/migration/3_30).

### Fixed

- Codeintel-db database images have been reverted back to debian due to corruption caused by glibc and alpine. [23324](https://github.com/sourcegraph/sourcegraph/pull/23324)

## 3.30.2

**⚠️ Users on 3.29.x are advised to upgrade directly to 3.30.3**. If you have already upgraded to 3.30.0, 3.30.1, or 3.30.2 please follow [this migration guide](https://docs.sourcegraph.com/admin/migration/3_30).

### Fixed

- Postgres database images have been reverted back to debian due to corruption caused by glibc and alpine. [23302](https://github.com/sourcegraph/sourcegraph/pull/23302)

## 3.30.1

**⚠️ Users on 3.29.x are advised to upgrade directly to 3.30.3**. If you have already upgraded to 3.30.0, 3.30.1, or 3.30.2 please follow [this migration guide](https://docs.sourcegraph.com/admin/migration/3_30).

### Fixed

- An issue where the UI would occasionally display `lsifStore.Ranges: ERROR: relation \"lsif_documentation_mappings\" does not exist (SQLSTATE 42P01)` [#23115](https://github.com/sourcegraph/sourcegraph/pull/23115)
- Fixed a vulnerability in our Postgres Alpine image related to libgcrypt [#23174](https://github.com/sourcegraph/sourcegraph/pull/23174)
- When syncing in streaming mode, repo-updater will now ensure a repo's transaction is committed before notifying gitserver to update that repo. [#23169](https://github.com/sourcegraph/sourcegraph/pull/23169)
- When encountering spurious errors during streaming syncing (like temporary 500s from codehosts), repo-updater will no longer delete all associated repos that weren't seen. Deletion will happen only if there were no errors or if the error was one of "Unauthorized", "Forbidden" or "Account Suspended". [#23171](https://github.com/sourcegraph/sourcegraph/pull/23171)
- External HTTP requests are now automatically retried when appropriate. [#23131](https://github.com/sourcegraph/sourcegraph/pull/23131)

## 3.30.0

**⚠️ Users on 3.29.x are advised to upgrade directly to 3.30.3**. If you have already upgraded to 3.30.0, 3.30.1, or 3.30.2 please follow [this migration guide](https://docs.sourcegraph.com/admin/migration/3_30).

### Added

- Added support for `select:file.directory` in search queries, which returns unique directory paths for results that satisfy the query. [#22449](https://github.com/sourcegraph/sourcegraph/pull/22449)
- An `sg_service` Postgres role has been introduced, as well as an `sg_repo_access_policy` policy on the `repo` table that restricts access to that role. The role that owns the `repo` table will continue to get unrestricted access. [#22303](https://github.com/sourcegraph/sourcegraph/pull/22303)
- Every service that connects to the database (i.e. Postgres) now has a "Database connections" monitoring section in its Grafana dashboard. [#22570](https://github.com/sourcegraph/sourcegraph/pull/22570)
- A new bulk operation to close many changesets at once has been added to Batch Changes. [#22547](https://github.com/sourcegraph/sourcegraph/pull/22547)
- Backend Code Insights will aggregate viewable repositories based on the authenticated user. [#22471](https://github.com/sourcegraph/sourcegraph/pull/22471)
- Added support for highlighting .frugal files as Thrift syntax.
- Added `file:contains.content(regexp)` predicate, which filters only to files that contain matches of the given pattern. [#22666](https://github.com/sourcegraph/sourcegraph/pull/22666)
- Repository syncing is now done in streaming mode by default. Customers with many repositories should notice code host updates much faster, with repo-updater consuming less memory. Using the previous batch mode can be done by setting the `ENABLE_STREAMING_REPOS_SYNCER` environment variable to `false` in `repo-updater`. That environment variable will be deleted in the next release. [#22756](https://github.com/sourcegraph/sourcegraph/pull/22756)
- Enabled the ability to query Batch Changes changesets, changesets stats, and file diff stats for an individual repository via the Sourcegraph GraphQL API. [#22744](https://github.com/sourcegraph/sourcegraph/pull/22744/)
- Added "Groovy" to the initial `lang:` filter suggestions in the search bar. [#22755](https://github.com/sourcegraph/sourcegraph/pull/22755)
- The `lang:` filter suggestions now show all supported, matching languages as the user types a language name. [#22765](https://github.com/sourcegraph/sourcegraph/pull/22765)
- Code Insights can now be grouped into dashboards. [#22215](https://github.com/sourcegraph/sourcegraph/issues/22215)
- Batch Changes changesets can now be [published from the Sourcegraph UI](https://docs.sourcegraph.com/batch_changes/how-tos/publishing_changesets#within-the-ui). [#18277](https://github.com/sourcegraph/sourcegraph/issues/18277)
- The repository page now has a new button to view batch change changesets created in that specific repository, with a badge indicating how many changesets are currently open. [#22804](https://github.com/sourcegraph/sourcegraph/pull/22804)
- Experimental: Search-based code insights can run over all repositories on the instance. To enable, use the feature flag `"experimentalFeatures": { "codeInsightsAllRepos": true }` and tick the checkbox in the insight creation/edit UI. [#22759](https://github.com/sourcegraph/sourcegraph/issues/22759)
- Search References is a new search sidebar section to simplify learning about the available search filters directly where they are used. [#21539](https://github.com/sourcegraph/sourcegraph/issues/21539)

### Changed

- Backend Code Insights only fills historical data frames that have changed to reduce the number of searches required. [#22298](https://github.com/sourcegraph/sourcegraph/pull/22298)
- Backend Code Insights displays data points for a fixed 6 months period in 2 week intervals, and will carry observations forward that are missing. [#22298](https://github.com/sourcegraph/sourcegraph/pull/22298)
- Backend Code Insights now aggregate over 26 weeks instead of 6 months. [#22527](https://github.com/sourcegraph/sourcegraph/pull/22527)
- Search queries now disallow specifying `rev:` without `repo:`. Note that to search across potentially multiple revisions, a query like `repo:.* rev:<revision>` remains valid. [#22705](https://github.com/sourcegraph/sourcegraph/pull/22705)
- The extensions status bar on diff pages has been redesigned and now shows information for both the base and head commits. [#22123](https://github.com/sourcegraph/sourcegraph/pull/22123/files)
- The `applyBatchChange` and `createBatchChange` mutations now accept an optional `publicationStates` argument to set the publication state of specific changesets within the batch change. [#22485](https://github.com/sourcegraph/sourcegraph/pull/22485) and [#22854](https://github.com/sourcegraph/sourcegraph/pull/22854)
- Search queries now return up to 80 suggested filters. Previously we returned up to 24. [#22863](https://github.com/sourcegraph/sourcegraph/pull/22863)
- GitHub code host connections can now include `repositoryQuery` entries that match more than 1000 repositories from the GitHub search API without requiring the previously documented work-around of splitting the query up with `created:` qualifiers, which is now done automatically. [#2562](https://github.com/sourcegraph/sourcegraph/issues/2562)

### Fixed

- The Batch Changes user and site credential encryption migrators added in Sourcegraph 3.28 could report zero progress when encryption was disabled, even though they had nothing to do. This has been fixed, and progress will now be correctly reported. [#22277](https://github.com/sourcegraph/sourcegraph/issues/22277)
- Listing Github Entreprise org repos now returns internal repos as well. [#22339](https://github.com/sourcegraph/sourcegraph/pull/22339)
- Jaeger works in Docker-compose deployments again. [#22691](https://github.com/sourcegraph/sourcegraph/pull/22691)
- A bug where the pattern `)` makes the browser unresponsive. [#22738](https://github.com/sourcegraph/sourcegraph/pull/22738)
- An issue where using `select:repo` in conjunction with `and` patterns did not yield expected repo results. [#22743](https://github.com/sourcegraph/sourcegraph/pull/22743)
- The `isLocked` and `isDisabled` fields of GitHub repositories are now fetched correctly from the GraphQL API of GitHub Enterprise instances. Users that rely on the `repos` config in GitHub code host connections should update so that locked and disabled repositories defined in that list are actually skipped. [#22788](https://github.com/sourcegraph/sourcegraph/pull/22788)
- Homepage no longer fails to load if there are invalid entries in user's search history. [#22857](https://github.com/sourcegraph/sourcegraph/pull/22857)
- An issue where regexp query highlighting in the search bar would render incorrectly on Firefox. [#23043](https://github.com/sourcegraph/sourcegraph/pull/23043)
- Code intelligence uploads and indexes are restricted to only site-admins. It was read-only for any user. [#22890](https://github.com/sourcegraph/sourcegraph/pull/22890)
- Daily usage statistics are restricted to only site-admins. It was read-only for any user. [#23026](https://github.com/sourcegraph/sourcegraph/pull/23026)
- Ephemeral storage requests now match their cache size requests for Kubernetes deployments. [#2953](https://github.com/sourcegraph/deploy-sourcegraph/pull/2953)

### Removed

- The experimental paginated search feature (the `stable:` keyword) has been removed, to be replaced with streaming search. [#22428](https://github.com/sourcegraph/sourcegraph/pull/22428)
- The experimental extensions view page has been removed. [#22565](https://github.com/sourcegraph/sourcegraph/pull/22565)
- A search query diagnostic that previously warned the user when quotes are interpreted literally has been removed. The literal meaning has been Sourcegraph's default search behavior for some time now. [#22892](https://github.com/sourcegraph/sourcegraph/pull/22892)
- Non-root overlays were removed for `deploy-sourcegraph` in favor of using `non-privileged`. [#3404](https://github.com/sourcegraph/deploy-sourcegraph/pull/3404)

### API docs (experimental)

API docs is a new experimental feature of Sourcegraph ([learn more](https://docs.sourcegraph.com/code_intelligence/apidocs)). It is enabled by default in Sourcegraph 3.30.0.

- API docs is enabled by default in Sourcegraph 3.30.0. It can be disabled by adding `"apiDocs": false` to the `experimentalFeatures` section of user settings.
- The API docs landing page now indicates what API docs are and provide more info.
- The API docs landing page now represents the code in the repository root, instead of an empty page.
- Pages now correctly indicate it is an experimental feature, and include a feedback widget.
- Subpages linked via the sidebar are now rendered much better, and have an expandable section.
- Symbols in documentation now have distinct icons for e.g. functions/vars/consts/etc.
- Symbols are now sorted in exported-first, alphabetical order.
- Repositories without LSIF documentation data now show a friendly error page indicating what languages are supported, how to set it up, etc.
- API docs can now distinguish between different types of symbols, tests, examples, benchmarks, etc. and whether symbols are public/private—to support filtering in the future.
- Only public/exported symbols are included by default for now.
- URL paths for Go packages are now friendlier, e.g. `/-/docs/cmd/frontend/auth` instead of `/-/docs/cmd-frontend-auth`.
- URLs are now formatted by the language indexer, in a way that makes sense for the language, e.g. `#Mocks.CreateUserAndSave` instead of `#ypeMocksCreateUserAndSave` for a Go method `CreateUserAndSave` on type `Mocks`.
- Go blank identifier assignments `var _ = ...` are no longer incorrectly included.
- Go symbols defined within functions, e.g. a `var` inside a `func` scope are no longer incorrectly included.
- `Functions`, `Variables`, and other top-level sections are no longer rendered empty if there are none in that section.
- A new test suite for LSIF indexers implementing the Sourcegraph documentation extension to LSIF [is available](https://github.com/sourcegraph/lsif-static-doc).
- We now emit the LSIF data needed to in the future support "Jump to API docs" from code views, "View code" from API docs, usage examples in API docs, and search indexing.
- Various UI style issues, color contrast issues, etc. have been fixed.
- Major improvements to the GraphQL APIs for API documentation.

## 3.29.0

### Added

- Code Insights queries can now run concurrently up to a limit set by the `insights.query.worker.concurrency` site config. [#21219](https://github.com/sourcegraph/sourcegraph/pull/21219)
- Code Insights workers now support a rate limit for query execution and historical data frame analysis using the `insights.query.worker.rateLimit` and `insights.historical.worker.rateLimit` site configurations. [#21533](https://github.com/sourcegraph/sourcegraph/pull/21533)
- The GraphQL `Site` `SettingsSubject` type now has an `allowSiteSettingsEdits` field to allow clients to determine whether the instance uses the `GLOBAL_SETTINGS_FILE` environment variable. [#21827](https://github.com/sourcegraph/sourcegraph/pull/21827)
- The Code Insights creation UI now remembers previously filled-in field values when returning to the form after having navigated away. [#21744](https://github.com/sourcegraph/sourcegraph/pull/21744)
- The Code Insights creation UI now shows autosuggestions for the repository field. [#21699](https://github.com/sourcegraph/sourcegraph/pull/21699)
- A new bulk operation to retry many changesets at once has been added to Batch Changes. [#21173](https://github.com/sourcegraph/sourcegraph/pull/21173)
- A `security_event_logs` database table has been added in support of upcoming security-related efforts. [#21949](https://github.com/sourcegraph/sourcegraph/pull/21949)
- Added featured Sourcegraph extensions query to the GraphQL API, as well as a section in the extension registry to display featured extensions. [#21665](https://github.com/sourcegraph/sourcegraph/pull/21665)
- The search page now has a `create insight` button to create search-based insight based on your search query [#21943](https://github.com/sourcegraph/sourcegraph/pull/21943)
- Added support for Terraform syntax highlighting. [#22040](https://github.com/sourcegraph/sourcegraph/pull/22040)
- A new bulk operation to merge many changesets at once has been added to Batch Changes. [#21959](https://github.com/sourcegraph/sourcegraph/pull/21959)
- Pings include aggregated usage for the Code Insights creation UI, organization visible insight count per insight type, and insight step size in days. [#21671](https://github.com/sourcegraph/sourcegraph/pull/21671)
- Search-based insight creation UI now supports `count:` filter in data series query input. [#22049](https://github.com/sourcegraph/sourcegraph/pull/22049)
- Code Insights background workers will now index commits in a new table `commit_index` for future optimization efforts. [#21994](https://github.com/sourcegraph/sourcegraph/pull/21994)
- The creation UI for search-based insights now supports the `count:` filter in the data series query input. [#22049](https://github.com/sourcegraph/sourcegraph/pull/22049)
- A new service, `worker`, has been introduced to run background jobs that were previously run in the frontend. See the [deployment documentation](https://docs.sourcegraph.com/admin/workers) for additional details. [#21768](https://github.com/sourcegraph/sourcegraph/pull/21768)

### Changed

- SSH public keys generated to access code hosts with batch changes now include a comment indicating they originated from Sourcegraph. [#20523](https://github.com/sourcegraph/sourcegraph/issues/20523)
- The copy query button is now permanently enabled and `experimentalFeatures.copyQueryButton` setting has been deprecated. [#21364](https://github.com/sourcegraph/sourcegraph/pull/21364)
- Search streaming is now permanently enabled and `experimentalFeatures.searchStreaming` setting has been deprecated. [#21522](https://github.com/sourcegraph/sourcegraph/pull/21522)
- Pings removes the collection of aggregate search filter usage counts and adds a smaller set of aggregate usage counts for query operators, predicates, and pattern counts. [#21320](https://github.com/sourcegraph/sourcegraph/pull/21320)
- Sourcegraph will now refuse to start if there are unfinished [out-of-band-migrations](https://docs.sourcegraph.com/admin/migrations) that are deprecated in the current version. See the [upgrade documentation](https://docs.sourcegraph.com/admin/updates) for changes to the upgrade process. [#20967](https://github.com/sourcegraph/sourcegraph/pull/20967)
- Code Insight pages now have new URLs [#21856](https://github.com/sourcegraph/sourcegraph/pull/21856)
- We are proud to bring you [an entirely new visual design for the Sourcegraph UI](https://about.sourcegraph.com/blog/introducing-sourcegraphs-new-ui/). We think you’ll find this new design improves your experience and sets the stage for some incredible features to come. Some of the highlights include:

  - **Refined search results:** The redesigned search bar provides more space for expressive queries, and the new results sidebar helps to discover search syntax without referencing documentation.
  - **Improved focus on code:** We’ve reduced non-essential UI elements to provide greater focus on the code itself, and positioned the most important items so they’re unobtrusive and located exactly where they are needed.
  - **Improved layouts:** We’ve improved pages like diff views to make them easier to use and to help find information quickly.
  - **New navigation:** A new global navigation provides immediate discoverability and access to current and future functionality.
  - **Promoting extensibility:** We've brought the extension registry back to the main navigation and improved its design and navigation.

  With bulk of the redesign complete, future releases will include more improvements and refinements.

### Fixed

- Stricter validation of structural search queries. The `type:` parameter is not supported for structural searches and returns an appropriate alert. [#21487](https://github.com/sourcegraph/sourcegraph/pull/21487)
- Batch changeset specs that are not attached to changesets will no longer prematurely expire before the batch specs that they are associated with. [#21678](https://github.com/sourcegraph/sourcegraph/pull/21678)
- The Y-axis of Code Insights line charts no longer start at a negative value. [#22018](https://github.com/sourcegraph/sourcegraph/pull/22018)
- Correctly handle field aliases in the query (like `r:` versus `repo:`) when used with `contains` predicates. [#22105](https://github.com/sourcegraph/sourcegraph/pull/22105)
- Running a code insight over a timeframe when the repository didn't yet exist doesn't break the entire insight anymore. [#21288](https://github.com/sourcegraph/sourcegraph/pull/21288)

### Removed

- The deprecated GraphQL `icon` field on CommitSearchResult and Repository was removed. [#21310](https://github.com/sourcegraph/sourcegraph/pull/21310)
- The undocumented `index` filter was removed from search type-ahead suggestions. [#18806](https://github.com/sourcegraph/sourcegraph/issues/18806)
- Code host connection tokens aren't used for creating changesets anymore when the user is site admin and no credential has been specified. [#16814](https://github.com/sourcegraph/sourcegraph/issues/16814)

## 3.28.0

### Added

- Added `select:commit.diff.added` and `select:commit.diff.removed` for `type:diff` search queries. These selectors return commit diffs only if a pattern matches in `added` (respespectively, `removed`) lines. [#20328](https://github.com/sourcegraph/sourcegraph/pull/20328)
- Additional language autocompletions for the `lang:` filter in the search bar. [#20535](https://github.com/sourcegraph/sourcegraph/pull/20535)
- Steps in batch specs can now have an `if:` attribute to enable conditional execution of different steps. [#20701](https://github.com/sourcegraph/sourcegraph/pull/20701)
- Extensions can now log messages through `sourcegraph.app.log` to aid debugging user issues. [#20474](https://github.com/sourcegraph/sourcegraph/pull/20474)
- Bulk comments on many changesets are now available in Batch Changes. [#20361](https://github.com/sourcegraph/sourcegraph/pull/20361)
- Batch specs are now viewable when previewing changesets. [#19534](https://github.com/sourcegraph/sourcegraph/issues/19534)
- Added a new UI for creating code insights. [#20212](https://github.com/sourcegraph/sourcegraph/issues/20212)

### Changed

- User and site credentials used in Batch Changes are now encrypted in the database if encryption is enabled with the `encryption.keys` config. [#19570](https://github.com/sourcegraph/sourcegraph/issues/19570)
- All Sourcegraph images within [deploy-sourcegraph](https://github.com/sourcegraph/deploy-sourcegraph) now specify the registry. Thanks! @k24dizzle [#2901](https://github.com/sourcegraph/deploy-sourcegraph/pull/2901).
- Default reviewers are now added to Bitbucket Server PRs opened by Batch Changes. [#20551](https://github.com/sourcegraph/sourcegraph/pull/20551)
- The default memory requirements for the `redis-*` containers have been raised by 1GB (to a new total of 7GB). This change allows Redis to properly run its key-eviction routines (when under memory pressure) without getting killed by the host machine. This affects both the docker-compose and Kubernetes deployments. [sourcegraph/deploy-sourcegraph-docker#373](https://github.com/sourcegraph/deploy-sourcegraph-docker/pull/373) and [sourcegraph/deploy-sourcegraph#2898](https://github.com/sourcegraph/deploy-sourcegraph/pull/2898)
- Only site admins can now list users on an instance. [#20619](https://github.com/sourcegraph/sourcegraph/pull/20619)
- Repository permissions can now be enabled for site admins via the `authz.enforceForSiteAdmins` setting. [#20674](https://github.com/sourcegraph/sourcegraph/pull/20674)
- Site admins can no longer view user added code host configuration. [#20851](https://github.com/sourcegraph/sourcegraph/pull/20851)
- Site admins cannot add access tokens for any user by default. [#20988](https://github.com/sourcegraph/sourcegraph/pull/20988)
- Our namespaced overlays now only scrape container metrics within that namespace. [#2969](https://github.com/sourcegraph/deploy-sourcegraph/pull/2969)
- The extension registry main page has a new visual design that better conveys the most useful information about extensions, and individual extension pages have better information architecture. [#20822](https://github.com/sourcegraph/sourcegraph/pull/20822)

### Fixed

- Search returned inconsistent result counts when a `count:` limit was not specified.
- Indexed search failed when the `master` branch needed indexing but was not the default. [#20260](https://github.com/sourcegraph/sourcegraph/pull/20260)
- `repo:contains(...)` built-in did not respect parameters that affect repo filtering (e.g., `repogroup`, `fork`). It now respects these. [#20339](https://github.com/sourcegraph/sourcegraph/pull/20339)
- An issue where duplicate results would render for certain `or`-expressions. [#20480](https://github.com/sourcegraph/sourcegraph/pull/20480)
- Issue where the search query bar suggests that some `lang` values are not valid. [#20534](https://github.com/sourcegraph/sourcegraph/pull/20534)
- Pull request event webhooks received from GitHub with unexpected actions no longer cause panics. [#20571](https://github.com/sourcegraph/sourcegraph/pull/20571)
- Repository search patterns like `^repo/(prefix-suffix|prefix)$` now correctly match both `repo/prefix-suffix` and `repo/prefix`. [#20389](https://github.com/sourcegraph/sourcegraph/issues/20389)
- Ephemeral storage requests and limits now match the default cache size to avoid Symbols pods being evicted. The symbols pod now requires 10GB of ephemeral space as a minimum to scheduled. [#2369](https://github.com/sourcegraph/deploy-sourcegraph/pull/2369)
- Minor query syntax highlighting bug for `repo:contains` predicate. [#21038](https://github.com/sourcegraph/sourcegraph/pull/21038)
- An issue causing diff and commit results with file filters to return invalid results. [#21039](https://github.com/sourcegraph/sourcegraph/pull/21039)
- All databases now have the Kubernetes Quality of Service class of 'Guaranteed' which should reduce the chance of them
  being evicted during NodePressure events. [#2900](https://github.com/sourcegraph/deploy-sourcegraph/pull/2900)
- An issue causing diff views to display without syntax highlighting [#21160](https://github.com/sourcegraph/sourcegraph/pull/21160)

### Removed

- The deprecated `SetRepositoryEnabled` mutation was removed. [#21044](https://github.com/sourcegraph/sourcegraph/pull/21044)

## 3.27.5

### Fixed

- Fix scp style VCS url parsing. [#20799](https://github.com/sourcegraph/sourcegraph/pull/20799)

## 3.27.4

### Fixed

- Fixed an issue related to Gitolite repos with `@` being prepended with a `?`. [#20297](https://github.com/sourcegraph/sourcegraph/pull/20297)
- Add missing return from handler when DisableAutoGitUpdates is true. [#20451](https://github.com/sourcegraph/sourcegraph/pull/20451)

## 3.27.3

### Fixed

- Pushing batch changes to Bitbucket Server code hosts over SSH was broken in 3.27.0, and has been fixed. [#20324](https://github.com/sourcegraph/sourcegraph/issues/20324)

## 3.27.2

### Fixed

- Fixed an issue with our release tooling that was preventing all images from being tagged with the correct version.
  All sourcegraph images have the proper release version now.

## 3.27.1

### Fixed

- Indexed search failed when the `master` branch needed indexing but was not the default. [#20260](https://github.com/sourcegraph/sourcegraph/pull/20260)
- Fixed a regression that caused "other" code hosts urls to not be built correctly which prevents code to be cloned / updated in 3.27.0. This change will provoke some cloning errors on repositories that are already sync'ed, until the next code host sync. [#20258](https://github.com/sourcegraph/sourcegraph/pull/20258)

## 3.27.0

### Added

- `count:` now supports "all" as value. Queries with `count:all` will return up to 999999 results. [#19756](https://github.com/sourcegraph/sourcegraph/pull/19756)
- Credentials for Batch Changes are now validated when adding them. [#19602](https://github.com/sourcegraph/sourcegraph/pull/19602)
- Batch Changes now ignore repositories that contain a `.batchignore` file. [#19877](https://github.com/sourcegraph/sourcegraph/pull/19877) and [src-cli#509](https://github.com/sourcegraph/src-cli/pull/509)
- Side-by-side diff for commit visualization. [#19553](https://github.com/sourcegraph/sourcegraph/pull/19553)
- The site configuration now supports defining batch change rollout windows, which can be used to slow or disable pushing changesets at particular times of day or days of the week. [#19796](https://github.com/sourcegraph/sourcegraph/pull/19796), [#19797](https://github.com/sourcegraph/sourcegraph/pull/19797), and [#19951](https://github.com/sourcegraph/sourcegraph/pull/19951).
- Search functionality via built-in `contains` predicate: `repo:contains(...)`, `repo:contains.file(...)`, `repo:contains.content(...)`, repo:contains.commit.after(...)`. [#18584](https://github.com/sourcegraph/sourcegraph/issues/18584)
- Database encryption, external service config & user auth data can now be encrypted in the database using the `encryption.keys` config. See [the docs](https://docs.sourcegraph.com/admin/encryption) for more info.
- Repositories that gitserver fails to clone or fetch are now gradually moved to the back of the background update queue instead of remaining at the front. [#20204](https://github.com/sourcegraph/sourcegraph/pull/20204)
- The new `disableAutoCodeHostSyncs` setting allows site admins to disable any periodic background syncing of configured code host connections. That includes syncing of repository metadata (i.e. not git updates, use `disableAutoGitUpdates` for that), permissions and batch changes changesets, but may include other data we'd sync from the code host API in the future.

### Changed

- Bumped the minimum supported version of Postgres from `9.6` to `12`. The upgrade procedure is mostly automated for existing deployments, but may require action if using the single-container deployment or an external database. See the [upgrade documentation](https://docs.sourcegraph.com/admin/updates) for your deployment type for detailed instructions.
- Changesets in batch changes will now be marked as archived instead of being detached when a new batch spec that doesn't include the changesets is applied. Once they're archived users can manually detach them in the UI. [#19527](https://github.com/sourcegraph/sourcegraph/pull/19527)
- The default replica count on `sourcegraph-frontend` and `precise-code-intel-worker` for Kubernetes has changed from `1` -> `2`.
- Changes to code monitor trigger search queries [#19680](https://github.com/sourcegraph/sourcegraph/pull/19680)
  - A `repo:` filter is now required. This is due to an existing limitations where only 50 repositories can be searched at a time, so using a `repo:` filter makes sure the right code is being searched. Any existing code monitor without `repo:` in the trigger query will continue to work (with the limitation that not all repositories will be searched) but will require a `repo:` filter to be added when making any changes to it.
  - A `patternType` filter is no longer required. `patternType:literal` will be added to a code monitor query if not specified.
  - Added a new checklist UI to make it more intuitive to create code monitor trigger queries.
- Deprecated the GraphQL `icon` field on `GenericSearchResultInterface`. It will be removed in a future release. [#20028](https://github.com/sourcegraph/sourcegraph/pull/20028/files)
- Creating changesets through Batch Changes as a site-admin without configured Batch Changes credentials has been deprecated. Please configure user or global credentials before Sourcegraph 3.29 to not experience any interruptions in changeset creation. [#20143](https://github.com/sourcegraph/sourcegraph/pull/20143)
- Deprecated the GraphQL `limitHit` field on `LineMatch`. It will be removed in a future release. [#20164](https://github.com/sourcegraph/sourcegraph/pull/20164)

### Fixed

- A regression caused by search onboarding tour logic to never focus input in the search bar on the homepage. Input now focuses on the homepage if the search tour isn't in effect. [#19678](https://github.com/sourcegraph/sourcegraph/pull/19678)
- New changes of a Perforce depot will now be reflected in `master` branch after the initial clone. [#19718](https://github.com/sourcegraph/sourcegraph/pull/19718)
- Gitolite and Other type code host connection configuration can be correctly displayed. [#19976](https://github.com/sourcegraph/sourcegraph/pull/19976)
- Fixed a regression that caused user and code host limits to be ignored. [#20089](https://github.com/sourcegraph/sourcegraph/pull/20089)
- A regression where incorrect query highlighting happens for certain quoted values. [#20110](https://github.com/sourcegraph/sourcegraph/pull/20110)
- We now respect the `disableAutoGitUpdates` setting when cloning or fetching repos on demand and during cleanup tasks that may re-clone old repos. [#20194](https://github.com/sourcegraph/sourcegraph/pull/20194)

## 3.26.3

### Fixed

- Setting `gitMaxCodehostRequestsPerSecond` to `0` now actually blocks all Git operations happening on the gitserver. [#19716](https://github.com/sourcegraph/sourcegraph/pull/19716)

## 3.26.2

### Fixed

- Our indexed search logic now correctly handles de-duplication of search results across multiple replicas. [#19743](https://github.com/sourcegraph/sourcegraph/pull/19743)

## 3.26.1

### Added

- Experimental: Sync permissions of Perforce depots through the Sourcegraph UI. To enable, use the feature flag `"experimentalFeatures": { "perforce": "enabled" }`. For more information, see [how to enable permissions for your Perforce depots](https://docs.sourcegraph.com/admin/repo/perforce). [#16705](https://github.com/sourcegraph/sourcegraph/issues/16705)
- Added support for user email headers in the HTTP auth proxy. See [HTTP Auth Proxy docs](https://docs.sourcegraph.com/admin/auth#http-authentication-proxies) for more information.
- Ignore locked and disabled GitHub Enterprise repositories. [#19500](https://github.com/sourcegraph/sourcegraph/pull/19500)
- Remote code host git operations (such as `clone` or `ls-remote`) can now be rate limited beyond concurrency (which was already possible with `gitMaxConcurrentClones`). Set `gitMaxCodehostRequestsPerSecond` in site config to control the maximum rate of these operations per git-server instance. [#19504](https://github.com/sourcegraph/sourcegraph/pull/19504)

### Changed

-

### Fixed

- Commit search returning duplicate commits. [#19460](https://github.com/sourcegraph/sourcegraph/pull/19460)
- Clicking the Code Monitoring tab tries to take users to a non-existent repo. [#19525](https://github.com/sourcegraph/sourcegraph/pull/19525)
- Diff and commit search not highlighting search terms correctly for some files. [#19543](https://github.com/sourcegraph/sourcegraph/pull/19543), [#19639](https://github.com/sourcegraph/sourcegraph/pull/19639)
- File actions weren't appearing on large window sizes in Firefox and Safari. [#19380](https://github.com/sourcegraph/sourcegraph/pull/19380)

### Removed

-

## 3.26.0

### Added

- Searches are streamed into Sourcegraph by default. [#19300](https://github.com/sourcegraph/sourcegraph/pull/19300)
  - This gives a faster time to first result.
  - Several heuristics around result limits have been improved. You should see more consistent result counts now.
  - Can be disabled with the setting `experimentalFeatures.streamingSearch`.
- Opsgenie API keys can now be added via an environment variable. [#18662](https://github.com/sourcegraph/sourcegraph/pull/18662)
- It's now possible to control where code insights are displayed through the boolean settings `insights.displayLocation.homepage`, `insights.displayLocation.insightsPage` and `insights.displayLocation.directory`. [#18979](https://github.com/sourcegraph/sourcegraph/pull/18979)
- Users can now create changesets in batch changes on repositories that are cloned using SSH. [#16888](https://github.com/sourcegraph/sourcegraph/issues/16888)
- Syntax highlighting for Elixir, Elm, REG, Julia, Move, Nix, Puppet, VimL, Coq. [#19282](https://github.com/sourcegraph/sourcegraph/pull/19282)
- `BUILD.in` files are now highlighted as Bazel/Starlark build files. Thanks to @jjwon0 [#19282](https://github.com/sourcegraph/sourcegraph/pull/19282)
- `*.pyst` and `*.pyst-include` are now highlighted as Python files. Thanks to @jjwon0 [#19282](https://github.com/sourcegraph/sourcegraph/pull/19282)
- The code monitoring feature flag is now enabled by default. [#19295](https://github.com/sourcegraph/sourcegraph/pull/19295)
- New query field `select` enables returning only results of the desired type. See [documentation](https://docs.sourcegraph.com/code_search/reference/language#select) for details. [#19236](https://github.com/sourcegraph/sourcegraph/pull/19236)
- Syntax highlighting for Elixer, Elm, REG, Julia, Move, Nix, Puppet, VimL thanks to @rvantonder
- `BUILD.in` files are now highlighted as Bazel/Starlark build files. Thanks to @jjwon0
- `*.pyst` and `*.pyst-include` are now highlighted as Python files. Thanks to @jjwon0
- Added a `search.defaultCaseSensitive` setting to configure whether query patterns should be treated case sensitivitely by default.

### Changed

- Campaigns have been renamed to Batch Changes! See [#18771](https://github.com/sourcegraph/sourcegraph/issues/18771) for a detailed log on what has been renamed.
  - A new [Sourcegraph CLI](https://docs.sourcegraph.com/cli) version will use `src batch [preview|apply]` commands, while keeping the old ones working to be used with older Sourcegraph versions.
  - Old URLs in the application and in the documentation will redirect.
  - GraphQL API entities with "campaign" in their name have been deprecated and have new Batch Changes counterparts:
    - Deprecated GraphQL entities: `CampaignState`, `Campaign`, `CampaignSpec`, `CampaignConnection`, `CampaignsCodeHostConnection`, `CampaignsCodeHost`, `CampaignsCredential`, `CampaignDescription`
    - Deprecated GraphQL mutations: `createCampaign`, `applyCampaign`, `moveCampaign`, `closeCampaign`, `deleteCampaign`, `createCampaignSpec`, `createCampaignsCredential`, `deleteCampaignsCredential`
    - Deprecated GraphQL queries: `Org.campaigns`, `User.campaigns`, `User.campaignsCodeHosts`, `camapigns`, `campaign`
  - Site settings with `campaigns` in their name have been replaced with equivalent `batchChanges` settings.
- A repository's `remote.origin.url` is not stored on gitserver disk anymore. Note: if you use the experimental feature `customGitFetch` your setting may need to be updated to specify the remote URL. [#18535](https://github.com/sourcegraph/sourcegraph/pull/18535)
- Repositories and files containing spaces will now render with escaped spaces in the query bar rather than being
  quoted. [#18642](https://github.com/sourcegraph/sourcegraph/pull/18642)
- Sourcegraph is now built with Go 1.16. [#18447](https://github.com/sourcegraph/sourcegraph/pull/18447)
- Cursor hover information in the search query bar will now display after 150ms (previously 0ms). [#18916](https://github.com/sourcegraph/sourcegraph/pull/18916)
- The `repo.cloned` column is deprecated in favour of `gitserver_repos.clone_status`. It will be removed in a subsequent release.
- Precision class indicators have been improved for code intelligence results in both the hover overlay as well as the definition and references locations panel. [#18843](https://github.com/sourcegraph/sourcegraph/pull/18843)
- Pings now contain added, aggregated campaigns usage data: aggregate counts of unique monthly users and Weekly campaign and changesets counts for campaign cohorts created in the last 12 months. [#18604](https://github.com/sourcegraph/sourcegraph/pull/18604)

### Fixed

- Auto complete suggestions for repositories and files containing spaces will now be automatically escaped when accepting the suggestion. [#18635](https://github.com/sourcegraph/sourcegraph/issues/18635)
- An issue causing repository results containing spaces to not be clickable in some cases. [#18668](https://github.com/sourcegraph/sourcegraph/pull/18668)
- Closing a batch change now correctly closes the entailed changesets, when requested by the user. [#18957](https://github.com/sourcegraph/sourcegraph/pull/18957)
- TypesScript highlighting bug. [#15930](https://github.com/sourcegraph/sourcegraph/issues/15930)
- The number of shards is now reported accurately in Site Admin > Repository Status > Settings > Indexing. [#19265](https://github.com/sourcegraph/sourcegraph/pull/19265)

### Removed

- Removed the deprecated GraphQL fields `SearchResults.repositoriesSearched` and `SearchResults.indexedRepositoriesSearched`.
- Removed the deprecated search field `max`
- Removed the `experimentalFeatures.showBadgeAttachments` setting

## 3.25.2

### Fixed

- A security vulnerability with in the authentication workflow has been fixed. [#18686](https://github.com/sourcegraph/sourcegraph/pull/18686)

## 3.25.1

### Added

- Experimental: Sync Perforce depots directly through the Sourcegraph UI. To enable, use the feature flag `"experimentalFeatures": { "perforce": "enabled" }`. For more information, see [how to add your Perforce depots](https://docs.sourcegraph.com/admin/repo/perforce). [#16703](https://github.com/sourcegraph/sourcegraph/issues/16703)

## 3.25.0

**IMPORTANT** Sourcegraph now uses Go 1.15. This may break AWS RDS database connections with older x509 certificates. Please follow the Amazon [docs](https://docs.aws.amazon.com/AmazonRDS/latest/UserGuide/UsingWithRDS.SSL-certificate-rotation.html) to rotate your certificate.

### Added

- New site config option `"log": { "sentry": { "backendDSN": "<REDACTED>" } }` to use a separate Sentry project for backend errors. [#17363](https://github.com/sourcegraph/sourcegraph/pull/17363)
- Structural search now supports searching indexed branches other than default. [#17726](https://github.com/sourcegraph/sourcegraph/pull/17726)
- Structural search now supports searching unindexed revisions. [#17967](https://github.com/sourcegraph/sourcegraph/pull/17967)
- New site config option `"allowSignup"` for SAML authentication to determine if automatically create new users is allowed. [#17989](https://github.com/sourcegraph/sourcegraph/pull/17989)
- Experimental: The webapp can now stream search results to the client, improving search performance. To enable it, add `{ "experimentalFeatures": { "searchStreaming": true } }` in user settings. [#16097](https://github.com/sourcegraph/sourcegraph/pull/16097)
- New product research sign-up page. This can be accessed by all users in their user settings. [#17945](https://github.com/sourcegraph/sourcegraph/pull/17945)
- New site config option `productResearchPage.enabled` to disable access to the product research sign-up page. [#17945](https://github.com/sourcegraph/sourcegraph/pull/17945)
- Pings now contain Sourcegraph extension activation statistics. [#16421](https://github.com/sourcegraph/sourcegraph/pull/16421)
- Pings now contain aggregate Sourcegraph extension activation statistics: the number of users and number of activations per (public) extension per week, and the number of total extension users per week and average extensions activated per user. [#16421](https://github.com/sourcegraph/sourcegraph/pull/16421)
- Pings now contain aggregate code insights usage data: total insight views, interactions, edits, creations, removals, and counts of unique users that view and create insights. [#16421](https://github.com/sourcegraph/sourcegraph/pull/17805)
- When previewing a campaign spec, changesets can be filtered by current state or the action(s) to be performed. [#16960](https://github.com/sourcegraph/sourcegraph/issues/16960)

### Changed

- Alert solutions links included in [monitoring alerts](https://docs.sourcegraph.com/admin/observability/alerting) now link to the relevant documentation version. [#17828](https://github.com/sourcegraph/sourcegraph/pull/17828)
- Secrets (such as access tokens and passwords) will now appear as REDACTED when editing external service config, and in graphql API responses. [#17261](https://github.com/sourcegraph/sourcegraph/issues/17261)
- Sourcegraph is now built with Go 1.15
  - Go `1.15` introduced changes to SSL/TLS connection validation which requires certificates to include a `SAN`. This field was not included in older certificates and clients relied on the `CN` field. You might see an error like `x509: certificate relies on legacy Common Name field`. We recommend that customers using Sourcegraph with an external database and connecting to it using SSL/TLS check whether the certificate is up to date.
  - RDS Customers please reference [AWS' documentation on updating the SSL/TLS certificate](https://docs.aws.amazon.com/AmazonRDS/latest/UserGuide/UsingWithRDS.SSL-certificate-rotation.html).
- Search results on `.rs` files now recommend `lang:rust` instead of `lang:renderscript` as a filter. [#18316](https://github.com/sourcegraph/sourcegraph/pull/18316)
- Campaigns users creating Personal Access Tokens on GitHub are now asked to request the `user:email` scope in addition to the [previous scopes](https://docs.sourcegraph.com/@3.24/admin/external_service/github#github-api-token-and-access). This will be used in a future Sourcegraph release to display more fine-grained information on the progress of pull requests. [#17555](https://github.com/sourcegraph/sourcegraph/issues/17555)

### Fixed

- Fixes an issue that prevented the hard deletion of a user if they had saved searches. [#17461](https://github.com/sourcegraph/sourcegraph/pull/17461)
- Fixes an issue that caused some missing results for `type:commit` when a pattern was used instead of the `message` field. [#17490](https://github.com/sourcegraph/sourcegraph/pull/17490#issuecomment-764004758)
- Fixes an issue where cAdvisor-based alerts would not fire correctly for services with multiple replicas. [#17600](https://github.com/sourcegraph/sourcegraph/pull/17600)
- Significantly improved performance of structural search on monorepo deployments [#17846](https://github.com/sourcegraph/sourcegraph/pull/17846)
- Fixes an issue where upgrades on Kubernetes may fail due to null environment variable lists in deployment manifests [#1781](https://github.com/sourcegraph/deploy-sourcegraph/pull/1781)
- Fixes an issue where counts on search filters were inaccurate. [#18158](https://github.com/sourcegraph/sourcegraph/pull/18158)
- Fixes services with emptyDir volumes being evicted from nodes. [#1852](https://github.com/sourcegraph/deploy-sourcegraph/pull/1852)

### Removed

- Removed the `search.migrateParser` setting. As of 3.20 and onward, a new parser processes search queries by default. Previously, `search.migrateParser` was available to enable the legacy parser. Enabling/disabling this setting now no longer has any effect. [#17344](https://github.com/sourcegraph/sourcegraph/pull/17344)

## 3.24.1

### Fixed

- Fixes an issue that SAML is not able to proceed with the error `Expected Enveloped and C14N transforms`. [#13032](https://github.com/sourcegraph/sourcegraph/issues/13032)

## 3.24.0

### Added

- Panels in the [Sourcegraph monitoring dashboards](https://docs.sourcegraph.com/admin/observability/metrics#grafana) now:
  - include links to relevant alerts documentation and the new [monitoring dashboards reference](https://docs.sourcegraph.com/admin/observability/dashboards). [#16939](https://github.com/sourcegraph/sourcegraph/pull/16939)
  - include alert events and version changes annotations that can be enabled from the top of each service dashboard. [#17198](https://github.com/sourcegraph/sourcegraph/pull/17198)
- Suggested filters in the search results page can now be scrolled. [#17097](https://github.com/sourcegraph/sourcegraph/pull/17097)
- Structural search queries can now be used in saved searches by adding `patternType:structural`. [#17265](https://github.com/sourcegraph/sourcegraph/pull/17265)

### Changed

- Dashboard links included in [monitoring alerts](https://docs.sourcegraph.com/admin/observability/alerting) now:
  - link directly to the relevant Grafana panel, instead of just the service dashboard. [#17014](https://github.com/sourcegraph/sourcegraph/pull/17014)
  - link to a time frame relevant to the alert, instead of just the past few hours. [#17034](https://github.com/sourcegraph/sourcegraph/pull/17034)
- Added `serviceKind` field of the `ExternalServiceKind` type to `Repository.externalURLs` GraphQL API, `serviceType` field is deprecated and will be removed in the future releases. [#14979](https://github.com/sourcegraph/sourcegraph/issues/14979)
- Deprecated the GraphQL fields `SearchResults.repositoriesSearched` and `SearchResults.indexedRepositoriesSearched`.
- The minimum Kubernetes version required to use the [Kubernetes deployment option](https://docs.sourcegraph.com/admin/install/kubernetes) is now [v1.15 (released June 2019)](https://kubernetes.io/blog/2019/06/19/kubernetes-1-15-release-announcement/).

### Fixed

- Imported changesets acquired an extra button to download the "generated diff", which did nothing, since imported changesets don't have a generated diff. This button has been removed. [#16778](https://github.com/sourcegraph/sourcegraph/issues/16778)
- Quoted global filter values (case, patterntype) are now properly extracted and set in URL parameters. [#16186](https://github.com/sourcegraph/sourcegraph/issues/16186)
- The endpoint for "Open in Sourcegraph" functionality in editor extensions now uses code host connection information to resolve the repository, which makes it more correct and respect the `repositoryPathPattern` setting. [#16846](https://github.com/sourcegraph/sourcegraph/pull/16846)
- Fixed an issue that prevented search expressions of the form `repo:foo (rev:a or rev:b)` from evaluating all revisions [#16873](https://github.com/sourcegraph/sourcegraph/pull/16873)
- Updated language detection library. Includes language detection for `lang:starlark`. [#16900](https://github.com/sourcegraph/sourcegraph/pull/16900)
- Fixed retrieving status for indexed tags and deduplicated main branches in the indexing settings page. [#13787](https://github.com/sourcegraph/sourcegraph/issues/13787)
- Specifying a ref that doesn't exist would show an alert, but still return results [#15576](https://github.com/sourcegraph/sourcegraph/issues/15576)
- Fixed search highlighting the wrong line. [#10468](https://github.com/sourcegraph/sourcegraph/issues/10468)
- Fixed an issue where searches of the form `foo type:file` returned results of type `path` too. [#17076](https://github.com/sourcegraph/sourcegraph/issues/17076)
- Fixed queries like `(type:commit or type:diff)` so that if the query matches both the commit message and the diff, both are returned as results. [#16899](https://github.com/sourcegraph/sourcegraph/issues/16899)
- Fixed container monitoring and provisioning dashboard panels not displaying metrics in certain deployment types and environments. If you continue to have issues with these panels not displaying any metrics after upgrading, please [open an issue](https://github.com/sourcegraph/sourcegraph/issues/new).
- Fixed a nonexistent field in site configuration being marked as "required" when configuring PagerDuty alert notifications. [#17277](https://github.com/sourcegraph/sourcegraph/pull/17277)
- Fixed cases of incorrect highlighting for symbol definitions in the definitions panel. [#17258](https://github.com/sourcegraph/sourcegraph/pull/17258)
- Fixed a Cross-Site Scripting vulnerability where quick links created on the homepage were not sanitized and allowed arbitrary JavaScript execution. [#17099](https://github.com/sourcegraph/sourcegraph/pull/17099)

### Removed

- Interactive mode has now been removed. [#16868](https://github.com/sourcegraph/sourcegraph/pull/16868).

## 3.23.0

### Added

- Password reset link expiration can be customized via `auth.passwordResetLinkExpiry` in the site config. [#13999](https://github.com/sourcegraph/sourcegraph/issues/13999)
- Campaign steps may now include environment variables from outside of the campaign spec using [array syntax](http://docs.sourcegraph.com/campaigns/references/campaign_spec_yaml_reference#environment-array). [#15822](https://github.com/sourcegraph/sourcegraph/issues/15822)
- The total size of all Git repositories and the lines of code for indexed branches are displayed in the site admin overview. [#15125](https://github.com/sourcegraph/sourcegraph/issues/15125)
- Extensions can now add decorations to files on the sidebar tree view and tree page through the experimental `FileDecoration` API. [#15833](https://github.com/sourcegraph/sourcegraph/pull/15833)
- Extensions can now easily query the Sourcegraph GraphQL API through a dedicated API method. [#15566](https://github.com/sourcegraph/sourcegraph/pull/15566)
- Individual changesets can now be downloaded as a diff. [#16098](https://github.com/sourcegraph/sourcegraph/issues/16098)
- The campaigns preview page is much more detailed now, especially when updating existing campaigns. [#16240](https://github.com/sourcegraph/sourcegraph/pull/16240)
- When a newer version of a campaign spec is uploaded, a message is now displayed when viewing the campaign or an outdated campaign spec. [#14532](https://github.com/sourcegraph/sourcegraph/issues/14532)
- Changesets in a campaign can now be searched by title and repository name. [#15781](https://github.com/sourcegraph/sourcegraph/issues/15781)
- Experimental: [`transformChanges` in campaign specs](https://docs.sourcegraph.com/campaigns/references/campaign_spec_yaml_reference#transformchanges) is now available as a feature preview to allow users to create multiple changesets in a single repository. [#16235](https://github.com/sourcegraph/sourcegraph/pull/16235)
- The `gitUpdateInterval` site setting was added to allow custom git update intervals based on repository names. [#16765](https://github.com/sourcegraph/sourcegraph/pull/16765)
- Various additions to syntax highlighting and hover tooltips in the search query bar (e.g., regular expressions). Can be disabled with `{ "experimentalFeatures": { "enableSmartQuery": false } }` in case of unlikely adverse effects. [#16742](https://github.com/sourcegraph/sourcegraph/pull/16742)
- Search queries may now scope subexpressions across repositories and files, and also allow greater freedom for combining search filters. See the updated documentation on [search subexpressions](https://docs.sourcegraph.com/code_search/tutorials/search_subexpressions) to learn more. [#16866](https://github.com/sourcegraph/sourcegraph/pull/16866)

### Changed

- Search indexer tuned to wait longer before assuming a deadlock has occurred. Previously if the indexserver had many cores (40+) and indexed a monorepo it could give up. [#16110](https://github.com/sourcegraph/sourcegraph/pull/16110)
- The total size of all Git repositories and the lines of code for indexed branches will be sent back in pings as part of critical telemetry. [#16188](https://github.com/sourcegraph/sourcegraph/pull/16188)
- The `gitserver` container now has a dependency on Postgres. This does not require any additional configuration unless access to Postgres requires a sidecar proxy / firewall rules. [#16121](https://github.com/sourcegraph/sourcegraph/pull/16121)
- Licensing is now enforced for campaigns: creating a campaign with more than five changesets requires a valid license. Please [contact Sourcegraph with any licensing questions](https://about.sourcegraph.com/contact/sales/). [#15715](https://github.com/sourcegraph/sourcegraph/issues/15715)

### Fixed

- Syntax highlighting on files with mixed extension case (e.g. `.CPP` vs `.cpp`) now works as expected. [#11327](https://github.com/sourcegraph/sourcegraph/issues/11327)
- After applying a campaign, some GitLab MRs might have had outdated state shown in the UI until the next sync with the code host. [#16100](https://github.com/sourcegraph/sourcegraph/pull/16100)
- The web app no longer sends stale text document content to extensions. [#14965](https://github.com/sourcegraph/sourcegraph/issues/14965)
- The blob viewer now supports multiple decorations per line as intended. [#15063](https://github.com/sourcegraph/sourcegraph/issues/15063)
- Repositories with plus signs in their name can now be navigated to as expected. [#15079](https://github.com/sourcegraph/sourcegraph/issues/15079)

### Removed

-

## 3.22.1

### Changed

- Reduced memory and CPU required for updating the code intelligence commit graph [#16517](https://github.com/sourcegraph/sourcegraph/pull/16517)

## 3.22.0

### Added

- GraphQL and TOML syntax highlighting is now back (special thanks to @rvantonder) [#13935](https://github.com/sourcegraph/sourcegraph/issues/13935)
- Zig and DreamMaker syntax highlighting.
- Campaigns now support publishing GitHub draft PRs and GitLab WIP MRs. [#7998](https://github.com/sourcegraph/sourcegraph/issues/7998)
- `indexed-searcher`'s watchdog can be configured and has additional instrumentation. This is useful when diagnosing [zoekt-webserver is restarting due to watchdog](https://docs.sourcegraph.com/admin/observability/troubleshooting#scenario-zoekt-webserver-is-restarting-due-to-watchdog). [#15148](https://github.com/sourcegraph/sourcegraph/pull/15148)
- Pings now contain Redis & Postgres server versions. [14405](https://github.com/sourcegraph/sourcegraph/14405)
- Aggregated usage data of the search onboarding tour is now included in pings. The data tracked are: total number of views of the onboarding tour, total number of views of each step in the onboarding tour, total number of tours closed. [#15113](https://github.com/sourcegraph/sourcegraph/pull/15113)
- Users can now specify credentials for code hosts to enable campaigns for non site-admin users. [#15506](https://github.com/sourcegraph/sourcegraph/pull/15506)
- A `campaigns.restrictToAdmins` site configuration option has been added to prevent non site-admin users from using campaigns. [#15785](https://github.com/sourcegraph/sourcegraph/pull/15785)
- Number of page views on campaign apply page, page views on campaign details page after create/update, closed campaigns, created campaign specs and changesets specs and the sum of changeset diff stats will be sent back in pings. [#15279](https://github.com/sourcegraph/sourcegraph/pull/15279)
- Users can now explicitly set their primary email address. [#15683](https://github.com/sourcegraph/sourcegraph/pull/15683)
- "[Why code search is still needed for monorepos](https://docs.sourcegraph.com/adopt/code_search_in_monorepos)" doc page

### Changed

- Improved contrast / visibility in comment syntax highlighting. [#14546](https://github.com/sourcegraph/sourcegraph/issues/14546)
- Campaigns are no longer in beta. [#14900](https://github.com/sourcegraph/sourcegraph/pull/14900)
- Campaigns now have a fancy new icon. [#14740](https://github.com/sourcegraph/sourcegraph/pull/14740)
- Search queries with an unbalanced closing paren `)` are now invalid, since this likely indicates an error. Previously, patterns with dangling `)` were valid in some cases. Note that patterns with dangling `)` can still be searched, but should be quoted via `content:"foo)"`. [#15042](https://github.com/sourcegraph/sourcegraph/pull/15042)
- Extension providers can now return AsyncIterables, enabling dynamic provider results without dependencies. [#15042](https://github.com/sourcegraph/sourcegraph/issues/15061)
- Deprecated the `"email.smtp": { "disableTLS" }` site config option, this field has been replaced by `"email.smtp": { "noVerifyTLS" }`. [#15682](https://github.com/sourcegraph/sourcegraph/pull/15682)

### Fixed

- The `file:` added to the search field when navigating to a tree or file view will now behave correctly when the file path contains spaces. [#12296](https://github.com/sourcegraph/sourcegraph/issues/12296)
- OAuth login now respects site configuration `experimentalFeatures: { "tls.external": {...} }` for custom certificates and skipping TLS verify. [#14144](https://github.com/sourcegraph/sourcegraph/issues/14144)
- If the `HEAD` file in a cloned repo is absent or truncated, background cleanup activities will use a best-effort default to remedy the situation. [#14962](https://github.com/sourcegraph/sourcegraph/pull/14962)
- Search input will always show suggestions. Previously we only showed suggestions for letters and some special characters. [#14982](https://github.com/sourcegraph/sourcegraph/pull/14982)
- Fixed an issue where `not` keywords were not recognized inside expression groups, and treated incorrectly as patterns. [#15139](https://github.com/sourcegraph/sourcegraph/pull/15139)
- Fixed an issue where hover pop-ups would not show on the first character of a valid hover range in search queries. [#15410](https://github.com/sourcegraph/sourcegraph/pull/15410)
- Fixed an issue where submodules configured with a relative URL resulted in non-functional hyperlinks in the file tree UI. [#15286](https://github.com/sourcegraph/sourcegraph/issues/15286)
- Pushing commits to public GitLab repositories with campaigns now works, since we use the configured token even if the repository is public. [#15536](https://github.com/sourcegraph/sourcegraph/pull/15536)
- `.kts` is now highlighted properly as Kotlin code, fixed various other issues in Kotlin syntax highlighting.
- Fixed an issue where the value of `content:` was treated literally when the regular expression toggle is active. [#15639](https://github.com/sourcegraph/sourcegraph/pull/15639)
- Fixed an issue where non-site admins were prohibited from updating some of their other personal metadata when `auth.enableUsernameChanges` was `false`. [#15663](https://github.com/sourcegraph/sourcegraph/issues/15663)
- Fixed the `url` fields of repositories and trees in GraphQL returning URLs that were not %-encoded (e.g. when the repository name contained spaces). [#15667](https://github.com/sourcegraph/sourcegraph/issues/15667)
- Fixed "Find references" showing errors in the references panel in place of the syntax-highlighted code for repositories with spaces in their name. [#15618](https://github.com/sourcegraph/sourcegraph/issues/15618)
- Fixed an issue where specifying the `repohasfile` filter did not return results as expected unless `repo` was specified. [#15894](https://github.com/sourcegraph/sourcegraph/pull/15894)
- Fixed an issue causing user input in the search query field to be erased in some cases. [#15921](https://github.com/sourcegraph/sourcegraph/issues/15921).

### Removed

-

## 3.21.2

:warning: WARNING :warning: For users of single-image Sourcegraph instance, please delete the secret key file `/var/lib/sourcegraph/token` inside the container before attempting to upgrade to 3.21.x.

### Fixed

- Fix externalURLs alert logic [#14980](https://github.com/sourcegraph/sourcegraph/pull/14980)

## 3.21.1

:warning: WARNING :warning: For users of single-image Sourcegraph instance, please delete the secret key file `/var/lib/sourcegraph/token` inside the container before attempting to upgrade to 3.21.x.

### Fixed

- Fix alerting for native integration condition [#14775](https://github.com/sourcegraph/sourcegraph/pull/14775)
- Fix query with large repo count hanging [#14944](https://github.com/sourcegraph/sourcegraph/pull/14944)
- Fix server upgrade where codeintel database does not exist [#14953](https://github.com/sourcegraph/sourcegraph/pull/14953)
- CVE-2019-18218 in postgres docker image [#14954](https://github.com/sourcegraph/sourcegraph/pull/14954)
- Fix an issue where .git/HEAD in invalid [#14962](https://github.com/sourcegraph/sourcegraph/pull/14962)
- Repository syncing will not happen more frequently than the repoListUpdateInterval config value [#14901](https://github.com/sourcegraph/sourcegraph/pull/14901) [#14983](https://github.com/sourcegraph/sourcegraph/pull/14983)

## 3.21.0

:warning: WARNING :warning: For users of single-image Sourcegraph instance, please delete the secret key file `/var/lib/sourcegraph/token` inside the container before attempting to upgrade to 3.21.x.

### Added

- The new GraphQL API query field `namespaceByName(name: String!)` makes it easier to look up the user or organization with the given name. Previously callers needed to try looking up the user and organization separately.
- Changesets created by campaigns will now include a link back to the campaign in their body text. [#14033](https://github.com/sourcegraph/sourcegraph/issues/14033)
- Users can now preview commits that are going to be created in their repositories in the campaign preview UI. [#14181](https://github.com/sourcegraph/sourcegraph/pull/14181)
- If emails are configured, the user will be sent an email when important account information is changed. This currently encompasses changing/resetting the password, adding/removing emails, and adding/removing access tokens. [#14320](https://github.com/sourcegraph/sourcegraph/pull/14320)
- A subset of changesets can now be published by setting the `published` flag in campaign specs [to an array](https://docs.sourcegraph.com/@main/campaigns/campaign_spec_yaml_reference#publishing-only-specific-changesets), which allows only specific changesets within a campaign to be published based on the repository name. [#13476](https://github.com/sourcegraph/sourcegraph/pull/13476)
- Homepage panels are now enabled by default. [#14287](https://github.com/sourcegraph/sourcegraph/issues/14287)
- The most recent ping data is now available to site admins via the Site-admin > Pings page. [#13956](https://github.com/sourcegraph/sourcegraph/issues/13956)
- Homepage panel engagement metrics will be sent back in pings. [#14589](https://github.com/sourcegraph/sourcegraph/pull/14589)
- Homepage now has a footer with links to different extensibility features. [#14638](https://github.com/sourcegraph/sourcegraph/issues/14638)
- Added an onboarding tour of Sourcegraph for new users. It can be enabled in user settings with `experimentalFeatures.showOnboardingTour` [#14636](https://github.com/sourcegraph/sourcegraph/pull/14636)
- Added an onboarding tour of Sourcegraph for new users. [#14636](https://github.com/sourcegraph/sourcegraph/pull/14636)
- Repository GraphQL queries now support an `after` parameter that permits cursor-based pagination. [#13715](https://github.com/sourcegraph/sourcegraph/issues/13715)
- Searches in the Recent Searches panel and other places are now syntax highlighted. [#14443](https://github.com/sourcegraph/sourcegraph/issues/14443)

### Changed

- Interactive search mode is now disabled by default because the new plain text search input is smarter. To reenable it, add `{ "experimentalFeatures": { "splitSearchModes": true } }` in user settings.
- The extension registry has been redesigned to make it easier to find non-default Sourcegraph extensions.
- Tokens and similar sensitive information included in the userinfo portion of remote repository URLs will no longer be visible on the Mirroring settings page. [#14153](https://github.com/sourcegraph/sourcegraph/pull/14153)
- The sign in and sign up forms have been redesigned with better input validation.
- Kubernetes admins mounting [configuration files](https://docs.sourcegraph.com/admin/config/advanced_config_file#kubernetes-configmap) are encouraged to change how the ConfigMap is mounted. See the new documentation. Previously our documentation suggested using subPath. However, this lead to Kubernetes not automatically updating the files on configuration change. [#14297](https://github.com/sourcegraph/sourcegraph/pull/14297)
- The precise code intel bundle manager will now expire any converted LSIF data that is older than `PRECISE_CODE_INTEL_MAX_DATA_AGE` (30 days by default) that is also not visible from the tip of the default branch.
- `SRC_LOG_LEVEL=warn` is now the default in Docker Compose and Kubernetes deployments, reducing the amount of uninformative log spam. [#14458](https://github.com/sourcegraph/sourcegraph/pull/14458)
- Permissions data that were stored in deprecated binary format are abandoned. Downgrade from 3.21 to 3.20 is OK, but to 3.19 or prior versions might experience missing/incomplete state of permissions for a short period of time. [#13740](https://github.com/sourcegraph/sourcegraph/issues/13740)
- The query builder page is now disabled by default. To reenable it, add `{ "experimentalFeatures": { "showQueryBuilder": true } }` in user settings.
- The GraphQL `updateUser` mutation now returns the updated user (instead of an empty response).

### Fixed

- Git clone URLs now validate their format correctly. [#14313](https://github.com/sourcegraph/sourcegraph/pull/14313)
- Usernames set in Slack `observability.alerts` now apply correctly. [#14079](https://github.com/sourcegraph/sourcegraph/pull/14079)
- Path segments in breadcrumbs get truncated correctly again on small screen sizes instead of inflating the header bar. [#14097](https://github.com/sourcegraph/sourcegraph/pull/14097)
- GitLab pipelines are now parsed correctly and show their current status in campaign changesets. [#14129](https://github.com/sourcegraph/sourcegraph/pull/14129)
- Fixed an issue where specifying any repogroups would effectively search all repositories for all repogroups. [#14190](https://github.com/sourcegraph/sourcegraph/pull/14190)
- Changesets that were previously closed after being detached from a campaign are now reopened when being reattached. [#14099](https://github.com/sourcegraph/sourcegraph/pull/14099)
- Previously large files that match the site configuration [search.largeFiles](https://docs.sourcegraph.com/admin/config/site_config#search-largeFiles) would not be indexed if they contained a large number of unique trigrams. We now index those files as well. Note: files matching the glob still need to be valid utf-8. [#12443](https://github.com/sourcegraph/sourcegraph/issues/12443)
- Git tags without a `creatordate` value will no longer break tag search within a repository. [#5453](https://github.com/sourcegraph/sourcegraph/issues/5453)
- Campaigns pages now work properly on small viewports. [#14292](https://github.com/sourcegraph/sourcegraph/pull/14292)
- Fix an issue with viewing repositories that have spaces in the repository name [#2867](https://github.com/sourcegraph/sourcegraph/issues/2867)

### Removed

- Syntax highlighting for GraphQL, INI, TOML, and Perforce files has been removed [due to incompatible/absent licenses](https://github.com/sourcegraph/sourcegraph/issues/13933). We plan to [add it back in the future](https://github.com/sourcegraph/sourcegraph/issues?q=is%3Aissue+is%3Aopen+add+syntax+highlighting+for+develop+a+).
- Search scope pages (`/search/scope/:id`) were removed.
- User-defined search scopes are no longer shown below the search bar on the homepage. Use the [`quicklinks`](https://docs.sourcegraph.com/user/personalization/quick_links) setting instead to display links there.
- The explore page (`/explore`) was removed.
- The sign out page was removed.
- The unused GraphQL types `DiffSearchResult` and `DeploymentConfiguration` were removed.
- The deprecated GraphQL mutation `updateAllMirrorRepositories`.
- The deprecated GraphQL field `Site.noRepositoriesEnabled`.
- Total counts of users by product area have been removed from pings.
- Aggregate daily, weekly, and monthly latencies (in ms) of code intelligence events (e.g., hover tooltips) have been removed from pings.

## 3.20.1

### Fixed

- gomod: rollback go-diff to v0.5.3 (v0.6.0 causes panic in certain cases) [#13973](https://github.com/sourcegraph/sourcegraph/pull/13973).
- Fixed an issue causing the scoped query in the search field to be erased when viewing files. [#13954](https://github.com/sourcegraph/sourcegraph/pull/13954).

## 3.20.0

### Added

- Site admins can now force a specific user to re-authenticate on their next request or visit. [#13647](https://github.com/sourcegraph/sourcegraph/pull/13647)
- Sourcegraph now watches its [configuration files](https://docs.sourcegraph.com/admin/config/advanced_config_file) (when using external files) and automatically applies the changes to Sourcegraph's configuration when they change. For example, this allows Sourcegraph to detect when a Kubernetes ConfigMap changes. [#13646](https://github.com/sourcegraph/sourcegraph/pull/13646)
- To define repository groups (`search.repositoryGroups` in global, org, or user settings), you can now specify regular expressions in addition to single repository names. [#13730](https://github.com/sourcegraph/sourcegraph/pull/13730)
- The new site configuration property `search.limits` configures the maximum search timeout and the maximum number of repositories to search for various types of searches. [#13448](https://github.com/sourcegraph/sourcegraph/pull/13448)
- Files and directories can now be excluded from search by adding the file `.sourcegraph/ignore` to the root directory of a repository. Each line in the _ignore_ file is interpreted as a globbing pattern. [#13690](https://github.com/sourcegraph/sourcegraph/pull/13690)
- Structural search syntax now allows regular expressions in patterns. Also, `...` can now be used in place of `:[_]`. See the [documentation](https://docs.sourcegraph.com/@main/code_search/reference/structural) for example syntax. [#13809](https://github.com/sourcegraph/sourcegraph/pull/13809)
- The total size of all Git repositories and the lines of code for indexed branches will be sent back in pings. [#13764](https://github.com/sourcegraph/sourcegraph/pull/13764)
- Experimental: A new homepage UI for Sourcegraph Server shows the user their recent searches, repositories, files, and saved searches. It can be enabled with `experimentalFeatures.showEnterpriseHomePanels`. [#13407](https://github.com/sourcegraph/sourcegraph/issues/13407)

### Changed

- Campaigns are enabled by default for all users. Site admins may view and create campaigns; everyone else may only view campaigns. The new site configuration property `campaigns.enabled` can be used to disable campaigns for all users. The properties `campaigns.readAccess`, `automation.readAccess.enabled`, and `"experimentalFeatures": { "automation": "enabled" }}` are deprecated and no longer have any effect.
- Diff and commit searches are limited to 10,000 repositories (if `before:` or `after:` filters are used), or 50 repositories (if no time filters are used). You can configure this limit in the site configuration property `search.limits`. [#13386](https://github.com/sourcegraph/sourcegraph/pull/13386)
- The site configuration `maxReposToSearch` has been deprecated in favor of the property `maxRepos` on `search.limits`. [#13439](https://github.com/sourcegraph/sourcegraph/pull/13439)
- Search queries are now processed by a new parser that will always be enabled going forward. There should be no material difference in behavior. In case of adverse effects, the previous parser can be reenabled by setting `"search.migrateParser": false` in settings. [#13435](https://github.com/sourcegraph/sourcegraph/pull/13435)
- It is now possible to search for file content that excludes a term using the `NOT` operator. [#12412](https://github.com/sourcegraph/sourcegraph/pull/12412)
- `NOT` is available as an alternative syntax of `-` on supported keywords `repo`, `file`, `content`, `lang`, and `repohasfile`. [#12412](https://github.com/sourcegraph/sourcegraph/pull/12412)
- Negated content search is now also supported for unindexed repositories. Previously it was only supported for indexed repositories [#13359](https://github.com/sourcegraph/sourcegraph/pull/13359).
- The experimental feature flag `andOrQuery` is deprecated. [#13435](https://github.com/sourcegraph/sourcegraph/pull/13435)
- After a user's password changes, they will be signed out on all devices and must sign in again. [#13647](https://github.com/sourcegraph/sourcegraph/pull/13647)
- `rev:` is available as alternative syntax of `@` for searching revisions instead of the default branch [#13133](https://github.com/sourcegraph/sourcegraph/pull/13133)
- Campaign URLs have changed to use the campaign name instead of an opaque ID. The old URLs no longer work. [#13368](https://github.com/sourcegraph/sourcegraph/pull/13368)
- A new `external_service_repos` join table was added. The migration required to make this change may take a few minutes.

### Fixed

- User satisfaction/NPS surveys will now correctly provide a range from 0–10, rather than 0–9. [#13163](https://github.com/sourcegraph/sourcegraph/pull/13163)
- Fixed a bug where we returned repositories with invalid revisions in the search results. Now, if a user specifies an invalid revision, we show an alert. [#13271](https://github.com/sourcegraph/sourcegraph/pull/13271)
- Previously it wasn't possible to search for certain patterns containing `:` because they would not be considered valid filters. We made these checks less strict. [#10920](https://github.com/sourcegraph/sourcegraph/pull/10920)
- When a user signs out of their account, all of their sessions will be invalidated, not just the session where they signed out. [#13647](https://github.com/sourcegraph/sourcegraph/pull/13647)
- URL information will no longer be leaked by the HTTP referer header. This prevents the user's password reset code from being leaked. [#13804](https://github.com/sourcegraph/sourcegraph/pull/13804)
- GitLab OAuth2 user authentication now respects `tls.external` site setting. [#13814](https://github.com/sourcegraph/sourcegraph/pull/13814)

### Removed

- The smartSearchField feature is now always enabled. The `experimentalFeatures.smartSearchField` settings option has been removed.

## 3.19.2

### Fixed

- search: always limit commit and diff to less than 10,000 repos [a97f81b0f7](https://github.com/sourcegraph/sourcegraph/commit/a97f81b0f79535253bd7eae6c30d5c91d48da5ca)
- search: configurable limits on commit/diff search [1c22d8ce1](https://github.com/sourcegraph/sourcegraph/commit/1c22d8ce13c149b3fa3a7a26f8cb96adc89fc556)
- search: add site configuration for maxTimeout [d8d61b43c0f](https://github.com/sourcegraph/sourcegraph/commit/d8d61b43c0f0d229d46236f2f128ca0f93455172)

## 3.19.1

### Fixed

- migrations: revert migration causing deadlocks in some deployments [#13194](https://github.com/sourcegraph/sourcegraph/pull/13194)

## 3.19.0

### Added

- Emails can be now be sent to SMTP servers with self-signed certificates, using `email.smtp.disableTLS`. [#12243](https://github.com/sourcegraph/sourcegraph/pull/12243)
- Saved search emails now include a link to the user's saved searches page. [#11651](https://github.com/sourcegraph/sourcegraph/pull/11651)
- Campaigns can now be synced using GitLab webhooks. [#12139](https://github.com/sourcegraph/sourcegraph/pull/12139)
- Configured `observability.alerts` can now be tested using a GraphQL endpoint, `triggerObservabilityTestAlert`. [#12532](https://github.com/sourcegraph/sourcegraph/pull/12532)
- The Sourcegraph CLI can now serve local repositories for Sourcegraph to clone. This was previously in a command called `src-expose`. See [serving local repositories](https://docs.sourcegraph.com/admin/external_service/src_serve_git) in our documentation to find out more. [#12363](https://github.com/sourcegraph/sourcegraph/issues/12363)
- The count of retained, churned, resurrected, new and deleted users will be sent back in pings. [#12136](https://github.com/sourcegraph/sourcegraph/pull/12136)
- Saved search usage will be sent back in pings. [#12956](https://github.com/sourcegraph/sourcegraph/pull/12956)
- Any request with `?trace=1` as a URL query parameter will enable Jaeger tracing (if Jaeger is enabled). [#12291](https://github.com/sourcegraph/sourcegraph/pull/12291)
- Password reset emails will now be automatically sent to users created by a site admin if email sending is configured and password reset is enabled. Previously, site admins needed to manually send the user this password reset link. [#12803](https://github.com/sourcegraph/sourcegraph/pull/12803)
- Syntax highlighting for `and` and `or` search operators. [#12694](https://github.com/sourcegraph/sourcegraph/pull/12694)
- It is now possible to search for file content that excludes a term using the `NOT` operator. Negating pattern syntax requires setting `"search.migrateParser": true` in settings and is currently only supported for literal and regexp queries on indexed repositories. [#12412](https://github.com/sourcegraph/sourcegraph/pull/12412)
- `NOT` is available as an alternative syntax of `-` on supported keywords `repo`, `file`, `content`, `lang`, and `repohasfile`. `NOT` requires setting `"search.migrateParser": true` option in settings. [#12520](https://github.com/sourcegraph/sourcegraph/pull/12520)

### Changed

- Repository permissions are now always checked and updated asynchronously ([background permissions syncing](https://docs.sourcegraph.com/admin/repo/permissions#background-permissions-syncing)) instead of blocking each operation. The site config option `permissions.backgroundSync` (which enabled this behavior in previous versions) is now a no-op and is deprecated.
- [Background permissions syncing](https://docs.sourcegraph.com/admin/repo/permissions#background-permissions-syncing) (`permissions.backgroundSync`) has become the only option for mirroring repository permissions from code hosts. All relevant site configurations are deprecated.

### Fixed

- Fixed site admins are getting errors when visiting user settings page in OSS version. [#12313](https://github.com/sourcegraph/sourcegraph/pull/12313)
- `github-proxy` now respects the environment variables `HTTP_PROXY`, `HTTPS_PROXY` and `NO_PROXY` (or the lowercase versions thereof). Other services already respect these variables, but this was missed. If you need a proxy to access github.com set the environment variable for the github-proxy container. [#12377](https://github.com/sourcegraph/sourcegraph/issues/12377)
- `sourcegraph-frontend` now respects the `tls.external` experimental setting as well as the proxy environment variables. In proxy environments this allows Sourcegraph to fetch extensions. [#12633](https://github.com/sourcegraph/sourcegraph/issues/12633)
- Fixed a bug that would sometimes cause trailing parentheses to be removed from search queries upon page load. [#12960](https://github.com/sourcegraph/sourcegraph/issues/12690)
- Indexed search will no longer stall if a specific index job stalls. Additionally at scale many corner cases causing indexing to stall have been fixed. [#12502](https://github.com/sourcegraph/sourcegraph/pull/12502)
- Indexed search will quickly recover from rebalancing / roll outs. When a indexed search shard goes down, its repositories are re-indexed by other shards. This takes a while and during a rollout leads to effectively re-indexing all repositories. We now avoid indexing the redistributed repositories once a shard comes back online. [#12474](https://github.com/sourcegraph/sourcegraph/pull/12474)
- Indexed search has many improvements to observability. More detailed Jaeger traces, detailed logging during startup and more prometheus metrics.
- The site admin repository needs-index page is significantly faster. Previously on large instances it would usually timeout. Now it should load within a second. [#12513](https://github.com/sourcegraph/sourcegraph/pull/12513)
- User password reset page now respects the value of site config `auth.minPasswordLength`. [#12971](https://github.com/sourcegraph/sourcegraph/pull/12971)
- Fixed an issue where duplicate search results would show for queries with `or`-expressions. [#12531](https://github.com/sourcegraph/sourcegraph/pull/12531)
- Faster indexed search queries over a large number of repositories. Searching 100k+ repositories is now ~400ms faster and uses much less memory. [#12546](https://github.com/sourcegraph/sourcegraph/pull/12546)

### Removed

- Deprecated site settings `lightstepAccessToken` and `lightstepProject` have been removed. We now only support sending traces to Jaeger. Configure Jaeger with `observability.tracing` site setting.
- Removed `CloneInProgress` option from GraphQL Repositories API. [#12560](https://github.com/sourcegraph/sourcegraph/pull/12560)

## 3.18.0

### Added

- To search across multiple revisions of the same repository, list multiple branch names (or other revspecs) separated by `:` in your query, as in `repo:myrepo@branch1:branch2:branch2`. To search all branches, use `repo:myrepo@*refs/heads/`. Previously this was only supported for diff and commit searches and only available via the experimental site setting `searchMultipleRevisionsPerRepository`.
- The "Add repositories" page (/site-admin/external-services/new) now displays a dismissible notification explaining how and why we access code host data. [#11789](https://github.com/sourcegraph/sourcegraph/pull/11789).
- New `observability.alerts` features:
  - Notifications now provide more details about relevant alerts.
  - Support for email and OpsGenie notifications has been added. Note that to receive email alerts, `email.address` and `email.smtp` must be configured.
  - Some notifiers now have new options:
    - PagerDuty notifiers: `severity` and `apiUrl`
    - Webhook notifiers: `bearerToken`
  - A new `disableSendResolved` option disables notifications for when alerts resolve themselves.
- Recently firing critical alerts can now be displayed to admins via site alerts, use the flag `{ "alerts.hideObservabilitySiteAlerts": false }` to enable these alerts in user configuration.
- Specific alerts can now be silenced using `observability.silenceAlerts`. [#12087](https://github.com/sourcegraph/sourcegraph/pull/12087)
- Revisions listed in `experimentalFeatures.versionContext` will be indexed for faster searching. This is the first support towards indexing non-default branches. [#6728](https://github.com/sourcegraph/sourcegraph/issues/6728)
- Revisions listed in `experimentalFeatures.versionContext` or `experimentalFeatures.search.index.branches` will be indexed for faster searching. This is the first support towards indexing non-default branches. [#6728](https://github.com/sourcegraph/sourcegraph/issues/6728)
- Campaigns are now supported on GitLab.
- Campaigns now support GitLab and allow users to create, update and track merge requests on GitLab instances.
- Added a new section on the search homepage on Sourcegraph.com. It is currently feature flagged behind `experimentalFeatures.showRepogroupHomepage` in settings.
- Added new repository group pages.

### Changed

- Some monitoring alerts now have more useful descriptions. [#11542](https://github.com/sourcegraph/sourcegraph/pull/11542)
- Searching `fork:true` or `archived:true` has the same behaviour as searching `fork:yes` or `archived:yes` respectively. Previously it incorrectly had the same behaviour as `fork:only` and `archived:only` respectively. [#11740](https://github.com/sourcegraph/sourcegraph/pull/11740)
- Configuration for `observability.alerts` has changed and notifications are now provided by Prometheus Alertmanager. [#11832](https://github.com/sourcegraph/sourcegraph/pull/11832)
  - Removed: `observability.alerts.id`.
  - Removed: Slack notifiers no longer accept `mentionUsers`, `mentionGroups`, `mentionChannel`, and `token` options.

### Fixed

- The single-container `sourcegraph/server` image now correctly reports its version.
- An issue where repositories would not clone and index in some edge cases where the clones were deleted or not successful on gitserver. [#11602](https://github.com/sourcegraph/sourcegraph/pull/11602)
- An issue where repositories previously deleted on gitserver would not immediately reclone on system startup. [#11684](https://github.com/sourcegraph/sourcegraph/issues/11684)
- An issue where the sourcegraph/server Jaeger config was invalid. [#11661](https://github.com/sourcegraph/sourcegraph/pull/11661)
- An issue where valid search queries were improperly hinted as being invalid in the search field. [#11688](https://github.com/sourcegraph/sourcegraph/pull/11688)
- Reduce frontend memory spikes by limiting the number of goroutines launched by our GraphQL resolvers. [#11736](https://github.com/sourcegraph/sourcegraph/pull/11736)
- Fixed a bug affecting Sourcegraph icon display in our Phabricator native integration [#11825](https://github.com/sourcegraph/sourcegraph/pull/11825).
- Improve performance of site-admin repositories status page. [#11932](https://github.com/sourcegraph/sourcegraph/pull/11932)
- An issue where search autocomplete for files didn't add the right path. [#12241](https://github.com/sourcegraph/sourcegraph/pull/12241)

### Removed

- Backwards compatibility for "critical configuration" (a type of configuration that was deprecated in December 2019) was removed. All critical configuration now belongs in site configuration.
- Experimental feature setting `{ "experimentalFeatures": { "searchMultipleRevisionsPerRepository": true } }` will be removed in 3.19. It is now always on. Please remove references to it.
- Removed "Cloning" tab in site-admin Repository Status page. [#12043](https://github.com/sourcegraph/sourcegraph/pull/12043)
- The `blacklist` configuration option for Gitolite that was deprecated in 3.17 has been removed in 3.19. Use `exclude.pattern` instead. [#12345](https://github.com/sourcegraph/sourcegraph/pull/12345)

## 3.17.3

### Fixed

- git: Command retrying made a copy that was never used [#11807](https://github.com/sourcegraph/sourcegraph/pull/11807)
- frontend: Allow opt out of EnsureRevision when making a comparison query [#11811](https://github.com/sourcegraph/sourcegraph/pull/11811)
- Fix Phabricator icon class [#11825](https://github.com/sourcegraph/sourcegraph/pull/11825)

## 3.17.2

### Fixed

- An issue where repositories previously deleted on gitserver would not immediately reclone on system startup. [#11684](https://github.com/sourcegraph/sourcegraph/issues/11684)

## 3.17.1

### Added

- Improved search indexing metrics

### Changed

- Some monitoring alerts now have more useful descriptions. [#11542](https://github.com/sourcegraph/sourcegraph/pull/11542)

### Fixed

- The single-container `sourcegraph/server` image now correctly reports its version.
- An issue where repositories would not clone and index in some edge cases where the clones were deleted or not successful on gitserver. [#11602](https://github.com/sourcegraph/sourcegraph/pull/11602)
- An issue where the sourcegraph/server Jaeger config was invalid. [#11661](https://github.com/sourcegraph/sourcegraph/pull/11661)

## 3.17.0

### Added

- The search results page now shows a small UI notification if either repository forks or archives are excluded, when `fork` or `archived` options are not explicitly set. [#10624](https://github.com/sourcegraph/sourcegraph/pull/10624)
- Prometheus metric `src_gitserver_repos_removed_disk_pressure` which is incremented everytime we remove a repository due to disk pressure. [#10900](https://github.com/sourcegraph/sourcegraph/pull/10900)
- `gitolite.exclude` setting in [Gitolite external service config](https://docs.sourcegraph.com/admin/external_service/gitolite#configuration) now supports a regular expression via the `pattern` field. This is consistent with how we exclude in other external services. Additionally this is a replacement for the deprecated `blacklist` configuration. [#11403](https://github.com/sourcegraph/sourcegraph/pull/11403)
- Notifications about Sourcegraph being out of date will now be shown to site admins and users (depending on how out-of-date it is).
- Alerts are now configured using `observability.alerts` in the site configuration, instead of via the Grafana web UI. This does not yet support all Grafana notification channel types, and is not yet supported on `sourcegraph/server` ([#11473](https://github.com/sourcegraph/sourcegraph/issues/11473)). For more details, please refer to the [Sourcegraph alerting guide](https://docs.sourcegraph.com/admin/observability/alerting).
- Experimental basic support for detecting if your Sourcegraph instance is over or under-provisioned has been added through a set of dashboards and warning-level alerts based on container utilization.
- Query [operators](https://docs.sourcegraph.com/code_search/reference/queries#boolean-operators) `and` and `or` are now enabled by default in all search modes for searching file content. [#11521](https://github.com/sourcegraph/sourcegraph/pull/11521)

### Changed

- Repository search within a version context will link to the revision in the version context. [#10860](https://github.com/sourcegraph/sourcegraph/pull/10860)
- Background permissions syncing becomes the default method to sync permissions from code hosts. Please [read our documentation for things to keep in mind before upgrading](https://docs.sourcegraph.com/admin/repo/permissions#background-permissions-syncing). [#10972](https://github.com/sourcegraph/sourcegraph/pull/10972)
- The styling of the hover overlay was overhauled to never have badges or the close button overlap content while also always indicating whether the overlay is currently pinned. The styling on code hosts was also improved. [#10956](https://github.com/sourcegraph/sourcegraph/pull/10956)
- Previously, it was required to quote most patterns in structural search. This is no longer a restriction and single and double quotes in structural search patterns are interpreted literally. Note: you may still use `content:"structural-pattern"` if the pattern without quotes conflicts with other syntax. [#11481](https://github.com/sourcegraph/sourcegraph/pull/11481)

### Fixed

- Dynamic repo search filters on branches which contain special characters are correctly escaped now. [#10810](https://github.com/sourcegraph/sourcegraph/pull/10810)
- Forks and archived repositories at a specific commit are searched without the need to specify "fork:yes" or "archived:yes" in the query. [#10864](https://github.com/sourcegraph/sourcegraph/pull/10864)
- The git history for binary files is now correctly shown. [#11034](https://github.com/sourcegraph/sourcegraph/pull/11034)
- Links to AWS Code Commit repositories have been fixed after the URL schema has been changed. [#11019](https://github.com/sourcegraph/sourcegraph/pull/11019)
- A link to view all repositories will now always appear on the Explore page. [#11113](https://github.com/sourcegraph/sourcegraph/pull/11113)
- The Site-admin > Pings page no longer incorrectly indicates that pings are disabled when they aren't. [#11229](https://github.com/sourcegraph/sourcegraph/pull/11229)
- Match counts are now accurately reported for indexed search. [#11242](https://github.com/sourcegraph/sourcegraph/pull/11242)
- When background permissions syncing is enabled, it is now possible to only enforce permissions for repositories from selected code hosts (instead of enforcing permissions for repositories from all code hosts). [#11336](https://github.com/sourcegraph/sourcegraph/pull/11336)
- When more than 200+ repository revisions in a search are unindexed (very rare), the remaining repositories are reported as missing instead of Sourcegraph issuing e.g. several thousand unindexed search requests which causes system slowness and ultimately times out—ensuring searches are still fast even if there are indexing issues on a deployment of Sourcegraph. This does not apply if `index:no` is present in the query.

### Removed

- Automatic syncing of Campaign webhooks for Bitbucket Server. [#10962](https://github.com/sourcegraph/sourcegraph/pull/10962)
- The `blacklist` configuration option for Gitolite is DEPRECATED and will be removed in 3.19. Use `exclude.pattern` instead.

## 3.16.2

### Fixed

- Search: fix indexed search match count [#7fc96](https://github.com/sourcegraph/sourcegraph/commit/7fc96d319f49f55da46a7649ccf261aa7e8327c3)
- Sort detected languages properly [#e7750](https://github.com/sourcegraph/sourcegraph/commit/e77507d060a40355e7b86fb093d21a7149ea03ac)

## 3.16.1

### Fixed

- Fix repo not found error for patches [#11021](https://github.com/sourcegraph/sourcegraph/pull/11021).
- Show expired license screen [#10951](https://github.com/sourcegraph/sourcegraph/pull/10951).
- Sourcegraph is now built with Go 1.14.3, fixing issues running Sourcegraph onUbuntu 19 and 20. [#10447](https://github.com/sourcegraph/sourcegraph/issues/10447)

## 3.16.0

### Added

- Autocompletion for `repogroup` filters in search queries. [#10141](https://github.com/sourcegraph/sourcegraph/pull/10286)
- If the experimental feature flag `codeInsights` is enabled, extensions can contribute content to directory pages through the experimental `ViewProvider` API. [#10236](https://github.com/sourcegraph/sourcegraph/pull/10236)
  - Directory pages are then represented as an experimental `DirectoryViewer` in the `visibleViewComponents` of the extension API. **Note: This may break extensions that were assuming `visibleViewComponents` were always `CodeEditor`s and did not check the `type` property.** Extensions checking the `type` property will continue to work. [#10236](https://github.com/sourcegraph/sourcegraph/pull/10236)
- [Major syntax highlighting improvements](https://github.com/sourcegraph/syntect_server/pull/29), including:
  - 228 commits / 1 year of improvements to the syntax highlighter library Sourcegraph uses ([syntect](https://github.com/trishume/syntect)).
  - 432 commits / 1 year of improvements to the base syntax definitions for ~36 languages Sourcegraph uses ([sublimehq/Packages](https://github.com/sublimehq/Packages)).
  - 30 new file extensions/names now detected.
  - Likely fixes other major instability and language support issues. #9557
  - Added [Smarty](#2885), [Ethereum / Solidity / Vyper)](#2440), [Cuda](#5907), [COBOL](#10154), [vb.NET](#4901), and [ASP.NET](#4262) syntax highlighting.
  - Fixed OCaml syntax highlighting #3545
  - Bazel/Starlark support improved (.star, BUILD, and many more extensions now properly highlighted). #8123
- New permissions page in both user and repository settings when background permissions syncing is enabled (`"permissions.backgroundSync": {"enabled": true}`). [#10473](https://github.com/sourcegraph/sourcegraph/pull/10473) [#10655](https://github.com/sourcegraph/sourcegraph/pull/10655)
- A new dropdown for choosing version contexts appears on the left of the query input when version contexts are specified in `experimentalFeatures.versionContext` in site configuration. Version contexts allow you to scope your search to specific sets of repos at revisions.
- Campaign changeset usage counts including changesets created, added and merged will be sent back in pings. [#10591](https://github.com/sourcegraph/sourcegraph/pull/10591)
- Diff views now feature syntax highlighting and can be properly copy-pasted. [#10437](https://github.com/sourcegraph/sourcegraph/pull/10437)
- Admins can now download an anonymized usage statistics ZIP archive in the **Site admin > Usage stats**. Opting to share this archive with the Sourcegraph team helps us make the product even better. [#10475](https://github.com/sourcegraph/sourcegraph/pull/10475)
- Extension API: There is now a field `versionContext` and subscribable `versionContextChanges` in `Workspace` to allow extensions to respect the instance's version context.
- The smart search field, providing syntax highlighting, hover tooltips, and validation on filters in search queries, is now activated by default. It can be disabled by setting `{ "experimentalFeatures": { "smartSearchField": false } }` in global settings.

### Changed

- The `userID` and `orgID` fields in the SavedSearch type in the GraphQL API have been replaced with a `namespace` field. To get the ID of the user or org that owns the saved search, use `namespace.id`. [#5327](https://github.com/sourcegraph/sourcegraph/pull/5327)
- Tree pages now redirect to blob pages if the path is not a tree and vice versa. [#10193](https://github.com/sourcegraph/sourcegraph/pull/10193)
- Files and directories that are not found now return a 404 status code. [#10193](https://github.com/sourcegraph/sourcegraph/pull/10193)
- The site admin flag `disableNonCriticalTelemetry` now allows Sourcegraph admins to disable most anonymous telemetry. Visit https://docs.sourcegraph.com/admin/pings to learn more. [#10402](https://github.com/sourcegraph/sourcegraph/pull/10402)

### Fixed

- In the OSS version of Sourcegraph, authorization providers are properly initialized and GraphQL APIs are no longer blocked. [#3487](https://github.com/sourcegraph/sourcegraph/issues/3487)
- Previously, GitLab repository paths containing certain characters could not be excluded (slashes and periods in parts of the paths). These characters are now allowed, so the repository paths can be excluded. [#10096](https://github.com/sourcegraph/sourcegraph/issues/10096)
- Symbols for indexed commits in languages Haskell, JSONNet, Kotlin, Scala, Swift, Thrift, and TypeScript will show up again. Previously our symbol indexer would not know how to extract symbols for those languages even though our unindexed symbol service did. [#10357](https://github.com/sourcegraph/sourcegraph/issues/10357)
- When periodically re-cloning a repository it will still be available. [#10663](https://github.com/sourcegraph/sourcegraph/pull/10663)

### Removed

- The deprecated feature discussions has been removed. [#9649](https://github.com/sourcegraph/sourcegraph/issues/9649)

## 3.15.2

### Fixed

- Fix repo not found error for patches [#11021](https://github.com/sourcegraph/sourcegraph/pull/11021).
- Show expired license screen [#10951](https://github.com/sourcegraph/sourcegraph/pull/10951).

## 3.15.1

### Fixed

- A potential security vulnerability with in the authentication workflow has been fixed. [#10167](https://github.com/sourcegraph/sourcegraph/pull/10167)
- An issue where `sourcegraph/postgres-11.4:3.15.0` was incorrectly an older version of the image incompatible with non-root Kubernetes deployments. `sourcegraph/postgres-11.4:3.15.1` now matches the same image version found in Sourcegraph 3.14.3 (`20-04-07_56b20163`).
- An issue that caused the search result type tabs to be overlapped in Safari. [#10191](https://github.com/sourcegraph/sourcegraph/pull/10191)

## 3.15.0

### Added

- Users and site administrators can now view a log of their actions/events in the user settings. [#9141](https://github.com/sourcegraph/sourcegraph/pull/9141)
- With the new `visibility:` filter search results can now be filtered based on a repository's visibility (possible filter values: `any`, `public` or `private`). [#8344](https://github.com/sourcegraph/sourcegraph/issues/8344)
- [`sourcegraph/git-extras`](https://sourcegraph.com/extensions/sourcegraph/git-extras) is now enabled by default on new instances [#3501](https://github.com/sourcegraph/sourcegraph/issues/3501)
- The Sourcegraph Docker image will now copy `/etc/sourcegraph/gitconfig` to `$HOME/.gitconfig`. This is a convenience similiar to what we provide for [repositories that need HTTP(S) or SSH authentication](https://docs.sourcegraph.com/admin/repo/auth). [#658](https://github.com/sourcegraph/sourcegraph/issues/658)
- Permissions background syncing is now supported for GitHub via site configuration `"permissions.backgroundSync": {"enabled": true}`. [#8890](https://github.com/sourcegraph/sourcegraph/issues/8890)
- Search: Adding `stable:true` to a query ensures a deterministic search result order. This is an experimental parameter. It applies only to file contents, and is limited to at max 5,000 results (consider using [the paginated search API](https://docs.sourcegraph.com/api/graphql/search#sourcegraph-3-9-experimental-paginated-search) if you need more than that.). [#9681](https://github.com/sourcegraph/sourcegraph/pull/9681).
- After completing the Sourcegraph user feedback survey, a button may appear for tweeting this feedback at [@sourcegraph](https://twitter.com/sourcegraph). [#9728](https://github.com/sourcegraph/sourcegraph/pull/9728)
- `git fetch` and `git clone` now inherit the parent process environment variables. This allows site admins to set `HTTPS_PROXY` or [git http configurations](https://git-scm.com/docs/git-config/2.26.0#Documentation/git-config.txt-httpproxy) via environment variables. For cluster environments site admins should set this on the gitserver container. [#250](https://github.com/sourcegraph/sourcegraph/issues/250)
- Experimental: Search for file contents using `and`- and `or`-expressions in queries. Enabled via the global settings value `{"experimentalFeatures": {"andOrQuery": "enabled"}}`. [#8567](https://github.com/sourcegraph/sourcegraph/issues/8567)
- Always include forks or archived repositories in searches via the global/org/user settings with `"search.includeForks": true` or `"search.includeArchived": true` respectively. [#9927](https://github.com/sourcegraph/sourcegraph/issues/9927)
- observability (debugging): It is now possible to log all Search and GraphQL requests slower than N milliseconds, using the new site configuration options `observability.logSlowGraphQLRequests` and `observability.logSlowSearches`.
- observability (monitoring): **More metrics monitored and alerted on, more legible dashboards**
  - Dashboard panels now show an orange/red background color when the defined warning/critical alert threshold has been met, making it even easier to see on a dashboard what is in a bad state.
  - Symbols: failing `symbols` -> `frontend-internal` requests are now monitored. [#9732](https://github.com/sourcegraph/sourcegraph/issues/9732)
  - Frontend dasbhoard: Search error types are now broken into distinct panels for improved visibility/legibility.
    - **IMPORTANT**: If you have previously configured alerting on any of these panels or on "hard search errors", you will need to reconfigure it after upgrading.
  - Frontend dasbhoard: Search error and latency are now broken down by type: Browser requests, search-based code intel requests, and API requests.
- observability (debugging): **Distributed tracing is a powerful tool for investigating performance issues.** The following changes have been made with the goal of making it easier to use distributed tracing with Sourcegraph:

  - The site configuration field `"observability.tracing": { "sampling": "..." }` allows a site admin to control which requests generate tracing data.
    - `"all"` will trace all requests.
    - `"selective"` (recommended) will trace all requests initiated from an end-user URL with `?trace=1`. Non-end-user-initiated requests can set a HTTP header `X-Sourcegraph-Should-Trace: true`. This is the recommended setting, as `"all"` can generate large amounts of tracing data that may cause network and memory resource contention in the Sourcegraph instance.
    - `"none"` (default) turns off tracing.
  - Jaeger is now the officially supported distributed tracer. The following is the recommended site configuration to connect Sourcegraph to a Jaeger agent (which must be deployed on the same host and listening on the default ports):

    ```
    "observability.tracing": {
      "sampling": "selective"
    }
    ```

  - Jaeger is now included in the Sourcegraph deployment configuration by default if you are using Kubernetes, Docker Compose, or the pure Docker cluster deployment model. (It is not yet included in the single Docker container distribution.) It will be included as part of upgrading to 3.15 in these deployment models, unless disabled.
  - The site configuration field, `useJaeger`, is deprecated in favor of `observability.tracing`.
  - Support for configuring Lightstep as a distributed tracer is deprecated and will be removed in a subsequent release. Instances that use Lightstep with Sourcegraph are encouraged to migrate to Jaeger (directions for running Jaeger alongside Sourcegraph are included in the installation instructions).

### Changed

- Multiple backwards-incompatible changes in the parts of the GraphQL API related to Campaigns [#9106](https://github.com/sourcegraph/sourcegraph/issues/9106):
  - `CampaignPlan.status` has been removed, since we don't need it anymore after moving execution of campaigns to src CLI in [#8008](https://github.com/sourcegraph/sourcegraph/pull/8008).
  - `CampaignPlan` has been renamed to `PatchSet`.
  - `ChangesetPlan`/`ChangesetPlanConnection` has been renamed to `Patch`/`PatchConnection`.
  - `CampaignPlanPatch` has been renamed to `PatchInput`.
  - `Campaign.plan` has been renamed to `Campaign.patchSet`.
  - `Campaign.changesetPlans` has been renamed to `campaign.changesetPlan`.
  - `createCampaignPlanFromPatches` mutation has been renamed to `createPatchSetFromPatches`.
- Removed the scoped search field on tree pages. When browsing code, the global search query will now get scoped to the current tree or file. [#9225](https://github.com/sourcegraph/sourcegraph/pull/9225)
- Instances without a license key that exceed the published user limit will now display a notice to all users.

### Fixed

- `.*` in the filter pattern were ignored and led to missing search results. [#9152](https://github.com/sourcegraph/sourcegraph/pull/9152)
- The Phabricator integration no longer makes duplicate requests to Phabricator's API on diff views. [#8849](https://github.com/sourcegraph/sourcegraph/issues/8849)
- Changesets on repositories that aren't available on the instance anymore are now hidden instead of failing. [#9656](https://github.com/sourcegraph/sourcegraph/pull/9656)
- observability (monitoring):
  - **Dashboard and alerting bug fixes**
    - Syntect Server dashboard: "Worker timeouts" can no longer appear to go negative. [#9523](https://github.com/sourcegraph/sourcegraph/issues/9523)
    - Symbols dashboard: "Store fetch queue size" can no longer appear to go negative. [#9731](https://github.com/sourcegraph/sourcegraph/issues/9731)
    - Syntect Server dashboard: "Worker timeouts" no longer incorrectly shows multiple values. [#9524](https://github.com/sourcegraph/sourcegraph/issues/9524)
    - Searcher dashboard: "Search errors on unindexed repositories" no longer includes cancelled search requests (which are expected).
    - Fixed an issue where NaN could leak into the `alert_count` metric. [#9832](https://github.com/sourcegraph/sourcegraph/issues/9832)
    - Gitserver: "resolve_revision_duration_slow" alert is no longer flaky / non-deterministic. [#9751](https://github.com/sourcegraph/sourcegraph/issues/9751)
    - Git Server dashboard: there is now a panel to show concurrent command executions to match the defined alerts. [#9354](https://github.com/sourcegraph/sourcegraph/issues/9354)
    - Git Server dashboard: adjusted the critical disk space alert to 15% so it can now fire. [#9351](https://github.com/sourcegraph/sourcegraph/issues/9351)
  - **Dashboard visiblity and legibility improvements**
    - all: "frontend internal errors" are now broken down just by route, which makes reading the graph easier. [#9668](https://github.com/sourcegraph/sourcegraph/issues/9668)
    - Frontend dashboard: panels no longer show misleading duplicate labels. [#9660](https://github.com/sourcegraph/sourcegraph/issues/9660)
    - Syntect Server dashboard: panels are no longer compacted, for improved visibility. [#9525](https://github.com/sourcegraph/sourcegraph/issues/9525)
    - Frontend dashboard: panels are no longer compacted, for improved visibility. [#9356](https://github.com/sourcegraph/sourcegraph/issues/9356)
    - Searcher dashboard: "Search errors on unindexed repositories" is now broken down by code instead of instance for improved readability. [#9670](https://github.com/sourcegraph/sourcegraph/issues/9670)
    - Symbols dashboard: metrics are now aggregated instead of per-instance, for improved visibility. [#9730](https://github.com/sourcegraph/sourcegraph/issues/9730)
    - Firing alerts are now correctly sorted at the top of dashboards by default. [#9766](https://github.com/sourcegraph/sourcegraph/issues/9766)
    - Panels at the bottom of the home dashboard no longer appear clipped / cut off. [#9768](https://github.com/sourcegraph/sourcegraph/issues/9768)
    - Git Server dashboard: disk usage now shown in percentages to match the alerts that can fire. [#9352](https://github.com/sourcegraph/sourcegraph/issues/9352)
    - Git Server dashboard: the 'echo command duration test' panel now properly displays units in seconds. [#7628](https://github.com/sourcegraph/sourcegraph/issues/7628)
    - Dashboard panels showing firing alerts no longer over-count firing alerts due to the number of service replicas. [#9353](https://github.com/sourcegraph/sourcegraph/issues/9353)

### Removed

- The experimental feature discussions is marked as deprecated. GraphQL and configuration fields related to it will be removed in 3.16. [#9649](https://github.com/sourcegraph/sourcegraph/issues/9649)

## 3.14.4

### Fixed

- A potential security vulnerability with in the authentication workflow has been fixed. [#10167](https://github.com/sourcegraph/sourcegraph/pull/10167)

## 3.14.3

### Fixed

- phabricator: Duplicate requests to phabricator API from sourcegraph extensions. [#8849](https://github.com/sourcegraph/sourcegraph/issues/8849)

## 3.14.2

### Fixed

- campaigns: Ignore changesets where repo does not exist anymore. [#9656](https://github.com/sourcegraph/sourcegraph/pull/9656)

## 3.14.1

### Added

- monitoring: new Permissions dashboard to show stats of repository permissions.

### Changed

- Site-Admin/Instrumentation in the Kubernetes cluster deployment now includes indexed-search.

## 3.14.0

### Added

- Site-Admin/Instrumentation is now available in the Kubernetes cluster deployment [8805](https://github.com/sourcegraph/sourcegraph/pull/8805).
- Extensions can now specify a `baseUri` in the `DocumentFilter` when registering providers.
- Admins can now exclude GitHub forks and/or archived repositories from the set of repositories being mirrored in Sourcegraph with the `"exclude": [{"forks": true}]` or `"exclude": [{"archived": true}]` GitHub external service configuration. [#8974](https://github.com/sourcegraph/sourcegraph/pull/8974)
- Campaign changesets can be filtered by State, Review State and Check State. [#8848](https://github.com/sourcegraph/sourcegraph/pull/8848)
- Counts of users of and searches conducted with interactive and plain text search modes will be sent back in pings, aggregated daily, weekly, and monthly.
- Aggregated counts of daily, weekly, and monthly active users of search will be sent back in pings.
- Counts of number of searches conducted using each filter will be sent back in pings, aggregated daily, weekly, and monthly.
- Counts of number of users conducting searches containing each filter will be sent back in pings, aggregated daily, weekly, and monthly.
- Added more entries (Bash, Erlang, Julia, OCaml, Scala) to the list of suggested languages for the `lang:` filter.
- Permissions background sync is now supported for GitLab and Bitbucket Server via site configuration `"permissions.backgroundSync": {"enabled": true}`.
- Indexed search exports more prometheus metrics and debug logs to aid debugging performance issues. [#9111](https://github.com/sourcegraph/sourcegraph/issues/9111)
- monitoring: the Frontend dashboard now shows in excellent detail how search is behaving overall and at a glance.
- monitoring: added alerts for when hard search errors (both timeouts and general errors) are high.
- monitoring: added alerts for when partial search timeouts are high.
- monitoring: added alerts for when search 90th and 99th percentile request duration is high.
- monitoring: added alerts for when users are being shown an abnormally large amount of search alert user suggestions and no results.
- monitoring: added alerts for when the internal indexed and unindexed search services are returning bad responses.
- monitoring: added alerts for when gitserver may be under heavy load due to many concurrent command executions or under-provisioning.

### Changed

- The "automation" feature was renamed to "campaigns".
  - `campaigns.readAccess.enabled` replaces the deprecated site configuration property `automation.readAccess.enabled`.
  - The experimental feature flag was not renamed (because it will go away soon) and remains `{"experimentalFeatures": {"automation": "enabled"}}`.
- The [Kubernetes deployment](https://github.com/sourcegraph/deploy-sourcegraph) for **existing** installations requires a
  [migration step](https://github.com/sourcegraph/deploy-sourcegraph/blob/master/docs/migrate.md) when upgrading
  past commit [821032e2ee45f21f701](https://github.com/sourcegraph/deploy-sourcegraph/commit/821032e2ee45f21f701caac624e4f090c59fd259) or when upgrading to 3.14.
  New installations starting with the mentioned commit or with 3.14 do not need this migration step.
- Aggregated search latencies (in ms) of search queries are now included in [pings](https://docs.sourcegraph.com/admin/pings).
- The [Kubernetes deployment](https://github.com/sourcegraph/deploy-sourcegraph) frontend role has added services as a resource to watch/listen/get.
  This change does not affect the newly-introduced, restricted Kubernetes config files.
- Archived repositories are excluded from search by default. Adding `archived:yes` includes archived repositories.
- Forked repositories are excluded from search by default. Adding `fork:yes` includes forked repositories.
- CSRF and session cookies now set `SameSite=None` when Sourcegraph is running behind HTTPS and `SameSite=Lax` when Sourcegraph is running behind HTTP in order to comply with a [recent IETF proposal](https://web.dev/samesite-cookies-explained/#samesitenone-must-be-secure). As a side effect, the Sourcegraph browser extension and GitLab/Bitbucket native integrations can only connect to private instances that have HTTPS configured. If your private instance is only running behind HTTP, please configure your instance to use HTTPS in order to continue using these.
- The Bitbucket Server rate limit that Sourcegraph self-imposes has been raised from 120 req/min to 480 req/min to account for Sourcegraph instances that make use of Sourcegraphs' Bitbucket Server repository permissions and campaigns at the same time (which require a larger number of API requests against Bitbucket Server). The new number is based on Sourcegraph consuming roughly 8% the average API request rate of a large customers' Bitbucket Server instance. [#9048](https://github.com/sourcegraph/sourcegraph/pull/9048/files)
- If a single, unambiguous commit SHA is used in a search query (e.g., `repo@c98f56`) and a search index exists at this commit (i.e., it is the `HEAD` commit), then the query is searched using the index. Prior to this change, unindexed search was performed for any query containing an `@commit` specifier.

### Fixed

- Zoekt's watchdog ensures the service is down upto 3 times before exiting. The watchdog would misfire on startup on resource constrained systems, with the retries this should make a false positive far less likely. [#7867](https://github.com/sourcegraph/sourcegraph/issues/7867)
- A regression in repo-updater was fixed that lead to every repository's git clone being updated every time the list of repositories was synced from the code host. [#8501](https://github.com/sourcegraph/sourcegraph/issues/8501)
- The default timeout of indexed search has been increased. Previously indexed search would always return within 3s. This lead to broken behaviour on new instances which had yet to tune resource allocations. [#8720](https://github.com/sourcegraph/sourcegraph/pull/8720)
- Bitbucket Server older than 5.13 failed to sync since Sourcegraph 3.12. This was due to us querying for the `archived` label, but Bitbucket Server 5.13 does not support labels. [#8883](https://github.com/sourcegraph/sourcegraph/issues/8883)
- monitoring: firing alerts are now ordered at the top of the list in dashboards by default for better visibility.
- monitoring: fixed an issue where some alerts would fail to report in for the "Total alerts defined" panel in the overview dashboard.

### Removed

- The v3.11 migration to merge critical and site configuration has been removed. If you are still making use of the deprecated `CRITICAL_CONFIG_FILE`, your instance may not start up. See the [migration notes for Sourcegraph 3.11](https://docs.sourcegraph.com/admin/migration/3_11) for more information.

## 3.13.2

### Fixed

- The default timeout of indexed search has been increased. Previously indexed search would always return within 3s. This lead to broken behaviour on new instances which had yet to tune resource allocations. [#8720](https://github.com/sourcegraph/sourcegraph/pull/8720)
- Bitbucket Server older than 5.13 failed to sync since Sourcegraph 3.12. This was due to us querying for the `archived` label, but Bitbucket Server 5.13 does not support labels. [#8883](https://github.com/sourcegraph/sourcegraph/issues/8883)
- A regression in repo-updater was fixed that lead to every repository's git clone being updated every time the list of repositories was synced from the code host. [#8501](https://github.com/sourcegraph/sourcegraph/issues/8501)

## 3.13.1

### Fixed

- To reduce the chance of users running into "502 Bad Gateway" errors an internal timeout has been increased from 60 seconds to 10 minutes so that long running requests are cut short by the proxy in front of `sourcegraph-frontend` and correctly reported as "504 Gateway Timeout". [#8606](https://github.com/sourcegraph/sourcegraph/pull/8606)
- Sourcegraph instances that are not connected to the internet will no longer display errors when users submit NPS survey responses (the responses will continue to be stored locally). Rather, an error will be printed to the frontend logs. [#8598](https://github.com/sourcegraph/sourcegraph/issues/8598)
- Showing `head>` in the search results if the first line of the file is shown [#8619](https://github.com/sourcegraph/sourcegraph/issues/8619)

## 3.13.0

### Added

- Experimental: Added new field `experimentalFeatures.customGitFetch` that allows defining custom git fetch commands for code hosts and repositories with special settings. [#8435](https://github.com/sourcegraph/sourcegraph/pull/8435)
- Experimental: the search query input now provides syntax highlighting, hover tooltips, and diagnostics on filters in search queries. Requires the global settings value `{ "experimentalFeatures": { "smartSearchField": true } }`.
- Added a setting `search.hideSuggestions`, which when set to `true`, will hide search suggestions in the search bar. [#8059](https://github.com/sourcegraph/sourcegraph/pull/8059)
- Experimental: A tool, [src-expose](https://docs.sourcegraph.com/admin/external_service/other#experimental-src-expose), can be used to import code from any code host.
- Experimental: Added new field `certificates` as in `{ "experimentalFeatures" { "tls.external": { "certificates": ["<CERT>"] } } }`. This allows you to add certificates to trust when communicating with a code host (via API or git+http). We expect this to be useful for adding internal certificate authorities/self-signed certificates. [#71](https://github.com/sourcegraph/sourcegraph/issues/71)
- Added a setting `auth.minPasswordLength`, which when set, causes a minimum password length to be enforced when users sign up or change passwords. [#7521](https://github.com/sourcegraph/sourcegraph/issues/7521)
- GitHub labels associated with code change campaigns are now displayed. [#8115](https://github.com/sourcegraph/sourcegraph/pull/8115)
- GitHub labels associated with campaigns are now displayed. [#8115](https://github.com/sourcegraph/sourcegraph/pull/8115)
- When creating a campaign, users can now specify the branch name that will be used on code host. This is also a breaking change for users of the GraphQL API since the `branch` attribute is now required in `CreateCampaignInput` when a `plan` is also specified. [#7646](https://github.com/sourcegraph/sourcegraph/issues/7646)
- Added an optional `content:` parameter for specifying a search pattern. This parameter overrides any other search patterns in a query. Useful for unambiguously specifying what to search for when search strings clash with other query syntax. [#6490](https://github.com/sourcegraph/sourcegraph/issues/6490)
- Interactive search mode, which helps users construct queries using UI elements, is now made available to users by default. A dropdown to the left of the search bar allows users to toggle between interactive and plain text modes. The option to use interactive search mode can be disabled by adding `{ "experimentalFeatures": { "splitSearchModes": false } }` in global settings. [#8461](https://github.com/sourcegraph/sourcegraph/pull/8461)
- Our [upgrade policy](https://docs.sourcegraph.com/#upgrading-sourcegraph) is now enforced by the `sourcegraph-frontend` on startup to prevent admins from mistakenly jumping too many versions. [#8157](https://github.com/sourcegraph/sourcegraph/pull/8157) [#7702](https://github.com/sourcegraph/sourcegraph/issues/7702)
- Repositories with bad object packs or bad objects are automatically repaired. We now detect suspect output of git commands to mark a repository for repair. [#6676](https://github.com/sourcegraph/sourcegraph/issues/6676)
- Hover tooltips for Scala and Perl files now have syntax highlighting. [#8456](https://github.com/sourcegraph/sourcegraph/pull/8456) [#8307](https://github.com/sourcegraph/sourcegraph/issues/8307)

### Changed

- `experimentalFeatures.splitSearchModes` was removed as a site configuration option. It should be set in global/org/user settings.
- Sourcegraph now waits for `90s` instead of `5s` for Redis to be available before quitting. This duration is configurable with the new `SRC_REDIS_WAIT_FOR` environment variable.
- Code intelligence usage statistics will be sent back via pings by default. Aggregated event counts can be disabled via the site admin flag `disableNonCriticalTelemetry`.
- The Sourcegraph Docker image optimized its use of Redis to make start-up significantly faster in certain scenarios (e.g when container restarts were frequent). ([#3300](https://github.com/sourcegraph/sourcegraph/issues/3300), [#2904](https://github.com/sourcegraph/sourcegraph/issues/2904))
- Upgrading Sourcegraph is officially supported for one minor version increment (e.g., 3.12 -> 3.13). Previously, upgrades from 2 minor versions previous were supported. Please reach out to support@sourcegraph.com if you would like assistance upgrading from a much older version of Sourcegraph.
- The GraphQL mutation `previewCampaignPlan` has been renamed to `createCampaignPlan`. This mutation is part of campaigns, which is still in beta and behind a feature flag and thus subject to possible breaking changes while we still work on it.
- The GraphQL mutation `previewCampaignPlan` has been renamed to `createCampaignPlan`. This mutation is part of the campaigns feature, which is still in beta and behind a feature flag and thus subject to possible breaking changes while we still work on it.
- The GraphQL field `CampaignPlan.changesets` has been deprecated and will be removed in 3.15. A new field called `CampaignPlan.changesetPlans` has been introduced to make the naming more consistent with the `Campaign.changesetPlans` field. Please use that instead. [#7966](https://github.com/sourcegraph/sourcegraph/pull/7966)
- Long lines (>2000 bytes) are no longer highlighted, in order to prevent performance issues in browser rendering. [#6489](https://github.com/sourcegraph/sourcegraph/issues/6489)
- No longer requires `read:org` permissions for GitHub OAuth if `allowOrgs` is not enabled in the site configuration. [#8163](https://github.com/sourcegraph/sourcegraph/issues/8163)
- [Documentation](https://github.com/sourcegraph/deploy-sourcegraph/blob/master/configure/jaeger/README.md) in github.com/sourcegraph/deploy-sourcegraph for deploying Jaeger in Kubernetes clusters running Sourcegraph has been updated to use the [Jaeger Operator](https://www.jaegertracing.io/docs/1.16/operator/), the recommended standard way of deploying Jaeger in a Kubernetes cluster. We recommend existing customers that use Jaeger adopt this new method of deployment. Please reach out to support@sourcegraph.com if you'd like assistance updating.

### Fixed

- The syntax highlighter (syntect-server) no longer fails when run in environments without IPv6 support. [#8463](https://github.com/sourcegraph/sourcegraph/pull/8463)
- After adding/removing a gitserver replica the admin interface will correctly report that repositories that need to move replicas as cloning. [#7970](https://github.com/sourcegraph/sourcegraph/issues/7970)
- Show download button for images. [#7924](https://github.com/sourcegraph/sourcegraph/issues/7924)
- gitserver backoffs trying to re-clone repositories if they fail to clone. In the case of large monorepos that failed this lead to gitserver constantly cloning them and using many resources. [#7804](https://github.com/sourcegraph/sourcegraph/issues/7804)
- It is now possible to escape spaces using `\` in the search queries when using regexp. [#7604](https://github.com/sourcegraph/sourcegraph/issues/7604)
- Clicking filter chips containing whitespace is now correctly quoted in the web UI. [#6498](https://github.com/sourcegraph/sourcegraph/issues/6498)
- **Monitoring:** Fixed an issue with the **Frontend** -> **Search responses by status** panel which caused search response types to not be aggregated as expected. [#7627](https://github.com/sourcegraph/sourcegraph/issues/7627)
- **Monitoring:** Fixed an issue with the **Replacer**, **Repo Updater**, and **Searcher** dashboards would incorrectly report on a metric from the unrelated query-runner service. [#7531](https://github.com/sourcegraph/sourcegraph/issues/7531)
- Deterministic ordering of results from indexed search. Previously when refreshing a page with many results some results may come and go.
- Spread out periodic git reclones. Previously we would reclone all git repositories every 45 days. We now add in a jitter of 12 days to spread out the load for larger installations. [#8259](https://github.com/sourcegraph/sourcegraph/issues/8259)
- Fixed an issue with missing commit information in graphql search results. [#8343](https://github.com/sourcegraph/sourcegraph/pull/8343)

### Removed

- All repository fields related to `enabled` and `disabled` have been removed from the GraphQL API. These fields have been deprecated since 3.4. [#3971](https://github.com/sourcegraph/sourcegraph/pull/3971)
- The deprecated extension API `Hover.__backcompatContents` was removed.

## 3.12.10

This release backports the fixes released in `3.13.2` for customers still on `3.12`.

### Fixed

- The default timeout of indexed search has been increased. Previously indexed search would always return within 3s. This lead to broken behaviour on new instances which had yet to tune resource allocations. [#8720](https://github.com/sourcegraph/sourcegraph/pull/8720)
- Bitbucket Server older than 5.13 failed to sync since Sourcegraph 3.12. This was due to us querying for the `archived` label, but Bitbucket Server 5.13 does not support labels. [#8883](https://github.com/sourcegraph/sourcegraph/issues/8883)
- A regression in repo-updater was fixed that lead to every repository's git clone being updated every time the list of repositories was synced from the code host. [#8501](https://github.com/sourcegraph/sourcegraph/issues/8501)

## 3.12.9

This is `3.12.8` release with internal infrastructure fixes to publish the docker images.

## 3.12.8

### Fixed

- Extension API showInputBox and other Window methods now work on search results pages [#8519](https://github.com/sourcegraph/sourcegraph/issues/8519)
- Extension error notification styling is clearer [#8521](https://github.com/sourcegraph/sourcegraph/issues/8521)

## 3.12.7

### Fixed

- Campaigns now gracefully handle GitHub review dismissals when rendering the burndown chart.

## 3.12.6

### Changed

- When GitLab permissions are turned on using GitLab OAuth authentication, GitLab project visibility is fetched in batches, which is generally more efficient than fetching them individually. The `minBatchingThreshold` and `maxBatchRequests` fields of the `authorization.identityProvider` object in the GitLab repositories configuration control when such batch fetching is used. [#8171](https://github.com/sourcegraph/sourcegraph/pull/8171)

## 3.12.5

### Fixed

- Fixed an internal race condition in our Docker build process. The previous patch version 3.12.4 contained an lsif-server version that was newer than expected. The affected artifacts have since been removed from the Docker registry.

## 3.12.4

### Added

- New optional `apiURL` configuration option for Bitbucket Cloud code host connection [#8082](https://github.com/sourcegraph/sourcegraph/pull/8082)

## 3.12.3

### Fixed

- Fixed an issue in `sourcegraph/*` Docker images where data folders were either not created or had incorrect permissions—preventing the use of Docker volumes. [#7991](https://github.com/sourcegraph/sourcegraph/pull/7991)

## 3.12.2

### Added

- Experimental: The site configuration field `campaigns.readAccess.enabled` allows site-admins to give read-only access for code change campaigns to non-site-admins. This is a setting for the experimental feature campaigns and will only have an effect when campaigns are enabled under `experimentalFeatures`. [#8013](https://github.com/sourcegraph/sourcegraph/issues/8013)

### Fixed

- A regression in 3.12.0 which caused [find-leaked-credentials campaigns](https://docs.sourcegraph.com/user/campaigns#finding-leaked-credentials) to not return any results for private repositories. [#7914](https://github.com/sourcegraph/sourcegraph/issues/7914)
- Experimental: The site configuration field `campaigns.readAccess.enabled` allows site-admins to give read-only access for campaigns to non-site-admins. This is a setting for the experimental campaigns feature and will only have an effect when campaigns is enabled under `experimentalFeatures`. [#8013](https://github.com/sourcegraph/sourcegraph/issues/8013)

### Fixed

- A regression in 3.12.0 which caused find-leaked-credentials campaigns to not return any results for private repositories. [#7914](https://github.com/sourcegraph/sourcegraph/issues/7914)
- A regression in 3.12.0 which removed the horizontal bar between search result matches.
- Manual campaigns were wrongly displayed as being in draft mode. [#8009](https://github.com/sourcegraph/sourcegraph/issues/8009)
- Manual campaigns could be published and create the wrong changesets on code hosts, even though the campaign was never in draft mode (see line above). [#8012](https://github.com/sourcegraph/sourcegraph/pull/8012)
- A regression in 3.12.0 which caused manual campaigns to not properly update the UI after adding a changeset. [#8023](https://github.com/sourcegraph/sourcegraph/pull/8023)
- Minor improvements to manual campaign form fields. [#8033](https://github.com/sourcegraph/sourcegraph/pull/8033)

## 3.12.1

### Fixed

- The ephemeral `/site-config.json` escape-hatch config file has moved to `$HOME/site-config.json`, to support non-root container environments. [#7873](https://github.com/sourcegraph/sourcegraph/issues/7873)
- Fixed an issue where repository permissions would sometimes not be cached, due to improper Redis nil value handling. [#7912](https://github.com/sourcegraph/sourcegraph/issues/7912)

## 3.12.0

### Added

- Bitbucket Server repositories with the label `archived` can be excluded from search with `archived:no` [syntax](https://docs.sourcegraph.com/code_search/reference/queries). [#5494](https://github.com/sourcegraph/sourcegraph/issues/5494)
- Add button to download file in code view. [#5478](https://github.com/sourcegraph/sourcegraph/issues/5478)
- The new `allowOrgs` site config setting in GitHub `auth.providers` enables admins to restrict GitHub logins to members of specific GitHub organizations. [#4195](https://github.com/sourcegraph/sourcegraph/issues/4195)
- Support case field in repository search. [#7671](https://github.com/sourcegraph/sourcegraph/issues/7671)
- Skip LFS content when cloning git repositories. [#7322](https://github.com/sourcegraph/sourcegraph/issues/7322)
- Hover tooltips and _Find Reference_ results now display a badge to indicate when a result is search-based. These indicators can be disabled by adding `{ "experimentalFeatures": { "showBadgeAttachments": false } }` in global settings.
- Campaigns can now be created as drafts, which can be shared and updated without creating changesets (pull requests) on code hosts. When ready, a draft can then be published, either completely or changeset by changeset, to create changesets on the code host. [#7659](https://github.com/sourcegraph/sourcegraph/pull/7659)
- Experimental: feature flag `BitbucketServerFastPerm` can be enabled to speed up fetching ACL data from Bitbucket Server instances. This requires [Bitbucket Server Sourcegraph plugin](https://github.com/sourcegraph/bitbucket-server-plugin) to be installed.
- Experimental: A site configuration field `{ "experimentalFeatures" { "tls.external": { "insecureSkipVerify": true } } }` which allows you to configure SSL/TLS settings for Sourcegraph contacting your code hosts. Currently just supports turning off TLS/SSL verification. [#71](https://github.com/sourcegraph/sourcegraph/issues/71)
- Experimental: To search across multiple revisions of the same repository, list multiple branch names (or other revspecs) separated by `:` in your query, as in `repo:myrepo@branch1:branch2:branch2`. To search all branches, use `repo:myrepo@*refs/heads/`. Requires the site configuration value `{ "experimentalFeatures": { "searchMultipleRevisionsPerRepository": true } }`. Previously this was only supported for diff and commit searches.
- Experimental: interactive search mode, which helps users construct queries using UI elements. Requires the site configuration value `{ "experimentalFeatures": { "splitSearchModes": true } }`. The existing plain text search format is still available via the dropdown menu on the left of the search bar.
- A case sensitivity toggle now appears in the search bar.
- Add explicit repository permissions support with site configuration field `{ "permissions.userMapping" { "enabled": true, "bindID": "email" } }`.

### Changed

- The "Files" tab in the search results page has been renamed to "Filenames" for clarity.
- The search query builder now lives on its own page at `/search/query-builder`. The home search page has a link to it.
- User passwords when using builtin auth are limited to 256 characters. Existing passwords longer than 256 characters will continue to work.
- GraphQL API: Campaign.changesetCreationStatus has been renamed to Campaign.status to be aligned with CampaignPlan. [#7654](https://github.com/sourcegraph/sourcegraph/pull/7654)
- When using GitHub as an authentication provider, `read:org` scope is now required. This is used to support the new `allowOrgs` site config setting in the GitHub `auth.providers` configuration, which enables site admins to restrict GitHub logins to members of a specific GitHub organization. This for example allows having a Sourcegraph instance with GitHub sign in configured be exposed to the public internet without allowing everyone with a GitHub account access to your Sourcegraph instance.

### Fixed

- The experimental search pagination API no longer times out when large repositories are encountered. [#6384](https://github.com/sourcegraph/sourcegraph/issues/6384)
- We resolve relative symbolic links from the directory of the symlink, rather than the root of the repository. [#6034](https://github.com/sourcegraph/sourcegraph/issues/6034)
- Show errors on repository settings page when repo-updater is down. [#3593](https://github.com/sourcegraph/sourcegraph/issues/3593)
- Remove benign warning that verifying config took more than 10s when updating or saving an external service. [#7176](https://github.com/sourcegraph/sourcegraph/issues/7176)
- repohasfile search filter works again (regressed in 3.10). [#7380](https://github.com/sourcegraph/sourcegraph/issues/7380)
- Structural search can now run on very large repositories containing any number of files. [#7133](https://github.com/sourcegraph/sourcegraph/issues/7133)

### Removed

- The deprecated GraphQL mutation `setAllRepositoriesEnabled` has been removed. [#7478](https://github.com/sourcegraph/sourcegraph/pull/7478)
- The deprecated GraphQL mutation `deleteRepository` has been removed. [#7483](https://github.com/sourcegraph/sourcegraph/pull/7483)

## 3.11.4

### Fixed

- The `/.auth/saml/metadata` endpoint has been fixed. Previously it panicked if no encryption key was set.
- The version updating logic has been fixed for `sourcegraph/server`. Users running `sourcegraph/server:3.11.1` will need to manually modify their `docker run` command to use `sourcegraph/server:3.11.4` or higher. [#7442](https://github.com/sourcegraph/sourcegraph/issues/7442)

## 3.11.1

### Fixed

- The syncing process for newly created campaign changesets has been fixed again after they have erroneously been marked as deleted in the database. [#7522](https://github.com/sourcegraph/sourcegraph/pull/7522)
- The syncing process for newly created changesets (in campaigns) has been fixed again after they have erroneously been marked as deleted in the database. [#7522](https://github.com/sourcegraph/sourcegraph/pull/7522)

## 3.11.0

**Important:** If you use `SITE_CONFIG_FILE` or `CRITICAL_CONFIG_FILE`, please be sure to follow the steps in: [migration notes for Sourcegraph v3.11+](https://docs.sourcegraph.com/admin/migration/3_11.md) after upgrading.

### Added

- Language statistics by commit are available via the API. [#6737](https://github.com/sourcegraph/sourcegraph/pull/6737)
- Added a new page that shows [language statistics for the results of a search query](https://docs.sourcegraph.com/user/search#statistics).
- Global settings can be configured from a local file using the environment variable `GLOBAL_SETTINGS_FILE`.
- High-level health metrics and dashboards have been added to Sourcegraph's monitoring (found under the **Site admin** -> **Monitoring** area). [#7216](https://github.com/sourcegraph/sourcegraph/pull/7216)
- Logging for GraphQL API requests not issued by Sourcegraph is now much more verbose, allowing for easier debugging of problematic queries and where they originate from. [#5706](https://github.com/sourcegraph/sourcegraph/issues/5706)
- A new campaign type finds and removes leaked npm credentials. [#6893](https://github.com/sourcegraph/sourcegraph/pull/6893)
- Campaigns can now be retried to create failed changesets due to ephemeral errors (e.g. network problems when creating a pull request on GitHub). [#6718](https://github.com/sourcegraph/sourcegraph/issues/6718)
- The initial release of [structural code search](https://docs.sourcegraph.com/code_search/reference/structural).

### Changed

- `repohascommitafter:` search filter uses a more efficient git command to determine inclusion. [#6739](https://github.com/sourcegraph/sourcegraph/pull/6739)
- `NODE_NAME` can be specified instead of `HOSTNAME` for zoekt-indexserver. `HOSTNAME` was a confusing configuration to use in [Pure-Docker Sourcegraph deployments](https://github.com/sourcegraph/deploy-sourcegraph-docker). [#6846](https://github.com/sourcegraph/sourcegraph/issues/6846)
- The feedback toast now requests feedback every 60 days of usage (was previously only once on the 3rd day of use). [#7165](https://github.com/sourcegraph/sourcegraph/pull/7165)
- The lsif-server container now only has a dependency on Postgres, whereas before it also relied on Redis. [#6880](https://github.com/sourcegraph/sourcegraph/pull/6880)
- Renamed the GraphQL API `LanguageStatistics` fields to `name`, `totalBytes`, and `totalLines` (previously the field names started with an uppercase letter, which was inconsistent).
- Detecting a file's language uses a more accurate but slower algorithm. To revert to the old (faster and less accurate) algorithm, set the `USE_ENHANCED_LANGUAGE_DETECTION` env var to the string `false` (on the `sourcegraph/server` container, or if using the cluster deployment, on the `sourcegraph-frontend` pod).
- Diff and commit searches that make use of `before:` and `after:` filters to narrow their search area are now no longer subject to the 50-repository limit. This allows for creating saved searches on more than 50 repositories as before. [#7215](https://github.com/sourcegraph/sourcegraph/issues/7215)

### Fixed

- Changes to external service configurations are reflected much faster. [#6058](https://github.com/sourcegraph/sourcegraph/issues/6058)
- Deleting an external service will not show warnings for the non-existent service. [#5617](https://github.com/sourcegraph/sourcegraph/issues/5617)
- Suggested search filter chips are quoted if necessary. [#6498](https://github.com/sourcegraph/sourcegraph/issues/6498)
- Remove potential panic in gitserver if heavily loaded. [#6710](https://github.com/sourcegraph/sourcegraph/issues/6710)
- Multiple fixes to make the preview and creation of campaigns more robust and a smoother user experience. [#6682](https://github.com/sourcegraph/sourcegraph/pull/6682) [#6625](https://github.com/sourcegraph/sourcegraph/issues/6625) [#6658](https://github.com/sourcegraph/sourcegraph/issues/6658) [#7088](https://github.com/sourcegraph/sourcegraph/issues/7088) [#6766](https://github.com/sourcegraph/sourcegraph/issues/6766) [#6717](https://github.com/sourcegraph/sourcegraph/issues/6717) [#6659](https://github.com/sourcegraph/sourcegraph/issues/6659)
- Repositories referenced in campaigns that are removed in an external service configuration change won't lead to problems with the syncing process anymore. [#7015](https://github.com/sourcegraph/sourcegraph/pull/7015)
- The Searcher dashboard (and the `src_graphql_search_response` Prometheus metric) now properly account for search alerts instead of them being incorrectly added to the `timeout` category. [#7214](https://github.com/sourcegraph/sourcegraph/issues/7214)
- In the experimental search pagination API, the `cloning`, `missing`, and other repository fields now return a well-defined set of results. [#6000](https://github.com/sourcegraph/sourcegraph/issues/6000)

### Removed

- The management console has been removed. All critical configuration previously stored in the management console will be automatically migrated to your site configuration. For more information about this change, or if you use `SITE_CONFIG_FILE` / `CRITICAL_CONFIG_FILE`, please see the [migration notes for Sourcegraph v3.11+](https://docs.sourcegraph.com/admin/migration/3_11.md).

## 3.10.4

### Fixed

- An issue where diff/commit searches that would run over more than 50 repositories would incorrectly display a timeout error instead of the correct error suggesting users scope their query to less repositories. [#7090](https://github.com/sourcegraph/sourcegraph/issues/7090)

## 3.10.3

### Fixed

- A critical regression in 3.10.2 which caused diff, commit, and repository searches to timeout. [#7090](https://github.com/sourcegraph/sourcegraph/issues/7090)
- A critical regression in 3.10.2 which caused "No results" to appear frequently on pages with search results. [#7095](https://github.com/sourcegraph/sourcegraph/pull/7095)
- An issue where the built-in Grafana Searcher dashboard would show duplicate success/error metrics. [#7078](https://github.com/sourcegraph/sourcegraph/pull/7078)

## 3.10.2

### Added

- Site admins can now use the built-in Grafana Searcher dashboard to observe how many search requests are successful, or resulting in errors or timeouts. [#6756](https://github.com/sourcegraph/sourcegraph/issues/6756)

### Fixed

- When searches timeout, a consistent UI with clear actions like a button to increase the timeout is now returned. [#6754](https://github.com/sourcegraph/sourcegraph/issues/6754)
- To reduce the chance of search timeouts in some cases, the default indexed search timeout has been raised from 1.5s to 3s. [#6754](https://github.com/sourcegraph/sourcegraph/issues/6754)
- We now correctly inform users of the limitations of diff/commit search. If a diff/commit search would run over more than 50 repositories, users will be shown an error suggesting they scope their search to less repositories using the `repo:` filter. Global diff/commit search support is being tracked in [#6826](https://github.com/sourcegraph/sourcegraph/issues/6826). [#5519](https://github.com/sourcegraph/sourcegraph/issues/5519)

## 3.10.1

### Added

- Syntax highlighting for Starlark (Bazel) files. [#6827](https://github.com/sourcegraph/sourcegraph/issues/6827)

### Fixed

- The experimental search pagination API no longer times out when large repositories are encountered. [#6384](https://github.com/sourcegraph/sourcegraph/issues/6384) [#6383](https://github.com/sourcegraph/sourcegraph/issues/6383)
- In single-container deployments, the builtin `postgres_exporter` now correctly respects externally configured databases. This previously caused PostgreSQL metrics to not show up in Grafana when an external DB was in use. [#6735](https://github.com/sourcegraph/sourcegraph/issues/6735)

## 3.10.0

### Added

- Indexed Search supports horizontally scaling. Instances with large number of repositories can update the `replica` field of the `indexed-search` StatefulSet. See [configure indexed-search replica count](https://github.com/sourcegraph/deploy-sourcegraph/blob/master/docs/configure.md#configure-indexed-search-replica-count). [#5725](https://github.com/sourcegraph/sourcegraph/issues/5725)
- Bitbucket Cloud external service supports `exclude` config option. [#6035](https://github.com/sourcegraph/sourcegraph/issues/6035)
- `sourcegraph/server` Docker deployments now support the environment variable `IGNORE_PROCESS_DEATH`. If set to true the container will keep running, even if a subprocess has died. This is useful when manually fixing problems in the container which the container refuses to start. For example a bad database migration.
- Search input now offers filter type suggestions [#6105](https://github.com/sourcegraph/sourcegraph/pull/6105).
- The keyboard shortcut <kbd>Ctrl</kbd>+<kbd>Space</kbd> in the search input shows a list of available filter types.
- Sourcegraph Kubernetes cluster site admins can configure PostgreSQL by specifying `postgresql.conf` via ConfigMap. [sourcegraph/deploy-sourcegraph#447](https://github.com/sourcegraph/deploy-sourcegraph/pull/447)

### Changed

- **Required Kubernetes Migration:** The [Kubernetes deployment](https://github.com/sourcegraph/deploy-sourcegraph) manifest for indexed-search services has changed from a Normal Service to a Headless Service. This is to enable Sourcegraph to individually resolve indexed-search pods. Services are immutable, so please follow the [migration guide](https://github.com/sourcegraph/deploy-sourcegraph/blob/master/docs/migrate.md#310).
- Fields of type `String` in our GraphQL API that contain [JSONC](https://komkom.github.io/) now have the custom scalar type `JSONCString`. [#6209](https://github.com/sourcegraph/sourcegraph/pull/6209)
- `ZOEKT_HOST` environment variable has been deprecated. Please use `INDEXED_SEARCH_SERVERS` instead. `ZOEKT_HOST` will be removed in 3.12.
- Directory names on the repository tree page are now shown in bold to improve readability.
- Added support for Bitbucket Server pull request activity to the [campaign](https://about.sourcegraph.com/product/code-change-management/) burndown chart. When used, this feature leads to more requests being sent to Bitbucket Server, since Sourcegraph needs to keep track of how a pull request's state changes over time. With [the instance scoped webhooks](https://docs.google.com/document/d/1I3Aq1WSUh42BP8KvKr6AlmuCfo8tXYtJu40WzdNT6go/edit) in our [Bitbucket Server plugin](https://github.com/sourcegraph/bitbucket-server-plugin/pull/10) as well as up-coming [heuristical syncing changes](#6389), this additional load will be significantly reduced in the future.
- Added support for Bitbucket Server pull request activity to the campaign burndown chart. When used, this feature leads to more requests being sent to Bitbucket Server, since Sourcegraph needs to keep track of how a pull request's state changes over time. With [the instance scoped webhooks](https://docs.google.com/document/d/1I3Aq1WSUh42BP8KvKr6AlmuCfo8tXYtJu40WzdNT6go/edit) in our [Bitbucket Server plugin](https://github.com/sourcegraph/bitbucket-server-plugin/pull/10) as well as up-coming [heuristical syncing changes](#6389), this additional load will be significantly reduced in the future.

### Fixed

- Support hyphens in Bitbucket Cloud team names. [#6154](https://github.com/sourcegraph/sourcegraph/issues/6154)
- Server will run `redis-check-aof --fix` on startup to fix corrupted AOF files. [#651](https://github.com/sourcegraph/sourcegraph/issues/651)
- Authorization provider configuration errors in external services will be shown as site alerts. [#6061](https://github.com/sourcegraph/sourcegraph/issues/6061)

### Removed

## 3.9.4

### Changed

- The experimental search pagination API's `PageInfo` object now returns a `String` instead of an `ID` for its `endCursor`, and likewise for the `after` search field. Experimental paginated search API users may need to update their usages to replace `ID` cursor types with `String` ones.

### Fixed

- The experimental search pagination API no longer omits a single repository worth of results at the end of the result set. [#6286](https://github.com/sourcegraph/sourcegraph/issues/6286)
- The experimental search pagination API no longer produces search cursors that can get "stuck". [#6287](https://github.com/sourcegraph/sourcegraph/issues/6287)
- In literal search mode, searching for quoted strings now works as expected. [#6255](https://github.com/sourcegraph/sourcegraph/issues/6255)
- In literal search mode, quoted field values now work as expected. [#6271](https://github.com/sourcegraph/sourcegraph/pull/6271)
- `type:path` search queries now correctly work in indexed search again. [#6220](https://github.com/sourcegraph/sourcegraph/issues/6220)

## 3.9.3

### Changed

- Sourcegraph is now built using Go 1.13.3 [#6200](https://github.com/sourcegraph/sourcegraph/pull/6200).

## 3.9.2

### Fixed

- URI-decode the username, password, and pathname when constructing Postgres connection paramers in lsif-server [#6174](https://github.com/sourcegraph/sourcegraph/pull/6174). Fixes a crashing lsif-server process for users with passwords containing special characters.

## 3.9.1

### Changed

- Reverted [#6094](https://github.com/sourcegraph/sourcegraph/pull/6094) because it introduced a minor security hole involving only Grafana.
  [#6075](https://github.com/sourcegraph/sourcegraph/issues/6075) will be fixed with a different approach.

## 3.9.0

### Added

- Our external service syncing model will stream in new repositories to Sourcegraph. Previously we could only add a repository to our database and clone it once we had synced all information from all external services (to detect deletions and renames). Now adding a repository to an external service configuration should be reflected much sooner, even on large instances. [#5145](https://github.com/sourcegraph/sourcegraph/issues/5145)
- There is now an easy way for site admins to view and export settings and configuration when reporting a bug. The page for doing so is at /site-admin/report-bug, linked to from the site admin side panel under "Report a bug".
- An experimental search pagination API to enable better programmatic consumption of search results is now available to try. For more details and known limitations see [the documentation](https://docs.sourcegraph.com/api/graphql/search).
- Search queries can now be interpreted literally.
  - There is now a dot-star icon in the search input bar to toggle the pattern type of a query between regexp and literal.
  - There is a new `search.defaultPatternType` setting to configure the default pattern type, regexp or literal, for searches.
  - There is a new `patternType:` search token which overrides the `search.defaultPatternType` setting, and the active state of the dot-star icon in determining the pattern type of the query.
  - Old URLs without a patternType URL parameter will be redirected to the same URL with
    patternType=regexp appended to preserve intended behavior.
- Added support for GitHub organization webhooks to enable faster updates of metadata used by [campaigns](https://about.sourcegraph.com/product/code-change-management/), such as pull requests or issue comments. See the [GitHub webhook documentation](https://docs.sourcegraph.com/admin/external_service/github#webhooks) for instructions on how to enable webhooks.
- Added support for GitHub organization webhooks to enable faster updates of changeset metadata used by campaigns. See the [GitHub webhook documentation](https://docs.sourcegraph.com/admin/external_service/github#webhooks) for instructions on how to enable webhooks.
- Added burndown chart to visualize progress of campaigns.
- Added ability to edit campaign titles and descriptions.

### Changed

- **Recommended Kubernetes Migration:** The [Kubernetes deployment](https://github.com/sourcegraph/deploy-sourcegraph) manifest for indexed-search pods has changed from a Deployment to a StatefulSet. This is to enable future work on horizontally scaling indexed search. To retain your existing indexes there is a [migration guide](https://github.com/sourcegraph/deploy-sourcegraph/blob/master/docs/migrate.md#39).
- Allow single trailing hyphen in usernames and org names [#5680](https://github.com/sourcegraph/sourcegraph/pull/5680)
- Indexed search won't spam the logs on startup if the frontend API is not yet available. [zoekt#30](https://github.com/sourcegraph/zoekt/pull/30), [#5866](https://github.com/sourcegraph/sourcegraph/pull/5866)
- Search query fields are now case insensitive. For example `repoHasFile:` will now be recognized, not just `repohasfile:`. [#5168](https://github.com/sourcegraph/sourcegraph/issues/5168)
- Search queries are now interpreted literally by default, rather than as regular expressions. [#5899](https://github.com/sourcegraph/sourcegraph/pull/5899)
- The `search` GraphQL API field now takes a two new optional parameters: `version` and `patternType`. `version` determines the search syntax version to use, and `patternType` determines the pattern type to use for the query. `version` defaults to "V1", which is regular expression searches by default, if not explicitly passed in. `patternType` overrides the pattern type determined by version.
- Saved searches have been updated to support the new patternType filter. All existing saved searches have been updated to append `patternType:regexp` to the end of queries to ensure deterministic results regardless of the patternType configurations on an instance. All new saved searches are required to have a `patternType:` field in the query.
- Allow text selection in search result headers (to allow for e.g. copying filenames)

### Fixed

- Web app: Fix paths with special characters (#6050)
- Fixed an issue that rendered the search filter `repohascommitafter` unusable in the presence of an empty repository. [#5149](https://github.com/sourcegraph/sourcegraph/issues/5149)
- An issue where `externalURL` not being configured in the management console could go unnoticed. [#3899](https://github.com/sourcegraph/sourcegraph/issues/3899)
- Listing branches and refs now falls back to a fast path if there are a large number of branches. Previously we would time out. [#4581](https://github.com/sourcegraph/sourcegraph/issues/4581)
- Sourcegraph will now ignore the ambiguous ref HEAD if a repository contains it. [#5291](https://github.com/sourcegraph/sourcegraph/issues/5291)

### Removed

## 3.8.2

### Fixed

- Sourcegraph cluster deployments now run a more stable syntax highlighting server which can self-recover from rarer failure cases such as getting stuck at high CPU usage when highlighting some specific files. [#5406](https://github.com/sourcegraph/sourcegraph/issues/5406) This will be ported to single-container deployments [at a later date](https://github.com/sourcegraph/sourcegraph/issues/5841).

## 3.8.1

### Added

- Add `nameTransformations` setting to GitLab external service to help transform repository name that shows up in the Sourcegraph UI.

## 3.8.0

### Added

- A toggle button for browser extension to quickly enable/disable the core functionality without actually enable/disable the entire extension in the browser extension manager.
- Tabs to easily toggle between the different search result types on the search results page.

### Changed

- A `hardTTL` setting was added to the [Bitbucket Server `authorization` config](https://docs.sourcegraph.com/admin/external_service/bitbucketserver#configuration). This setting specifies a duration after which a user's cached permissions must be updated before any user action is authorized. This contrasts with the already existing `ttl` setting which defines a duration after which a user's cached permissions will get updated in the background, but the previously cached (and now stale) permissions are used to authorize any user action occuring before the update concludes. If your previous `ttl` value is larger than the default of the new `hardTTL` setting (i.e. **3 days**), you must change the `ttl` to be smaller or, `hardTTL` to be larger.

### Fixed

### Removed

- The `statusIndicator` feature flag has been removed from the site configuration's `experimentalFeatures` section. The status indicator has been enabled by default since 3.6.0 and you can now safely remove the feature flag from your configuration.
- Public usage is now only available on Sourcegraph.com. Because many core features rely on persisted user settings, anonymous usage leads to a degraded experience for most users. As a result, for self-hosted private instances it is preferable for all users to have accounts. But on sourcegraph.com, users will continue to have to opt-in to accounts, despite the degraded UX.

## 3.7.2

### Added

- A [migration guide for Sourcegraph v3.7+](https://docs.sourcegraph.com/admin/migration/3_7.md).

### Fixed

- Fixed an issue where some repositories with very long symbol names would fail to index after v3.7.
- We now retain one prior search index version after an upgrade, meaning upgrading AND downgrading from v3.6.2 <-> v3.7.2 is now 100% seamless and involves no downtime or negated search performance while repositories reindex. Please refer to the [v3.7+ migration guide](https://docs.sourcegraph.com/admin/migration/3_7.md) for details.

## 3.7.1

### Fixed

- When re-indexing repositories, we now continue to serve from the old index in the meantime. Thus, you can upgrade to 3.7.1 without downtime.
- Indexed symbol search is now faster, as we've fixed a performance issue that occurred when many repositories without any symbols existed.
- Indexed symbol search now uses less disk space when upgrading directly to v3.7.1 as we properly remove old indexes.

## 3.7.0

### Added

- Indexed search now supports symbol queries. This feature will require re-indexing all repositories. This will increase the disk and memory usage of indexed search by roughly 10%. You can disable the feature with the configuration `search.index.symbols.enabled`. [#3534](https://github.com/sourcegraph/sourcegraph/issues/3534)
- Multi-line search now works for non-indexed search. [#4518](https://github.com/sourcegraph/sourcegraph/issues/4518)
- When using `SITE_CONFIG_FILE` and `EXTSVC_CONFIG_FILE`, you [may now also specify e.g. `SITE_CONFIG_ALLOW_EDITS=true`](https://docs.sourcegraph.com/admin/config/advanced_config_file) to allow edits to be made to the config in the application which will be overwritten on the next process restart. [#4912](https://github.com/sourcegraph/sourcegraph/issues/4912)

### Changed

- In the [GitHub external service config](https://docs.sourcegraph.com/admin/external_service/github#configuration) it's now possible to specify `orgs` without specifying `repositoryQuery` or `repos` too.
- Out-of-the-box TypeScript code intelligence is much better with an updated ctags version with a built-in TypeScript parser.
- Sourcegraph uses Git protocol version 2 for increased efficiency and performance when fetching data from compatible code hosts.
- Searches with `repohasfile:` are faster at finding repository matches. [#4833](https://github.com/sourcegraph/sourcegraph/issues/4833).
- Zoekt now runs with GOGC=50 by default, helping to reduce the memory consumption of Sourcegraph. [#3792](https://github.com/sourcegraph/sourcegraph/issues/3792)
- Upgraded the version of Go in use, which improves security for publicly accessible Sourcegraph instances.

### Fixed

- Disk cleanup in gitserver is now done in terms of percentages to fix [#5059](https://github.com/sourcegraph/sourcegraph/issues/5059).
- Search results now correctly show highlighting of matches with runes like 'İ' that lowercase to runes with a different number of bytes in UTF-8 [#4791](https://github.com/sourcegraph/sourcegraph/issues/4791).
- Fixed an issue where search would sometimes crash with a panic due to a nil pointer. [#5246](https://github.com/sourcegraph/sourcegraph/issues/5246)

### Removed

## 3.6.2

### Fixed

- Fixed Phabricator external services so they won't stop the syncing process for repositories when Phabricator doesn't return clone URLs. [#5101](https://github.com/sourcegraph/sourcegraph/pull/5101)

## 3.6.1

### Added

- New site config option `branding.brandName` configures the brand name to display in the Sourcegraph \<title\> element.
- `repositoryPathPattern` option added to the "Other" external service type for repository name customization.

## 3.6.0

### Added

- The `github.exclude` setting in [GitHub external service config](https://docs.sourcegraph.com/admin/external_service/github#configuration) additionally allows you to specify regular expressions with `{"pattern": "regex"}`.
- A new [`quicklinks` setting](https://docs.sourcegraph.com/user/personalization/quick_links) allows adding links to be displayed on the homepage and search page for all users (or users in an organization).
- Compatibility with the [Sourcegraph for Bitbucket Server](https://github.com/sourcegraph/bitbucket-server-plugin) plugin.
- Support for [Bitbucket Cloud](https://bitbucket.org) as an external service.

### Changed

- Updating or creating an external service will no longer block until the service is synced.
- The GraphQL fields `Repository.createdAt` and `Repository.updatedAt` are deprecated and will be removed in 3.8. Now `createdAt` is always the current time and updatedAt is always null.
- In the [GitHub external service config](https://docs.sourcegraph.com/admin/external_service/github#configuration) and [Bitbucket Server external service config](https://docs.sourcegraph.com/admin/external_service/bitbucket_server#permissions) `repositoryQuery` is now only required if `repos` is not set.
- Log messages from query-runner when saved searches fail now include the raw query as part of the message.
- The status indicator in the navigation bar is now enabled by default
- Usernames and org names can now contain the `.` character. [#4674](https://github.com/sourcegraph/sourcegraph/issues/4674)

### Fixed

- Commit searches now correctly highlight unicode characters, for example 加. [#4512](https://github.com/sourcegraph/sourcegraph/issues/4512)
- Symbol searches now show the number of symbol matches rather than the number of file matches found. [#4578](https://github.com/sourcegraph/sourcegraph/issues/4578)
- Symbol searches with truncated results now show a `+` on the results page to signal that some results have been omitted. [#4579](https://github.com/sourcegraph/sourcegraph/issues/4579)

## 3.5.4

### Fixed

- Fixed Phabricator external services so they won't stop the syncing process for repositories when Phabricator doesn't return clone URLs. [#5101](https://github.com/sourcegraph/sourcegraph/pull/5101)

## 3.5.2

### Changed

- Usernames and org names can now contain the `.` character. [#4674](https://github.com/sourcegraph/sourcegraph/issues/4674)

### Added

- Syntax highlighting requests that fail are now logged and traced. A new Prometheus metric `src_syntax_highlighting_requests` allows monitoring and alerting. [#4877](https://github.com/sourcegraph/sourcegraph/issues/4877).
- Sourcegraph's SAML authentication now supports RSA PKCS#1 v1.5. [#4869](https://github.com/sourcegraph/sourcegraph/pull/4869)

### Fixed

- Increased nginx proxy buffer size to fix issue where login failed when SAML AuthnRequest was too large. [#4849](https://github.com/sourcegraph/sourcegraph/pull/4849)
- A regression in 3.3.8 where `"corsOrigin": "*"` was improperly forbidden. [#4424](https://github.com/sourcegraph/sourcegraph/issues/4424)

## 3.5.1

### Added

- A new [`quicklinks` setting](https://docs.sourcegraph.com/user/personalization/quick_links) allows adding links to be displayed on the homepage and search page for all users (or users in an organization).
- Site admins can prevent the icon in the top-left corner of the screen from spinning on hovers by setting `"branding": { "disableSymbolSpin": true }` in their site configuration.

### Fixed

- Fix `repository.language` GraphQL field (previously returned empty for most repositories).

## 3.5.0

### Added

- Indexed search now supports matching consecutive literal newlines, with queries like e.g. `foo\nbar.*` to search over multiple lines. [#4138](https://github.com/sourcegraph/sourcegraph/issues/4138)
- The `orgs` setting in [GitHub external service config](https://docs.sourcegraph.com/admin/external_service/github) allows admins to select all repositories from the specified organizations to be synced.
- A new experimental search filter `repohascommitafter:"30 days ago"` allows users to exclude stale repositories that don't contain commits (to the branch being searched over) past a specified date from their search query.
- The `authorization` setting in the [Bitbucket Server external service config](https://docs.sourcegraph.com/admin/external_service/bitbucket_server#permissions) enables Sourcegraph to enforce the repository permissions defined in Bitbucket Server.
- A new, experimental status indicator in the navigation bar allows admins to quickly see whether the configured repositories are up to date or how many are currently being updated in the background. You can enable the status indicator with the following site configuration: `"experimentalFeatures": { "statusIndicator": "enabled" }`.
- A new search filter `repohasfile` allows users to filter results to just repositories containing a matching file. For example `ubuntu file:Dockerfile repohasfile:\.py$` would find Dockerfiles mentioning Ubuntu in repositories that contain Python files. [#4501](https://github.com/sourcegraph/sourcegraph/pull/4501)

### Changed

- The saved searches UI has changed. There is now a Saved searches page in the user and organizations settings area. A saved search appears in the settings area of the user or organization it is associated with.

### Removed

### Fixed

- Fixed repository search patterns which contain `.*`. Previously our optimizer would ignore `.*`, which in some cases would lead to our repository search excluding some repositories from the results.
- Fixed an issue where the Phabricator native integration would be broken on recent Phabricator versions. This fix depends on v1.2 of the [Phabricator extension](https://github.com/sourcegraph/phabricator-extension).
- Fixed an issue where the "Empty repository" banner would be shown on a repository page when starting to clone a repository.
- Prevent data inconsistency on cached archives due to restarts. [#4366](https://github.com/sourcegraph/sourcegraph/pull/4366)
- On the /extensions page, the UI is now less ambiguous when an extension has not been activated. [#4446](https://github.com/sourcegraph/sourcegraph/issues/4446)

## 3.4.5

### Fixed

- Fixed an issue where syntax highlighting taking too long would result in errors or wait long amounts of time without properly falling back to plaintext rendering after a few seconds. [#4267](https://github.com/sourcegraph/sourcegraph/issues/4267) [#4268](https://github.com/sourcegraph/sourcegraph/issues/4268) (this fix was intended to be in 3.4.3, but was in fact left out by accident)
- Fixed an issue with `sourcegraph/server` Docker deployments where syntax highlighting could produce `server closed idle connection` errors. [#4269](https://github.com/sourcegraph/sourcegraph/issues/4269) (this fix was intended to be in 3.4.3, but was in fact left out by accident)
- Fix `repository.language` GraphQL field (previously returned empty for most repositories).

## 3.4.4

### Fixed

- Fixed an out of bounds error in the GraphQL repository query. [#4426](https://github.com/sourcegraph/sourcegraph/issues/4426)

## 3.4.3

### Fixed

- Improved performance of the /site-admin/repositories page significantly (prevents timeouts). [#4063](https://github.com/sourcegraph/sourcegraph/issues/4063)
- Fixed an issue where Gitolite repositories would be inaccessible to non-admin users after upgrading to 3.3.0+ from an older version. [#4263](https://github.com/sourcegraph/sourcegraph/issues/4263)
- Repository names are now treated as case-sensitive, fixing an issue where users saw `pq: duplicate key value violates unique constraint \"repo_name_unique\"` [#4283](https://github.com/sourcegraph/sourcegraph/issues/4283)
- Repositories containing submodules not on Sourcegraph will now load without error [#2947](https://github.com/sourcegraph/sourcegraph/issues/2947)
- HTTP metrics in Prometheus/Grafana now distinguish between different types of GraphQL requests.

## 3.4.2

### Fixed

- Fixed incorrect wording in site-admin onboarding. [#4127](https://github.com/sourcegraph/sourcegraph/issues/4127)

## 3.4.1

### Added

- You may now specify `DISABLE_CONFIG_UPDATES=true` on the management console to prevent updates to the critical configuration. This is useful when loading critical config via a file using `CRITICAL_CONFIG_FILE` on the frontend.

### Changed

- When `EXTSVC_CONFIG_FILE` or `SITE_CONFIG_FILE` are specified, updates to external services and the site config are now prevented.
- Site admins will now see a warning if creating or updating an external service was successful but the process could not complete entirely due to an ephemeral error (such as GitHub API search queries running into timeouts and returning incomplete results).

### Removed

### Fixed

- Fixed an issue where `EXTSVC_CONFIG_FILE` being specified would incorrectly cause a panic.
- Fixed an issue where user/org/global settings from old Sourcegraph versions (2.x) could incorrectly be null, leading to various errors.
- Fixed an issue where an ephemeral infrastructure error (`tar/archive: invalid tar header`) would fail a search.

## 3.4.0

### Added

- When `repositoryPathPattern` is configured, paths from the full long name will redirect to the configured name. Extensions will function with the configured name. `repositoryPathPattern` allows administrators to configure "nice names". For example `sourcegraph.example.com/github.com/foo/bar` can configured to be `sourcegraph.example.com/gh/foo/bar` with `"repositoryPathPattern": "gh/{nameWithOwner}"`. (#462)
- Admins can now turn off site alerts for patch version release updates using the `alerts.showPatchUpdates` setting. Alerts will still be shown for major and minor version updates.
- The new `gitolite.exclude` setting in [Gitolite external service config](https://docs.sourcegraph.com/admin/external_service/gitolite#configuration) allows you to exclude specific repositories by their Gitolite name so that they won't be mirrored. Upon upgrading, previously "disabled" repositories will be automatically migrated to this exclusion list.
- The new `aws_codecommit.exclude` setting in [AWS CodeCommit external service config](https://docs.sourcegraph.com/admin/external_service/aws_codecommit#configuration) allows you to exclude specific repositories by their AWS name or ID so that they won't be synced. Upon upgrading, previously "disabled" repositories will be automatically migrated to this exclusion list.
- Added a new, _required_ `aws_codecommit.gitCredentials` setting to the [AWS CodeCommit external service config](https://docs.sourcegraph.com/admin/external_service/aws_codecommit#configuration). These Git credentials are required to create long-lived authenticated clone URLs for AWS CodeCommit repositories. For more information about Git credentials, see the AWS CodeCommit documentation: https://docs.aws.amazon.com/IAM/latest/UserGuide/id_credentials_ssh-keys.html#git-credentials-code-commit. For detailed instructions on how to create the credentials in IAM, see this page: https://docs.aws.amazon.com/codecommit/latest/userguide/setting-up-gc.html
- Added support for specifying a URL formatted `gitolite.host` setting in [Gitolite external service config](https://docs.sourcegraph.com/admin/external_service/gitolite#configuration) (e.g. `ssh://git@gitolite.example.org:2222/`), in addition to the already supported SCP like format (e.g `git@gitolite.example.org`)
- Added support for overriding critical, site, and external service configurations via files. Specify `CRITICAL_CONFIG_FILE=critical.json`, `SITE_CONFIG_FILE=site.json`, and/or `EXTSVC_CONFIG_FILE=extsvc.json` on the `frontend` container to do this.

### Changed

- Kinds of external services in use are now included in [server pings](https://docs.sourcegraph.com/admin/pings).
- Bitbucket Server: An actual Bitbucket icon is now used for the jump-to-bitbucket action on repository pages instead of the previously generic icon.
- Default config for GitHub, GitHub Enterprise, GitLab, Bitbucket Server, and AWS Code Commit external services has been revised to make it easier for first time admins.

### Removed

- Fields related to Repository enablement have been deprecated. Mutations are now NOOPs, and for repositories returned the value is always true for Enabled. The enabled field and mutations will be removed in 3.6. Mutations: `setRepositoryEnabled`, `setAllRepositoriesEnabled`, `updateAllMirrorRepositories`, `deleteRepository`. Query parameters: `repositories.enabled`, `repositories.disabled`. Field: `Repository.enabled`.
- Global saved searches are now deprecated. Any existing global saved searches have been assigned to the Sourcegraph instance's first site admin's user account.
- The `search.savedQueries` configuration option is now deprecated. Existing entries remain in user and org settings for backward compatibility, but are unused as saved searches are now stored in the database.

### Fixed

- Fixed a bug where submitting a saved query without selecting the location would fail for non-site admins (#3628).
- Fixed settings editors only having a few pixels height.
- Fixed a bug where browser extension and code review integration usage stats were not being captured on the site-admin Usage Stats page.
- Fixed an issue where in some rare cases PostgreSQL starting up slowly could incorrectly trigger a panic in the `frontend` service.
- Fixed an issue where the management console password would incorrectly reset to a new secure one after a user account was created.
- Fixed a bug where gitserver would leak file descriptors when performing common operations.
- Substantially improved the performance of updating Bitbucket Server external service configurations on instances with thousands of repositories, going from e.g. several minutes to about a minute for ~20k repositories (#4037).
- Fully resolved the search performance regression in v3.2.0, restoring performance of search back to the same levels it was before changes made in v3.2.0.
- Fix a bug where using a repo search filter with the prefix `github.com` only searched for repos whose name starts with `github.com`, even though no `^` was specified in the search filter. (#4103)
- Fixed an issue where files that fail syntax highlighting would incorrectly render an error instead of gracefully falling back to their plaintext form.

## 3.3.9

### Added

- Syntax highlighting requests that fail are now logged and traced. A new Prometheus metric `src_syntax_highlighting_requests` allows monitoring and alerting. [#4877](https://github.com/sourcegraph/sourcegraph/issues/4877).

## 3.3.8

### Fixed

- Fully resolved the search performance regression in v3.2.0, restoring performance of search back to the same levels it was before changes made in v3.2.0.
- Fixed an issue where files that fail syntax highlighting would incorrectly render an error instead of gracefully falling back to their plaintext form.
- Fixed an issue introduced in v3.3 where Sourcegraph would under specific circumstances incorrectly have to re-clone and re-index repositories from Bitbucket Server and AWS CodeCommit.

## 3.3.7

### Added

- The `bitbucketserver.exclude` setting in [Bitbucket Server external service config](https://docs.sourcegraph.com/admin/external_service/bitbucketserver#configuration) additionally allows you to exclude repositories matched by a regular expression (so that they won't be synced).

### Changed

### Removed

### Fixed

- Fixed a major indexed search performance regression that occurred in v3.2.0. (#3685)
- Fixed an issue where Sourcegraph would fail to update repositories on some instances (`pq: duplicate key value violates unique constraint "repo_external_service_unique_idx"`) (#3680)
- Fixed an issue where Sourcegraph would not exclude unavailable Bitbucket Server repositories. (#3772)

## 3.3.6

## Changed

- All 24 language extensions are enabled by default.

## 3.3.5

## Changed

- Indexed search is now enabled by default for new Docker deployments. (#3540)

### Removed

- Removed smart-casing behavior from search.

### Fixed

- Removes corrupted archives in the searcher cache and tries to populate the cache again instead of returning an error.
- Fixed a bug where search scopes would not get merged, and only the lowest-level list of search scopes would appear.
- Fixed an issue where repo-updater was slower in performing its work which could sometimes cause other performance issues. https://github.com/sourcegraph/sourcegraph/pull/3633

## 3.3.4

### Fixed

- Fixed bundling of the Phabricator integration assets in the Sourcegraph docker image.

## 3.3.3

### Fixed

- Fixed bug that prevented "Find references" action from being completed in the activation checklist.

## 3.3.2

### Fixed

- Fixed an issue where the default `bitbucketserver.repositoryQuery` would not be created on migration from older Sourcegraph versions. https://github.com/sourcegraph/sourcegraph/issues/3591
- Fixed an issue where Sourcegraph would add deleted repositories to the external service configuration. https://github.com/sourcegraph/sourcegraph/issues/3588
- Fixed an issue where a repo-updater migration would hit code host rate limits. https://github.com/sourcegraph/sourcegraph/issues/3582
- The required `bitbucketserver.username` field of a [Bitbucket Server external service configuration](https://docs.sourcegraph.com/admin/external_service/bitbucketserver#configuration), if unset or empty, is automatically migrated to match the user part of the `url` (if defined). https://github.com/sourcegraph/sourcegraph/issues/3592
- Fixed a panic that would occur in indexed search / the frontend when a search error ocurred. https://github.com/sourcegraph/sourcegraph/issues/3579
- Fixed an issue where the repo-updater service could become deadlocked while performing a migration. https://github.com/sourcegraph/sourcegraph/issues/3590

## 3.3.1

### Fixed

- Fixed a bug that prevented external service configurations specifying client certificates from working (#3523)

## 3.3.0

### Added

- In search queries, treat `foo(` as `foo\(` and `bar[` as `bar\[` rather than failing with an error message.
- Enterprise admins can now customize the appearance of the homepage and search icon.
- A new settings property `notices` allows showing custom informational messages on the homepage and at the top of each page. The `motd` property is deprecated and its value is automatically migrated to the new `notices` property.
- The new `gitlab.exclude` setting in [GitLab external service config](https://docs.sourcegraph.com/admin/external_service/gitlab#configuration) allows you to exclude specific repositories matched by `gitlab.projectQuery` and `gitlab.projects` (so that they won't be synced). Upon upgrading, previously "disabled" repositories will be automatically migrated to this exclusion list.
- The new `gitlab.projects` setting in [GitLab external service config](https://docs.sourcegraph.com/admin/external_service/gitlab#configuration) allows you to select specific repositories to be synced.
- The new `bitbucketserver.exclude` setting in [Bitbucket Server external service config](https://docs.sourcegraph.com/admin/external_service/bitbucketserver#configuration) allows you to exclude specific repositories matched by `bitbucketserver.repositoryQuery` and `bitbucketserver.repos` (so that they won't be synced). Upon upgrading, previously "disabled" repositories will be automatically migrated to this exclusion list.
- The new `bitbucketserver.repos` setting in [Bitbucket Server external service config](https://docs.sourcegraph.com/admin/external_service/bitbucketserver#configuration) allows you to select specific repositories to be synced.
- The new required `bitbucketserver.repositoryQuery` setting in [Bitbucket Server external service configuration](https://docs.sourcegraph.com/admin/external_service/bitbucketserver#configuration) allows you to use Bitbucket API repository search queries to select repos to be synced. Existing configurations will be migrate to have it set to `["?visibility=public", "?visibility=private"]` which is equivalent to the previous implicit behaviour that this setting supersedes.
- "Quick configure" buttons for common actions have been added to the config editor for all external services.
- "Quick configure" buttons for common actions have been added to the management console.
- Site-admins now receive an alert every day for the seven days before their license key expires.
- The user menu (in global nav) now lists the user's organizations.
- All users on an instance now see a non-dismissible alert when when there's no license key in use and the limit of free user accounts is exceeded.
- All users will see a dismissible warning about limited search performance and accuracy on when using the sourcegraph/server Docker image with more than 100 repositories enabled.

### Changed

- Indexed searches that time out more consistently report a timeout instead of erroneously saying "No results."
- The symbols sidebar now only shows symbols defined in the current file or directory.
- The dynamic filters on search results pages will now display `lang:` instead of `file:` filters for language/file-extension filter suggestions.
- The default `github.repositoryQuery` of a [GitHub external service configuration](https://docs.sourcegraph.com/admin/external_service/github#configuration) has been changed to `["none"]`. Existing configurations that had this field unset will be migrated to have the previous default explicitly set (`["affiliated", "public"]`).
- The default `gitlab.projectQuery` of a [GitLab external service configuration](https://docs.sourcegraph.com/admin/external_service/gitlab#configuration) has been changed to `["none"]`. Existing configurations that had this field unset will be migrated to have the previous default explicitly set (`["?membership=true"]`).
- The default value of `maxReposToSearch` is now unlimited (was 500).
- The default `github.repositoryQuery` of a [GitHub external service configuration](https://docs.sourcegraph.com/admin/external_service/github#configuration) has been changed to `["none"]` and is now a required field. Existing configurations that had this field unset will be migrated to have the previous default explicitly set (`["affiliated", "public"]`).
- The default `gitlab.projectQuery` of a [GitLab external service configuration](https://docs.sourcegraph.com/admin/external_service/gitlab#configuration) has been changed to `["none"]` and is now a required field. Existing configurations that had this field unset will be migrated to have the previous default explicitly set (`["?membership=true"]`).
- The `bitbucketserver.username` field of a [Bitbucket Server external service configuration](https://docs.sourcegraph.com/admin/external_service/bitbucketserver#configuration) is now **required**. This field is necessary to authenticate with the Bitbucket Server API with either `password` or `token`.
- The settings and account pages for users and organizations are now combined into a single tab.

### Removed

- Removed the option to show saved searches on the Sourcegraph homepage.

### Fixed

- Fixed an issue where the site-admin repositories page `Cloning`, `Not Cloned`, `Needs Index` tabs were very slow on instances with thousands of repositories.
- Fixed an issue where failing to syntax highlight a single file would take down the entire syntax highlighting service.

## 3.2.6

### Fixed

- Fully resolved the search performance regression in v3.2.0, restoring performance of search back to the same levels it was before changes made in v3.2.0.

## 3.2.5

### Fixed

- Fixed a major indexed search performance regression that occurred in v3.2.0. (#3685)

## 3.2.4

### Fixed

- Fixed bundling of the Phabricator integration assets in the Sourcegraph docker image.

## 3.2.3

### Fixed

- Fixed https://github.com/sourcegraph/sourcegraph/issues/3336.
- Clearer error message when a repository sync fails due to the inability to clone a repository.
- Rewrite '@' character in Gitolite repository names to '-', which permits them to be viewable in the UI.

## 3.2.2

### Changed

- When using an external Zoekt instance (specified via the `ZOEKT_HOST` environment variable), sourcegraph/server no longer spins up a redundant internal Zoekt instance.

## 3.2.1

### Fixed

- Jaeger tracing, once enabled, can now be configured via standard [environment variables](https://github.com/jaegertracing/jaeger-client-go/blob/v2.14.0/README.md#environment-variables).
- Fixed an issue where some search and zoekt errors would not be logged.

## 3.2.0

### Added

- Sourcegraph can now automatically use the system's theme.
  To enable, open the user menu in the top right and make sure the theme dropdown is set to "System".
  This is currently supported on macOS Mojave with Safari Technology Preview 68 and later.
- The `github.exclude` setting was added to the [GitHub external service config](https://docs.sourcegraph.com/admin/external_service/github#configuration) to allow excluding repositories yielded by `github.repos` or `github.repositoryQuery` from being synced.

### Changed

- Symbols search is much faster now. After the initial indexing, you can expect code intelligence to be nearly instant no matter the size of your repository.
- Massively reduced the number of code host API requests Sourcegraph performs, which caused rate limiting issues such as slow search result loading to appear.
- The [`corsOrigin`](https://docs.sourcegraph.com/admin/config/site_config) site config property is no longer needed for integration with GitHub, GitLab, etc., via the [Sourcegraph browser extension](https://docs.sourcegraph.com/integration/browser_extension). Only the [Phabricator extension](https://github.com/sourcegraph/phabricator-extension) requires it.

### Fixed

- Fixed a bug where adding a search scope that adds a `repogroup` filter would cause invalid queries if `repogroup:sample` was already part of the query.
- An issue where errors during displaying search results would not be displayed.

### Removed

- The `"updateScheduler2"` experiment is now the default and it's no longer possible to configure.

## 3.1.2

### Added

- The `search.contextLines` setting was added to allow configuration of the number of lines of context to be displayed around search results.

### Changed

- Massively reduced the number of code host API requests Sourcegraph performs, which caused rate limiting issues such as slow search result loading to appear.
- Improved logging in various situations where Sourcegraph would potentially hit code host API rate limits.

### Fixed

- Fixed an issue where search results loading slowly would display a `Cannot read property "lastChild" of undefined` error.

## 3.1.1

### Added

- Query builder toggle (open/closed) state is now retained.

### Fixed

- Fixed an issue where single-term values entered into the "Exact match" field in the query builder were not getting wrapped in quotes.

## 3.1.0

### Added

- Added Docker-specific help text when running the Sourcegraph docker image in an environment with an sufficient open file descriptor limit.
- Added syntax highlighting for Kotlin and Dart.
- Added a management console environment variable to disable HTTPS, see [the docs](https://docs.sourcegraph.com/admin/management_console.md#can-i-disable-https-on-the-management-console) for more information.
- Added `auth.disableUsernameChanges` to critical configuration to prevent users from changing their usernames.
- Site admins can query a user by email address or username from the GraphQL API.
- Added a search query builder to the main search page. Click "Use search query builder" to open the query builder, which is a form with separate inputs for commonly used search keywords.

### Changed

- File match search results now show full repository name if there are results from mirrors on different code hosts (e.g. github.com/sourcegraph/sourcegraph and gitlab.com/sourcegraph/sourcegraph)
- Search queries now use "smart case" by default. Searches are case insensitive unless you use uppercase letters. To explicitly set the case, you can still use the `case` field (e.g. `case:yes`, `case:no`). To explicitly set smart case, use `case:auto`.

### Fixed

- Fixed an issue where the management console would improperly regenerate the TLS cert/key unless `CUSTOM_TLS=true` was set. See the documentation for [how to use your own TLS certificate with the management console](https://docs.sourcegraph.com/admin/management_console.md#how-can-i-use-my-own-tls-certificates-with-the-management-console).

## 3.0.1

### Added

- Symbol search now supports Elixir, Haskell, Kotlin, Scala, and Swift

### Changed

- Significantly optimized how file search suggestions are provided when using indexed search (cluster deployments).
- Both the `sourcegraph/server` image and the [Kubernetes deployment](https://github.com/sourcegraph/deploy-sourcegraph) manifests ship with Postgres `11.1`. For maximum compatibility, however, the minimum supported version remains `9.6`. The upgrade procedure is mostly automated for existing deployments. Please refer to [this page](https://docs.sourcegraph.com/admin/postgres) for detailed instructions.

### Removed

- The deprecated `auth.disableAccessTokens` site config property was removed. Use `auth.accessTokens` instead.
- The `disableBrowserExtension` site config property was removed. [Configure nginx](https://docs.sourcegraph.com/admin/nginx) instead to block clients (if needed).

## 3.0.0

See the changelog entries for 3.0.0 beta releases and our [3.0](https://docs.sourcegraph.com/admin/migration/3_0.md) upgrade guide if you are upgrading from 2.x.

## 3.0.0-beta.4

### Added

- Basic code intelligence for the top 10 programming languages works out of the box without any configuration. [TypeScript/JavaScript](https://sourcegraph.com/extensions/sourcegraph/typescript), [Python](https://sourcegraph.com/extensions/sourcegraph/python), [Java](https://sourcegraph.com/extensions/sourcegraph/java), [Go](https://sourcegraph.com/extensions/sourcegraph/go), [C/C++](https://sourcegraph.com/extensions/sourcegraph/cpp), [Ruby](https://sourcegraph.com/extensions/sourcegraph/ruby), [PHP](https://sourcegraph.com/extensions/sourcegraph/php), [C#](https://sourcegraph.com/extensions/sourcegraph/csharp), [Shell](https://sourcegraph.com/extensions/sourcegraph/shell), and [Scala](https://sourcegraph.com/extensions/sourcegraph/scala) are enabled by default, and you can find more in the [extension registry](https://sourcegraph.com/extensions?query=category%3A"Programming+languages").

## 3.0.0-beta.3

- Fixed an issue where the site admin is redirected to the start page instead of being redirected to the repositories overview page after deleting a repo.

## 3.0.0-beta

### Added

- Repositories can now be queried by a git clone URL through the GraphQL API.
- A new Explore area is linked from the top navigation bar (when the `localStorage.explore=true;location.reload()` feature flag is enabled).
- Authentication via GitHub is now supported. To enable, add an item to the `auth.providers` list with `type: "github"`. By default, GitHub identities must be linked to an existing Sourcegraph user account. To enable new account creation via GitHub, use the `allowSignup` option in the `GitHubConnection` config.
- Authentication via GitLab is now supported. To enable, add an item to the `auth.providers` list with `type: "gitlab"`.
- GitHub repository permissions are supported if authentication via GitHub is enabled. See the
  documentation for the `authorization` field of the `GitHubConnection` configuration.
- The repository settings mirroring page now shows when a repo is next scheduled for an update (requires experiment `"updateScheduler2": "enabled"`).
- Configured repositories are periodically scheduled for updates using a new algorithm. You can disable the new algorithm with the following site configuration: `"experimentalFeatures": { "updateScheduler2": "disabled" }`. If you do so, please file a public issue to describe why you needed to disable it.
- When using HTTP header authentication, [`stripUsernameHeaderPrefix`](https://docs.sourcegraph.com/admin/auth/#username-header-prefixes) field lets an admin specify a prefix to strip from the HTTP auth header when converting the header value to a username.
- Sourcegraph extensions whose package.json contains `"wip": true` are considered [work-in-progress extensions](https://docs.sourcegraph.com/extensions/authoring/publishing#wip-extensions) and are indicated as such to avoid users accidentally using them.
- Information about user survey submissions and a chart showing weekly active users is now displayed on the site admin Overview page.
- A new GraphQL API field `UserEmail.isPrimary` was added that indicates whether an email is the user's primary email.
- The filters bar in the search results page can now display filters from extensions.
- Extensions' `activate` functions now receive a `sourcegraph.ExtensionContext` parameter (i.e., `export function activate(ctx: sourcegraph.ExtensionContext): void { ... }`) to support deactivation and running multiple extensions in the same process.
- Users can now request an Enterprise trial license from the site init page.
- When searching, a filter button `case:yes` will now appear when relevant. This helps discovery and makes it easier to use our case-sensitive search syntax.
- Extensions can now report progress in the UI through the `withProgress()` extension API.
- When calling `editor.setDecorations()`, extensions must now provide an instance of `TextDocumentDecorationType` as first argument. This helps gracefully displaying decorations from several extensions.

### Changed

- The Postgres database backing Sourcegraph has been upgraded from 9.4 to 11.1. Existing Sourcegraph users must conduct an [upgrade procedure](https://docs.sourcegraph.com/admin/postgres_upgrade)
- Code host configuration has moved out of the site config JSON into the "External services" area of the site admin web UI. Sourcegraph instances will automatically perform a one time migration of existing data in the site config JSON. After the migration these keys can be safely deleted from the site config JSON: `awsCodeCommit`, `bitbucketServer`, `github`, `gitlab`, `gitolite`, and `phabricator`.
- Site and user usage statistics are now visible to all users. Previously only site admins (and users, for their own usage statistics) could view this information. The information consists of aggregate counts of actions such as searches, page views, etc.
- The Git blame information shown at the end of a line is now provided by the [Git extras extension](https://sourcegraph.com/extensions/sourcegraph/git-extras). You must add that extension to continue using this feature.
- The `appURL` site configuration option was renamed to `externalURL`.
- The repository and directory pages now show all entries together instead of showing files and (sub)directories separately.
- Extensions no longer can specify titles (in the `title` property in the `package.json` extension manifest). Their extension ID (such as `alice/myextension`) is used.

### Fixed

- Fixed an issue where the site admin License page showed a count of current users, rather than the max number of users over the life of the license.
- Fixed number formatting issues on site admin Overview and Survey Response pages.
- Fixed resolving of git clone URLs with `git+` prefix through the GraphQL API
- Fixed an issue where the graphql Repositories endpoint would order by a field which was not indexed. Times on Sourcegraph.com went from 10s to 200ms.
- Fixed an issue where whitespace was not handled properly in environment variable lists (`SYMBOLS_URL`, `SEARCHER_URL`).
- Fixed an issue where clicking inside the repository popover or clicking "Show more" would dismiss the popover.

### Removed

- The `siteID` site configuration option was removed because it is no longer needed. If you previously specified this in site configuration, a new, random site ID will be generated upon server startup. You can safely remove the existing `siteID` value from your site configuration after upgrading.
- The **Info** panel was removed. The information it presented can be viewed in the hover.
- The top-level `repos.list` site configuration was removed in favour of each code-host's equivalent options,
  now configured via the new _External Services UI_ available at `/site-admin/external-services`. Equivalent options in code hosts configuration:
  - GitHub via [`github.repos`](https://docs.sourcegraph.com/admin/site_config/all#repos-array)
  - Gitlab via [`gitlab.projectQuery`](https://docs.sourcegraph.com/admin/site_config/all#projectquery-array)
  - Phabricator via [`phabricator.repos`](https://docs.sourcegraph.com/admin/site_config/all#phabricator-array)
  - [Other external services](https://docs.sourcegraph.com/admin/repo/add_from_other_external_services)
- Removed the `httpStrictTransportSecurity` site configuration option. Use [nginx configuration](https://docs.sourcegraph.com/admin/nginx) for this instead.
- Removed the `tls.letsencrypt` site configuration option. Use [nginx configuration](https://docs.sourcegraph.com/admin/nginx) for this instead.
- Removed the `tls.cert` and `tls.key` site configuration options. Use [nginx configuration](https://docs.sourcegraph.com/admin/nginx) for this instead.
- Removed the `httpToHttpsRedirect` and `experimentalFeatures.canonicalURLRedireect` site configuration options. Use [nginx configuration](https://docs.sourcegraph.com/admin/nginx) for these instead.
- Sourcegraph no longer requires access to `/var/run/docker.sock`.

## 2.13.6

### Added

- The `/-/editor` endpoint now accepts a `hostname_patterns` URL parameter, which specifies a JSON
  object mapping from hostname to repository name pattern. This serves as a hint to Sourcegraph when
  resolving git clone URLs to repository names. The name pattern is the same style as is used in
  code host configurations. The default value is `{hostname}/{path}`.

## 2.13.5

### Fixed

- Fixed another issue where Sourcegraph would try to fetch more than the allowed number of repositories from AWS CodeCommit.

## 2.13.4

### Changed

- The default for `experimentalFeatures.canonicalURLRedirect` in site config was changed back to `disabled` (to avoid [#807](https://github.com/sourcegraph/sourcegraph/issues/807)).

## 2.13.3

### Fixed

- Fixed an issue that would cause the frontend health check endpoint `/healthz` to not respond. This only impacts Kubernetes deployments.
- Fixed a CORS policy issue that caused requests to be rejected when they come from origins not in our [manifest.json](https://sourcegraph.com/github.com/sourcegraph/sourcegraph/-/blob/browser/src/extension/manifest.spec.json#L72) (i.e. requested via optional permissions by the user).
- Fixed an issue that prevented `repositoryQuery` from working correctly on GitHub enterprise instances.

## 2.13.2

### Fixed

- Fixed an issue where Sourcegraph would try to fetch more than the allowed number of repositories from AWS CodeCommit.

## 2.13.1

### Changed

- The timeout when running `git ls-remote` to determine if a remote url is cloneable has been increased from 5s to 30s.
- Git commands now use [version 2 of the Git wire protocol](https://opensource.googleblog.com/2018/05/introducing-git-protocol-version-2.html), which should speed up certain operations (e.g. `git ls-remote`, `git fetch`) when communicating with a v2 enabled server.

## 2.13.0

### Added

- A new site config option `search.index.enabled` allows toggling on indexed search.
- Search now uses [Sourcegraph extensions](https://docs.sourcegraph.com/extensions) that register `queryTransformer`s.
- GitLab repository permissions are now supported. To enable this, you will need to set the `authz`
  field in the `GitLabConnection` configuration object and ensure that the access token set in the
  `token` field has both `sudo` and `api` scope.

### Changed

- When the `DEPLOY_TYPE` environment variable is incorrectly specified, Sourcegraph now shuts down and logs an error message.
- The `experimentalFeatures.canonicalURLRedirect` site config property now defaults to `enabled`. Set it to `disabled` to disable redirection to the `appURL` from other hosts.
- Updating `maxReposToSearch` site config no longer requires a server restart to take effect.
- The update check page no longer shows an error if you are using an insiders build. Insiders builds will now notify site administrators that updates are available 40 days after the release date of the installed build.
- The `github.repositoryQuery` site config property now accepts arbitrary GitHub repository searches.

### Fixed

- The user account sidebar "Password" link (to the change-password form) is now shown correctly.
- Fixed an issue where GitHub rate limits were underutilized if the remaining
  rate limit dropped below 150.
- Fixed an issue where GraphQL field `elapsedMilliseconds` returned invalid value on empty searches
- Editor extensions now properly search the selection as a literal string, instead of incorrectly using regexp.
- Fixed a bug where editing and deleting global saved searches was not possible.
- In index search, if the search regex produces multiline matches, search results are still processed per line and highlighted correctly.
- Go-To-GitHub and Go-To-GitLab buttons now link to the right branch, line and commit range.
- Go-to-GitHub button links to default branch when no rev is given.
- The close button in the panel header stays located on the top.
- The Phabricator icon is now displayed correctly.
- The view mode button in the BlobPage now shows the correct view mode to switch to.

### Removed

- The experimental feature flag to disable the new repo update scheduler has been removed.
- The `experimentalFeatures.configVars` feature flag was removed.
- The `experimentalFeatures.multipleAuthProviders` feature flag was removed because the feature is now always enabled.
- The following deprecated auth provider configuration properties were removed: `auth.provider`, `auth.saml`, `auth.openIDConnect`, `auth.userIdentityHTTPHeader`, and `auth.allowSignup`. Use `auth.providers` for all auth provider configuration. (If you were still using the deprecated properties and had no `auth.providers` set, all access to your instance will be rejected until you manually set `auth.providers`.)
- The deprecated site configuration properties `search.scopes` and `settings` were removed. Define search scopes and settings in global settings in the site admin area instead of in site configuration.
- The `pendingContents` property has been removed from our GraphQL schema.
- The **Explore** page was replaced with a **Repositories** search link in the top navigation bar.

## 2.12.3

### Fixed

- Fixed an error that prevented users without emails from submitting satisfaction surveys.

## 2.12.2

### Fixed

- Fixed an issue where private GitHub Enterprise repositories were not fetched.

## 2.12.1

### Fixed

- We use GitHub's REST API to query affliated repositories. This API has wider support on older GitHub enterprise versions.
- Fixed an issue that prevented users without email addresses from signing in (https://github.com/sourcegraph/sourcegraph/issues/426).

## 2.12.0

### Changed

- Reduced the size of in-memory data structured used for storing search results. This should reduce the backend memory usage of large result sets.
- Code intelligence is now provided by [Sourcegraph extensions](https://docs.sourcegraph.com/extensions). The extension for each language in the site configuration `langservers` property is automatically enabled.
- Support for multiple authentication providers is now enabled by default. To disable it, set the `experimentalFeatures.multipleAuthProviders` site config option to `"disabled"`. This only applies to Sourcegraph Enterprise.
- When using the `http-header` auth provider, valid auth cookies (from other auth providers that are currently configured or were previously configured) are now respected and will be used for authentication. These auth cookies also take precedence over the `http-header` auth. Previously, the `http-header` auth took precedence.
- Bitbucket Server username configuration is now used to clone repositories if the Bitbucket Server API does not set a username.
- Code discussions: On Sourcegraph.com / when `discussions.abuseProtection` is enabled in the site config, rate limits to thread creation, comment creation, and @mentions are now applied.

### Added

- Search syntax for filtering archived repositories. `archived:no` will exclude archived repositories from search results, `archived:only` will search over archived repositories only. This applies for GitHub and GitLab repositories.
- A Bitbucket Server option to exclude personal repositories in the event that you decide to give an admin-level Bitbucket access token to Sourcegraph and do not want to create a bot account. See https://docs.sourcegraph.com/integration/bitbucket_server#excluding-personal-repositories for more information.
- Site admins can now see when users of their Sourcegraph instance last used it via a code host integration (e.g. Sourcegraph browser extensions). Visit the site admin Analytics page (e.g. https://sourcegraph.example.com/site-admin/analytics) to view this information.
- A new site config option `extensions.allowRemoteExtensions` lets you explicitly specify the remote extensions (from, e.g., Sourcegraph.com) that are allowed.
- Pings now include a total count of user accounts.

### Fixed

- Files with the gitattribute `export-ignore` are no longer excluded for language analysis and search.
- "Discard changes?" confirmation popup doesn't pop up every single time you try to navigate to a new page after editting something in the site settings page anymore.
- Fixed an issue where Git repository URLs would sometimes be logged, potentially containing e.g. basic auth tokens.
- Fixed date formatting on the site admin Analytics page.
- File names of binary and large files are included in search results.

### Removed

- The deprecated environment variables `SRC_SESSION_STORE_REDIS` and `REDIS_MASTER_ENDPOINT` are no longer used to configure alternative redis endpoints. For more information, see "[using external services with Sourcegraph](https://docs.sourcegraph.com/admin/external_services)".

## 2.11.1

### Added

- A new site config option `git.cloneURLToRepositoryName` specifies manual mapping from Git clone URLs to Sourcegraph repository names. This is useful, for example, for Git submodules that have local clone URLs.

### Fixed

- Slack notifications for saved searches have been fixed.

## 2.11.0

### Changed

### Added

- Support for ACME "tls-alpn-01" challenges to obtain LetsEncrypt certificates. Previously Sourcegraph only supported ACME "http-01" challenges which required port 80 to be accessible.
- gitserver periodically removes stale lock files that git can leave behind.
- Commits with empty trees no longer return 404.
- Clients (browser/editor extensions) can now query configuration details from the `ClientConfiguration` GraphQL API.
- The config field `auth.accessTokens.allow` allows or restricts use of access tokens. It can be set to one of three values: "all-users-create" (the default), "none" (all access tokens are disabled), and "site-admin-create" (access tokens are enabled, but only site admins can create new access tokens). The field `auth.disableAccessTokens` is now deprecated in favor of this new field.
- A webhook endpoint now exists to trigger repository updates. For example, `curl -XPOST -H 'Authorization: token $ACCESS_TOKEN' $SOURCEGRAPH_ORIGIN/.api/repos/$REPO_URI/-/refresh`.
- Git submodules entries in the file tree now link to the submodule repository.

### Fixed

- An issue / edge case where the Code Intelligence management admin page would incorrectly show language servers as `Running` when they had been removed from Docker.
- Log level is respected in lsp-proxy logs.
- Fixed an error where text searches could be routed to a faulty search worker.
- Gitolite integration should correctly detect names which Gitolite would consider to be patterns, and not treat them as repositories.
- repo-updater backs off fetches on a repo that's failing to fetch.
- Attempts to add a repo with an empty string for the name are checked for and ignored.
- Fixed an issue where non-site-admin authenticated users could modify global settings (not site configuration), other organizations' settings, and other users' settings.
- Search results are rendered more eagerly, resulting in fewer blank file previews
- An issue where automatic code intelligence would fail to connect to the underlying `lsp` network, leading to `dial tcp: lookup lang on 0.0.0.0:53: no such host` errors.
- More useful error messages from lsp-proxy when a language server can't get a requested revision of a repository.
- Creation of a new user with the same name as an existing organization (and vice versa) is prevented.

### Removed

## 2.10.5

### Fixed

- Slack notifications for saved searches have been fixed.

## 2.10.4

### Fixed

- Fixed an issue that caused the frontend to return a HTTP 500 and log an error message like:
  ```
  lvl=eror msg="ui HTTP handler error response" method=GET status_code=500 error="Post http://127.0.0.1:3182/repo-lookup: context canceled"
  ```

## 2.10.3

### Fixed

- The SAML AuthnRequest signature when using HTTP redirect binding is now computed using a URL query string with correct ordering of parameters. Previously, the ordering was incorrect and caused errors when the IdP was configured to check the signature in the AuthnRequest.

## 2.10.2

### Fixed

- SAML IdP-initiated login previously failed with the IdP set a RelayState value. This now works.

## 2.10.1

### Changed

- Most `experimentalFeatures` in the site configuration now respond to configuration changes live, without requiring a server restart. As usual, you will be prompted for a restart after saving your configuration changes if one is required.
- Gravatar image avatars are no longer displayed for committers.

## 2.10.0

### Changed

- In the file tree, if a directory that contains only a single directory is expanded, its child directory is now expanded automatically.

### Fixed

- Fixed an issue where `sourcegraph/server` would not start code intelligence containers properly when the `sourcegraph/server` container was shut down non-gracefully.
- Fixed an issue where the file tree would return an error when navigating between repositories.

## 2.9.4

### Changed

- Repo-updater has a new and improved scheduler for periodic repo fetches. If you have problems with it, you can revert to the old behavior by adding `"experimentalFeatures": { "updateScheduler": "disabled" }` to your `config.json`.
- A once-off migration will run changing the layout of cloned repos on disk. This should only affect installations created January 2018 or before. There should be no user visible changes.
- Experimental feature flag "updateScheduler" enables a smarter and less spammy algorithm for automatic repository updates.
- It is no longer possible to disable code intelligence by unsetting the LSP_PROXY environment variable. Instead, code intelligence can be disabled per language on the site admin page (e.g. https://sourcegraph.example.com/site-admin/code-intelligence).
- Bitbucket API requests made by Sourcegraph are now under a self-enforced API rate limit (since Bitbucket Server does not have a concept of rate limiting yet). This will reduce any chance of Sourcegraph slowing down or causing trouble for Bitbucket Server instances connected to it. The limits are: 7,200 total requests/hr, with a bucket size / maximum burst size of 500 requests.
- Global, org, and user settings are now validated against the schema, so invalid settings will be shown in the settings editor with a red squiggly line.
- The `http-header` auth provider now supports being used with other auth providers (still only when `experimentalFeatures.multipleAuthProviders` is `true`).
- Periodic fetches of Gitolite-hosted repositories are now handled internally by repo-updater.

### Added

- The `log.sentry.dsn` field in the site config makes Sourcegraph log application errors to a Sentry instance.
- Two new repository page hotkeys were added: <kbd>r</kbd> to open the repositories menu and <kbd>v</kbd> to open the revision selector.
- Repositories are periodically (~45 days) recloned from the codehost. The codehost can be relied on to give an efficient packing. This is an alternative to running a memory and CPU intensive git gc and git prune.
- The `auth.sessionExpiry` field sets the session expiration age in seconds (defaults to 90 days).

### Fixed

- Fixed a bug in the API console that caused it to display as a blank page in some cases.
- Fixed cases where GitHub rate limit wasn't being respected.
- Fixed a bug where scrolling in references, history, etc. file panels was not possible in Firefox.
- Fixed cases where gitserver directory structure migration could fail/crash.
- Fixed "Generate access token" link on user settings page. Previously, this link would 404.
- Fixed a bug where the search query was not updated in the search bar when searching from the homepage.
- Fixed a possible crash in github-proxy.
- Fixed a bug where file matching for diff search was case sensitive by default.

### Removed

- `SOURCEGRAPH_CONFIG` environment variable has been removed. Site configuration is always read from and written to disk. You can configure the location by providing `SOURCEGRAPH_CONFIG_FILE`. The default path is `/etc/sourcegraph/config.json`.

## 2.9.3

### Changed

- The search results page will merge duplicated lines of context.
- The following deprecated site configuration properties have been removed: `github[].preemptivelyClone`, `gitOriginMap`, `phabricatorURL`, `githubPersonalAccessToken`, `githubEnterpriseURL`, `githubEnterpriseCert`, and `githubEnterpriseAccessToken`.
- The `settings` field in the site config file is deprecated and will not be supported in a future release. Site admins should move those settings (if any) to global settings (in the site admin UI). Global settings are preferred to site config file settings because the former can be applied without needing to restart/redeploy the Sourcegraph server or cluster.

### Fixed

- Fixed a goroutine leak which occurs when search requests are canceled.
- Console output should have fewer spurious line breaks.
- Fixed an issue where it was not possible to override the `StrictHostKeyChecking` SSH option in the SSH configuration.
- Cross-repository code intelligence indexing for non-Go languages is now working again (originally broken in 2.9.2).

## 2.9.1

### Fixed

- Fixed an issue where saving an organization's configuration would hang indefinitely.

## 2.9.0

### Changed

- Hover tooltips were rewritten to fix a couple of issues and are now much more robust, received a new design and show more information.
- The `max:` search flag was renamed to `count:` in 2.8.8, but for backward compatibility `max:` has been added back as a deprecated alias for `count:`.
- Drastically improved the performance / load time of the Code Intelligence site admin page.

### Added

- The site admin code intelligence page now displays an error or reason whenever language servers are unable to be managed from the UI or Sourcegraph API.
- The ability to directly specify the root import path of a repository via `.sourcegraph/config.json` in the repo root, instead of relying on the heuristics of the Go language server to detect it.

### Fixed

- Configuring Bitbucket Server now correctly suppresses the the toast message "Configure repositories and code hosts to add to Sourcegraph."
- A bug where canonical import path comments would not be detected by the Go language server's heuristics under `cmd/` folders.
- Fixed an issue where a repository would only be refreshed on demand by certain user actions (such as a page reload) and would otherwise not be updated when expected.
- If a code host returned a repository-not-found or unauthorized error (to `repo-updater`) for a repository that previously was known to Sourcegraph, then in some cases a misleading "Empty repository" screen was shown. Now the repository is displayed as though it still existed, using cached data; site admins must explicitly delete repositories on Sourcegraph after they have been deleted on the code host.
- Improved handling of GitHub API rate limit exhaustion cases. Cached repository metadata and Git data will be used to provide full functionality during this time, and log messages are more informative. Previously, in some cases, repositories would become inaccessible.
- Fixed an issue where indexed search would sometimes not indicate that there were more results to show for a given file.
- Fixed an issue where the code intelligence admin page would never finish loading language servers.

## 2.9.0-pre0

### Changed

- Search scopes have been consolidated into the "Filters" bar on the search results page.
- Usernames and organization names of up to 255 characters are allowed. Previously the max length was 38.

### Fixed

- The target commit ID of a Git tag object (i.e., not lightweight Git tag refs) is now dereferenced correctly. Previously the tag object's OID was given.
- Fixed an issue where AWS Code Commit would hit the rate limit.
- Fixed an issue where dismissing the search suggestions dropdown did not unfocus previously highlighted suggestions.
- Fixed an issue where search suggestions would appear twice.
- Indexed searches now return partial results if they timeout.
- Git repositories with files whose paths contain `.git` path components are now usable (via indexed and non-indexed search and code intelligence). These corrupt repositories are rare and generally were created by converting some other VCS repository to Git (the Git CLI will forbid creation of such paths).
- Various diff search performance improvements and bug fixes.
- New Phabricator extension versions would used cached stylesheets instead of the upgraded version.
- Fixed an issue where hovers would show an error for Rust and C/C++ files.

### Added

- The `sourcegraph/server` container now emits the most recent log message when redis terminates to make it easier to debug why redis stopped.
- Organization invites (which allow users to invite other users to join organizations) are significantly improved. A new accept-invitation page was added.
- The new help popover allows users to easily file issues in the Sourcegraph public issue tracker and view documentation.
- An issue where Java files would be highlighted incorrectly if they contained JavaDoc blocks with an uneven number of opening/closing `*`s.

### Removed

- The `secretKey` site configuration value is no longer needed. It was only used for generating tokens for inviting a user to an organization. The invitation is now stored in the database associated with the recipient, so a secret token is no longer needed.
- The `experimentalFeatures.searchTimeoutParameter` site configuration value has been removed. It defaulted to `enabled` in 2.8 and it is no longer possible to disable.

### Added

- Syntax highlighting for:
  - TOML files (including Go `Gopkg.lock` and Rust `Cargo.lock` files).
  - Rust files.
  - GraphQL files.
  - Protobuf files.
  - `.editorconfig` files.

## 2.8.9

### Changed

- The "invite user" site admin page was moved to a sub-page of the users page (`/site-admin/users/new`).
- It is now possible for a site admin to create a new user without providing an email address.

### Fixed

- Checks for whether a repo is cloned will no longer exhaust open file pools over time.

### Added

- The Phabricator extension shows code intelligence status and supports enabling / disabling code intelligence for files.

## 2.8.8

### Changed

- Queries for repositories (in the explore, site admin repositories, and repository header dropdown) are matched on case-insensitive substrings, not using fuzzy matching logic.
- HTTP Authorization headers with an unrecognized scheme are ignored; they no longer cause the HTTP request to be rejected with HTTP 401 Unauthorized and an "Invalid Authorization header." error.
- Renamed the `max` search flag to `count`. Searches that specify `count:` will fetch at least that number of results, or the full result set.
- Bumped `lsp-proxy`'s `initialize` timeout to 3 minutes for every language.
- Search results are now sorted by repository and file name.
- More easily accessible "Show more" button at the top of the search results page.
- Results from user satisfaction surveys are now always hosted locally and visible to admins. The `"experimentalFeatures": { "hostSurveysLocally" }` config option has been deprecated.
- If the OpenID Connect authentication provider reports that a user's email address is not verified, the authentication attempt will fail.

### Fixed

- Fixed an issue where the search results page would not update its title.
- The session cookie name is now `sgs` (not `sg-session`) so that Sourcegraph 2.7 and Sourcegraph 2.8 can be run side-by-side temporarily during a rolling update without clearing each other's session cookies.
- Fixed the default hostnames of the C# and R language servers
- Fixed an issue where deleting an organization prevented the creation of organizations with the name of the deleted organization.
- Non-UTF8 encoded files (e.g. ISO-8859-1/Latin1, UTF16, etc) are now displayed as text properly rather than being detected as binary files.
- Improved error message when lsp-proxy's initalize timeout occurs
- Fixed compatibility issues and added [instructions for using Microsoft ADFS 2.1 and 3.0 for SAML authentication](https://docs.sourcegraph.com/admin/auth/saml_with_microsoft_adfs).
- Fixed an issue where external accounts associated with deleted user accounts would still be returned by the GraphQL API. This caused the site admin external accounts page to fail to render in some cases.
- Significantly reduced the number of code host requests for non github.com or gitlab.com repositories.

### Added

- The repository revisions popover now shows the target commit's last-committed/authored date for branches and tags.
- Setting the env var `INSECURE_SAML_LOG_TRACES=1` on the server (or the `sourcegraph-frontend` pod in Kubernetes) causes all SAML requests and responses to be logged, which helps with debugging SAML.
- Site admins can now view user satisfaction surveys grouped by user, in addition to chronological order, and aggregate summary values (including the average score and the net promoter score over the last 30 days) are now displayed.
- The site admin overview page displays the site ID, the primary admin email, and premium feature usage information.
- Added Haskell as an experimental language server on the code intelligence admin page.

## 2.8.0

### Changed

- `gitMaxConcurrentClones` now also limits the concurrency of updates to repos in addition to the initial clone.
- In the GraphQL API, `site.users` has been renamed to `users`, `site.orgs` has been renamed to `organizations`, and `site.repositories` has been renamed to `repositories`.
- An authentication provider must be set in site configuration (see [authentication provider documentation](https://docs.sourcegraph.com/admin/auth)). Previously the server defaulted to builtin auth if none was set.
- If a process dies inside the Sourcegraph container the whole container will shut down. We suggest operators configure a [Docker Restart Policy](https://docs.docker.com/config/containers/start-containers-automatically/#restart-policy-details) or a [Kubernetes Restart Policy](https://kubernetes.io/docs/concepts/workloads/pods/pod-lifecycle/#restart-policy). Previously the container would operate in a degraded mode if a process died.
- Changes to the `auth.public` site config are applied immediately in `sourcegraph/server` (no restart needed).
- The new search timeout behavior is now enabled by default. Set `"experimentalFeatures": {"searchTimeoutParameter": "disabled"}` in site config to disable it.
- Search includes files up to 1MB (previous limit was 512KB for unindexed search and 128KB for indexed search).
- Usernames and email addresses reported by OpenID Connect and SAML auth providers are now trusted, and users will sign into existing Sourcegraph accounts that match on the auth provider's reported username or email.
- The repository sidebar file tree is much, much faster on massive repositories (200,000+ files)
- The SAML authentication provider was significantly improved. Users who were signed in using SAML previously will need to reauthenticate via SAML next time they visit Sourcegraph.
- The SAML `serviceProviderCertificate` and `serviceProviderPrivateKey` site config properties are now optional.

### Fixed

- Fixed an issue where Index Search status page failed to render.
- User data on the site admin Analytics page is now paginated, filterable by a user's recent activity, and searchable.
- The link to the root of a repository in the repository header now preserves the revision you're currently viewing.
- When using the `http-header` auth provider, signin/signup/signout links are now hidden.
- Repository paths beginning with `go/` are no longer reservered by Sourcegraph.
- Interpret `X-Forwarded-Proto` HTTP header when `httpToHttpsRedirect` is set to `load-balanced`.
- Deleting a user account no longer prevents the creation of a new user account with the same username and/or association with authentication provider account (SAML/OpenID/etc.)
- It is now possible for a user to verify an email address that was previously associated with now-deleted user account.
- Diff searches over empty repositories no longer fail (this was not an issue for Sourcegraph cluster deployments).
- Stray `tmp_pack_*` files from interrupted fetches should now go away.
- When multiple `repo:` tokens match the same repo, process @revspec requirements from all of them, not just the first one in the search.

### Removed

- The `ssoUserHeader` site config property (deprecated since January 2018) has been removed. The functionality was moved to the `http-header` authentication provider.
- The experiment flag `showMissingReposEnabled`, which defaulted to enabled, has been removed so it is no longer possible to disable this feature.
- Event-level telemetry has been completely removed from self-hosted Sourcegraph instances. As a result, the `disableTelemetry` site configuration option has been deprecated. The new site-admin Pings page clarifies the only high-level telemetry being sent to Sourcegraph.com.
- The deprecated `adminUsernames` site config property (deprecated since January 2018) has been removed because it is no longer necessary. Site admins can designate other users as site admins in the site admin area, and the first user to sign into a new instance always becomes a site admin (even when using an external authentication provider).

### Added

- The new repository contributors page (linked from the repository homepage) displays the top Git commit authors in a repository, with filtering options.
- Custom language servers in the site config may now specify a `metadata` property containing things like homepage/docs/issues URLs for the language server project, as well as whether or not the language server should be considered experimental (not ready for prime-time). This `metadata` will be displayed in the UI to better communicate the status of a language server project.
- Access tokens now have scopes (which define the set of operations they permit). All access tokens still provide full control of all resources associated with the user account (the `user:all` scope, which is now explicitly displayed).
- The new access token scope `site-admin:sudo` allows the holder to perform any action as any other user. Only site admins may create this token.
- Links to Sourcegraph's changelog have been added to the site admin Updates page and update alert.
- If the site configuration is invalid or uses deprecated properties, a global alert will be shown to all site admins.
- There is now a code intelligence status indicator when viewing files. It contains information about the capabailities of the language server that is providing code intelligence for the file.
- Java code intelligence can now be enabled for repositories that aren't automatically supported using a
  `javaconfig.json` file. For Gradle plugins, this file can be generated using
  the [Javaconfig Gradle plugin](https://docs.sourcegraph.com/extensions/language_servers/java#gradle-execution).
- The new `auth.providers` site config is an array of authentication provider objects. Currently only 1 auth provider is supported. The singular `auth.provider` is deprecated.
- Users authenticated with OpenID Connect are now able to sign out of Sourcegraph (if the provider supports token revocation or the end-session endpoint).
- Users can now specify the number of days, weeks, and months of site activity to query through the GraphQL API.
- Added 14 new experimental language servers on the code intelligence admin page.
- Added `httpStrictTransportSecurity` site configuration option to customize the Strict-Transport-Security HTTP header. It defaults to `max-age=31536000` (one year).
- Added `nameIDFormat` in the `saml` auth provider to set the SAML NameID format. The default changed from transient to persistent.
- (This feature has been removed.) Experimental env var expansion in site config JSON: set `SOURCEGRAPH_EXPAND_CONFIG_VARS=1` to replace `${var}` or `$var` (based on environment variables) in any string value in site config JSON (except for JSON object property names).
- The new (optional) SAML `serviceProviderIssuer` site config property (in an `auth.providers` array entry with `{"type":"saml", ...}`) allows customizing the SAML Service Provider issuer name.
- The site admin area now has an "Auth" section that shows the enabled authentication provider(s) and users' external accounts.

## 2.7.6

### Fixed

- If a user's account is deleted, session cookies for that user are no longer considered valid.

## 2.7.5

### Changed

- When deploying Sourcegraph to Kubernetes, RBAC is now used by default. Most Kubernetes clusters require it. See the Kubernetes installation instructions for more information (including disabling if needed).
- Increased git ssh connection timeout to 30s from 7s.
- The Phabricator integration no longer requires staging areas, but using them is still recommended because it improves performance.

### Fixed

- Fixed an issue where language servers that were not enabled would display the "Restart" button in the Code Intelligence management panel.
- Fixed an issue where the "Update" button in the Code Intelligence management panel would be displayed inconsistently.
- Fixed an issue where toggling a dynamic search scope would not also remove `@rev` (if specified)
- Fixed an issue where where modes that can only be determined by the full filename (not just the file extension) of a path weren't supported (Dockerfiles are the first example of this).
- Fixed an issue where the GraphiQL console failed when variables are specified.
- Indexed search no longer maintains its own git clones. For Kubernetes cluster deployments, this significantly reduces disk size requirements for the indexed-search pod.
- Fixed an issue where language server Docker containers would not be automatically restarted if they crashed (`sourcegraph/server` only).
- Fixed an issue where if the first user on a site authenticated via SSO, the site would remain stuck in uninitialized mode.

### Added

- More detailed progress information is displayed on pages that are waiting for repositories to clone.
- Admins can now see charts with daily, weekly, and monthly unique user counts by visiting the site-admin Analytics page.
- Admins can now host and see results from Sourcegraph user satisfaction surveys locally by setting the `"experimentalFeatures": { "hostSurveysLocally": "enabled"}` site config option. This feature will be enabled for all instances once stable.
- Access tokens are now supported for all authentication providers (including OpenID Connect and SAML, which were previously not supported).
- The new `motd` setting (in global, organization, and user settings) displays specified messages at the top of all pages.
- Site admins may now view all access tokens site-wide (for all users) and revoke tokens from the new access tokens page in the site admin area.

## 2.7.0

### Changed

- Missing repositories no longer appear as search results. Instead, a count of repositories that were not found is displayed above the search results. Hovering over the count will reveal the names of the missing repositories.
- "Show more" on the search results page will now reveal results that have already been fetched (if such results exist) without needing to do a new query.
- The bottom panel (on a file) now shows more tabs, including docstrings, multiple definitions, references (as before), external references grouped by repository, implementations (if supported by the language server), and file history.
- The repository sidebar file tree is much faster on massive repositories (200,000+ files)

### Fixed

- Searches no longer block if the index is unavailable (e.g. after the index pod restarts). Instead, it respects the normal search timeout and reports the situation to the user if the index is not yet available.
- Repository results are no longer returned for filters that are not supported (e.g. if `file:` is part of the search query)
- Fixed an issue where file tree elements may be scrolled out of view on page load.
- Fixed an issue that caused "Could not ensure repository updated" log messages when trying to update a large number of repositories from gitolite.
- When using an HTTP authentication proxy (`"auth.provider": "http-header"`), usernames are now properly normalized (special characters including `.` replaced with `-`). This fixes an issue preventing users from signing in if their username contained these special characters.
- Fixed an issue where the site-admin Updates page would incorrectly report that update checking was turned off when `telemetryDisabled` was set, even as it continued to report new updates.
- `repo:` filters that match multiple repositories and contain a revision specifier now correctly return partial results even if some of the matching repositories don't have a matching revision.
- Removed hardcoded list of supported languages for code intelligence. Any language can work now and support is determined from the server response.
- Fixed an issue where modifying `config.json` on disk would not correctly mark the server as needing a restart.
- Fixed an issue where certain diff searches (with very sparse matches in a repository's history) would incorrectly report no results found.
- Fixed an issue where the `langservers` field in the site-configuration didn't require both the `language` and `address` field to be specified for each entry

### Added

- Users (and site admins) may now create and manage access tokens to authenticate API clients. The site config `auth.disableAccessTokens` (renamed to `auth.accessTokens` in 2.11) disables this new feature. Access tokens are currently only supported when using the `builtin` and `http-header` authentication providers (not OpenID Connect or SAML).
- User and site admin management capabilities for user email addresses are improved.
- The user and organization management UI has been greatly improved. Site admins may now administer all organizations (even those they aren't a member of) and may edit profile info and configuration for all users.
- If SSO is enabled (via OpenID Connect or SAML) and the SSO system provides user avatar images and/or display names, those are now used by Sourcegraph.
- Enable new search timeout behavior by setting `"experimentalFeatures": { "searchTimeoutParameter": "enabled"}` in your site config.
  - Adds a new `timeout:` parameter to customize the timeout for searches. It defaults to 10s and may not be set higher than 1m.
  - The value of the `timeout:` parameter is a string that can be parsed by [time.Duration](https://golang.org/pkg/time/#ParseDuration) (e.g. "100ms", "2s").
  - When `timeout:` is not provided, search optimizes for retuning results as soon as possible and will include slower kinds of results (e.g. symbols) only if they are found quickly.
  - When `timeout:` is provided, all result kinds are given the full timeout to complete.
- A new user settings tokens page was added that allows users to obtain a token that they can use to authenticate to the Sourcegraph API.
- Code intelligence indexes are now built for all repositories in the background, regardless of whether or not they are visited directly by a user.
- Language servers are now automatically enabled when visiting a repository. For example, visiting a Go repository will now automatically download and run the relevant Docker container for Go code intelligence.
  - This change only affects when Sourcegraph is deployed using the `sourcegraph/server` Docker image (not using Kubernetes).
  - You will need to use the new `docker run` command at https://docs.sourcegraph.com/#quick-install in order for this feature to be enabled. Otherwise, you will receive errors in the log about `/var/run/docker.sock` and things will work just as they did before. See https://docs.sourcegraph.com/extensions/language_servers for more information.
- The site admin Analytics page will now display the number of "Code Intelligence" actions each user has made, including hovers, jump to definitions, and find references, on the Sourcegraph webapp or in a code host integration or extension.
- An experimental cross repository jump to definition which consults the OSS index on Sourcegraph.com. This is disabled by default; use `"experimentalFeatures": { "jumpToDefOSSIndex": "enabled" }` in your site configuration to enable it.
- Users can now view Git branches, tags, and commits, and compare Git branches and revisions on Sourcegraph. (The code host icon in the header takes you to the commit on the code host.)
- A new admin panel allows you to view and manage language servers. For Docker deployments, it allows you to enable/disable/update/restart language servers at the click of a button. For cluster deployments, it shows the current status of language servers.
- Users can now tweet their feedback about Sourcegraph when clicking on the feedback smiley located in the navbar and filling out a Twitter feedback form.
- A new button in the repository header toggles on/off the Git history panel for the current file.

## 2.6.8

### Bug fixes

- Searches of `type:repo` now work correctly with "Show more" and the `max` parameter.
- Fixes an issue where the server would crash if the DB was not available upon startup.

## 2.6.7

### Added

- The duration that the frontend waits for the PostgreSQL database to become available is now configurable with the `DB_STARTUP_TIMEOUT` env var (the value is any valid Go duration string).
- Dynamic search filters now suggest exclusions of Go test files, vendored files and node_modules files.

## 2.6.6

### Added

- Authentication to Bitbucket Server using username-password credentials is now supported (in the `bitbucketServer` site config `username`/`password` options), for servers running Bitbucket Server version 2.4 and older (which don't support personal access tokens).

## 2.6.5

### Added

- The externally accessible URL path `/healthz` performs a basic application health check, returning HTTP 200 on success and HTTP 500 on failure.

### Behavior changes

- Read-only forks on GitHub are no longer synced by default. If you want to add a readonly fork, navigate directly to the repository page on Sourcegraph to add it (e.g. https://sourcegraph.mycompany.internal/github.com/owner/repo). This prevents your repositories list from being cluttered with a large number of private forks of a private repository that you have access to. One notable example is https://github.com/EpicGames/UnrealEngine.
- SAML cookies now expire after 90 days. The previous behavior was every 1 hour, which was unintentionally low.

## 2.6.4

### Added

- Improve search timeout error messages
- Performance improvements for searching regular expressions that do not start with a literal.

## 2.6.3

### Bug fixes

- Symbol results are now only returned for searches that contain `type:symbol`

## 2.6.2

### Added

- More detailed logging to help diagnose errors with third-party authentication providers.
- Anchors (such as `#my-section`) in rendered Markdown files are now supported.
- Instrumentation section for admins. For each service we expose pprof, prometheus metrics and traces.

### Bug fixes

- Applies a 1s timeout to symbol search if invoked without specifying `type:` to not block plain text results. No change of behaviour if `type:symbol` is given explicitly.
- Only show line wrap toggle for code-view-rendered files.

## 2.6.1

### Bug fixes

- Fixes a bug where typing in the search query field would modify the expanded state of file search results.
- Fixes a bug where new logins via OpenID Connect would fail with the error `SSO error: ID Token verification failed`.

## 2.6.0

### Added

- Support for [Bitbucket Server](https://www.atlassian.com/software/bitbucket/server) as a codehost. Configure via the `bitbucketServer` site config field.
- Prometheus gauges for git clone queue depth (`src_gitserver_clone_queue`) and git ls-remote queue depth (`src_gitserver_lsremote_queue`).
- Slack notifications for saved searches may now be added for individual users (not just organizations).
- The new search filter `lang:` filters results by programming language (example: `foo lang:go` or `foo -lang:clojure`).
- Dynamic filters: filters generated from your search results to help refine your results.
- Search queries that consist only of `file:` now show files whose path matches the filters (instead of no results).
- Sourcegraph now automatically detects basic `$GOPATH` configurations found in `.envrc` files in the root of repositories.
- You can now configure the effective `$GOPATH`s of a repository by adding a `.sourcegraph/config.json` file to your repository with the contents `{"go": {"GOPATH": ["mygopath"]}}`.
- A new `"blacklistGoGet": ["mydomain.org,myseconddomain.com"]` offers users a quick escape hatch in the event that Sourcegraph is making unwanted `go get` or `git clone` requests to their website due to incorrectly-configured monorepos. Most users will never use this option.
- Search suggestions and results now include symbol results. The new filter `type:symbol` causes only symbol results to be shown.
  Additionally, symbols for a repository can be browsed in the new symbols sidebar.
- You can now expand and collapse all items on a search results page or selectively expand and collapse individual items.

### Configuration changes

- Reduced the `gitMaxConcurrentClones` site config option's default value from 100 to 5, to help prevent too many concurrent clones from causing issues on code hosts.
- Changes to some site configuration options are now automatically detected and no longer require a server restart. After hitting Save in the UI, you will be informed if a server restart is required, per usual.
- Saved search notifications are now only sent to the owner of a saved search (all of an organization's members for an organization-level saved search, or a single user for a user-level saved search). The `notifyUsers` and `notifyOrganizations` properties underneath `search.savedQueries` have been removed.
- Slack webhook URLs are now defined in user/organization JSON settings, not on the organization profile page. Previously defined organization Slack webhook URLs are automatically migrated to the organization's JSON settings.
- The "unlimited" value for `maxReposToSearch` is now `-1` instead of `0`, and `0` now means to use the default.
- `auth.provider` must be set (`builtin`, `openidconnect`, `saml`, `http-header`, etc.) to configure an authentication provider. Previously you could just set the detailed configuration property (`"auth.openIDConnect": {...}`, etc.) and it would implicitly enable that authentication provider.
- The `autoRepoAdd` site configuration property was removed. Site admins can add repositories via site configuration.

### Bug fixes

- Only cross reference index enabled repositories.
- Fixed an issue where search would return results with empty file contents for matches in submodules with indexing enabled. Searching over submodules is not supported yet, so these (empty) results have been removed.
- Fixed an issue where match highlighting would be incorrect on lines that contained multibyte characters.
- Fixed an issue where search suggestions would always link to master (and 404) even if the file only existed on a branch. Now suggestions always link to the revision that is being searched over.
- Fixed an issue where all file and repository links on the search results page (for all search results types) would always link to master branch, even if the results only existed in another branch. Now search results links always link to the revision that is being searched over.
- The first user to sign up for a (not-yet-initialized) server is made the site admin, even if they signed up using SSO. Previously if the first user signed up using SSO, they would not be a site admin and no site admin could be created.
- Fixed an issue where our code intelligence archive cache (in `lsp-proxy`) would not evict items from the disk. This would lead to disks running out of free space.

## 2.5.16, 2.5.17

- Version bump to keep deployment variants in sync.

## 2.5.15

### Bug fixes

- Fixed issue where a Sourcegraph cluster would incorrectly show "An update is available".
- Fixed Phabricator links to repositories
- Searches over a single repository are now less likely to immediately time out the first time they are searched.
- Fixed a bug where `auth.provider == "http-header"` would incorrectly require builtin authentication / block site access when `auth.public == "false"`.

### Phabricator Integration Changes

We now display a "View on Phabricator" link rather than a "View on other code host" link if you are using Phabricator and hosting on GitHub or another code host with a UI. Commit links also will point to Phabricator.

### Improvements to SAML authentication

You may now optionally provide the SAML Identity Provider metadata XML file contents directly, with the `auth.saml` `identityProviderMetadata` site configuration property. (Previously, you needed to specify the URL where that XML file was available; that is still possible and is more common.) The new option is useful for organizations whose SAML metadata is not web-accessible or while testing SAML metadata configuration changes.

## 2.5.13

### Improvements to builtin authentication

When using `auth.provider == "builtin"`, two new important changes mean that a Sourcegraph server will be locked down and only accessible to users who are invited by an admin user (previously, we advised users to place their own auth proxy in front of Sourcegraph servers).

1.  When `auth.provider == "builtin"` Sourcegraph will now by default require an admin to invite users instead of allowing anyone who can visit the site to sign up. Set `auth.allowSignup == true` to retain the old behavior of allowing anyone who can access the site to signup.
2.  When `auth.provider == "builtin"`, Sourcegraph will now respects a new `auth.public` site configuration option (default value: `false`). When `auth.public == false`, Sourcegraph will not allow anyone to access the site unless they have an account and are signed in.

## 2.4.3

### Added

- Code Intelligence support
- Custom links to code hosts with the `links:` config options in `repos.list`

### Changed

- Search by file path enabled by default

## 2.4.2

### Added

- Repository settings mirror/cloning diagnostics page

### Changed

- Repositories added from GitHub are no longer enabled by default. The site admin UI for enabling/disabling repositories is improved.

## 2.4.0

### Added

- Search files by name by including `type:path` in a search query
- Global alerts for configuration-needed and cloning-in-progress
- Better list interfaces for repositories, users, organizations, and threads
- Users can change their own password in settings
- Repository groups can now be specified in settings by site admins, organizations, and users. Then `repogroup:foo` in a search query will search over only those repositories specified for the `foo` repository group.

### Changed

- Log messages are much quieter by default

## 2.3.11

### Added

- Added site admin updates page and update checking
- Added site admin telemetry page

### Changed

- Enhanced site admin panel
- Changed repo- and SSO-related site config property names to be consistent, updated documentation

## 2.3.10

### Added

- Online site configuration editing and reloading

### Changed

- Site admins are now configured in the site admin area instead of in the `adminUsernames` config key or `ADMIN_USERNAMES` env var. Users specified in those deprecated configs will be designated as site admins in the database upon server startup until those configs are removed in a future release.

## 2.3.9

### Fixed

- An issue that prevented creation and deletion of saved queries

## 2.3.8

### Added

- Built-in authentication: you can now sign up without an SSO provider.
- Faster default branch code search via indexing.

### Fixed

- Many performance improvements to search.
- Much log spam has been eliminated.

### Changed

- We optionally read `SOURCEGRAPH_CONFIG` from `$DATA_DIR/config.json`.
- SSH key required to clone repositories from GitHub Enterprise when using a self-signed certificate.

## 0.3 - 13 December 2017

The last version without a CHANGELOG.<|MERGE_RESOLUTION|>--- conflicted
+++ resolved
@@ -29,13 +29,9 @@
 - OpenTelemetry Collector has been upgraded to v0.81, and OpenTelemetry packages have been upgraded to v1.16. [#54969](https://github.com/sourcegraph/sourcegraph/pull/54969), [#54999](https://github.com/sourcegraph/sourcegraph/pull/54999)
 - Bitbucket Cloud code host connections no longer automatically syncs the repository of the username used. The appropriate workspace name will have to be added to the `teams` list if repositories for that account need to be synced. [#55095](https://github.com/sourcegraph/sourcegraph/pull/55095)
 - The gRPC implementation for the Symbol service's `LocalCodeIntel` endpoint has been changed to stream its results. [#55242](https://github.com/sourcegraph/sourcegraph/pull/55242)
-<<<<<<< HEAD
-=======
-- Pressing `Mod-f` will always select the input value in the file view search [#55546](https://github.com/sourcegraph/sourcegraph/pull/55546)
 - When using OpenAI or Azure OpenAI for Cody completions, code completions will be disabled - chat will continue to work. This is because we currently don't support code completions with OpenAI. [#55624](https://github.com/sourcegraph/sourcegraph/pull/55624)
 - Caddy has been updated to version 2.7.3 resolving a number of vulnerabilities. [#55606](https://github.com/sourcegraph/sourcegraph/pull/55606)
->>>>>>> 622059ea
-- The commit message defined in a batch spec will now be passed to `git commit` on stdin using `--file=-` instead of being included inline with `git commit -m` to improve how the message is interpreted by `git` in certain edge cases, such as when the commit message begins with a dash, and to prevent extra quotes being added to the message. This may mean that previous escaping strategies will behave differently.
+- The commit message defined in a batch spec will now be passed to `git commit` on stdin using `--file=-` instead of being included inline with `git commit -m` to improve how the message is interpreted by `git` in certain edge cases, such as when the commit message begins with a dash, and to prevent extra quotes being added to the message. This may mean that previous escaping strategies will behave differently. [#55657](https://github.com/sourcegraph/sourcegraph/pull/55657)
 
 ### Fixed
 
