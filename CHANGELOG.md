<!--
###################################### READ ME ###########################################
### This changelog should always be read on `main` branch. Its contents on version     ###
### branches do not necessarily reflect the changes that have gone into that branch.   ###
### To update the changelog add your changes to the appropriate section under the      ###
### "Unreleased" heading.                                                              ###
##########################################################################################
-->

# Changelog

All notable changes to Sourcegraph are documented in this file.

<!-- START CHANGELOG -->

## Unreleased 5.3.0 (planned release date: February, 2024)

### Added

- The `has.topic` filter now supports filtering by Gitlab topics. [#57649](https://github.com/sourcegraph/sourcegraph/pull/57649)
- Batch Changes now allows changesets to be exported in CSV and JSON format. [#56721](https://github.com/sourcegraph/sourcegraph/pull/56721)
- Supports custom ChatCompletion models in Cody clients for dotcom users. [#58158](https://github.com/sourcegraph/sourcegraph/pull/58158)
- Topics synced from GitHub and GitLab are now displayed for repository matches in the search results and on the repository tree page. [#58927](https://github.com/sourcegraph/sourcegraph/pull/58927)

### Changed

<<<<<<< HEAD
- Structural Search is now disabled by default. To enable it, set `experimentalFeatures.structuralSearch: "enabled"` in the site-admin settings.[#57584](https://github.com/sourcegraph/sourcegraph/pull/57584)
=======
- The setting `experimentalFeatures.searchQueryInput` now refers to the new query input as `v2` (not `experimental`). <!-- NOTE: If v2 becomes the default before this release is cut, then update this entry to mention that instead of adding a separate entry. -->
- Search-based code intel doesn't include the currently selected search context anymore. It was possible to get into a situation where search-based code intel wouldn't find any information due to being restricted by the current search context. [#58010](https://github.com/sourcegraph/sourcegraph/pull/58010)
- The last commit which changed a file/directory is now shown in the files panel on the repo and file pages. To avoid duplicating information and confusion, the commits panel was removed. [58328](https://github.com/sourcegraph/sourcegraph/pull/58328)
- Clicking on a search result now opens the blob view at the same commit as the search result. Before, blob views were opened at the tip of the default branch, which sometimes caused inconsistencies in line numbers if the index was out of date. [#58381](https://github.com/sourcegraph/sourcegraph/pull/58381)
- The `exclude` configuration for code host configuration has been updated to allow chaining multiple conditions together and filtering GitHub repositories based on their size or number of GitHub stars. [#58377](https://github.com/sourcegraph/sourcegraph/pull/58377) and [#58405](https://github.com/sourcegraph/sourcegraph/pull/58405)
  - Multiple attributes on _a single_ `exclude` entry now have to be all true for a repository to be excluded. Example: `{"exclude": [{"name": "github.com/example/example"}, {"id": "my-id"}]}` will _only_ exclude repositories that have the name _and_ the id mentioned.
  - GitHub code host connections can exclude by size and stars now: `{"exclude": [{"name": "github.com/example/example"}, {"stars": "< 100", "size": ">= 1GB"}]}`
  - For `size` and `stars` the supported operators are `<`, `>`, `<=`, `>=`.
  - For `size` the supported units are `B`, `b`, `kB`, `KB`, `kiB`, `KiB`, `MiB`, `MB`, `GiB`, `GB`. No decimals points are supported.
>>>>>>> 79486a05

### Fixed

- Site configuration edit history no longer breaks when the user that made the edit is deleted. [#57656](https://github.com/sourcegraph/sourcegraph/pull/57656)
- Drilling down into an insights query no longer mangles `content:` fields in your query. [#57679](https://github.com/sourcegraph/sourcegraph/pull/57679)
- The blame column now shows correct blame information when a hunk starts in a folded code section. [#58042](https://github.com/sourcegraph/sourcegraph/pull/58042)
- Fixed a bug where typing in the GraphQL editor in the Site Admin API console could cause the cursor to jump to the start of the editor. [#57862](https://github.com/sourcegraph/sourcegraph/pull/57862)
- The blame column no longer ignores whitespace-only changes by default. [#58134](https://github.com/sourcegraph/sourcegraph/pull/58134)
- Long lines now wrap correctly in the diff view. [#58138](https://github.com/sourcegraph/sourcegraph/pull/58138)
- Fixed an issue in the search input where pressing Enter after selecting a suggestion would sometimes insert another suggestions instead of submitting the query. [#58186](https://github.com/sourcegraph/sourcegraph/pull/58186)

### Removed

- The experimental GraphQL query `User.invitableCollaborators`.
- The following experimental settings in site-configuration are now deprecated and will not be read anymore: `maxReorderQueueSize`, `maxQueueMatchCount`, `maxReorderDurationMS`. [#57468](https://github.com/sourcegraph/sourcegraph/pull/57468)
- The feature-flag `search-ranking`, which allowed to disable the improved ranking introduced in 5.1, is now deprecated and will not be read anymore. [#57468](https://github.com/sourcegraph/sourcegraph/pull/57468)
- The GitHub Proxy service is no longer required and has been removed from deployment options. [#55290](https://github.com/sourcegraph/sourcegraph/issues/55290)
- The VSCode search extension "Sourcegraph for VS Code" has been sunset and removed from Sourcegraph
  repository. [#58023](https://github.com/sourcegraph/sourcegraph/pull/58023)
- The `rateLimit` configuration for Perforce code host connections has been removed to avoid confusion, it was unused. [#58188](https://github.com/sourcegraph/sourcegraph/pull/58188)
- The feature flag `search-ranking` is now completely removed. [#58156](https://github.com/sourcegraph/sourcegraph/pull/58156)
- The notepad UI, notebook creation feature. [#58217](https://github.com/sourcegraph/sourcegraph/pull/58217)

## Unreleased 5.2.6

### Added

### Fixed

### Changed

### Removed

## 5.2.5

### Added

- Added Cody providers data to pings. [#58848](https://github.com/sourcegraph/sourcegraph/pull/58848)
- Added the ability to proxy authentication requests when using the Azure OpenAI Cody provider. [#58862](https://github.com/sourcegraph/sourcegraph/pull/58862)

### Fixed

- Fixed an issue where updating a generic git code host would cause it to become unrestricted if permissions user mapping is enabled. [#58772](https://github.com/sourcegraph/sourcegraph/pull/58772)

### Changed

### Removed

## 5.2.4

### Added

- Added the ability to use Workload Identity, Managed Identity and Environmental credentials when using the Azure OpenAI completions and embeddings providers [#58289](https://github.com/sourcegraph/sourcegraph/pull/58289)
- Added support for cloning via SSH from Azure DevOps. [#58655](https://github.com/sourcegraph/sourcegraph/pull/58655)

### Fixed

- Fixed two issues in Zoekt that could cause out of memory errors during search indexing. [sourcegraph/zoekt#686](https://github.com/sourcegraph/zoekt/pull/686), [sourcegraph/zoekt#689](https://github.com/sourcegraph/zoekt/pull/689)

## 5.2.3

### Added

- Added configurable GraphQL query cost limitations to prevent unintended resource exhaustion. Default values are now provided and enforced, replacing the previously unlimited behaviour. For more information, please refer to: [GraphQL Cost Limits Documentation](https://docs.sourcegraph.com/api/graphql#cost-limits). See details at [#58346](https://github.com/sourcegraph/sourcegraph/pull/58346).
- Sourcegraph now supports connecting to Bitbucket Cloud using Workspace Access Tokens. [#58465](https://github.com/sourcegraph/sourcegraph/pull/58465).

### Fixed

- Defining file filters for embeddings jobs no longer causes all files to be skipped if `MaxFileSizeBytes` isn't defined. [#58262](https://github.com/sourcegraph/sourcegraph/pull/58262)

## 5.2.2

### Added

- Added a new authorization configuration options to GitLab code host connections: "markInternalReposAsPublic". Setting "markInternalReposAsPublic" to true is useful for organizations that have a large amount of internal repositories that everyone on the instance should be able to access, removing the need to have permissions to access these repositories. Additionally, when configuring a GitLab auth provider, you can specify "syncInternalRepoPermissions": false, which will remove the need to sync permissions for these internal repositories. [#57858](https://github.com/sourcegraph/sourcegraph/pull/57858)
- Experimental support for OpenAI powered autocomplete has been added. [#57872](https://github.com/sourcegraph/sourcegraph/pull/57872)

### Fixed

- Updated the endpoint used by the AWS Bedrock Claude provider. [#58028](https://github.com/sourcegraph/sourcegraph/pull/58028)

## 5.2.1

### Added

- Added two new authorization configuration options to GitHub code host connections: "markInternalReposAsPublic" and "syncInternalRepoPermissions". Setting "markInternalReposAsPublic" to true is useful for organizations that have a large amount of internal repositories that everyone on the instance should be able to access, removing the need to have permissions to access these repositories. Setting "syncInternalRepoPermissions" to true adds an additional step to user permission syncs that explicitly checks for internal repositories. However, this could lead to longer user permission sync times. [#56677](https://github.com/sourcegraph/sourcegraph/pull/56677)
- Fixed an issue with Code Monitors that could cause users to be notified multiple times for the same commit [#57546](https://github.com/sourcegraph/sourcegraph/pull/57546)
- Fixed an issue with Code Monitors that could prevent a new code monitor from being created if it targeted multiple repos [#57546](https://github.com/sourcegraph/sourcegraph/pull/57546)
- Sourcegraph instances will now emit a limited set of [telemetry events](https://docs.sourcegraph.com/admin/telemetry) in the background by default ([#57605](https://github.com/sourcegraph/sourcegraph/pull/57605)). Enablement will be based on the following conditions:
  - Customers with a license key created after October 3, 2023, or do not have a valid license key configured, will export all telemetry events recorded in the new system.
  - Customers with a license key created before October 3, 2023 will export only Cody-related events recorded in the new system, as covered by the [Cody Usage and Privacy Notice](https://about.sourcegraph.com/terms/cody-notice).
  - If you have a previous agreement regarding telemetry sharing, you account representative will reach out with more details.

### Fixed

- Fixed a user's Permissions page being inaccessible if the user has had no permission syncs with an external account connected. [#57372](https://github.com/sourcegraph/sourcegraph/pull/57372)
- Fixed a bug where site admins could not view a user's permissions if they didn't have access to all of the repositories the user has. Admins still won't be able to see repositories they don't have access to, but they will now be able to view the rest of the user's repository permissions. [#57375](https://github.com/sourcegraph/sourcegraph/pull/57375)
- Fixed a bug where gitserver statistics would not be properly decoded / reported when using REST (i.e. `experimentalFeatures.enableGRPC = false` in site configuration). [#57318](https://github.com/sourcegraph/sourcegraph/pull/57318)
- Updated the `curl` and `libcurl` dependencies to `8.4.0-r0` to fix [CVE-2023-38545](https://curl.se/docs/CVE-2023-38545.html). [#57533](https://github.com/sourcegraph/sourcegraph/pull/57533)
- Fixed a bug where commit signing failed when creating a changeset if `batchChanges.enforceFork` is set to true. [#57520](https://github.com/sourcegraph/sourcegraph/pull/57520)
- Fixed a regression in ranking of Go struct and interface in search results. [zoekt#655](https://github.com/sourcegraph/zoekt/pull/655)

## 5.2.0

### Added

- Experimental support for AWS Bedrock Claude for the completions provider has been added. [#56321](https://github.com/sourcegraph/sourcegraph/pull/56321)
- Recorded command logs can now be viewed for Git operations performed by Sourcegraph. This provides auditing and debugging capabilities. [#54997](https://github.com/sourcegraph/sourcegraph/issues/54997)
- Disk usage metrics for gitservers are now displayed on the site admin Git Servers page, showing free/total disk space. This helps site admins monitor storage capacity on GitServers. [#55958](https://github.com/sourcegraph/sourcegraph/issues/55958)
- Overhauled Admin Onboarding UI for enhanced user experience, introducing a license key modal with validation, automated navigation to Site Configuration Page, an interactive onboarding checklist button, and direct documentation links for SMTP and user authentication setup. [56366](https://github.com/sourcegraph/sourcegraph/pull/56366)
- New experimental feature "Search Jobs". Search Jobs allows you to run search queries across your organization's codebase (all repositories, branches, and revisions) at scale. It enhances the existing Sourcegraph's search capabilities, enabling you to run searches without query timeouts or incomplete results. Please refer to the [documentation](https://docs.sourcegraph.com/code_search/how-to/search-jobs) for more information.

### Changed

- OpenTelemetry Collector has been upgraded to v0.81, and OpenTelemetry packages have been upgraded to v1.16. [#54969](https://github.com/sourcegraph/sourcegraph/pull/54969), [#54999](https://github.com/sourcegraph/sourcegraph/pull/54999)
- Bitbucket Cloud code host connections no longer automatically syncs the repository of the username used. The appropriate workspace name will have to be added to the `teams` list if repositories for that account need to be synced. [#55095](https://github.com/sourcegraph/sourcegraph/pull/55095)
- Newly created access tokens are now hidden by default in the Sourcegraph UI. To view a token, click "show" button next to the token. [#56481](https://github.com/sourcegraph/sourcegraph/pull/56481)
- The GitHub proxy service has been removed and is no longer required. You can safely remove it from your deployment. [#55290](https://github.com/sourcegraph/sourcegraph/issues/55290)
- On startup, Zoekt indexserver will now delete the `<DATA_DIR>/.indexserver.tmp` directory to remove leftover repository clones, possibly causing a brief delay. Due to a bug, this directory wasn't previously cleaned up and could cause unnecessary disk usage. [zoekt#646](https://github.com/sourcegraph/zoekt/pull/646).
- gRPC is now used by default for all internal (service to service) communication. This change should be invisible to most customers. However, if you're running in an environment that places restrictions on Sourcegraph's internal traffic, some prior configuration might be required. See the ["Sourcegraph 5.2 gRPC Configuration Guide"](https://docs.sourcegraph.com/admin/updates/grpc) for more information. [#56738](https://github.com/sourcegraph/sourcegraph/pull/56738)

### Fixed

- Language detection for code highlighting now uses `go-enry` for all files by default, which fixes highlighting for MATLAB files. [#56559](https://github.com/sourcegraph/sourcegraph/pull/56559)

### Removed

- indexed-search has removed the deprecated environment variable ZOEKT_ENABLE_LAZY_DOC_SECTIONS [zoekt#620](https://github.com/sourcegraph/zoekt/pull/620)
- The federation feature that could redirect users from their own Sourcegraph instance to public repositories on Sourcegraph.com has been removed. It allowed users to open a repository URL on their own Sourcegraph instance and, if the repository wasn't found on that instance, the user would be redirect to the repository on Sourcegraph.com, where it was possibly found. The feature has been broken for over a year though and we don't know that it was used. If you want to use it, please open a feature-request issue and tag the `@sourcegraph/source` team. [#55161](https://github.com/sourcegraph/sourcegraph/pull/55161)
- The `applySearchQuerySuggestionOnEnter` experimental feature flag in user settings was removed, and this behavior is now always enabled. Previously, this behavior was on by default, but it was possible to disable it.
- The feature-flag `search-hybrid`, which allowed to disable the performance improvements for unindexed search in 4.3, is now deprecated and will not be read anymore. [#56470](https://github.com/sourcegraph/sourcegraph/pull/56470)

## 5.1.9

### Added

- Enable "Test connection" for Perforce code hosts. The "Test connection" button in the code host page UI now works for Perforce code hosts. [#56697](https://github.com/sourcegraph/sourcegraph/pull/56697)

### Changed

- User access to Perforce depots is sometimes denied unintentionally when using `"authorization"/"subRepoPermissions": true` in the code host config and the protects file contains exclusionary entries with the Host field filled out. Ignoring those rules (that use anything other than the wildcard (`*`) in the Host field) is now toggle-able by adding `"authorization"/"ignoreRulesWithHost"` to the code host config and setting the value to `true`. [#56450](https://github.com/sourcegraph/sourcegraph/pull/56450)

### Fixed

- Fixed an issue where the "gitLabProjectVisibilityExperimental" feature flag would not be respected by the permissions syncer. This meant that users on Sourcegraph that have signed in with GitLab would not see GitLab internal repositories that should be accessible to everyone on the GitLab instance, even though the feature flag was enabled [#56492](https://github.com/sourcegraph/sourcegraph/pull/56492)
- Fixed a bug when syncing repository lists from GitHub that could lead to 404 errors showing up when running into GitHub rate limits [#56478](https://github.com/sourcegraph/sourcegraph/pull/56478)

## 5.1.8

### Added

- Added experimental autocomplete support for Azure OpenAI [#56063](https://github.com/sourcegraph/sourcegraph/pull/56063)

### Changed

- Improved stability of gRPC connections [#56314](https://github.com/sourcegraph/sourcegraph/pull/56314), [#56302](https://github.com/sourcegraph/sourcegraph/pull/56302), [#56298](https://github.com/sourcegraph/sourcegraph/pull/56298), [#56217](https://github.com/sourcegraph/sourcegraph/pull/56217)

## 5.1.7

### Changed

- Pressing `Mod-f` will always select the input value in the file view search [#55546](https://github.com/sourcegraph/sourcegraph/pull/55546)
- Caddy has been updated to version 2.7.3 resolving a number of vulnerabilities. [#55606](https://github.com/sourcegraph/sourcegraph/pull/55606)
- The commit message defined in a batch spec will now be passed to `git commit` on stdin using `--file=-` instead of being included inline with `git commit -m` to improve how the message is interpreted by `git` in certain edge cases, such as when the commit message begins with a dash, and to prevent extra quotes being added to the message. This may mean that previous escaping strategies will behave differently.

### Fixed

- Fixed a bug in the `deploy-sourcegraph-helm` deployment of Sourcegraph, for sufficiantly large scip indexes uploads will fail when the precise-code-intel worker attempts to write to `/tmp` and doesn't have a volume mounted for this purpose. See [kubernetes release notes](./admin/updates/kubernetes.md#v516-➔-v517) for more details [#342](https://github.com/sourcegraph/deploy-sourcegraph-helm/pull/343)

## 5.1.6

### Added

- New Prometheus metrics have been added to track the response / request sizes of gRPC calls. [#55381](https://github.com/sourcegraph/sourcegraph/pull/55381)
- A new embeddings site configuration setting `excludeChunkOnError` allows embedding jobs to complete job execution despite chunks of code or text that fail. When enabled the chunks are skipped after failed retries but the index can continue being populated. When disabled the entire job fails and the index is not saved. This setting is enabled by default. Embedding job statistics now capture `code_chunks_excluded` and `text_chunks_excluded` for successfully completed jobs. Total excluded chunks and file names for excluded chunks are logged as warnings. [#55180](https://github.com/sourcegraph/sourcegraph/pull/55180)
- Experimental support for Azure OpenAI for the completions and embeddings provider has been added. [#55178](https://github.com/sourcegraph/sourcegraph/pull/55178)
- Added a feature flag for alternate GitLab project visibility resolution. This may solve some weird cases with not being able to see GitLab internal projects. [#54426](https://github.com/sourcegraph/sourcegraph/pull/54426)
  - To use this feature flag, create a Boolean feature flag named "gitLabProjectVisibilityExperimental" and set the value to True.
- It is now possible to add annotations to pods spawned by jobs created by the Kubernetes executor. [#55361](https://github.com/sourcegraph/sourcegraph/pull/55361)

### Changed

- Updated all packages in container images to latest versions
- Updated Docker-in-Docker image from 23.0.1 to 23.0.6
- The gRPC implementation for the Symbol service's `LocalCodeIntel` endpoint has been changed to stream its results. [#55242](https://github.com/sourcegraph/sourcegraph/pull/55242)
- When using OpenAI or Azure OpenAI for Cody completions, code completions will be disabled - chat will continue to work. This is because we currently don't support code completions with OpenAI. [#55624](https://github.com/sourcegraph/sourcegraph/pull/55624)

### Fixed

- Fixed a bug where user account requests could not be approved even though the license would permit user creation otherwise. [#55482](https://github.com/sourcegraph/sourcegraph/pull/55482)
- Fixed a bug where the background scheduler for embedding jobs based on policies would not schedule jobs for private repositories. [#55698](https://github.com/sourcegraph/sourcegraph/pull/55698)
- Fixed a source of inconsistency in precise code navigation, affecting implementations and prototypes especially. [#54410](https://github.com/sourcegraph/sourcegraph/pull/54410)

### Removed

## 5.1.5

### Known Issues

- Standard and multi-version upgrades are not currently working from Sourcegraph versions 5.0.X to 5.1.5. As a temporary workaround, please upgrade 5.0.X to 5.1.0, then 5.1.0 to 5.1.5.

### Fixed

- Fixed an embeddings job scheduler bug where if we cannot resolve one of the repositories or its default branch then all repositories submitted will not have their respective embeddings job enqueued. Embeddings job scheduler will now continue to schedule jobs for subsequent repositories in the submitted repositories set. [#54701](https://github.com/sourcegraph/sourcegraph/pull/54701)
- Creation of GitHub Apps will now respect system certificate authorities when specifying certificates for the tls.external site configuration. [#55084](https://github.com/sourcegraph/sourcegraph/pull/55084)
- Passing multi-line Coursier credentials in JVM packages configuration should now work correctly. [#55113](https://github.com/sourcegraph/sourcegraph/pull/55113)
- SCIP indexes are now ingested in a streaming fashion, eliminating out-of-memory errors in most cases, even when uploading very large indexes (1GB+ uncompressed). [#53828](https://github.com/sourcegraph/sourcegraph/pull/53828)
- Moved the license checks to worker service. We make sure to run only 1 instance of license checks this way. [54854](https://github.com/sourcegraph/sourcegraph/pull/54854)
- Updated base images to resolve issues in curl, OpenSSL, and OpenSSL. [55310](https://github.com/sourcegraph/sourcegraph/pull/55310)
- The default message size limit for gRPC clients has been raised from 4MB to 90MB. [#55209](https://github.com/sourcegraph/sourcegraph/pull/55209)
- The message printing feature for the custom gRPC internal error interceptor now supports logging all internal error types, instead of just non-utf 8 errors. [#55130](https://github.com/sourcegraph/sourcegraph/pull/55130)
- Fixed an issue where GitHub Apps could not be set up using Firefox. [#55305](https://github.com/sourcegraph/sourcegraph/pull/55305)
- Fixed nil panic on certain GraphQL fields when listing users. [#55322](https://github.com/sourcegraph/sourcegraph/pull/55322)

### Changed

- The "Files" tab of the fuzzy finder now allows you to navigate directly to a line number by appending `:NUMBER`. For example, the fuzzy query `main.ts:100` opens line 100 in the file `main.ts`. [#55064](https://github.com/sourcegraph/sourcegraph/pull/55064)
- The gRPC implementation for the Symbol service's `LocalCodeIntel` endpoint has been changed to stream its results. [#55242](https://github.com/sourcegraph/sourcegraph/pull/55242)
- GitLab auth providers now support an `ssoURL` option that facilitates scenarios where a GitLab group requires SAML/SSO. [#54957](https://github.com/sourcegraph/sourcegraph/pull/54957)

### Added

### Removed

## 5.1.4

### Fixed

- A bug where we would temporarily use much more memory than needed during embeddings fetching. [#54972](https://github.com/sourcegraph/sourcegraph/pull/54972)

### Changed

- The UI for license keys now displays more information about license validity. [#54990](https://github.com/sourcegraph/sourcegraph/pull/54990)
- Sourcegraph now supports more than one auth provider per URL. [#54289](https://github.com/sourcegraph/sourcegraph/pull/54289)
- Site-admins can now list, view and edit all code monitors. [#54981](https://github.com/sourcegraph/sourcegraph/pull/54981)

## 5.1.3

### Changed

- Cody source code (for the VS Code extension, CLI, and client shared libraries) has been moved to the [sourcegraph/cody repository](https://github.com/sourcegraph/cody).
- `golang.org/x/net/trace` instrumentation, previously available under `/debug/requests` and `/debug/events`, has been removed entirely from core Sourcegraph services. It remains available for Zoekt. [#53795](https://github.com/sourcegraph/sourcegraph/pull/53795)

### Fixed

- Fixed an embeddings job scheduler bug where if we cannot resolve one of the repositories or its default branch then all repositories submitted will not have their respective embeddings job enqueued. Embeddings job scheduler will now continue to schedule jobs for subsequent repositories in the submitted repositories set. [#54701](https://github.com/sourcegraph/sourcegraph/pull/54701)

## 5.1.2

### Fixed

- Fixes a crash when uploading indexes with malformed source ranges (this was a bug in scip-go). [#54304](https://github.com/sourcegraph/sourcegraph/pull/54304)
- Fixed validation of Bitbucket Cloud configuration in site-admin create/update form. [#54494](https://github.com/sourcegraph/sourcegraph/pull/54494)
- Fixed race condition with grpc `server.send` message. [#54500](https://github.com/sourcegraph/sourcegraph/pull/54500)
- Fixed a configuration initialization issue that broke the outbound request in the site admin page. [#54745](https://github.com/sourcegraph/sourcegraph/pull/54745)
- Fixed Postgres DSN construction edge-case. [#54858](https://github.com/sourcegraph/sourcegraph/pull/54858)

## 5.1.1

### Fixed

- Fixed the default behaviour when the explicit permissions API is enabled. Repositories are no longer marked as unrestricted by default. [#54419](https://github.com/sourcegraph/sourcegraph/pull/54419)

## 5.1.0

> **Note**: As of 5.1.0, the limited OSS subset of Sourcegraph has been removed, and code search OSS code has been relicensed going forward. See https://github.com/sourcegraph/sourcegraph/issues/53528#issuecomment-1594967818 for more information (blog post coming soon).

> **Note**: As of 5.1.0, the `rsa-sha` signature algorithm is no longer supported when connecting to code hosts over SSH. If you encounter the error `sign_and_send_pubkey: no mutual signature supported` when syncing repositories, see [Repository authentication](https://docs.sourcegraph.com/admin/repo/auth#error-sign_and_send_pubkey-no-mutual-signature-supported) for more information and steps to resolve the issue.

### [Known issues](KNOWN-ISSUES.md)

- There is an issue with Sourcegraph instances configured to use explicit permissions using permissions.userMapping in Site configuration, where repository permissions are not enforced. Customers using the explicit permissions API are advised to upgrade to v5.1.1 directly.
- There is an issue with creating and updating existing Bitbucket.org (Cloud) code host connections due to problem with JSON schema validation which prevents the JSON editor from loading and surfaces as an error in the UI.

### Added

- Executors natively support Kubernetes environments. [#49236](https://github.com/sourcegraph/sourcegraph/pull/49236)
- Documentation for GitHub fine-grained access tokens. [#50274](https://github.com/sourcegraph/sourcegraph/pull/50274)
- Code Insight dashboards retain size and order of the cards. [#50301](https://github.com/sourcegraph/sourcegraph/pull/50301)
- The LLM completions endpoint is now exposed through a GraphQL query in addition to the streaming endpoint [#50455](https://github.com/sourcegraph/sourcegraph/pull/50455)
- Permissions center statistics pane is added. Stats include numbers of queued jobs, users/repos with failed jobs, no permissions, and outdated permissions. [#50535](https://github.com/sourcegraph/sourcegraph/pull/50535)
- SCIM user provisioning support for Deactivate/Reactivation of users. [#50533](https://github.com/sourcegraph/sourcegraph/pull/50533)
- Login form can now be configured with ordering and limit of auth providers. [See docs](https://docs.sourcegraph.com/admin/auth/login_form). [#50586](https://github.com/sourcegraph/sourcegraph/pull/50586), [50284](https://github.com/sourcegraph/sourcegraph/pull/50284) and [#50705](https://github.com/sourcegraph/sourcegraph/pull/50705)
- OOM reaper events affecting `p4-fusion` jobs on `gitserver` are better detected and handled. Error (non-zero) exit status is used, and the resource (CPU, memory) usage of the job process is appended to the job output so that admins can infer possible OOM activity and take steps to address it. [#51284](https://github.com/sourcegraph/sourcegraph/pull/51284)
- When creating a new batch change, spaces are automatically replaced with dashes in the name field. [#50825](https://github.com/sourcegraph/sourcegraph/pull/50825) and [51071](https://github.com/sourcegraph/sourcegraph/pull/51071)
- Support for custom HTML injection behind an environment variable (`ENABLE_INJECT_HTML`). This allows users to enable or disable HTML customization as needed, which is now disabled by default. [#51400](https://github.com/sourcegraph/sourcegraph/pull/51400)
- Added the ability to block auto-indexing scheduling and inference via the `codeintel_autoindexing_exceptions` Postgres table. [#51578](https://github.com/sourcegraph/sourcegraph/pull/51578)
- When an admin has configured rollout windows for Batch Changes changesets, the configuration details are now visible to all users on the Batch Changes settings page. [#50479](https://github.com/sourcegraph/sourcegraph/pull/50479)
- Added support for regular expressions in`exclude` repositories for GitLab code host connections. [#51862](https://github.com/sourcegraph/sourcegraph/pull/51862)
- Branches created by Batch Changes will now be automatically deleted on the code host upon merging or closing a changeset if the new `batchChanges.autoDeleteBranch` site setting is enabled. [#52055](https://github.com/sourcegraph/sourcegraph/pull/52055)
- Repository metadata now generally available for everyone [#50567](https://github.com/sourcegraph/sourcegraph/pull/50567), [#50607](https://github.com/sourcegraph/sourcegraph/pull/50607), [#50857](https://github.com/sourcegraph/sourcegraph/pull/50857), [#50908](https://github.com/sourcegraph/sourcegraph/pull/50908), [#972](https://github.com/sourcegraph/src-cli/pull/972), [#51031](https://github.com/sourcegraph/sourcegraph/pull/51031), [#977](https://github.com/sourcegraph/src-cli/pull/977), [#50821](https://github.com/sourcegraph/sourcegraph/pull/50821), [#51258](https://github.com/sourcegraph/sourcegraph/pull/51258), [#52078](https://github.com/sourcegraph/sourcegraph/pull/52078), [#51985](https://github.com/sourcegraph/sourcegraph/pull/51985), [#52150](https://github.com/sourcegraph/sourcegraph/pull/52150), [#52249](https://github.com/sourcegraph/sourcegraph/pull/52249), [#51982](https://github.com/sourcegraph/sourcegraph/pull/51982), [#51248](https://github.com/sourcegraph/sourcegraph/pull/51248), [#51921](https://github.com/sourcegraph/sourcegraph/pull/51921), [#52301](https://github.com/sourcegraph/sourcegraph/pull/52301)
- Batch Changes for Gerrit Code Hosts [#52647](https://github.com/sourcegraph/sourcegraph/pull/52647).
- Batch Changes now supports per-batch-change control for pushing to a fork of the upstream repository when the property `changesetTemplate.fork` is specified in the batch spec. [#51572](https://github.com/sourcegraph/sourcegraph/pull/51572)
- Executors can now be configured to process multiple queues. [#52016](https://github.com/sourcegraph/sourcegraph/pull/52016)
- Added `isCodyEnabled` as a new GraphQL field to `Site`. [#52941](https://github.com/sourcegraph/sourcegraph/pull/52941)
- Enabled improved search ranking by default. This feature can be disabled through the `search-ranking` feature flag.[#53031](https://github.com/sourcegraph/sourcegraph/pull/53031)
- Added token callback route for Cody in VS Code and VS Code insiders. [#53313](https://github.com/sourcegraph/sourcegraph/pull/53313)
- Latest repository clone/sync output is surfaced in the "Mirroring and cloning" page (`{REPO}/-/settings/mirror`). Added primarily to enable easier debugging of issues with Perforce depots, it can also be useful for other code hosts. [#51598](https://github.com/sourcegraph/sourcegraph/pull/51598)
- New `file:has.contributor(...)` predicate for filtering files based on contributors. [#53206](https://github.com/sourcegraph/sourcegraph/pull/53206)
- Added multi-repo scope selector for Cody on the web supporting unified context generation API which uses combination of embeddings search and keyword search as fallback for context generation. [53046](https://github.com/sourcegraph/sourcegraph/pull/53046)
- Batch Changes can now sign commits for changesets published on GitHub code hosts via GitHub Apps. [#52333](https://github.com/sourcegraph/sourcegraph/pull/52333)
- Added history of changes to the site configuration page. Site admins can now see information about changes made to the site configuration, by whom and when. [#49842](https://github.com/sourcegraph/sourcegraph/pull/49842)
- For Perforce depots, users will now see the changelist ID (CL) instead of Git commit SHAs when visiting a depot or the view changelists page [#51195](https://github.com/sourcegraph/sourcegraph/pull/51195)
- Visiting a specific CL will now use the CL ID in the URL instead of the commit SHA. Other areas affected by this change are browsing files at a specific CL, viewing a specific file changed as part of a specific CL. To enable this behaviour, site admins should set `"perforceChangelistMapping": "enabled"` under experimentalFeatures in the site configuration. Note that currently we process only one perforce depot at a time to map the commit SHAs to their CL IDs in the backend. In a subsequent release we will add support to process multiple depots in parallel. Other areas where currently commit SHAs are used will be updated in future releases. [#53253](https://github.com/sourcegraph/sourcegraph/pull/53253) [#53608](https://github.com/sourcegraph/sourcegraph/pull/53608) [#54051](https://github.com/sourcegraph/sourcegraph/pull/54051)
- Added autoupgrading to automatically perform multi-version upgrades, without manual `migrator` invocations, through the `frontend` deployment. Please see the [documentation](https://docs.sourcegraph.com/admin/updates/automatic) for details. [#52242](https://github.com/sourcegraph/sourcegraph/pull/52242) [#53196](https://github.com/sourcegraph/sourcegraph/pull/53196)

### Changed

- Access tokens now begin with the prefix `sgp_` to make them identifiable as secrets. You can also prepend `sgp_` to previously generated access tokens, although they will continue to work as-is without that prefix.
- The commit message defined in a batch spec will now be quoted when git is invoked, i.e. `git commit -m "commit message"`, to improve how the message is interpreted by the shell in certain edge cases, such as when the commit message begins with a dash. This may mean that previous escaping strategies will behave differently.
- 429 errors from external services Sourcegraph talks to are only retried automatically if the Retry-After header doesn't indicate that a retry would be useless. The time grace period can be configured using `SRC_HTTP_CLI_EXTERNAL_RETRY_AFTER_MAX_DURATION` and `SRC_HTTP_CLI_INTERNAL_RETRY_AFTER_MAX_DURATION`. [#51743](https://github.com/sourcegraph/sourcegraph/pull/51743)
- Security Events NO LONGER write to database by default - instead, they will be written in the [audit log format](https://docs.sourcegraph.com/admin/audit_log) to console. There is a new site config setting `log.securityEventLogs` that can be used to configure security event logs to write to database if the old behaviour is desired. This new default will significantly improve performance for large instances. In addition, the old environment variable `SRC_DISABLE_LOG_PRIVATE_REPO_ACCESS` no longer does anything. [#51686](https://github.com/sourcegraph/sourcegraph/pull/51686)
- Audit Logs & Security Events are written with the same severity level as `SRC_LOG_LEVEL`. This prevents a misconfiguration
  issue when `log.AuditLogs.SeverityLevel` was set below the overall instance log level. `log.AuditLogs.SeverityLevel` has
  been marked as deprecated and will be removed in a future release [#52566](https://github.com/sourcegraph/sourcegraph/pull/52566)
- Update minimum supported Redis version to 6.2 [#52248](https://github.com/sourcegraph/sourcegraph/pull/52248)
- The batch spec properties [`transformChanges`](https://docs.sourcegraph.com/batch_changes/references/batch_spec_yaml_reference#transformchanges) and [`workspaces`](https://docs.sourcegraph.com/batch_changes/references/batch_spec_yaml_reference#workspaces) are now generally available.
- Cody feature flags have been simplified [#52919](https://github.com/sourcegraph/sourcegraph/pull/52919) See [the docs page for complete setup details](https://docs.sourcegraph.com/cody/explanations/enabling_cody_enterprise)
  - `cody.enabled` in site-config now controls whether Cody is on/off, default `false`.
  - When `cody.enabled` is set and no specific configuration for `completions` and `embeddings` are given, Cody will by default talk to the `sourcegraph` provider, Sourcegraphs Cody Gateway which allows access to chat completions and embeddings.
  - Enabling Cody now requires `cody.enabled` set to `true` and `completions` to be set.
  - `cody.restrictUsersFeatureFlag` replaces `experimentalFeatures.CodyRestrictUsersFeatureFlag` in site-config, default `false`.
  - `completions.enabled` has been deprecated, replaced by `cody.enabled`.
  - The feature flags for Cody in web features have been removed and the single source of truth is now `cody.enabled`.
  - The embeddings configuration now requires a `provider` field to be set.
  - Ping data now reflects whether `cody.enabled` and `completions` are set.
- If a Sourcegraph request is traced, its trace ID and span ID are now set to the `X-Trace` and `X-Trace-Span` response headers respectively. The trace URL (if a template is configured in `observability.tracing.urlTemplate`) is now set to `X-Trace-URL` - previously, the URL was set to `X-Trace`. [#53259](https://github.com/sourcegraph/sourcegraph/pull/53259)
- For users using the single-container server image with the default built-in database, the database must be reindexed. This process can take up to a few hours on systems with large datasets. See [Migrating to Sourcegraph 5.1.x](https://docs.sourcegraph.com/admin/migration/5_1) for full details. [#53256](https://github.com/sourcegraph/sourcegraph/pull/53256)
- [Sourcegraph Own](https://docs.sourcegraph.com/own) is now available as a beta enterprise feature. `search-ownership` feature flag is removed and doesn't need to be used.
- Update Jaeger to 1.45.0, and Opentelemetry-Collector to 0.75.0 [#54000](https://github.com/sourcegraph/sourcegraph/pull/54000)
- Switched container OS to Wolfi for hardened containers [#47182](https://github.com/sourcegraph/sourcegraph/pull/47182), [#47368](https://github.com/sourcegraph/sourcegraph/pull/47368)
- Batches changes now supports for CODEOWNERS for Github. Pull requests requiring CODEOWNERS approval, will no longer show as approved unless explicitly approved by a CODEOWNER. https://github.com/sourcegraph/sourcegraph/pull/53601
- The insecure `rsa-sha` signature algorithm is no longer supported when connecting to code hosts over SSH. See the [Repository authentication](https://docs.sourcegraph.com/admin/repo/auth#error-sign_and_send_pubkey-no-mutual-signature-supported) page for further details.

### Fixed

- GitHub `repositoryQuery` searches now respect date ranges and use API requests more efficiently. #[49969](https://github.com/sourcegraph/sourcegraph/pull/49969)
- Fixed an issue where search based references were not displayed in the references panel. [#50157](https://github.com/sourcegraph/sourcegraph/pull/50157)
- Symbol suggestions only insert `type:symbol` filters when necessary. [#50183](https://github.com/sourcegraph/sourcegraph/pull/50183)
- Removed an incorrect beta label on the Search Context creation page [#51188](https://github.com/sourcegraph/sourcegraph/pull/51188)
- Multi-version upgrades to version `5.0.2` in a fully airgapped environment will not work without the command `--skip-drift-check`. [#51164](https://github.com/sourcegraph/sourcegraph/pull/51164)
- Could not set "permissions.syncOldestUsers" or "permissions.syncOldestRepos" to zero. [#51255](https://github.com/sourcegraph/sourcegraph/pull/51255)
- GitLab code host connections will disable repo-centric repository permission syncs when the authentication provider is set as "oauth". This prevents repo-centric permission sync from getting incorrect data. [#51452](https://github.com/sourcegraph/sourcegraph/pull/51452)
- Code intelligence background jobs did not correctly use an internal context, causing SCIP data to sometimes be prematurely deleted. [#51591](https://github.com/sourcegraph/sourcegraph/pull/51591)
- Slow request logs now have the correct trace and span IDs attached if a trace is present on the request. [#51826](https://github.com/sourcegraph/sourcegraph/pull/51826)
- The braindot menu on the blob view no longer fetches data eagerly to prevent performance issues for larger monorepo users. [#53039](https://github.com/sourcegraph/sourcegraph/pull/53039)
- Fixed an issue where commenting out redacted site-config secrets would re-add the secrets. [#53152](https://github.com/sourcegraph/sourcegraph/pull/53152)
- Fixed an issue where SCIP packages would sometimes not be written to the database, breaking cross-repository jump to definition. [#53763](https://github.com/sourcegraph/sourcegraph/pull/53763)
- Fixed an issue when adding a new user external account was not scheduling a new permission sync for the user. [#54144](https://github.com/sourcegraph/sourcegraph/pull/54144)
- Adding a new user account now correctly schedules a permission sync for the user. [#54258](https://github.com/sourcegraph/sourcegraph/pull/54258)
- Users/repos without an existing sync job in the permission_sync_jobs table are now scheduled properly. [#54278](https://github.com/sourcegraph/sourcegraph/pull/54278)

### Removed

- User tags are removed in favor of the newer feature flags functionality. [#49318](https://github.com/sourcegraph/sourcegraph/pull/49318)
- Previously deprecated site config `experimentalFeatures.bitbucketServerFastPerm` has been removed. [#50707](https://github.com/sourcegraph/sourcegraph/pull/50707)
- Unused site-config field `api.rateLimit` has been removed. [#51087](https://github.com/sourcegraph/sourcegraph/pull/51087)
- Legacy (table-based) blob viewer. [#50915](https://github.com/sourcegraph/sourcegraph/pull/50915)

## 5.0.6

### Fixed

- SAML assertions to get user display name are now compared case insensitively and we do not always return an error. [#52992](https://github.com/sourcegraph/sourcegraph/pull/52992)
- Fixed an issue where `type:diff` search would not work when sub-repo permissions are enabled. [#53210](https://github.com/sourcegraph/sourcegraph/pull/53210)

## 5.0.5

### Added

- Organization members can now administer batch changes created by other members in their organization's namespace if the setting `orgs.allMembersBatchChangesAdmin` is enabled for that organization. [#50724](https://github.com/sourcegraph/sourcegraph/pull/50724)
- Allow instance public access mode based on `auth.public` site config and `allow-anonymous-usage` license tag [#52440](https://github.com/sourcegraph/sourcegraph/pull/52440)
- The endpoint configuration field for completions is now supported by the OpenAI provider [#52530](https://github.com/sourcegraph/sourcegraph/pull/52530)

### Fixed

- MAU calculation in product analytics and pings use the same condition and UTC at all times. [#52306](https://github.com/sourcegraph/sourcegraph/pull/52306) [#52579](https://github.com/sourcegraph/sourcegraph/pull/52579) [#52581](https://github.com/sourcegraph/sourcegraph/pull/52581)
- Bitbucket native integration: fix code-intel popovers on the pull request pages. [#52609](https://github.com/sourcegraph/sourcegraph/pull/52609)
- `id` column of `user_repo_permissions` table was switched to `bigint` to avoid `int` overflow. [#52299](https://github.com/sourcegraph/sourcegraph/pull/52299)
- In some circumstances filenames containing `..` either could not be read or would return a diff when viewed. We now always correctly read those files. [#52605](https://github.com/sourcegraph/sourcegraph/pull/52605)
- Syntax highlighting for several languages including Python, Java, C++, Ruby, TypeScript, and JavaScript is now working again when using the single Docker container deployment option. Other deployment options were not affected.

## 5.0.4

### Fixed

- Git blame lookups of repositories synced through `src serve-git` or code hosts using a custom `repositoryPathPattern` will now use the correct URL when streaming git blame is enabled. [#51525](https://github.com/sourcegraph/sourcegraph/pull/51525)
- Code Insights scoped to a static list of repository names would fail to resolve repositories with permissions enabled, resulting in insights that would not process. [#51657](https://github.com/sourcegraph/sourcegraph/pull/51657)
- Batches: Resolved an issue with GitHub webhooks where CI check updates fail due to the removal of a field from the GitHub webhook payload. [#52035](https://github.com/sourcegraph/sourcegraph/pull/52035)

## 5.0.3

### Added

- Cody aggregated pings. [#50835](https://github.com/sourcegraph/sourcegraph/pull/50835)

### Fixed

- Bitbucket Server adding an error log if there is no account match for the user. #[51030](https://github.com/sourcegraph/sourcegraph/pull/51030)
- Editing search context with special characters such as `/` resulted in http 404 error. [#51196](https://github.com/sourcegraph/sourcegraph/pull/51196)
- Significantly improved performance and reduced memory usage of the embeeddings service. [#50953](https://github.com/sourcegraph/sourcegraph/pull/50953), [#51372](https://github.com/sourcegraph/sourcegraph/pull/51372)
- Fixed an issue where a Code Insights query with structural search type received 0 search results for the latest commit of any matching repo. [#51076](https://github.com/sourcegraph/sourcegraph/pull/51076)

## 5.0.2

### Added

- An experimental site config setting to restrict cody to users by the cody-experimental feature flag [#50668](https://github.com/sourcegraph/sourcegraph/pull/50668)

### Changed

- Use the Alpine 3.17 releases of cURL and Git

### Fixed

- For Cody, explicitly detect some cases where context is needed to avoid failed responses. [#50541](https://github.com/sourcegraph/sourcegraph/pull/50541)
- Code Insights that are run over zero repositories will finish processing and show `"No data to display"`. #[50561](https://github.com/sourcegraph/sourcegraph/pull/50561)
- DNS timeouts on calls to host.docker.internal from every html page load for docker-compose air-gapped instances. No more DNS lookups in jscontext.go anymore. #[50638](https://github.com/sourcegraph/sourcegraph/pull/50638)
- Improved the speed of the embedding index by significantly decreasing the calls to Gitserver. [#50410](https://github.com/sourcegraph/sourcegraph/pull/50410)

### Removed

-

## 5.0.1

### Added

- The ability to exclude certain file path patterns from embeddings.
- Added a modal to show warnings and errors when exporting search results. [#50348](https://github.com/sourcegraph/sourcegraph/pull/50348)

### Changed

### Fixed

- Fixed CVE-2023-0464 in container images
- Fixed CVE-2023-24532 in container images
- Fixed an issue where Slack code monitoring notifications failed when the message was too long. [#50083](https://github.com/sourcegraph/sourcegraph/pull/50083)
- Fixed an edge case issue with usage statistics calculations that cross over month and year boundaries.
- Fixed the "Last incremental sync" value in user/repo permissions from displaying a wrong date if no sync had been completed yet.
- Fixed an issue that caused search context creation to fail with error "you must provide a first or last value to properly paginate" when defining the repositories and revisions with a JSON configuration.
- Fixed an issue where the incorrect actor was provided when searching an embeddings index.
- Fixed multiple requests downloading the embeddings index concurrently on an empty cache leading to an out-of-memory error.
- Fixed the encoding of embeddings indexes which caused out-of-memory errors for large indexes when uploading them from the worker service.
- Fixed git blame decorations styles
- CODEOWNERS rules with consecutive slashes (`//`) will no longer fail ownership searches
- Granting pending permissions to users when experimentalFeatures.unifiedPermissions is turned ON [#50059](https://github.com/sourcegraph/sourcegraph/pull/50059)
- The unified permissions out of band migration reported as unfinished if there were users with no permissions [#50147](https://github.com/sourcegraph/sourcegraph/pull/50147)
- Filenames with special characters are correctly handled in Cody's embedding service [#50023](https://github.com/sourcegraph/sourcegraph/pull/50023)
- Structural search correctly cleans up when done preventing a goroutine leak [#50034](https://github.com/sourcegraph/sourcegraph/pull/50034)
- Fetch search based definitions in the reference panel if no precise definitions were found [#50179](https://github.com/sourcegraph/sourcegraph/pull/50179)

### Removed

## 5.0.0

### Added

- The environment variable `TELEMETRY_HTTP_PROXY` can be set on the `sourcegraph-frontend` service, to use an HTTP proxy for telemetry and update check requests. [#47466](https://github.com/sourcegraph/sourcegraph/pull/47466)
- Kubernetes Deployments: Introduced a new Kubernetes deployment option ([deploy-sourcegraph-k8s](https://github.com/sourcegraph/deploy-sourcegraph-k8s)) to deploy Sourcegraph with Kustomize. [#46755](https://github.com/sourcegraph/sourcegraph/issues/46755)
- Kubernetes Deployments: The new Kustomize deployment ([deploy-sourcegraph-k8s](https://github.com/sourcegraph/deploy-sourcegraph-k8s)) introduces a new base cluster that runs all Sourcegraph services as non-root users with limited privileges and eliminates the need to create RBAC resources. [#4213](https://github.com/sourcegraph/deploy-sourcegraph/pull/4213)
- Added the `other.exclude` setting to [Other external service config](https://docs.sourcegraph.com/admin/external_service/other#configuration). It can be configured to exclude mirroring of repositories matching a pattern similar to other external services. This is useful when you want to exclude repositories discovered via `src serve-git`. [#48168](https://github.com/sourcegraph/sourcegraph/pull/48168)
- The **Site admin > Updates** page displays the upgrade readiness information about schema drift and out-of-band migrations. [#48046](https://github.com/sourcegraph/sourcegraph/pull/48046)
- Pings now contain ownership search and file-view activity counts. [#47062](https://github.com/sourcegraph/sourcegraph/47062)
- Greatly improves keyboard handling and accessibility of the files and symbol tree on the repository pages. [#12916](https://github.com/sourcegraph/sourcegraph/issues/12916)
- The file tree on the repository page now automatically expands into single-child directories. [#47117](https://github.com/sourcegraph/sourcegraph/pull/47117)
- When encountering GitHub rate limits, Sourcegraph will now wait the recommended amount of time and retry the request. This prevents sync jobs from failing prematurely due to external rate limits. [#48423](https://github.com/sourcegraph/sourcegraph/pull/48423)
- Added a dashboard with information about user and repository background permissions sync jobs. [#46317](https://github.com/sourcegraph/sourcegraph/issues/46317)
- When encountering GitHub or GitLab rate limits, Sourcegraph will now wait the recommended amount of time and retry the request. This prevents sync jobs from failing prematurely due to external rate limits. [#48423](https://github.com/sourcegraph/sourcegraph/pull/48423), [#48616](https://github.com/sourcegraph/sourcegraph/pull/48616)
- Switching between code editor, files and symbols trees using keyboard shortcuts (currently under the experimental feature flag: `blob-page-switch-areas-shortcuts`). [#46829](https://github.com/sourcegraph/sourcegraph/pull/46829).
- Added "SCIM" badges for SCIM-controlled users on the User admin page. [#48727](https://github.com/sourcegraph/sourcegraph/pull/48727)
- Added Azure DevOps Services as a Tier 1 Code Host, including: repository syncing, permissions syncing, and Batch Changes support. [#46265](https://github.com/sourcegraph/sourcegraph/issues/46265)
- Added feature to disable some fields on user profiles for SCIM-controlled users. [#48816](https://github.com/sourcegraph/sourcegraph/pull/48816)
- Native support for ingesting and searching GitHub topics with `repo:has.topic()` [#48875](https://github.com/sourcegraph/sourcegraph/pull/48875)
- [Role-based Access Control](https://docs.sourcegraph.com/admin/access_control) is now available as an enterprise feature (in Beta). It is currently only supported for Batch Changes functionality. [#43276](https://github.com/sourcegraph/sourcegraph/issues/43276)
- Site admins can now [restrict creation of batch changes to certain users](https://docs.sourcegraph.com/admin/access_control/batch_changes) by tailoring their roles and the permissions granted to those roles. [#34491](https://github.com/sourcegraph/sourcegraph/issues/34491)
- Site admins can now [configure outgoing webhooks](https://docs.sourcegraph.com/admin/config/webhooks/outgoing) for Batch Changes to inform external tools of events related to Sourcegraph batch changes and their changesets. [#38278](https://github.com/sourcegraph/sourcegraph/issues/38278)
- [Sourcegraph Own](https://docs.sourcegraph.com/own) is now available as an experimental enterprise feature. Enable the `search-ownership` feature flag to use it.
- Gitserver supports a new `COURSIER_CACHE_DIR` env var to configure the cache location for coursier JVM package repos.
- Pings now emit a histogram of repository sizes cloned by Sourcegraph [48211](https://github.com/sourcegraph/sourcegraph/pull/48211).
- The search input has been redesigned to greatly improve usability. New contextual suggestions help users learn the Sourcegraph query language as they search. Suggestions have been unified across contexts and filters, and the history mode has been integrated into the input. Improved and expanded keyboard shortcuts also make navigation much easier. This functionality is in beta, and can be disabled in the user menu.

### Changed

- Experimental GraphQL query, `permissionsSyncJobs` is substituted with new non-experimental query which provides full information about permissions sync jobs stored in the database. [#47933](https://github.com/sourcegraph/sourcegraph/pull/47933)
- Renders `readme.txt` files in the repository page. [#47944](https://github.com/sourcegraph/sourcegraph/pull/47944)
- Renders GitHub pull request references in all places where a commit message is referenced. [#48183](https://github.com/sourcegraph/sourcegraph/pull/48183)
- CodeMirror blob view (default) uses selection-driven code navigation. [#48066](https://github.com/sourcegraph/sourcegraph/pull/48066)
- Older Code Insights data points will now be automatically archived as configured by the site configuration setting `insights.maximumSampleSize`, set to 30 by default. All points can be exported. This behaviour can be disabled using the experimental setting `insightsDataRetention`. [#48259](https://github.com/sourcegraph/sourcegraph/pull/48259)
- The admin debug GraphQL endpoint for Code Insights will now include the series metadata in the response. [#49473](https://github.com/sourcegraph/sourcegraph/pull/49473)
- Usage telemetry has been streamlined; there are no longer two categories (critical and non-critical), and telemetry will be streamlined and reviewed/reduced further in upcoming releases. The site admin flag `disableNonCriticalTelemetry` currently still remains but has no effect.

### Fixed

- The symbols service `CACHE_DIR` and `MAX_TOTAL_PATHS_LENGTH` were renamed to have a `SYMBOLS_` prefix in the last version of Sourcegraph; this version fixes a bug where the old names without the `SYMBOLS_` prefix were not respected correctly. Both names now work.
- Fixed issues with propagating tracing configuration throughout the application. [#47428](https://github.com/sourcegraph/sourcegraph/pull/47428)
- Enable `auto gc` on fetch when `SRC_ENABLE_GC_AUTO` is set to `true`. [#47852](https://github.com/sourcegraph/sourcegraph/pull/47852)
- Fixes syntax highlighting and line number issues in the code preview rendered inside the references panel. [#48107](https://github.com/sourcegraph/sourcegraph/pull/48107)
- The ordering of code host sync error messages in the notifications menu will now be persistent. Previously the order was not guaranteed on a refresh of the status messages, which would make the code host sync error messages jump positions, giving a false sense of change to the site admins. [#48722](https://github.com/sourcegraph/sourcegraph/pull/48722)
- Fixed Detect & Track Code Insights running over all repositories when during creation a search was used to specify the repositories for the insight. [#49633](https://github.com/sourcegraph/sourcegraph/pull/49633)

### Removed

- The LSIF upload endpoint is no longer supported and has been replaced by a diagnostic error page. src-cli v4.5+ will translate all local LSIF files to SCIP prior to upload. [#47547](https://github.com/sourcegraph/sourcegraph/pull/47547)
- The experimental setting `authz.syncJobsRecordsLimit` has been removed. [#47933](https://github.com/sourcegraph/sourcegraph/pull/47933)
- Storing permissions sync jobs statuses in Redis has been removed as now all permissions sync related data is stored in a database. [#47933](https://github.com/sourcegraph/sourcegraph/pull/47933)
- The key `shared_steps` has been removed from auto-indexing configuration descriptions. If you have a custom JSON auto-indexing configuration set for a repository that defines this key, you should inline the content into each index job's `steps` array. [#48770](https://github.com/sourcegraph/sourcegraph/pull/48770)

## 4.5.1

### Changed

- Updated git to version 2.39.2 to address [reported security vulnerabilities](https://github.blog/2023-02-14-git-security-vulnerabilities-announced-3/) [#47892](https://github.com/sourcegraph/sourcegraph/pull/47892/files)
- Updated curl to 7.88.1 to address [reported security vulnerabilities](https://curl.se/docs/CVE-2022-42915.html) [#48144](https://github.com/sourcegraph/sourcegraph/pull/48144)

## 4.5.0

### Added

- Endpoint environment variables (`SEARCHER_URL`, `SYMBOLS_URL`, `INDEXED_SEARCH_SERVERS`, `SRC_GIT_SERVERS`) now can be set to replica count values in Kubernetes, Kustomize, Helm and Docker Compose environments. This avoids the need to use service discovery or generating the respective list of addresses in those environments. [#45862](https://github.com/sourcegraph/sourcegraph/pull/45862)
- The default author and email for changesets will now be pulled from user account details when possible. [#46385](https://github.com/sourcegraph/sourcegraph/pull/46385)
- Code Insights has a new display option: "Max number of series points to display". This setting controls the number of data points you see per series on an insight. [#46653](https://github.com/sourcegraph/sourcegraph/pull/46653)
- Added out-of-band migration that will migrate all existing data from LSIF to SCIP (see additional [migration documentation](https://docs.sourcegraph.com/admin/how-to/lsif_scip_migration)). [#45106](https://github.com/sourcegraph/sourcegraph/pull/45106)
- Code Insights has a new search-powered repositories field that allows you to select repositories with Sourcegraph search syntax. [#45687](https://github.com/sourcegraph/sourcegraph/pull/45687)
- You can now export all data for a Code Insight from the card menu or the standalone page. [#46795](https://github.com/sourcegraph/sourcegraph/pull/46795), [#46694](https://github.com/sourcegraph/sourcegraph/pull/46694)
- Added Gerrit as an officially supported code host with permissions syncing. [#46763](https://github.com/sourcegraph/sourcegraph/pull/46763)
- Markdown files now support `<picture>` and `<video>` elements in the rendered view. [#47074](https://github.com/sourcegraph/sourcegraph/pull/47074)
- Batch Changes: Log outputs from execution steps are now paginated in the web interface. [#46335](https://github.com/sourcegraph/sourcegraph/pull/46335)
- Monitoring: the searcher dashboard now contains more detailed request metrics as well as information on interactions with the local cache (via gitserver). [#47654](https://github.com/sourcegraph/sourcegraph/pull/47654)
- Renders GitHub pull request references in the commit list. [#47593](https://github.com/sourcegraph/sourcegraph/pull/47593)
- Added a new background permissions syncer & scheduler which is backed by database, unlike the old one that was based on an in-memory processing queue. The new system is enabled by default, but can be disabled. Revert to the in-memory processing queue by setting the feature flag `database-permission-sync-worker` to `false`. [#47783](https://github.com/sourcegraph/sourcegraph/pull/47783)
- Zoekt introduces a new opt-in feature, "shard merging". Shard merging consolidates small index files into larger ones, which reduces Zoekt-webserver's memory footprint [documentation](https://docs.sourcegraph.com/code_search/explanations/search_details#shard-merging)
- Blob viewer is now backed by the CodeMirror editor. Previous table-based blob viewer can be re-enabled by setting `experimentalFeatures.enableCodeMirrorFileView` to `false`. [#47563](https://github.com/sourcegraph/sourcegraph/pull/47563)
- Code folding support for the CodeMirror blob viewer. [#47266](https://github.com/sourcegraph/sourcegraph/pull/47266)
- CodeMirror blob keyboard navigation as experimental feature. Can be enabled in settings by setting `experimentalFeatures.codeNavigation` to `selection-driven`. [#44698](https://github.com/sourcegraph/sourcegraph/pull/44698)

### Changed

- Archived and deleted changesets are no longer counted towards the completion percentage shown in the Batch Changes UI. [#46831](https://github.com/sourcegraph/sourcegraph/pull/46831)
- Code Insights has a new UI for the "Add or remove insights" view, which now allows you to search code insights by series label in addition to insight title. [#46538](https://github.com/sourcegraph/sourcegraph/pull/46538)
- When SMTP is configured, users created by site admins via the "Create user" page will no longer have their email verified by default - users must verify their emails by using the "Set password" link they get sent, or have their emails verified by a site admin via the "Emails" tab in user settings or the `setUserEmailVerified` mutation. The `createUser` mutation retains the old behaviour of automatically marking emails as verified. To learn more, refer to the [SMTP and email delivery](https://docs.sourcegraph.com/admin/config/email) documentation. [#46187](https://github.com/sourcegraph/sourcegraph/pull/46187)
- Connection checks for code host connections have been changed to talk to code host APIs directly via HTTP instead of doing DNS lookup and TCP dial. That makes them more resistant in environments where proxies are used. [#46918](https://github.com/sourcegraph/sourcegraph/pull/46918)
- Expiration of licenses is now handled differently. When a license is expired promotion to site-admin is disabled, license-specific features are disabled (exceptions being SSO & permission syncing), grace period has been replaced with a 7-day-before-expiration warning. [#47251](https://github.com/sourcegraph/sourcegraph/pull/47251)
- Searcher will now timeout searches in 2 hours instead of 10 minutes. This timeout was raised for batch use cases (such as code insights) searching old revisions in very large repositories. This limit can be tuned with the environment variable `PROCESSING_TIMEOUT`. [#47469](https://github.com/sourcegraph/sourcegraph/pull/47469)
- Zoekt now bypasses the regex engine for queries that are common in the context of search-based code intelligence, such as `\bLITERAL\b case:yes`. This can lead to a significant speed-up for "Find references" and "Find implementations" if precise code intelligence is not available. [zoekt#526](https://github.com/sourcegraph/zoekt/pull/526)
- The Sourcegraph Free license has undergone a number of changes. Please contact support@sourcegraph.com with any questions or concerns. [#46504](https://github.com/sourcegraph/sourcegraph/pull/46504)
  - The Free license allows for only a single private repository on the instance.
  - The Free license does not support SSO of any kind.
  - The Free license does not offer mirroring of code host user permissions.
- Expired Sourcegraph licenses no longer allow continued use of the product. [#47251](https://github.com/sourcegraph/sourcegraph/pull/47251)
  - Licensed features are disabled once a license expires.
  - Users can no longer be promoted to Site Admins once a license expires.

### Fixed

- Resolved issue which would prevent Batch Changes from being able to update changesets on forks of repositories on Bitbucket Server created prior to version 4.2. [#47397](https://github.com/sourcegraph/sourcegraph/pull/47397)
- Fixed a bug where changesets created on forks of repositories in a personal user's namespace on GitHub could not be updated after creation. [#47397](https://github.com/sourcegraph/sourcegraph/pull/47397)
- Fixed a bug where saving default Sort & Limit filters in Code Insights did not persist [#46653](https://github.com/sourcegraph/sourcegraph/pull/46653)
- Restored the old syntax for `repo:contains` filters that was previously removed in version 4.0.0. For now, both the old and new syntaxes are supported to allow for smooth upgrades. Users are encouraged to switch to the new syntax, since the old one may still be removed in a future version.
- Fixed a bug where removing an auth provider would render a user's Account Security page inaccessible if they still had an external account associated with the removed auth provider. [#47092](https://github.com/sourcegraph/sourcegraph/pull/47092)
- Fixed a bug where the `repo:has.description()` parameter now correctly shows description of a repository synced from a Bitbucket server code host connection, while previously it used to show the repository name instead [#46752](https://github.com/sourcegraph/sourcegraph/pull/46752)
- Fixed a bug where permissions syncs consumed more rate limit tokens than required. This should lead to speed-ups in permission syncs, as well as other possible cases where a process runs in repo-updater. [#47374](https://github.com/sourcegraph/sourcegraph/pull/47374)
- Fixes UI bug where folders with single child were appearing as child folders themselves. [#46628](https://github.com/sourcegraph/sourcegraph/pull/46628)
- Performance issue with the Outbound requests page. [#47544](https://github.com/sourcegraph/sourcegraph/pull/47544)

### Removed

- The Code insights "run over all repositories" mode has been replaced with search-powered repositories filed syntax. [#45687](https://github.com/sourcegraph/sourcegraph/pull/45687)
- The settings `search.repositoryGroups`, `codeInsightsGqlApi`, `codeInsightsAllRepos`, `experimentalFeatures.copyQueryButton`,, `experimentalFeatures.showRepogroupHomepage`, `experimentalFeatures.showOnboardingTour`, `experimentalFeatures.showSearchContextManagement` and `codeIntelligence.autoIndexRepositoryGroups` have been removed as they were deprecated and unsued. [#47481](https://github.com/sourcegraph/sourcegraph/pull/47481)
- The site config `enableLegacyExtensions` setting was removed. It is no longer possible to enable legacy Sourcegraph extension API functionality in this version.

## 4.4.2

### Changed

- Expiration of licenses is now handled differently. When a license is expired promotion to site-admin is disabled, license-specific features are disabled (exceptions being SSO & permission syncing), grace period has been replaced with a 7-day-before-expiration warning. [#47251](https://github.com/sourcegraph/sourcegraph/pull/47251)

## 4.4.1

### Changed

- Connection checks for code host connections have been changed to talk to code host APIs directly via HTTP instead of doing DNS lookup and TCP dial. That makes them more resistant in environments where proxies are used. [#46918](https://github.com/sourcegraph/sourcegraph/pull/46918)
- The search query input overflow behavior on search home page has been fixed. [#46922](https://github.com/sourcegraph/sourcegraph/pull/46922)

## 4.4.0

### Added

- Added a button "Reindex now" to the index status page. Admins can now force an immediate reindex of a repository. [#45533](https://github.com/sourcegraph/sourcegraph/pull/45533)
- Added an option "Unlock user" to the actions dropdown on the Site Admin Users page. Admins can unlock user accounts that wer locked after too many sign-in attempts. [#45650](https://github.com/sourcegraph/sourcegraph/pull/45650)
- Templates for certain emails sent by Sourcegraph are now configurable via `email.templates` in site configuration. [#45671](https://github.com/sourcegraph/sourcegraph/pull/45671), [#46085](https://github.com/sourcegraph/sourcegraph/pull/46085)
- Keyboard navigation for search results is now enabled by default. Use Arrow Up/Down keys to navigate between search results, Arrow Left/Right to collapse and expand file matches, Enter to open the search result in the current tab, Ctrl/Cmd+Enter to open the result in a separate tab, / to refocus the search input, and Ctrl/Cmd+Arrow Down to jump from the search input to the first result. Arrow Left/Down/Up/Right in previous examples can be substituted with h/j/k/l for Vim-style bindings. Keyboard navigation can be disabled by creating the `search-results-keyboard-navigation` feature flag and setting it to false. [#45890](https://github.com/sourcegraph/sourcegraph/pull/45890)
- Added support for receiving GitLab webhook `push` events. [#45856](https://github.com/sourcegraph/sourcegraph/pull/45856)
- Added support for receiving Bitbucket Server / Datacenter webhook `push` events. [#45909](https://github.com/sourcegraph/sourcegraph/pull/45909)
- Monitoring: Indexed-Search's dashboard now has new graphs for search request durations and "in-flight" search request workloads [#45966](https://github.com/sourcegraph/sourcegraph/pull/45966)
- The GraphQL API now supports listing single-file commit history across renames (with `GitCommit.ancestors(follow: true, path: "<some-path>")`). [#45882](https://github.com/sourcegraph/sourcegraph/pull/45882)
- Added support for receiving Bitbucket Cloud webhook `push` events. [#45960](https://github.com/sourcegraph/sourcegraph/pull/45960)
- Added a way to test code host connection from the `Manage code hosts` page. [#45972](https://github.com/sourcegraph/sourcegraph/pull/45972)
- Updates to the site configuration from the site admin panel will now also record the user id of the author in the database in the `critical_and_site_config.author_user_id` column. [#46150](https://github.com/sourcegraph/sourcegraph/pull/46150)
- When setting and resetting passwords, if the user's primary email address is not yet verified, using the password reset link sent via email will now also verify the email address. [#46307](https://github.com/sourcegraph/sourcegraph/pull/46307)
- Added new code host details and updated edit code host pages in site admin area. [#46327](https://github.com/sourcegraph/sourcegraph/pull/46327)
- If the experimental setting `insightsDataRetention` is enabled, the number of Code Insights data points that can be viewed will be limited by the site configuration setting `insights.maximumSampleSize`, set to 30 by default. Older points beyond that number will be periodically archived. [#46206](https://github.com/sourcegraph/sourcegraph/pull/46206), [#46440](https://github.com/sourcegraph/sourcegraph/pull/46440)
- Bitbucket Cloud can now be added as an authentication provider on Sourcegraph. [#46309](https://github.com/sourcegraph/sourcegraph/pull/46309)
- Bitbucket Cloud code host connections now support permissions syncing. [#46312](https://github.com/sourcegraph/sourcegraph/pull/46312)
- Keep a log of corruption events that happen on repositories as they are detected. The Admin repositories page will now show when a repository has been detected as being corrupt and they'll also be able to see a history log of the corruption for that repository. [#46004](https://github.com/sourcegraph/sourcegraph/pull/46004)
- Added corrupted statistic as part of the global repositories statistics. [46412](https://github.com/sourcegraph/sourcegraph/pull/46412)
- Added a `Corrupted` status filter on the Admin repositories page, allowing Administrators to filter the list of repositories to only those that have been detected as corrupt. [#46415](https://github.com/sourcegraph/sourcegraph/pull/46415)
- Added “Background job dashboard” admin feature [#44901](https://github.com/sourcegraph/sourcegraph/pull/44901)

### Changed

- Code Insights no longer uses a custom index of commits to compress historical backfill and instead queries the repository log directly. This allows the compression algorithm to span any arbitrary time frame, and should improve the reliability of the compression in general. [#45644](https://github.com/sourcegraph/sourcegraph/pull/45644)
- GitHub code host configuration: The error message for non-existent organizations has been clarified to indicate that the organization is one that the user manually specified in their code host configuration. [#45918](https://github.com/sourcegraph/sourcegraph/pull/45918)
- Git blame view got a user-interface overhaul and now shows data in a more structured way with additional visual hints. [#44397](https://github.com/sourcegraph/sourcegraph/issues/44397)
- User emails marked as unverified will no longer receive code monitors and account update emails - unverified emails can be verified from the user settings page to continue receiving these emails. [#46184](https://github.com/sourcegraph/sourcegraph/pull/46184)
- Zoekt by default eagerly unmarshals the symbol index into memory. Previously we would unmarshal on every request for the purposes of symbol searches or ranking. This lead to pressure on the Go garbage collector. On sourcegraph.com we have noticed time spent in the garbage collector halved. In the unlikely event this leads to more OOMs in zoekt-webserver, you can disable by setting the environment variable `ZOEKT_ENABLE_LAZY_DOC_SECTIONS=t`. [zoekt#503](https://github.com/sourcegraph/zoekt/pull/503)
- Removes the right side action sidebar that is shown on the code view page and moves the icons into the top nav. [#46339](https://github.com/sourcegraph/sourcegraph/pull/46339)
- The `sourcegraph/prometheus` image no longer starts with `--web.enable-lifecycle --web.enable-admin-api` by default - these flags can be re-enabled by configuring `PROMETHEUS_ADDITIONAL_FLAGS` on the container. [#46393](https://github.com/sourcegraph/sourcegraph/pull/46393)
- The experimental setting `authz.syncJobsRecordsTTL` has been changed to `authz.syncJobsRecordsLimit` - records are no longer retained based on age, but based on this size cap. [#46676](https://github.com/sourcegraph/sourcegraph/pull/46676)
- Renders GitHub pull request references in git blame view. [#46409](https://github.com/sourcegraph/sourcegraph/pull/46409)

### Fixed

- Made search results export use the same results list as the search results page. [#45702](https://github.com/sourcegraph/sourcegraph/pull/45702)
- Code insights with more than 1 year of history will correctly show 12 data points instead of 11. [#45644](https://github.com/sourcegraph/sourcegraph/pull/45644)
- Hourly code insights will now behave correctly and will no longer truncate to midnight UTC on the calendar date the insight was created. [#45644](https://github.com/sourcegraph/sourcegraph/pull/45644)
- Code Insights: fixed an issue where filtering by a search context that included multiple repositories would exclude data. [#45574](https://github.com/sourcegraph/sourcegraph/pull/45574)
- Ignore null JSON objects returned from GitHub API when listing public repositories. [#45969](https://github.com/sourcegraph/sourcegraph/pull/45969)
- Fixed issue where emails that have never been verified before would be unable to receive resent verification emails. [#46185](https://github.com/sourcegraph/sourcegraph/pull/46185)
- Resolved issue preventing LSIF uploads larger than 2GiB (gzipped) from uploading successfully. [#46209](https://github.com/sourcegraph/sourcegraph/pull/46209)
- Local vars in Typescript are now detected as symbols which will positively impact ranking of search results. [go-ctags#10](https://github.com/sourcegraph/go-ctags/pull/10)
- Fix issue in Gitlab OAuth in which user group membership is set too wide - adds `min_access_level=10` to `/groups` request. [#46480](https://github.com/sourcegraph/sourcegraph/pull/46480)

### Removed

- The extension registry no longer supports browsing, creating, or updating legacy extensions. Existing extensions may still be enabled or disabled in user settings and may be listed via the API. (The extension API was deprecated in 2022-09 but is still available if the `enableLegacyExtensions` site config experimental features flag is enabled.)
- User and organization auto-defined search contexts have been permanently removed along with the `autoDefinedSearchContexts` GraphQL query. The only auto-defined context now is the `global` context. [#46083](https://github.com/sourcegraph/sourcegraph/pull/46083)
- The settings `experimentalFeatures.showSearchContext`, `experimentalFeatures.showSearchNotebook`, and `experimentalFeatures.codeMonitoring` have been removed and these features are now permanently enabled when available. [#46086](https://github.com/sourcegraph/sourcegraph/pull/46086)
- The legacy panels on the homepage (recent searches, etc) which were turned off by default but could still be re-enabled by setting `experimentalFeatures.showEnterpriseHomePanels` to true, are permanently removed now. [#45705](https://github.com/sourcegraph/sourcegraph/pull/45705)
- The `site { monitoringStatistics { alerts } }` GraphQL query has been deprecated and will no longer return any data. The query will be removed entirely in a future release. [#46299](https://github.com/sourcegraph/sourcegraph/pull/46299)
- The Monaco version of the search query input and the corresponding feature flag (`experimentalFeatures.editor`) have been permanently removed. [#46249](https://github.com/sourcegraph/sourcegraph/pull/46249)

## 4.3.1

### Changed

- A bug that broke the site-admin page when no repositories have been added to the Sourcegraph instance has been fixed. [#46123](https://github.com/sourcegraph/sourcegraph/pull/46123)

## 4.3.0

### Added

- A "copy path" button has been added to file content, path, and symbol search results on hover or focus, next to the file path. The button copies the relative path of the file in the repo, in the same way as the "copy path" button in the file and repo pages. [#42721](https://github.com/sourcegraph/sourcegraph/pull/42721)
- Unindexed search now use the index for files that have not changed between the unindexed commit and the indexed commit. The result is faster unindexed search in general. If you are noticing issues you can disable by setting the feature flag `search-hybrid` to false. [#37112](https://github.com/sourcegraph/sourcegraph/issues/37112)
- The number of commits listed in the History tab can now be customized for all users by site admins under Configuration -> Global Settings from the site admin page by using the config `history.defaultPageSize`. Individual users may also set `history.defaultPagesize` from their user settings page to override the value set under the Global Settings. [#44651](https://github.com/sourcegraph/sourcegraph/pull/44651)
- Batch Changes: Mounted files can be accessed via the UI on the executions page. [#43180](https://github.com/sourcegraph/sourcegraph/pull/43180)
- Added "Outbound request log" feature for site admins [#44286](https://github.com/sourcegraph/sourcegraph/pull/44286)
- Code Insights: the data series API now provides information about incomplete datapoints during processing
- Added a best-effort migration such that existing Code Insights will display zero results instead of missing points at the start and end of a graph. [#44928](https://github.com/sourcegraph/sourcegraph/pull/44928)
- More complete stack traces for Outbound request log [#45151](https://github.com/sourcegraph/sourcegraph/pull/45151)
- A new status message now reports how many repositories have already been indexed for search. [#45246](https://github.com/sourcegraph/sourcegraph/pull/45246)
- Search contexts can now be starred (favorited) in the search context management page. Starred search contexts will appear before other contexts in the context dropdown menu next to the search box. [#45230](https://github.com/sourcegraph/sourcegraph/pull/45230)
- Search contexts now let you set a context as your default. The default will be selected every time you open Sourcegraph and will appear near the top in the context dropdown menu next to the search box. [#45387](https://github.com/sourcegraph/sourcegraph/pull/45387)
- [search.largeFiles](https://docs.sourcegraph.com/admin/config/site_config#search-largeFiles) accepts an optional prefix `!` to negate a pattern. The order of the patterns within search.largeFiles is honored such that the last pattern matching overrides preceding patterns. For patterns that begin with a literal `!` prefix with a backslash, for example, `\!fileNameStartsWithExcl!.txt`. Previously indexed files that become excluded due to this change will remain in the index until the next reindex [#45318](https://github.com/sourcegraph/sourcegraph/pull/45318)
- [Webhooks](https://docs.sourcegraph.com/admin/config/webhooks/incoming) have been overhauled completely and can now be found under **Site admin > Repositories > Incoming webhooks**. Webhooks that were added via code host configuration are [deprecated](https://docs.sourcegraph.com/admin/config/webhooks/incoming#deprecation-notice) and will be removed in 5.1.0.
- Added support for receiving webhook `push` events from GitHub which will trigger Sourcegraph to fetch the latest commit rather than relying on polling.
- Added support for private container registries in Sourcegraph executors. [Using private registries](https://docs.sourcegraph.com/admin/deploy_executors#using-private-registries)

### Changed

- Batch Change: When one or more changesets are selected, we now display all bulk operations but disable the ones that aren't applicable to the changesets. [#44617](https://github.com/sourcegraph/sourcegraph/pull/44617)
- Gitserver's repository purge worker now runs on a regular interval instead of just on weekends, configurable by the `repoPurgeWorker` site configuration. [#44753](https://github.com/sourcegraph/sourcegraph/pull/44753)
- Editing the presentation metadata (title, line color, line label) or the default filters of a scoped Code Insight will no longer trigger insight recalculation. [#44769](https://github.com/sourcegraph/sourcegraph/pull/44769), [#44797](https://github.com/sourcegraph/sourcegraph/pull/44797)
- Indexed Search's `memory_map_areas_percentage_used` alert has been modified to alert earlier than it used to. It now issues a warning at 60% (previously 70%) and issues a critical alert at 80% (previously 90%).
- Saving a new view of a scoped Code Insight will no longer trigger insight recalculation. [#44679](https://github.com/sourcegraph/sourcegraph/pull/44679)

### Fixed

- The Code Insights commit indexer no longer errors when fetching commits from empty repositories when sub-repo permissions are enabled. [#44558](https://github.com/sourcegraph/sourcegraph/pull/44558)
- Unintended newline characters that could appear in diff view rendering have been fixed. [#44805](https://github.com/sourcegraph/sourcegraph/pull/44805)
- Signing out doesn't immediately log the user back in when there's only one OAuth provider enabled. It now redirects the user to the Sourcegraph login page. [#44803](https://github.com/sourcegraph/sourcegraph/pull/44803)
- An issue causing certain kinds of queries to behave inconsistently in Code Insights. [#44917](https://github.com/sourcegraph/sourcegraph/pull/44917)
- When the setting `batchChanges.enforceForks` is enabled, Batch Changes will now prefix the name of the fork repo it creates with the original repo's namespace name in order to prevent repo name collisions. [#43681](https://github.com/sourcegraph/sourcegraph/pull/43681), [#44458](https://github.com/sourcegraph/sourcegraph/pull/44458), [#44548](https://github.com/sourcegraph/sourcegraph/pull/44548), [#44924](https://github.com/sourcegraph/sourcegraph/pull/44924)
- Code Insights: fixed an issue where certain queries matching sequential whitespace characters would overcount. [#44969](https://github.com/sourcegraph/sourcegraph/pull/44969)
- GitHub fine-grained Personal Access Tokens can now clone repositories correctly, but are not yet officially supported. [#45137](https://github.com/sourcegraph/sourcegraph/pull/45137)
- Detect-and-track Code Insights will now return data for repositories without sub-repo permissions even when sub-repo permissions are enabled on the instance. [#45631](https://github.com/sourcegraph/sourcegraph/pull/45361)

### Removed

- Removed legacy GraphQL field `dirtyMetadata` on an insight series. `insightViewDebug` can be used as an alternative. [#44416](https://github.com/sourcegraph/sourcegraph/pull/44416)
- Removed `search.index.enabled` site configuration setting. Search indexing is now always enabled.
- Removed the experimental feature setting `showSearchContextManagement`. The search context management page is now available to all users with access to search contexts. [#45230](https://github.com/sourcegraph/sourcegraph/pull/45230)
- Removed the experimental feature setting `showComputeComponent`. Any notebooks that made use of the compute component will no longer render the block. The block will be deleted from the databse the next time a notebook that uses it is saved. [#45360](https://github.com/sourcegraph/sourcegraph/pull/45360)

## 4.2.1

- `minio` has been replaced with `blobstore`. Please see the update notes here: https://docs.sourcegraph.com/admin/how-to/blobstore_update_notes

## 4.2.0

### Added

- Creating access tokens is now tracked in the security events. [#43226](https://github.com/sourcegraph/sourcegraph/pull/43226)
- Added `codeIntelAutoIndexing.indexerMap` to site-config that allows users to update the indexers used when inferring precise code intelligence auto-indexing jobs (without having to overwrite the entire inference scripts). For example, `"codeIntelAutoIndexing.indexerMap": {"go": "my.registry/sourcegraph/lsif-go"}` will cause Go projects to use the specified container (in a alternative Docker registry). [#43199](https://github.com/sourcegraph/sourcegraph/pull/43199)
- Code Insights data points that do not contain any results will display zero instead of being omitted from the visualization. Only applies to insight data created after 4.2. [#43166](https://github.com/sourcegraph/sourcegraph/pull/43166)
- Sourcegraph ships with node-exporter, a Prometheus tool that provides hardware / OS metrics that helps Sourcegraph scale your deployment. See your deployment update for more information:
  - [Kubernetes](https://docs.sourcegraph.com/admin/updates/kubernetes)
  - [Docker Compose](https://docs.sourcegraph.com/admin/updates/docker_compose)
- A structural search diagnostic to warn users when a language filter is not set. [#43835](https://github.com/sourcegraph/sourcegraph/pull/43835)
- GitHub/GitLab OAuth success/fail attempts are now a part of the audit log. [#43886](https://github.com/sourcegraph/sourcegraph/pull/43886)
- When rendering a file which is backed by Git LFS, we show a page informing the file is LFS and linking to the file on the codehost. Previously we rendered the LFS pointer. [#43686](https://github.com/sourcegraph/sourcegraph/pull/43686)
- Batch changes run server-side now support secrets. [#27926](https://github.com/sourcegraph/sourcegraph/issues/27926)
- OIDC success/fail login attempts are now a part of the audit log. [#44467](https://github.com/sourcegraph/sourcegraph/pull/44467)
- A new experimental GraphQL query, `permissionsSyncJobs`, that lists the states of recently completed permissions sync jobs and the state of each provider. The TTL of entries retrained can be configured with `authz.syncJobsRecordsTTL`. [#44387](https://github.com/sourcegraph/sourcegraph/pull/44387), [#44258](https://github.com/sourcegraph/sourcegraph/pull/44258)
- The search input has a new search history button and allows cycling through recent searches via up/down arrow keys. [#44544](https://github.com/sourcegraph/sourcegraph/pull/44544)
- Repositories can now be ordered by size on the repo admin page. [#44360](https://github.com/sourcegraph/sourcegraph/pull/44360)
- The search bar contains a new Smart Search toggle. If a search returns no results, Smart Search attempts alternative queries based on a fixed set of rules, and shows their results (if there are any). Smart Search is enabled by default. It can be disabled by default with `"search.defaultMode": "precise"` in settings. [#44385](https://github.com/sourcegraph/sourcegraph/pull/44395)
- Repositories in the site-admin area can now be filtered, so that only indexed repositories are displayed [#45288](https://github.com/sourcegraph/sourcegraph/pull/45288)

### Changed

- Updated minimum required version of `git` to 2.38.1 in `gitserver` and `server` Docker image. This addresses: https://github.blog/2022-04-12-git-security-vulnerability-announced/ and https://lore.kernel.org/git/d1d460f6-e70f-b17f-73a5-e56d604dd9d5@github.com/. [#43615](https://github.com/sourcegraph/sourcegraph/pull/43615)
- When a `content:` filter is used in a query, only file contents will be searched (previously any of file contents, paths, or repos were searched). However, as before, if `type:` is also set, the `content:` filter will search for results of the specified `type:`. [#43442](https://github.com/sourcegraph/sourcegraph/pull/43442)
- Updated [p4-fusion](https://github.com/salesforce/p4-fusion) from `1.11` to `1.12`.

### Fixed

- Fixed a bug where path matches on files in the root directory of a repository were not highlighted. [#43275](https://github.com/sourcegraph/sourcegraph/pull/43275)
- Fixed a bug where a search query wouldn't be validated after the query type has changed. [#43849](https://github.com/sourcegraph/sourcegraph/pull/43849)
- Fixed an issue with insights where a single erroring insight would block access to all insights. This is a breaking change for users of the insights GraphQL api as the `InsightViewConnection.nodes` list may now contain `null`. [#44491](https://github.com/sourcegraph/sourcegraph/pull/44491)
- Fixed a bug where Open in Editor didn't work well with `"repositoryPathPattern" = "{nameWithOwner}"` [#43839](https://github.com/sourcegraph/sourcegraph/pull/44475)

### Removed

- Remove the older `log.gitserver.accessLogs` site config setting. The setting is succeeded by `log.auditLog.gitserverAccess`. [#43174](https://github.com/sourcegraph/sourcegraph/pull/43174)
- Remove `LOG_ALL_GRAPHQL_REQUESTS` env var. The setting is succeeded by `log.auditLog.graphQL`. [#43181](https://github.com/sourcegraph/sourcegraph/pull/43181)
- Removed support for setting `SRC_ENDPOINTS_CONSISTENT_HASH`. This was an environment variable to support the transition to a new consistent hashing scheme introduced in 3.31.0. [#43528](https://github.com/sourcegraph/sourcegraph/pull/43528)
- Removed legacy environment variable `ENABLE_CODE_INSIGHTS_SETTINGS_STORAGE` used in old versions of Code Insights to fall back to JSON settings based storage. All data was previously migrated in version 3.35 and this is no longer supported.

## 4.1.3

### Fixed

- Fixed a bug that caused the Phabricator native extension to not load the right CSS assets. [#43868](https://github.com/sourcegraph/sourcegraph/pull/43868)
- Fixed a bug that prevented search result exports to load. [#43344](https://github.com/sourcegraph/sourcegraph/pull/43344)

## 4.1.2

### Fixed

- Fix code navigation on OSS when CodeIntel is unavailable. [#43458](https://github.com/sourcegraph/sourcegraph/pull/43458)

### Removed

- Removed the onboarding checklist for new users that showed up in the top navigation bar, on user profiles, and in the site-admin overview page. After changes to the underlying user statistics system, the checklist caused severe performance issues for customers with large and heavily-used instances. [#43591](https://github.com/sourcegraph/sourcegraph/pull/43591)

## 4.1.1

### Fixed

- Fixed a bug with normalizing the `published` draft value for `changeset_specs`. [#43390](https://github.com/sourcegraph/sourcegraph/pull/43390)

## 4.1.0

### Added

- Outdated executors now show a warning from the admin page. [#40916](https://github.com/sourcegraph/sourcegraph/pull/40916)
- Added support for better Slack link previews for private instances. Link previews are currently feature-flagged, and site admins can turn them on by creating the `enable-link-previews` feature flag on the `/site-admin/feature-flags` page. [#41843](https://github.com/sourcegraph/sourcegraph/pull/41843)
- Added a new button in the repository settings, under "Mirroring", to delete a repository from disk and reclone it. [#42177](https://github.com/sourcegraph/sourcegraph/pull/42177)
- Batch changes run on the server can now be created within organisations. [#36536](https://github.com/sourcegraph/sourcegraph/issues/36536)
- GraphQL request logs are now compliant with the audit logging format. The old GraphQl logging based on `LOG_ALL_GRAPHQL_REQUESTS` env var is now deprecated and scheduled for removal. [#42550](https://github.com/sourcegraph/sourcegraph/pull/42550)
- Mounting files now works when running batch changes server side. [#31792](https://github.com/sourcegraph/sourcegraph/issues/31792)
- Added mini dashboard of total batch change metrics to the top of the batch changes list page. [#42046](https://github.com/sourcegraph/sourcegraph/pull/42046)
- Added repository sync counters to the code host details page. [#43039](https://github.com/sourcegraph/sourcegraph/pull/43039)

### Changed

- Git server access logs are now compliant with the audit logging format. Breaking change: The 'actor' field is now nested under 'audit' field. [#41865](https://github.com/sourcegraph/sourcegraph/pull/41865)
- All Perforce rules are now stored together in one column and evaluated on a "last rule takes precedence" basis. [#41785](https://github.com/sourcegraph/sourcegraph/pull/41785)
- Security events are now a part of the audit log. [#42653](https://github.com/sourcegraph/sourcegraph/pull/42653)
- "GC AUTO" is now the default garbage collection job. We disable sg maintenance, which had previously replace "GC AUTO", after repeated reports about repo corruption. [#42856](https://github.com/sourcegraph/sourcegraph/pull/42856)
- Security events (audit log) can now optionally omit the internal actor actions (internal traffic). [#42946](https://github.com/sourcegraph/sourcegraph/pull/42946)
- To use the optional `customGitFetch` feature, the `ENABLE_CUSTOM_GIT_FETCH` env var must be set on `gitserver`. [#42704](https://github.com/sourcegraph/sourcegraph/pull/42704)

### Fixed

- WIP changesets in Gitlab >= 14.0 are now prefixed with `Draft:` instead of `WIP:` to accomodate for the [breaking change in Gitlab 14.0](https://docs.gitlab.com/ee/update/removals.html#wip-merge-requests-renamed-draft-merge-requests). [#42024](https://github.com/sourcegraph/sourcegraph/pull/42024)
- When updating the site configuration, the provided Last ID is now used to prevent race conditions when simultaneous config updates occur. [#42691](https://github.com/sourcegraph/sourcegraph/pull/42691)
- When multiple auth providers of the same external service type is set up, there are now separate entries in the user's Account Security settings. [#42865](https://github.com/sourcegraph/sourcegraph/pull/42865)
- Fixed a bug with GitHub code hosts that did not label archived repos correctly when using the "public" repositoryQuery keyword. [#41461](https://github.com/sourcegraph/sourcegraph/pull/41461)
- Fixed a bug that would display the blank batch spec that a batch change is initialized with in the batch specs executions tab. [#42914](https://github.com/sourcegraph/sourcegraph/pull/42914)
- Fixed a bug that would cause menu dropdowns to not open appropriately. [#42779](https://github.com/sourcegraph/sourcegraph/pull/42779)

### Removed

-

## 4.0.1

### Fixed

- Fixed a panic that can be caused by some tracing configurations. [#42027](https://github.com/sourcegraph/sourcegraph/pull/42027)
- Fixed broken code navigation for Javascript. [#42055](https://github.com/sourcegraph/sourcegraph/pull/42055)
- Fixed issue with empty code navigation popovers. [#41958](https://github.com/sourcegraph/sourcegraph/pull/41958)

## 4.0.0

### Added

- A new look for Sourcegraph, previously in beta as "Simple UI", is now permanently enabled. [#41021](https://github.com/sourcegraph/sourcegraph/pull/41021)
- A new [multi-version upgrade](https://docs.sourcegraph.com/admin/updates#multi-version-upgrades) process now allows Sourcegraph instances to upgrade more than a single minor version. Instances at version 3.20 or later can now jump directly to 4.0. [#40628](https://github.com/sourcegraph/sourcegraph/pull/40628)
- Matching ranges in file paths are now highlighted for path results and content results. Matching paths in repository names are now highlighted for repository results. [#41296](https://github.com/sourcegraph/sourcegraph/pull/41296) [#41385](https://github.com/sourcegraph/sourcegraph/pull/41385) [#41470](https://github.com/sourcegraph/sourcegraph/pull/41470)
- Aggregations by repository, file, author, and capture group are now provided for search results. [#39643](https://github.com/sourcegraph/sourcegraph/issues/39643)
- Blob views and search results are now lazily syntax highlighted for better performance. [#39563](https://github.com/sourcegraph/sourcegraph/pull/39563) [#40263](https://github.com/sourcegraph/sourcegraph/pull/40263)
- File links in both the search results and the blob sidebar and now prefetched on hover or focus. [#40354](https://github.com/sourcegraph/sourcegraph/pull/40354) [#41420](https://github.com/sourcegraph/sourcegraph/pull/41420)
- Negation support for the search predicates `-repo:has.path()` and `-repo:has.content()`. [#40283](https://github.com/sourcegraph/sourcegraph/pull/40283)
- Experimental clientside OpenTelemetry can now be enabled with `"observability.client": { "openTelemetry": "/-/debug/otlp" }`, which sends OpenTelemetry to the new [bundled OpenTelemetry Collector](https://docs.sourcegraph.com/admin/observability/opentelemetry). [#37907](https://github.com/sourcegraph/sourcegraph/issues/37907)
- File diff stats are now characterized by 2 figures: lines added and lines removed. Previously, a 3rd figure for lines modified was also used. This is represented by the fields on the `DiffStat` type on the GraphQL API. [#40454](https://github.com/sourcegraph/sourcegraph/pull/40454)

### Changed

- [Sourcegraph with Kubernetes (without Helm)](https://docs.sourcegraph.com/admin/deploy/kubernetes): The `jaeger-agent` sidecar has been replaced by an [OpenTelemetry Collector](https://docs.sourcegraph.com/admin/observability/opentelemetry) DaemonSet + Deployment configuration. The bundled Jaeger instance is now disabled by default, instead of enabled. [#40456](https://github.com/sourcegraph/sourcegraph/issues/40456)
- [Sourcegraph with Docker Compose](https://docs.sourcegraph.com/admin/deploy/docker-compose): The `jaeger` service has been replaced by an [OpenTelemetry Collector](https://docs.sourcegraph.com/admin/observability/opentelemetry) service. The bundled Jaeger instance is now disabled by default, instead of enabled. [#40455](https://github.com/sourcegraph/sourcegraph/issues/40455)
- `"observability.tracing": { "type": "opentelemetry" }` is now the default tracer type. To revert to existing behaviour, set `"type": "jaeger"` instead. The legacy values `"type": "opentracing"` and `"type": "datadog"` have been removed. [#41242](https://github.com/sourcegraph/sourcegraph/pull/41242)
- `"observability.tracing": { "urlTemplate": "" }` is now the default, and if `"urlTemplate"` is left empty, no trace URLs are generated. To revert to existing behaviour, set `"urlTemplate": "{{ .ExternalURL }}/-/debug/jaeger/trace/{{ .TraceID }}"` instead. [#41242](https://github.com/sourcegraph/sourcegraph/pull/41242)
- Code host connection tokens are no longer supported as a fallback method for syncing changesets in Batch Changes. [#25394](https://github.com/sourcegraph/sourcegraph/issues/25394)
- **IMPORTANT:** `repo:contains(file:foo content:bar)` has been renamed to `repo:contains.file(path:foo content:bar)`. `repo:contains.file(foo)` has been renamed to `repo:contains.path(foo)`. `repo:contains()` **is no longer a valid predicate. Saved searches using** `repo:contains()` **will need to be updated to use the new syntax.** [#40389](https://github.com/sourcegraph/sourcegraph/pull/40389)

### Fixed

- Fixed support for bare repositories using the src-cli and other codehost type. This requires the latest version of src-cli. [#40863](https://github.com/sourcegraph/sourcegraph/pull/40863)
- The recommended [src-cli](https://github.com/sourcegraph/src-cli) version is now reported consistently. [#39468](https://github.com/sourcegraph/sourcegraph/issues/39468)
- A performance issue affecting structural search causing results to not stream. It is much faster now. [#40872](https://github.com/sourcegraph/sourcegraph/pull/40872)
- An issue where the saved search input box reports an invalid pattern type for `standard`, which is now valid. [#41068](https://github.com/sourcegraph/sourcegraph/pull/41068)
- Git will now respect system certificate authorities when specifying `certificates` for the `tls.external` site configuration. [#38128](https://github.com/sourcegraph/sourcegraph/issues/38128)
- Fixed a bug where setting `"observability.tracing": {}` would disable tracing, when the intended behaviour is to default to tracing with `"sampling": "selective"` enabled by default. [#41242](https://github.com/sourcegraph/sourcegraph/pull/41242)
- The performance, stability, and latency of search predicates like `repo:has.file()`, `repo:has.content()`, and `file:has.content()` have been dramatically improved. [#418](https://github.com/sourcegraph/zoekt/pull/418), [#40239](https://github.com/sourcegraph/sourcegraph/pull/40239), [#38988](https://github.com/sourcegraph/sourcegraph/pull/38988), [#39501](https://github.com/sourcegraph/sourcegraph/pull/39501)
- A search query issue where quoted patterns inside parenthesized expressions would be interpreted incorrectly. [#41455](https://github.com/sourcegraph/sourcegraph/pull/41455)

### Removed

- `CACHE_DIR` has been removed from the `sourcegraph-frontend` deployment. This required ephemeral storage which will no longer be needed. This variable (and corresponding filesystem mount) has been unused for many releases. [#38934](https://github.com/sourcegraph/sourcegraph/issues/38934)
- Quick links will no longer be shown on the homepage or search sidebar. The `quicklink` setting is now marked as deprecated. [#40750](https://github.com/sourcegraph/sourcegraph/pull/40750)
- Quick links will no longer be shown on the homepage or search sidebar if the "Simple UI" toggle is enabled and will be removed entirely in a future release. The `quicklink` setting is now marked as deprecated. [#40750](https://github.com/sourcegraph/sourcegraph/pull/40750)
- `file:contains()` has been removed from the list of valid predicates. `file:has.content()` and `file:contains.content()` remain, both of which work the same as `file:contains()` and are valid aliases of each other.
- The single-container `sourcegraph/server` deployment no longer bundles a Jaeger instance. [#41244](https://github.com/sourcegraph/sourcegraph/pull/41244)
- The following previously-deprecated fields have been removed from the Batch Changes GraphQL API: `GitBranchChangesetDescription.headRepository`, `BatchChange.initialApplier`, `BatchChange.specCreator`, `Changeset.publicationState`, `Changeset.reconcilerState`, `Changeset.externalState`.

## 3.43.2

### Fixed

- Fixed an issue causing context cancel error dumps when updating a code host config manually. [#40857](https://github.com/sourcegraph/sourcegraph/pull/41265)
- Fixed non-critical errors stopping the repo-syncing process for Bitbucket projectKeys. [#40897](https://github.com/sourcegraph/sourcegraph/pull/40582)
- Fixed an issue marking accounts as expired when the supplied Account ID list has no entries. [#40860](https://github.com/sourcegraph/sourcegraph/pull/40860)

## 3.43.1

### Fixed

- Fixed an infinite render loop on the batch changes detail page, causing the page to become unusable. [#40857](https://github.com/sourcegraph/sourcegraph/pull/40857)
- Unable to pick the correct GitLab OAuth for user authentication and repository permissions syncing when the instance configures more than one GitLab OAuth authentication providers. [#40897](https://github.com/sourcegraph/sourcegraph/pull/40897)

## 3.43.0

### Added

- Enforce 5-changeset limit for batch changes run server-side on an unlicensed instance. [#37834](https://github.com/sourcegraph/sourcegraph/issues/37834)
- Changesets that are not associated with any batch changes can have a retention period set using the site configuration `batchChanges.changesetsRetention`. [#36188](https://github.com/sourcegraph/sourcegraph/pull/36188)
- Added experimental support for exporting traces to an OpenTelemetry collector with `"observability.tracing": { "type": "opentelemetry" }` [#37984](https://github.com/sourcegraph/sourcegraph/pull/37984)
- Added `ROCKSKIP_MIN_REPO_SIZE_MB` to automatically use [Rockskip](https://docs.sourcegraph.com/code_intelligence/explanations/rockskip) for repositories over a certain size. [#38192](https://github.com/sourcegraph/sourcegraph/pull/38192)
- `"observability.tracing": { "urlTemplate": "..." }` can now be set to configure generated trace URLs (for example those generated via `&trace=1`). [#39765](https://github.com/sourcegraph/sourcegraph/pull/39765)

### Changed

- **IMPORTANT: Search queries with patterns surrounded by** `/.../` **will now be interpreted as regular expressions.** Existing search links or code monitors are unaffected. In the rare event where older links rely on the literal meaning of `/.../`, the string will be automatically quoted it in a `content` filter, preserving the original meaning. If you happen to use an existing older link and want `/.../` to work as a regular expression, add `patterntype:standard` to the query. New queries and code monitors will interpret `/.../` as regular expressions. [#38141](https://github.com/sourcegraph/sourcegraph/pull/38141).
- The password policy has been updated and is now part of the standard featureset configurable by site-admins. [#39213](https://github.com/sourcegraph/sourcegraph/pull/39213).
- Replaced the `ALLOW_DECRYPT_MIGRATION` envvar with `ALLOW_DECRYPTION`. See [updated documentation](https://docs.sourcegraph.com/admin/config/encryption). [#39984](https://github.com/sourcegraph/sourcegraph/pull/39984)
- Compute-powered insight now supports only one series custom colors for compute series bars [40038](https://github.com/sourcegraph/sourcegraph/pull/40038)

### Fixed

- Fix issue during code insight creation where selecting `"Run your insight over all your repositories"` reset the currently selected distance between data points. [#39261](https://github.com/sourcegraph/sourcegraph/pull/39261)
- Fix issue where symbols in the side panel did not have file level permission filtering applied correctly. [#39592](https://github.com/sourcegraph/sourcegraph/pull/39592)

### Removed

- The experimental dependencies search feature has been removed, including the `repo:deps(...)` search predicate and the site configuration options `codeIntelLockfileIndexing.enabled` and `experimentalFeatures.dependenciesSearch`. [#39742](https://github.com/sourcegraph/sourcegraph/pull/39742)

## 3.42.2

### Fixed

- Fix issue with capture group insights to fail immediately if they contain invalid queries. [#39842](https://github.com/sourcegraph/sourcegraph/pull/39842)
- Fix issue during conversion of just in time code insights to start backfilling data from the current time instead of the date the insight was created. [#39923](https://github.com/sourcegraph/sourcegraph/pull/39923)

## 3.42.1

### Fixed

- Reverted git version to avoid an issue with commit-graph that could cause repository corruptions [#39537](https://github.com/sourcegraph/sourcegraph/pull/39537)
- Fixed an issue with symbols where they were not respecting sub-repository permissions [#39592](https://github.com/sourcegraph/sourcegraph/pull/39592)

## 3.42.0

### Added

- Reattached changesets now display an action and factor into the stats when previewing batch changes. [#36359](https://github.com/sourcegraph/sourcegraph/issues/36359)
- New site configuration option `"permissions.syncUsersMaxConcurrency"` to control the maximum number of user-centric permissions syncing jobs could be spawned concurrently. [#37918](https://github.com/sourcegraph/sourcegraph/issues/37918)
- Added experimental support for exporting traces to an OpenTelemetry collector with `"observability.tracing": { "type": "opentelemetry" }` [#37984](https://github.com/sourcegraph/sourcegraph/pull/37984)
- Code Insights over some repos now get 12 historic data points in addition to a current daily value and future points that align with the defined interval. [#37756](https://github.com/sourcegraph/sourcegraph/pull/37756)
- A Kustomize overlay and Helm override file to apply envoy filter for networking error caused by service mesh. [#4150](https://github.com/sourcegraph/deploy-sourcegraph/pull/4150) & [#148](https://github.com/sourcegraph/deploy-sourcegraph-helm/pull/148)
- Resource Estimator: Ability to export the estimated results as override file for Helm and Docker Compose. [#18](https://github.com/sourcegraph/resource-estimator/pull/18)
- A toggle to enable/disable a beta simplified UI has been added to the user menu. This new UI is still actively in development and any changes visible with the toggle enabled may not be stable are subject to change. [#38763](https://github.com/sourcegraph/sourcegraph/pull/38763)
- Search query inputs are now backed by the CodeMirror library instead of Monaco. Monaco can be re-enabled by setting `experimentalFeatures.editor` to `"monaco"`. [38584](https://github.com/sourcegraph/sourcegraph/pull/38584)
- Better search-based code navigation for Python using tree-sitter [#38459](https://github.com/sourcegraph/sourcegraph/pull/38459)
- Gitserver endpoint access logs can now be enabled by adding `"log": { "gitserver.accessLogs": true }` to the site config. [#38798](https://github.com/sourcegraph/sourcegraph/pull/38798)
- Code Insights supports a new type of insight—compute-powered insight, currently under the experimental feature flag: `codeInsightsCompute` [#37857](https://github.com/sourcegraph/sourcegraph/issues/37857)
- Cache execution result when mounting files in a batch spec. [sourcegraph/src-cli#795](https://github.com/sourcegraph/src-cli/pull/795)
- Batch Changes changesets open on archived repositories will now move into a [Read-Only state](https://docs.sourcegraph.com/batch_changes/references/faq#why-is-my-changeset-read-only). [#26820](https://github.com/sourcegraph/sourcegraph/issues/26820)

### Changed

- Updated minimum required veresion of `git` to 2.35.2 in `gitserver` and `server` Docker image. This addresses [a few vulnerabilities announced by GitHub](https://github.blog/2022-04-12-git-security-vulnerability-announced/).
- Search: Pasting a query with line breaks into the main search query input will now replace them with spaces instead of removing them. [#37674](https://github.com/sourcegraph/sourcegraph/pull/37674)
- Rewrite resource estimator using the latest metrics [#37869](https://github.com/sourcegraph/sourcegraph/pull/37869)
- Selecting a line multiple times in the file view will only add a single browser history entry [#38204](https://github.com/sourcegraph/sourcegraph/pull/38204)
- The panels on the homepage (recent searches, etc) are now turned off by default. They can be re-enabled by setting `experimentalFeatures.showEnterpriseHomePanels` to true. [#38431](https://github.com/sourcegraph/sourcegraph/pull/38431)
- Log sampling is now enabled by default for Sourcegraph components that use the [new internal logging library](https://github.com/sourcegraph/log)—the first 100 identical log entries per second will always be output, but thereafter only every 100th identical message will be output. It can be configured for each service using the environment variables `SRC_LOG_SAMPLING_INITIAL` and `SRC_LOG_SAMPLING_THEREAFTER`, and if `SRC_LOG_SAMPLING_INITIAL` is set to `0` or `-1` the sampling will be disabled entirely. [#38451](https://github.com/sourcegraph/sourcegraph/pull/38451)
- Deprecated `experimentalFeatures.enableGitServerCommandExecFilter`. Setting this value has no effect on the code any longer and the code to guard against unknown commands is always enabled.
- Zoekt now runs with GOGC=25 by default, helping to reduce the memory consumption of Sourcegraph. Previously it ran with GOGC=50, but we noticed a regression when we switched to go 1.18 which contained significant changes to the go garbage collector. [#38708](https://github.com/sourcegraph/sourcegraph/issues/38708)
- Hide `Publish` action when working with imported changesets. [#37882](https://github.com/sourcegraph/sourcegraph/issues/37882)

### Fixed

- Fix an issue where updating the title or body of a Bitbucket Cloud pull request opened by a batch change could fail when the pull request was not on a fork of the target repository. [#37585](https://github.com/sourcegraph/sourcegraph/issues/37585)
- A bug where some complex `repo:` regexes only returned a subset of repository results. [#37925](https://github.com/sourcegraph/sourcegraph/pull/37925)
- Fix a bug when selecting all the changesets on the Preview Batch Change Page only selected the recently loaded changesets. [#38041](https://github.com/sourcegraph/sourcegraph/pull/38041)
- Fix a bug with bad code insights chart data points links. [#38102](https://github.com/sourcegraph/sourcegraph/pull/38102)
- Code Insights: the commit indexer no longer errors when fetching commits from empty repositories and marks them as successfully indexed. [#39081](https://github.com/sourcegraph/sourcegraph/pull/38091)
- The file view does not jump to the first selected line anymore when selecting multiple lines and the first selected line was out of view. [#38175](https://github.com/sourcegraph/sourcegraph/pull/38175)
- Fixed an issue where multiple activations of the back button are required to navigate back to a previously selected line in a file [#38193](https://github.com/sourcegraph/sourcegraph/pull/38193)
- Support timestamps with numeric timezone format from Gitlab's Webhook payload [#38250](https://github.com/sourcegraph/sourcegraph/pull/38250)
- Fix regression in 3.41 where search-based Code Insights could have their queries wrongly parsed into regex patterns when containing quotes or parentheses. [#38400](https://github.com/sourcegraph/sourcegraph/pull/38400)
- Fixed regression of mismatched `From` address when render emails. [#38589](https://github.com/sourcegraph/sourcegraph/pull/38589)
- Fixed a bug with GitHub code hosts using `"repositoryQuery":{"public"}` where it wasn't respecting exclude archived. [#38839](https://github.com/sourcegraph/sourcegraph/pull/38839)
- Fixed a bug with GitHub code hosts using `repositoryQuery` with custom queries, where it could potentially stall out searching for repos. [#38839](https://github.com/sourcegraph/sourcegraph/pull/38839)
- Fixed an issue in Code Insights were duplicate points were sometimes being returned when displaying series data. [#38903](https://github.com/sourcegraph/sourcegraph/pull/38903)
- Fix issue with Bitbucket Projects repository permissions sync regarding granting pending permissions. [#39013](https://github.com/sourcegraph/sourcegraph/pull/39013)
- Fix issue with Bitbucket Projects repository permissions sync when BindID is username. [#39035](https://github.com/sourcegraph/sourcegraph/pull/39035)
- Improve keyboard navigation for batch changes server-side execution flow. [#38601](https://github.com/sourcegraph/sourcegraph/pull/38601)
- Fixed a bug with the WorkspacePreview panel glitching when it's resized. [#36470](https://github.com/sourcegraph/sourcegraph/issues/36470)
- Handle special characters in search query when creating a batch change from search. [#38772](https://github.com/sourcegraph/sourcegraph/pull/38772)
- Fixed bug when parsing numeric timezone offset in Gitlab webhook payload. [#38250](https://github.com/sourcegraph/sourcegraph/pull/38250)
- Fixed setting unrestricted status on a repository when using the explicit permissions API. If the repository had never had explicit permissions before, previously this call would fail. [#39141](https://github.com/sourcegraph/sourcegraph/pull/39141)

### Removed

- The direct DataDog trace export integration has been removed. ([#37654](https://github.com/sourcegraph/sourcegraph/pull/37654))
- Removed the deprecated git exec forwarder. [#38092](https://github.com/sourcegraph/sourcegraph/pull/38092)
- Browser and IDE extensions banners. [#38715](https://github.com/sourcegraph/sourcegraph/pull/38715)

## 3.41.1

### Fixed

- Fix issue with Bitbucket Projects repository permissions sync when wrong repo IDs were used [#38637](https://github.com/sourcegraph/sourcegraph/pull/38637)
- Fix perforce permissions interpretation for rules where there is a wildcard in the depot name [#37648](https://github.com/sourcegraph/sourcegraph/pull/37648)

### Added

- Allow directory read access for sub repo permissions [#38487](https://github.com/sourcegraph/sourcegraph/pull/38487)

### Changed

- p4-fusion version is upgraded to 1.10 [#38272](https://github.com/sourcegraph/sourcegraph/pull/38272)

## 3.41.0

### Added

- Code Insights: Added toggle display of data series in line charts
- Code Insights: Added dashboard pills for the standalone insight page [#36341](https://github.com/sourcegraph/sourcegraph/pull/36341)
- Extensions: Added site config parameter `extensions.allowOnlySourcegraphAuthoredExtensions`. When enabled only extensions authored by Sourcegraph will be able to be viewed and installed. For more information check out the [docs](https://docs.sourcegraph.com/admin/extensions##allow-only-extensions-authored-by-sourcegraph). [#35054](https://github.com/sourcegraph/sourcegraph/pull/35054)
- Batch Changes Credentials can now be manually validated. [#35948](https://github.com/sourcegraph/sourcegraph/pull/35948)
- Zoekt-indexserver has a new debug landing page, `/debug`, which now exposes information about the queue, the list of indexed repositories, and the list of assigned repositories. Admins can reach the debug landing page by selecting Instrumentation > indexed-search-indexer from the site admin view. The debug page is linked at the top. [#346](https://github.com/sourcegraph/zoekt/pull/346)
- Extensions: Added `enableExtensionsDecorationsColumnView` user setting as [experimental feature](https://docs.sourcegraph.com/admin/beta_and_experimental_features#experimental-features). When enabled decorations of the extensions supporting column decorations (currently only git-extras extension does: [sourcegraph-git-extras/pull/276](https://github.com/sourcegraph/sourcegraph-git-extras/pull/276)) will be displayed in separate columns on the blob page. [#36007](https://github.com/sourcegraph/sourcegraph/pull/36007)
- SAML authentication provider has a new site configuration `allowGroups` that allows filtering users by group membership. [#36555](https://github.com/sourcegraph/sourcegraph/pull/36555)
- A new [templating](https://docs.sourcegraph.com/batch_changes/references/batch_spec_templating) variable, `batch_change_link` has been added for more control over where the "Created by Sourcegraph batch change ..." message appears in the published changeset description. [#491](https://github.com/sourcegraph/sourcegraph/pull/35319)
- Batch specs can now mount local files in the Docker container when using [Sourcegraph CLI](https://docs.sourcegraph.com/cli). [#31790](https://github.com/sourcegraph/sourcegraph/issues/31790)
- Code Monitoring: Notifications via Slack and generic webhooks are now enabled for everyone by default as a beta feature. [#37037](https://github.com/sourcegraph/sourcegraph/pull/37037)
- Code Insights: Sort and limit filters have been added to capture group insights. This gives users more control over which series are displayed. [#34611](https://github.com/sourcegraph/sourcegraph/pull/34611)
- [Running batch changes server-side](https://docs.sourcegraph.com/batch_changes/explanations/server_side) is now in beta! In addition to using src-cli to run batch changes locally, you can now run them server-side as well. This requires installing executors. While running server-side unlocks a new and improved UI experience, you can still use src-cli just like before.
- Code Monitoring: pings for new action types [#37288](https://github.com/sourcegraph/sourcegraph/pull/37288)
- Better search-based code navigation for Java using tree-sitter [#34875](https://github.com/sourcegraph/sourcegraph/pull/34875)

### Changed

- Code Insights: Added warnings about adding `context:` and `repo:` filters in search query.
- Batch Changes: The credentials of the last applying user will now be used to sync changesets when available. If unavailable, then the previous behaviour of using a site or code host configuration credential is retained. [#33413](https://github.com/sourcegraph/sourcegraph/issues/33413)
- Gitserver: we disable automatic git-gc for invocations of git-fetch to avoid corruption of repositories by competing git-gc processes. [#36274](https://github.com/sourcegraph/sourcegraph/pull/36274)
- Commit and diff search: The hard limit of 50 repositories has been removed, and long-running searches will continue running until the timeout is hit. [#36486](https://github.com/sourcegraph/sourcegraph/pull/36486)
- The Postgres DBs `frontend` and `codeintel-db` are now given 1 hour to begin accepting connections before Kubernetes restarts the containers. [#4136](https://github.com/sourcegraph/deploy-sourcegraph/pull/4136)
- The internal git command forwarder has been deprecated and will be removed in 3.42 [#37320](https://github.com/sourcegraph/sourcegraph/pull/37320)

### Fixed

- Unable to send emails through [Google SMTP relay](https://docs.sourcegraph.com/admin/config/email#configuring-sourcegraph-to-send-email-via-google-workspace-gmail) with mysterious error "EOF". [#35943](https://github.com/sourcegraph/sourcegraph/issues/35943)
- A common source of searcher evictions on kubernetes when running large structural searches. [#34828](https://github.com/sourcegraph/sourcegraph/issues/34828)
- An issue with permissions evaluation for saved searches
- An authorization check while Redis is down will now result in an internal server error, instead of clearing a valid session from the user's cookies. [#37016](https://github.com/sourcegraph/sourcegraph/issues/37016)

### Removed

-

## 3.40.2

### Fixed

- Fix issue with OAuth login using a Github code host by reverting gologin dependency update [#36685](https://github.com/sourcegraph/sourcegraph/pull/36685)
- Fix issue with single-container docker image where codeinsights-db was being incorrectly created [#36678](https://github.com/sourcegraph/sourcegraph/pull/36678)

## 3.40.1

### Fixed

- Support expiring OAuth tokens for GitLab which became the default in version 15.0. [#36003](https://github.com/sourcegraph/sourcegraph/pull/36003)
- Fix external service resolver erroring when webhooks not supported. [#35932](https://github.com/sourcegraph/sourcegraph/pull/35932)

## 3.40.0

### Added

- Code Insights: Added fuzzy search filter for dashboard select drop down
- Code Insights: You can share code insights through a shareable link. [#34965](https://github.com/sourcegraph/sourcegraph/pull/34965)
- Search: `path:` is now a valid filter. It is an alias for the existing `file:` filter. [#34947](https://github.com/sourcegraph/sourcegraph/pull/34947)
- Search: `-language` is a valid filter, but the web app displays it as invalid. The web app is fixed to reflect validity. [#34949](https://github.com/sourcegraph/sourcegraph/pull/34949)
- Search-based code intelligence now recognizes local variables in Python, Java, JavaScript, TypeScript, C/C++, C#, Go, and Ruby. [#33689](https://github.com/sourcegraph/sourcegraph/pull/33689)
- GraphQL API: Added support for async external service deletion. This should be used to delete an external service which cannot be deleted within 75 seconds timeout due to a large number of repos. Usage: add `async` boolean field to `deleteExternalService` mutation. Example: `mutation deleteExternalService(externalService: "id", async: true) { alwaysNil }`
- [search.largeFiles](https://docs.sourcegraph.com/admin/config/site_config#search-largeFiles) now supports recursive globs. For example, it is now possible to specify a pattern like `**/*.lock` to match a lock file anywhere in a repository. [#35411](https://github.com/sourcegraph/sourcegraph/pull/35411)
- Permissions: The `setRepositoryPermissionsUnrestricted` mutation was added, which allows explicitly marking a repo as available to all Sourcegraph users. [#35378](https://github.com/sourcegraph/sourcegraph/pull/35378)
- The `repo:deps(...)` predicate can now search through the [Python dependencies of your repositories](https://docs.sourcegraph.com/code_search/how-to/dependencies_search). [#32659](https://github.com/sourcegraph/sourcegraph/issues/32659)
- Batch Changes are now supported on [Bitbucket Cloud](https://bitbucket.org/). [#24199](https://github.com/sourcegraph/sourcegraph/issues/24199)
- Pings for server-side batch changes [#34308](https://github.com/sourcegraph/sourcegraph/pull/34308)
- Indexed search will detect when it is misconfigured and has multiple replicas writing to the same directory. [#35513](https://github.com/sourcegraph/sourcegraph/pull/35513)
- A new token creation callback feature that sends a token back to a trusted program automatically after the user has signed in [#35339](https://github.com/sourcegraph/sourcegraph/pull/35339)
- The Grafana dashboard now has a global container resource usage view to help site-admin quickly identify potential scaling issues. [#34808](https://github.com/sourcegraph/sourcegraph/pull/34808)

### Changed

- Sourcegraph's docker images are now based on Alpine Linux 3.14. [#34508](https://github.com/sourcegraph/sourcegraph/pull/34508)
- Sourcegraph is now built with Go 1.18. [#34899](https://github.com/sourcegraph/sourcegraph/pull/34899)
- Capture group Code Insights now use the Compute streaming endpoint. [#34905](https://github.com/sourcegraph/sourcegraph/pull/34905)
- Code Insights will now automatically generate queries with a default value of `fork:no` and `archived:no` if these fields are not specified by the user. This removes the need to manually add these fields to have consistent behavior from historical to non-historical results. [#30204](https://github.com/sourcegraph/sourcegraph/issues/30204)
- Search Code Insights now use the Search streaming endpoint. [#35286](https://github.com/sourcegraph/sourcegraph/pull/35286)
- Deployment: Nginx ingress controller updated to v1.2.0

### Fixed

- Code Insights: Fixed line chart data series hover effect. Now the active line will be rendered on top of the others.
- Code Insights: Fixed incorrect Line Chart size calculation in FireFox
- Unverified primary emails no longer breaks the Emails-page for users and Users-page for Site Admin. [#34312](https://github.com/sourcegraph/sourcegraph/pull/34312)
- Button to download raw file in blob page is now working correctly. [#34558](https://github.com/sourcegraph/sourcegraph/pull/34558)
- Searches containing `or` expressions are now optimized to evaluate natively on the backends that support it ([#34382](https://github.com/sourcegraph/sourcegraph/pull/34382)), and both commit and diff search have been updated to run optimized `and`, `or`, and `not` queries. [#34595](https://github.com/sourcegraph/sourcegraph/pull/34595)
- Carets in textareas in Firefox are now visible. [#34888](https://github.com/sourcegraph/sourcegraph/pull/34888)
- Changesets to GitHub code hosts could fail with a confusing, non actionable error message. [#35048](https://github.com/sourcegraph/sourcegraph/pull/35048)
- An issue causing search expressions to not work in conjunction with `type:symbol`. [#35126](https://github.com/sourcegraph/sourcegraph/pull/35126)
- A non-descriptive error message that would be returned when using `on.repository` if it is not a valid repository path [#35023](https://github.com/sourcegraph/sourcegraph/pull/35023)
- Reduced database load when viewing or previewing a batch change. [#35501](https://github.com/sourcegraph/sourcegraph/pull/35501)
- Fixed a bug where Capture Group Code Insights generated just in time only returned data for the latest repository in the list. [#35624](https://github.com/sourcegraph/sourcegraph/pull/35624)

### Removed

- The experimental API Docs feature released on our Cloud instance since 3.30.0 has been removed from the product entirely. This product functionality is being superseded by [doctree](https://github.com/sourcegraph/doctree). [#34798](https://github.com/sourcegraph/sourcegraph/pull/34798)

## 3.39.1

### Fixed

- Code Insights: Fixed bug that caused line rendering issues when series data is returned out of order by date.
- Code Insights: Fixed bug that caused before and after parameters to be switched when clicking in to the diff view from an insight.
- Fixed an issue with notebooks that caused the cursor to behave erratically in markdown blocks. [#34227](https://github.com/sourcegraph/sourcegraph/pull/34227)
- Batch Changes on docker compose installations were failing due to a missing environment variable [#813](https://github.com/sourcegraph/deploy-sourcegraph-docker/pull/813).

## 3.39.0

### Added

- Added support for LSIF upload authentication against GitLab.com on Sourcegraph Cloud. [#33254](https://github.com/sourcegraph/sourcegraph/pull/33254)
- Add "getting started/quick start checklist for authenticated users" [#32882](https://github.com/sourcegraph/sourcegraph/pull/32882)
- A redesigned repository page is now available under the `new-repo-page` feature flag. [#33319](https://github.com/sourcegraph/sourcegraph/pull/33319)
- Pings now include notebooks usage metrics. [#30087](https://github.com/sourcegraph/sourcegraph/issues/30087)
- Notebooks are now enabled by default. [#33706](https://github.com/sourcegraph/sourcegraph/pull/33706)
- The Code Insights GraphQL API now accepts Search Contexts as a filter and will extract the expressions embedded the `repo` and `-repo` search query fields from the contexts to apply them as filters on the insight. [#33866](https://github.com/sourcegraph/sourcegraph/pull/33866)
- The Code Insights commit indexer can now index commits in smaller batches. Set the number of days per batch in the site setting `insights.commit.indexer.windowDuration`. A value of 0 (default) will disable batching. [#33666](https://github.com/sourcegraph/sourcegraph/pull/33666)
- Support account lockout after consecutive failed sign-in attempts for builtin authentication provider (i.e. username and password), new config options are added to the site configuration under `"auth.lockout"` to customize the threshold, length of lockout and consecutive periods. [#33999](https://github.com/sourcegraph/sourcegraph/pull/33999)
- pgsql-exporter for Code Insights has been added to docker-compose and Kubernetes deployments to gather database-level metrics. [#780](https://github.com/sourcegraph/deploy-sourcegraph-docker/pull/780), [#4111](https://github.com/sourcegraph/deploy-sourcegraph/pull/4111)
- `repo:dependencies(...)` predicate can now search through the [Go dependencies of your repositories](https://docs.sourcegraph.com/code_search/how-to/dependencies_search). [#32658](https://github.com/sourcegraph/sourcegraph/issues/32658)
- Added a site config value `defaultRateLimit` to optionally configure a global default rate limit for external services.

### Changed

- Code Insights: Replaced native window confirmation dialog with branded modal. [#33637](https://github.com/sourcegraph/sourcegraph/pull/33637)
- Code Insights: Series data is now sorted by semantic version then alphabetically.
- Code Insights: Added locked insights overlays for frozen insights while in limited access mode. Restricted insight editing save change button for frozen insights. [#33062](https://github.com/sourcegraph/sourcegraph/pull/33062)
- Code Insights: A global dashboard will now be automatically created while in limited access mode to provide consistent visibility for unlocked insights. This dashboard cannot be deleted or modified while in limited access mode. [#32992](https://github.com/sourcegraph/sourcegraph/pull/32992)
- Update "getting started checklist for visitors" to a new design [TODO:]
- Update "getting started/quick start checklist for visitors" to a new design [#32882](https://github.com/sourcegraph/sourcegraph/pull/32882)
- Code Insights: Capture group values are now restricted to 100 characters. [#32828](https://github.com/sourcegraph/sourcegraph/pull/32828)
- Repositories for which gitserver's janitor job "sg maintenance" fails will eventually be re-cloned if "DisableAutoGitUpdates" is set to false (default) in site configuration. [#33432](https://github.com/sourcegraph/sourcegraph/pull/33432)
- The Code Insights database is now based on Postgres 12, removing the dependency on TimescaleDB. [#32697](https://github.com/sourcegraph/sourcegraph/pull/32697)

### Fixed

- Fixed create insight button being erroneously disabled.
- Fixed an issue where a `Warning: Sourcegraph cannot send emails!` banner would appear for all users instead of just site admins (introduced in v3.38).
- Fixed reading search pattern type from settings [#32989](https://github.com/sourcegraph/sourcegraph/issues/32989)
- Display a tooltip and truncate the title of a search result when content overflows [#32904](https://github.com/sourcegraph/sourcegraph/pull/32904)
- Search patterns containing `and` and `not` expressions are now optimized to evaluate natively on the Zoekt backend for indexed code content and symbol search wherever possible. These kinds of queries are now typically an order of magnitude faster. Previous cases where no results were returned for expensive search expressions should now work and return results quickly. [#33308](https://github.com/sourcegraph/sourcegraph/pull/33308)
- Fail to log extension activation event will no longer block extension from activating [#33300][https://github.com/sourcegraph/sourcegraph/pull/33300]
- Fixed out-ouf-memory events for gitserver's janitor job "sg maintenance". [#33353](https://github.com/sourcegraph/sourcegraph/issues/33353)
- Setting the publication state for changesets when previewing a batch spec now works correctly if all changesets are selected and there is more than one page of changesets. [#33619](https://github.com/sourcegraph/sourcegraph/issues/33619)

### Removed

-

## 3.38.1

### Fixed

- An issue introduced in 3.38 that caused alerts to not be delivered [#33398](https://github.com/sourcegraph/sourcegraph/pull/33398)

## 3.38.0

### Added

- Added new "Getting started onboarding tour" for not authenticated users on Sourcegraph.com instead of "Search onboarding tour" [#32263](https://github.com/sourcegraph/sourcegraph/pull/32263)
- Pings now include code host integration usage metrics [#31379](https://github.com/sourcegraph/sourcegraph/pull/31379)
- Added `PRECISE_CODE_INTEL_UPLOAD_AWS_USE_EC2_ROLE_CREDENTIALS` environment variable to enable EC2 metadata API authentication to an external S3 bucket storing precise code intelligence uploads. [#31820](https://github.com/sourcegraph/sourcegraph/pull/31820)
- LSIF upload pages now include a section listing the reasons and retention policies resulting in an upload being retained and not expired. [#30864](https://github.com/sourcegraph/sourcegraph/pull/30864)
- Timestamps in the history panel can now be formatted as absolute timestamps by using user setting `history.preferAbsoluteTimestamps`
- Timestamps in the history panel can now be formatted as absolute timestamps by using user setting `history.preferAbsoluteTimestamps` [#31837](https://github.com/sourcegraph/sourcegraph/pull/31837)
- Notebooks from private enterprise instances can now be embedded in external sites by enabling the `enable-embed-route` feature flag. [#31628](https://github.com/sourcegraph/sourcegraph/issues/31628)
- Pings now include IDE extensions usage metrics [#32000](https://github.com/sourcegraph/sourcegraph/pull/32000)
- New EventSource type: `IDEEXTENSION` for IDE extensions-related events [#32000](https://github.com/sourcegraph/sourcegraph/pull/32000)
- Code Monitoring now has a Logs tab enabled as a [beta feature](https://docs.sourcegraph.com/admin/beta_and_experimental_features). This lets you see recent runs of your code monitors and determine if any notifications were sent or if there were any errors during the run. [#32292](https://github.com/sourcegraph/sourcegraph/pull/32292)
- Code Monitoring creation and editing now supports syntax highlighting and autocomplete on the search box. [#32536](https://github.com/sourcegraph/sourcegraph/pull/32536)
- New `repo:dependencies(...)` predicate allows you to [search through the dependencies of your repositories](https://docs.sourcegraph.com/code_search/how-to/dependencies_search). This feature is currently in beta and only npm package repositories are supported with dependencies from `package-lock.json` and `yarn.lock` files. [#32405](https://github.com/sourcegraph/sourcegraph/issues/32405)
- Site config has a new _experimental_ feature called `gitServerPinnedRepos` that allows admins to pin specific repositories to particular gitserver instances. [#32831](https://github.com/sourcegraph/sourcegraph/pull/32831).
- Added [Rockskip](https://docs.sourcegraph.com/code_intelligence/explanations/rockskip), a scalable symbol service backend for a fast symbol sidebar and search-based code intelligence on monorepos.
- Code monitor email notifications can now optionally include the content of new search results. This is disabled by default but can be enabled by editing the code monitor's email action and toggling on "Include search results in sent message". [#32097](https://github.com/sourcegraph/sourcegraph/pull/32097)

### Changed

- Searching for the pattern `//` with regular expression search is now interpreted literally and will search for `//`. Previously, the `//` pattern was interpreted as our regular expression syntax `/<regexp>/` which would in turn be intrpreted as the empty string. Since searching for an empty string offers little practically utility, we now instead interpret `//` to search for its literal meaning in regular expression search. [#31520](https://github.com/sourcegraph/sourcegraph/pull/31520)
- Timestamps in the webapp will now display local time on hover instead of UTC time [#31672](https://github.com/sourcegraph/sourcegraph/pull/31672)
- Updated Postgres version from 12.6 to 12.7 [#31933](https://github.com/sourcegraph/sourcegraph/pull/31933)
- Code Insights will now periodically clean up data series that are not in use. There is a 1 hour grace period where the series can be reattached to a view, after which all of the time series data and metadata will be deleted. [#32094](https://github.com/sourcegraph/sourcegraph/pull/32094)
- Code Insights critical telemetry total count now only includes insights that are not frozen (limited by trial mode restrictions). [#32529](https://github.com/sourcegraph/sourcegraph/pull/32529)
- The Phabricator integration with Gitolite code hosts has been deprecated, the fields have been kept to not break existing systems, but the integration does not work anymore
- The SSH library used to push Batch Change branches to code hosts has been updated to prevent issues pushing to github.com or GitHub Enterprise releases after March 15, 2022. [#32641](https://github.com/sourcegraph/sourcegraph/issues/32641)
- Bumped the minimum supported version of Docker Compose from `1.22.0` to `1.29.0`. [#32631](https://github.com/sourcegraph/sourcegraph/pull/32631)
- [Code host API rate limit configuration](https://docs.sourcegraph.com/admin/repo/update_frequency#code-host-api-rate-limiting) no longer based on code host URLs but only takes effect on each individual external services. To enforce API rate limit, please add configuration to all external services that are intended to be rate limited. [#32768](https://github.com/sourcegraph/sourcegraph/pull/32768)

### Fixed

- Viewing or previewing a batch change is now more resilient when transient network or server errors occur. [#29859](https://github.com/sourcegraph/sourcegraph/issues/29859)
- Search: `select:file` and `select:file.directory` now properly deduplicates results. [#32469](https://github.com/sourcegraph/sourcegraph/pull/32469)
- Security: Patch container images against CVE 2022-0778 [#32679](https://github.com/sourcegraph/sourcegraph/issues/32679)
- When closing a batch change, draft changesets that will be closed are now also shown. [#32481](https://github.com/sourcegraph/sourcegraph/pull/32481)

### Removed

- The deprecated GraphQL field `SearchResults.resultCount` has been removed in favor of its replacement, `matchCount`. [#31573](https://github.com/sourcegraph/sourcegraph/pull/31573)
- The deprecated site-config field `UseJaeger` has been removed. Use `"observability.tracing": { "sampling": "all" }` instead [#31294](https://github.com/sourcegraph/sourcegraph/pull/31294/commits/6793220d6cf1200535a2610d79d2dd9e18c67dca)

## 3.37.0

### Added

- Code in search results is now selectable (e.g. for copying). Just clicking on the code continues to open the corresponding file as it did before. [#30033](https://github.com/sourcegraph/sourcegraph/pull/30033)
- Search Notebooks now support importing and exporting Markdown-formatted files. [#28586](https://github.com/sourcegraph/sourcegraph/issues/28586)
- Added standalone migrator service that can be used to run database migrations independently of an upgrade. For more detail see the [standalone migrator docs](https://docs.sourcegraph.com/admin/how-to/manual_database_migrations) and the [docker-compose](https://docs.sourcegraph.com/admin/install/docker-compose/operations#database-migrations) or [kubernetes](https://docs.sourcegraph.com/admin/install/kubernetes/update#database-migrations) upgrade docs.

### Changed

- Syntax highlighting for JSON now uses a distinct color for strings in object key positions. [#30105](https://github.com/sourcegraph/sourcegraph/pull/30105)
- GraphQL API: The order of events returned by `MonitorTriggerEventConnection` has been reversed so newer events are returned first. The `after` parameter has been modified accordingly to return events older the one specified, to allow for pagination. [31219](https://github.com/sourcegraph/sourcegraph/pull/31219)
- [Query based search contexts](https://docs.sourcegraph.com/code_search/how-to/search_contexts#beta-query-based-search-contexts) are now enabled by default as a [beta feature](https://docs.sourcegraph.com/admin/beta_and_experimental_features). [#30888](https://github.com/sourcegraph/sourcegraph/pull/30888)
- The symbols sidebar loads much faster on old commits (after processing it) when scoped to a subdirectory in a big repository. [#31300](https://github.com/sourcegraph/sourcegraph/pull/31300)

### Fixed

- Links generated by editor endpoint will render image preview correctly. [#30767](https://github.com/sourcegraph/sourcegraph/pull/30767)
- Fixed a race condition in the precise code intel upload expirer process that prematurely expired new uploads. [#30546](https://github.com/sourcegraph/sourcegraph/pull/30546)
- Pushing changesets from Batch Changes to code hosts with self-signed TLS certificates has been fixed. [#31010](https://github.com/sourcegraph/sourcegraph/issues/31010)
- Fixed LSIF uploads not being expired according to retention policies when the repository contained tags and branches with the same name but pointing to different commits. [#31108](https://github.com/sourcegraph/sourcegraph/pull/31108)
- Service discovery for the symbols service can transition from no endpoints to endpoints. Previously we always returned an error after the first empty state. [#31225](https://github.com/sourcegraph/sourcegraph/pull/31225)
- Fixed performance issue in LSIF upload processing, reducing the latency between uploading an LSIF index and accessing precise code intel in the UI. ([#30978](https://github.com/sourcegraph/sourcegraph/pull/30978), [#31143](https://github.com/sourcegraph/sourcegraph/pull/31143))
- Fixed symbols not appearing when no files changed between commits. [#31295](https://github.com/sourcegraph/sourcegraph/pull/31295)
- Fixed symbols not appearing when too many files changed between commits. [#31110](https://github.com/sourcegraph/sourcegraph/pull/31110)
- Fixed runaway disk usage in the `symbols` service. [#30647](https://github.com/sourcegraph/sourcegraph/pull/30647)

### Removed

- Removed `experimentalFeature.showCodeMonitoringTestEmailButton`. Test emails can still be sent by editing the code monitor and expanding the "Send email notification" section. [#29953](https://github.com/sourcegraph/sourcegraph/pull/29953)

## 3.36.3

### Fixed

- Fix Code Monitor permissions. For more detail see our [security advisory](https://github.com/sourcegraph/sourcegraph/security/advisories/GHSA-xqv2-x6f2-w3pf) [#30547](https://github.com/sourcegraph/sourcegraph/pull/30547)

## 3.36.2

### Removed

- The TOS consent screen which would appear for all users upon signing into Sourcegraph. We had some internal miscommunication on this onboarding flow and it didn’t turn out the way we intended, this effectively reverts that change. ![#30192](https://github.com/sourcegraph/sourcegraph/issues/30192)

## 3.36.1

### Fixed

- Fix broken 'src lsif upload' inside executor due to basic auth removal. [#30023](https://github.com/sourcegraph/sourcegraph/pull/30023)

## 3.36.0

### Added

- Search contexts can now be defined with a restricted search query as an alternative to a specific list of repositories and revisions. This feature is _beta_ and may change in the following releases. Allowed filters: `repo`, `rev`, `file`, `lang`, `case`, `fork`, `visibility`. `OR`, `AND` expressions are also allowed. To enable this feature to all users, set `experimentalFeatures.searchContextsQuery` to true in global settings. You'll then see a "Create context" button from the search results page and a "Query" input field in the search contexts form. If you want revisions specified in these query based search contexts to be indexed, set `experimentalFeatures.search.index.query.contexts` to true in site configuration. [#29327](https://github.com/sourcegraph/sourcegraph/pull/29327)
- More explicit Terms of Service and Privacy Policy consent has been added to Sourcegraph Server. [#28716](https://github.com/sourcegraph/sourcegraph/issues/28716)
- Batch changes will be created on forks of the upstream repository if the new `batchChanges.enforceForks` site setting is enabled. [#17879](https://github.com/sourcegraph/sourcegraph/issues/17879)
- Symbolic links are now searchable. Previously it was possible to navigate to symbolic links in the repository tree view, however the symbolic links were ignored during searches. [#29567](https://github.com/sourcegraph/sourcegraph/pull/29567), [#237](https://github.com/sourcegraph/zoekt/pull/237)
- Maximum number of references/definitions shown in panel can be adjusted in settings with `codeIntelligence.maxPanelResults`. If not set, a hardcoded limit of 500 was used. [#29629](https://github.com/sourcegraph/sourcegraph/29629)
- Search notebooks are now fully persistable. You can create notebooks through the WYSIWYG editor and share them via a unique URL. We support two visibility modes: private (only the creator can view the notebook) and public (everyone can view the notebook). This feature is _beta_ and may change in the following releases. [#27384](https://github.com/sourcegraph/sourcegraph/issues/27384)
- Code Insights that are run over all repositories now have data points with links that lead to the search page. [#29587](https://github.com/sourcegraph/sourcegraph/pull/29587)
- Code Insights creation UI query field now supports different syntax highlight modes based on `patterntype` filter. [#29733](https://github.com/sourcegraph/sourcegraph/pull/29733)
- Code Insights creation UI query field now has live-preview button that leads to the search page with predefined query value. [#29698](https://github.com/sourcegraph/sourcegraph/pull/29698)
- Code Insights creation UI detect and track patterns can now search across all repositories. [#29906](https://github.com/sourcegraph/sourcegraph/pull/29906)
- Pings now contain aggregated CTA metrics. [#29966](https://github.com/sourcegraph/sourcegraph/pull/29966)
- Pings now contain aggregated CTA metrics. [#29966](https://github.com/sourcegraph/sourcegraph/pull/29966) and [#31389](https://github.com/sourcegraph/sourcegraph/pull/31389)

### Changed

- Sourcegraph's API (streaming search, GraphQL, etc.) may now be used from any domain when using an access token for authentication, or with no authentication in the case of Sourcegraph.com. [#28775](https://github.com/sourcegraph/sourcegraph/pull/28775)
- The endpoint `/search/stream` will be retired in favor of `/.api/search/stream`. This requires no action unless you have developed custom code against `/search/stream`. We will support both endpoints for a short period of time before removing `/search/stream`. Please refer to the [documentation](https://docs.sourcegraph.com/api/stream_api) for more information.
- When displaying the content of symbolic links in the repository tree view, we will show the relative path to the link's target instead of the target's content. This behavior is consistent with how we display symbolic links in search results. [#29687](https://github.com/sourcegraph/sourcegraph/pull/29687)
- A new janitor job, "sg maintenance" was added to gitserver. The new job replaces "garbage collect" with the goal to optimize the performance of git operations for large repositories. You can choose to enable "garbage collect" again by setting the environment variables "SRC_ENABLE_GC_AUTO" to "true" and "SRC_ENABLE_SG_MAINTENANCE" to "false" for gitserver. Note that you must not enable both options at the same time. [#28224](https://github.com/sourcegraph/sourcegraph/pull/28224).
- Search results across repositories are now ordered by repository rank by default. By default the rank is the number of stars a repository has. An administrator can inflate the rank of a repository via `experimentalFeatures.ranking.repoScores`. If you notice increased latency in results, you can disable this feature by setting `experimentalFeatures.ranking.maxReorderQueueSize` to 0. [#29856](https://github.com/sourcegraph/sourcegraph/pull/29856)
- Search results within the same file are now ordered by relevance instead of line number. To order by line number, update the setting `experimentalFeatures.clientSearchResultRanking: "by-line-number"`. [#29046](https://github.com/sourcegraph/sourcegraph/pull/29046)
- Bumped the symbols processing timeout from 20 minutes to 2 hours and made it configurable. [#29891](https://github.com/sourcegraph/sourcegraph/pull/29891)

### Fixed

- Issue preventing searches from completing when certain patterns contain `@`. [#29489](https://github.com/sourcegraph/sourcegraph/pull/29489)
- The grafana dashboard for "successful search request duration" reports the time for streaming search which is used by the browser. Previously it reported the GraphQL time which the browser no longer uses. [#29625](https://github.com/sourcegraph/sourcegraph/pull/29625)
- A regression introduced in 3.35 causing Code Insights that are run over all repositories to not query against repositories that have permissions enabled. (Restricted repositories are and remain filtered based on user permissions when a user views a chart, not at query time.) This may cause global Insights to undercount for data points generated after upgrading to 3.35 and before upgrading to 3.36. [](https://github.com/sourcegraph/sourcegraph/pull/29725)
- Renaming repositories now removes the old indexes on Zoekt's disks. This did not affect search results, only wasted disk space. This was a regression introduced in Sourcegraph 3.33. [#29685](https://github.com/sourcegraph/sourcegraph/issues/29685)

### Removed

- Removed unused backend service from Kubernetes deployments. [#4050](https://github.com/sourcegraph/deploy-sourcegraph/pull/4050)

## 3.35.2

### Fixed

- Fix Code Monitor permissions. For more detail see our [security advisory](https://github.com/sourcegraph/sourcegraph/security/advisories/GHSA-xqv2-x6f2-w3pf) [#30547](https://github.com/sourcegraph/sourcegraph/pull/30547)

## 3.35.1

**⚠️ Due to issues related to Code Insights in the 3.35.0 release, users are advised to upgrade directly to 3.35.1.**

### Fixed

- Skipped migrations caused existing Code Insights to not appear. [#29395](https://github.com/sourcegraph/sourcegraph/pull/29395)
- Enterprise-only out-of-band migrations failed to execute due to missing enterprise configuration flag. [#29426](https://github.com/sourcegraph/sourcegraph/pull/29426)

## 3.35.0

**⚠️ Due to issues related to Code Insights on this release, users are advised to upgrade directly to 3.35.1.**

### Added

- Individual batch changes can publish multiple changesets to the same repository by specifying multiple target branches using the [`on.branches`](https://docs.sourcegraph.com/batch_changes/references/batch_spec_yaml_reference#on-repository) attribute. [#25228](https://github.com/sourcegraph/sourcegraph/issues/25228)
- Low resource overlay added. NOTE: this is designed for internal-use only. Customers can use the `minikube` overlay to achieve similar results.[#4012](https://github.com/sourcegraph/deploy-sourcegraph/pull/4012)
- Code Insights has a new insight `Detect and Track` which will generate unique time series from the matches of a pattern specified as a regular expression capture group. This is currently limited to insights scoped to specific repositories. [docs](https://docs.sourcegraph.com/code_insights/explanations/automatically_generated_data_series)
- Code Insights is persisted entirely in the `codeinsights-db` database. A migration will automatically be performed to move any defined insights and dashboards from your user, org, or global settings files.
- The GraphQL API for Code Insights has entered beta. [docs](https://docs.sourcegraph.com/code_insights/references/code_insights_graphql_api)
- The `SRC_GIT_SERVICE_MAX_EGRESS_BYTES_PER_SECOND` environment variable to control the egress throughput of gitserver's git service (e.g. used by zoekt-index-server to clone repos to index). Set to -1 for no limit. [#29197](https://github.com/sourcegraph/sourcegraph/pull/29197)
- Search suggestions via the GraphQL API were deprecated last release and are now no longer available. Suggestions now work only with the search streaming API. [#29283](https://github.com/sourcegraph/sourcegraph/pull/29283)
- Clicking on a token will now jump to its definition. [#28520](https://github.com/sourcegraph/sourcegraph/pull/28520)

### Changed

- The `ALLOW_DECRYPT_MIGRATION` environment variable is now read by the `worker` service, not the `frontend` service as in previous versions.
- External services will stop syncing if they exceed the user / site level limit for total number of repositories added. It will only continue syncing if the extra repositories are removed or the corresponding limit is increased, otherwise it will stop syncing for the very first repository each time the syncer attempts to sync the external service again. [#28674](https://github.com/sourcegraph/sourcegraph/pull/28674)
- Sourcegraph services now listen to SIGTERM signals. This allows smoother rollouts in kubernetes deployments. [#27958](https://github.com/sourcegraph/sourcegraph/pull/27958)
- The sourcegraph-frontend ingress now uses the networking.k8s.io/v1 api. This adds support for k8s v1.22 and later, and deprecates support for versions older than v1.18.x [#4029](https://github.com/sourcegraph/deploy-sourcegraph/pull/4029)
- Non-bare repositories found on gitserver will be removed by a janitor job. [#28895](https://github.com/sourcegraph/sourcegraph/pull/28895)
- The search bar is no longer auto-focused when navigating between files. This change means that the keyboard shortcut Cmd+LeftArrow (or Ctrl-LeftArrow) now goes back to the browser's previous page instead of moving the cursor position to the first position of the search bar. [#28943](https://github.com/sourcegraph/sourcegraph/pull/28943)
- Code Insights series over all repositories can now be edited
- Code Insights series over all repositories now support a custom time interval and will calculate with 12 points starting at the moment the series is created and working backwards.
- Minio service upgraded to RELEASE.2021-12-10T23-03-39Z. [#29188](https://github.com/sourcegraph/sourcegraph/pull/29188)
- Code insights creation UI form query field now supports suggestions and syntax highlighting. [#28130](https://github.com/sourcegraph/sourcegraph/pull/28130)
- Using `select:repo` in search queries will now stream results incrementally, greatly improving speed and reducing time-to-first-result. [#28920](https://github.com/sourcegraph/sourcegraph/pull/28920)
- The fuzzy file finder is now enabled by default and can be activated with the shortcut `Cmd+K` on macOS and `Ctrl+K` on Linux/Windows. Change the user setting `experimentalFeatures.fuzzyFinder` to `false` to disable this feature. [#29010](https://github.com/sourcegraph/sourcegraph/pull/29010)
- Search-based code intelligence and the symbol sidebar are much faster now that the symbols service incrementally processes files that changed. [#27932](https://github.com/sourcegraph/sourcegraph/pull/27932)

### Fixed

- Moving a changeset from draft state into published state was broken on GitLab code hosts. [#28239](https://github.com/sourcegraph/sourcegraph/pull/28239)
- The shortcuts for toggling the History Panel and Line Wrap were not working on Mac. [#28574](https://github.com/sourcegraph/sourcegraph/pull/28574)
- Suppresses docker-on-mac warning for Kubernetes, Docker Compose, and Pure Docker deployments. [#28405](https://github.com/sourcegraph/sourcegraph/pull/28821)
- Fixed an issue where certain regexp syntax for repository searches caused the entire search, including non-repository searches, to fail with a parse error (issue affects only version 3.34). [#28826](https://github.com/sourcegraph/sourcegraph/pull/28826)
- Modifying changesets on Bitbucket Server could previously fail if the local copy in Batch Changes was out of date. That has been fixed by retrying the operations in case of a 409 response. [#29100](https://github.com/sourcegraph/sourcegraph/pull/29100)

### Removed

- Settings files (user, org, global) as a persistence mechanism for Code Insights are now deprecated.
- Query-runner deployment has been removed. You can safely remove the `query-runner` service from your installation.

## 3.34.2

### Fixed

- A bug introduced in 3.34 and 3.34.1 that resulted in certain repositories being missed in search results. [#28624](https://github.com/sourcegraph/sourcegraph/pull/28624)

## 3.34.1

### Fixed

- Fixed Redis alerting for docker-compose deployments [#28099](https://github.com/sourcegraph/sourcegraph/issues/28099)

## 3.34.0

### Added

- Added documentation for merging site-config files. Available since 3.32 [#21220](https://github.com/sourcegraph/sourcegraph/issues/21220)
- Added site config variable `cloneProgressLog` to optionally enable logging of clone progress to temporary files for debugging. Disabled by default. [#26568](https://github.com/sourcegraph/sourcegraph/pull/26568)
- GNU's `wget` has been added to all `sourcegraph/*` Docker images that use `sourcegraph/alpine` as its base [#26823](https://github.com/sourcegraph/sourcegraph/pull/26823)
- Added the "no results page", a help page shown if a search doesn't return any results [#26154](https://github.com/sourcegraph/sourcegraph/pull/26154)
- Added monitoring page for Redis databases [#26967](https://github.com/sourcegraph/sourcegraph/issues/26967)
- The search indexer only polls repositories that have been marked as changed. This reduces a large source of load in installations with a large number of repositories. If you notice index staleness, you can try disabling by setting the environment variable `SRC_SEARCH_INDEXER_EFFICIENT_POLLING_DISABLED` on `sourcegraph-frontend`. [#27058](https://github.com/sourcegraph/sourcegraph/issues/27058)
- Pings include instance wide total counts of Code Insights grouped by presentation type, series type, and presentation-series type. [#27602](https://github.com/sourcegraph/sourcegraph/pull/27602)
- Added logging of incoming Batch Changes webhooks, which can be viewed by site admins. By default, sites without encryption will log webhooks for three days, while sites with encryption will not log webhooks without explicit configuration. [See the documentation for more details](https://docs.sourcegraph.com/admin/config/batch_changes#incoming-webhooks). [#26669](https://github.com/sourcegraph/sourcegraph/issues/26669)
- Added support for finding implementations of interfaces and methods. [#24854](https://github.com/sourcegraph/sourcegraph/pull/24854)

### Changed

- Removed liveness probes from Kubernetes Prometheus deployment [#2970](https://github.com/sourcegraph/deploy-sourcegraph/pull/2970)
- Batch Changes now requests the `workflow` scope on GitHub personal access tokens to allow batch changes to write to the `.github` directory in repositories. If you have already configured a GitHub PAT for use with Batch Changes, we suggest adding the scope to the others already granted. [#26606](https://github.com/sourcegraph/sourcegraph/issues/26606)
- Sourcegraph's Prometheus and Alertmanager dependency has been upgraded to v2.31.1 and v0.23.0 respectively. [#27336](https://github.com/sourcegraph/sourcegraph/pull/27336)
- The search UI's repositories count as well as the GraphQL API's `search().repositories` and `search().repositoriesCount` have changed semantics from the set of searchable repositories to the set of repositories with matches. In a future release, we'll introduce separate fields for the set of searchable repositories backed by a [scalable implementation](https://github.com/sourcegraph/sourcegraph/issues/27274). [#26995](https://github.com/sourcegraph/sourcegraph/issues/26995)

### Fixed

- An issue that causes the server to panic when performing a structural search via the GQL API for a query that also
  matches missing repos (affected versions 3.33.0 and 3.32.0)
  . [#26630](https://github.com/sourcegraph/sourcegraph/pull/26630)
- Improve detection for Docker running in non-linux
  environments. [#23477](https://github.com/sourcegraph/sourcegraph/issues/23477)
- Fixed the cache size calculation used for Kubernetes deployments. Previously, the calculated value was too high and would exceed the ephemeral storage request limit. #[26283](https://github.com/sourcegraph/sourcegraph/issues/26283)
- Fixed a regression that was introduced in 3.27 and broke SSH-based authentication for managing Batch Changes changesets on code hosts. SSH keys generated by Sourcegraph were not used for authentication and authenticating with the code host would fail if no SSH key with write-access had been added to `gitserver`. [#27491](https://github.com/sourcegraph/sourcegraph/pull/27491)
- Private repositories matching `-repo:` expressions are now excluded. This was a regression introduced in 3.33.0. [#27044](https://github.com/sourcegraph/sourcegraph/issues/27044)

### Removed

- All version contexts functionality (deprecated in 3.33) is now removed. [#26267](https://github.com/sourcegraph/sourcegraph/issues/26267)
- Query filter `repogroup` (deprecated in 3.33) is now removed. [#24277](https://github.com/sourcegraph/sourcegraph/issues/24277)
- Sourcegraph no longer uses CSRF security tokens/cookies to prevent CSRF attacks. Instead, Sourcegraph now relies solely on browser's CORS policies (which were already in place.) In practice, this is just as safe and leads to a simpler CSRF threat model which reduces security risks associated with our threat model complexity. [#7658](https://github.com/sourcegraph/sourcegraph/pull/7658)
- Notifications for saved searches (deprecated in v3.31.0) have been removed [#27912](https://github.com/sourcegraph/sourcegraph/pull/27912/files)

## 3.33.2

### Fixed

- Fixed: backported saved search and code monitor notification fixes from 3.34.0 [#28019](https://github.com/sourcegraph/sourcegraph/pull/28019)

## 3.33.1

### Fixed

- Private repositories matching `-repo:` expressions are now excluded. This was a regression introduced in 3.33.0. [#27044](https://github.com/sourcegraph/sourcegraph/issues/27044)
- Fixed a regression that was introduced in 3.27 and broke SSH-based authentication for managing Batch Changes changesets on code hosts. SSH keys generated by Sourcegraph were not used for authentication and authenticating with the code host would fail if no SSH key with write-access had been added to `gitserver`. [#27491](https://github.com/sourcegraph/sourcegraph/pull/27491)

## 3.33.0

### Added

- More rules have been added to the search query validation so that user get faster feedback on issues with their query. [#24747](https://github.com/sourcegraph/sourcegraph/pull/24747)
- Bloom filters have been added to the zoekt indexing backend to accelerate queries with code fragments matching `\w{4,}`. [zoekt#126](https://github.com/sourcegraph/zoekt/pull/126)
- For short search queries containing no filters but the name of a supported programming language we are now suggesting to run the query with a language filter. [#25792](https://github.com/sourcegraph/sourcegraph/pull/25792)
- The API scope used by GitLab OAuth can now optionally be configured in the provider. [#26152](https://github.com/sourcegraph/sourcegraph/pull/26152)
- Added Apex language support for syntax highlighting and search-based code intelligence. [#25268](https://github.com/sourcegraph/sourcegraph/pull/25268)

### Changed

- Search context management pages are now only available in the Sourcegraph enterprise version. Search context dropdown is disabled in the OSS version. [#25147](https://github.com/sourcegraph/sourcegraph/pull/25147)
- Search contexts GQL API is now only available in the Sourcegraph enterprise version. [#25281](https://github.com/sourcegraph/sourcegraph/pull/25281)
- When running a commit or diff query, the accepted values of `before` and `after` have changed from "whatever git accepts" to a [slightly more strict subset](https://docs.sourcegraph.com/code_search/reference/language#before) of that. [#25414](https://github.com/sourcegraph/sourcegraph/pull/25414)
- Repogroups and version contexts are deprecated in favor of search contexts. Read more about the deprecation and how to migrate to search contexts in the [blog post](https://about.sourcegraph.com/blog/introducing-search-contexts). [#25676](https://github.com/sourcegraph/sourcegraph/pull/25676)
- Search contexts are now enabled by default in the Sourcegraph enterprise version. [#25674](https://github.com/sourcegraph/sourcegraph/pull/25674)
- Code Insights background queries will now retry a maximum of 10 times (down from 100). [#26057](https://github.com/sourcegraph/sourcegraph/pull/26057)
- Our `sourcegraph/cadvisor` Docker image has been upgraded to cadvisor version `v0.42.0`. [#26126](https://github.com/sourcegraph/sourcegraph/pull/26126)
- Our `jaeger` version in the `sourcegraph/sourcegraph` Docker image has been upgraded to `1.24.0`. [#26215](https://github.com/sourcegraph/sourcegraph/pull/26215)

### Fixed

- A search regression in 3.32.0 which caused instances with search indexing _disabled_ (very rare) via `"search.index.enabled": false,` in their site config to crash with a panic. [#25321](https://github.com/sourcegraph/sourcegraph/pull/25321)
- An issue where the default `search.index.enabled` value on single-container Docker instances would incorrectly be computed as `false` in some situations. [#25321](https://github.com/sourcegraph/sourcegraph/pull/25321)
- StatefulSet service discovery in Kubernetes correctly constructs pod hostnames in the case where the ServiceName is different from the StatefulSet name. [#25146](https://github.com/sourcegraph/sourcegraph/pull/25146)
- An issue where clicking on a link in the 'Revisions' search sidebar section would result in an invalid query if the query didn't already contain a 'repo:' filter. [#25076](https://github.com/sourcegraph/sourcegraph/pull/25076)
- An issue where links to jump to Bitbucket Cloud wouldn't render in the UI. [#25533](https://github.com/sourcegraph/sourcegraph/pull/25533)
- Fixed some code insights pings being aggregated on `anonymous_user_id` instead of `user_id`. [#25926](https://github.com/sourcegraph/sourcegraph/pull/25926)
- Code insights running over all repositories using a commit search (`type:commit` or `type:diff`) would fail to deserialize and produce no results. [#25928](https://github.com/sourcegraph/sourcegraph/pull/25928)
- Fixed an issue where code insights queries could produce a panic on queued records that did not include a `record_time` [#25929](https://github.com/sourcegraph/sourcegraph/pull/25929)
- Fixed an issue where Batch Change changeset diffs would sometimes render incorrectly when previewed from the UI if they contained deleted empty lines. [#25866](https://github.com/sourcegraph/sourcegraph/pull/25866)
- An issue where `repo:contains.commit.after()` would fail on some malformed git repositories. [#25974](https://github.com/sourcegraph/sourcegraph/issues/25974)
- Fixed primary email bug where users with no primary email set would break the email setting page when trying to add a new email. [#25008](https://github.com/sourcegraph/sourcegraph/pull/25008)
- An issue where keywords like `and`, `or`, `not` would not be highlighted properly in the search bar due to the presence of quotes. [#26135](https://github.com/sourcegraph/sourcegraph/pull/26135)
- An issue where frequent search indexing operations led to incoming search queries timing out. When these timeouts happened in quick succession, `zoekt-webserver` processes would shut themselves down via their `watchdog` routine. This should now only happen when a given `zoekt-webserver` is under-provisioned on CPUs. [#25872](https://github.com/sourcegraph/sourcegraph/issues/25872)
- Since 3.28.0, Batch Changes webhooks would not update changesets opened in private repositories. This has been fixed. [#26380](https://github.com/sourcegraph/sourcegraph/issues/26380)
- Reconciling batch changes could stall when updating the state of a changeset that already existed. This has been fixed. [#26386](https://github.com/sourcegraph/sourcegraph/issues/26386)

### Removed

- Batch Changes changeset specs stored the raw JSON used when creating them, which is no longer used and is not exposed in the API. This column has been removed, thereby saving space in the Sourcegraph database. [#25453](https://github.com/sourcegraph/sourcegraph/issues/25453)
- The query builder page experimental feature, which was disabled in 3.21, is now removed. The setting `{ "experimentalFeatures": { "showQueryBuilder": true } }` now has no effect. [#26125](https://github.com/sourcegraph/sourcegraph/pull/26125)

## 3.32.1

### Fixed

- Fixed a regression that was introduced in 3.27 and broke SSH-based authentication for managing Batch Changes changesets on code hosts. SSH keys generated by Sourcegraph were not used for authentication and authenticating with the code host would fail if no SSH key with write-access had been added to `gitserver`. [#27491](https://github.com/sourcegraph/sourcegraph/pull/27491)

## 3.32.0

### Added

- The search sidebar shows a revisions section if all search results are from a single repository. This makes it easier to search in and switch between different revisions. [#23835](https://github.com/sourcegraph/sourcegraph/pull/23835)
- The various alerts overview panels in Grafana can now be clicked to go directly to the relevant panels and dashboards. [#24920](https://github.com/sourcegraph/sourcegraph/pull/24920)
- Added a `Documentation` tab to the Site Admin Maintenance panel that links to the official Sourcegraph documentation. [#24917](https://github.com/sourcegraph/sourcegraph/pull/24917)
- Code Insights that run over all repositories now generate a moving daily snapshot between time points. [#24804](https://github.com/sourcegraph/sourcegraph/pull/24804)
- The Code Insights GraphQL API now restricts the results to user, org, and globally scoped insights. Insights will be synced to the database with access associated to the user or org setting containing the insight definition. [#25017](https://github.com/sourcegraph/sourcegraph/pull/25017)
- The timeout for long-running Git commands can be customized via `gitLongCommandTimeout` in the site config. [#25080](https://github.com/sourcegraph/sourcegraph/pull/25080)

### Changed

- `allowGroupsPermissionsSync` in the GitHub authorization provider is now required to enable the experimental GitHub teams and organization permissions caching. [#24561](https://github.com/sourcegraph/sourcegraph/pull/24561)
- GitHub external code hosts now validate if a corresponding authorization provider is set, and emits a warning if not. [#24526](https://github.com/sourcegraph/sourcegraph/pull/24526)
- Sourcegraph is now built with Go 1.17. [#24566](https://github.com/sourcegraph/sourcegraph/pull/24566)
- Code Insights is now available only in the Sourcegraph enterprise. [#24741](https://github.com/sourcegraph/sourcegraph/pull/24741)
- Prometheus in Sourcegraph with Docker Compose now scrapes Postgres and Redis instances for metrics. [deploy-sourcegraph-docker#580](https://github.com/sourcegraph/deploy-sourcegraph-docker/pull/580)
- Symbol suggestions now leverage optimizations for global searches. [#24943](https://github.com/sourcegraph/sourcegraph/pull/24943)

### Fixed

- Fixed a number of issues where repository permissions sync may fail for instances with very large numbers of repositories. [#24852](https://github.com/sourcegraph/sourcegraph/pull/24852), [#24972](https://github.com/sourcegraph/sourcegraph/pull/24972)
- Fixed excessive re-rendering of the whole web application on every keypress in the search query input. [#24844](https://github.com/sourcegraph/sourcegraph/pull/24844)
- Code Insights line chart now supports different timelines for each data series (lines). [#25005](https://github.com/sourcegraph/sourcegraph/pull/25005)
- Postgres exporter now exposes pg_stat_activity account to show the number of active DB connections. [#25086](https://github.com/sourcegraph/sourcegraph/pull/25086)

### Removed

- The `PRECISE_CODE_INTEL_DATA_TTL` environment variable is no longer read by the worker service. Instead, global and repository-specific data retention policies configurable in the UI by site-admins will control the length of time LSIF uploads are considered _fresh_. [#24793](https://github.com/sourcegraph/sourcegraph/pull/24793)
- The `repo.cloned` column was removed as it was deprecated in 3.26. [#25066](https://github.com/sourcegraph/sourcegraph/pull/25066)

## 3.31.2

### Fixed

- Fixed multiple CVEs for [libssl](https://cve.mitre.org/cgi-bin/cvename.cgi?name=CVE-2021-3711) and [Python3](https://cve.mitre.org/cgi-bin/cvename.cgi?name=CVE-2021-29921). [#24700](https://github.com/sourcegraph/sourcegraph/pull/24700) [#24620](https://github.com/sourcegraph/sourcegraph/pull/24620) [#24695](https://github.com/sourcegraph/sourcegraph/pull/24695)

## 3.31.1

### Added

- The required authentication scopes required to enable caching behaviour for GitHub repository permissions can now be requested via `allowGroupsPermissionsSync` in GitHub `auth.providers`. [#24328](https://github.com/sourcegraph/sourcegraph/pull/24328)

### Changed

- Caching behaviour for GitHub repository permissions enabled via the `authorization.groupsCacheTTL` field in the code host config can now leverage additional caching of team and organization permissions for repository permissions syncing (on top of the caching for user permissions syncing introduced in 3.31). [#24328](https://github.com/sourcegraph/sourcegraph/pull/24328)

## 3.31.0

### Added

- Backend Code Insights GraphQL queries now support arguments `includeRepoRegex` and `excludeRepoRegex` to filter on repository names. [#23256](https://github.com/sourcegraph/sourcegraph/pull/23256)
- Code Insights background queries now process in a priority order backwards through time. This will allow insights to populate concurrently. [#23101](https://github.com/sourcegraph/sourcegraph/pull/23101)
- Operator documentation has been added to the Search Reference sidebar section. [#23116](https://github.com/sourcegraph/sourcegraph/pull/23116)
- Syntax highlighting support for the [Cue](https://cuelang.org) language.
- Reintroduced a revised version of the Search Types sidebar section. [#23170](https://github.com/sourcegraph/sourcegraph/pull/23170)
- Improved usability where filters followed by a space in the search query will warn users that the filter value is empty. [#23646](https://github.com/sourcegraph/sourcegraph/pull/23646)
- Perforce: [`git p4`'s `--use-client-spec` option](https://git-scm.com/docs/git-p4#Documentation/git-p4.txt---use-client-spec) can now be enabled by configuring the `p4.client` field. [#23833](https://github.com/sourcegraph/sourcegraph/pull/23833), [#23845](https://github.com/sourcegraph/sourcegraph/pull/23845)
- Code Insights will do a one-time reset of ephemeral insights specific database tables to clean up stale and invalid data. Insight data will regenerate automatically. [23791](https://github.com/sourcegraph/sourcegraph/pull/23791)
- Perforce: added basic support for Perforce permission table path wildcards. [#23755](https://github.com/sourcegraph/sourcegraph/pull/23755)
- Added autocompletion and search filtering of branch/tag/commit revisions to the repository compare page. [#23977](https://github.com/sourcegraph/sourcegraph/pull/23977)
- Batch Changes changesets can now be [set to published when previewing new or updated batch changes](https://docs.sourcegraph.com/batch_changes/how-tos/publishing_changesets#within-the-ui). [#22912](https://github.com/sourcegraph/sourcegraph/issues/22912)
- Added Python3 to server and gitserver images to enable git-p4 support. [#24204](https://github.com/sourcegraph/sourcegraph/pull/24204)
- Code Insights drill-down filters now allow filtering insights data on the dashboard page using repo: filters. [#23186](https://github.com/sourcegraph/sourcegraph/issues/23186)
- GitHub repository permissions can now leverage caching of team and organization permissions for user permissions syncing. Caching behaviour can be enabled via the `authorization.groupsCacheTTL` field in the code host config. This can significantly reduce the amount of time it takes to perform a full permissions sync due to reduced instances of being rate limited by the code host. [#23978](https://github.com/sourcegraph/sourcegraph/pull/23978)

### Changed

- Code Insights will now always backfill from the time the data series was created. [#23430](https://github.com/sourcegraph/sourcegraph/pull/23430)
- Code Insights queries will now extract repository name out of the GraphQL response instead of going to the database. [#23388](https://github.com/sourcegraph/sourcegraph/pull/23388)
- Code Insights backend has moved from the `repo-updater` service to the `worker` service. [#23050](https://github.com/sourcegraph/sourcegraph/pull/23050)
- Code Insights feature flag `DISABLE_CODE_INSIGHTS` environment variable has moved from the `repo-updater` service to the `worker` service. Any users of this flag will need to update their `worker` service configuration to continue using it. [#23050](https://github.com/sourcegraph/sourcegraph/pull/23050)
- Updated Docker-Compose Caddy Image to v2.0.0-alpine. [#468](https://github.com/sourcegraph/deploy-sourcegraph-docker/pull/468)
- Code Insights historical samples will record using the timestamp of the commit that was searched. [#23520](https://github.com/sourcegraph/sourcegraph/pull/23520)
- Authorization checks are now handled using role based permissions instead of manually altering SQL statements. [23398](https://github.com/sourcegraph/sourcegraph/pull/23398)
- Docker Compose: the Jaeger container's `SAMPLING_STRATEGIES_FILE` now has a default value. If you are currently using a custom sampling strategies configuration, you may need to make sure your configuration is not overridden by the change when upgrading. [sourcegraph/deploy-sourcegraph#489](https://github.com/sourcegraph/deploy-sourcegraph-docker/pull/489)
- Code Insights historical samples will record using the most recent commit to the start of the frame instead of the middle of the frame. [#23573](https://github.com/sourcegraph/sourcegraph/pull/23573)
- The copy icon displayed next to files and repositories will now copy the file or repository path. Previously, this action copied the URL to clipboard. [#23390](https://github.com/sourcegraph/sourcegraph/pull/23390)
- Sourcegraph's Prometheus dependency has been upgraded to v2.28.1. [23663](https://github.com/sourcegraph/sourcegraph/pull/23663)
- Sourcegraph's Alertmanager dependency has been upgraded to v0.22.2. [23663](https://github.com/sourcegraph/sourcegraph/pull/23714)
- Code Insights will now schedule sample recordings for the first of the next month after creation or a previous recording. [#23799](https://github.com/sourcegraph/sourcegraph/pull/23799)
- Code Insights now stores data in a new format. Data points will store complete vectors for all repositories even if the underlying Sourcegraph queries were compressed. [#23768](https://github.com/sourcegraph/sourcegraph/pull/23768)
- Code Insights rate limit values have been tuned for a more reasonable performance. [#23860](https://github.com/sourcegraph/sourcegraph/pull/23860)
- Code Insights will now generate historical data once per month on the first of the month, up to the configured `insights.historical.frames` number of frames. [#23768](https://github.com/sourcegraph/sourcegraph/pull/23768)
- Code Insights will now schedule recordings for the first of the next calendar month after an insight is created or recorded. [#23799](https://github.com/sourcegraph/sourcegraph/pull/23799)
- Code Insights will attempt to sync insight definitions from settings to the database once every 10 minutes. [23805](https://github.com/sourcegraph/sourcegraph/pull/23805)
- Code Insights exposes information about queries that are flagged `dirty` through the `insights` GraphQL query. [#23857](https://github.com/sourcegraph/sourcegraph/pull/23857/)
- Code Insights GraphQL query `insights` will now fetch 12 months of data instead of 6 if a specific time range is not provided. [#23786](https://github.com/sourcegraph/sourcegraph/pull/23786)
- Code Insights will now generate 12 months of historical data during a backfill instead of 6. [#23860](https://github.com/sourcegraph/sourcegraph/pull/23860)
- The `sourcegraph-frontend.Role` in Kubernetes deployments was updated to permit statefulsets access in the Kubernetes API. This is needed to better support stable service discovery for stateful sets during deployments, which isn't currently possible by using service endpoints. [#3670](https://github.com/sourcegraph/deploy-sourcegraph/pull/3670) [#23889](https://github.com/sourcegraph/sourcegraph/pull/23889)
- For Docker-Compose and Kubernetes users, the built-in main Postgres and codeintel databases have switched to an alpine Docker image. This requires re-indexing the entire database. This process can take up to a few hours on systems with large datasets. [#23697](https://github.com/sourcegraph/sourcegraph/pull/23697)
- Results are now streamed from searcher by default, improving memory usage and latency for large, unindexed searches. [#23754](https://github.com/sourcegraph/sourcegraph/pull/23754)
- [`deploy-sourcegraph` overlays](https://docs.sourcegraph.com/admin/install/kubernetes/configure#overlays) now use `resources:` instead of the [deprecated `bases:` field](https://kubectl.docs.kubernetes.io/references/kustomize/kustomization/bases/) for referencing Kustomize bases. [deploy-sourcegraph#3606](https://github.com/sourcegraph/deploy-sourcegraph/pull/3606)
- The `deploy-sourcegraph-docker` Pure Docker deployment scripts and configuration has been moved to the `./pure-docker` subdirectory. [deploy-sourcegraph-docker#454](https://github.com/sourcegraph/deploy-sourcegraph-docker/pull/454)
- In Kubernetes deployments, setting the `SRC_GIT_SERVERS` environment variable explicitly is no longer needed. Addresses of the gitserver pods will be discovered automatically and in the same numerical order as with the static list. Unset the env var in your `frontend.Deployment.yaml` to make use of this feature. [#24094](https://github.com/sourcegraph/sourcegraph/pull/24094)
- The consistent hashing scheme used to distribute repositories across indexed-search replicas has changed to improve distribution and reduce load discrepancies. In the next upgrade, indexed-search pods will re-index the majority of repositories since the repo to replica assignments will change. This can take a few hours in large instances, but searches should succeed during that time since a replica will only delete a repo once it has been indexed in the new replica that owns it. You can monitor this process in the Zoekt Index Server Grafana dashboard—the "assigned" repos in "Total number of repos" will spike and then reduce until it becomes the same as "indexed". As a fail-safe, the old consistent hashing scheme can be enabled by setting the `SRC_ENDPOINTS_CONSISTENT_HASH` env var to `consistent(crc32ieee)` in the `sourcegraph-frontend` deployment. [#23921](https://github.com/sourcegraph/sourcegraph/pull/23921)
- In Kubernetes deployments an emptyDir (`/dev/shm`) is now mounted in the `pgsql` deployment to allow Postgres to access more than 64KB shared memory. This value should be configured to match the `shared_buffers` value in your Postgres configuration. [deploy-sourcegraph#3784](https://github.com/sourcegraph/deploy-sourcegraph/pull/3784/)

### Fixed

- The search reference will now show matching entries when using the filter input. [#23224](https://github.com/sourcegraph/sourcegraph/pull/23224)
- Graceful termination periods have been added to database deployments. [#3358](https://github.com/sourcegraph/deploy-sourcegraph/pull/3358) & [#477](https://github.com/sourcegraph/deploy-sourcegraph-docker/pull/477)
- All commit search results for `and`-expressions are now highlighted. [#23336](https://github.com/sourcegraph/sourcegraph/pull/23336)
- Email notifiers in `observability.alerts` now correctly respect the `email.smtp.noVerifyTLS` site configuration field. [#23636](https://github.com/sourcegraph/sourcegraph/issues/23636)
- Alertmanager (Prometheus) now respects `SMTPServerConfig.noVerifyTLS` field. [#23636](https://github.com/sourcegraph/sourcegraph/issues/23636)
- Clicking on symbols in the left search pane now renders hover tooltips for indexed repositories. [#23664](https://github.com/sourcegraph/sourcegraph/pull/23664)
- Fixed a result streaming throttling issue that was causing significantly increased latency for some searches. [#23736](https://github.com/sourcegraph/sourcegraph/pull/23736)
- GitCredentials passwords stored in AWS CodeCommit configuration is now redacted. [#23832](https://github.com/sourcegraph/sourcegraph/pull/23832)
- Patched a vulnerability in `apk-tools`. [#23917](https://github.com/sourcegraph/sourcegraph/pull/23917)
- Line content was being duplicated in unindexed search payloads, causing memory instability for some dense search queries. [#23918](https://github.com/sourcegraph/sourcegraph/pull/23918)
- Updating draft merge requests on GitLab from batch changes no longer removes the draft status. [#23944](https://github.com/sourcegraph/sourcegraph/issues/23944)
- Report highlight matches instead of line matches in search results. [#21443](https://github.com/sourcegraph/sourcegraph/issues/21443)
- Force the `codeinsights-db` database to read from the `configMap` configuration file by explicitly setting the `POSTGRESQL_CONF_DIR` environment variable to the `configMap` mount path. [deploy-sourcegraph#3788](https://github.com/sourcegraph/deploy-sourcegraph/pull/3788)

### Removed

- The old batch repository syncer was removed and can no longer be activated by setting `ENABLE_STREAMING_REPOS_SYNCER=false`. [#22949](https://github.com/sourcegraph/sourcegraph/pull/22949)
- Email notifications for saved searches are now deprecated in favor of Code Monitoring. Email notifications can no longer be enabled for saved searches. Saved searches that already have notifications enabled will continue to work, but there is now a button users can click to migrate to code monitors. Notifications for saved searches will be removed entirely in the future. [#23275](https://github.com/sourcegraph/sourcegraph/pull/23275)
- The `sg_service` Postgres role and `sg_repo_access_policy` policy on the `repo` table have been removed due to performance concerns. [#23622](https://github.com/sourcegraph/sourcegraph/pull/23622)
- Deprecated site configuration field `email.smtp.disableTLS` has been removed. [#23639](https://github.com/sourcegraph/sourcegraph/pull/23639)
- Deprecated language servers have been removed from `deploy-sourcegraph`. [deploy-sourcegraph#3605](https://github.com/sourcegraph/deploy-sourcegraph/pull/3605)
- The experimental `codeInsightsAllRepos` feature flag has been removed. [#23850](https://github.com/sourcegraph/sourcegraph/pull/23850)

## 3.30.4

### Added

- Add a new environment variable `SRC_HTTP_CLI_EXTERNAL_TIMEOUT` to control the timeout for all external HTTP requests. [#23620](https://github.com/sourcegraph/sourcegraph/pull/23620)

### Changed

- Postgres has been upgraded to `12.8` in the single-server Sourcegraph image [#23999](https://github.com/sourcegraph/sourcegraph/pull/23999)

## 3.30.3

**⚠️ Users on 3.29.x are advised to upgrade directly to 3.30.3**. If you have already upgraded to 3.30.0, 3.30.1, or 3.30.2 please follow [this migration guide](https://docs.sourcegraph.com/admin/migration/3_30).

### Fixed

- Codeintel-db database images have been reverted back to debian due to corruption caused by glibc and alpine. [23324](https://github.com/sourcegraph/sourcegraph/pull/23324)

## 3.30.2

**⚠️ Users on 3.29.x are advised to upgrade directly to 3.30.3**. If you have already upgraded to 3.30.0, 3.30.1, or 3.30.2 please follow [this migration guide](https://docs.sourcegraph.com/admin/migration/3_30).

### Fixed

- Postgres database images have been reverted back to debian due to corruption caused by glibc and alpine. [23302](https://github.com/sourcegraph/sourcegraph/pull/23302)

## 3.30.1

**⚠️ Users on 3.29.x are advised to upgrade directly to 3.30.3**. If you have already upgraded to 3.30.0, 3.30.1, or 3.30.2 please follow [this migration guide](https://docs.sourcegraph.com/admin/migration/3_30).

### Fixed

- An issue where the UI would occasionally display `lsifStore.Ranges: ERROR: relation \"lsif_documentation_mappings\" does not exist (SQLSTATE 42P01)` [#23115](https://github.com/sourcegraph/sourcegraph/pull/23115)
- Fixed a vulnerability in our Postgres Alpine image related to libgcrypt [#23174](https://github.com/sourcegraph/sourcegraph/pull/23174)
- When syncing in streaming mode, repo-updater will now ensure a repo's transaction is committed before notifying gitserver to update that repo. [#23169](https://github.com/sourcegraph/sourcegraph/pull/23169)
- When encountering spurious errors during streaming syncing (like temporary 500s from codehosts), repo-updater will no longer delete all associated repos that weren't seen. Deletion will happen only if there were no errors or if the error was one of "Unauthorized", "Forbidden" or "Account Suspended". [#23171](https://github.com/sourcegraph/sourcegraph/pull/23171)
- External HTTP requests are now automatically retried when appropriate. [#23131](https://github.com/sourcegraph/sourcegraph/pull/23131)

## 3.30.0

**⚠️ Users on 3.29.x are advised to upgrade directly to 3.30.3**. If you have already upgraded to 3.30.0, 3.30.1, or 3.30.2 please follow [this migration guide](https://docs.sourcegraph.com/admin/migration/3_30).

### Added

- Added support for `select:file.directory` in search queries, which returns unique directory paths for results that satisfy the query. [#22449](https://github.com/sourcegraph/sourcegraph/pull/22449)
- An `sg_service` Postgres role has been introduced, as well as an `sg_repo_access_policy` policy on the `repo` table that restricts access to that role. The role that owns the `repo` table will continue to get unrestricted access. [#22303](https://github.com/sourcegraph/sourcegraph/pull/22303)
- Every service that connects to the database (i.e. Postgres) now has a "Database connections" monitoring section in its Grafana dashboard. [#22570](https://github.com/sourcegraph/sourcegraph/pull/22570)
- A new bulk operation to close many changesets at once has been added to Batch Changes. [#22547](https://github.com/sourcegraph/sourcegraph/pull/22547)
- Backend Code Insights will aggregate viewable repositories based on the authenticated user. [#22471](https://github.com/sourcegraph/sourcegraph/pull/22471)
- Added support for highlighting .frugal files as Thrift syntax.
- Added `file:contains.content(regexp)` predicate, which filters only to files that contain matches of the given pattern. [#22666](https://github.com/sourcegraph/sourcegraph/pull/22666)
- Repository syncing is now done in streaming mode by default. Customers with many repositories should notice code host updates much faster, with repo-updater consuming less memory. Using the previous batch mode can be done by setting the `ENABLE_STREAMING_REPOS_SYNCER` environment variable to `false` in `repo-updater`. That environment variable will be deleted in the next release. [#22756](https://github.com/sourcegraph/sourcegraph/pull/22756)
- Enabled the ability to query Batch Changes changesets, changesets stats, and file diff stats for an individual repository via the Sourcegraph GraphQL API. [#22744](https://github.com/sourcegraph/sourcegraph/pull/22744/)
- Added "Groovy" to the initial `lang:` filter suggestions in the search bar. [#22755](https://github.com/sourcegraph/sourcegraph/pull/22755)
- The `lang:` filter suggestions now show all supported, matching languages as the user types a language name. [#22765](https://github.com/sourcegraph/sourcegraph/pull/22765)
- Code Insights can now be grouped into dashboards. [#22215](https://github.com/sourcegraph/sourcegraph/issues/22215)
- Batch Changes changesets can now be [published from the Sourcegraph UI](https://docs.sourcegraph.com/batch_changes/how-tos/publishing_changesets#within-the-ui). [#18277](https://github.com/sourcegraph/sourcegraph/issues/18277)
- The repository page now has a new button to view batch change changesets created in that specific repository, with a badge indicating how many changesets are currently open. [#22804](https://github.com/sourcegraph/sourcegraph/pull/22804)
- Experimental: Search-based code insights can run over all repositories on the instance. To enable, use the feature flag `"experimentalFeatures": { "codeInsightsAllRepos": true }` and tick the checkbox in the insight creation/edit UI. [#22759](https://github.com/sourcegraph/sourcegraph/issues/22759)
- Search References is a new search sidebar section to simplify learning about the available search filters directly where they are used. [#21539](https://github.com/sourcegraph/sourcegraph/issues/21539)

### Changed

- Backend Code Insights only fills historical data frames that have changed to reduce the number of searches required. [#22298](https://github.com/sourcegraph/sourcegraph/pull/22298)
- Backend Code Insights displays data points for a fixed 6 months period in 2 week intervals, and will carry observations forward that are missing. [#22298](https://github.com/sourcegraph/sourcegraph/pull/22298)
- Backend Code Insights now aggregate over 26 weeks instead of 6 months. [#22527](https://github.com/sourcegraph/sourcegraph/pull/22527)
- Search queries now disallow specifying `rev:` without `repo:`. Note that to search across potentially multiple revisions, a query like `repo:.* rev:<revision>` remains valid. [#22705](https://github.com/sourcegraph/sourcegraph/pull/22705)
- The extensions status bar on diff pages has been redesigned and now shows information for both the base and head commits. [#22123](https://github.com/sourcegraph/sourcegraph/pull/22123/files)
- The `applyBatchChange` and `createBatchChange` mutations now accept an optional `publicationStates` argument to set the publication state of specific changesets within the batch change. [#22485](https://github.com/sourcegraph/sourcegraph/pull/22485) and [#22854](https://github.com/sourcegraph/sourcegraph/pull/22854)
- Search queries now return up to 80 suggested filters. Previously we returned up to 24. [#22863](https://github.com/sourcegraph/sourcegraph/pull/22863)
- GitHub code host connections can now include `repositoryQuery` entries that match more than 1000 repositories from the GitHub search API without requiring the previously documented work-around of splitting the query up with `created:` qualifiers, which is now done automatically. [#2562](https://github.com/sourcegraph/sourcegraph/issues/2562)

### Fixed

- The Batch Changes user and site credential encryption migrators added in Sourcegraph 3.28 could report zero progress when encryption was disabled, even though they had nothing to do. This has been fixed, and progress will now be correctly reported. [#22277](https://github.com/sourcegraph/sourcegraph/issues/22277)
- Listing Github Entreprise org repos now returns internal repos as well. [#22339](https://github.com/sourcegraph/sourcegraph/pull/22339)
- Jaeger works in Docker-compose deployments again. [#22691](https://github.com/sourcegraph/sourcegraph/pull/22691)
- A bug where the pattern `)` makes the browser unresponsive. [#22738](https://github.com/sourcegraph/sourcegraph/pull/22738)
- An issue where using `select:repo` in conjunction with `and` patterns did not yield expected repo results. [#22743](https://github.com/sourcegraph/sourcegraph/pull/22743)
- The `isLocked` and `isDisabled` fields of GitHub repositories are now fetched correctly from the GraphQL API of GitHub Enterprise instances. Users that rely on the `repos` config in GitHub code host connections should update so that locked and disabled repositories defined in that list are actually skipped. [#22788](https://github.com/sourcegraph/sourcegraph/pull/22788)
- Homepage no longer fails to load if there are invalid entries in user's search history. [#22857](https://github.com/sourcegraph/sourcegraph/pull/22857)
- An issue where regexp query highlighting in the search bar would render incorrectly on Firefox. [#23043](https://github.com/sourcegraph/sourcegraph/pull/23043)
- Code intelligence uploads and indexes are restricted to only site-admins. It was read-only for any user. [#22890](https://github.com/sourcegraph/sourcegraph/pull/22890)
- Daily usage statistics are restricted to only site-admins. It was read-only for any user. [#23026](https://github.com/sourcegraph/sourcegraph/pull/23026)
- Ephemeral storage requests now match their cache size requests for Kubernetes deployments. [#2953](https://github.com/sourcegraph/deploy-sourcegraph/pull/2953)

### Removed

- The experimental paginated search feature (the `stable:` keyword) has been removed, to be replaced with streaming search. [#22428](https://github.com/sourcegraph/sourcegraph/pull/22428)
- The experimental extensions view page has been removed. [#22565](https://github.com/sourcegraph/sourcegraph/pull/22565)
- A search query diagnostic that previously warned the user when quotes are interpreted literally has been removed. The literal meaning has been Sourcegraph's default search behavior for some time now. [#22892](https://github.com/sourcegraph/sourcegraph/pull/22892)
- Non-root overlays were removed for `deploy-sourcegraph` in favor of using `non-privileged`. [#3404](https://github.com/sourcegraph/deploy-sourcegraph/pull/3404)

### API docs (experimental)

API docs is a new experimental feature of Sourcegraph ([learn more](https://docs.sourcegraph.com/code_intelligence/apidocs)). It is enabled by default in Sourcegraph 3.30.0.

- API docs is enabled by default in Sourcegraph 3.30.0. It can be disabled by adding `"apiDocs": false` to the `experimentalFeatures` section of user settings.
- The API docs landing page now indicates what API docs are and provide more info.
- The API docs landing page now represents the code in the repository root, instead of an empty page.
- Pages now correctly indicate it is an experimental feature, and include a feedback widget.
- Subpages linked via the sidebar are now rendered much better, and have an expandable section.
- Symbols in documentation now have distinct icons for e.g. functions/vars/consts/etc.
- Symbols are now sorted in exported-first, alphabetical order.
- Repositories without LSIF documentation data now show a friendly error page indicating what languages are supported, how to set it up, etc.
- API docs can now distinguish between different types of symbols, tests, examples, benchmarks, etc. and whether symbols are public/private—to support filtering in the future.
- Only public/exported symbols are included by default for now.
- URL paths for Go packages are now friendlier, e.g. `/-/docs/cmd/frontend/auth` instead of `/-/docs/cmd-frontend-auth`.
- URLs are now formatted by the language indexer, in a way that makes sense for the language, e.g. `#Mocks.CreateUserAndSave` instead of `#ypeMocksCreateUserAndSave` for a Go method `CreateUserAndSave` on type `Mocks`.
- Go blank identifier assignments `var _ = ...` are no longer incorrectly included.
- Go symbols defined within functions, e.g. a `var` inside a `func` scope are no longer incorrectly included.
- `Functions`, `Variables`, and other top-level sections are no longer rendered empty if there are none in that section.
- A new test suite for LSIF indexers implementing the Sourcegraph documentation extension to LSIF [is available](https://github.com/sourcegraph/lsif-static-doc).
- We now emit the LSIF data needed to in the future support "Jump to API docs" from code views, "View code" from API docs, usage examples in API docs, and search indexing.
- Various UI style issues, color contrast issues, etc. have been fixed.
- Major improvements to the GraphQL APIs for API documentation.

## 3.29.0

### Added

- Code Insights queries can now run concurrently up to a limit set by the `insights.query.worker.concurrency` site config. [#21219](https://github.com/sourcegraph/sourcegraph/pull/21219)
- Code Insights workers now support a rate limit for query execution and historical data frame analysis using the `insights.query.worker.rateLimit` and `insights.historical.worker.rateLimit` site configurations. [#21533](https://github.com/sourcegraph/sourcegraph/pull/21533)
- The GraphQL `Site` `SettingsSubject` type now has an `allowSiteSettingsEdits` field to allow clients to determine whether the instance uses the `GLOBAL_SETTINGS_FILE` environment variable. [#21827](https://github.com/sourcegraph/sourcegraph/pull/21827)
- The Code Insights creation UI now remembers previously filled-in field values when returning to the form after having navigated away. [#21744](https://github.com/sourcegraph/sourcegraph/pull/21744)
- The Code Insights creation UI now shows autosuggestions for the repository field. [#21699](https://github.com/sourcegraph/sourcegraph/pull/21699)
- A new bulk operation to retry many changesets at once has been added to Batch Changes. [#21173](https://github.com/sourcegraph/sourcegraph/pull/21173)
- A `security_event_logs` database table has been added in support of upcoming security-related efforts. [#21949](https://github.com/sourcegraph/sourcegraph/pull/21949)
- Added featured Sourcegraph extensions query to the GraphQL API, as well as a section in the extension registry to display featured extensions. [#21665](https://github.com/sourcegraph/sourcegraph/pull/21665)
- The search page now has a `create insight` button to create search-based insight based on your search query [#21943](https://github.com/sourcegraph/sourcegraph/pull/21943)
- Added support for Terraform syntax highlighting. [#22040](https://github.com/sourcegraph/sourcegraph/pull/22040)
- A new bulk operation to merge many changesets at once has been added to Batch Changes. [#21959](https://github.com/sourcegraph/sourcegraph/pull/21959)
- Pings include aggregated usage for the Code Insights creation UI, organization visible insight count per insight type, and insight step size in days. [#21671](https://github.com/sourcegraph/sourcegraph/pull/21671)
- Search-based insight creation UI now supports `count:` filter in data series query input. [#22049](https://github.com/sourcegraph/sourcegraph/pull/22049)
- Code Insights background workers will now index commits in a new table `commit_index` for future optimization efforts. [#21994](https://github.com/sourcegraph/sourcegraph/pull/21994)
- The creation UI for search-based insights now supports the `count:` filter in the data series query input. [#22049](https://github.com/sourcegraph/sourcegraph/pull/22049)
- A new service, `worker`, has been introduced to run background jobs that were previously run in the frontend. See the [deployment documentation](https://docs.sourcegraph.com/admin/workers) for additional details. [#21768](https://github.com/sourcegraph/sourcegraph/pull/21768)

### Changed

- SSH public keys generated to access code hosts with batch changes now include a comment indicating they originated from Sourcegraph. [#20523](https://github.com/sourcegraph/sourcegraph/issues/20523)
- The copy query button is now permanently enabled and `experimentalFeatures.copyQueryButton` setting has been deprecated. [#21364](https://github.com/sourcegraph/sourcegraph/pull/21364)
- Search streaming is now permanently enabled and `experimentalFeatures.searchStreaming` setting has been deprecated. [#21522](https://github.com/sourcegraph/sourcegraph/pull/21522)
- Pings removes the collection of aggregate search filter usage counts and adds a smaller set of aggregate usage counts for query operators, predicates, and pattern counts. [#21320](https://github.com/sourcegraph/sourcegraph/pull/21320)
- Sourcegraph will now refuse to start if there are unfinished [out-of-band-migrations](https://docs.sourcegraph.com/admin/migrations) that are deprecated in the current version. See the [upgrade documentation](https://docs.sourcegraph.com/admin/updates) for changes to the upgrade process. [#20967](https://github.com/sourcegraph/sourcegraph/pull/20967)
- Code Insight pages now have new URLs [#21856](https://github.com/sourcegraph/sourcegraph/pull/21856)
- We are proud to bring you [an entirely new visual design for the Sourcegraph UI](https://about.sourcegraph.com/blog/introducing-sourcegraphs-new-ui/). We think you’ll find this new design improves your experience and sets the stage for some incredible features to come. Some of the highlights include:

  - **Refined search results:** The redesigned search bar provides more space for expressive queries, and the new results sidebar helps to discover search syntax without referencing documentation.
  - **Improved focus on code:** We’ve reduced non-essential UI elements to provide greater focus on the code itself, and positioned the most important items so they’re unobtrusive and located exactly where they are needed.
  - **Improved layouts:** We’ve improved pages like diff views to make them easier to use and to help find information quickly.
  - **New navigation:** A new global navigation provides immediate discoverability and access to current and future functionality.
  - **Promoting extensibility:** We've brought the extension registry back to the main navigation and improved its design and navigation.

  With bulk of the redesign complete, future releases will include more improvements and refinements.

### Fixed

- Stricter validation of structural search queries. The `type:` parameter is not supported for structural searches and returns an appropriate alert. [#21487](https://github.com/sourcegraph/sourcegraph/pull/21487)
- Batch changeset specs that are not attached to changesets will no longer prematurely expire before the batch specs that they are associated with. [#21678](https://github.com/sourcegraph/sourcegraph/pull/21678)
- The Y-axis of Code Insights line charts no longer start at a negative value. [#22018](https://github.com/sourcegraph/sourcegraph/pull/22018)
- Correctly handle field aliases in the query (like `r:` versus `repo:`) when used with `contains` predicates. [#22105](https://github.com/sourcegraph/sourcegraph/pull/22105)
- Running a code insight over a timeframe when the repository didn't yet exist doesn't break the entire insight anymore. [#21288](https://github.com/sourcegraph/sourcegraph/pull/21288)

### Removed

- The deprecated GraphQL `icon` field on CommitSearchResult and Repository was removed. [#21310](https://github.com/sourcegraph/sourcegraph/pull/21310)
- The undocumented `index` filter was removed from search type-ahead suggestions. [#18806](https://github.com/sourcegraph/sourcegraph/issues/18806)
- Code host connection tokens aren't used for creating changesets anymore when the user is site admin and no credential has been specified. [#16814](https://github.com/sourcegraph/sourcegraph/issues/16814)

## 3.28.0

### Added

- Added `select:commit.diff.added` and `select:commit.diff.removed` for `type:diff` search queries. These selectors return commit diffs only if a pattern matches in `added` (respespectively, `removed`) lines. [#20328](https://github.com/sourcegraph/sourcegraph/pull/20328)
- Additional language autocompletions for the `lang:` filter in the search bar. [#20535](https://github.com/sourcegraph/sourcegraph/pull/20535)
- Steps in batch specs can now have an `if:` attribute to enable conditional execution of different steps. [#20701](https://github.com/sourcegraph/sourcegraph/pull/20701)
- Extensions can now log messages through `sourcegraph.app.log` to aid debugging user issues. [#20474](https://github.com/sourcegraph/sourcegraph/pull/20474)
- Bulk comments on many changesets are now available in Batch Changes. [#20361](https://github.com/sourcegraph/sourcegraph/pull/20361)
- Batch specs are now viewable when previewing changesets. [#19534](https://github.com/sourcegraph/sourcegraph/issues/19534)
- Added a new UI for creating code insights. [#20212](https://github.com/sourcegraph/sourcegraph/issues/20212)

### Changed

- User and site credentials used in Batch Changes are now encrypted in the database if encryption is enabled with the `encryption.keys` config. [#19570](https://github.com/sourcegraph/sourcegraph/issues/19570)
- All Sourcegraph images within [deploy-sourcegraph](https://github.com/sourcegraph/deploy-sourcegraph) now specify the registry. Thanks! @k24dizzle [#2901](https://github.com/sourcegraph/deploy-sourcegraph/pull/2901).
- Default reviewers are now added to Bitbucket Server PRs opened by Batch Changes. [#20551](https://github.com/sourcegraph/sourcegraph/pull/20551)
- The default memory requirements for the `redis-*` containers have been raised by 1GB (to a new total of 7GB). This change allows Redis to properly run its key-eviction routines (when under memory pressure) without getting killed by the host machine. This affects both the docker-compose and Kubernetes deployments. [sourcegraph/deploy-sourcegraph-docker#373](https://github.com/sourcegraph/deploy-sourcegraph-docker/pull/373) and [sourcegraph/deploy-sourcegraph#2898](https://github.com/sourcegraph/deploy-sourcegraph/pull/2898)
- Only site admins can now list users on an instance. [#20619](https://github.com/sourcegraph/sourcegraph/pull/20619)
- Repository permissions can now be enabled for site admins via the `authz.enforceForSiteAdmins` setting. [#20674](https://github.com/sourcegraph/sourcegraph/pull/20674)
- Site admins can no longer view user added code host configuration. [#20851](https://github.com/sourcegraph/sourcegraph/pull/20851)
- Site admins cannot add access tokens for any user by default. [#20988](https://github.com/sourcegraph/sourcegraph/pull/20988)
- Our namespaced overlays now only scrape container metrics within that namespace. [#2969](https://github.com/sourcegraph/deploy-sourcegraph/pull/2969)
- The extension registry main page has a new visual design that better conveys the most useful information about extensions, and individual extension pages have better information architecture. [#20822](https://github.com/sourcegraph/sourcegraph/pull/20822)

### Fixed

- Search returned inconsistent result counts when a `count:` limit was not specified.
- Indexed search failed when the `master` branch needed indexing but was not the default. [#20260](https://github.com/sourcegraph/sourcegraph/pull/20260)
- `repo:contains(...)` built-in did not respect parameters that affect repo filtering (e.g., `repogroup`, `fork`). It now respects these. [#20339](https://github.com/sourcegraph/sourcegraph/pull/20339)
- An issue where duplicate results would render for certain `or`-expressions. [#20480](https://github.com/sourcegraph/sourcegraph/pull/20480)
- Issue where the search query bar suggests that some `lang` values are not valid. [#20534](https://github.com/sourcegraph/sourcegraph/pull/20534)
- Pull request event webhooks received from GitHub with unexpected actions no longer cause panics. [#20571](https://github.com/sourcegraph/sourcegraph/pull/20571)
- Repository search patterns like `^repo/(prefix-suffix|prefix)$` now correctly match both `repo/prefix-suffix` and `repo/prefix`. [#20389](https://github.com/sourcegraph/sourcegraph/issues/20389)
- Ephemeral storage requests and limits now match the default cache size to avoid Symbols pods being evicted. The symbols pod now requires 10GB of ephemeral space as a minimum to scheduled. [#2369](https://github.com/sourcegraph/deploy-sourcegraph/pull/2369)
- Minor query syntax highlighting bug for `repo:contains` predicate. [#21038](https://github.com/sourcegraph/sourcegraph/pull/21038)
- An issue causing diff and commit results with file filters to return invalid results. [#21039](https://github.com/sourcegraph/sourcegraph/pull/21039)
- All databases now have the Kubernetes Quality of Service class of 'Guaranteed' which should reduce the chance of them
  being evicted during NodePressure events. [#2900](https://github.com/sourcegraph/deploy-sourcegraph/pull/2900)
- An issue causing diff views to display without syntax highlighting [#21160](https://github.com/sourcegraph/sourcegraph/pull/21160)

### Removed

- The deprecated `SetRepositoryEnabled` mutation was removed. [#21044](https://github.com/sourcegraph/sourcegraph/pull/21044)

## 3.27.5

### Fixed

- Fix scp style VCS url parsing. [#20799](https://github.com/sourcegraph/sourcegraph/pull/20799)

## 3.27.4

### Fixed

- Fixed an issue related to Gitolite repos with `@` being prepended with a `?`. [#20297](https://github.com/sourcegraph/sourcegraph/pull/20297)
- Add missing return from handler when DisableAutoGitUpdates is true. [#20451](https://github.com/sourcegraph/sourcegraph/pull/20451)

## 3.27.3

### Fixed

- Pushing batch changes to Bitbucket Server code hosts over SSH was broken in 3.27.0, and has been fixed. [#20324](https://github.com/sourcegraph/sourcegraph/issues/20324)

## 3.27.2

### Fixed

- Fixed an issue with our release tooling that was preventing all images from being tagged with the correct version.
  All sourcegraph images have the proper release version now.

## 3.27.1

### Fixed

- Indexed search failed when the `master` branch needed indexing but was not the default. [#20260](https://github.com/sourcegraph/sourcegraph/pull/20260)
- Fixed a regression that caused "other" code hosts urls to not be built correctly which prevents code to be cloned / updated in 3.27.0. This change will provoke some cloning errors on repositories that are already sync'ed, until the next code host sync. [#20258](https://github.com/sourcegraph/sourcegraph/pull/20258)

## 3.27.0

### Added

- `count:` now supports "all" as value. Queries with `count:all` will return up to 999999 results. [#19756](https://github.com/sourcegraph/sourcegraph/pull/19756)
- Credentials for Batch Changes are now validated when adding them. [#19602](https://github.com/sourcegraph/sourcegraph/pull/19602)
- Batch Changes now ignore repositories that contain a `.batchignore` file. [#19877](https://github.com/sourcegraph/sourcegraph/pull/19877) and [src-cli#509](https://github.com/sourcegraph/src-cli/pull/509)
- Side-by-side diff for commit visualization. [#19553](https://github.com/sourcegraph/sourcegraph/pull/19553)
- The site configuration now supports defining batch change rollout windows, which can be used to slow or disable pushing changesets at particular times of day or days of the week. [#19796](https://github.com/sourcegraph/sourcegraph/pull/19796), [#19797](https://github.com/sourcegraph/sourcegraph/pull/19797), and [#19951](https://github.com/sourcegraph/sourcegraph/pull/19951).
- Search functionality via built-in `contains` predicate: `repo:contains(...)`, `repo:contains.file(...)`, `repo:contains.content(...)`, repo:contains.commit.after(...)`. [#18584](https://github.com/sourcegraph/sourcegraph/issues/18584)
- Database encryption, external service config & user auth data can now be encrypted in the database using the `encryption.keys` config. See [the docs](https://docs.sourcegraph.com/admin/encryption) for more info.
- Repositories that gitserver fails to clone or fetch are now gradually moved to the back of the background update queue instead of remaining at the front. [#20204](https://github.com/sourcegraph/sourcegraph/pull/20204)
- The new `disableAutoCodeHostSyncs` setting allows site admins to disable any periodic background syncing of configured code host connections. That includes syncing of repository metadata (i.e. not git updates, use `disableAutoGitUpdates` for that), permissions and batch changes changesets, but may include other data we'd sync from the code host API in the future.

### Changed

- Bumped the minimum supported version of Postgres from `9.6` to `12`. The upgrade procedure is mostly automated for existing deployments, but may require action if using the single-container deployment or an external database. See the [upgrade documentation](https://docs.sourcegraph.com/admin/updates) for your deployment type for detailed instructions.
- Changesets in batch changes will now be marked as archived instead of being detached when a new batch spec that doesn't include the changesets is applied. Once they're archived users can manually detach them in the UI. [#19527](https://github.com/sourcegraph/sourcegraph/pull/19527)
- The default replica count on `sourcegraph-frontend` and `precise-code-intel-worker` for Kubernetes has changed from `1` -> `2`.
- Changes to code monitor trigger search queries [#19680](https://github.com/sourcegraph/sourcegraph/pull/19680)
  - A `repo:` filter is now required. This is due to an existing limitations where only 50 repositories can be searched at a time, so using a `repo:` filter makes sure the right code is being searched. Any existing code monitor without `repo:` in the trigger query will continue to work (with the limitation that not all repositories will be searched) but will require a `repo:` filter to be added when making any changes to it.
  - A `patternType` filter is no longer required. `patternType:literal` will be added to a code monitor query if not specified.
  - Added a new checklist UI to make it more intuitive to create code monitor trigger queries.
- Deprecated the GraphQL `icon` field on `GenericSearchResultInterface`. It will be removed in a future release. [#20028](https://github.com/sourcegraph/sourcegraph/pull/20028/files)
- Creating changesets through Batch Changes as a site-admin without configured Batch Changes credentials has been deprecated. Please configure user or global credentials before Sourcegraph 3.29 to not experience any interruptions in changeset creation. [#20143](https://github.com/sourcegraph/sourcegraph/pull/20143)
- Deprecated the GraphQL `limitHit` field on `LineMatch`. It will be removed in a future release. [#20164](https://github.com/sourcegraph/sourcegraph/pull/20164)

### Fixed

- A regression caused by search onboarding tour logic to never focus input in the search bar on the homepage. Input now focuses on the homepage if the search tour isn't in effect. [#19678](https://github.com/sourcegraph/sourcegraph/pull/19678)
- New changes of a Perforce depot will now be reflected in `master` branch after the initial clone. [#19718](https://github.com/sourcegraph/sourcegraph/pull/19718)
- Gitolite and Other type code host connection configuration can be correctly displayed. [#19976](https://github.com/sourcegraph/sourcegraph/pull/19976)
- Fixed a regression that caused user and code host limits to be ignored. [#20089](https://github.com/sourcegraph/sourcegraph/pull/20089)
- A regression where incorrect query highlighting happens for certain quoted values. [#20110](https://github.com/sourcegraph/sourcegraph/pull/20110)
- We now respect the `disableAutoGitUpdates` setting when cloning or fetching repos on demand and during cleanup tasks that may re-clone old repos. [#20194](https://github.com/sourcegraph/sourcegraph/pull/20194)

## 3.26.3

### Fixed

- Setting `gitMaxCodehostRequestsPerSecond` to `0` now actually blocks all Git operations happening on the gitserver. [#19716](https://github.com/sourcegraph/sourcegraph/pull/19716)

## 3.26.2

### Fixed

- Our indexed search logic now correctly handles de-duplication of search results across multiple replicas. [#19743](https://github.com/sourcegraph/sourcegraph/pull/19743)

## 3.26.1

### Added

- Experimental: Sync permissions of Perforce depots through the Sourcegraph UI. To enable, use the feature flag `"experimentalFeatures": { "perforce": "enabled" }`. For more information, see [how to enable permissions for your Perforce depots](https://docs.sourcegraph.com/admin/repo/perforce). [#16705](https://github.com/sourcegraph/sourcegraph/issues/16705)
- Added support for user email headers in the HTTP auth proxy. See [HTTP Auth Proxy docs](https://docs.sourcegraph.com/admin/auth#http-authentication-proxies) for more information.
- Ignore locked and disabled GitHub Enterprise repositories. [#19500](https://github.com/sourcegraph/sourcegraph/pull/19500)
- Remote code host git operations (such as `clone` or `ls-remote`) can now be rate limited beyond concurrency (which was already possible with `gitMaxConcurrentClones`). Set `gitMaxCodehostRequestsPerSecond` in site config to control the maximum rate of these operations per git-server instance. [#19504](https://github.com/sourcegraph/sourcegraph/pull/19504)

### Changed

-

### Fixed

- Commit search returning duplicate commits. [#19460](https://github.com/sourcegraph/sourcegraph/pull/19460)
- Clicking the Code Monitoring tab tries to take users to a non-existent repo. [#19525](https://github.com/sourcegraph/sourcegraph/pull/19525)
- Diff and commit search not highlighting search terms correctly for some files. [#19543](https://github.com/sourcegraph/sourcegraph/pull/19543), [#19639](https://github.com/sourcegraph/sourcegraph/pull/19639)
- File actions weren't appearing on large window sizes in Firefox and Safari. [#19380](https://github.com/sourcegraph/sourcegraph/pull/19380)

### Removed

-

## 3.26.0

### Added

- Searches are streamed into Sourcegraph by default. [#19300](https://github.com/sourcegraph/sourcegraph/pull/19300)
  - This gives a faster time to first result.
  - Several heuristics around result limits have been improved. You should see more consistent result counts now.
  - Can be disabled with the setting `experimentalFeatures.streamingSearch`.
- Opsgenie API keys can now be added via an environment variable. [#18662](https://github.com/sourcegraph/sourcegraph/pull/18662)
- It's now possible to control where code insights are displayed through the boolean settings `insights.displayLocation.homepage`, `insights.displayLocation.insightsPage` and `insights.displayLocation.directory`. [#18979](https://github.com/sourcegraph/sourcegraph/pull/18979)
- Users can now create changesets in batch changes on repositories that are cloned using SSH. [#16888](https://github.com/sourcegraph/sourcegraph/issues/16888)
- Syntax highlighting for Elixir, Elm, REG, Julia, Move, Nix, Puppet, VimL, Coq. [#19282](https://github.com/sourcegraph/sourcegraph/pull/19282)
- `BUILD.in` files are now highlighted as Bazel/Starlark build files. Thanks to @jjwon0 [#19282](https://github.com/sourcegraph/sourcegraph/pull/19282)
- `*.pyst` and `*.pyst-include` are now highlighted as Python files. Thanks to @jjwon0 [#19282](https://github.com/sourcegraph/sourcegraph/pull/19282)
- The code monitoring feature flag is now enabled by default. [#19295](https://github.com/sourcegraph/sourcegraph/pull/19295)
- New query field `select` enables returning only results of the desired type. See [documentation](https://docs.sourcegraph.com/code_search/reference/language#select) for details. [#19236](https://github.com/sourcegraph/sourcegraph/pull/19236)
- Syntax highlighting for Elixer, Elm, REG, Julia, Move, Nix, Puppet, VimL thanks to @rvantonder
- `BUILD.in` files are now highlighted as Bazel/Starlark build files. Thanks to @jjwon0
- `*.pyst` and `*.pyst-include` are now highlighted as Python files. Thanks to @jjwon0
- Added a `search.defaultCaseSensitive` setting to configure whether query patterns should be treated case sensitivitely by default.

### Changed

- Campaigns have been renamed to Batch Changes! See [#18771](https://github.com/sourcegraph/sourcegraph/issues/18771) for a detailed log on what has been renamed.
  - A new [Sourcegraph CLI](https://docs.sourcegraph.com/cli) version will use `src batch [preview|apply]` commands, while keeping the old ones working to be used with older Sourcegraph versions.
  - Old URLs in the application and in the documentation will redirect.
  - GraphQL API entities with "campaign" in their name have been deprecated and have new Batch Changes counterparts:
    - Deprecated GraphQL entities: `CampaignState`, `Campaign`, `CampaignSpec`, `CampaignConnection`, `CampaignsCodeHostConnection`, `CampaignsCodeHost`, `CampaignsCredential`, `CampaignDescription`
    - Deprecated GraphQL mutations: `createCampaign`, `applyCampaign`, `moveCampaign`, `closeCampaign`, `deleteCampaign`, `createCampaignSpec`, `createCampaignsCredential`, `deleteCampaignsCredential`
    - Deprecated GraphQL queries: `Org.campaigns`, `User.campaigns`, `User.campaignsCodeHosts`, `camapigns`, `campaign`
  - Site settings with `campaigns` in their name have been replaced with equivalent `batchChanges` settings.
- A repository's `remote.origin.url` is not stored on gitserver disk anymore. Note: if you use the experimental feature `customGitFetch` your setting may need to be updated to specify the remote URL. [#18535](https://github.com/sourcegraph/sourcegraph/pull/18535)
- Repositories and files containing spaces will now render with escaped spaces in the query bar rather than being
  quoted. [#18642](https://github.com/sourcegraph/sourcegraph/pull/18642)
- Sourcegraph is now built with Go 1.16. [#18447](https://github.com/sourcegraph/sourcegraph/pull/18447)
- Cursor hover information in the search query bar will now display after 150ms (previously 0ms). [#18916](https://github.com/sourcegraph/sourcegraph/pull/18916)
- The `repo.cloned` column is deprecated in favour of `gitserver_repos.clone_status`. It will be removed in a subsequent release.
- Precision class indicators have been improved for code intelligence results in both the hover overlay as well as the definition and references locations panel. [#18843](https://github.com/sourcegraph/sourcegraph/pull/18843)
- Pings now contain added, aggregated campaigns usage data: aggregate counts of unique monthly users and Weekly campaign and changesets counts for campaign cohorts created in the last 12 months. [#18604](https://github.com/sourcegraph/sourcegraph/pull/18604)

### Fixed

- Auto complete suggestions for repositories and files containing spaces will now be automatically escaped when accepting the suggestion. [#18635](https://github.com/sourcegraph/sourcegraph/issues/18635)
- An issue causing repository results containing spaces to not be clickable in some cases. [#18668](https://github.com/sourcegraph/sourcegraph/pull/18668)
- Closing a batch change now correctly closes the entailed changesets, when requested by the user. [#18957](https://github.com/sourcegraph/sourcegraph/pull/18957)
- TypesScript highlighting bug. [#15930](https://github.com/sourcegraph/sourcegraph/issues/15930)
- The number of shards is now reported accurately in Site Admin > Repository Status > Settings > Indexing. [#19265](https://github.com/sourcegraph/sourcegraph/pull/19265)

### Removed

- Removed the deprecated GraphQL fields `SearchResults.repositoriesSearched` and `SearchResults.indexedRepositoriesSearched`.
- Removed the deprecated search field `max`
- Removed the `experimentalFeatures.showBadgeAttachments` setting

## 3.25.2

### Fixed

- A security vulnerability with in the authentication workflow has been fixed. [#18686](https://github.com/sourcegraph/sourcegraph/pull/18686)

## 3.25.1

### Added

- Experimental: Sync Perforce depots directly through the Sourcegraph UI. To enable, use the feature flag `"experimentalFeatures": { "perforce": "enabled" }`. For more information, see [how to add your Perforce depots](https://docs.sourcegraph.com/admin/repo/perforce). [#16703](https://github.com/sourcegraph/sourcegraph/issues/16703)

## 3.25.0

**IMPORTANT** Sourcegraph now uses Go 1.15. This may break AWS RDS database connections with older x509 certificates. Please follow the Amazon [docs](https://docs.aws.amazon.com/AmazonRDS/latest/UserGuide/UsingWithRDS.SSL-certificate-rotation.html) to rotate your certificate.

### Added

- New site config option `"log": { "sentry": { "backendDSN": "<REDACTED>" } }` to use a separate Sentry project for backend errors. [#17363](https://github.com/sourcegraph/sourcegraph/pull/17363)
- Structural search now supports searching indexed branches other than default. [#17726](https://github.com/sourcegraph/sourcegraph/pull/17726)
- Structural search now supports searching unindexed revisions. [#17967](https://github.com/sourcegraph/sourcegraph/pull/17967)
- New site config option `"allowSignup"` for SAML authentication to determine if automatically create new users is allowed. [#17989](https://github.com/sourcegraph/sourcegraph/pull/17989)
- Experimental: The webapp can now stream search results to the client, improving search performance. To enable it, add `{ "experimentalFeatures": { "searchStreaming": true } }` in user settings. [#16097](https://github.com/sourcegraph/sourcegraph/pull/16097)
- New product research sign-up page. This can be accessed by all users in their user settings. [#17945](https://github.com/sourcegraph/sourcegraph/pull/17945)
- New site config option `productResearchPage.enabled` to disable access to the product research sign-up page. [#17945](https://github.com/sourcegraph/sourcegraph/pull/17945)
- Pings now contain Sourcegraph extension activation statistics. [#16421](https://github.com/sourcegraph/sourcegraph/pull/16421)
- Pings now contain aggregate Sourcegraph extension activation statistics: the number of users and number of activations per (public) extension per week, and the number of total extension users per week and average extensions activated per user. [#16421](https://github.com/sourcegraph/sourcegraph/pull/16421)
- Pings now contain aggregate code insights usage data: total insight views, interactions, edits, creations, removals, and counts of unique users that view and create insights. [#16421](https://github.com/sourcegraph/sourcegraph/pull/17805)
- When previewing a campaign spec, changesets can be filtered by current state or the action(s) to be performed. [#16960](https://github.com/sourcegraph/sourcegraph/issues/16960)

### Changed

- Alert solutions links included in [monitoring alerts](https://docs.sourcegraph.com/admin/observability/alerting) now link to the relevant documentation version. [#17828](https://github.com/sourcegraph/sourcegraph/pull/17828)
- Secrets (such as access tokens and passwords) will now appear as REDACTED when editing external service config, and in graphql API responses. [#17261](https://github.com/sourcegraph/sourcegraph/issues/17261)
- Sourcegraph is now built with Go 1.15
  - Go `1.15` introduced changes to SSL/TLS connection validation which requires certificates to include a `SAN`. This field was not included in older certificates and clients relied on the `CN` field. You might see an error like `x509: certificate relies on legacy Common Name field`. We recommend that customers using Sourcegraph with an external database and connecting to it using SSL/TLS check whether the certificate is up to date.
  - RDS Customers please reference [AWS' documentation on updating the SSL/TLS certificate](https://docs.aws.amazon.com/AmazonRDS/latest/UserGuide/UsingWithRDS.SSL-certificate-rotation.html).
- Search results on `.rs` files now recommend `lang:rust` instead of `lang:renderscript` as a filter. [#18316](https://github.com/sourcegraph/sourcegraph/pull/18316)
- Campaigns users creating Personal Access Tokens on GitHub are now asked to request the `user:email` scope in addition to the [previous scopes](https://docs.sourcegraph.com/@3.24/admin/external_service/github#github-api-token-and-access). This will be used in a future Sourcegraph release to display more fine-grained information on the progress of pull requests. [#17555](https://github.com/sourcegraph/sourcegraph/issues/17555)

### Fixed

- Fixes an issue that prevented the hard deletion of a user if they had saved searches. [#17461](https://github.com/sourcegraph/sourcegraph/pull/17461)
- Fixes an issue that caused some missing results for `type:commit` when a pattern was used instead of the `message` field. [#17490](https://github.com/sourcegraph/sourcegraph/pull/17490#issuecomment-764004758)
- Fixes an issue where cAdvisor-based alerts would not fire correctly for services with multiple replicas. [#17600](https://github.com/sourcegraph/sourcegraph/pull/17600)
- Significantly improved performance of structural search on monorepo deployments [#17846](https://github.com/sourcegraph/sourcegraph/pull/17846)
- Fixes an issue where upgrades on Kubernetes may fail due to null environment variable lists in deployment manifests [#1781](https://github.com/sourcegraph/deploy-sourcegraph/pull/1781)
- Fixes an issue where counts on search filters were inaccurate. [#18158](https://github.com/sourcegraph/sourcegraph/pull/18158)
- Fixes services with emptyDir volumes being evicted from nodes. [#1852](https://github.com/sourcegraph/deploy-sourcegraph/pull/1852)

### Removed

- Removed the `search.migrateParser` setting. As of 3.20 and onward, a new parser processes search queries by default. Previously, `search.migrateParser` was available to enable the legacy parser. Enabling/disabling this setting now no longer has any effect. [#17344](https://github.com/sourcegraph/sourcegraph/pull/17344)

## 3.24.1

### Fixed

- Fixes an issue that SAML is not able to proceed with the error `Expected Enveloped and C14N transforms`. [#13032](https://github.com/sourcegraph/sourcegraph/issues/13032)

## 3.24.0

### Added

- Panels in the [Sourcegraph monitoring dashboards](https://docs.sourcegraph.com/admin/observability/metrics#grafana) now:
  - include links to relevant alerts documentation and the new [monitoring dashboards reference](https://docs.sourcegraph.com/admin/observability/dashboards). [#16939](https://github.com/sourcegraph/sourcegraph/pull/16939)
  - include alert events and version changes annotations that can be enabled from the top of each service dashboard. [#17198](https://github.com/sourcegraph/sourcegraph/pull/17198)
- Suggested filters in the search results page can now be scrolled. [#17097](https://github.com/sourcegraph/sourcegraph/pull/17097)
- Structural search queries can now be used in saved searches by adding `patternType:structural`. [#17265](https://github.com/sourcegraph/sourcegraph/pull/17265)

### Changed

- Dashboard links included in [monitoring alerts](https://docs.sourcegraph.com/admin/observability/alerting) now:
  - link directly to the relevant Grafana panel, instead of just the service dashboard. [#17014](https://github.com/sourcegraph/sourcegraph/pull/17014)
  - link to a time frame relevant to the alert, instead of just the past few hours. [#17034](https://github.com/sourcegraph/sourcegraph/pull/17034)
- Added `serviceKind` field of the `ExternalServiceKind` type to `Repository.externalURLs` GraphQL API, `serviceType` field is deprecated and will be removed in the future releases. [#14979](https://github.com/sourcegraph/sourcegraph/issues/14979)
- Deprecated the GraphQL fields `SearchResults.repositoriesSearched` and `SearchResults.indexedRepositoriesSearched`.
- The minimum Kubernetes version required to use the [Kubernetes deployment option](https://docs.sourcegraph.com/admin/install/kubernetes) is now [v1.15 (released June 2019)](https://kubernetes.io/blog/2019/06/19/kubernetes-1-15-release-announcement/).

### Fixed

- Imported changesets acquired an extra button to download the "generated diff", which did nothing, since imported changesets don't have a generated diff. This button has been removed. [#16778](https://github.com/sourcegraph/sourcegraph/issues/16778)
- Quoted global filter values (case, patterntype) are now properly extracted and set in URL parameters. [#16186](https://github.com/sourcegraph/sourcegraph/issues/16186)
- The endpoint for "Open in Sourcegraph" functionality in editor extensions now uses code host connection information to resolve the repository, which makes it more correct and respect the `repositoryPathPattern` setting. [#16846](https://github.com/sourcegraph/sourcegraph/pull/16846)
- Fixed an issue that prevented search expressions of the form `repo:foo (rev:a or rev:b)` from evaluating all revisions [#16873](https://github.com/sourcegraph/sourcegraph/pull/16873)
- Updated language detection library. Includes language detection for `lang:starlark`. [#16900](https://github.com/sourcegraph/sourcegraph/pull/16900)
- Fixed retrieving status for indexed tags and deduplicated main branches in the indexing settings page. [#13787](https://github.com/sourcegraph/sourcegraph/issues/13787)
- Specifying a ref that doesn't exist would show an alert, but still return results [#15576](https://github.com/sourcegraph/sourcegraph/issues/15576)
- Fixed search highlighting the wrong line. [#10468](https://github.com/sourcegraph/sourcegraph/issues/10468)
- Fixed an issue where searches of the form `foo type:file` returned results of type `path` too. [#17076](https://github.com/sourcegraph/sourcegraph/issues/17076)
- Fixed queries like `(type:commit or type:diff)` so that if the query matches both the commit message and the diff, both are returned as results. [#16899](https://github.com/sourcegraph/sourcegraph/issues/16899)
- Fixed container monitoring and provisioning dashboard panels not displaying metrics in certain deployment types and environments. If you continue to have issues with these panels not displaying any metrics after upgrading, please [open an issue](https://github.com/sourcegraph/sourcegraph/issues/new).
- Fixed a nonexistent field in site configuration being marked as "required" when configuring PagerDuty alert notifications. [#17277](https://github.com/sourcegraph/sourcegraph/pull/17277)
- Fixed cases of incorrect highlighting for symbol definitions in the definitions panel. [#17258](https://github.com/sourcegraph/sourcegraph/pull/17258)
- Fixed a Cross-Site Scripting vulnerability where quick links created on the homepage were not sanitized and allowed arbitrary JavaScript execution. [#17099](https://github.com/sourcegraph/sourcegraph/pull/17099)

### Removed

- Interactive mode has now been removed. [#16868](https://github.com/sourcegraph/sourcegraph/pull/16868).

## 3.23.0

### Added

- Password reset link expiration can be customized via `auth.passwordResetLinkExpiry` in the site config. [#13999](https://github.com/sourcegraph/sourcegraph/issues/13999)
- Campaign steps may now include environment variables from outside of the campaign spec using [array syntax](http://docs.sourcegraph.com/campaigns/references/campaign_spec_yaml_reference#environment-array). [#15822](https://github.com/sourcegraph/sourcegraph/issues/15822)
- The total size of all Git repositories and the lines of code for indexed branches are displayed in the site admin overview. [#15125](https://github.com/sourcegraph/sourcegraph/issues/15125)
- Extensions can now add decorations to files on the sidebar tree view and tree page through the experimental `FileDecoration` API. [#15833](https://github.com/sourcegraph/sourcegraph/pull/15833)
- Extensions can now easily query the Sourcegraph GraphQL API through a dedicated API method. [#15566](https://github.com/sourcegraph/sourcegraph/pull/15566)
- Individual changesets can now be downloaded as a diff. [#16098](https://github.com/sourcegraph/sourcegraph/issues/16098)
- The campaigns preview page is much more detailed now, especially when updating existing campaigns. [#16240](https://github.com/sourcegraph/sourcegraph/pull/16240)
- When a newer version of a campaign spec is uploaded, a message is now displayed when viewing the campaign or an outdated campaign spec. [#14532](https://github.com/sourcegraph/sourcegraph/issues/14532)
- Changesets in a campaign can now be searched by title and repository name. [#15781](https://github.com/sourcegraph/sourcegraph/issues/15781)
- Experimental: [`transformChanges` in campaign specs](https://docs.sourcegraph.com/campaigns/references/campaign_spec_yaml_reference#transformchanges) is now available as a feature preview to allow users to create multiple changesets in a single repository. [#16235](https://github.com/sourcegraph/sourcegraph/pull/16235)
- The `gitUpdateInterval` site setting was added to allow custom git update intervals based on repository names. [#16765](https://github.com/sourcegraph/sourcegraph/pull/16765)
- Various additions to syntax highlighting and hover tooltips in the search query bar (e.g., regular expressions). Can be disabled with `{ "experimentalFeatures": { "enableSmartQuery": false } }` in case of unlikely adverse effects. [#16742](https://github.com/sourcegraph/sourcegraph/pull/16742)
- Search queries may now scope subexpressions across repositories and files, and also allow greater freedom for combining search filters. See the updated documentation on [search subexpressions](https://docs.sourcegraph.com/code_search/tutorials/search_subexpressions) to learn more. [#16866](https://github.com/sourcegraph/sourcegraph/pull/16866)

### Changed

- Search indexer tuned to wait longer before assuming a deadlock has occurred. Previously if the indexserver had many cores (40+) and indexed a monorepo it could give up. [#16110](https://github.com/sourcegraph/sourcegraph/pull/16110)
- The total size of all Git repositories and the lines of code for indexed branches will be sent back in pings as part of critical telemetry. [#16188](https://github.com/sourcegraph/sourcegraph/pull/16188)
- The `gitserver` container now has a dependency on Postgres. This does not require any additional configuration unless access to Postgres requires a sidecar proxy / firewall rules. [#16121](https://github.com/sourcegraph/sourcegraph/pull/16121)
- Licensing is now enforced for campaigns: creating a campaign with more than five changesets requires a valid license. Please [contact Sourcegraph with any licensing questions](https://about.sourcegraph.com/contact/sales/). [#15715](https://github.com/sourcegraph/sourcegraph/issues/15715)

### Fixed

- Syntax highlighting on files with mixed extension case (e.g. `.CPP` vs `.cpp`) now works as expected. [#11327](https://github.com/sourcegraph/sourcegraph/issues/11327)
- After applying a campaign, some GitLab MRs might have had outdated state shown in the UI until the next sync with the code host. [#16100](https://github.com/sourcegraph/sourcegraph/pull/16100)
- The web app no longer sends stale text document content to extensions. [#14965](https://github.com/sourcegraph/sourcegraph/issues/14965)
- The blob viewer now supports multiple decorations per line as intended. [#15063](https://github.com/sourcegraph/sourcegraph/issues/15063)
- Repositories with plus signs in their name can now be navigated to as expected. [#15079](https://github.com/sourcegraph/sourcegraph/issues/15079)

### Removed

-

## 3.22.1

### Changed

- Reduced memory and CPU required for updating the code intelligence commit graph [#16517](https://github.com/sourcegraph/sourcegraph/pull/16517)

## 3.22.0

### Added

- GraphQL and TOML syntax highlighting is now back (special thanks to @rvantonder) [#13935](https://github.com/sourcegraph/sourcegraph/issues/13935)
- Zig and DreamMaker syntax highlighting.
- Campaigns now support publishing GitHub draft PRs and GitLab WIP MRs. [#7998](https://github.com/sourcegraph/sourcegraph/issues/7998)
- `indexed-searcher`'s watchdog can be configured and has additional instrumentation. This is useful when diagnosing [zoekt-webserver is restarting due to watchdog](https://docs.sourcegraph.com/admin/observability/troubleshooting#scenario-zoekt-webserver-is-restarting-due-to-watchdog). [#15148](https://github.com/sourcegraph/sourcegraph/pull/15148)
- Pings now contain Redis & Postgres server versions. [14405](https://github.com/sourcegraph/sourcegraph/14405)
- Aggregated usage data of the search onboarding tour is now included in pings. The data tracked are: total number of views of the onboarding tour, total number of views of each step in the onboarding tour, total number of tours closed. [#15113](https://github.com/sourcegraph/sourcegraph/pull/15113)
- Users can now specify credentials for code hosts to enable campaigns for non site-admin users. [#15506](https://github.com/sourcegraph/sourcegraph/pull/15506)
- A `campaigns.restrictToAdmins` site configuration option has been added to prevent non site-admin users from using campaigns. [#15785](https://github.com/sourcegraph/sourcegraph/pull/15785)
- Number of page views on campaign apply page, page views on campaign details page after create/update, closed campaigns, created campaign specs and changesets specs and the sum of changeset diff stats will be sent back in pings. [#15279](https://github.com/sourcegraph/sourcegraph/pull/15279)
- Users can now explicitly set their primary email address. [#15683](https://github.com/sourcegraph/sourcegraph/pull/15683)
- "[Why code search is still needed for monorepos](https://docs.sourcegraph.com/adopt/code_search_in_monorepos)" doc page

### Changed

- Improved contrast / visibility in comment syntax highlighting. [#14546](https://github.com/sourcegraph/sourcegraph/issues/14546)
- Campaigns are no longer in beta. [#14900](https://github.com/sourcegraph/sourcegraph/pull/14900)
- Campaigns now have a fancy new icon. [#14740](https://github.com/sourcegraph/sourcegraph/pull/14740)
- Search queries with an unbalanced closing paren `)` are now invalid, since this likely indicates an error. Previously, patterns with dangling `)` were valid in some cases. Note that patterns with dangling `)` can still be searched, but should be quoted via `content:"foo)"`. [#15042](https://github.com/sourcegraph/sourcegraph/pull/15042)
- Extension providers can now return AsyncIterables, enabling dynamic provider results without dependencies. [#15042](https://github.com/sourcegraph/sourcegraph/issues/15061)
- Deprecated the `"email.smtp": { "disableTLS" }` site config option, this field has been replaced by `"email.smtp": { "noVerifyTLS" }`. [#15682](https://github.com/sourcegraph/sourcegraph/pull/15682)

### Fixed

- The `file:` added to the search field when navigating to a tree or file view will now behave correctly when the file path contains spaces. [#12296](https://github.com/sourcegraph/sourcegraph/issues/12296)
- OAuth login now respects site configuration `experimentalFeatures: { "tls.external": {...} }` for custom certificates and skipping TLS verify. [#14144](https://github.com/sourcegraph/sourcegraph/issues/14144)
- If the `HEAD` file in a cloned repo is absent or truncated, background cleanup activities will use a best-effort default to remedy the situation. [#14962](https://github.com/sourcegraph/sourcegraph/pull/14962)
- Search input will always show suggestions. Previously we only showed suggestions for letters and some special characters. [#14982](https://github.com/sourcegraph/sourcegraph/pull/14982)
- Fixed an issue where `not` keywords were not recognized inside expression groups, and treated incorrectly as patterns. [#15139](https://github.com/sourcegraph/sourcegraph/pull/15139)
- Fixed an issue where hover pop-ups would not show on the first character of a valid hover range in search queries. [#15410](https://github.com/sourcegraph/sourcegraph/pull/15410)
- Fixed an issue where submodules configured with a relative URL resulted in non-functional hyperlinks in the file tree UI. [#15286](https://github.com/sourcegraph/sourcegraph/issues/15286)
- Pushing commits to public GitLab repositories with campaigns now works, since we use the configured token even if the repository is public. [#15536](https://github.com/sourcegraph/sourcegraph/pull/15536)
- `.kts` is now highlighted properly as Kotlin code, fixed various other issues in Kotlin syntax highlighting.
- Fixed an issue where the value of `content:` was treated literally when the regular expression toggle is active. [#15639](https://github.com/sourcegraph/sourcegraph/pull/15639)
- Fixed an issue where non-site admins were prohibited from updating some of their other personal metadata when `auth.enableUsernameChanges` was `false`. [#15663](https://github.com/sourcegraph/sourcegraph/issues/15663)
- Fixed the `url` fields of repositories and trees in GraphQL returning URLs that were not %-encoded (e.g. when the repository name contained spaces). [#15667](https://github.com/sourcegraph/sourcegraph/issues/15667)
- Fixed "Find references" showing errors in the references panel in place of the syntax-highlighted code for repositories with spaces in their name. [#15618](https://github.com/sourcegraph/sourcegraph/issues/15618)
- Fixed an issue where specifying the `repohasfile` filter did not return results as expected unless `repo` was specified. [#15894](https://github.com/sourcegraph/sourcegraph/pull/15894)
- Fixed an issue causing user input in the search query field to be erased in some cases. [#15921](https://github.com/sourcegraph/sourcegraph/issues/15921).

### Removed

-

## 3.21.2

:warning: WARNING :warning: For users of single-image Sourcegraph instance, please delete the secret key file `/var/lib/sourcegraph/token` inside the container before attempting to upgrade to 3.21.x.

### Fixed

- Fix externalURLs alert logic [#14980](https://github.com/sourcegraph/sourcegraph/pull/14980)

## 3.21.1

:warning: WARNING :warning: For users of single-image Sourcegraph instance, please delete the secret key file `/var/lib/sourcegraph/token` inside the container before attempting to upgrade to 3.21.x.

### Fixed

- Fix alerting for native integration condition [#14775](https://github.com/sourcegraph/sourcegraph/pull/14775)
- Fix query with large repo count hanging [#14944](https://github.com/sourcegraph/sourcegraph/pull/14944)
- Fix server upgrade where codeintel database does not exist [#14953](https://github.com/sourcegraph/sourcegraph/pull/14953)
- CVE-2019-18218 in postgres docker image [#14954](https://github.com/sourcegraph/sourcegraph/pull/14954)
- Fix an issue where .git/HEAD in invalid [#14962](https://github.com/sourcegraph/sourcegraph/pull/14962)
- Repository syncing will not happen more frequently than the repoListUpdateInterval config value [#14901](https://github.com/sourcegraph/sourcegraph/pull/14901) [#14983](https://github.com/sourcegraph/sourcegraph/pull/14983)

## 3.21.0

:warning: WARNING :warning: For users of single-image Sourcegraph instance, please delete the secret key file `/var/lib/sourcegraph/token` inside the container before attempting to upgrade to 3.21.x.

### Added

- The new GraphQL API query field `namespaceByName(name: String!)` makes it easier to look up the user or organization with the given name. Previously callers needed to try looking up the user and organization separately.
- Changesets created by campaigns will now include a link back to the campaign in their body text. [#14033](https://github.com/sourcegraph/sourcegraph/issues/14033)
- Users can now preview commits that are going to be created in their repositories in the campaign preview UI. [#14181](https://github.com/sourcegraph/sourcegraph/pull/14181)
- If emails are configured, the user will be sent an email when important account information is changed. This currently encompasses changing/resetting the password, adding/removing emails, and adding/removing access tokens. [#14320](https://github.com/sourcegraph/sourcegraph/pull/14320)
- A subset of changesets can now be published by setting the `published` flag in campaign specs [to an array](https://docs.sourcegraph.com/@main/campaigns/campaign_spec_yaml_reference#publishing-only-specific-changesets), which allows only specific changesets within a campaign to be published based on the repository name. [#13476](https://github.com/sourcegraph/sourcegraph/pull/13476)
- Homepage panels are now enabled by default. [#14287](https://github.com/sourcegraph/sourcegraph/issues/14287)
- The most recent ping data is now available to site admins via the Site-admin > Pings page. [#13956](https://github.com/sourcegraph/sourcegraph/issues/13956)
- Homepage panel engagement metrics will be sent back in pings. [#14589](https://github.com/sourcegraph/sourcegraph/pull/14589)
- Homepage now has a footer with links to different extensibility features. [#14638](https://github.com/sourcegraph/sourcegraph/issues/14638)
- Added an onboarding tour of Sourcegraph for new users. It can be enabled in user settings with `experimentalFeatures.showOnboardingTour` [#14636](https://github.com/sourcegraph/sourcegraph/pull/14636)
- Added an onboarding tour of Sourcegraph for new users. [#14636](https://github.com/sourcegraph/sourcegraph/pull/14636)
- Repository GraphQL queries now support an `after` parameter that permits cursor-based pagination. [#13715](https://github.com/sourcegraph/sourcegraph/issues/13715)
- Searches in the Recent Searches panel and other places are now syntax highlighted. [#14443](https://github.com/sourcegraph/sourcegraph/issues/14443)

### Changed

- Interactive search mode is now disabled by default because the new plain text search input is smarter. To reenable it, add `{ "experimentalFeatures": { "splitSearchModes": true } }` in user settings.
- The extension registry has been redesigned to make it easier to find non-default Sourcegraph extensions.
- Tokens and similar sensitive information included in the userinfo portion of remote repository URLs will no longer be visible on the Mirroring settings page. [#14153](https://github.com/sourcegraph/sourcegraph/pull/14153)
- The sign in and sign up forms have been redesigned with better input validation.
- Kubernetes admins mounting [configuration files](https://docs.sourcegraph.com/admin/config/advanced_config_file#kubernetes-configmap) are encouraged to change how the ConfigMap is mounted. See the new documentation. Previously our documentation suggested using subPath. However, this lead to Kubernetes not automatically updating the files on configuration change. [#14297](https://github.com/sourcegraph/sourcegraph/pull/14297)
- The precise code intel bundle manager will now expire any converted LSIF data that is older than `PRECISE_CODE_INTEL_MAX_DATA_AGE` (30 days by default) that is also not visible from the tip of the default branch.
- `SRC_LOG_LEVEL=warn` is now the default in Docker Compose and Kubernetes deployments, reducing the amount of uninformative log spam. [#14458](https://github.com/sourcegraph/sourcegraph/pull/14458)
- Permissions data that were stored in deprecated binary format are abandoned. Downgrade from 3.21 to 3.20 is OK, but to 3.19 or prior versions might experience missing/incomplete state of permissions for a short period of time. [#13740](https://github.com/sourcegraph/sourcegraph/issues/13740)
- The query builder page is now disabled by default. To reenable it, add `{ "experimentalFeatures": { "showQueryBuilder": true } }` in user settings.
- The GraphQL `updateUser` mutation now returns the updated user (instead of an empty response).

### Fixed

- Git clone URLs now validate their format correctly. [#14313](https://github.com/sourcegraph/sourcegraph/pull/14313)
- Usernames set in Slack `observability.alerts` now apply correctly. [#14079](https://github.com/sourcegraph/sourcegraph/pull/14079)
- Path segments in breadcrumbs get truncated correctly again on small screen sizes instead of inflating the header bar. [#14097](https://github.com/sourcegraph/sourcegraph/pull/14097)
- GitLab pipelines are now parsed correctly and show their current status in campaign changesets. [#14129](https://github.com/sourcegraph/sourcegraph/pull/14129)
- Fixed an issue where specifying any repogroups would effectively search all repositories for all repogroups. [#14190](https://github.com/sourcegraph/sourcegraph/pull/14190)
- Changesets that were previously closed after being detached from a campaign are now reopened when being reattached. [#14099](https://github.com/sourcegraph/sourcegraph/pull/14099)
- Previously large files that match the site configuration [search.largeFiles](https://docs.sourcegraph.com/admin/config/site_config#search-largeFiles) would not be indexed if they contained a large number of unique trigrams. We now index those files as well. Note: files matching the glob still need to be valid utf-8. [#12443](https://github.com/sourcegraph/sourcegraph/issues/12443)
- Git tags without a `creatordate` value will no longer break tag search within a repository. [#5453](https://github.com/sourcegraph/sourcegraph/issues/5453)
- Campaigns pages now work properly on small viewports. [#14292](https://github.com/sourcegraph/sourcegraph/pull/14292)
- Fix an issue with viewing repositories that have spaces in the repository name [#2867](https://github.com/sourcegraph/sourcegraph/issues/2867)

### Removed

- Syntax highlighting for GraphQL, INI, TOML, and Perforce files has been removed [due to incompatible/absent licenses](https://github.com/sourcegraph/sourcegraph/issues/13933). We plan to [add it back in the future](https://github.com/sourcegraph/sourcegraph/issues?q=is%3Aissue+is%3Aopen+add+syntax+highlighting+for+develop+a+).
- Search scope pages (`/search/scope/:id`) were removed.
- User-defined search scopes are no longer shown below the search bar on the homepage. Use the [`quicklinks`](https://docs.sourcegraph.com/user/personalization/quick_links) setting instead to display links there.
- The explore page (`/explore`) was removed.
- The sign out page was removed.
- The unused GraphQL types `DiffSearchResult` and `DeploymentConfiguration` were removed.
- The deprecated GraphQL mutation `updateAllMirrorRepositories`.
- The deprecated GraphQL field `Site.noRepositoriesEnabled`.
- Total counts of users by product area have been removed from pings.
- Aggregate daily, weekly, and monthly latencies (in ms) of code intelligence events (e.g., hover tooltips) have been removed from pings.

## 3.20.1

### Fixed

- gomod: rollback go-diff to v0.5.3 (v0.6.0 causes panic in certain cases) [#13973](https://github.com/sourcegraph/sourcegraph/pull/13973).
- Fixed an issue causing the scoped query in the search field to be erased when viewing files. [#13954](https://github.com/sourcegraph/sourcegraph/pull/13954).

## 3.20.0

### Added

- Site admins can now force a specific user to re-authenticate on their next request or visit. [#13647](https://github.com/sourcegraph/sourcegraph/pull/13647)
- Sourcegraph now watches its [configuration files](https://docs.sourcegraph.com/admin/config/advanced_config_file) (when using external files) and automatically applies the changes to Sourcegraph's configuration when they change. For example, this allows Sourcegraph to detect when a Kubernetes ConfigMap changes. [#13646](https://github.com/sourcegraph/sourcegraph/pull/13646)
- To define repository groups (`search.repositoryGroups` in global, org, or user settings), you can now specify regular expressions in addition to single repository names. [#13730](https://github.com/sourcegraph/sourcegraph/pull/13730)
- The new site configuration property `search.limits` configures the maximum search timeout and the maximum number of repositories to search for various types of searches. [#13448](https://github.com/sourcegraph/sourcegraph/pull/13448)
- Files and directories can now be excluded from search by adding the file `.sourcegraph/ignore` to the root directory of a repository. Each line in the _ignore_ file is interpreted as a globbing pattern. [#13690](https://github.com/sourcegraph/sourcegraph/pull/13690)
- Structural search syntax now allows regular expressions in patterns. Also, `...` can now be used in place of `:[_]`. See the [documentation](https://docs.sourcegraph.com/@main/code_search/reference/structural) for example syntax. [#13809](https://github.com/sourcegraph/sourcegraph/pull/13809)
- The total size of all Git repositories and the lines of code for indexed branches will be sent back in pings. [#13764](https://github.com/sourcegraph/sourcegraph/pull/13764)
- Experimental: A new homepage UI for Sourcegraph Server shows the user their recent searches, repositories, files, and saved searches. It can be enabled with `experimentalFeatures.showEnterpriseHomePanels`. [#13407](https://github.com/sourcegraph/sourcegraph/issues/13407)

### Changed

- Campaigns are enabled by default for all users. Site admins may view and create campaigns; everyone else may only view campaigns. The new site configuration property `campaigns.enabled` can be used to disable campaigns for all users. The properties `campaigns.readAccess`, `automation.readAccess.enabled`, and `"experimentalFeatures": { "automation": "enabled" }}` are deprecated and no longer have any effect.
- Diff and commit searches are limited to 10,000 repositories (if `before:` or `after:` filters are used), or 50 repositories (if no time filters are used). You can configure this limit in the site configuration property `search.limits`. [#13386](https://github.com/sourcegraph/sourcegraph/pull/13386)
- The site configuration `maxReposToSearch` has been deprecated in favor of the property `maxRepos` on `search.limits`. [#13439](https://github.com/sourcegraph/sourcegraph/pull/13439)
- Search queries are now processed by a new parser that will always be enabled going forward. There should be no material difference in behavior. In case of adverse effects, the previous parser can be reenabled by setting `"search.migrateParser": false` in settings. [#13435](https://github.com/sourcegraph/sourcegraph/pull/13435)
- It is now possible to search for file content that excludes a term using the `NOT` operator. [#12412](https://github.com/sourcegraph/sourcegraph/pull/12412)
- `NOT` is available as an alternative syntax of `-` on supported keywords `repo`, `file`, `content`, `lang`, and `repohasfile`. [#12412](https://github.com/sourcegraph/sourcegraph/pull/12412)
- Negated content search is now also supported for unindexed repositories. Previously it was only supported for indexed repositories [#13359](https://github.com/sourcegraph/sourcegraph/pull/13359).
- The experimental feature flag `andOrQuery` is deprecated. [#13435](https://github.com/sourcegraph/sourcegraph/pull/13435)
- After a user's password changes, they will be signed out on all devices and must sign in again. [#13647](https://github.com/sourcegraph/sourcegraph/pull/13647)
- `rev:` is available as alternative syntax of `@` for searching revisions instead of the default branch [#13133](https://github.com/sourcegraph/sourcegraph/pull/13133)
- Campaign URLs have changed to use the campaign name instead of an opaque ID. The old URLs no longer work. [#13368](https://github.com/sourcegraph/sourcegraph/pull/13368)
- A new `external_service_repos` join table was added. The migration required to make this change may take a few minutes.

### Fixed

- User satisfaction/NPS surveys will now correctly provide a range from 0–10, rather than 0–9. [#13163](https://github.com/sourcegraph/sourcegraph/pull/13163)
- Fixed a bug where we returned repositories with invalid revisions in the search results. Now, if a user specifies an invalid revision, we show an alert. [#13271](https://github.com/sourcegraph/sourcegraph/pull/13271)
- Previously it wasn't possible to search for certain patterns containing `:` because they would not be considered valid filters. We made these checks less strict. [#10920](https://github.com/sourcegraph/sourcegraph/pull/10920)
- When a user signs out of their account, all of their sessions will be invalidated, not just the session where they signed out. [#13647](https://github.com/sourcegraph/sourcegraph/pull/13647)
- URL information will no longer be leaked by the HTTP referer header. This prevents the user's password reset code from being leaked. [#13804](https://github.com/sourcegraph/sourcegraph/pull/13804)
- GitLab OAuth2 user authentication now respects `tls.external` site setting. [#13814](https://github.com/sourcegraph/sourcegraph/pull/13814)

### Removed

- The smartSearchField feature is now always enabled. The `experimentalFeatures.smartSearchField` settings option has been removed.

## 3.19.2

### Fixed

- search: always limit commit and diff to less than 10,000 repos [a97f81b0f7](https://github.com/sourcegraph/sourcegraph/commit/a97f81b0f79535253bd7eae6c30d5c91d48da5ca)
- search: configurable limits on commit/diff search [1c22d8ce1](https://github.com/sourcegraph/sourcegraph/commit/1c22d8ce13c149b3fa3a7a26f8cb96adc89fc556)
- search: add site configuration for maxTimeout [d8d61b43c0f](https://github.com/sourcegraph/sourcegraph/commit/d8d61b43c0f0d229d46236f2f128ca0f93455172)

## 3.19.1

### Fixed

- migrations: revert migration causing deadlocks in some deployments [#13194](https://github.com/sourcegraph/sourcegraph/pull/13194)

## 3.19.0

### Added

- Emails can be now be sent to SMTP servers with self-signed certificates, using `email.smtp.disableTLS`. [#12243](https://github.com/sourcegraph/sourcegraph/pull/12243)
- Saved search emails now include a link to the user's saved searches page. [#11651](https://github.com/sourcegraph/sourcegraph/pull/11651)
- Campaigns can now be synced using GitLab webhooks. [#12139](https://github.com/sourcegraph/sourcegraph/pull/12139)
- Configured `observability.alerts` can now be tested using a GraphQL endpoint, `triggerObservabilityTestAlert`. [#12532](https://github.com/sourcegraph/sourcegraph/pull/12532)
- The Sourcegraph CLI can now serve local repositories for Sourcegraph to clone. This was previously in a command called `src-expose`. See [serving local repositories](https://docs.sourcegraph.com/admin/external_service/src_serve_git) in our documentation to find out more. [#12363](https://github.com/sourcegraph/sourcegraph/issues/12363)
- The count of retained, churned, resurrected, new and deleted users will be sent back in pings. [#12136](https://github.com/sourcegraph/sourcegraph/pull/12136)
- Saved search usage will be sent back in pings. [#12956](https://github.com/sourcegraph/sourcegraph/pull/12956)
- Any request with `?trace=1` as a URL query parameter will enable Jaeger tracing (if Jaeger is enabled). [#12291](https://github.com/sourcegraph/sourcegraph/pull/12291)
- Password reset emails will now be automatically sent to users created by a site admin if email sending is configured and password reset is enabled. Previously, site admins needed to manually send the user this password reset link. [#12803](https://github.com/sourcegraph/sourcegraph/pull/12803)
- Syntax highlighting for `and` and `or` search operators. [#12694](https://github.com/sourcegraph/sourcegraph/pull/12694)
- It is now possible to search for file content that excludes a term using the `NOT` operator. Negating pattern syntax requires setting `"search.migrateParser": true` in settings and is currently only supported for literal and regexp queries on indexed repositories. [#12412](https://github.com/sourcegraph/sourcegraph/pull/12412)
- `NOT` is available as an alternative syntax of `-` on supported keywords `repo`, `file`, `content`, `lang`, and `repohasfile`. `NOT` requires setting `"search.migrateParser": true` option in settings. [#12520](https://github.com/sourcegraph/sourcegraph/pull/12520)

### Changed

- Repository permissions are now always checked and updated asynchronously ([background permissions syncing](https://docs.sourcegraph.com/admin/repo/permissions#background-permissions-syncing)) instead of blocking each operation. The site config option `permissions.backgroundSync` (which enabled this behavior in previous versions) is now a no-op and is deprecated.
- [Background permissions syncing](https://docs.sourcegraph.com/admin/repo/permissions#background-permissions-syncing) (`permissions.backgroundSync`) has become the only option for mirroring repository permissions from code hosts. All relevant site configurations are deprecated.

### Fixed

- Fixed site admins are getting errors when visiting user settings page in OSS version. [#12313](https://github.com/sourcegraph/sourcegraph/pull/12313)
- `github-proxy` now respects the environment variables `HTTP_PROXY`, `HTTPS_PROXY` and `NO_PROXY` (or the lowercase versions thereof). Other services already respect these variables, but this was missed. If you need a proxy to access github.com set the environment variable for the github-proxy container. [#12377](https://github.com/sourcegraph/sourcegraph/issues/12377)
- `sourcegraph-frontend` now respects the `tls.external` experimental setting as well as the proxy environment variables. In proxy environments this allows Sourcegraph to fetch extensions. [#12633](https://github.com/sourcegraph/sourcegraph/issues/12633)
- Fixed a bug that would sometimes cause trailing parentheses to be removed from search queries upon page load. [#12960](https://github.com/sourcegraph/sourcegraph/issues/12690)
- Indexed search will no longer stall if a specific index job stalls. Additionally at scale many corner cases causing indexing to stall have been fixed. [#12502](https://github.com/sourcegraph/sourcegraph/pull/12502)
- Indexed search will quickly recover from rebalancing / roll outs. When a indexed search shard goes down, its repositories are re-indexed by other shards. This takes a while and during a rollout leads to effectively re-indexing all repositories. We now avoid indexing the redistributed repositories once a shard comes back online. [#12474](https://github.com/sourcegraph/sourcegraph/pull/12474)
- Indexed search has many improvements to observability. More detailed Jaeger traces, detailed logging during startup and more prometheus metrics.
- The site admin repository needs-index page is significantly faster. Previously on large instances it would usually timeout. Now it should load within a second. [#12513](https://github.com/sourcegraph/sourcegraph/pull/12513)
- User password reset page now respects the value of site config `auth.minPasswordLength`. [#12971](https://github.com/sourcegraph/sourcegraph/pull/12971)
- Fixed an issue where duplicate search results would show for queries with `or`-expressions. [#12531](https://github.com/sourcegraph/sourcegraph/pull/12531)
- Faster indexed search queries over a large number of repositories. Searching 100k+ repositories is now ~400ms faster and uses much less memory. [#12546](https://github.com/sourcegraph/sourcegraph/pull/12546)

### Removed

- Deprecated site settings `lightstepAccessToken` and `lightstepProject` have been removed. We now only support sending traces to Jaeger. Configure Jaeger with `observability.tracing` site setting.
- Removed `CloneInProgress` option from GraphQL Repositories API. [#12560](https://github.com/sourcegraph/sourcegraph/pull/12560)

## 3.18.0

### Added

- To search across multiple revisions of the same repository, list multiple branch names (or other revspecs) separated by `:` in your query, as in `repo:myrepo@branch1:branch2:branch2`. To search all branches, use `repo:myrepo@*refs/heads/`. Previously this was only supported for diff and commit searches and only available via the experimental site setting `searchMultipleRevisionsPerRepository`.
- The "Add repositories" page (/site-admin/external-services/new) now displays a dismissible notification explaining how and why we access code host data. [#11789](https://github.com/sourcegraph/sourcegraph/pull/11789).
- New `observability.alerts` features:
  - Notifications now provide more details about relevant alerts.
  - Support for email and OpsGenie notifications has been added. Note that to receive email alerts, `email.address` and `email.smtp` must be configured.
  - Some notifiers now have new options:
    - PagerDuty notifiers: `severity` and `apiUrl`
    - Webhook notifiers: `bearerToken`
  - A new `disableSendResolved` option disables notifications for when alerts resolve themselves.
- Recently firing critical alerts can now be displayed to admins via site alerts, use the flag `{ "alerts.hideObservabilitySiteAlerts": false }` to enable these alerts in user configuration.
- Specific alerts can now be silenced using `observability.silenceAlerts`. [#12087](https://github.com/sourcegraph/sourcegraph/pull/12087)
- Revisions listed in `experimentalFeatures.versionContext` will be indexed for faster searching. This is the first support towards indexing non-default branches. [#6728](https://github.com/sourcegraph/sourcegraph/issues/6728)
- Revisions listed in `experimentalFeatures.versionContext` or `experimentalFeatures.search.index.branches` will be indexed for faster searching. This is the first support towards indexing non-default branches. [#6728](https://github.com/sourcegraph/sourcegraph/issues/6728)
- Campaigns are now supported on GitLab.
- Campaigns now support GitLab and allow users to create, update and track merge requests on GitLab instances.
- Added a new section on the search homepage on Sourcegraph.com. It is currently feature flagged behind `experimentalFeatures.showRepogroupHomepage` in settings.
- Added new repository group pages.

### Changed

- Some monitoring alerts now have more useful descriptions. [#11542](https://github.com/sourcegraph/sourcegraph/pull/11542)
- Searching `fork:true` or `archived:true` has the same behaviour as searching `fork:yes` or `archived:yes` respectively. Previously it incorrectly had the same behaviour as `fork:only` and `archived:only` respectively. [#11740](https://github.com/sourcegraph/sourcegraph/pull/11740)
- Configuration for `observability.alerts` has changed and notifications are now provided by Prometheus Alertmanager. [#11832](https://github.com/sourcegraph/sourcegraph/pull/11832)
  - Removed: `observability.alerts.id`.
  - Removed: Slack notifiers no longer accept `mentionUsers`, `mentionGroups`, `mentionChannel`, and `token` options.

### Fixed

- The single-container `sourcegraph/server` image now correctly reports its version.
- An issue where repositories would not clone and index in some edge cases where the clones were deleted or not successful on gitserver. [#11602](https://github.com/sourcegraph/sourcegraph/pull/11602)
- An issue where repositories previously deleted on gitserver would not immediately reclone on system startup. [#11684](https://github.com/sourcegraph/sourcegraph/issues/11684)
- An issue where the sourcegraph/server Jaeger config was invalid. [#11661](https://github.com/sourcegraph/sourcegraph/pull/11661)
- An issue where valid search queries were improperly hinted as being invalid in the search field. [#11688](https://github.com/sourcegraph/sourcegraph/pull/11688)
- Reduce frontend memory spikes by limiting the number of goroutines launched by our GraphQL resolvers. [#11736](https://github.com/sourcegraph/sourcegraph/pull/11736)
- Fixed a bug affecting Sourcegraph icon display in our Phabricator native integration [#11825](https://github.com/sourcegraph/sourcegraph/pull/11825).
- Improve performance of site-admin repositories status page. [#11932](https://github.com/sourcegraph/sourcegraph/pull/11932)
- An issue where search autocomplete for files didn't add the right path. [#12241](https://github.com/sourcegraph/sourcegraph/pull/12241)

### Removed

- Backwards compatibility for "critical configuration" (a type of configuration that was deprecated in December 2019) was removed. All critical configuration now belongs in site configuration.
- Experimental feature setting `{ "experimentalFeatures": { "searchMultipleRevisionsPerRepository": true } }` will be removed in 3.19. It is now always on. Please remove references to it.
- Removed "Cloning" tab in site-admin Repository Status page. [#12043](https://github.com/sourcegraph/sourcegraph/pull/12043)
- The `blacklist` configuration option for Gitolite that was deprecated in 3.17 has been removed in 3.19. Use `exclude.pattern` instead. [#12345](https://github.com/sourcegraph/sourcegraph/pull/12345)

## 3.17.3

### Fixed

- git: Command retrying made a copy that was never used [#11807](https://github.com/sourcegraph/sourcegraph/pull/11807)
- frontend: Allow opt out of EnsureRevision when making a comparison query [#11811](https://github.com/sourcegraph/sourcegraph/pull/11811)
- Fix Phabricator icon class [#11825](https://github.com/sourcegraph/sourcegraph/pull/11825)

## 3.17.2

### Fixed

- An issue where repositories previously deleted on gitserver would not immediately reclone on system startup. [#11684](https://github.com/sourcegraph/sourcegraph/issues/11684)

## 3.17.1

### Added

- Improved search indexing metrics

### Changed

- Some monitoring alerts now have more useful descriptions. [#11542](https://github.com/sourcegraph/sourcegraph/pull/11542)

### Fixed

- The single-container `sourcegraph/server` image now correctly reports its version.
- An issue where repositories would not clone and index in some edge cases where the clones were deleted or not successful on gitserver. [#11602](https://github.com/sourcegraph/sourcegraph/pull/11602)
- An issue where the sourcegraph/server Jaeger config was invalid. [#11661](https://github.com/sourcegraph/sourcegraph/pull/11661)

## 3.17.0

### Added

- The search results page now shows a small UI notification if either repository forks or archives are excluded, when `fork` or `archived` options are not explicitly set. [#10624](https://github.com/sourcegraph/sourcegraph/pull/10624)
- Prometheus metric `src_gitserver_repos_removed_disk_pressure` which is incremented everytime we remove a repository due to disk pressure. [#10900](https://github.com/sourcegraph/sourcegraph/pull/10900)
- `gitolite.exclude` setting in [Gitolite external service config](https://docs.sourcegraph.com/admin/external_service/gitolite#configuration) now supports a regular expression via the `pattern` field. This is consistent with how we exclude in other external services. Additionally this is a replacement for the deprecated `blacklist` configuration. [#11403](https://github.com/sourcegraph/sourcegraph/pull/11403)
- Notifications about Sourcegraph being out of date will now be shown to site admins and users (depending on how out-of-date it is).
- Alerts are now configured using `observability.alerts` in the site configuration, instead of via the Grafana web UI. This does not yet support all Grafana notification channel types, and is not yet supported on `sourcegraph/server` ([#11473](https://github.com/sourcegraph/sourcegraph/issues/11473)). For more details, please refer to the [Sourcegraph alerting guide](https://docs.sourcegraph.com/admin/observability/alerting).
- Experimental basic support for detecting if your Sourcegraph instance is over or under-provisioned has been added through a set of dashboards and warning-level alerts based on container utilization.
- Query [operators](https://docs.sourcegraph.com/code_search/reference/queries#boolean-operators) `and` and `or` are now enabled by default in all search modes for searching file content. [#11521](https://github.com/sourcegraph/sourcegraph/pull/11521)

### Changed

- Repository search within a version context will link to the revision in the version context. [#10860](https://github.com/sourcegraph/sourcegraph/pull/10860)
- Background permissions syncing becomes the default method to sync permissions from code hosts. Please [read our documentation for things to keep in mind before upgrading](https://docs.sourcegraph.com/admin/repo/permissions#background-permissions-syncing). [#10972](https://github.com/sourcegraph/sourcegraph/pull/10972)
- The styling of the hover overlay was overhauled to never have badges or the close button overlap content while also always indicating whether the overlay is currently pinned. The styling on code hosts was also improved. [#10956](https://github.com/sourcegraph/sourcegraph/pull/10956)
- Previously, it was required to quote most patterns in structural search. This is no longer a restriction and single and double quotes in structural search patterns are interpreted literally. Note: you may still use `content:"structural-pattern"` if the pattern without quotes conflicts with other syntax. [#11481](https://github.com/sourcegraph/sourcegraph/pull/11481)

### Fixed

- Dynamic repo search filters on branches which contain special characters are correctly escaped now. [#10810](https://github.com/sourcegraph/sourcegraph/pull/10810)
- Forks and archived repositories at a specific commit are searched without the need to specify "fork:yes" or "archived:yes" in the query. [#10864](https://github.com/sourcegraph/sourcegraph/pull/10864)
- The git history for binary files is now correctly shown. [#11034](https://github.com/sourcegraph/sourcegraph/pull/11034)
- Links to AWS Code Commit repositories have been fixed after the URL schema has been changed. [#11019](https://github.com/sourcegraph/sourcegraph/pull/11019)
- A link to view all repositories will now always appear on the Explore page. [#11113](https://github.com/sourcegraph/sourcegraph/pull/11113)
- The Site-admin > Pings page no longer incorrectly indicates that pings are disabled when they aren't. [#11229](https://github.com/sourcegraph/sourcegraph/pull/11229)
- Match counts are now accurately reported for indexed search. [#11242](https://github.com/sourcegraph/sourcegraph/pull/11242)
- When background permissions syncing is enabled, it is now possible to only enforce permissions for repositories from selected code hosts (instead of enforcing permissions for repositories from all code hosts). [#11336](https://github.com/sourcegraph/sourcegraph/pull/11336)
- When more than 200+ repository revisions in a search are unindexed (very rare), the remaining repositories are reported as missing instead of Sourcegraph issuing e.g. several thousand unindexed search requests which causes system slowness and ultimately times out—ensuring searches are still fast even if there are indexing issues on a deployment of Sourcegraph. This does not apply if `index:no` is present in the query.

### Removed

- Automatic syncing of Campaign webhooks for Bitbucket Server. [#10962](https://github.com/sourcegraph/sourcegraph/pull/10962)
- The `blacklist` configuration option for Gitolite is DEPRECATED and will be removed in 3.19. Use `exclude.pattern` instead.

## 3.16.2

### Fixed

- Search: fix indexed search match count [#7fc96](https://github.com/sourcegraph/sourcegraph/commit/7fc96d319f49f55da46a7649ccf261aa7e8327c3)
- Sort detected languages properly [#e7750](https://github.com/sourcegraph/sourcegraph/commit/e77507d060a40355e7b86fb093d21a7149ea03ac)

## 3.16.1

### Fixed

- Fix repo not found error for patches [#11021](https://github.com/sourcegraph/sourcegraph/pull/11021).
- Show expired license screen [#10951](https://github.com/sourcegraph/sourcegraph/pull/10951).
- Sourcegraph is now built with Go 1.14.3, fixing issues running Sourcegraph onUbuntu 19 and 20. [#10447](https://github.com/sourcegraph/sourcegraph/issues/10447)

## 3.16.0

### Added

- Autocompletion for `repogroup` filters in search queries. [#10141](https://github.com/sourcegraph/sourcegraph/pull/10286)
- If the experimental feature flag `codeInsights` is enabled, extensions can contribute content to directory pages through the experimental `ViewProvider` API. [#10236](https://github.com/sourcegraph/sourcegraph/pull/10236)
  - Directory pages are then represented as an experimental `DirectoryViewer` in the `visibleViewComponents` of the extension API. **Note: This may break extensions that were assuming `visibleViewComponents` were always `CodeEditor`s and did not check the `type` property.** Extensions checking the `type` property will continue to work. [#10236](https://github.com/sourcegraph/sourcegraph/pull/10236)
- [Major syntax highlighting improvements](https://github.com/sourcegraph/syntect_server/pull/29), including:
  - 228 commits / 1 year of improvements to the syntax highlighter library Sourcegraph uses ([syntect](https://github.com/trishume/syntect)).
  - 432 commits / 1 year of improvements to the base syntax definitions for ~36 languages Sourcegraph uses ([sublimehq/Packages](https://github.com/sublimehq/Packages)).
  - 30 new file extensions/names now detected.
  - Likely fixes other major instability and language support issues. #9557
  - Added [Smarty](#2885), [Ethereum / Solidity / Vyper)](#2440), [Cuda](#5907), [COBOL](#10154), [vb.NET](#4901), and [ASP.NET](#4262) syntax highlighting.
  - Fixed OCaml syntax highlighting #3545
  - Bazel/Starlark support improved (.star, BUILD, and many more extensions now properly highlighted). #8123
- New permissions page in both user and repository settings when background permissions syncing is enabled (`"permissions.backgroundSync": {"enabled": true}`). [#10473](https://github.com/sourcegraph/sourcegraph/pull/10473) [#10655](https://github.com/sourcegraph/sourcegraph/pull/10655)
- A new dropdown for choosing version contexts appears on the left of the query input when version contexts are specified in `experimentalFeatures.versionContext` in site configuration. Version contexts allow you to scope your search to specific sets of repos at revisions.
- Campaign changeset usage counts including changesets created, added and merged will be sent back in pings. [#10591](https://github.com/sourcegraph/sourcegraph/pull/10591)
- Diff views now feature syntax highlighting and can be properly copy-pasted. [#10437](https://github.com/sourcegraph/sourcegraph/pull/10437)
- Admins can now download an anonymized usage statistics ZIP archive in the **Site admin > Usage stats**. Opting to share this archive with the Sourcegraph team helps us make the product even better. [#10475](https://github.com/sourcegraph/sourcegraph/pull/10475)
- Extension API: There is now a field `versionContext` and subscribable `versionContextChanges` in `Workspace` to allow extensions to respect the instance's version context.
- The smart search field, providing syntax highlighting, hover tooltips, and validation on filters in search queries, is now activated by default. It can be disabled by setting `{ "experimentalFeatures": { "smartSearchField": false } }` in global settings.

### Changed

- The `userID` and `orgID` fields in the SavedSearch type in the GraphQL API have been replaced with a `namespace` field. To get the ID of the user or org that owns the saved search, use `namespace.id`. [#5327](https://github.com/sourcegraph/sourcegraph/pull/5327)
- Tree pages now redirect to blob pages if the path is not a tree and vice versa. [#10193](https://github.com/sourcegraph/sourcegraph/pull/10193)
- Files and directories that are not found now return a 404 status code. [#10193](https://github.com/sourcegraph/sourcegraph/pull/10193)
- The site admin flag `disableNonCriticalTelemetry` now allows Sourcegraph admins to disable most anonymous telemetry. Visit https://docs.sourcegraph.com/admin/pings to learn more. [#10402](https://github.com/sourcegraph/sourcegraph/pull/10402)

### Fixed

- In the OSS version of Sourcegraph, authorization providers are properly initialized and GraphQL APIs are no longer blocked. [#3487](https://github.com/sourcegraph/sourcegraph/issues/3487)
- Previously, GitLab repository paths containing certain characters could not be excluded (slashes and periods in parts of the paths). These characters are now allowed, so the repository paths can be excluded. [#10096](https://github.com/sourcegraph/sourcegraph/issues/10096)
- Symbols for indexed commits in languages Haskell, JSONNet, Kotlin, Scala, Swift, Thrift, and TypeScript will show up again. Previously our symbol indexer would not know how to extract symbols for those languages even though our unindexed symbol service did. [#10357](https://github.com/sourcegraph/sourcegraph/issues/10357)
- When periodically re-cloning a repository it will still be available. [#10663](https://github.com/sourcegraph/sourcegraph/pull/10663)

### Removed

- The deprecated feature discussions has been removed. [#9649](https://github.com/sourcegraph/sourcegraph/issues/9649)

## 3.15.2

### Fixed

- Fix repo not found error for patches [#11021](https://github.com/sourcegraph/sourcegraph/pull/11021).
- Show expired license screen [#10951](https://github.com/sourcegraph/sourcegraph/pull/10951).

## 3.15.1

### Fixed

- A potential security vulnerability with in the authentication workflow has been fixed. [#10167](https://github.com/sourcegraph/sourcegraph/pull/10167)
- An issue where `sourcegraph/postgres-11.4:3.15.0` was incorrectly an older version of the image incompatible with non-root Kubernetes deployments. `sourcegraph/postgres-11.4:3.15.1` now matches the same image version found in Sourcegraph 3.14.3 (`20-04-07_56b20163`).
- An issue that caused the search result type tabs to be overlapped in Safari. [#10191](https://github.com/sourcegraph/sourcegraph/pull/10191)

## 3.15.0

### Added

- Users and site administrators can now view a log of their actions/events in the user settings. [#9141](https://github.com/sourcegraph/sourcegraph/pull/9141)
- With the new `visibility:` filter search results can now be filtered based on a repository's visibility (possible filter values: `any`, `public` or `private`). [#8344](https://github.com/sourcegraph/sourcegraph/issues/8344)
- [`sourcegraph/git-extras`](https://sourcegraph.com/extensions/sourcegraph/git-extras) is now enabled by default on new instances [#3501](https://github.com/sourcegraph/sourcegraph/issues/3501)
- The Sourcegraph Docker image will now copy `/etc/sourcegraph/gitconfig` to `$HOME/.gitconfig`. This is a convenience similiar to what we provide for [repositories that need HTTP(S) or SSH authentication](https://docs.sourcegraph.com/admin/repo/auth). [#658](https://github.com/sourcegraph/sourcegraph/issues/658)
- Permissions background syncing is now supported for GitHub via site configuration `"permissions.backgroundSync": {"enabled": true}`. [#8890](https://github.com/sourcegraph/sourcegraph/issues/8890)
- Search: Adding `stable:true` to a query ensures a deterministic search result order. This is an experimental parameter. It applies only to file contents, and is limited to at max 5,000 results (consider using [the paginated search API](https://docs.sourcegraph.com/api/graphql/search#sourcegraph-3-9-experimental-paginated-search) if you need more than that.). [#9681](https://github.com/sourcegraph/sourcegraph/pull/9681).
- After completing the Sourcegraph user feedback survey, a button may appear for tweeting this feedback at [@sourcegraph](https://twitter.com/sourcegraph). [#9728](https://github.com/sourcegraph/sourcegraph/pull/9728)
- `git fetch` and `git clone` now inherit the parent process environment variables. This allows site admins to set `HTTPS_PROXY` or [git http configurations](https://git-scm.com/docs/git-config/2.26.0#Documentation/git-config.txt-httpproxy) via environment variables. For cluster environments site admins should set this on the gitserver container. [#250](https://github.com/sourcegraph/sourcegraph/issues/250)
- Experimental: Search for file contents using `and`- and `or`-expressions in queries. Enabled via the global settings value `{"experimentalFeatures": {"andOrQuery": "enabled"}}`. [#8567](https://github.com/sourcegraph/sourcegraph/issues/8567)
- Always include forks or archived repositories in searches via the global/org/user settings with `"search.includeForks": true` or `"search.includeArchived": true` respectively. [#9927](https://github.com/sourcegraph/sourcegraph/issues/9927)
- observability (debugging): It is now possible to log all Search and GraphQL requests slower than N milliseconds, using the new site configuration options `observability.logSlowGraphQLRequests` and `observability.logSlowSearches`.
- observability (monitoring): **More metrics monitored and alerted on, more legible dashboards**
  - Dashboard panels now show an orange/red background color when the defined warning/critical alert threshold has been met, making it even easier to see on a dashboard what is in a bad state.
  - Symbols: failing `symbols` -> `frontend-internal` requests are now monitored. [#9732](https://github.com/sourcegraph/sourcegraph/issues/9732)
  - Frontend dasbhoard: Search error types are now broken into distinct panels for improved visibility/legibility.
    - **IMPORTANT**: If you have previously configured alerting on any of these panels or on "hard search errors", you will need to reconfigure it after upgrading.
  - Frontend dasbhoard: Search error and latency are now broken down by type: Browser requests, search-based code intel requests, and API requests.
- observability (debugging): **Distributed tracing is a powerful tool for investigating performance issues.** The following changes have been made with the goal of making it easier to use distributed tracing with Sourcegraph:

  - The site configuration field `"observability.tracing": { "sampling": "..." }` allows a site admin to control which requests generate tracing data.
    - `"all"` will trace all requests.
    - `"selective"` (recommended) will trace all requests initiated from an end-user URL with `?trace=1`. Non-end-user-initiated requests can set a HTTP header `X-Sourcegraph-Should-Trace: true`. This is the recommended setting, as `"all"` can generate large amounts of tracing data that may cause network and memory resource contention in the Sourcegraph instance.
    - `"none"` (default) turns off tracing.
  - Jaeger is now the officially supported distributed tracer. The following is the recommended site configuration to connect Sourcegraph to a Jaeger agent (which must be deployed on the same host and listening on the default ports):

    ```
    "observability.tracing": {
      "sampling": "selective"
    }
    ```

  - Jaeger is now included in the Sourcegraph deployment configuration by default if you are using Kubernetes, Docker Compose, or the pure Docker cluster deployment model. (It is not yet included in the single Docker container distribution.) It will be included as part of upgrading to 3.15 in these deployment models, unless disabled.
  - The site configuration field, `useJaeger`, is deprecated in favor of `observability.tracing`.
  - Support for configuring Lightstep as a distributed tracer is deprecated and will be removed in a subsequent release. Instances that use Lightstep with Sourcegraph are encouraged to migrate to Jaeger (directions for running Jaeger alongside Sourcegraph are included in the installation instructions).

### Changed

- Multiple backwards-incompatible changes in the parts of the GraphQL API related to Campaigns [#9106](https://github.com/sourcegraph/sourcegraph/issues/9106):
  - `CampaignPlan.status` has been removed, since we don't need it anymore after moving execution of campaigns to src CLI in [#8008](https://github.com/sourcegraph/sourcegraph/pull/8008).
  - `CampaignPlan` has been renamed to `PatchSet`.
  - `ChangesetPlan`/`ChangesetPlanConnection` has been renamed to `Patch`/`PatchConnection`.
  - `CampaignPlanPatch` has been renamed to `PatchInput`.
  - `Campaign.plan` has been renamed to `Campaign.patchSet`.
  - `Campaign.changesetPlans` has been renamed to `campaign.changesetPlan`.
  - `createCampaignPlanFromPatches` mutation has been renamed to `createPatchSetFromPatches`.
- Removed the scoped search field on tree pages. When browsing code, the global search query will now get scoped to the current tree or file. [#9225](https://github.com/sourcegraph/sourcegraph/pull/9225)
- Instances without a license key that exceed the published user limit will now display a notice to all users.

### Fixed

- `.*` in the filter pattern were ignored and led to missing search results. [#9152](https://github.com/sourcegraph/sourcegraph/pull/9152)
- The Phabricator integration no longer makes duplicate requests to Phabricator's API on diff views. [#8849](https://github.com/sourcegraph/sourcegraph/issues/8849)
- Changesets on repositories that aren't available on the instance anymore are now hidden instead of failing. [#9656](https://github.com/sourcegraph/sourcegraph/pull/9656)
- observability (monitoring):
  - **Dashboard and alerting bug fixes**
    - Syntect Server dashboard: "Worker timeouts" can no longer appear to go negative. [#9523](https://github.com/sourcegraph/sourcegraph/issues/9523)
    - Symbols dashboard: "Store fetch queue size" can no longer appear to go negative. [#9731](https://github.com/sourcegraph/sourcegraph/issues/9731)
    - Syntect Server dashboard: "Worker timeouts" no longer incorrectly shows multiple values. [#9524](https://github.com/sourcegraph/sourcegraph/issues/9524)
    - Searcher dashboard: "Search errors on unindexed repositories" no longer includes cancelled search requests (which are expected).
    - Fixed an issue where NaN could leak into the `alert_count` metric. [#9832](https://github.com/sourcegraph/sourcegraph/issues/9832)
    - Gitserver: "resolve_revision_duration_slow" alert is no longer flaky / non-deterministic. [#9751](https://github.com/sourcegraph/sourcegraph/issues/9751)
    - Git Server dashboard: there is now a panel to show concurrent command executions to match the defined alerts. [#9354](https://github.com/sourcegraph/sourcegraph/issues/9354)
    - Git Server dashboard: adjusted the critical disk space alert to 15% so it can now fire. [#9351](https://github.com/sourcegraph/sourcegraph/issues/9351)
  - **Dashboard visiblity and legibility improvements**
    - all: "frontend internal errors" are now broken down just by route, which makes reading the graph easier. [#9668](https://github.com/sourcegraph/sourcegraph/issues/9668)
    - Frontend dashboard: panels no longer show misleading duplicate labels. [#9660](https://github.com/sourcegraph/sourcegraph/issues/9660)
    - Syntect Server dashboard: panels are no longer compacted, for improved visibility. [#9525](https://github.com/sourcegraph/sourcegraph/issues/9525)
    - Frontend dashboard: panels are no longer compacted, for improved visibility. [#9356](https://github.com/sourcegraph/sourcegraph/issues/9356)
    - Searcher dashboard: "Search errors on unindexed repositories" is now broken down by code instead of instance for improved readability. [#9670](https://github.com/sourcegraph/sourcegraph/issues/9670)
    - Symbols dashboard: metrics are now aggregated instead of per-instance, for improved visibility. [#9730](https://github.com/sourcegraph/sourcegraph/issues/9730)
    - Firing alerts are now correctly sorted at the top of dashboards by default. [#9766](https://github.com/sourcegraph/sourcegraph/issues/9766)
    - Panels at the bottom of the home dashboard no longer appear clipped / cut off. [#9768](https://github.com/sourcegraph/sourcegraph/issues/9768)
    - Git Server dashboard: disk usage now shown in percentages to match the alerts that can fire. [#9352](https://github.com/sourcegraph/sourcegraph/issues/9352)
    - Git Server dashboard: the 'echo command duration test' panel now properly displays units in seconds. [#7628](https://github.com/sourcegraph/sourcegraph/issues/7628)
    - Dashboard panels showing firing alerts no longer over-count firing alerts due to the number of service replicas. [#9353](https://github.com/sourcegraph/sourcegraph/issues/9353)

### Removed

- The experimental feature discussions is marked as deprecated. GraphQL and configuration fields related to it will be removed in 3.16. [#9649](https://github.com/sourcegraph/sourcegraph/issues/9649)

## 3.14.4

### Fixed

- A potential security vulnerability with in the authentication workflow has been fixed. [#10167](https://github.com/sourcegraph/sourcegraph/pull/10167)

## 3.14.3

### Fixed

- phabricator: Duplicate requests to phabricator API from sourcegraph extensions. [#8849](https://github.com/sourcegraph/sourcegraph/issues/8849)

## 3.14.2

### Fixed

- campaigns: Ignore changesets where repo does not exist anymore. [#9656](https://github.com/sourcegraph/sourcegraph/pull/9656)

## 3.14.1

### Added

- monitoring: new Permissions dashboard to show stats of repository permissions.

### Changed

- Site-Admin/Instrumentation in the Kubernetes cluster deployment now includes indexed-search.

## 3.14.0

### Added

- Site-Admin/Instrumentation is now available in the Kubernetes cluster deployment [8805](https://github.com/sourcegraph/sourcegraph/pull/8805).
- Extensions can now specify a `baseUri` in the `DocumentFilter` when registering providers.
- Admins can now exclude GitHub forks and/or archived repositories from the set of repositories being mirrored in Sourcegraph with the `"exclude": [{"forks": true}]` or `"exclude": [{"archived": true}]` GitHub external service configuration. [#8974](https://github.com/sourcegraph/sourcegraph/pull/8974)
- Campaign changesets can be filtered by State, Review State and Check State. [#8848](https://github.com/sourcegraph/sourcegraph/pull/8848)
- Counts of users of and searches conducted with interactive and plain text search modes will be sent back in pings, aggregated daily, weekly, and monthly.
- Aggregated counts of daily, weekly, and monthly active users of search will be sent back in pings.
- Counts of number of searches conducted using each filter will be sent back in pings, aggregated daily, weekly, and monthly.
- Counts of number of users conducting searches containing each filter will be sent back in pings, aggregated daily, weekly, and monthly.
- Added more entries (Bash, Erlang, Julia, OCaml, Scala) to the list of suggested languages for the `lang:` filter.
- Permissions background sync is now supported for GitLab and Bitbucket Server via site configuration `"permissions.backgroundSync": {"enabled": true}`.
- Indexed search exports more prometheus metrics and debug logs to aid debugging performance issues. [#9111](https://github.com/sourcegraph/sourcegraph/issues/9111)
- monitoring: the Frontend dashboard now shows in excellent detail how search is behaving overall and at a glance.
- monitoring: added alerts for when hard search errors (both timeouts and general errors) are high.
- monitoring: added alerts for when partial search timeouts are high.
- monitoring: added alerts for when search 90th and 99th percentile request duration is high.
- monitoring: added alerts for when users are being shown an abnormally large amount of search alert user suggestions and no results.
- monitoring: added alerts for when the internal indexed and unindexed search services are returning bad responses.
- monitoring: added alerts for when gitserver may be under heavy load due to many concurrent command executions or under-provisioning.

### Changed

- The "automation" feature was renamed to "campaigns".
  - `campaigns.readAccess.enabled` replaces the deprecated site configuration property `automation.readAccess.enabled`.
  - The experimental feature flag was not renamed (because it will go away soon) and remains `{"experimentalFeatures": {"automation": "enabled"}}`.
- The [Kubernetes deployment](https://github.com/sourcegraph/deploy-sourcegraph) for **existing** installations requires a
  [migration step](https://github.com/sourcegraph/deploy-sourcegraph/blob/master/docs/migrate.md) when upgrading
  past commit [821032e2ee45f21f701](https://github.com/sourcegraph/deploy-sourcegraph/commit/821032e2ee45f21f701caac624e4f090c59fd259) or when upgrading to 3.14.
  New installations starting with the mentioned commit or with 3.14 do not need this migration step.
- Aggregated search latencies (in ms) of search queries are now included in [pings](https://docs.sourcegraph.com/admin/pings).
- The [Kubernetes deployment](https://github.com/sourcegraph/deploy-sourcegraph) frontend role has added services as a resource to watch/listen/get.
  This change does not affect the newly-introduced, restricted Kubernetes config files.
- Archived repositories are excluded from search by default. Adding `archived:yes` includes archived repositories.
- Forked repositories are excluded from search by default. Adding `fork:yes` includes forked repositories.
- CSRF and session cookies now set `SameSite=None` when Sourcegraph is running behind HTTPS and `SameSite=Lax` when Sourcegraph is running behind HTTP in order to comply with a [recent IETF proposal](https://web.dev/samesite-cookies-explained/#samesitenone-must-be-secure). As a side effect, the Sourcegraph browser extension and GitLab/Bitbucket native integrations can only connect to private instances that have HTTPS configured. If your private instance is only running behind HTTP, please configure your instance to use HTTPS in order to continue using these.
- The Bitbucket Server rate limit that Sourcegraph self-imposes has been raised from 120 req/min to 480 req/min to account for Sourcegraph instances that make use of Sourcegraphs' Bitbucket Server repository permissions and campaigns at the same time (which require a larger number of API requests against Bitbucket Server). The new number is based on Sourcegraph consuming roughly 8% the average API request rate of a large customers' Bitbucket Server instance. [#9048](https://github.com/sourcegraph/sourcegraph/pull/9048/files)
- If a single, unambiguous commit SHA is used in a search query (e.g., `repo@c98f56`) and a search index exists at this commit (i.e., it is the `HEAD` commit), then the query is searched using the index. Prior to this change, unindexed search was performed for any query containing an `@commit` specifier.

### Fixed

- Zoekt's watchdog ensures the service is down upto 3 times before exiting. The watchdog would misfire on startup on resource constrained systems, with the retries this should make a false positive far less likely. [#7867](https://github.com/sourcegraph/sourcegraph/issues/7867)
- A regression in repo-updater was fixed that lead to every repository's git clone being updated every time the list of repositories was synced from the code host. [#8501](https://github.com/sourcegraph/sourcegraph/issues/8501)
- The default timeout of indexed search has been increased. Previously indexed search would always return within 3s. This lead to broken behaviour on new instances which had yet to tune resource allocations. [#8720](https://github.com/sourcegraph/sourcegraph/pull/8720)
- Bitbucket Server older than 5.13 failed to sync since Sourcegraph 3.12. This was due to us querying for the `archived` label, but Bitbucket Server 5.13 does not support labels. [#8883](https://github.com/sourcegraph/sourcegraph/issues/8883)
- monitoring: firing alerts are now ordered at the top of the list in dashboards by default for better visibility.
- monitoring: fixed an issue where some alerts would fail to report in for the "Total alerts defined" panel in the overview dashboard.

### Removed

- The v3.11 migration to merge critical and site configuration has been removed. If you are still making use of the deprecated `CRITICAL_CONFIG_FILE`, your instance may not start up. See the [migration notes for Sourcegraph 3.11](https://docs.sourcegraph.com/admin/migration/3_11) for more information.

## 3.13.2

### Fixed

- The default timeout of indexed search has been increased. Previously indexed search would always return within 3s. This lead to broken behaviour on new instances which had yet to tune resource allocations. [#8720](https://github.com/sourcegraph/sourcegraph/pull/8720)
- Bitbucket Server older than 5.13 failed to sync since Sourcegraph 3.12. This was due to us querying for the `archived` label, but Bitbucket Server 5.13 does not support labels. [#8883](https://github.com/sourcegraph/sourcegraph/issues/8883)
- A regression in repo-updater was fixed that lead to every repository's git clone being updated every time the list of repositories was synced from the code host. [#8501](https://github.com/sourcegraph/sourcegraph/issues/8501)

## 3.13.1

### Fixed

- To reduce the chance of users running into "502 Bad Gateway" errors an internal timeout has been increased from 60 seconds to 10 minutes so that long running requests are cut short by the proxy in front of `sourcegraph-frontend` and correctly reported as "504 Gateway Timeout". [#8606](https://github.com/sourcegraph/sourcegraph/pull/8606)
- Sourcegraph instances that are not connected to the internet will no longer display errors when users submit NPS survey responses (the responses will continue to be stored locally). Rather, an error will be printed to the frontend logs. [#8598](https://github.com/sourcegraph/sourcegraph/issues/8598)
- Showing `head>` in the search results if the first line of the file is shown [#8619](https://github.com/sourcegraph/sourcegraph/issues/8619)

## 3.13.0

### Added

- Experimental: Added new field `experimentalFeatures.customGitFetch` that allows defining custom git fetch commands for code hosts and repositories with special settings. [#8435](https://github.com/sourcegraph/sourcegraph/pull/8435)
- Experimental: the search query input now provides syntax highlighting, hover tooltips, and diagnostics on filters in search queries. Requires the global settings value `{ "experimentalFeatures": { "smartSearchField": true } }`.
- Added a setting `search.hideSuggestions`, which when set to `true`, will hide search suggestions in the search bar. [#8059](https://github.com/sourcegraph/sourcegraph/pull/8059)
- Experimental: A tool, [src-expose](https://docs.sourcegraph.com/admin/external_service/other#experimental-src-expose), can be used to import code from any code host.
- Experimental: Added new field `certificates` as in `{ "experimentalFeatures" { "tls.external": { "certificates": ["<CERT>"] } } }`. This allows you to add certificates to trust when communicating with a code host (via API or git+http). We expect this to be useful for adding internal certificate authorities/self-signed certificates. [#71](https://github.com/sourcegraph/sourcegraph/issues/71)
- Added a setting `auth.minPasswordLength`, which when set, causes a minimum password length to be enforced when users sign up or change passwords. [#7521](https://github.com/sourcegraph/sourcegraph/issues/7521)
- GitHub labels associated with code change campaigns are now displayed. [#8115](https://github.com/sourcegraph/sourcegraph/pull/8115)
- GitHub labels associated with campaigns are now displayed. [#8115](https://github.com/sourcegraph/sourcegraph/pull/8115)
- When creating a campaign, users can now specify the branch name that will be used on code host. This is also a breaking change for users of the GraphQL API since the `branch` attribute is now required in `CreateCampaignInput` when a `plan` is also specified. [#7646](https://github.com/sourcegraph/sourcegraph/issues/7646)
- Added an optional `content:` parameter for specifying a search pattern. This parameter overrides any other search patterns in a query. Useful for unambiguously specifying what to search for when search strings clash with other query syntax. [#6490](https://github.com/sourcegraph/sourcegraph/issues/6490)
- Interactive search mode, which helps users construct queries using UI elements, is now made available to users by default. A dropdown to the left of the search bar allows users to toggle between interactive and plain text modes. The option to use interactive search mode can be disabled by adding `{ "experimentalFeatures": { "splitSearchModes": false } }` in global settings. [#8461](https://github.com/sourcegraph/sourcegraph/pull/8461)
- Our [upgrade policy](https://docs.sourcegraph.com/#upgrading-sourcegraph) is now enforced by the `sourcegraph-frontend` on startup to prevent admins from mistakenly jumping too many versions. [#8157](https://github.com/sourcegraph/sourcegraph/pull/8157) [#7702](https://github.com/sourcegraph/sourcegraph/issues/7702)
- Repositories with bad object packs or bad objects are automatically repaired. We now detect suspect output of git commands to mark a repository for repair. [#6676](https://github.com/sourcegraph/sourcegraph/issues/6676)
- Hover tooltips for Scala and Perl files now have syntax highlighting. [#8456](https://github.com/sourcegraph/sourcegraph/pull/8456) [#8307](https://github.com/sourcegraph/sourcegraph/issues/8307)

### Changed

- `experimentalFeatures.splitSearchModes` was removed as a site configuration option. It should be set in global/org/user settings.
- Sourcegraph now waits for `90s` instead of `5s` for Redis to be available before quitting. This duration is configurable with the new `SRC_REDIS_WAIT_FOR` environment variable.
- Code intelligence usage statistics will be sent back via pings by default. Aggregated event counts can be disabled via the site admin flag `disableNonCriticalTelemetry`.
- The Sourcegraph Docker image optimized its use of Redis to make start-up significantly faster in certain scenarios (e.g when container restarts were frequent). ([#3300](https://github.com/sourcegraph/sourcegraph/issues/3300), [#2904](https://github.com/sourcegraph/sourcegraph/issues/2904))
- Upgrading Sourcegraph is officially supported for one minor version increment (e.g., 3.12 -> 3.13). Previously, upgrades from 2 minor versions previous were supported. Please reach out to support@sourcegraph.com if you would like assistance upgrading from a much older version of Sourcegraph.
- The GraphQL mutation `previewCampaignPlan` has been renamed to `createCampaignPlan`. This mutation is part of campaigns, which is still in beta and behind a feature flag and thus subject to possible breaking changes while we still work on it.
- The GraphQL mutation `previewCampaignPlan` has been renamed to `createCampaignPlan`. This mutation is part of the campaigns feature, which is still in beta and behind a feature flag and thus subject to possible breaking changes while we still work on it.
- The GraphQL field `CampaignPlan.changesets` has been deprecated and will be removed in 3.15. A new field called `CampaignPlan.changesetPlans` has been introduced to make the naming more consistent with the `Campaign.changesetPlans` field. Please use that instead. [#7966](https://github.com/sourcegraph/sourcegraph/pull/7966)
- Long lines (>2000 bytes) are no longer highlighted, in order to prevent performance issues in browser rendering. [#6489](https://github.com/sourcegraph/sourcegraph/issues/6489)
- No longer requires `read:org` permissions for GitHub OAuth if `allowOrgs` is not enabled in the site configuration. [#8163](https://github.com/sourcegraph/sourcegraph/issues/8163)
- [Documentation](https://github.com/sourcegraph/deploy-sourcegraph/blob/master/configure/jaeger/README.md) in github.com/sourcegraph/deploy-sourcegraph for deploying Jaeger in Kubernetes clusters running Sourcegraph has been updated to use the [Jaeger Operator](https://www.jaegertracing.io/docs/1.16/operator/), the recommended standard way of deploying Jaeger in a Kubernetes cluster. We recommend existing customers that use Jaeger adopt this new method of deployment. Please reach out to support@sourcegraph.com if you'd like assistance updating.

### Fixed

- The syntax highlighter (syntect-server) no longer fails when run in environments without IPv6 support. [#8463](https://github.com/sourcegraph/sourcegraph/pull/8463)
- After adding/removing a gitserver replica the admin interface will correctly report that repositories that need to move replicas as cloning. [#7970](https://github.com/sourcegraph/sourcegraph/issues/7970)
- Show download button for images. [#7924](https://github.com/sourcegraph/sourcegraph/issues/7924)
- gitserver backoffs trying to re-clone repositories if they fail to clone. In the case of large monorepos that failed this lead to gitserver constantly cloning them and using many resources. [#7804](https://github.com/sourcegraph/sourcegraph/issues/7804)
- It is now possible to escape spaces using `\` in the search queries when using regexp. [#7604](https://github.com/sourcegraph/sourcegraph/issues/7604)
- Clicking filter chips containing whitespace is now correctly quoted in the web UI. [#6498](https://github.com/sourcegraph/sourcegraph/issues/6498)
- **Monitoring:** Fixed an issue with the **Frontend** -> **Search responses by status** panel which caused search response types to not be aggregated as expected. [#7627](https://github.com/sourcegraph/sourcegraph/issues/7627)
- **Monitoring:** Fixed an issue with the **Replacer**, **Repo Updater**, and **Searcher** dashboards would incorrectly report on a metric from the unrelated query-runner service. [#7531](https://github.com/sourcegraph/sourcegraph/issues/7531)
- Deterministic ordering of results from indexed search. Previously when refreshing a page with many results some results may come and go.
- Spread out periodic git reclones. Previously we would reclone all git repositories every 45 days. We now add in a jitter of 12 days to spread out the load for larger installations. [#8259](https://github.com/sourcegraph/sourcegraph/issues/8259)
- Fixed an issue with missing commit information in graphql search results. [#8343](https://github.com/sourcegraph/sourcegraph/pull/8343)

### Removed

- All repository fields related to `enabled` and `disabled` have been removed from the GraphQL API. These fields have been deprecated since 3.4. [#3971](https://github.com/sourcegraph/sourcegraph/pull/3971)
- The deprecated extension API `Hover.__backcompatContents` was removed.

## 3.12.10

This release backports the fixes released in `3.13.2` for customers still on `3.12`.

### Fixed

- The default timeout of indexed search has been increased. Previously indexed search would always return within 3s. This lead to broken behaviour on new instances which had yet to tune resource allocations. [#8720](https://github.com/sourcegraph/sourcegraph/pull/8720)
- Bitbucket Server older than 5.13 failed to sync since Sourcegraph 3.12. This was due to us querying for the `archived` label, but Bitbucket Server 5.13 does not support labels. [#8883](https://github.com/sourcegraph/sourcegraph/issues/8883)
- A regression in repo-updater was fixed that lead to every repository's git clone being updated every time the list of repositories was synced from the code host. [#8501](https://github.com/sourcegraph/sourcegraph/issues/8501)

## 3.12.9

This is `3.12.8` release with internal infrastructure fixes to publish the docker images.

## 3.12.8

### Fixed

- Extension API showInputBox and other Window methods now work on search results pages [#8519](https://github.com/sourcegraph/sourcegraph/issues/8519)
- Extension error notification styling is clearer [#8521](https://github.com/sourcegraph/sourcegraph/issues/8521)

## 3.12.7

### Fixed

- Campaigns now gracefully handle GitHub review dismissals when rendering the burndown chart.

## 3.12.6

### Changed

- When GitLab permissions are turned on using GitLab OAuth authentication, GitLab project visibility is fetched in batches, which is generally more efficient than fetching them individually. The `minBatchingThreshold` and `maxBatchRequests` fields of the `authorization.identityProvider` object in the GitLab repositories configuration control when such batch fetching is used. [#8171](https://github.com/sourcegraph/sourcegraph/pull/8171)

## 3.12.5

### Fixed

- Fixed an internal race condition in our Docker build process. The previous patch version 3.12.4 contained an lsif-server version that was newer than expected. The affected artifacts have since been removed from the Docker registry.

## 3.12.4

### Added

- New optional `apiURL` configuration option for Bitbucket Cloud code host connection [#8082](https://github.com/sourcegraph/sourcegraph/pull/8082)

## 3.12.3

### Fixed

- Fixed an issue in `sourcegraph/*` Docker images where data folders were either not created or had incorrect permissions—preventing the use of Docker volumes. [#7991](https://github.com/sourcegraph/sourcegraph/pull/7991)

## 3.12.2

### Added

- Experimental: The site configuration field `campaigns.readAccess.enabled` allows site-admins to give read-only access for code change campaigns to non-site-admins. This is a setting for the experimental feature campaigns and will only have an effect when campaigns are enabled under `experimentalFeatures`. [#8013](https://github.com/sourcegraph/sourcegraph/issues/8013)

### Fixed

- A regression in 3.12.0 which caused [find-leaked-credentials campaigns](https://docs.sourcegraph.com/user/campaigns#finding-leaked-credentials) to not return any results for private repositories. [#7914](https://github.com/sourcegraph/sourcegraph/issues/7914)
- Experimental: The site configuration field `campaigns.readAccess.enabled` allows site-admins to give read-only access for campaigns to non-site-admins. This is a setting for the experimental campaigns feature and will only have an effect when campaigns is enabled under `experimentalFeatures`. [#8013](https://github.com/sourcegraph/sourcegraph/issues/8013)

### Fixed

- A regression in 3.12.0 which caused find-leaked-credentials campaigns to not return any results for private repositories. [#7914](https://github.com/sourcegraph/sourcegraph/issues/7914)
- A regression in 3.12.0 which removed the horizontal bar between search result matches.
- Manual campaigns were wrongly displayed as being in draft mode. [#8009](https://github.com/sourcegraph/sourcegraph/issues/8009)
- Manual campaigns could be published and create the wrong changesets on code hosts, even though the campaign was never in draft mode (see line above). [#8012](https://github.com/sourcegraph/sourcegraph/pull/8012)
- A regression in 3.12.0 which caused manual campaigns to not properly update the UI after adding a changeset. [#8023](https://github.com/sourcegraph/sourcegraph/pull/8023)
- Minor improvements to manual campaign form fields. [#8033](https://github.com/sourcegraph/sourcegraph/pull/8033)

## 3.12.1

### Fixed

- The ephemeral `/site-config.json` escape-hatch config file has moved to `$HOME/site-config.json`, to support non-root container environments. [#7873](https://github.com/sourcegraph/sourcegraph/issues/7873)
- Fixed an issue where repository permissions would sometimes not be cached, due to improper Redis nil value handling. [#7912](https://github.com/sourcegraph/sourcegraph/issues/7912)

## 3.12.0

### Added

- Bitbucket Server repositories with the label `archived` can be excluded from search with `archived:no` [syntax](https://docs.sourcegraph.com/code_search/reference/queries). [#5494](https://github.com/sourcegraph/sourcegraph/issues/5494)
- Add button to download file in code view. [#5478](https://github.com/sourcegraph/sourcegraph/issues/5478)
- The new `allowOrgs` site config setting in GitHub `auth.providers` enables admins to restrict GitHub logins to members of specific GitHub organizations. [#4195](https://github.com/sourcegraph/sourcegraph/issues/4195)
- Support case field in repository search. [#7671](https://github.com/sourcegraph/sourcegraph/issues/7671)
- Skip LFS content when cloning git repositories. [#7322](https://github.com/sourcegraph/sourcegraph/issues/7322)
- Hover tooltips and _Find Reference_ results now display a badge to indicate when a result is search-based. These indicators can be disabled by adding `{ "experimentalFeatures": { "showBadgeAttachments": false } }` in global settings.
- Campaigns can now be created as drafts, which can be shared and updated without creating changesets (pull requests) on code hosts. When ready, a draft can then be published, either completely or changeset by changeset, to create changesets on the code host. [#7659](https://github.com/sourcegraph/sourcegraph/pull/7659)
- Experimental: feature flag `BitbucketServerFastPerm` can be enabled to speed up fetching ACL data from Bitbucket Server instances. This requires [Bitbucket Server Sourcegraph plugin](https://github.com/sourcegraph/bitbucket-server-plugin) to be installed.
- Experimental: A site configuration field `{ "experimentalFeatures" { "tls.external": { "insecureSkipVerify": true } } }` which allows you to configure SSL/TLS settings for Sourcegraph contacting your code hosts. Currently just supports turning off TLS/SSL verification. [#71](https://github.com/sourcegraph/sourcegraph/issues/71)
- Experimental: To search across multiple revisions of the same repository, list multiple branch names (or other revspecs) separated by `:` in your query, as in `repo:myrepo@branch1:branch2:branch2`. To search all branches, use `repo:myrepo@*refs/heads/`. Requires the site configuration value `{ "experimentalFeatures": { "searchMultipleRevisionsPerRepository": true } }`. Previously this was only supported for diff and commit searches.
- Experimental: interactive search mode, which helps users construct queries using UI elements. Requires the site configuration value `{ "experimentalFeatures": { "splitSearchModes": true } }`. The existing plain text search format is still available via the dropdown menu on the left of the search bar.
- A case sensitivity toggle now appears in the search bar.
- Add explicit repository permissions support with site configuration field `{ "permissions.userMapping" { "enabled": true, "bindID": "email" } }`.

### Changed

- The "Files" tab in the search results page has been renamed to "Filenames" for clarity.
- The search query builder now lives on its own page at `/search/query-builder`. The home search page has a link to it.
- User passwords when using builtin auth are limited to 256 characters. Existing passwords longer than 256 characters will continue to work.
- GraphQL API: Campaign.changesetCreationStatus has been renamed to Campaign.status to be aligned with CampaignPlan. [#7654](https://github.com/sourcegraph/sourcegraph/pull/7654)
- When using GitHub as an authentication provider, `read:org` scope is now required. This is used to support the new `allowOrgs` site config setting in the GitHub `auth.providers` configuration, which enables site admins to restrict GitHub logins to members of a specific GitHub organization. This for example allows having a Sourcegraph instance with GitHub sign in configured be exposed to the public internet without allowing everyone with a GitHub account access to your Sourcegraph instance.

### Fixed

- The experimental search pagination API no longer times out when large repositories are encountered. [#6384](https://github.com/sourcegraph/sourcegraph/issues/6384)
- We resolve relative symbolic links from the directory of the symlink, rather than the root of the repository. [#6034](https://github.com/sourcegraph/sourcegraph/issues/6034)
- Show errors on repository settings page when repo-updater is down. [#3593](https://github.com/sourcegraph/sourcegraph/issues/3593)
- Remove benign warning that verifying config took more than 10s when updating or saving an external service. [#7176](https://github.com/sourcegraph/sourcegraph/issues/7176)
- repohasfile search filter works again (regressed in 3.10). [#7380](https://github.com/sourcegraph/sourcegraph/issues/7380)
- Structural search can now run on very large repositories containing any number of files. [#7133](https://github.com/sourcegraph/sourcegraph/issues/7133)

### Removed

- The deprecated GraphQL mutation `setAllRepositoriesEnabled` has been removed. [#7478](https://github.com/sourcegraph/sourcegraph/pull/7478)
- The deprecated GraphQL mutation `deleteRepository` has been removed. [#7483](https://github.com/sourcegraph/sourcegraph/pull/7483)

## 3.11.4

### Fixed

- The `/.auth/saml/metadata` endpoint has been fixed. Previously it panicked if no encryption key was set.
- The version updating logic has been fixed for `sourcegraph/server`. Users running `sourcegraph/server:3.11.1` will need to manually modify their `docker run` command to use `sourcegraph/server:3.11.4` or higher. [#7442](https://github.com/sourcegraph/sourcegraph/issues/7442)

## 3.11.1

### Fixed

- The syncing process for newly created campaign changesets has been fixed again after they have erroneously been marked as deleted in the database. [#7522](https://github.com/sourcegraph/sourcegraph/pull/7522)
- The syncing process for newly created changesets (in campaigns) has been fixed again after they have erroneously been marked as deleted in the database. [#7522](https://github.com/sourcegraph/sourcegraph/pull/7522)

## 3.11.0

**Important:** If you use `SITE_CONFIG_FILE` or `CRITICAL_CONFIG_FILE`, please be sure to follow the steps in: [migration notes for Sourcegraph v3.11+](https://docs.sourcegraph.com/admin/migration/3_11.md) after upgrading.

### Added

- Language statistics by commit are available via the API. [#6737](https://github.com/sourcegraph/sourcegraph/pull/6737)
- Added a new page that shows [language statistics for the results of a search query](https://docs.sourcegraph.com/user/search#statistics).
- Global settings can be configured from a local file using the environment variable `GLOBAL_SETTINGS_FILE`.
- High-level health metrics and dashboards have been added to Sourcegraph's monitoring (found under the **Site admin** -> **Monitoring** area). [#7216](https://github.com/sourcegraph/sourcegraph/pull/7216)
- Logging for GraphQL API requests not issued by Sourcegraph is now much more verbose, allowing for easier debugging of problematic queries and where they originate from. [#5706](https://github.com/sourcegraph/sourcegraph/issues/5706)
- A new campaign type finds and removes leaked npm credentials. [#6893](https://github.com/sourcegraph/sourcegraph/pull/6893)
- Campaigns can now be retried to create failed changesets due to ephemeral errors (e.g. network problems when creating a pull request on GitHub). [#6718](https://github.com/sourcegraph/sourcegraph/issues/6718)
- The initial release of [structural code search](https://docs.sourcegraph.com/code_search/reference/structural).

### Changed

- `repohascommitafter:` search filter uses a more efficient git command to determine inclusion. [#6739](https://github.com/sourcegraph/sourcegraph/pull/6739)
- `NODE_NAME` can be specified instead of `HOSTNAME` for zoekt-indexserver. `HOSTNAME` was a confusing configuration to use in [Pure-Docker Sourcegraph deployments](https://github.com/sourcegraph/deploy-sourcegraph-docker). [#6846](https://github.com/sourcegraph/sourcegraph/issues/6846)
- The feedback toast now requests feedback every 60 days of usage (was previously only once on the 3rd day of use). [#7165](https://github.com/sourcegraph/sourcegraph/pull/7165)
- The lsif-server container now only has a dependency on Postgres, whereas before it also relied on Redis. [#6880](https://github.com/sourcegraph/sourcegraph/pull/6880)
- Renamed the GraphQL API `LanguageStatistics` fields to `name`, `totalBytes`, and `totalLines` (previously the field names started with an uppercase letter, which was inconsistent).
- Detecting a file's language uses a more accurate but slower algorithm. To revert to the old (faster and less accurate) algorithm, set the `USE_ENHANCED_LANGUAGE_DETECTION` env var to the string `false` (on the `sourcegraph/server` container, or if using the cluster deployment, on the `sourcegraph-frontend` pod).
- Diff and commit searches that make use of `before:` and `after:` filters to narrow their search area are now no longer subject to the 50-repository limit. This allows for creating saved searches on more than 50 repositories as before. [#7215](https://github.com/sourcegraph/sourcegraph/issues/7215)

### Fixed

- Changes to external service configurations are reflected much faster. [#6058](https://github.com/sourcegraph/sourcegraph/issues/6058)
- Deleting an external service will not show warnings for the non-existent service. [#5617](https://github.com/sourcegraph/sourcegraph/issues/5617)
- Suggested search filter chips are quoted if necessary. [#6498](https://github.com/sourcegraph/sourcegraph/issues/6498)
- Remove potential panic in gitserver if heavily loaded. [#6710](https://github.com/sourcegraph/sourcegraph/issues/6710)
- Multiple fixes to make the preview and creation of campaigns more robust and a smoother user experience. [#6682](https://github.com/sourcegraph/sourcegraph/pull/6682) [#6625](https://github.com/sourcegraph/sourcegraph/issues/6625) [#6658](https://github.com/sourcegraph/sourcegraph/issues/6658) [#7088](https://github.com/sourcegraph/sourcegraph/issues/7088) [#6766](https://github.com/sourcegraph/sourcegraph/issues/6766) [#6717](https://github.com/sourcegraph/sourcegraph/issues/6717) [#6659](https://github.com/sourcegraph/sourcegraph/issues/6659)
- Repositories referenced in campaigns that are removed in an external service configuration change won't lead to problems with the syncing process anymore. [#7015](https://github.com/sourcegraph/sourcegraph/pull/7015)
- The Searcher dashboard (and the `src_graphql_search_response` Prometheus metric) now properly account for search alerts instead of them being incorrectly added to the `timeout` category. [#7214](https://github.com/sourcegraph/sourcegraph/issues/7214)
- In the experimental search pagination API, the `cloning`, `missing`, and other repository fields now return a well-defined set of results. [#6000](https://github.com/sourcegraph/sourcegraph/issues/6000)

### Removed

- The management console has been removed. All critical configuration previously stored in the management console will be automatically migrated to your site configuration. For more information about this change, or if you use `SITE_CONFIG_FILE` / `CRITICAL_CONFIG_FILE`, please see the [migration notes for Sourcegraph v3.11+](https://docs.sourcegraph.com/admin/migration/3_11.md).

## 3.10.4

### Fixed

- An issue where diff/commit searches that would run over more than 50 repositories would incorrectly display a timeout error instead of the correct error suggesting users scope their query to less repositories. [#7090](https://github.com/sourcegraph/sourcegraph/issues/7090)

## 3.10.3

### Fixed

- A critical regression in 3.10.2 which caused diff, commit, and repository searches to timeout. [#7090](https://github.com/sourcegraph/sourcegraph/issues/7090)
- A critical regression in 3.10.2 which caused "No results" to appear frequently on pages with search results. [#7095](https://github.com/sourcegraph/sourcegraph/pull/7095)
- An issue where the built-in Grafana Searcher dashboard would show duplicate success/error metrics. [#7078](https://github.com/sourcegraph/sourcegraph/pull/7078)

## 3.10.2

### Added

- Site admins can now use the built-in Grafana Searcher dashboard to observe how many search requests are successful, or resulting in errors or timeouts. [#6756](https://github.com/sourcegraph/sourcegraph/issues/6756)

### Fixed

- When searches timeout, a consistent UI with clear actions like a button to increase the timeout is now returned. [#6754](https://github.com/sourcegraph/sourcegraph/issues/6754)
- To reduce the chance of search timeouts in some cases, the default indexed search timeout has been raised from 1.5s to 3s. [#6754](https://github.com/sourcegraph/sourcegraph/issues/6754)
- We now correctly inform users of the limitations of diff/commit search. If a diff/commit search would run over more than 50 repositories, users will be shown an error suggesting they scope their search to less repositories using the `repo:` filter. Global diff/commit search support is being tracked in [#6826](https://github.com/sourcegraph/sourcegraph/issues/6826). [#5519](https://github.com/sourcegraph/sourcegraph/issues/5519)

## 3.10.1

### Added

- Syntax highlighting for Starlark (Bazel) files. [#6827](https://github.com/sourcegraph/sourcegraph/issues/6827)

### Fixed

- The experimental search pagination API no longer times out when large repositories are encountered. [#6384](https://github.com/sourcegraph/sourcegraph/issues/6384) [#6383](https://github.com/sourcegraph/sourcegraph/issues/6383)
- In single-container deployments, the builtin `postgres_exporter` now correctly respects externally configured databases. This previously caused PostgreSQL metrics to not show up in Grafana when an external DB was in use. [#6735](https://github.com/sourcegraph/sourcegraph/issues/6735)

## 3.10.0

### Added

- Indexed Search supports horizontally scaling. Instances with large number of repositories can update the `replica` field of the `indexed-search` StatefulSet. See [configure indexed-search replica count](https://github.com/sourcegraph/deploy-sourcegraph/blob/master/docs/configure.md#configure-indexed-search-replica-count). [#5725](https://github.com/sourcegraph/sourcegraph/issues/5725)
- Bitbucket Cloud external service supports `exclude` config option. [#6035](https://github.com/sourcegraph/sourcegraph/issues/6035)
- `sourcegraph/server` Docker deployments now support the environment variable `IGNORE_PROCESS_DEATH`. If set to true the container will keep running, even if a subprocess has died. This is useful when manually fixing problems in the container which the container refuses to start. For example a bad database migration.
- Search input now offers filter type suggestions [#6105](https://github.com/sourcegraph/sourcegraph/pull/6105).
- The keyboard shortcut <kbd>Ctrl</kbd>+<kbd>Space</kbd> in the search input shows a list of available filter types.
- Sourcegraph Kubernetes cluster site admins can configure PostgreSQL by specifying `postgresql.conf` via ConfigMap. [sourcegraph/deploy-sourcegraph#447](https://github.com/sourcegraph/deploy-sourcegraph/pull/447)

### Changed

- **Required Kubernetes Migration:** The [Kubernetes deployment](https://github.com/sourcegraph/deploy-sourcegraph) manifest for indexed-search services has changed from a Normal Service to a Headless Service. This is to enable Sourcegraph to individually resolve indexed-search pods. Services are immutable, so please follow the [migration guide](https://github.com/sourcegraph/deploy-sourcegraph/blob/master/docs/migrate.md#310).
- Fields of type `String` in our GraphQL API that contain [JSONC](https://komkom.github.io/) now have the custom scalar type `JSONCString`. [#6209](https://github.com/sourcegraph/sourcegraph/pull/6209)
- `ZOEKT_HOST` environment variable has been deprecated. Please use `INDEXED_SEARCH_SERVERS` instead. `ZOEKT_HOST` will be removed in 3.12.
- Directory names on the repository tree page are now shown in bold to improve readability.
- Added support for Bitbucket Server pull request activity to the [campaign](https://about.sourcegraph.com/product/code-change-management/) burndown chart. When used, this feature leads to more requests being sent to Bitbucket Server, since Sourcegraph needs to keep track of how a pull request's state changes over time. With [the instance scoped webhooks](https://docs.google.com/document/d/1I3Aq1WSUh42BP8KvKr6AlmuCfo8tXYtJu40WzdNT6go/edit) in our [Bitbucket Server plugin](https://github.com/sourcegraph/bitbucket-server-plugin/pull/10) as well as up-coming [heuristical syncing changes](#6389), this additional load will be significantly reduced in the future.
- Added support for Bitbucket Server pull request activity to the campaign burndown chart. When used, this feature leads to more requests being sent to Bitbucket Server, since Sourcegraph needs to keep track of how a pull request's state changes over time. With [the instance scoped webhooks](https://docs.google.com/document/d/1I3Aq1WSUh42BP8KvKr6AlmuCfo8tXYtJu40WzdNT6go/edit) in our [Bitbucket Server plugin](https://github.com/sourcegraph/bitbucket-server-plugin/pull/10) as well as up-coming [heuristical syncing changes](#6389), this additional load will be significantly reduced in the future.

### Fixed

- Support hyphens in Bitbucket Cloud team names. [#6154](https://github.com/sourcegraph/sourcegraph/issues/6154)
- Server will run `redis-check-aof --fix` on startup to fix corrupted AOF files. [#651](https://github.com/sourcegraph/sourcegraph/issues/651)
- Authorization provider configuration errors in external services will be shown as site alerts. [#6061](https://github.com/sourcegraph/sourcegraph/issues/6061)

### Removed

## 3.9.4

### Changed

- The experimental search pagination API's `PageInfo` object now returns a `String` instead of an `ID` for its `endCursor`, and likewise for the `after` search field. Experimental paginated search API users may need to update their usages to replace `ID` cursor types with `String` ones.

### Fixed

- The experimental search pagination API no longer omits a single repository worth of results at the end of the result set. [#6286](https://github.com/sourcegraph/sourcegraph/issues/6286)
- The experimental search pagination API no longer produces search cursors that can get "stuck". [#6287](https://github.com/sourcegraph/sourcegraph/issues/6287)
- In literal search mode, searching for quoted strings now works as expected. [#6255](https://github.com/sourcegraph/sourcegraph/issues/6255)
- In literal search mode, quoted field values now work as expected. [#6271](https://github.com/sourcegraph/sourcegraph/pull/6271)
- `type:path` search queries now correctly work in indexed search again. [#6220](https://github.com/sourcegraph/sourcegraph/issues/6220)

## 3.9.3

### Changed

- Sourcegraph is now built using Go 1.13.3 [#6200](https://github.com/sourcegraph/sourcegraph/pull/6200).

## 3.9.2

### Fixed

- URI-decode the username, password, and pathname when constructing Postgres connection paramers in lsif-server [#6174](https://github.com/sourcegraph/sourcegraph/pull/6174). Fixes a crashing lsif-server process for users with passwords containing special characters.

## 3.9.1

### Changed

- Reverted [#6094](https://github.com/sourcegraph/sourcegraph/pull/6094) because it introduced a minor security hole involving only Grafana.
  [#6075](https://github.com/sourcegraph/sourcegraph/issues/6075) will be fixed with a different approach.

## 3.9.0

### Added

- Our external service syncing model will stream in new repositories to Sourcegraph. Previously we could only add a repository to our database and clone it once we had synced all information from all external services (to detect deletions and renames). Now adding a repository to an external service configuration should be reflected much sooner, even on large instances. [#5145](https://github.com/sourcegraph/sourcegraph/issues/5145)
- There is now an easy way for site admins to view and export settings and configuration when reporting a bug. The page for doing so is at /site-admin/report-bug, linked to from the site admin side panel under "Report a bug".
- An experimental search pagination API to enable better programmatic consumption of search results is now available to try. For more details and known limitations see [the documentation](https://docs.sourcegraph.com/api/graphql/search).
- Search queries can now be interpreted literally.
  - There is now a dot-star icon in the search input bar to toggle the pattern type of a query between regexp and literal.
  - There is a new `search.defaultPatternType` setting to configure the default pattern type, regexp or literal, for searches.
  - There is a new `patternType:` search token which overrides the `search.defaultPatternType` setting, and the active state of the dot-star icon in determining the pattern type of the query.
  - Old URLs without a patternType URL parameter will be redirected to the same URL with
    patternType=regexp appended to preserve intended behavior.
- Added support for GitHub organization webhooks to enable faster updates of metadata used by [campaigns](https://about.sourcegraph.com/product/code-change-management/), such as pull requests or issue comments. See the [GitHub webhook documentation](https://docs.sourcegraph.com/admin/external_service/github#webhooks) for instructions on how to enable webhooks.
- Added support for GitHub organization webhooks to enable faster updates of changeset metadata used by campaigns. See the [GitHub webhook documentation](https://docs.sourcegraph.com/admin/external_service/github#webhooks) for instructions on how to enable webhooks.
- Added burndown chart to visualize progress of campaigns.
- Added ability to edit campaign titles and descriptions.

### Changed

- **Recommended Kubernetes Migration:** The [Kubernetes deployment](https://github.com/sourcegraph/deploy-sourcegraph) manifest for indexed-search pods has changed from a Deployment to a StatefulSet. This is to enable future work on horizontally scaling indexed search. To retain your existing indexes there is a [migration guide](https://github.com/sourcegraph/deploy-sourcegraph/blob/master/docs/migrate.md#39).
- Allow single trailing hyphen in usernames and org names [#5680](https://github.com/sourcegraph/sourcegraph/pull/5680)
- Indexed search won't spam the logs on startup if the frontend API is not yet available. [zoekt#30](https://github.com/sourcegraph/zoekt/pull/30), [#5866](https://github.com/sourcegraph/sourcegraph/pull/5866)
- Search query fields are now case insensitive. For example `repoHasFile:` will now be recognized, not just `repohasfile:`. [#5168](https://github.com/sourcegraph/sourcegraph/issues/5168)
- Search queries are now interpreted literally by default, rather than as regular expressions. [#5899](https://github.com/sourcegraph/sourcegraph/pull/5899)
- The `search` GraphQL API field now takes a two new optional parameters: `version` and `patternType`. `version` determines the search syntax version to use, and `patternType` determines the pattern type to use for the query. `version` defaults to "V1", which is regular expression searches by default, if not explicitly passed in. `patternType` overrides the pattern type determined by version.
- Saved searches have been updated to support the new patternType filter. All existing saved searches have been updated to append `patternType:regexp` to the end of queries to ensure deterministic results regardless of the patternType configurations on an instance. All new saved searches are required to have a `patternType:` field in the query.
- Allow text selection in search result headers (to allow for e.g. copying filenames)

### Fixed

- Web app: Fix paths with special characters (#6050)
- Fixed an issue that rendered the search filter `repohascommitafter` unusable in the presence of an empty repository. [#5149](https://github.com/sourcegraph/sourcegraph/issues/5149)
- An issue where `externalURL` not being configured in the management console could go unnoticed. [#3899](https://github.com/sourcegraph/sourcegraph/issues/3899)
- Listing branches and refs now falls back to a fast path if there are a large number of branches. Previously we would time out. [#4581](https://github.com/sourcegraph/sourcegraph/issues/4581)
- Sourcegraph will now ignore the ambiguous ref HEAD if a repository contains it. [#5291](https://github.com/sourcegraph/sourcegraph/issues/5291)

### Removed

## 3.8.2

### Fixed

- Sourcegraph cluster deployments now run a more stable syntax highlighting server which can self-recover from rarer failure cases such as getting stuck at high CPU usage when highlighting some specific files. [#5406](https://github.com/sourcegraph/sourcegraph/issues/5406) This will be ported to single-container deployments [at a later date](https://github.com/sourcegraph/sourcegraph/issues/5841).

## 3.8.1

### Added

- Add `nameTransformations` setting to GitLab external service to help transform repository name that shows up in the Sourcegraph UI.

## 3.8.0

### Added

- A toggle button for browser extension to quickly enable/disable the core functionality without actually enable/disable the entire extension in the browser extension manager.
- Tabs to easily toggle between the different search result types on the search results page.

### Changed

- A `hardTTL` setting was added to the [Bitbucket Server `authorization` config](https://docs.sourcegraph.com/admin/external_service/bitbucketserver#configuration). This setting specifies a duration after which a user's cached permissions must be updated before any user action is authorized. This contrasts with the already existing `ttl` setting which defines a duration after which a user's cached permissions will get updated in the background, but the previously cached (and now stale) permissions are used to authorize any user action occuring before the update concludes. If your previous `ttl` value is larger than the default of the new `hardTTL` setting (i.e. **3 days**), you must change the `ttl` to be smaller or, `hardTTL` to be larger.

### Fixed

### Removed

- The `statusIndicator` feature flag has been removed from the site configuration's `experimentalFeatures` section. The status indicator has been enabled by default since 3.6.0 and you can now safely remove the feature flag from your configuration.
- Public usage is now only available on Sourcegraph.com. Because many core features rely on persisted user settings, anonymous usage leads to a degraded experience for most users. As a result, for self-hosted private instances it is preferable for all users to have accounts. But on sourcegraph.com, users will continue to have to opt-in to accounts, despite the degraded UX.

## 3.7.2

### Added

- A [migration guide for Sourcegraph v3.7+](https://docs.sourcegraph.com/admin/migration/3_7.md).

### Fixed

- Fixed an issue where some repositories with very long symbol names would fail to index after v3.7.
- We now retain one prior search index version after an upgrade, meaning upgrading AND downgrading from v3.6.2 <-> v3.7.2 is now 100% seamless and involves no downtime or negated search performance while repositories reindex. Please refer to the [v3.7+ migration guide](https://docs.sourcegraph.com/admin/migration/3_7.md) for details.

## 3.7.1

### Fixed

- When re-indexing repositories, we now continue to serve from the old index in the meantime. Thus, you can upgrade to 3.7.1 without downtime.
- Indexed symbol search is now faster, as we've fixed a performance issue that occurred when many repositories without any symbols existed.
- Indexed symbol search now uses less disk space when upgrading directly to v3.7.1 as we properly remove old indexes.

## 3.7.0

### Added

- Indexed search now supports symbol queries. This feature will require re-indexing all repositories. This will increase the disk and memory usage of indexed search by roughly 10%. You can disable the feature with the configuration `search.index.symbols.enabled`. [#3534](https://github.com/sourcegraph/sourcegraph/issues/3534)
- Multi-line search now works for non-indexed search. [#4518](https://github.com/sourcegraph/sourcegraph/issues/4518)
- When using `SITE_CONFIG_FILE` and `EXTSVC_CONFIG_FILE`, you [may now also specify e.g. `SITE_CONFIG_ALLOW_EDITS=true`](https://docs.sourcegraph.com/admin/config/advanced_config_file) to allow edits to be made to the config in the application which will be overwritten on the next process restart. [#4912](https://github.com/sourcegraph/sourcegraph/issues/4912)

### Changed

- In the [GitHub external service config](https://docs.sourcegraph.com/admin/external_service/github#configuration) it's now possible to specify `orgs` without specifying `repositoryQuery` or `repos` too.
- Out-of-the-box TypeScript code intelligence is much better with an updated ctags version with a built-in TypeScript parser.
- Sourcegraph uses Git protocol version 2 for increased efficiency and performance when fetching data from compatible code hosts.
- Searches with `repohasfile:` are faster at finding repository matches. [#4833](https://github.com/sourcegraph/sourcegraph/issues/4833).
- Zoekt now runs with GOGC=50 by default, helping to reduce the memory consumption of Sourcegraph. [#3792](https://github.com/sourcegraph/sourcegraph/issues/3792)
- Upgraded the version of Go in use, which improves security for publicly accessible Sourcegraph instances.

### Fixed

- Disk cleanup in gitserver is now done in terms of percentages to fix [#5059](https://github.com/sourcegraph/sourcegraph/issues/5059).
- Search results now correctly show highlighting of matches with runes like 'İ' that lowercase to runes with a different number of bytes in UTF-8 [#4791](https://github.com/sourcegraph/sourcegraph/issues/4791).
- Fixed an issue where search would sometimes crash with a panic due to a nil pointer. [#5246](https://github.com/sourcegraph/sourcegraph/issues/5246)

### Removed

## 3.6.2

### Fixed

- Fixed Phabricator external services so they won't stop the syncing process for repositories when Phabricator doesn't return clone URLs. [#5101](https://github.com/sourcegraph/sourcegraph/pull/5101)

## 3.6.1

### Added

- New site config option `branding.brandName` configures the brand name to display in the Sourcegraph \<title\> element.
- `repositoryPathPattern` option added to the "Other" external service type for repository name customization.

## 3.6.0

### Added

- The `github.exclude` setting in [GitHub external service config](https://docs.sourcegraph.com/admin/external_service/github#configuration) additionally allows you to specify regular expressions with `{"pattern": "regex"}`.
- A new [`quicklinks` setting](https://docs.sourcegraph.com/user/personalization/quick_links) allows adding links to be displayed on the homepage and search page for all users (or users in an organization).
- Compatibility with the [Sourcegraph for Bitbucket Server](https://github.com/sourcegraph/bitbucket-server-plugin) plugin.
- Support for [Bitbucket Cloud](https://bitbucket.org) as an external service.

### Changed

- Updating or creating an external service will no longer block until the service is synced.
- The GraphQL fields `Repository.createdAt` and `Repository.updatedAt` are deprecated and will be removed in 3.8. Now `createdAt` is always the current time and updatedAt is always null.
- In the [GitHub external service config](https://docs.sourcegraph.com/admin/external_service/github#configuration) and [Bitbucket Server external service config](https://docs.sourcegraph.com/admin/external_service/bitbucket_server#permissions) `repositoryQuery` is now only required if `repos` is not set.
- Log messages from query-runner when saved searches fail now include the raw query as part of the message.
- The status indicator in the navigation bar is now enabled by default
- Usernames and org names can now contain the `.` character. [#4674](https://github.com/sourcegraph/sourcegraph/issues/4674)

### Fixed

- Commit searches now correctly highlight unicode characters, for example 加. [#4512](https://github.com/sourcegraph/sourcegraph/issues/4512)
- Symbol searches now show the number of symbol matches rather than the number of file matches found. [#4578](https://github.com/sourcegraph/sourcegraph/issues/4578)
- Symbol searches with truncated results now show a `+` on the results page to signal that some results have been omitted. [#4579](https://github.com/sourcegraph/sourcegraph/issues/4579)

## 3.5.4

### Fixed

- Fixed Phabricator external services so they won't stop the syncing process for repositories when Phabricator doesn't return clone URLs. [#5101](https://github.com/sourcegraph/sourcegraph/pull/5101)

## 3.5.2

### Changed

- Usernames and org names can now contain the `.` character. [#4674](https://github.com/sourcegraph/sourcegraph/issues/4674)

### Added

- Syntax highlighting requests that fail are now logged and traced. A new Prometheus metric `src_syntax_highlighting_requests` allows monitoring and alerting. [#4877](https://github.com/sourcegraph/sourcegraph/issues/4877).
- Sourcegraph's SAML authentication now supports RSA PKCS#1 v1.5. [#4869](https://github.com/sourcegraph/sourcegraph/pull/4869)

### Fixed

- Increased nginx proxy buffer size to fix issue where login failed when SAML AuthnRequest was too large. [#4849](https://github.com/sourcegraph/sourcegraph/pull/4849)
- A regression in 3.3.8 where `"corsOrigin": "*"` was improperly forbidden. [#4424](https://github.com/sourcegraph/sourcegraph/issues/4424)

## 3.5.1

### Added

- A new [`quicklinks` setting](https://docs.sourcegraph.com/user/personalization/quick_links) allows adding links to be displayed on the homepage and search page for all users (or users in an organization).
- Site admins can prevent the icon in the top-left corner of the screen from spinning on hovers by setting `"branding": { "disableSymbolSpin": true }` in their site configuration.

### Fixed

- Fix `repository.language` GraphQL field (previously returned empty for most repositories).

## 3.5.0

### Added

- Indexed search now supports matching consecutive literal newlines, with queries like e.g. `foo\nbar.*` to search over multiple lines. [#4138](https://github.com/sourcegraph/sourcegraph/issues/4138)
- The `orgs` setting in [GitHub external service config](https://docs.sourcegraph.com/admin/external_service/github) allows admins to select all repositories from the specified organizations to be synced.
- A new experimental search filter `repohascommitafter:"30 days ago"` allows users to exclude stale repositories that don't contain commits (to the branch being searched over) past a specified date from their search query.
- The `authorization` setting in the [Bitbucket Server external service config](https://docs.sourcegraph.com/admin/external_service/bitbucket_server#permissions) enables Sourcegraph to enforce the repository permissions defined in Bitbucket Server.
- A new, experimental status indicator in the navigation bar allows admins to quickly see whether the configured repositories are up to date or how many are currently being updated in the background. You can enable the status indicator with the following site configuration: `"experimentalFeatures": { "statusIndicator": "enabled" }`.
- A new search filter `repohasfile` allows users to filter results to just repositories containing a matching file. For example `ubuntu file:Dockerfile repohasfile:\.py$` would find Dockerfiles mentioning Ubuntu in repositories that contain Python files. [#4501](https://github.com/sourcegraph/sourcegraph/pull/4501)

### Changed

- The saved searches UI has changed. There is now a Saved searches page in the user and organizations settings area. A saved search appears in the settings area of the user or organization it is associated with.

### Removed

### Fixed

- Fixed repository search patterns which contain `.*`. Previously our optimizer would ignore `.*`, which in some cases would lead to our repository search excluding some repositories from the results.
- Fixed an issue where the Phabricator native integration would be broken on recent Phabricator versions. This fix depends on v1.2 of the [Phabricator extension](https://github.com/sourcegraph/phabricator-extension).
- Fixed an issue where the "Empty repository" banner would be shown on a repository page when starting to clone a repository.
- Prevent data inconsistency on cached archives due to restarts. [#4366](https://github.com/sourcegraph/sourcegraph/pull/4366)
- On the /extensions page, the UI is now less ambiguous when an extension has not been activated. [#4446](https://github.com/sourcegraph/sourcegraph/issues/4446)

## 3.4.5

### Fixed

- Fixed an issue where syntax highlighting taking too long would result in errors or wait long amounts of time without properly falling back to plaintext rendering after a few seconds. [#4267](https://github.com/sourcegraph/sourcegraph/issues/4267) [#4268](https://github.com/sourcegraph/sourcegraph/issues/4268) (this fix was intended to be in 3.4.3, but was in fact left out by accident)
- Fixed an issue with `sourcegraph/server` Docker deployments where syntax highlighting could produce `server closed idle connection` errors. [#4269](https://github.com/sourcegraph/sourcegraph/issues/4269) (this fix was intended to be in 3.4.3, but was in fact left out by accident)
- Fix `repository.language` GraphQL field (previously returned empty for most repositories).

## 3.4.4

### Fixed

- Fixed an out of bounds error in the GraphQL repository query. [#4426](https://github.com/sourcegraph/sourcegraph/issues/4426)

## 3.4.3

### Fixed

- Improved performance of the /site-admin/repositories page significantly (prevents timeouts). [#4063](https://github.com/sourcegraph/sourcegraph/issues/4063)
- Fixed an issue where Gitolite repositories would be inaccessible to non-admin users after upgrading to 3.3.0+ from an older version. [#4263](https://github.com/sourcegraph/sourcegraph/issues/4263)
- Repository names are now treated as case-sensitive, fixing an issue where users saw `pq: duplicate key value violates unique constraint \"repo_name_unique\"` [#4283](https://github.com/sourcegraph/sourcegraph/issues/4283)
- Repositories containing submodules not on Sourcegraph will now load without error [#2947](https://github.com/sourcegraph/sourcegraph/issues/2947)
- HTTP metrics in Prometheus/Grafana now distinguish between different types of GraphQL requests.

## 3.4.2

### Fixed

- Fixed incorrect wording in site-admin onboarding. [#4127](https://github.com/sourcegraph/sourcegraph/issues/4127)

## 3.4.1

### Added

- You may now specify `DISABLE_CONFIG_UPDATES=true` on the management console to prevent updates to the critical configuration. This is useful when loading critical config via a file using `CRITICAL_CONFIG_FILE` on the frontend.

### Changed

- When `EXTSVC_CONFIG_FILE` or `SITE_CONFIG_FILE` are specified, updates to external services and the site config are now prevented.
- Site admins will now see a warning if creating or updating an external service was successful but the process could not complete entirely due to an ephemeral error (such as GitHub API search queries running into timeouts and returning incomplete results).

### Removed

### Fixed

- Fixed an issue where `EXTSVC_CONFIG_FILE` being specified would incorrectly cause a panic.
- Fixed an issue where user/org/global settings from old Sourcegraph versions (2.x) could incorrectly be null, leading to various errors.
- Fixed an issue where an ephemeral infrastructure error (`tar/archive: invalid tar header`) would fail a search.

## 3.4.0

### Added

- When `repositoryPathPattern` is configured, paths from the full long name will redirect to the configured name. Extensions will function with the configured name. `repositoryPathPattern` allows administrators to configure "nice names". For example `sourcegraph.example.com/github.com/foo/bar` can configured to be `sourcegraph.example.com/gh/foo/bar` with `"repositoryPathPattern": "gh/{nameWithOwner}"`. (#462)
- Admins can now turn off site alerts for patch version release updates using the `alerts.showPatchUpdates` setting. Alerts will still be shown for major and minor version updates.
- The new `gitolite.exclude` setting in [Gitolite external service config](https://docs.sourcegraph.com/admin/external_service/gitolite#configuration) allows you to exclude specific repositories by their Gitolite name so that they won't be mirrored. Upon upgrading, previously "disabled" repositories will be automatically migrated to this exclusion list.
- The new `aws_codecommit.exclude` setting in [AWS CodeCommit external service config](https://docs.sourcegraph.com/admin/external_service/aws_codecommit#configuration) allows you to exclude specific repositories by their AWS name or ID so that they won't be synced. Upon upgrading, previously "disabled" repositories will be automatically migrated to this exclusion list.
- Added a new, _required_ `aws_codecommit.gitCredentials` setting to the [AWS CodeCommit external service config](https://docs.sourcegraph.com/admin/external_service/aws_codecommit#configuration). These Git credentials are required to create long-lived authenticated clone URLs for AWS CodeCommit repositories. For more information about Git credentials, see the AWS CodeCommit documentation: https://docs.aws.amazon.com/IAM/latest/UserGuide/id_credentials_ssh-keys.html#git-credentials-code-commit. For detailed instructions on how to create the credentials in IAM, see this page: https://docs.aws.amazon.com/codecommit/latest/userguide/setting-up-gc.html
- Added support for specifying a URL formatted `gitolite.host` setting in [Gitolite external service config](https://docs.sourcegraph.com/admin/external_service/gitolite#configuration) (e.g. `ssh://git@gitolite.example.org:2222/`), in addition to the already supported SCP like format (e.g `git@gitolite.example.org`)
- Added support for overriding critical, site, and external service configurations via files. Specify `CRITICAL_CONFIG_FILE=critical.json`, `SITE_CONFIG_FILE=site.json`, and/or `EXTSVC_CONFIG_FILE=extsvc.json` on the `frontend` container to do this.

### Changed

- Kinds of external services in use are now included in [server pings](https://docs.sourcegraph.com/admin/pings).
- Bitbucket Server: An actual Bitbucket icon is now used for the jump-to-bitbucket action on repository pages instead of the previously generic icon.
- Default config for GitHub, GitHub Enterprise, GitLab, Bitbucket Server, and AWS Code Commit external services has been revised to make it easier for first time admins.

### Removed

- Fields related to Repository enablement have been deprecated. Mutations are now NOOPs, and for repositories returned the value is always true for Enabled. The enabled field and mutations will be removed in 3.6. Mutations: `setRepositoryEnabled`, `setAllRepositoriesEnabled`, `updateAllMirrorRepositories`, `deleteRepository`. Query parameters: `repositories.enabled`, `repositories.disabled`. Field: `Repository.enabled`.
- Global saved searches are now deprecated. Any existing global saved searches have been assigned to the Sourcegraph instance's first site admin's user account.
- The `search.savedQueries` configuration option is now deprecated. Existing entries remain in user and org settings for backward compatibility, but are unused as saved searches are now stored in the database.

### Fixed

- Fixed a bug where submitting a saved query without selecting the location would fail for non-site admins (#3628).
- Fixed settings editors only having a few pixels height.
- Fixed a bug where browser extension and code review integration usage stats were not being captured on the site-admin Usage Stats page.
- Fixed an issue where in some rare cases PostgreSQL starting up slowly could incorrectly trigger a panic in the `frontend` service.
- Fixed an issue where the management console password would incorrectly reset to a new secure one after a user account was created.
- Fixed a bug where gitserver would leak file descriptors when performing common operations.
- Substantially improved the performance of updating Bitbucket Server external service configurations on instances with thousands of repositories, going from e.g. several minutes to about a minute for ~20k repositories (#4037).
- Fully resolved the search performance regression in v3.2.0, restoring performance of search back to the same levels it was before changes made in v3.2.0.
- Fix a bug where using a repo search filter with the prefix `github.com` only searched for repos whose name starts with `github.com`, even though no `^` was specified in the search filter. (#4103)
- Fixed an issue where files that fail syntax highlighting would incorrectly render an error instead of gracefully falling back to their plaintext form.

## 3.3.9

### Added

- Syntax highlighting requests that fail are now logged and traced. A new Prometheus metric `src_syntax_highlighting_requests` allows monitoring and alerting. [#4877](https://github.com/sourcegraph/sourcegraph/issues/4877).

## 3.3.8

### Fixed

- Fully resolved the search performance regression in v3.2.0, restoring performance of search back to the same levels it was before changes made in v3.2.0.
- Fixed an issue where files that fail syntax highlighting would incorrectly render an error instead of gracefully falling back to their plaintext form.
- Fixed an issue introduced in v3.3 where Sourcegraph would under specific circumstances incorrectly have to re-clone and re-index repositories from Bitbucket Server and AWS CodeCommit.

## 3.3.7

### Added

- The `bitbucketserver.exclude` setting in [Bitbucket Server external service config](https://docs.sourcegraph.com/admin/external_service/bitbucketserver#configuration) additionally allows you to exclude repositories matched by a regular expression (so that they won't be synced).

### Changed

### Removed

### Fixed

- Fixed a major indexed search performance regression that occurred in v3.2.0. (#3685)
- Fixed an issue where Sourcegraph would fail to update repositories on some instances (`pq: duplicate key value violates unique constraint "repo_external_service_unique_idx"`) (#3680)
- Fixed an issue where Sourcegraph would not exclude unavailable Bitbucket Server repositories. (#3772)

## 3.3.6

## Changed

- All 24 language extensions are enabled by default.

## 3.3.5

## Changed

- Indexed search is now enabled by default for new Docker deployments. (#3540)

### Removed

- Removed smart-casing behavior from search.

### Fixed

- Removes corrupted archives in the searcher cache and tries to populate the cache again instead of returning an error.
- Fixed a bug where search scopes would not get merged, and only the lowest-level list of search scopes would appear.
- Fixed an issue where repo-updater was slower in performing its work which could sometimes cause other performance issues. https://github.com/sourcegraph/sourcegraph/pull/3633

## 3.3.4

### Fixed

- Fixed bundling of the Phabricator integration assets in the Sourcegraph docker image.

## 3.3.3

### Fixed

- Fixed bug that prevented "Find references" action from being completed in the activation checklist.

## 3.3.2

### Fixed

- Fixed an issue where the default `bitbucketserver.repositoryQuery` would not be created on migration from older Sourcegraph versions. https://github.com/sourcegraph/sourcegraph/issues/3591
- Fixed an issue where Sourcegraph would add deleted repositories to the external service configuration. https://github.com/sourcegraph/sourcegraph/issues/3588
- Fixed an issue where a repo-updater migration would hit code host rate limits. https://github.com/sourcegraph/sourcegraph/issues/3582
- The required `bitbucketserver.username` field of a [Bitbucket Server external service configuration](https://docs.sourcegraph.com/admin/external_service/bitbucketserver#configuration), if unset or empty, is automatically migrated to match the user part of the `url` (if defined). https://github.com/sourcegraph/sourcegraph/issues/3592
- Fixed a panic that would occur in indexed search / the frontend when a search error ocurred. https://github.com/sourcegraph/sourcegraph/issues/3579
- Fixed an issue where the repo-updater service could become deadlocked while performing a migration. https://github.com/sourcegraph/sourcegraph/issues/3590

## 3.3.1

### Fixed

- Fixed a bug that prevented external service configurations specifying client certificates from working (#3523)

## 3.3.0

### Added

- In search queries, treat `foo(` as `foo\(` and `bar[` as `bar\[` rather than failing with an error message.
- Enterprise admins can now customize the appearance of the homepage and search icon.
- A new settings property `notices` allows showing custom informational messages on the homepage and at the top of each page. The `motd` property is deprecated and its value is automatically migrated to the new `notices` property.
- The new `gitlab.exclude` setting in [GitLab external service config](https://docs.sourcegraph.com/admin/external_service/gitlab#configuration) allows you to exclude specific repositories matched by `gitlab.projectQuery` and `gitlab.projects` (so that they won't be synced). Upon upgrading, previously "disabled" repositories will be automatically migrated to this exclusion list.
- The new `gitlab.projects` setting in [GitLab external service config](https://docs.sourcegraph.com/admin/external_service/gitlab#configuration) allows you to select specific repositories to be synced.
- The new `bitbucketserver.exclude` setting in [Bitbucket Server external service config](https://docs.sourcegraph.com/admin/external_service/bitbucketserver#configuration) allows you to exclude specific repositories matched by `bitbucketserver.repositoryQuery` and `bitbucketserver.repos` (so that they won't be synced). Upon upgrading, previously "disabled" repositories will be automatically migrated to this exclusion list.
- The new `bitbucketserver.repos` setting in [Bitbucket Server external service config](https://docs.sourcegraph.com/admin/external_service/bitbucketserver#configuration) allows you to select specific repositories to be synced.
- The new required `bitbucketserver.repositoryQuery` setting in [Bitbucket Server external service configuration](https://docs.sourcegraph.com/admin/external_service/bitbucketserver#configuration) allows you to use Bitbucket API repository search queries to select repos to be synced. Existing configurations will be migrate to have it set to `["?visibility=public", "?visibility=private"]` which is equivalent to the previous implicit behaviour that this setting supersedes.
- "Quick configure" buttons for common actions have been added to the config editor for all external services.
- "Quick configure" buttons for common actions have been added to the management console.
- Site-admins now receive an alert every day for the seven days before their license key expires.
- The user menu (in global nav) now lists the user's organizations.
- All users on an instance now see a non-dismissible alert when when there's no license key in use and the limit of free user accounts is exceeded.
- All users will see a dismissible warning about limited search performance and accuracy on when using the sourcegraph/server Docker image with more than 100 repositories enabled.

### Changed

- Indexed searches that time out more consistently report a timeout instead of erroneously saying "No results."
- The symbols sidebar now only shows symbols defined in the current file or directory.
- The dynamic filters on search results pages will now display `lang:` instead of `file:` filters for language/file-extension filter suggestions.
- The default `github.repositoryQuery` of a [GitHub external service configuration](https://docs.sourcegraph.com/admin/external_service/github#configuration) has been changed to `["none"]`. Existing configurations that had this field unset will be migrated to have the previous default explicitly set (`["affiliated", "public"]`).
- The default `gitlab.projectQuery` of a [GitLab external service configuration](https://docs.sourcegraph.com/admin/external_service/gitlab#configuration) has been changed to `["none"]`. Existing configurations that had this field unset will be migrated to have the previous default explicitly set (`["?membership=true"]`).
- The default value of `maxReposToSearch` is now unlimited (was 500).
- The default `github.repositoryQuery` of a [GitHub external service configuration](https://docs.sourcegraph.com/admin/external_service/github#configuration) has been changed to `["none"]` and is now a required field. Existing configurations that had this field unset will be migrated to have the previous default explicitly set (`["affiliated", "public"]`).
- The default `gitlab.projectQuery` of a [GitLab external service configuration](https://docs.sourcegraph.com/admin/external_service/gitlab#configuration) has been changed to `["none"]` and is now a required field. Existing configurations that had this field unset will be migrated to have the previous default explicitly set (`["?membership=true"]`).
- The `bitbucketserver.username` field of a [Bitbucket Server external service configuration](https://docs.sourcegraph.com/admin/external_service/bitbucketserver#configuration) is now **required**. This field is necessary to authenticate with the Bitbucket Server API with either `password` or `token`.
- The settings and account pages for users and organizations are now combined into a single tab.

### Removed

- Removed the option to show saved searches on the Sourcegraph homepage.

### Fixed

- Fixed an issue where the site-admin repositories page `Cloning`, `Not Cloned`, `Needs Index` tabs were very slow on instances with thousands of repositories.
- Fixed an issue where failing to syntax highlight a single file would take down the entire syntax highlighting service.

## 3.2.6

### Fixed

- Fully resolved the search performance regression in v3.2.0, restoring performance of search back to the same levels it was before changes made in v3.2.0.

## 3.2.5

### Fixed

- Fixed a major indexed search performance regression that occurred in v3.2.0. (#3685)

## 3.2.4

### Fixed

- Fixed bundling of the Phabricator integration assets in the Sourcegraph docker image.

## 3.2.3

### Fixed

- Fixed https://github.com/sourcegraph/sourcegraph/issues/3336.
- Clearer error message when a repository sync fails due to the inability to clone a repository.
- Rewrite '@' character in Gitolite repository names to '-', which permits them to be viewable in the UI.

## 3.2.2

### Changed

- When using an external Zoekt instance (specified via the `ZOEKT_HOST` environment variable), sourcegraph/server no longer spins up a redundant internal Zoekt instance.

## 3.2.1

### Fixed

- Jaeger tracing, once enabled, can now be configured via standard [environment variables](https://github.com/jaegertracing/jaeger-client-go/blob/v2.14.0/README.md#environment-variables).
- Fixed an issue where some search and zoekt errors would not be logged.

## 3.2.0

### Added

- Sourcegraph can now automatically use the system's theme.
  To enable, open the user menu in the top right and make sure the theme dropdown is set to "System".
  This is currently supported on macOS Mojave with Safari Technology Preview 68 and later.
- The `github.exclude` setting was added to the [GitHub external service config](https://docs.sourcegraph.com/admin/external_service/github#configuration) to allow excluding repositories yielded by `github.repos` or `github.repositoryQuery` from being synced.

### Changed

- Symbols search is much faster now. After the initial indexing, you can expect code intelligence to be nearly instant no matter the size of your repository.
- Massively reduced the number of code host API requests Sourcegraph performs, which caused rate limiting issues such as slow search result loading to appear.
- The [`corsOrigin`](https://docs.sourcegraph.com/admin/config/site_config) site config property is no longer needed for integration with GitHub, GitLab, etc., via the [Sourcegraph browser extension](https://docs.sourcegraph.com/integration/browser_extension). Only the [Phabricator extension](https://github.com/sourcegraph/phabricator-extension) requires it.

### Fixed

- Fixed a bug where adding a search scope that adds a `repogroup` filter would cause invalid queries if `repogroup:sample` was already part of the query.
- An issue where errors during displaying search results would not be displayed.

### Removed

- The `"updateScheduler2"` experiment is now the default and it's no longer possible to configure.

## 3.1.2

### Added

- The `search.contextLines` setting was added to allow configuration of the number of lines of context to be displayed around search results.

### Changed

- Massively reduced the number of code host API requests Sourcegraph performs, which caused rate limiting issues such as slow search result loading to appear.
- Improved logging in various situations where Sourcegraph would potentially hit code host API rate limits.

### Fixed

- Fixed an issue where search results loading slowly would display a `Cannot read property "lastChild" of undefined` error.

## 3.1.1

### Added

- Query builder toggle (open/closed) state is now retained.

### Fixed

- Fixed an issue where single-term values entered into the "Exact match" field in the query builder were not getting wrapped in quotes.

## 3.1.0

### Added

- Added Docker-specific help text when running the Sourcegraph docker image in an environment with an sufficient open file descriptor limit.
- Added syntax highlighting for Kotlin and Dart.
- Added a management console environment variable to disable HTTPS, see [the docs](https://docs.sourcegraph.com/admin/management_console.md#can-i-disable-https-on-the-management-console) for more information.
- Added `auth.disableUsernameChanges` to critical configuration to prevent users from changing their usernames.
- Site admins can query a user by email address or username from the GraphQL API.
- Added a search query builder to the main search page. Click "Use search query builder" to open the query builder, which is a form with separate inputs for commonly used search keywords.

### Changed

- File match search results now show full repository name if there are results from mirrors on different code hosts (e.g. github.com/sourcegraph/sourcegraph and gitlab.com/sourcegraph/sourcegraph)
- Search queries now use "smart case" by default. Searches are case insensitive unless you use uppercase letters. To explicitly set the case, you can still use the `case` field (e.g. `case:yes`, `case:no`). To explicitly set smart case, use `case:auto`.

### Fixed

- Fixed an issue where the management console would improperly regenerate the TLS cert/key unless `CUSTOM_TLS=true` was set. See the documentation for [how to use your own TLS certificate with the management console](https://docs.sourcegraph.com/admin/management_console.md#how-can-i-use-my-own-tls-certificates-with-the-management-console).

## 3.0.1

### Added

- Symbol search now supports Elixir, Haskell, Kotlin, Scala, and Swift

### Changed

- Significantly optimized how file search suggestions are provided when using indexed search (cluster deployments).
- Both the `sourcegraph/server` image and the [Kubernetes deployment](https://github.com/sourcegraph/deploy-sourcegraph) manifests ship with Postgres `11.1`. For maximum compatibility, however, the minimum supported version remains `9.6`. The upgrade procedure is mostly automated for existing deployments. Please refer to [this page](https://docs.sourcegraph.com/admin/postgres) for detailed instructions.

### Removed

- The deprecated `auth.disableAccessTokens` site config property was removed. Use `auth.accessTokens` instead.
- The `disableBrowserExtension` site config property was removed. [Configure nginx](https://docs.sourcegraph.com/admin/nginx) instead to block clients (if needed).

## 3.0.0

See the changelog entries for 3.0.0 beta releases and our [3.0](https://docs.sourcegraph.com/admin/migration/3_0.md) upgrade guide if you are upgrading from 2.x.

## 3.0.0-beta.4

### Added

- Basic code intelligence for the top 10 programming languages works out of the box without any configuration. [TypeScript/JavaScript](https://sourcegraph.com/extensions/sourcegraph/typescript), [Python](https://sourcegraph.com/extensions/sourcegraph/python), [Java](https://sourcegraph.com/extensions/sourcegraph/java), [Go](https://sourcegraph.com/extensions/sourcegraph/go), [C/C++](https://sourcegraph.com/extensions/sourcegraph/cpp), [Ruby](https://sourcegraph.com/extensions/sourcegraph/ruby), [PHP](https://sourcegraph.com/extensions/sourcegraph/php), [C#](https://sourcegraph.com/extensions/sourcegraph/csharp), [Shell](https://sourcegraph.com/extensions/sourcegraph/shell), and [Scala](https://sourcegraph.com/extensions/sourcegraph/scala) are enabled by default, and you can find more in the [extension registry](https://sourcegraph.com/extensions?query=category%3A"Programming+languages").

## 3.0.0-beta.3

- Fixed an issue where the site admin is redirected to the start page instead of being redirected to the repositories overview page after deleting a repo.

## 3.0.0-beta

### Added

- Repositories can now be queried by a git clone URL through the GraphQL API.
- A new Explore area is linked from the top navigation bar (when the `localStorage.explore=true;location.reload()` feature flag is enabled).
- Authentication via GitHub is now supported. To enable, add an item to the `auth.providers` list with `type: "github"`. By default, GitHub identities must be linked to an existing Sourcegraph user account. To enable new account creation via GitHub, use the `allowSignup` option in the `GitHubConnection` config.
- Authentication via GitLab is now supported. To enable, add an item to the `auth.providers` list with `type: "gitlab"`.
- GitHub repository permissions are supported if authentication via GitHub is enabled. See the
  documentation for the `authorization` field of the `GitHubConnection` configuration.
- The repository settings mirroring page now shows when a repo is next scheduled for an update (requires experiment `"updateScheduler2": "enabled"`).
- Configured repositories are periodically scheduled for updates using a new algorithm. You can disable the new algorithm with the following site configuration: `"experimentalFeatures": { "updateScheduler2": "disabled" }`. If you do so, please file a public issue to describe why you needed to disable it.
- When using HTTP header authentication, [`stripUsernameHeaderPrefix`](https://docs.sourcegraph.com/admin/auth/#username-header-prefixes) field lets an admin specify a prefix to strip from the HTTP auth header when converting the header value to a username.
- Sourcegraph extensions whose package.json contains `"wip": true` are considered [work-in-progress extensions](https://docs.sourcegraph.com/extensions/authoring/publishing#wip-extensions) and are indicated as such to avoid users accidentally using them.
- Information about user survey submissions and a chart showing weekly active users is now displayed on the site admin Overview page.
- A new GraphQL API field `UserEmail.isPrimary` was added that indicates whether an email is the user's primary email.
- The filters bar in the search results page can now display filters from extensions.
- Extensions' `activate` functions now receive a `sourcegraph.ExtensionContext` parameter (i.e., `export function activate(ctx: sourcegraph.ExtensionContext): void { ... }`) to support deactivation and running multiple extensions in the same process.
- Users can now request an Enterprise trial license from the site init page.
- When searching, a filter button `case:yes` will now appear when relevant. This helps discovery and makes it easier to use our case-sensitive search syntax.
- Extensions can now report progress in the UI through the `withProgress()` extension API.
- When calling `editor.setDecorations()`, extensions must now provide an instance of `TextDocumentDecorationType` as first argument. This helps gracefully displaying decorations from several extensions.

### Changed

- The Postgres database backing Sourcegraph has been upgraded from 9.4 to 11.1. Existing Sourcegraph users must conduct an [upgrade procedure](https://docs.sourcegraph.com/admin/postgres_upgrade)
- Code host configuration has moved out of the site config JSON into the "External services" area of the site admin web UI. Sourcegraph instances will automatically perform a one time migration of existing data in the site config JSON. After the migration these keys can be safely deleted from the site config JSON: `awsCodeCommit`, `bitbucketServer`, `github`, `gitlab`, `gitolite`, and `phabricator`.
- Site and user usage statistics are now visible to all users. Previously only site admins (and users, for their own usage statistics) could view this information. The information consists of aggregate counts of actions such as searches, page views, etc.
- The Git blame information shown at the end of a line is now provided by the [Git extras extension](https://sourcegraph.com/extensions/sourcegraph/git-extras). You must add that extension to continue using this feature.
- The `appURL` site configuration option was renamed to `externalURL`.
- The repository and directory pages now show all entries together instead of showing files and (sub)directories separately.
- Extensions no longer can specify titles (in the `title` property in the `package.json` extension manifest). Their extension ID (such as `alice/myextension`) is used.

### Fixed

- Fixed an issue where the site admin License page showed a count of current users, rather than the max number of users over the life of the license.
- Fixed number formatting issues on site admin Overview and Survey Response pages.
- Fixed resolving of git clone URLs with `git+` prefix through the GraphQL API
- Fixed an issue where the graphql Repositories endpoint would order by a field which was not indexed. Times on Sourcegraph.com went from 10s to 200ms.
- Fixed an issue where whitespace was not handled properly in environment variable lists (`SYMBOLS_URL`, `SEARCHER_URL`).
- Fixed an issue where clicking inside the repository popover or clicking "Show more" would dismiss the popover.

### Removed

- The `siteID` site configuration option was removed because it is no longer needed. If you previously specified this in site configuration, a new, random site ID will be generated upon server startup. You can safely remove the existing `siteID` value from your site configuration after upgrading.
- The **Info** panel was removed. The information it presented can be viewed in the hover.
- The top-level `repos.list` site configuration was removed in favour of each code-host's equivalent options,
  now configured via the new _External Services UI_ available at `/site-admin/external-services`. Equivalent options in code hosts configuration:
  - GitHub via [`github.repos`](https://docs.sourcegraph.com/admin/site_config/all#repos-array)
  - Gitlab via [`gitlab.projectQuery`](https://docs.sourcegraph.com/admin/site_config/all#projectquery-array)
  - Phabricator via [`phabricator.repos`](https://docs.sourcegraph.com/admin/site_config/all#phabricator-array)
  - [Other external services](https://docs.sourcegraph.com/admin/repo/add_from_other_external_services)
- Removed the `httpStrictTransportSecurity` site configuration option. Use [nginx configuration](https://docs.sourcegraph.com/admin/nginx) for this instead.
- Removed the `tls.letsencrypt` site configuration option. Use [nginx configuration](https://docs.sourcegraph.com/admin/nginx) for this instead.
- Removed the `tls.cert` and `tls.key` site configuration options. Use [nginx configuration](https://docs.sourcegraph.com/admin/nginx) for this instead.
- Removed the `httpToHttpsRedirect` and `experimentalFeatures.canonicalURLRedireect` site configuration options. Use [nginx configuration](https://docs.sourcegraph.com/admin/nginx) for these instead.
- Sourcegraph no longer requires access to `/var/run/docker.sock`.

## 2.13.6

### Added

- The `/-/editor` endpoint now accepts a `hostname_patterns` URL parameter, which specifies a JSON
  object mapping from hostname to repository name pattern. This serves as a hint to Sourcegraph when
  resolving git clone URLs to repository names. The name pattern is the same style as is used in
  code host configurations. The default value is `{hostname}/{path}`.

## 2.13.5

### Fixed

- Fixed another issue where Sourcegraph would try to fetch more than the allowed number of repositories from AWS CodeCommit.

## 2.13.4

### Changed

- The default for `experimentalFeatures.canonicalURLRedirect` in site config was changed back to `disabled` (to avoid [#807](https://github.com/sourcegraph/sourcegraph/issues/807)).

## 2.13.3

### Fixed

- Fixed an issue that would cause the frontend health check endpoint `/healthz` to not respond. This only impacts Kubernetes deployments.
- Fixed a CORS policy issue that caused requests to be rejected when they come from origins not in our [manifest.json](https://sourcegraph.com/github.com/sourcegraph/sourcegraph/-/blob/browser/src/extension/manifest.spec.json#L72) (i.e. requested via optional permissions by the user).
- Fixed an issue that prevented `repositoryQuery` from working correctly on GitHub enterprise instances.

## 2.13.2

### Fixed

- Fixed an issue where Sourcegraph would try to fetch more than the allowed number of repositories from AWS CodeCommit.

## 2.13.1

### Changed

- The timeout when running `git ls-remote` to determine if a remote url is cloneable has been increased from 5s to 30s.
- Git commands now use [version 2 of the Git wire protocol](https://opensource.googleblog.com/2018/05/introducing-git-protocol-version-2.html), which should speed up certain operations (e.g. `git ls-remote`, `git fetch`) when communicating with a v2 enabled server.

## 2.13.0

### Added

- A new site config option `search.index.enabled` allows toggling on indexed search.
- Search now uses [Sourcegraph extensions](https://docs.sourcegraph.com/extensions) that register `queryTransformer`s.
- GitLab repository permissions are now supported. To enable this, you will need to set the `authz`
  field in the `GitLabConnection` configuration object and ensure that the access token set in the
  `token` field has both `sudo` and `api` scope.

### Changed

- When the `DEPLOY_TYPE` environment variable is incorrectly specified, Sourcegraph now shuts down and logs an error message.
- The `experimentalFeatures.canonicalURLRedirect` site config property now defaults to `enabled`. Set it to `disabled` to disable redirection to the `appURL` from other hosts.
- Updating `maxReposToSearch` site config no longer requires a server restart to take effect.
- The update check page no longer shows an error if you are using an insiders build. Insiders builds will now notify site administrators that updates are available 40 days after the release date of the installed build.
- The `github.repositoryQuery` site config property now accepts arbitrary GitHub repository searches.

### Fixed

- The user account sidebar "Password" link (to the change-password form) is now shown correctly.
- Fixed an issue where GitHub rate limits were underutilized if the remaining
  rate limit dropped below 150.
- Fixed an issue where GraphQL field `elapsedMilliseconds` returned invalid value on empty searches
- Editor extensions now properly search the selection as a literal string, instead of incorrectly using regexp.
- Fixed a bug where editing and deleting global saved searches was not possible.
- In index search, if the search regex produces multiline matches, search results are still processed per line and highlighted correctly.
- Go-To-GitHub and Go-To-GitLab buttons now link to the right branch, line and commit range.
- Go-to-GitHub button links to default branch when no rev is given.
- The close button in the panel header stays located on the top.
- The Phabricator icon is now displayed correctly.
- The view mode button in the BlobPage now shows the correct view mode to switch to.

### Removed

- The experimental feature flag to disable the new repo update scheduler has been removed.
- The `experimentalFeatures.configVars` feature flag was removed.
- The `experimentalFeatures.multipleAuthProviders` feature flag was removed because the feature is now always enabled.
- The following deprecated auth provider configuration properties were removed: `auth.provider`, `auth.saml`, `auth.openIDConnect`, `auth.userIdentityHTTPHeader`, and `auth.allowSignup`. Use `auth.providers` for all auth provider configuration. (If you were still using the deprecated properties and had no `auth.providers` set, all access to your instance will be rejected until you manually set `auth.providers`.)
- The deprecated site configuration properties `search.scopes` and `settings` were removed. Define search scopes and settings in global settings in the site admin area instead of in site configuration.
- The `pendingContents` property has been removed from our GraphQL schema.
- The **Explore** page was replaced with a **Repositories** search link in the top navigation bar.

## 2.12.3

### Fixed

- Fixed an error that prevented users without emails from submitting satisfaction surveys.

## 2.12.2

### Fixed

- Fixed an issue where private GitHub Enterprise repositories were not fetched.

## 2.12.1

### Fixed

- We use GitHub's REST API to query affliated repositories. This API has wider support on older GitHub enterprise versions.
- Fixed an issue that prevented users without email addresses from signing in (https://github.com/sourcegraph/sourcegraph/issues/426).

## 2.12.0

### Changed

- Reduced the size of in-memory data structured used for storing search results. This should reduce the backend memory usage of large result sets.
- Code intelligence is now provided by [Sourcegraph extensions](https://docs.sourcegraph.com/extensions). The extension for each language in the site configuration `langservers` property is automatically enabled.
- Support for multiple authentication providers is now enabled by default. To disable it, set the `experimentalFeatures.multipleAuthProviders` site config option to `"disabled"`. This only applies to Sourcegraph Enterprise.
- When using the `http-header` auth provider, valid auth cookies (from other auth providers that are currently configured or were previously configured) are now respected and will be used for authentication. These auth cookies also take precedence over the `http-header` auth. Previously, the `http-header` auth took precedence.
- Bitbucket Server username configuration is now used to clone repositories if the Bitbucket Server API does not set a username.
- Code discussions: On Sourcegraph.com / when `discussions.abuseProtection` is enabled in the site config, rate limits to thread creation, comment creation, and @mentions are now applied.

### Added

- Search syntax for filtering archived repositories. `archived:no` will exclude archived repositories from search results, `archived:only` will search over archived repositories only. This applies for GitHub and GitLab repositories.
- A Bitbucket Server option to exclude personal repositories in the event that you decide to give an admin-level Bitbucket access token to Sourcegraph and do not want to create a bot account. See https://docs.sourcegraph.com/integration/bitbucket_server#excluding-personal-repositories for more information.
- Site admins can now see when users of their Sourcegraph instance last used it via a code host integration (e.g. Sourcegraph browser extensions). Visit the site admin Analytics page (e.g. https://sourcegraph.example.com/site-admin/analytics) to view this information.
- A new site config option `extensions.allowRemoteExtensions` lets you explicitly specify the remote extensions (from, e.g., Sourcegraph.com) that are allowed.
- Pings now include a total count of user accounts.

### Fixed

- Files with the gitattribute `export-ignore` are no longer excluded for language analysis and search.
- "Discard changes?" confirmation popup doesn't pop up every single time you try to navigate to a new page after editting something in the site settings page anymore.
- Fixed an issue where Git repository URLs would sometimes be logged, potentially containing e.g. basic auth tokens.
- Fixed date formatting on the site admin Analytics page.
- File names of binary and large files are included in search results.

### Removed

- The deprecated environment variables `SRC_SESSION_STORE_REDIS` and `REDIS_MASTER_ENDPOINT` are no longer used to configure alternative redis endpoints. For more information, see "[using external services with Sourcegraph](https://docs.sourcegraph.com/admin/external_services)".

## 2.11.1

### Added

- A new site config option `git.cloneURLToRepositoryName` specifies manual mapping from Git clone URLs to Sourcegraph repository names. This is useful, for example, for Git submodules that have local clone URLs.

### Fixed

- Slack notifications for saved searches have been fixed.

## 2.11.0

### Changed

### Added

- Support for ACME "tls-alpn-01" challenges to obtain LetsEncrypt certificates. Previously Sourcegraph only supported ACME "http-01" challenges which required port 80 to be accessible.
- gitserver periodically removes stale lock files that git can leave behind.
- Commits with empty trees no longer return 404.
- Clients (browser/editor extensions) can now query configuration details from the `ClientConfiguration` GraphQL API.
- The config field `auth.accessTokens.allow` allows or restricts use of access tokens. It can be set to one of three values: "all-users-create" (the default), "none" (all access tokens are disabled), and "site-admin-create" (access tokens are enabled, but only site admins can create new access tokens). The field `auth.disableAccessTokens` is now deprecated in favor of this new field.
- A webhook endpoint now exists to trigger repository updates. For example, `curl -XPOST -H 'Authorization: token $ACCESS_TOKEN' $SOURCEGRAPH_ORIGIN/.api/repos/$REPO_URI/-/refresh`.
- Git submodules entries in the file tree now link to the submodule repository.

### Fixed

- An issue / edge case where the Code Intelligence management admin page would incorrectly show language servers as `Running` when they had been removed from Docker.
- Log level is respected in lsp-proxy logs.
- Fixed an error where text searches could be routed to a faulty search worker.
- Gitolite integration should correctly detect names which Gitolite would consider to be patterns, and not treat them as repositories.
- repo-updater backs off fetches on a repo that's failing to fetch.
- Attempts to add a repo with an empty string for the name are checked for and ignored.
- Fixed an issue where non-site-admin authenticated users could modify global settings (not site configuration), other organizations' settings, and other users' settings.
- Search results are rendered more eagerly, resulting in fewer blank file previews
- An issue where automatic code intelligence would fail to connect to the underlying `lsp` network, leading to `dial tcp: lookup lang on 0.0.0.0:53: no such host` errors.
- More useful error messages from lsp-proxy when a language server can't get a requested revision of a repository.
- Creation of a new user with the same name as an existing organization (and vice versa) is prevented.

### Removed

## 2.10.5

### Fixed

- Slack notifications for saved searches have been fixed.

## 2.10.4

### Fixed

- Fixed an issue that caused the frontend to return a HTTP 500 and log an error message like:
  ```
  lvl=eror msg="ui HTTP handler error response" method=GET status_code=500 error="Post http://127.0.0.1:3182/repo-lookup: context canceled"
  ```

## 2.10.3

### Fixed

- The SAML AuthnRequest signature when using HTTP redirect binding is now computed using a URL query string with correct ordering of parameters. Previously, the ordering was incorrect and caused errors when the IdP was configured to check the signature in the AuthnRequest.

## 2.10.2

### Fixed

- SAML IdP-initiated login previously failed with the IdP set a RelayState value. This now works.

## 2.10.1

### Changed

- Most `experimentalFeatures` in the site configuration now respond to configuration changes live, without requiring a server restart. As usual, you will be prompted for a restart after saving your configuration changes if one is required.
- Gravatar image avatars are no longer displayed for committers.

## 2.10.0

### Changed

- In the file tree, if a directory that contains only a single directory is expanded, its child directory is now expanded automatically.

### Fixed

- Fixed an issue where `sourcegraph/server` would not start code intelligence containers properly when the `sourcegraph/server` container was shut down non-gracefully.
- Fixed an issue where the file tree would return an error when navigating between repositories.

## 2.9.4

### Changed

- Repo-updater has a new and improved scheduler for periodic repo fetches. If you have problems with it, you can revert to the old behavior by adding `"experimentalFeatures": { "updateScheduler": "disabled" }` to your `config.json`.
- A once-off migration will run changing the layout of cloned repos on disk. This should only affect installations created January 2018 or before. There should be no user visible changes.
- Experimental feature flag "updateScheduler" enables a smarter and less spammy algorithm for automatic repository updates.
- It is no longer possible to disable code intelligence by unsetting the LSP_PROXY environment variable. Instead, code intelligence can be disabled per language on the site admin page (e.g. https://sourcegraph.example.com/site-admin/code-intelligence).
- Bitbucket API requests made by Sourcegraph are now under a self-enforced API rate limit (since Bitbucket Server does not have a concept of rate limiting yet). This will reduce any chance of Sourcegraph slowing down or causing trouble for Bitbucket Server instances connected to it. The limits are: 7,200 total requests/hr, with a bucket size / maximum burst size of 500 requests.
- Global, org, and user settings are now validated against the schema, so invalid settings will be shown in the settings editor with a red squiggly line.
- The `http-header` auth provider now supports being used with other auth providers (still only when `experimentalFeatures.multipleAuthProviders` is `true`).
- Periodic fetches of Gitolite-hosted repositories are now handled internally by repo-updater.

### Added

- The `log.sentry.dsn` field in the site config makes Sourcegraph log application errors to a Sentry instance.
- Two new repository page hotkeys were added: <kbd>r</kbd> to open the repositories menu and <kbd>v</kbd> to open the revision selector.
- Repositories are periodically (~45 days) recloned from the codehost. The codehost can be relied on to give an efficient packing. This is an alternative to running a memory and CPU intensive git gc and git prune.
- The `auth.sessionExpiry` field sets the session expiration age in seconds (defaults to 90 days).

### Fixed

- Fixed a bug in the API console that caused it to display as a blank page in some cases.
- Fixed cases where GitHub rate limit wasn't being respected.
- Fixed a bug where scrolling in references, history, etc. file panels was not possible in Firefox.
- Fixed cases where gitserver directory structure migration could fail/crash.
- Fixed "Generate access token" link on user settings page. Previously, this link would 404.
- Fixed a bug where the search query was not updated in the search bar when searching from the homepage.
- Fixed a possible crash in github-proxy.
- Fixed a bug where file matching for diff search was case sensitive by default.

### Removed

- `SOURCEGRAPH_CONFIG` environment variable has been removed. Site configuration is always read from and written to disk. You can configure the location by providing `SOURCEGRAPH_CONFIG_FILE`. The default path is `/etc/sourcegraph/config.json`.

## 2.9.3

### Changed

- The search results page will merge duplicated lines of context.
- The following deprecated site configuration properties have been removed: `github[].preemptivelyClone`, `gitOriginMap`, `phabricatorURL`, `githubPersonalAccessToken`, `githubEnterpriseURL`, `githubEnterpriseCert`, and `githubEnterpriseAccessToken`.
- The `settings` field in the site config file is deprecated and will not be supported in a future release. Site admins should move those settings (if any) to global settings (in the site admin UI). Global settings are preferred to site config file settings because the former can be applied without needing to restart/redeploy the Sourcegraph server or cluster.

### Fixed

- Fixed a goroutine leak which occurs when search requests are canceled.
- Console output should have fewer spurious line breaks.
- Fixed an issue where it was not possible to override the `StrictHostKeyChecking` SSH option in the SSH configuration.
- Cross-repository code intelligence indexing for non-Go languages is now working again (originally broken in 2.9.2).

## 2.9.1

### Fixed

- Fixed an issue where saving an organization's configuration would hang indefinitely.

## 2.9.0

### Changed

- Hover tooltips were rewritten to fix a couple of issues and are now much more robust, received a new design and show more information.
- The `max:` search flag was renamed to `count:` in 2.8.8, but for backward compatibility `max:` has been added back as a deprecated alias for `count:`.
- Drastically improved the performance / load time of the Code Intelligence site admin page.

### Added

- The site admin code intelligence page now displays an error or reason whenever language servers are unable to be managed from the UI or Sourcegraph API.
- The ability to directly specify the root import path of a repository via `.sourcegraph/config.json` in the repo root, instead of relying on the heuristics of the Go language server to detect it.

### Fixed

- Configuring Bitbucket Server now correctly suppresses the the toast message "Configure repositories and code hosts to add to Sourcegraph."
- A bug where canonical import path comments would not be detected by the Go language server's heuristics under `cmd/` folders.
- Fixed an issue where a repository would only be refreshed on demand by certain user actions (such as a page reload) and would otherwise not be updated when expected.
- If a code host returned a repository-not-found or unauthorized error (to `repo-updater`) for a repository that previously was known to Sourcegraph, then in some cases a misleading "Empty repository" screen was shown. Now the repository is displayed as though it still existed, using cached data; site admins must explicitly delete repositories on Sourcegraph after they have been deleted on the code host.
- Improved handling of GitHub API rate limit exhaustion cases. Cached repository metadata and Git data will be used to provide full functionality during this time, and log messages are more informative. Previously, in some cases, repositories would become inaccessible.
- Fixed an issue where indexed search would sometimes not indicate that there were more results to show for a given file.
- Fixed an issue where the code intelligence admin page would never finish loading language servers.

## 2.9.0-pre0

### Changed

- Search scopes have been consolidated into the "Filters" bar on the search results page.
- Usernames and organization names of up to 255 characters are allowed. Previously the max length was 38.

### Fixed

- The target commit ID of a Git tag object (i.e., not lightweight Git tag refs) is now dereferenced correctly. Previously the tag object's OID was given.
- Fixed an issue where AWS Code Commit would hit the rate limit.
- Fixed an issue where dismissing the search suggestions dropdown did not unfocus previously highlighted suggestions.
- Fixed an issue where search suggestions would appear twice.
- Indexed searches now return partial results if they timeout.
- Git repositories with files whose paths contain `.git` path components are now usable (via indexed and non-indexed search and code intelligence). These corrupt repositories are rare and generally were created by converting some other VCS repository to Git (the Git CLI will forbid creation of such paths).
- Various diff search performance improvements and bug fixes.
- New Phabricator extension versions would used cached stylesheets instead of the upgraded version.
- Fixed an issue where hovers would show an error for Rust and C/C++ files.

### Added

- The `sourcegraph/server` container now emits the most recent log message when redis terminates to make it easier to debug why redis stopped.
- Organization invites (which allow users to invite other users to join organizations) are significantly improved. A new accept-invitation page was added.
- The new help popover allows users to easily file issues in the Sourcegraph public issue tracker and view documentation.
- An issue where Java files would be highlighted incorrectly if they contained JavaDoc blocks with an uneven number of opening/closing `*`s.

### Removed

- The `secretKey` site configuration value is no longer needed. It was only used for generating tokens for inviting a user to an organization. The invitation is now stored in the database associated with the recipient, so a secret token is no longer needed.
- The `experimentalFeatures.searchTimeoutParameter` site configuration value has been removed. It defaulted to `enabled` in 2.8 and it is no longer possible to disable.

### Added

- Syntax highlighting for:
  - TOML files (including Go `Gopkg.lock` and Rust `Cargo.lock` files).
  - Rust files.
  - GraphQL files.
  - Protobuf files.
  - `.editorconfig` files.

## 2.8.9

### Changed

- The "invite user" site admin page was moved to a sub-page of the users page (`/site-admin/users/new`).
- It is now possible for a site admin to create a new user without providing an email address.

### Fixed

- Checks for whether a repo is cloned will no longer exhaust open file pools over time.

### Added

- The Phabricator extension shows code intelligence status and supports enabling / disabling code intelligence for files.

## 2.8.8

### Changed

- Queries for repositories (in the explore, site admin repositories, and repository header dropdown) are matched on case-insensitive substrings, not using fuzzy matching logic.
- HTTP Authorization headers with an unrecognized scheme are ignored; they no longer cause the HTTP request to be rejected with HTTP 401 Unauthorized and an "Invalid Authorization header." error.
- Renamed the `max` search flag to `count`. Searches that specify `count:` will fetch at least that number of results, or the full result set.
- Bumped `lsp-proxy`'s `initialize` timeout to 3 minutes for every language.
- Search results are now sorted by repository and file name.
- More easily accessible "Show more" button at the top of the search results page.
- Results from user satisfaction surveys are now always hosted locally and visible to admins. The `"experimentalFeatures": { "hostSurveysLocally" }` config option has been deprecated.
- If the OpenID Connect authentication provider reports that a user's email address is not verified, the authentication attempt will fail.

### Fixed

- Fixed an issue where the search results page would not update its title.
- The session cookie name is now `sgs` (not `sg-session`) so that Sourcegraph 2.7 and Sourcegraph 2.8 can be run side-by-side temporarily during a rolling update without clearing each other's session cookies.
- Fixed the default hostnames of the C# and R language servers
- Fixed an issue where deleting an organization prevented the creation of organizations with the name of the deleted organization.
- Non-UTF8 encoded files (e.g. ISO-8859-1/Latin1, UTF16, etc) are now displayed as text properly rather than being detected as binary files.
- Improved error message when lsp-proxy's initalize timeout occurs
- Fixed compatibility issues and added [instructions for using Microsoft ADFS 2.1 and 3.0 for SAML authentication](https://docs.sourcegraph.com/admin/auth/saml_with_microsoft_adfs).
- Fixed an issue where external accounts associated with deleted user accounts would still be returned by the GraphQL API. This caused the site admin external accounts page to fail to render in some cases.
- Significantly reduced the number of code host requests for non github.com or gitlab.com repositories.

### Added

- The repository revisions popover now shows the target commit's last-committed/authored date for branches and tags.
- Setting the env var `INSECURE_SAML_LOG_TRACES=1` on the server (or the `sourcegraph-frontend` pod in Kubernetes) causes all SAML requests and responses to be logged, which helps with debugging SAML.
- Site admins can now view user satisfaction surveys grouped by user, in addition to chronological order, and aggregate summary values (including the average score and the net promoter score over the last 30 days) are now displayed.
- The site admin overview page displays the site ID, the primary admin email, and premium feature usage information.
- Added Haskell as an experimental language server on the code intelligence admin page.

## 2.8.0

### Changed

- `gitMaxConcurrentClones` now also limits the concurrency of updates to repos in addition to the initial clone.
- In the GraphQL API, `site.users` has been renamed to `users`, `site.orgs` has been renamed to `organizations`, and `site.repositories` has been renamed to `repositories`.
- An authentication provider must be set in site configuration (see [authentication provider documentation](https://docs.sourcegraph.com/admin/auth)). Previously the server defaulted to builtin auth if none was set.
- If a process dies inside the Sourcegraph container the whole container will shut down. We suggest operators configure a [Docker Restart Policy](https://docs.docker.com/config/containers/start-containers-automatically/#restart-policy-details) or a [Kubernetes Restart Policy](https://kubernetes.io/docs/concepts/workloads/pods/pod-lifecycle/#restart-policy). Previously the container would operate in a degraded mode if a process died.
- Changes to the `auth.public` site config are applied immediately in `sourcegraph/server` (no restart needed).
- The new search timeout behavior is now enabled by default. Set `"experimentalFeatures": {"searchTimeoutParameter": "disabled"}` in site config to disable it.
- Search includes files up to 1MB (previous limit was 512KB for unindexed search and 128KB for indexed search).
- Usernames and email addresses reported by OpenID Connect and SAML auth providers are now trusted, and users will sign into existing Sourcegraph accounts that match on the auth provider's reported username or email.
- The repository sidebar file tree is much, much faster on massive repositories (200,000+ files)
- The SAML authentication provider was significantly improved. Users who were signed in using SAML previously will need to reauthenticate via SAML next time they visit Sourcegraph.
- The SAML `serviceProviderCertificate` and `serviceProviderPrivateKey` site config properties are now optional.

### Fixed

- Fixed an issue where Index Search status page failed to render.
- User data on the site admin Analytics page is now paginated, filterable by a user's recent activity, and searchable.
- The link to the root of a repository in the repository header now preserves the revision you're currently viewing.
- When using the `http-header` auth provider, signin/signup/signout links are now hidden.
- Repository paths beginning with `go/` are no longer reservered by Sourcegraph.
- Interpret `X-Forwarded-Proto` HTTP header when `httpToHttpsRedirect` is set to `load-balanced`.
- Deleting a user account no longer prevents the creation of a new user account with the same username and/or association with authentication provider account (SAML/OpenID/etc.)
- It is now possible for a user to verify an email address that was previously associated with now-deleted user account.
- Diff searches over empty repositories no longer fail (this was not an issue for Sourcegraph cluster deployments).
- Stray `tmp_pack_*` files from interrupted fetches should now go away.
- When multiple `repo:` tokens match the same repo, process @revspec requirements from all of them, not just the first one in the search.

### Removed

- The `ssoUserHeader` site config property (deprecated since January 2018) has been removed. The functionality was moved to the `http-header` authentication provider.
- The experiment flag `showMissingReposEnabled`, which defaulted to enabled, has been removed so it is no longer possible to disable this feature.
- Event-level telemetry has been completely removed from self-hosted Sourcegraph instances. As a result, the `disableTelemetry` site configuration option has been deprecated. The new site-admin Pings page clarifies the only high-level telemetry being sent to Sourcegraph.com.
- The deprecated `adminUsernames` site config property (deprecated since January 2018) has been removed because it is no longer necessary. Site admins can designate other users as site admins in the site admin area, and the first user to sign into a new instance always becomes a site admin (even when using an external authentication provider).

### Added

- The new repository contributors page (linked from the repository homepage) displays the top Git commit authors in a repository, with filtering options.
- Custom language servers in the site config may now specify a `metadata` property containing things like homepage/docs/issues URLs for the language server project, as well as whether or not the language server should be considered experimental (not ready for prime-time). This `metadata` will be displayed in the UI to better communicate the status of a language server project.
- Access tokens now have scopes (which define the set of operations they permit). All access tokens still provide full control of all resources associated with the user account (the `user:all` scope, which is now explicitly displayed).
- The new access token scope `site-admin:sudo` allows the holder to perform any action as any other user. Only site admins may create this token.
- Links to Sourcegraph's changelog have been added to the site admin Updates page and update alert.
- If the site configuration is invalid or uses deprecated properties, a global alert will be shown to all site admins.
- There is now a code intelligence status indicator when viewing files. It contains information about the capabailities of the language server that is providing code intelligence for the file.
- Java code intelligence can now be enabled for repositories that aren't automatically supported using a
  `javaconfig.json` file. For Gradle plugins, this file can be generated using
  the [Javaconfig Gradle plugin](https://docs.sourcegraph.com/extensions/language_servers/java#gradle-execution).
- The new `auth.providers` site config is an array of authentication provider objects. Currently only 1 auth provider is supported. The singular `auth.provider` is deprecated.
- Users authenticated with OpenID Connect are now able to sign out of Sourcegraph (if the provider supports token revocation or the end-session endpoint).
- Users can now specify the number of days, weeks, and months of site activity to query through the GraphQL API.
- Added 14 new experimental language servers on the code intelligence admin page.
- Added `httpStrictTransportSecurity` site configuration option to customize the Strict-Transport-Security HTTP header. It defaults to `max-age=31536000` (one year).
- Added `nameIDFormat` in the `saml` auth provider to set the SAML NameID format. The default changed from transient to persistent.
- (This feature has been removed.) Experimental env var expansion in site config JSON: set `SOURCEGRAPH_EXPAND_CONFIG_VARS=1` to replace `${var}` or `$var` (based on environment variables) in any string value in site config JSON (except for JSON object property names).
- The new (optional) SAML `serviceProviderIssuer` site config property (in an `auth.providers` array entry with `{"type":"saml", ...}`) allows customizing the SAML Service Provider issuer name.
- The site admin area now has an "Auth" section that shows the enabled authentication provider(s) and users' external accounts.

## 2.7.6

### Fixed

- If a user's account is deleted, session cookies for that user are no longer considered valid.

## 2.7.5

### Changed

- When deploying Sourcegraph to Kubernetes, RBAC is now used by default. Most Kubernetes clusters require it. See the Kubernetes installation instructions for more information (including disabling if needed).
- Increased git ssh connection timeout to 30s from 7s.
- The Phabricator integration no longer requires staging areas, but using them is still recommended because it improves performance.

### Fixed

- Fixed an issue where language servers that were not enabled would display the "Restart" button in the Code Intelligence management panel.
- Fixed an issue where the "Update" button in the Code Intelligence management panel would be displayed inconsistently.
- Fixed an issue where toggling a dynamic search scope would not also remove `@rev` (if specified)
- Fixed an issue where where modes that can only be determined by the full filename (not just the file extension) of a path weren't supported (Dockerfiles are the first example of this).
- Fixed an issue where the GraphiQL console failed when variables are specified.
- Indexed search no longer maintains its own git clones. For Kubernetes cluster deployments, this significantly reduces disk size requirements for the indexed-search pod.
- Fixed an issue where language server Docker containers would not be automatically restarted if they crashed (`sourcegraph/server` only).
- Fixed an issue where if the first user on a site authenticated via SSO, the site would remain stuck in uninitialized mode.

### Added

- More detailed progress information is displayed on pages that are waiting for repositories to clone.
- Admins can now see charts with daily, weekly, and monthly unique user counts by visiting the site-admin Analytics page.
- Admins can now host and see results from Sourcegraph user satisfaction surveys locally by setting the `"experimentalFeatures": { "hostSurveysLocally": "enabled"}` site config option. This feature will be enabled for all instances once stable.
- Access tokens are now supported for all authentication providers (including OpenID Connect and SAML, which were previously not supported).
- The new `motd` setting (in global, organization, and user settings) displays specified messages at the top of all pages.
- Site admins may now view all access tokens site-wide (for all users) and revoke tokens from the new access tokens page in the site admin area.

## 2.7.0

### Changed

- Missing repositories no longer appear as search results. Instead, a count of repositories that were not found is displayed above the search results. Hovering over the count will reveal the names of the missing repositories.
- "Show more" on the search results page will now reveal results that have already been fetched (if such results exist) without needing to do a new query.
- The bottom panel (on a file) now shows more tabs, including docstrings, multiple definitions, references (as before), external references grouped by repository, implementations (if supported by the language server), and file history.
- The repository sidebar file tree is much faster on massive repositories (200,000+ files)

### Fixed

- Searches no longer block if the index is unavailable (e.g. after the index pod restarts). Instead, it respects the normal search timeout and reports the situation to the user if the index is not yet available.
- Repository results are no longer returned for filters that are not supported (e.g. if `file:` is part of the search query)
- Fixed an issue where file tree elements may be scrolled out of view on page load.
- Fixed an issue that caused "Could not ensure repository updated" log messages when trying to update a large number of repositories from gitolite.
- When using an HTTP authentication proxy (`"auth.provider": "http-header"`), usernames are now properly normalized (special characters including `.` replaced with `-`). This fixes an issue preventing users from signing in if their username contained these special characters.
- Fixed an issue where the site-admin Updates page would incorrectly report that update checking was turned off when `telemetryDisabled` was set, even as it continued to report new updates.
- `repo:` filters that match multiple repositories and contain a revision specifier now correctly return partial results even if some of the matching repositories don't have a matching revision.
- Removed hardcoded list of supported languages for code intelligence. Any language can work now and support is determined from the server response.
- Fixed an issue where modifying `config.json` on disk would not correctly mark the server as needing a restart.
- Fixed an issue where certain diff searches (with very sparse matches in a repository's history) would incorrectly report no results found.
- Fixed an issue where the `langservers` field in the site-configuration didn't require both the `language` and `address` field to be specified for each entry

### Added

- Users (and site admins) may now create and manage access tokens to authenticate API clients. The site config `auth.disableAccessTokens` (renamed to `auth.accessTokens` in 2.11) disables this new feature. Access tokens are currently only supported when using the `builtin` and `http-header` authentication providers (not OpenID Connect or SAML).
- User and site admin management capabilities for user email addresses are improved.
- The user and organization management UI has been greatly improved. Site admins may now administer all organizations (even those they aren't a member of) and may edit profile info and configuration for all users.
- If SSO is enabled (via OpenID Connect or SAML) and the SSO system provides user avatar images and/or display names, those are now used by Sourcegraph.
- Enable new search timeout behavior by setting `"experimentalFeatures": { "searchTimeoutParameter": "enabled"}` in your site config.
  - Adds a new `timeout:` parameter to customize the timeout for searches. It defaults to 10s and may not be set higher than 1m.
  - The value of the `timeout:` parameter is a string that can be parsed by [time.Duration](https://golang.org/pkg/time/#ParseDuration) (e.g. "100ms", "2s").
  - When `timeout:` is not provided, search optimizes for retuning results as soon as possible and will include slower kinds of results (e.g. symbols) only if they are found quickly.
  - When `timeout:` is provided, all result kinds are given the full timeout to complete.
- A new user settings tokens page was added that allows users to obtain a token that they can use to authenticate to the Sourcegraph API.
- Code intelligence indexes are now built for all repositories in the background, regardless of whether or not they are visited directly by a user.
- Language servers are now automatically enabled when visiting a repository. For example, visiting a Go repository will now automatically download and run the relevant Docker container for Go code intelligence.
  - This change only affects when Sourcegraph is deployed using the `sourcegraph/server` Docker image (not using Kubernetes).
  - You will need to use the new `docker run` command at https://docs.sourcegraph.com/#quick-install in order for this feature to be enabled. Otherwise, you will receive errors in the log about `/var/run/docker.sock` and things will work just as they did before. See https://docs.sourcegraph.com/extensions/language_servers for more information.
- The site admin Analytics page will now display the number of "Code Intelligence" actions each user has made, including hovers, jump to definitions, and find references, on the Sourcegraph webapp or in a code host integration or extension.
- An experimental cross repository jump to definition which consults the OSS index on Sourcegraph.com. This is disabled by default; use `"experimentalFeatures": { "jumpToDefOSSIndex": "enabled" }` in your site configuration to enable it.
- Users can now view Git branches, tags, and commits, and compare Git branches and revisions on Sourcegraph. (The code host icon in the header takes you to the commit on the code host.)
- A new admin panel allows you to view and manage language servers. For Docker deployments, it allows you to enable/disable/update/restart language servers at the click of a button. For cluster deployments, it shows the current status of language servers.
- Users can now tweet their feedback about Sourcegraph when clicking on the feedback smiley located in the navbar and filling out a Twitter feedback form.
- A new button in the repository header toggles on/off the Git history panel for the current file.

## 2.6.8

### Bug fixes

- Searches of `type:repo` now work correctly with "Show more" and the `max` parameter.
- Fixes an issue where the server would crash if the DB was not available upon startup.

## 2.6.7

### Added

- The duration that the frontend waits for the PostgreSQL database to become available is now configurable with the `DB_STARTUP_TIMEOUT` env var (the value is any valid Go duration string).
- Dynamic search filters now suggest exclusions of Go test files, vendored files and node_modules files.

## 2.6.6

### Added

- Authentication to Bitbucket Server using username-password credentials is now supported (in the `bitbucketServer` site config `username`/`password` options), for servers running Bitbucket Server version 2.4 and older (which don't support personal access tokens).

## 2.6.5

### Added

- The externally accessible URL path `/healthz` performs a basic application health check, returning HTTP 200 on success and HTTP 500 on failure.

### Behavior changes

- Read-only forks on GitHub are no longer synced by default. If you want to add a readonly fork, navigate directly to the repository page on Sourcegraph to add it (e.g. https://sourcegraph.mycompany.internal/github.com/owner/repo). This prevents your repositories list from being cluttered with a large number of private forks of a private repository that you have access to. One notable example is https://github.com/EpicGames/UnrealEngine.
- SAML cookies now expire after 90 days. The previous behavior was every 1 hour, which was unintentionally low.

## 2.6.4

### Added

- Improve search timeout error messages
- Performance improvements for searching regular expressions that do not start with a literal.

## 2.6.3

### Bug fixes

- Symbol results are now only returned for searches that contain `type:symbol`

## 2.6.2

### Added

- More detailed logging to help diagnose errors with third-party authentication providers.
- Anchors (such as `#my-section`) in rendered Markdown files are now supported.
- Instrumentation section for admins. For each service we expose pprof, prometheus metrics and traces.

### Bug fixes

- Applies a 1s timeout to symbol search if invoked without specifying `type:` to not block plain text results. No change of behaviour if `type:symbol` is given explicitly.
- Only show line wrap toggle for code-view-rendered files.

## 2.6.1

### Bug fixes

- Fixes a bug where typing in the search query field would modify the expanded state of file search results.
- Fixes a bug where new logins via OpenID Connect would fail with the error `SSO error: ID Token verification failed`.

## 2.6.0

### Added

- Support for [Bitbucket Server](https://www.atlassian.com/software/bitbucket/server) as a codehost. Configure via the `bitbucketServer` site config field.
- Prometheus gauges for git clone queue depth (`src_gitserver_clone_queue`) and git ls-remote queue depth (`src_gitserver_lsremote_queue`).
- Slack notifications for saved searches may now be added for individual users (not just organizations).
- The new search filter `lang:` filters results by programming language (example: `foo lang:go` or `foo -lang:clojure`).
- Dynamic filters: filters generated from your search results to help refine your results.
- Search queries that consist only of `file:` now show files whose path matches the filters (instead of no results).
- Sourcegraph now automatically detects basic `$GOPATH` configurations found in `.envrc` files in the root of repositories.
- You can now configure the effective `$GOPATH`s of a repository by adding a `.sourcegraph/config.json` file to your repository with the contents `{"go": {"GOPATH": ["mygopath"]}}`.
- A new `"blacklistGoGet": ["mydomain.org,myseconddomain.com"]` offers users a quick escape hatch in the event that Sourcegraph is making unwanted `go get` or `git clone` requests to their website due to incorrectly-configured monorepos. Most users will never use this option.
- Search suggestions and results now include symbol results. The new filter `type:symbol` causes only symbol results to be shown.
  Additionally, symbols for a repository can be browsed in the new symbols sidebar.
- You can now expand and collapse all items on a search results page or selectively expand and collapse individual items.

### Configuration changes

- Reduced the `gitMaxConcurrentClones` site config option's default value from 100 to 5, to help prevent too many concurrent clones from causing issues on code hosts.
- Changes to some site configuration options are now automatically detected and no longer require a server restart. After hitting Save in the UI, you will be informed if a server restart is required, per usual.
- Saved search notifications are now only sent to the owner of a saved search (all of an organization's members for an organization-level saved search, or a single user for a user-level saved search). The `notifyUsers` and `notifyOrganizations` properties underneath `search.savedQueries` have been removed.
- Slack webhook URLs are now defined in user/organization JSON settings, not on the organization profile page. Previously defined organization Slack webhook URLs are automatically migrated to the organization's JSON settings.
- The "unlimited" value for `maxReposToSearch` is now `-1` instead of `0`, and `0` now means to use the default.
- `auth.provider` must be set (`builtin`, `openidconnect`, `saml`, `http-header`, etc.) to configure an authentication provider. Previously you could just set the detailed configuration property (`"auth.openIDConnect": {...}`, etc.) and it would implicitly enable that authentication provider.
- The `autoRepoAdd` site configuration property was removed. Site admins can add repositories via site configuration.

### Bug fixes

- Only cross reference index enabled repositories.
- Fixed an issue where search would return results with empty file contents for matches in submodules with indexing enabled. Searching over submodules is not supported yet, so these (empty) results have been removed.
- Fixed an issue where match highlighting would be incorrect on lines that contained multibyte characters.
- Fixed an issue where search suggestions would always link to master (and 404) even if the file only existed on a branch. Now suggestions always link to the revision that is being searched over.
- Fixed an issue where all file and repository links on the search results page (for all search results types) would always link to master branch, even if the results only existed in another branch. Now search results links always link to the revision that is being searched over.
- The first user to sign up for a (not-yet-initialized) server is made the site admin, even if they signed up using SSO. Previously if the first user signed up using SSO, they would not be a site admin and no site admin could be created.
- Fixed an issue where our code intelligence archive cache (in `lsp-proxy`) would not evict items from the disk. This would lead to disks running out of free space.

## 2.5.16, 2.5.17

- Version bump to keep deployment variants in sync.

## 2.5.15

### Bug fixes

- Fixed issue where a Sourcegraph cluster would incorrectly show "An update is available".
- Fixed Phabricator links to repositories
- Searches over a single repository are now less likely to immediately time out the first time they are searched.
- Fixed a bug where `auth.provider == "http-header"` would incorrectly require builtin authentication / block site access when `auth.public == "false"`.

### Phabricator Integration Changes

We now display a "View on Phabricator" link rather than a "View on other code host" link if you are using Phabricator and hosting on GitHub or another code host with a UI. Commit links also will point to Phabricator.

### Improvements to SAML authentication

You may now optionally provide the SAML Identity Provider metadata XML file contents directly, with the `auth.saml` `identityProviderMetadata` site configuration property. (Previously, you needed to specify the URL where that XML file was available; that is still possible and is more common.) The new option is useful for organizations whose SAML metadata is not web-accessible or while testing SAML metadata configuration changes.

## 2.5.13

### Improvements to builtin authentication

When using `auth.provider == "builtin"`, two new important changes mean that a Sourcegraph server will be locked down and only accessible to users who are invited by an admin user (previously, we advised users to place their own auth proxy in front of Sourcegraph servers).

1.  When `auth.provider == "builtin"` Sourcegraph will now by default require an admin to invite users instead of allowing anyone who can visit the site to sign up. Set `auth.allowSignup == true` to retain the old behavior of allowing anyone who can access the site to signup.
2.  When `auth.provider == "builtin"`, Sourcegraph will now respects a new `auth.public` site configuration option (default value: `false`). When `auth.public == false`, Sourcegraph will not allow anyone to access the site unless they have an account and are signed in.

## 2.4.3

### Added

- Code Intelligence support
- Custom links to code hosts with the `links:` config options in `repos.list`

### Changed

- Search by file path enabled by default

## 2.4.2

### Added

- Repository settings mirror/cloning diagnostics page

### Changed

- Repositories added from GitHub are no longer enabled by default. The site admin UI for enabling/disabling repositories is improved.

## 2.4.0

### Added

- Search files by name by including `type:path` in a search query
- Global alerts for configuration-needed and cloning-in-progress
- Better list interfaces for repositories, users, organizations, and threads
- Users can change their own password in settings
- Repository groups can now be specified in settings by site admins, organizations, and users. Then `repogroup:foo` in a search query will search over only those repositories specified for the `foo` repository group.

### Changed

- Log messages are much quieter by default

## 2.3.11

### Added

- Added site admin updates page and update checking
- Added site admin telemetry page

### Changed

- Enhanced site admin panel
- Changed repo- and SSO-related site config property names to be consistent, updated documentation

## 2.3.10

### Added

- Online site configuration editing and reloading

### Changed

- Site admins are now configured in the site admin area instead of in the `adminUsernames` config key or `ADMIN_USERNAMES` env var. Users specified in those deprecated configs will be designated as site admins in the database upon server startup until those configs are removed in a future release.

## 2.3.9

### Fixed

- An issue that prevented creation and deletion of saved queries

## 2.3.8

### Added

- Built-in authentication: you can now sign up without an SSO provider.
- Faster default branch code search via indexing.

### Fixed

- Many performance improvements to search.
- Much log spam has been eliminated.

### Changed

- We optionally read `SOURCEGRAPH_CONFIG` from `$DATA_DIR/config.json`.
- SSH key required to clone repositories from GitHub Enterprise when using a self-signed certificate.

## 0.3 - 13 December 2017

The last version without a CHANGELOG.<|MERGE_RESOLUTION|>--- conflicted
+++ resolved
@@ -24,9 +24,6 @@
 
 ### Changed
 
-<<<<<<< HEAD
-- Structural Search is now disabled by default. To enable it, set `experimentalFeatures.structuralSearch: "enabled"` in the site-admin settings.[#57584](https://github.com/sourcegraph/sourcegraph/pull/57584)
-=======
 - The setting `experimentalFeatures.searchQueryInput` now refers to the new query input as `v2` (not `experimental`). <!-- NOTE: If v2 becomes the default before this release is cut, then update this entry to mention that instead of adding a separate entry. -->
 - Search-based code intel doesn't include the currently selected search context anymore. It was possible to get into a situation where search-based code intel wouldn't find any information due to being restricted by the current search context. [#58010](https://github.com/sourcegraph/sourcegraph/pull/58010)
 - The last commit which changed a file/directory is now shown in the files panel on the repo and file pages. To avoid duplicating information and confusion, the commits panel was removed. [58328](https://github.com/sourcegraph/sourcegraph/pull/58328)
@@ -36,7 +33,7 @@
   - GitHub code host connections can exclude by size and stars now: `{"exclude": [{"name": "github.com/example/example"}, {"stars": "< 100", "size": ">= 1GB"}]}`
   - For `size` and `stars` the supported operators are `<`, `>`, `<=`, `>=`.
   - For `size` the supported units are `B`, `b`, `kB`, `KB`, `kiB`, `KiB`, `MiB`, `MB`, `GiB`, `GB`. No decimals points are supported.
->>>>>>> 79486a05
+- Structural Search is now disabled by default. To enable it, set `experimentalFeatures.structuralSearch: "enabled"` in the site-admin settings.[#57584](https://github.com/sourcegraph/sourcegraph/pull/57584)
 
 ### Fixed
 
